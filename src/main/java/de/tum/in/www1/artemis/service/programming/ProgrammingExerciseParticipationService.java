package de.tum.in.www1.artemis.service.programming;

import java.io.FilenameFilter;
import java.io.IOException;
import java.util.Optional;

import javax.validation.constraints.NotNull;

import org.apache.commons.io.FileUtils;
import org.eclipse.jgit.api.errors.GitAPIException;
import org.slf4j.Logger;
import org.slf4j.LoggerFactory;
import org.springframework.stereotype.Service;
import org.springframework.util.FileSystemUtils;

import de.tum.in.www1.artemis.domain.*;
import de.tum.in.www1.artemis.domain.enumeration.BuildPlanType;
import de.tum.in.www1.artemis.domain.enumeration.InitializationState;
import de.tum.in.www1.artemis.domain.enumeration.RepositoryType;
import de.tum.in.www1.artemis.domain.participation.*;
import de.tum.in.www1.artemis.exception.VersionControlException;
import de.tum.in.www1.artemis.repository.*;
import de.tum.in.www1.artemis.service.connectors.GitService;
import de.tum.in.www1.artemis.service.connectors.vcs.VersionControlService;
import de.tum.in.www1.artemis.web.rest.errors.EntityNotFoundException;

@Service
public class ProgrammingExerciseParticipationService {

    private final Logger log = LoggerFactory.getLogger(ProgrammingExerciseParticipationService.class);

    private final ProgrammingExerciseStudentParticipationRepository programmingExerciseStudentParticipationRepository;

    private final SolutionProgrammingExerciseParticipationRepository solutionParticipationRepository;

    private final TemplateProgrammingExerciseParticipationRepository templateParticipationRepository;

    private final ParticipationRepository participationRepository;

    private final TeamRepository teamRepository;

    private final Optional<VersionControlService> versionControlService;

    private final GitService gitService;

<<<<<<< HEAD
    private final ProgrammingExerciseRepository programmingExerciseRepository;

    private final UserRepository userRepository;

    private final AuthorizationCheckService authorizationCheckService;

    public ProgrammingExerciseParticipationService(SolutionProgrammingExerciseParticipationRepository solutionParticipationRepository,
            ProgrammingExerciseStudentParticipationRepository programmingExerciseStudentParticipationRepository, ParticipationRepository participationRepository,
            TeamRepository teamRepository, TemplateProgrammingExerciseParticipationRepository templateParticipationRepository,
            Optional<VersionControlService> versionControlService, AuthorizationCheckService authCheckService, GitService gitService,
            ProgrammingExerciseRepository programmingExerciseRepository, UserRepository userRepository, AuthorizationCheckService authorizationCheckService) {
        this.programmingExerciseStudentParticipationRepository = programmingExerciseStudentParticipationRepository;
=======
    public ProgrammingExerciseParticipationService(SolutionProgrammingExerciseParticipationRepository solutionParticipationRepository,
            TemplateProgrammingExerciseParticipationRepository templateParticipationRepository, ProgrammingExerciseStudentParticipationRepository studentParticipationRepository,
            ParticipationRepository participationRepository, TeamRepository teamRepository, GitService gitService, Optional<VersionControlService> versionControlService) {
        this.studentParticipationRepository = studentParticipationRepository;
>>>>>>> 3b77bc09
        this.solutionParticipationRepository = solutionParticipationRepository;
        this.templateParticipationRepository = templateParticipationRepository;
        this.participationRepository = participationRepository;
        this.teamRepository = teamRepository;
        this.versionControlService = versionControlService;
        this.gitService = gitService;
<<<<<<< HEAD
        this.programmingExerciseRepository = programmingExerciseRepository;
        this.userRepository = userRepository;
        this.authorizationCheckService = authorizationCheckService;
=======
>>>>>>> 3b77bc09
    }

    /**
     * Retrieve the solution participation of the given programming exercise.
     *
     * @param programmingExerciseId ProgrammingExercise id
     * @return the SolutionProgrammingExerciseParticipation of programming exercise.
     * @throws EntityNotFoundException if the SolutionParticipation can't be found (could be that the programming exercise does not exist or it does not have a
     *                                     SolutionParticipation).
     */
    // TODO: move into solutionParticipationRepository
    public SolutionProgrammingExerciseParticipation findSolutionParticipationByProgrammingExerciseId(Long programmingExerciseId) throws EntityNotFoundException {
        Optional<SolutionProgrammingExerciseParticipation> solutionParticipation = solutionParticipationRepository.findByProgrammingExerciseId(programmingExerciseId);
        if (solutionParticipation.isEmpty()) {
            throw new EntityNotFoundException("Could not find solution participation for programming exercise with id " + programmingExerciseId);
        }
        return solutionParticipation.get();
    }

    /**
     * Retrieve the template participation of the given programming exercise.
     *
     * @param programmingExerciseId ProgrammingExercise id
     * @return the TemplateProgrammingExerciseParticipation of programming exercise.
     * @throws EntityNotFoundException if the TemplateParticipation can't be found (could be that the programming exercise does not exist or it does not have a
     *                                     TemplateParticipation).
     */
    // TODO: move into templateParticipationRepository
    public TemplateProgrammingExerciseParticipation findTemplateParticipationByProgrammingExerciseId(Long programmingExerciseId) throws EntityNotFoundException {
        Optional<TemplateProgrammingExerciseParticipation> templateParticipation = templateParticipationRepository.findByProgrammingExerciseId(programmingExerciseId);
        if (templateParticipation.isEmpty()) {
            throw new EntityNotFoundException("Could not find solution participation for programming exercise with id " + programmingExerciseId);
        }
        return templateParticipation.get();
    }

    /**
     * Tries to retrieve a student participation for the given exercise id and username.
     *
     * @param exercise the exercise for which to find a participation
     * @param username of the user to which the participation belongs.
     * @return the participation for the given exercise and user.
     * @throws EntityNotFoundException if there is no participation for the given exercise and user.
     */
    @NotNull
    public ProgrammingExerciseStudentParticipation findStudentParticipationByExerciseAndStudentId(Exercise exercise, String username) throws EntityNotFoundException {
        Optional<ProgrammingExerciseStudentParticipation> participation;
        if (exercise.isTeamMode()) {
            Optional<Team> optionalTeam = teamRepository.findOneByExerciseIdAndUserLogin(exercise.getId(), username);
            participation = optionalTeam.flatMap(team -> programmingExerciseStudentParticipationRepository.findByExerciseIdAndTeamId(exercise.getId(), team.getId()));
        }
        else {
            participation = programmingExerciseStudentParticipationRepository.findByExerciseIdAndStudentLogin(exercise.getId(), username);
        }
        if (participation.isEmpty()) {
            throw new EntityNotFoundException("participation could not be found by exerciseId " + exercise.getId() + " and user " + username);
        }
        return participation.get();
    }

    /**
     * Retrieve the student participation of the given programming exercise and user.
     *
     * @param userName             the username of the student or instructor or the login of the team.
     * @param exercise             the programming exercise for which to retrieve the participation.
     * @param isPracticeRepository true if the repository is a practice repository (repository URL contains "-practice-"), false otherwise.
     * @return the ProgrammingExerciseStudentParticipation of the given user and programming exercise.
     */
    public ProgrammingExerciseStudentParticipation findStudentParticipationByExerciseAndUserNameAndTestRunOrThrow(ProgrammingExercise exercise, String userName,
            boolean isPracticeRepository) {
        if (exercise.isTeamMode()) {
            return findTeamParticipationByExerciseAndTeamShortNameOrThrow(exercise, userName, true);
        }

        return findStudentParticipationByExerciseAndStudentLoginAndTestRunOrThrow(exercise, userName, isPracticeRepository, true);
    }

    /**
     * Tries to retrieve a student participation for the given exercise and username and test run flag.
     *
     * @param exercise             the exercise for which to find a participation.
     * @param username             of the user to which the participation belongs.
     * @param isPracticeRepository true if the repository URL contains "-practice-".
     * @param withSubmissions      true if the participation should be loaded with its submissions.
     * @return the participation for the given exercise and user.
     * @throws EntityNotFoundException if there is no participation for the given exercise and user.
     */
    @NotNull
    public ProgrammingExerciseStudentParticipation findStudentParticipationByExerciseAndStudentLoginAndTestRunOrThrow(ProgrammingExercise exercise, String username,
            boolean isPracticeRepository, boolean withSubmissions) {

        Optional<ProgrammingExerciseStudentParticipation> participationOptional;

        boolean isTestRun = isPracticeRepository || isExamTestRunRepository(exercise, username);

        if (withSubmissions) {
            participationOptional = programmingExerciseStudentParticipationRepository.findWithSubmissionsByExerciseIdAndStudentLoginAndTestRun(exercise.getId(), username,
                    isTestRun);
        }
        else {
            participationOptional = programmingExerciseStudentParticipationRepository.findByExerciseIdAndStudentLoginAndTestRun(exercise.getId(), username, isTestRun);
        }

        if (participationOptional.isEmpty()) {
            throw new EntityNotFoundException("Participation could not be found by exerciseId " + exercise.getId() + " and user " + username);
        }

        return participationOptional.get();
    }

    /**
     * Check if the participation belongs to an exam test run.
     *
     * @param exercise the exercise for which to check if the participation belongs to an exam test run.
     * @param username the username retrieved from the repository URL.
     * @return true if the participation belongs to an exam test run.
     */
    private boolean isExamTestRunRepository(ProgrammingExercise exercise, String username) {

        if (!exercise.isExamExercise()) {
            return false;
        }

        // Try to retrieve the user from the username extracted from the repository URL. The user is needed to check if the repository belongs to an exam test
        // run. If an editor or higher has a repository for the exam exercise, the repository must belong to the exam test run.
        User user = userRepository.findOneByLogin(username).orElseThrow(() -> new EntityNotFoundException("User with login " + username + " does not exist"));
        return authorizationCheckService.isAtLeastEditorForExercise(exercise, user);
    }

    /**
     * Tries to retrieve a team participation for the given exercise and team short name.
     *
     * @param exercise        the exercise for which to find a participation.
     * @param teamShortName   of the team to which the participation belongs.
     * @param withSubmissions true if the participation should be fetched with its submissions.
     * @return the participation for the given exercise and team.
     */
    public ProgrammingExerciseStudentParticipation findTeamParticipationByExerciseAndTeamShortNameOrThrow(ProgrammingExercise exercise, String teamShortName,
            boolean withSubmissions) {
        Team team = teamRepository.findOneByExerciseCourseIdAndShortNameOrThrow(exercise.getCourseViaExerciseGroupOrCourseMember().getId(), teamShortName);

        Optional<ProgrammingExerciseStudentParticipation> participationOptional;

        if (withSubmissions) {
            participationOptional = programmingExerciseStudentParticipationRepository.findWithSubmissionsByExerciseIdAndTeamId(exercise.getId(), team.getId());
        }
        else {
            participationOptional = programmingExerciseStudentParticipationRepository.findByExerciseIdAndTeamId(exercise.getId(), team.getId());
        }

        if (participationOptional.isEmpty()) {
            throw new EntityNotFoundException("Participation could not be found by exerciseId " + exercise.getId() + " and team short name " + teamShortName);
        }

        return participationOptional.get();
    }

    /**
     * Try to find a programming exercise participation for the given id.
     * It contains the last submission which might be illegal!
     *
     * @param participationId ProgrammingExerciseParticipation id
     * @return the casted participation
     * @throws EntityNotFoundException if the participation with the given id does not exist or is not a programming exercise participation.
     */
    public ProgrammingExerciseParticipation findProgrammingExerciseParticipationWithLatestSubmissionAndResult(Long participationId) throws EntityNotFoundException {
        Optional<Participation> participation = participationRepository.findByIdWithLatestSubmissionAndResult(participationId);
        if (participation.isEmpty() || !(participation.get() instanceof ProgrammingExerciseParticipation)) {
            throw new EntityNotFoundException("No programming exercise participation found with id " + participationId);
        }
        return (ProgrammingExerciseParticipation) participation.get();
    }

    /**
     * Setup the initial solution participation for an exercise. Creates the new participation entity and sets
     * the correct build plan ID and repository URL. Saves the participation after all values have been set.
     *
     * @param newExercise The new exercise for which a participation should be generated
     */
    public void setupInitialSolutionParticipation(ProgrammingExercise newExercise) {
        final String solutionRepoName = newExercise.generateRepositoryName(RepositoryType.SOLUTION);
        SolutionProgrammingExerciseParticipation solutionParticipation = new SolutionProgrammingExerciseParticipation();
        newExercise.setSolutionParticipation(solutionParticipation);
        solutionParticipation.setBuildPlanId(newExercise.generateBuildPlanId(BuildPlanType.SOLUTION));
        solutionParticipation.setRepositoryUrl(versionControlService.get().getCloneRepositoryUrl(newExercise.getProjectKey(), solutionRepoName).toString());
        solutionParticipation.setProgrammingExercise(newExercise);
        solutionParticipationRepository.save(solutionParticipation);
    }

    /**
     * Setup the initial template participation for an exercise. Creates the new participation entity and sets
     * the correct build plan ID and repository URL. Saves the participation after all values have been set.
     *
     * @param newExercise The new exercise for which a participation should be generated
     */
    public void setupInitialTemplateParticipation(ProgrammingExercise newExercise) {
        final String exerciseRepoName = newExercise.generateRepositoryName(RepositoryType.TEMPLATE);
        TemplateProgrammingExerciseParticipation templateParticipation = new TemplateProgrammingExerciseParticipation();
        templateParticipation.setBuildPlanId(newExercise.generateBuildPlanId(BuildPlanType.TEMPLATE));
        templateParticipation.setRepositoryUrl(versionControlService.get().getCloneRepositoryUrl(newExercise.getProjectKey(), exerciseRepoName).toString());
        templateParticipation.setProgrammingExercise(newExercise);
        newExercise.setTemplateParticipation(templateParticipation);
        templateParticipationRepository.save(templateParticipation);
    }

    /**
     * Lock the repository associated with a programming participation
     *
     * @param programmingExercise the programming exercise
     * @param participation       the programming exercise student participation whose repository should be locked
     * @throws VersionControlException if locking was not successful, e.g. if the repository was already locked
     */
    public void lockStudentRepository(ProgrammingExercise programmingExercise, ProgrammingExerciseStudentParticipation participation) {
        if (participation.getInitializationState().hasCompletedState(InitializationState.REPO_CONFIGURED)) {
            versionControlService.get().setRepositoryPermissionsToReadOnly(participation.getVcsRepositoryUrl(), programmingExercise.getProjectKey(), participation.getStudents());
        }
        else {
            log.warn("Cannot lock student repository for participation {} because the repository was not copied yet!", participation.getId());
        }
    }

    /**
     * Unlock the repository associated with a programming participation
     *
     * @param programmingExercise the programming exercise
     * @param participation       the programming exercise student participation whose repository should be unlocked
     * @throws VersionControlException if unlocking was not successful, e.g. if the repository was already unlocked
     */
    public void unlockStudentRepository(ProgrammingExercise programmingExercise, ProgrammingExerciseStudentParticipation participation) {
        if (participation.getInitializationState().hasCompletedState(InitializationState.REPO_CONFIGURED)) {
            // TODO: this calls protect branches which might not be necessary if the branches have already been protected during "start exercise" which is typically the case
            versionControlService.get().configureRepository(programmingExercise, participation, true);
        }
        else {
            log.warn("Cannot unlock student repository for participation {} because the repository was not copied yet!", participation.getId());
        }
    }

    /**
     * Stashes all changes, which were not submitted/committed before the due date, of a programming participation
     *
     * @param programmingExercise exercise with information about the due date
     * @param participation       student participation whose not submitted changes will be stashed
     */
    public void stashChangesInStudentRepositoryAfterDueDateHasPassed(ProgrammingExercise programmingExercise, ProgrammingExerciseStudentParticipation participation) {
        if (participation.getInitializationState().hasCompletedState(InitializationState.REPO_CONFIGURED)) {
            try {
                // Note: exam exercise do not have a due date, this method should only be invoked directly after the due date so now check is needed here
                Repository repo = gitService.getOrCheckoutRepository(participation);
                gitService.stashChanges(repo);
            }
            catch (GitAPIException e) {
                log.error("Stashing student repository for participation {} in exercise '{}' did not work as expected: {}", participation.getId(), programmingExercise.getTitle(),
                        e.getMessage());
            }
        }
        else {
            log.warn("Cannot stash student repository for participation {} because the repository was not copied yet!", participation.getId());
        }
    }

    /**
     * Replaces all files except the .git folder of the target repository with the files from the source repository
     *
     * @param targetURL the repository where all files should be replaced
     * @param sourceURL the repository that should be used as source for all files
     */
    public void resetRepository(VcsRepositoryUrl targetURL, VcsRepositoryUrl sourceURL) throws GitAPIException, IOException {
        Repository targetRepo = gitService.getOrCheckoutRepository(targetURL, true);
        Repository sourceRepo = gitService.getOrCheckoutRepository(sourceURL, true);

        // Replace everything but the files corresponding to git (such as the .git folder or the .gitignore file)
        FilenameFilter filter = (dir, name) -> !dir.isDirectory() || !name.contains(".git");
        for (java.io.File file : targetRepo.getLocalPath().toFile().listFiles(filter)) {
            FileSystemUtils.deleteRecursively(file);
        }
        for (java.io.File file : sourceRepo.getLocalPath().toFile().listFiles(filter)) {
            if (file.isDirectory()) {
                FileUtils.copyDirectory(file, targetRepo.getLocalPath().resolve(file.toPath().getFileName()).toFile());
            }
            else {
                FileUtils.copyFile(file, targetRepo.getLocalPath().resolve(file.toPath().getFileName()).toFile());
            }
        }

        gitService.stageAllChanges(targetRepo);
        gitService.commitAndPush(targetRepo, "Reset Exercise", true, null);
    }
}<|MERGE_RESOLUTION|>--- conflicted
+++ resolved
@@ -43,37 +43,16 @@
 
     private final GitService gitService;
 
-<<<<<<< HEAD
-    private final ProgrammingExerciseRepository programmingExerciseRepository;
-
-    private final UserRepository userRepository;
-
-    private final AuthorizationCheckService authorizationCheckService;
-
-    public ProgrammingExerciseParticipationService(SolutionProgrammingExerciseParticipationRepository solutionParticipationRepository,
-            ProgrammingExerciseStudentParticipationRepository programmingExerciseStudentParticipationRepository, ParticipationRepository participationRepository,
-            TeamRepository teamRepository, TemplateProgrammingExerciseParticipationRepository templateParticipationRepository,
-            Optional<VersionControlService> versionControlService, AuthorizationCheckService authCheckService, GitService gitService,
-            ProgrammingExerciseRepository programmingExerciseRepository, UserRepository userRepository, AuthorizationCheckService authorizationCheckService) {
-        this.programmingExerciseStudentParticipationRepository = programmingExerciseStudentParticipationRepository;
-=======
     public ProgrammingExerciseParticipationService(SolutionProgrammingExerciseParticipationRepository solutionParticipationRepository,
             TemplateProgrammingExerciseParticipationRepository templateParticipationRepository, ProgrammingExerciseStudentParticipationRepository studentParticipationRepository,
             ParticipationRepository participationRepository, TeamRepository teamRepository, GitService gitService, Optional<VersionControlService> versionControlService) {
         this.studentParticipationRepository = studentParticipationRepository;
->>>>>>> 3b77bc09
         this.solutionParticipationRepository = solutionParticipationRepository;
         this.templateParticipationRepository = templateParticipationRepository;
         this.participationRepository = participationRepository;
         this.teamRepository = teamRepository;
         this.versionControlService = versionControlService;
         this.gitService = gitService;
-<<<<<<< HEAD
-        this.programmingExerciseRepository = programmingExerciseRepository;
-        this.userRepository = userRepository;
-        this.authorizationCheckService = authorizationCheckService;
-=======
->>>>>>> 3b77bc09
     }
 
     /**
