--- conflicted
+++ resolved
@@ -41,40 +41,18 @@
 
     private final Optional<VersionControlService> versionControlService;
 
-<<<<<<< HEAD
     private final GitService gitService;
 
     public ProgrammingExerciseParticipationService(SolutionProgrammingExerciseParticipationRepository solutionParticipationRepository,
-            ProgrammingExerciseStudentParticipationRepository studentParticipationRepository, ParticipationRepository participationRepository, TeamRepository teamRepository,
-            TemplateProgrammingExerciseParticipationRepository templateParticipationRepository, Optional<VersionControlService> versionControlService, GitService gitService) {
-=======
-    private final AuthorizationCheckService authCheckService;
-
-    private final GitService gitService;
-
-    private final ProgrammingExerciseRepository programmingExerciseRepository;
-
-    private final UserRepository userRepository;
-
-    public ProgrammingExerciseParticipationService(SolutionProgrammingExerciseParticipationRepository solutionParticipationRepository,
-            ProgrammingExerciseStudentParticipationRepository studentParticipationRepository, ParticipationRepository participationRepository, TeamRepository teamRepository,
-            TemplateProgrammingExerciseParticipationRepository templateParticipationRepository, Optional<VersionControlService> versionControlService,
-            AuthorizationCheckService authCheckService, GitService gitService, ProgrammingExerciseRepository programmingExerciseRepository, UserRepository userRepository) {
->>>>>>> c7908b37
+            TemplateProgrammingExerciseParticipationRepository templateParticipationRepository, ProgrammingExerciseStudentParticipationRepository studentParticipationRepository,
+            ParticipationRepository participationRepository, TeamRepository teamRepository, GitService gitService, Optional<VersionControlService> versionControlService) {
         this.studentParticipationRepository = studentParticipationRepository;
         this.solutionParticipationRepository = solutionParticipationRepository;
         this.templateParticipationRepository = templateParticipationRepository;
         this.participationRepository = participationRepository;
         this.teamRepository = teamRepository;
         this.versionControlService = versionControlService;
-<<<<<<< HEAD
         this.gitService = gitService;
-=======
-        this.authCheckService = authCheckService;
-        this.gitService = gitService;
-        this.programmingExerciseRepository = programmingExerciseRepository;
-        this.userRepository = userRepository;
->>>>>>> c7908b37
     }
 
     /**
@@ -152,53 +130,6 @@
     }
 
     /**
-<<<<<<< HEAD
-=======
-     * Check if the currently logged-in user can access a given participation by accessing the exercise and course connected to this participation
-     * The method will treat the participation types differently:
-     * - ProgrammingExerciseStudentParticipations should only be accessible by its owner (student) or users with at least the role TA in the courses.
-     * - Template/SolutionParticipations should only be accessible for users with at least the role TA in the courses.
-     *
-     * @param participation to check permissions for.
-     * @return true if the currently logged in user can access the participation, false if not. Also returns false if the participation is not from a programming exercise.
-     */
-    public boolean canAccessParticipation(@NotNull ProgrammingExerciseParticipation participation) {
-        User user = userRepository.getUserWithGroupsAndAuthorities();
-        return canAccessParticipation(participation, user);
-    }
-
-    /**
-     * Check if the currently logged-in user can access a given participation by accessing the exercise and course connected to this participation
-     * The method will treat the participation types differently:
-     * - ProgrammingExerciseStudentParticipations should only be accessible by its owner (student) or users with at least the role TA in the courses.
-     * - Template/SolutionParticipations should only be accessible for users with at least the role TA in the courses.
-     *
-     * @param participation to check permissions for.
-     * @param user          the current user.
-     * @return true if the user can access the participation, false if not. Also returns false if the participation is not from a programming exercise.
-     */
-    public boolean canAccessParticipation(@NotNull ProgrammingExerciseParticipation participation, User user) {
-        if (participation == null) {
-            return false;
-        }
-
-        // If the current user is owner of the participation, they are allowed to access it
-        if (participation instanceof ProgrammingExerciseStudentParticipation studentParticipation && studentParticipation.isOwnedBy(user)) {
-            return true;
-        }
-
-        ProgrammingExercise programmingExercise = programmingExerciseRepository.getProgrammingExerciseFromParticipation(participation);
-        if (programmingExercise == null) {
-            log.error("canAccessParticipation: could not find programming exercise of participation id {}", participation.getId());
-            // Cannot access a programming participation that has no programming exercise associated with it
-            return false;
-        }
-
-        return authCheckService.isAtLeastTeachingAssistantForExercise(programmingExercise, user);
-    }
-
-    /**
->>>>>>> c7908b37
      * Setup the initial solution participation for an exercise. Creates the new participation entity and sets
      * the correct build plan ID and repository URL. Saves the participation after all values have been set.
      *
