--- conflicted
+++ resolved
@@ -107,16 +107,10 @@
 
     /**
      * Tries to retrieve a student participation for the given exercise and username and test run flag.
-<<<<<<< HEAD
-     * @param exercise the exercise for which to find a participation.
-     * @param username of the user to which the participation belongs.
-     * @param testRun true if the participation is a test run participation.
-=======
      *
      * @param exercise        the exercise for which to find a participation.
      * @param username        of the user to which the participation belongs.
      * @param testRun         true if the participation is a test run participation.
->>>>>>> d72975e9
      * @param withSubmissions true if the participation should be loaded with its submissions.
      * @return the participation for the given exercise and user.
      * @throws EntityNotFoundException if there is no participation for the given exercise and user.
