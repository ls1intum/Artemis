package de.tum.in.www1.artemis.web.rest;

import java.net.URI;
import java.net.URISyntaxException;
import java.util.*;
import java.util.stream.Collectors;

import javax.validation.constraints.NotNull;
import javax.ws.rs.BadRequestException;

import org.slf4j.Logger;
import org.slf4j.LoggerFactory;
import org.springframework.beans.factory.annotation.Value;
import org.springframework.http.ResponseEntity;
import org.springframework.web.bind.annotation.*;

import de.tum.in.www1.artemis.domain.*;
import de.tum.in.www1.artemis.domain.competency.*;
import de.tum.in.www1.artemis.repository.*;
import de.tum.in.www1.artemis.security.Role;
import de.tum.in.www1.artemis.security.annotations.EnforceAtLeastEditor;
import de.tum.in.www1.artemis.security.annotations.EnforceAtLeastInstructor;
import de.tum.in.www1.artemis.security.annotations.EnforceAtLeastStudent;
import de.tum.in.www1.artemis.service.*;
<<<<<<< HEAD
import de.tum.in.www1.artemis.service.iris.session.IrisCompetencyGenerationSessionService;
import de.tum.in.www1.artemis.service.learningpath.LearningPathService;
import de.tum.in.www1.artemis.service.util.RoundingUtil;
=======
import de.tum.in.www1.artemis.service.competency.CompetencyProgressService;
import de.tum.in.www1.artemis.service.competency.CompetencyRelationService;
import de.tum.in.www1.artemis.service.competency.CompetencyService;
>>>>>>> c9be2838
import de.tum.in.www1.artemis.service.util.TimeLogUtil;
import de.tum.in.www1.artemis.web.rest.dto.CourseCompetencyProgressDTO;
import de.tum.in.www1.artemis.web.rest.dto.PageableSearchDTO;
import de.tum.in.www1.artemis.web.rest.dto.SearchResultPageDTO;
import de.tum.in.www1.artemis.web.rest.dto.competency.CompetencyWithTailRelationDTO;
import de.tum.in.www1.artemis.web.rest.errors.BadRequestAlertException;
import de.tum.in.www1.artemis.web.rest.util.HeaderUtil;

@RestController
@RequestMapping("/api")
public class CompetencyResource {

    @Value("${jhipster.clientApp.name}")
    private String applicationName;

    private static final Logger log = LoggerFactory.getLogger(CompetencyResource.class);

    private static final String ENTITY_NAME = "competency";

    private final CourseRepository courseRepository;

    private final AuthorizationCheckService authorizationCheckService;

    private final UserRepository userRepository;

    private final CompetencyRepository competencyRepository;

    private final CompetencyRelationRepository competencyRelationRepository;

    private final CompetencyService competencyService;

    private final CompetencyProgressRepository competencyProgressRepository;

    private final CompetencyProgressService competencyProgressService;

    private final ExerciseService exerciseService;

<<<<<<< HEAD
    private final Optional<IrisCompetencyGenerationSessionService> irisCompetencyGenerationSessionService;

    public CompetencyResource(CourseRepository courseRepository, AuthorizationCheckService authorizationCheckService, UserRepository userRepository,
            CompetencyRepository competencyRepository, CompetencyRelationRepository competencyRelationRepository, LectureUnitRepository lectureUnitRepository,
            CompetencyService competencyService, CompetencyProgressRepository competencyProgressRepository, ExerciseRepository exerciseRepository,
            CompetencyProgressService competencyProgressService, LearningPathService learningPathService, ExerciseService exerciseService,
            Optional<IrisCompetencyGenerationSessionService> irisCompetencyGenerationSessionService) {
=======
    private final LectureUnitService lectureUnitService;

    private final CompetencyRelationService competencyRelationService;

    public CompetencyResource(CourseRepository courseRepository, AuthorizationCheckService authorizationCheckService, UserRepository userRepository,
            CompetencyRepository competencyRepository, CompetencyRelationRepository competencyRelationRepository, CompetencyService competencyService,
            CompetencyProgressRepository competencyProgressRepository, CompetencyProgressService competencyProgressService, ExerciseService exerciseService,
            LectureUnitService lectureUnitService, CompetencyRelationService competencyRelationService) {
>>>>>>> c9be2838
        this.courseRepository = courseRepository;
        this.competencyRelationRepository = competencyRelationRepository;
        this.authorizationCheckService = authorizationCheckService;
        this.userRepository = userRepository;
        this.competencyRepository = competencyRepository;
        this.competencyService = competencyService;
        this.competencyProgressRepository = competencyProgressRepository;
        this.competencyProgressService = competencyProgressService;
        this.exerciseService = exerciseService;
<<<<<<< HEAD
        this.irisCompetencyGenerationSessionService = irisCompetencyGenerationSessionService;
=======
        this.lectureUnitService = lectureUnitService;
        this.competencyRelationService = competencyRelationService;
>>>>>>> c9be2838
    }

    /**
     * GET /competencies/:competencyId/title : Returns the title of the competency with the given id
     *
     * @param competencyId the id of the competency
     * @return the title of the competency wrapped in an ResponseEntity or 404 Not Found if no competency with that id exists
     */
    @GetMapping("/competencies/{competencyId}/title")
    @EnforceAtLeastStudent
    public ResponseEntity<String> getCompetencyTitle(@PathVariable long competencyId) {
        final var title = competencyRepository.getCompetencyTitle(competencyId);
        return title == null ? ResponseEntity.notFound().build() : ResponseEntity.ok(title);
    }

    /**
     * Search for all competencies by title and course title. The result is pageable.
     *
     * @param search The pageable search containing the page size, page number and query string
     * @return The desired page, sorted and matching the given query
     */
    @GetMapping("competencies")
    @EnforceAtLeastEditor
    public ResponseEntity<SearchResultPageDTO<Competency>> getAllCompetenciesOnPage(PageableSearchDTO<String> search) {
        final var user = userRepository.getUserWithGroupsAndAuthorities();
        return ResponseEntity.ok(competencyService.getAllOnPageWithSize(search, user));
    }

    /**
     * GET /courses/:courseId/competencies : gets all the competencies of a course
     *
     * @param courseId the id of the course for which the competencies should be fetched
     * @return the ResponseEntity with status 200 (OK) and with body the found competencies
     */
    @GetMapping("/courses/{courseId}/competencies")
    @EnforceAtLeastStudent
    public ResponseEntity<List<Competency>> getCompetenciesWithProgress(@PathVariable long courseId) {
        log.debug("REST request to get competencies for course with id: {}", courseId);
        Course course = courseRepository.findByIdElseThrow(courseId);
        User user = userRepository.getUserWithGroupsAndAuthorities();
        authorizationCheckService.checkHasAtLeastRoleInCourseElseThrow(Role.STUDENT, course, user);
        final var competencies = competencyRepository.findByCourseIdWithProgressOfUser(courseId, user.getId());
        return ResponseEntity.ok(competencies);
    }

    /**
     * GET /courses/:courseId/competencies/:competencyId : gets the competency with the specified id including its related exercises and lecture units
     * This method also calculates the user progress
     *
     * @param competencyId the id of the competency to retrieve
     * @param courseId     the id of the course to which the competency belongs
     * @return the ResponseEntity with status 200 (OK) and with body the competency, or with status 404 (Not Found)
     */
    @GetMapping("/courses/{courseId}/competencies/{competencyId}")
    @EnforceAtLeastStudent
    public ResponseEntity<Competency> getCompetency(@PathVariable long competencyId, @PathVariable long courseId) {
        log.info("REST request to get Competency : {}", competencyId);
        long start = System.nanoTime();
        var currentUser = userRepository.getUserWithGroupsAndAuthorities();
        var course = courseRepository.findByIdElseThrow(courseId);
        var competency = competencyRepository.findByIdWithExercisesAndLectureUnitsAndProgressForUserElseThrow(competencyId, currentUser.getId());
        checkAuthorizationForCompetency(Role.STUDENT, course, competency);

        competency.setLectureUnits(competency.getLectureUnits().stream().filter(lectureUnit -> authorizationCheckService.isAllowedToSeeLectureUnit(lectureUnit, currentUser))
                .peek(lectureUnit -> lectureUnit.setCompleted(lectureUnit.isCompletedFor(currentUser))).collect(Collectors.toSet()));

        Set<Exercise> exercisesUserIsAllowedToSee = exerciseService.filterOutExercisesThatUserShouldNotSee(competency.getExercises(), currentUser);
        Set<Exercise> exercisesWithAllInformationNeeded = exerciseService
                .loadExercisesWithInformationForDashboard(exercisesUserIsAllowedToSee.stream().map(Exercise::getId).collect(Collectors.toSet()), currentUser);
        competency.setExercises(exercisesWithAllInformationNeeded);

        log.info("getCompetency took {}", TimeLogUtil.formatDurationFrom(start));
        return ResponseEntity.ok().body(competency);
    }

    /**
     * PUT /courses/:courseId/competencies : Updates an existing competency.
     *
     * @param courseId   the id of the course to which the competencies belong
     * @param competency the competency to update
     * @return the ResponseEntity with status 200 (OK) and with body the updated competency
     */
    @PutMapping("/courses/{courseId}/competencies")
    @EnforceAtLeastInstructor
    public ResponseEntity<Competency> updateCompetency(@PathVariable long courseId, @RequestBody Competency competency) {
        log.debug("REST request to update Competency : {}", competency);
        if (competency.getId() == null) {
            throw new BadRequestException();
        }
        var course = courseRepository.findByIdElseThrow(courseId);
        var existingCompetency = competencyRepository.findByIdWithLectureUnitsElseThrow(competency.getId());
        checkAuthorizationForCompetency(Role.INSTRUCTOR, course, existingCompetency);

        var persistedCompetency = competencyService.updateCompetency(existingCompetency, competency);
        lectureUnitService.linkLectureUnitsToCompetency(persistedCompetency, competency.getLectureUnits(), existingCompetency.getLectureUnits());

        return ResponseEntity.ok(persistedCompetency);
    }

    /**
     * POST /courses/:courseId/competencies : creates a new competency.
     *
     * @param courseId   the id of the course to which the competency should be added
     * @param competency the competency that should be created
     * @return the ResponseEntity with status 201 (Created) and with body the new competency
     * @throws URISyntaxException if the Location URI syntax is incorrect
     */
    @PostMapping("/courses/{courseId}/competencies")
    @EnforceAtLeastInstructor
    public ResponseEntity<Competency> createCompetency(@PathVariable long courseId, @RequestBody Competency competency) throws URISyntaxException {
        log.debug("REST request to create Competency : {}", competency);
        if (competency.getId() != null || competency.getTitle() == null || competency.getTitle().trim().isEmpty()) {
            throw new BadRequestException();
        }
        var course = courseRepository.findWithEagerCompetenciesByIdElseThrow(courseId);
        authorizationCheckService.checkHasAtLeastRoleInCourseElseThrow(Role.INSTRUCTOR, course, null);

        final var persistedCompetency = competencyService.createCompetency(competency, course);

        return ResponseEntity.created(new URI("/api/courses/" + courseId + "/competencies/" + persistedCompetency.getId())).body(persistedCompetency);
    }

    /**
     * POST /courses/:courseId/competencies/bulk : creates a number of new competencies
     *
     * @param courseId     the id of the course to which the competencies should be added
     * @param competencies the competencies that should be created
     * @return the ResponseEntity with status 201 (Created) and body the created competencies
     * @throws URISyntaxException if the Location URI syntax is incorrect
     */
    @PostMapping("/courses/{courseId}/competencies/bulk")
    @EnforceAtLeastInstructor
    public ResponseEntity<List<Competency>> createCompetencies(@PathVariable Long courseId, @RequestBody List<Competency> competencies) throws URISyntaxException {
        log.debug("REST request to create Competencies : {}", competencies);
        for (Competency competency : competencies) {
            if (competency.getId() != null || competency.getTitle() == null || competency.getTitle().trim().isEmpty()) {
                throw new BadRequestException();
            }
        }
        var course = courseRepository.findWithEagerCompetenciesByIdElseThrow(courseId);
        authorizationCheckService.checkHasAtLeastRoleInCourseElseThrow(Role.INSTRUCTOR, course, null);

        var createdCompetencies = new ArrayList<Competency>();

        for (var competency : competencies) {
            var createdCompetency = competencyService.getCompetencyToCreate(competency);
            createdCompetency.setCourse(course);
            createdCompetency = competencyRepository.save(createdCompetency);
            createdCompetencies.add(createdCompetency);
        }

        if (course.getLearningPathsEnabled()) {
            learningPathService.linkCompetenciesToLearningPathsOfCourse(createdCompetencies, courseId);
        }

        return ResponseEntity.created(new URI("/api/courses/" + courseId + "/competencies/")).body(createdCompetencies);
    }

    /**
     * POST /courses/:courseId/competencies/import : imports a new competency.
     *
     * @param courseId           the id of the course to which the competency should be imported to
     * @param competencyToImport the competency that should be imported
     * @return the ResponseEntity with status 201 (Created) and with body containing the imported competency
     * @throws URISyntaxException if the Location URI syntax is incorrect
     */
    @PostMapping("/courses/{courseId}/competencies/import")
    @EnforceAtLeastInstructor
    public ResponseEntity<Competency> importCompetency(@PathVariable long courseId, @RequestBody Competency competencyToImport) throws URISyntaxException {
        log.info("REST request to import a competency: {}", competencyToImport.getId());

        var course = courseRepository.findWithEagerCompetenciesByIdElseThrow(courseId);
        authorizationCheckService.checkHasAtLeastRoleInCourseElseThrow(Role.INSTRUCTOR, course, null);
        authorizationCheckService.checkHasAtLeastRoleInCourseElseThrow(Role.EDITOR, competencyToImport.getCourse(), null);

        if (competencyToImport.getCourse().getId().equals(courseId)) {
            throw new BadRequestAlertException("The competency is already added to this course", ENTITY_NAME, "competencyCycle");
        }

        competencyToImport = competencyService.createCompetency(competencyToImport, course);

        return ResponseEntity.created(new URI("/api/courses/" + courseId + "/competencies/" + competencyToImport.getId())).body(competencyToImport);
    }

    /**
     * Imports all competencies of the source course (and optionally their relations) into another
     *
     * @param courseId        the id of the course to import into
     * @param sourceCourseId  the id of the course to import from
     * @param importRelations if relations should be imported aswell
     * @return the ResponseEntity with status 201 (Created) and with body containing the imported competencies (and relations)
     * @throws URISyntaxException if the Location URI syntax is incorrect
     */
    @PostMapping("/courses/{courseId}/competencies/import-all/{sourceCourseId}")
    @EnforceAtLeastInstructor
    public ResponseEntity<List<CompetencyWithTailRelationDTO>> importAllCompetenciesFromCourse(@PathVariable long courseId, @PathVariable long sourceCourseId,
            @RequestParam(defaultValue = "false") boolean importRelations) throws URISyntaxException {
        log.info("REST request to all competencies from course {} into course {}", sourceCourseId, courseId);

        if (courseId == sourceCourseId) {
            throw new BadRequestAlertException("Cannot import from a course into itself", "Course", "courseCycle");
        }
        var course = courseRepository.findByIdElseThrow(courseId);
        var sourceCourse = courseRepository.findByIdElseThrow(sourceCourseId);
        authorizationCheckService.checkHasAtLeastRoleInCourseElseThrow(Role.INSTRUCTOR, course, null);
        authorizationCheckService.checkHasAtLeastRoleInCourseElseThrow(Role.EDITOR, sourceCourse, null);

        List<CompetencyWithTailRelationDTO> importedCompetencies = competencyService.importAllCompetenciesFromCourse(course, sourceCourse, importRelations);

        return ResponseEntity.created(new URI("/api/courses/" + courseId + "/competencies/")).body(importedCompetencies);
    }

    /**
     * DELETE /courses/:courseId/competencies/:competencyId
     *
     * @param courseId     the id of the course to which the competency belongs
     * @param competencyId the id of the competency to remove
     * @return the ResponseEntity with status 200 (OK)
     */
    @DeleteMapping("/courses/{courseId}/competencies/{competencyId}")
    @EnforceAtLeastInstructor
    public ResponseEntity<Void> deleteCompetency(@PathVariable long competencyId, @PathVariable long courseId) {
        log.info("REST request to delete a Competency : {}", competencyId);

        var course = courseRepository.findByIdElseThrow(courseId);
        var competency = competencyRepository.findByIdWithExercisesAndLectureUnitsBidirectionalElseThrow(competencyId);
        checkAuthorizationForCompetency(Role.INSTRUCTOR, course, competency);

        competencyService.deleteCompetency(competency, course);

        return ResponseEntity.ok().headers(HeaderUtil.createEntityDeletionAlert(applicationName, true, ENTITY_NAME, competency.getTitle())).build();
    }

    /**
     * GET /courses/:courseId/competencies/:competencyId/student-progress gets the competency progress for a user
     *
     * @param courseId     the id of the course to which the competency belongs
     * @param competencyId the id of the competency for which to get the progress
     * @param refresh      whether to update the student progress or fetch it from the database (default)
     * @return the ResponseEntity with status 200 (OK) and with the competency course performance in the body
     */
    @GetMapping("/courses/{courseId}/competencies/{competencyId}/student-progress")
    @EnforceAtLeastStudent
    public ResponseEntity<CompetencyProgress> getCompetencyStudentProgress(@PathVariable long courseId, @PathVariable long competencyId,
            @RequestParam(defaultValue = "false") Boolean refresh) {
        log.debug("REST request to get student progress for competency: {}", competencyId);
        var user = userRepository.getUserWithGroupsAndAuthorities();
        var course = courseRepository.findByIdElseThrow(courseId);
        var competency = competencyRepository.findByIdElseThrow(competencyId);
        checkAuthorizationForCompetency(Role.STUDENT, course, competency);

        CompetencyProgress studentProgress;
        if (refresh) {
            studentProgress = competencyProgressService.updateCompetencyProgress(competencyId, user);
        }
        else {
            studentProgress = competencyProgressRepository.findEagerByCompetencyIdAndUserId(competencyId, user.getId()).orElse(null);
        }

        return ResponseEntity.ok().body(studentProgress);
    }

    /**
     * GET /courses/:courseId/competencies/:competencyId/course-progress gets the competency progress for the whole course
     *
     * @param courseId     the id of the course to which the competency belongs
     * @param competencyId the id of the competency for which to get the progress
     * @return the ResponseEntity with status 200 (OK) and with the competency course performance in the body
     */
    @GetMapping("/courses/{courseId}/competencies/{competencyId}/course-progress")
    @EnforceAtLeastInstructor
    public ResponseEntity<CourseCompetencyProgressDTO> getCompetencyCourseProgress(@PathVariable long courseId, @PathVariable long competencyId) {
        log.debug("REST request to get course progress for competency: {}", competencyId);
        var course = courseRepository.findByIdElseThrow(courseId);
        var competency = competencyRepository.findByIdWithLectureUnitsAndCompletionsElseThrow(competencyId);
        checkAuthorizationForCompetency(Role.INSTRUCTOR, course, competency);

        var progress = competencyProgressService.getCompetencyCourseProgress(competency, course);

        return ResponseEntity.ok().body(progress);
    }

    /**
     * GET /courses/:courseId/competencies/:competencyId/relations get the relations for the competency
     *
     * @param courseId     the id of the course to which the competency belongs
     * @param competencyId the id of the competency for which to fetch all relations
     * @return the ResponseEntity with status 200 (OK) and with a list of relations for the competency in the body
     */
    @GetMapping("/courses/{courseId}/competencies/{competencyId}/relations")
    @EnforceAtLeastStudent
    public ResponseEntity<Set<CompetencyRelation>> getCompetencyRelations(@PathVariable long competencyId, @PathVariable long courseId) {
        log.debug("REST request to get relations for Competency : {}", competencyId);
        var course = courseRepository.findByIdElseThrow(courseId);
        var competency = competencyRepository.findByIdElseThrow(competencyId);
        checkAuthorizationForCompetency(Role.STUDENT, course, competency);

        var relations = competencyRelationRepository.findAllByCompetencyId(competency.getId());

        return ResponseEntity.ok().body(relations);
    }

    /**
     * POST /courses/:courseId/competencies/:tailCompetencyId/relations/headCompetencyId
     *
     * @param courseId         the id of the course to which the competencies belong
     * @param tailCompetencyId the id of the competency at the tail of the relation
     * @param headCompetencyId the id of the competency at the head of the relation
     * @param type             the type of the relation as request parameter
     * @return the ResponseEntity with status 200 (OK)
     */
    @PostMapping("/courses/{courseId}/competencies/{tailCompetencyId}/relations/{headCompetencyId}")
    @EnforceAtLeastInstructor
    public ResponseEntity<CompetencyRelation> createCompetencyRelation(@PathVariable long courseId, @PathVariable long tailCompetencyId, @PathVariable long headCompetencyId,
            @RequestParam(defaultValue = "") String type) {
        log.info("REST request to create a relation between competencies {} and {}", tailCompetencyId, headCompetencyId);
        var course = courseRepository.findByIdElseThrow(courseId);
        var tailCompetency = competencyRepository.findByIdElseThrow(tailCompetencyId);
        checkAuthorizationForCompetency(Role.INSTRUCTOR, course, tailCompetency);
        var headCompetency = competencyRepository.findByIdElseThrow(headCompetencyId);
        checkAuthorizationForCompetency(Role.INSTRUCTOR, course, headCompetency);

        var relation = competencyRelationService.createCompetencyRelation(tailCompetency, headCompetency, type, course);

        return ResponseEntity.ok().body(relation);
    }

    /**
     * DELETE /courses/:courseId/competencies/:competencyId/relations/:competencyRelationId
     *
     * @param courseId             the id of the course
     * @param competencyId         the id of the competency to which the relation belongs
     * @param competencyRelationId the id of the competency relation
     * @return the ResponseEntity with status 200 (OK)
     */
    @DeleteMapping("/courses/{courseId}/competencies/{competencyId}/relations/{competencyRelationId}")
    @EnforceAtLeastInstructor
    public ResponseEntity<Void> removeCompetencyRelation(@PathVariable long competencyId, @PathVariable long courseId, @PathVariable long competencyRelationId) {
        log.info("REST request to remove a competency relation: {}", competencyId);
        var course = courseRepository.findByIdElseThrow(courseId);
        var competency = competencyRepository.findByIdElseThrow(competencyId);
        checkAuthorizationForCompetency(Role.INSTRUCTOR, course, competency);

        var relation = competencyRelationRepository.findById(competencyRelationId).orElseThrow();
        if (!relation.getTailCompetency().getId().equals(competency.getId())) {
            throw new BadRequestException("The relation does not belong to the specified competency");
        }

        competencyRelationRepository.delete(relation);

        return ResponseEntity.ok().build();
    }

    /**
     * GET /courses/:courseId/prerequisites
     *
     * @param courseId the id of the course for which the competencies should be fetched
     * @return the ResponseEntity with status 200 (OK) and with body the found competencies
     */
    @GetMapping("/courses/{courseId}/prerequisites")
    @EnforceAtLeastStudent
    public ResponseEntity<List<Competency>> getPrerequisites(@PathVariable long courseId) {
        log.debug("REST request to get prerequisites for course with id: {}", courseId);
        Course course = courseRepository.findByIdElseThrow(courseId);
        User user = userRepository.getUserWithGroupsAndAuthorities();

        // Authorization check is skipped when course is open to self-enrollment
        if (!course.isEnrollmentEnabled()) {
            authorizationCheckService.checkHasAtLeastRoleInCourseElseThrow(Role.STUDENT, course, user);
        }

        Set<Competency> prerequisites = competencyService.findAllPrerequisitesForCourse(course);

        return ResponseEntity.ok(new ArrayList<>(prerequisites));
    }

    /**
     * POST /courses/:courseId/prerequisites/:competencyId
     *
     * @param courseId     the id of the course for which the competency should be a prerequisite
     * @param competencyId the id of the prerequisite (competency) to add
     * @return the ResponseEntity with status 200 (OK)
     */
    @PostMapping("/courses/{courseId}/prerequisites/{competencyId}")
    @EnforceAtLeastInstructor
    public ResponseEntity<Competency> addPrerequisite(@PathVariable long competencyId, @PathVariable long courseId) {
        log.info("REST request to add a prerequisite: {}", competencyId);
        var course = courseRepository.findWithEagerCompetenciesByIdElseThrow(courseId);
        var competency = competencyRepository.findByIdWithConsecutiveCoursesElseThrow(competencyId);
        authorizationCheckService.checkHasAtLeastRoleInCourseElseThrow(Role.INSTRUCTOR, course, null);
        authorizationCheckService.checkHasAtLeastRoleInCourseElseThrow(Role.EDITOR, competency.getCourse(), null);

        if (competency.getCourse().getId().equals(courseId)) {
            throw new BadRequestAlertException("The competency of a course can not be a prerequisite to the same course", ENTITY_NAME, "competencyCycle");
        }

        course.addPrerequisite(competency);
        courseRepository.save(course);
        return ResponseEntity.ok().body(competency);
    }

    /**
     * DELETE /courses/:courseId/prerequisites/:competencyId
     *
     * @param courseId     the id of the course for which the competency is a prerequisite
     * @param competencyId the id of the prerequisite (competency) to remove
     * @return the ResponseEntity with status 200 (OK)
     */
    @DeleteMapping("/courses/{courseId}/prerequisites/{competencyId}")
    @EnforceAtLeastInstructor
    public ResponseEntity<Void> removePrerequisite(@PathVariable long competencyId, @PathVariable long courseId) {
        log.info("REST request to remove a prerequisite: {}", competencyId);
        var course = courseRepository.findWithEagerCompetenciesByIdElseThrow(courseId);
        var competency = competencyRepository.findByIdWithConsecutiveCoursesElseThrow(competencyId);
        if (!competency.getConsecutiveCourses().stream().map(Course::getId).toList().contains(courseId)) {
            throw new BadRequestAlertException("The competency is not a prerequisite of the given course", ENTITY_NAME, "prerequisiteWrongCourse");
        }
        authorizationCheckService.checkHasAtLeastRoleInCourseElseThrow(Role.INSTRUCTOR, course, null);
        authorizationCheckService.checkHasAtLeastRoleInCourseElseThrow(Role.EDITOR, competency.getCourse(), null);

        course.removePrerequisite(competency);
        courseRepository.save(course);

        return ResponseEntity.ok().headers(HeaderUtil.createEntityDeletionAlert(applicationName, true, ENTITY_NAME, competency.getTitle())).build();
    }

    /**
<<<<<<< HEAD
     * Generates a list of competencies from a given course description by using IRIS.
     *
     * @param courseId          the id of the current course
     * @param courseDescription the text description of the course
     * @return the ResponseEntity with status 200 (OK) and body the genrated competencies
     */
    @PostMapping("/courses/{courseId}/competencies/generate-from-description")
    @EnforceAtLeastEditor
    public ResponseEntity<List<Competency>> generateCompetenciesFromCourseDescription(@PathVariable Long courseId, @RequestBody String courseDescription) {
        var irisService = irisCompetencyGenerationSessionService.orElseThrow();
        var user = userRepository.getUserWithGroupsAndAuthorities();
        var course = courseRepository.findByIdElseThrow(courseId);
        authorizationCheckService.checkHasAtLeastRoleInCourseElseThrow(Role.EDITOR, course, user);

        var session = irisService.getOrCreateSession(course, user);
        irisService.addUserTextMessageToSession(session, courseDescription);
        var competencies = irisService.executeRequest(session);

        return ResponseEntity.ok().body(competencies);
    }

    /**
     * Link the competency to a set of lecture units (and exercises if it includes exercise units)
     *
     * @param competency           The competency to be linked
     * @param lectureUnitsToAdd    A set of lecture units to link to the specified competency
     * @param lectureUnitsToRemove A set of lecture units to unlink from the specified competency
     */
    private void linkLectureUnitsToCompetency(Competency competency, Set<LectureUnit> lectureUnitsToAdd, Set<LectureUnit> lectureUnitsToRemove) {
        // Remove the competency from the old lecture units
        var lectureUnitsToRemoveFromDb = lectureUnitRepository.findAllByIdWithCompetenciesBidirectional(lectureUnitsToRemove.stream().map(LectureUnit::getId).toList());
        lectureUnitRepository.saveAll(lectureUnitsToRemoveFromDb.stream().filter(lectureUnit -> !(lectureUnit instanceof ExerciseUnit)).map(lectureUnit -> {
            lectureUnit.getCompetencies().remove(competency);
            return lectureUnit;
        }).collect(Collectors.toSet()));
        exerciseRepository.saveAll(lectureUnitsToRemoveFromDb.stream().filter(lectureUnit -> lectureUnit instanceof ExerciseUnit)
                .map(lectureUnit -> ((ExerciseUnit) lectureUnit).getExercise()).map(exercise -> {
                    exercise.getCompetencies().remove(competency);
                    return exercise;
                }).collect(Collectors.toSet()));

        // Add the competency to the new lecture units
        var lectureUnitsFromDb = lectureUnitRepository.findAllByIdWithCompetenciesBidirectional(lectureUnitsToAdd.stream().map(LectureUnit::getId).toList());
        var lectureUnitsWithoutExercises = lectureUnitsFromDb.stream().filter(lectureUnit -> !(lectureUnit instanceof ExerciseUnit)).collect(Collectors.toSet());
        var exercises = lectureUnitsFromDb.stream().filter(lectureUnit -> lectureUnit instanceof ExerciseUnit).map(lectureUnit -> ((ExerciseUnit) lectureUnit).getExercise())
                .collect(Collectors.toSet());
        lectureUnitsWithoutExercises.stream().map(LectureUnit::getCompetencies).forEach(competencies -> competencies.add(competency));
        exercises.stream().map(Exercise::getCompetencies).forEach(competencies -> competencies.add(competency));
        lectureUnitRepository.saveAll(lectureUnitsWithoutExercises);
        exerciseRepository.saveAll(exercises);
        competency.setLectureUnits(lectureUnitsToAdd);
    }

    /**
=======
>>>>>>> c9be2838
     * Checks if the user has the necessary permissions and the competency matches the course.
     *
     * @param role       The minimal role the user must have in the course
     * @param course     The course for which to check the authorization role for
     * @param competency The competency to be accessed by the user
     */
    private void checkAuthorizationForCompetency(Role role, @NotNull Course course, @NotNull Competency competency) {
        if (competency.getCourse() == null) {
            throw new BadRequestAlertException("A competency must belong to a course", ENTITY_NAME, "competencyNoCourse");
        }
        if (!competency.getCourse().getId().equals(course.getId())) {
            throw new BadRequestAlertException("The competency does not belong to the correct course", ENTITY_NAME, "competencyWrongCourse");
        }
        authorizationCheckService.checkHasAtLeastRoleInCourseElseThrow(role, course, null);
    }
}<|MERGE_RESOLUTION|>--- conflicted
+++ resolved
@@ -22,15 +22,10 @@
 import de.tum.in.www1.artemis.security.annotations.EnforceAtLeastInstructor;
 import de.tum.in.www1.artemis.security.annotations.EnforceAtLeastStudent;
 import de.tum.in.www1.artemis.service.*;
-<<<<<<< HEAD
 import de.tum.in.www1.artemis.service.iris.session.IrisCompetencyGenerationSessionService;
-import de.tum.in.www1.artemis.service.learningpath.LearningPathService;
-import de.tum.in.www1.artemis.service.util.RoundingUtil;
-=======
 import de.tum.in.www1.artemis.service.competency.CompetencyProgressService;
 import de.tum.in.www1.artemis.service.competency.CompetencyRelationService;
 import de.tum.in.www1.artemis.service.competency.CompetencyService;
->>>>>>> c9be2838
 import de.tum.in.www1.artemis.service.util.TimeLogUtil;
 import de.tum.in.www1.artemis.web.rest.dto.CourseCompetencyProgressDTO;
 import de.tum.in.www1.artemis.web.rest.dto.PageableSearchDTO;
@@ -67,16 +62,9 @@
     private final CompetencyProgressService competencyProgressService;
 
     private final ExerciseService exerciseService;
-
-<<<<<<< HEAD
+  
     private final Optional<IrisCompetencyGenerationSessionService> irisCompetencyGenerationSessionService;
 
-    public CompetencyResource(CourseRepository courseRepository, AuthorizationCheckService authorizationCheckService, UserRepository userRepository,
-            CompetencyRepository competencyRepository, CompetencyRelationRepository competencyRelationRepository, LectureUnitRepository lectureUnitRepository,
-            CompetencyService competencyService, CompetencyProgressRepository competencyProgressRepository, ExerciseRepository exerciseRepository,
-            CompetencyProgressService competencyProgressService, LearningPathService learningPathService, ExerciseService exerciseService,
-            Optional<IrisCompetencyGenerationSessionService> irisCompetencyGenerationSessionService) {
-=======
     private final LectureUnitService lectureUnitService;
 
     private final CompetencyRelationService competencyRelationService;
@@ -84,8 +72,7 @@
     public CompetencyResource(CourseRepository courseRepository, AuthorizationCheckService authorizationCheckService, UserRepository userRepository,
             CompetencyRepository competencyRepository, CompetencyRelationRepository competencyRelationRepository, CompetencyService competencyService,
             CompetencyProgressRepository competencyProgressRepository, CompetencyProgressService competencyProgressService, ExerciseService exerciseService,
-            LectureUnitService lectureUnitService, CompetencyRelationService competencyRelationService) {
->>>>>>> c9be2838
+            LectureUnitService lectureUnitService, CompetencyRelationService competencyRelationService, Optional<IrisCompetencyGenerationSessionService> irisCompetencyGenerationSessionService) {
         this.courseRepository = courseRepository;
         this.competencyRelationRepository = competencyRelationRepository;
         this.authorizationCheckService = authorizationCheckService;
@@ -95,12 +82,9 @@
         this.competencyProgressRepository = competencyProgressRepository;
         this.competencyProgressService = competencyProgressService;
         this.exerciseService = exerciseService;
-<<<<<<< HEAD
-        this.irisCompetencyGenerationSessionService = irisCompetencyGenerationSessionService;
-=======
         this.lectureUnitService = lectureUnitService;
         this.competencyRelationService = competencyRelationService;
->>>>>>> c9be2838
+        this.irisCompetencyGenerationSessionService = irisCompetencyGenerationSessionService;
     }
 
     /**
@@ -245,6 +229,7 @@
 
         var createdCompetencies = new ArrayList<Competency>();
 
+		//TODO: solve this in the competency service.
         for (var competency : competencies) {
             var createdCompetency = competencyService.getCompetencyToCreate(competency);
             createdCompetency.setCourse(course);
@@ -528,7 +513,6 @@
     }
 
     /**
-<<<<<<< HEAD
      * Generates a list of competencies from a given course description by using IRIS.
      *
      * @param courseId          the id of the current course
@@ -551,40 +535,6 @@
     }
 
     /**
-     * Link the competency to a set of lecture units (and exercises if it includes exercise units)
-     *
-     * @param competency           The competency to be linked
-     * @param lectureUnitsToAdd    A set of lecture units to link to the specified competency
-     * @param lectureUnitsToRemove A set of lecture units to unlink from the specified competency
-     */
-    private void linkLectureUnitsToCompetency(Competency competency, Set<LectureUnit> lectureUnitsToAdd, Set<LectureUnit> lectureUnitsToRemove) {
-        // Remove the competency from the old lecture units
-        var lectureUnitsToRemoveFromDb = lectureUnitRepository.findAllByIdWithCompetenciesBidirectional(lectureUnitsToRemove.stream().map(LectureUnit::getId).toList());
-        lectureUnitRepository.saveAll(lectureUnitsToRemoveFromDb.stream().filter(lectureUnit -> !(lectureUnit instanceof ExerciseUnit)).map(lectureUnit -> {
-            lectureUnit.getCompetencies().remove(competency);
-            return lectureUnit;
-        }).collect(Collectors.toSet()));
-        exerciseRepository.saveAll(lectureUnitsToRemoveFromDb.stream().filter(lectureUnit -> lectureUnit instanceof ExerciseUnit)
-                .map(lectureUnit -> ((ExerciseUnit) lectureUnit).getExercise()).map(exercise -> {
-                    exercise.getCompetencies().remove(competency);
-                    return exercise;
-                }).collect(Collectors.toSet()));
-
-        // Add the competency to the new lecture units
-        var lectureUnitsFromDb = lectureUnitRepository.findAllByIdWithCompetenciesBidirectional(lectureUnitsToAdd.stream().map(LectureUnit::getId).toList());
-        var lectureUnitsWithoutExercises = lectureUnitsFromDb.stream().filter(lectureUnit -> !(lectureUnit instanceof ExerciseUnit)).collect(Collectors.toSet());
-        var exercises = lectureUnitsFromDb.stream().filter(lectureUnit -> lectureUnit instanceof ExerciseUnit).map(lectureUnit -> ((ExerciseUnit) lectureUnit).getExercise())
-                .collect(Collectors.toSet());
-        lectureUnitsWithoutExercises.stream().map(LectureUnit::getCompetencies).forEach(competencies -> competencies.add(competency));
-        exercises.stream().map(Exercise::getCompetencies).forEach(competencies -> competencies.add(competency));
-        lectureUnitRepository.saveAll(lectureUnitsWithoutExercises);
-        exerciseRepository.saveAll(exercises);
-        competency.setLectureUnits(lectureUnitsToAdd);
-    }
-
-    /**
-=======
->>>>>>> c9be2838
      * Checks if the user has the necessary permissions and the competency matches the course.
      *
      * @param role       The minimal role the user must have in the course
