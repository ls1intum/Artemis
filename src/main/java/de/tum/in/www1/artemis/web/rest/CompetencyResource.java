package de.tum.in.www1.artemis.web.rest;

import static de.tum.in.www1.artemis.config.Constants.PROFILE_CORE;

import java.net.URI;
import java.net.URISyntaxException;
import java.util.*;
import java.util.stream.Collectors;

import jakarta.validation.constraints.NotNull;
import jakarta.ws.rs.BadRequestException;

import org.slf4j.Logger;
import org.slf4j.LoggerFactory;
import org.springframework.beans.factory.annotation.Value;
import org.springframework.context.annotation.Profile;
import org.springframework.http.ResponseEntity;
import org.springframework.web.bind.annotation.*;

import de.tum.in.www1.artemis.domain.*;
import de.tum.in.www1.artemis.domain.competency.*;
import de.tum.in.www1.artemis.repository.*;
import de.tum.in.www1.artemis.security.Role;
import de.tum.in.www1.artemis.security.annotations.EnforceAtLeastEditor;
import de.tum.in.www1.artemis.security.annotations.EnforceAtLeastInstructor;
import de.tum.in.www1.artemis.security.annotations.EnforceAtLeastStudent;
import de.tum.in.www1.artemis.service.*;
import de.tum.in.www1.artemis.service.competency.CompetencyProgressService;
import de.tum.in.www1.artemis.service.competency.CompetencyRelationService;
import de.tum.in.www1.artemis.service.competency.CompetencyService;
import de.tum.in.www1.artemis.service.iris.session.IrisCompetencyGenerationSessionService;
import de.tum.in.www1.artemis.service.util.TimeLogUtil;
import de.tum.in.www1.artemis.web.rest.dto.CourseCompetencyProgressDTO;
import de.tum.in.www1.artemis.web.rest.dto.SearchResultPageDTO;
import de.tum.in.www1.artemis.web.rest.dto.competency.CompetencyRelationDTO;
import de.tum.in.www1.artemis.web.rest.dto.competency.CompetencyWithTailRelationDTO;
import de.tum.in.www1.artemis.web.rest.dto.pageablesearch.CompetencyPageableSearchDTO;
import de.tum.in.www1.artemis.web.rest.dto.pageablesearch.SearchTermPageableSearchDTO;
import de.tum.in.www1.artemis.web.rest.errors.BadRequestAlertException;
import de.tum.in.www1.artemis.web.rest.util.HeaderUtil;

@Profile(PROFILE_CORE)
@RestController
@RequestMapping("api/")
public class CompetencyResource {

    @Value("${jhipster.clientApp.name}")
    private String applicationName;

    private static final Logger log = LoggerFactory.getLogger(CompetencyResource.class);

    private static final String ENTITY_NAME = "competency";

    private static final String PREREQUISITE_NAME = "prerequisite";

    private final CourseRepository courseRepository;

    private final AuthorizationCheckService authorizationCheckService;

    private final UserRepository userRepository;

    private final CompetencyRepository competencyRepository;

    private final CompetencyRelationRepository competencyRelationRepository;

    private final CompetencyService competencyService;

    private final CompetencyProgressRepository competencyProgressRepository;

    private final CompetencyProgressService competencyProgressService;

    private final ExerciseService exerciseService;

    private final Optional<IrisCompetencyGenerationSessionService> irisCompetencyGenerationSessionService;

    private final LectureUnitService lectureUnitService;

    private final CompetencyRelationService competencyRelationService;

    public CompetencyResource(CourseRepository courseRepository, AuthorizationCheckService authorizationCheckService, UserRepository userRepository,
            CompetencyRepository competencyRepository, CompetencyRelationRepository competencyRelationRepository, CompetencyService competencyService,
            CompetencyProgressRepository competencyProgressRepository, CompetencyProgressService competencyProgressService, ExerciseService exerciseService,
            LectureUnitService lectureUnitService, CompetencyRelationService competencyRelationService,
            Optional<IrisCompetencyGenerationSessionService> irisCompetencyGenerationSessionService) {
        this.courseRepository = courseRepository;
        this.competencyRelationRepository = competencyRelationRepository;
        this.authorizationCheckService = authorizationCheckService;
        this.userRepository = userRepository;
        this.competencyRepository = competencyRepository;
        this.competencyService = competencyService;
        this.competencyProgressRepository = competencyProgressRepository;
        this.competencyProgressService = competencyProgressService;
        this.exerciseService = exerciseService;
        this.lectureUnitService = lectureUnitService;
        this.competencyRelationService = competencyRelationService;
        this.irisCompetencyGenerationSessionService = irisCompetencyGenerationSessionService;
    }

    /**
     * GET /competencies/:competencyId/title : Returns the title of the competency with the given id
     *
     * @param competencyId the id of the competency
     * @return the title of the competency wrapped in an ResponseEntity or 404 Not Found if no competency with that id exists
     */
    @GetMapping("competencies/{competencyId}/title")
    @EnforceAtLeastStudent
    public ResponseEntity<String> getCompetencyTitle(@PathVariable long competencyId) {
        final var title = competencyRepository.getCompetencyTitle(competencyId);
        return title == null ? ResponseEntity.notFound().build() : ResponseEntity.ok(title);
    }

    // TODO (followup): this is only used for prerequisite import -> the prerequisite import to also use the new competency import.
    /**
     * Search for all competencies by title and course title. The result is pageable.
     *
     * @param search The pageable search containing the page size, page number and query string
     * @return The desired page, sorted and matching the given query
     */
    @GetMapping("competencies")
    @EnforceAtLeastEditor
    public ResponseEntity<SearchResultPageDTO<Competency>> getAllCompetenciesOnPage(SearchTermPageableSearchDTO<String> search) {
        final var user = userRepository.getUserWithGroupsAndAuthorities();
        return ResponseEntity.ok(competencyService.getAllOnPageWithSize(search, user));
    }

    /**
     * Search for all competencies by title, description, course title and semester. The result is pageable.
     *
     * @param search The pageable search containing the page size, page number and search terms
     * @return The desired page, sorted and matching the given query
     */
    @GetMapping("competencies/for-import")
    @EnforceAtLeastEditor
    public ResponseEntity<SearchResultPageDTO<Competency>> getCompetenciesForImport(CompetencyPageableSearchDTO search) {
        final var user = userRepository.getUserWithGroupsAndAuthorities();
        return ResponseEntity.ok(competencyService.getOnPageWithSizeForImport(search, user));
    }

    /**
     * GET /courses/:courseId/competencies : gets all the competencies of a course
     *
     * @param courseId the id of the course for which the competencies should be fetched
     * @return the ResponseEntity with status 200 (OK) and with body the found competencies
     */
    @GetMapping("courses/{courseId}/competencies")
    @EnforceAtLeastStudent
    public ResponseEntity<List<Competency>> getCompetenciesWithProgress(@PathVariable long courseId) {
        log.debug("REST request to get competencies for course with id: {}", courseId);
        Course course = courseRepository.findByIdElseThrow(courseId);
        User user = userRepository.getUserWithGroupsAndAuthorities();
        authorizationCheckService.checkHasAtLeastRoleInCourseElseThrow(Role.STUDENT, course, user);
<<<<<<< HEAD
        final var competencies = competencyRepository.findWithUserSpecificProgressByCourseId(courseId, user.getId());
=======
        final var competencies = competencyService.findCompetenciesWithProgressForUserByCourseId(courseId, user.getId());
>>>>>>> 6db03803
        return ResponseEntity.ok(competencies);
    }

    /**
     * GET /courses/:courseId/competencies/:competencyId : gets the competency with the specified id including its related exercises and lecture units
     * This method also calculates the user progress
     *
     * @param competencyId the id of the competency to retrieve
     * @param courseId     the id of the course to which the competency belongs
     * @return the ResponseEntity with status 200 (OK) and with body the competency, or with status 404 (Not Found)
     */
    @GetMapping("courses/{courseId}/competencies/{competencyId}")
    @EnforceAtLeastStudent
    public ResponseEntity<Competency> getCompetency(@PathVariable long competencyId, @PathVariable long courseId) {
        log.info("REST request to get Competency : {}", competencyId);
        long start = System.nanoTime();
        var currentUser = userRepository.getUserWithGroupsAndAuthorities();
        var course = courseRepository.findByIdElseThrow(courseId);
        var competency = competencyService.findCompetencyWithExercisesAndLectureUnitsAndProgressForUser(competencyId, currentUser.getId());
        checkAuthorizationForCompetency(Role.STUDENT, course, competency);

        competency.setLectureUnits(competency.getLectureUnits().stream().filter(lectureUnit -> authorizationCheckService.isAllowedToSeeLectureUnit(lectureUnit, currentUser))
                .peek(lectureUnit -> lectureUnit.setCompleted(lectureUnit.isCompletedFor(currentUser))).collect(Collectors.toSet()));

        Set<Exercise> exercisesUserIsAllowedToSee = exerciseService.filterOutExercisesThatUserShouldNotSee(competency.getExercises(), currentUser);
        Set<Exercise> exercisesWithAllInformationNeeded = exerciseService
                .loadExercisesWithInformationForDashboard(exercisesUserIsAllowedToSee.stream().map(Exercise::getId).collect(Collectors.toSet()), currentUser);
        competency.setExercises(exercisesWithAllInformationNeeded);

        log.info("getCompetency took {}", TimeLogUtil.formatDurationFrom(start));
        return ResponseEntity.ok().body(competency);
    }

    /**
     * PUT /courses/:courseId/competencies : Updates an existing competency.
     *
     * @param courseId   the id of the course to which the competencies belong
     * @param competency the competency to update
     * @return the ResponseEntity with status 200 (OK) and with body the updated competency
     */
    @PutMapping("courses/{courseId}/competencies")
    @EnforceAtLeastInstructor
    public ResponseEntity<Competency> updateCompetency(@PathVariable long courseId, @RequestBody Competency competency) {
        log.debug("REST request to update Competency : {}", competency);
        if (competency.getId() == null) {
            throw new BadRequestException();
        }
        var course = courseRepository.findByIdElseThrow(courseId);
        var existingCompetency = competencyRepository.findByIdWithLectureUnitsElseThrow(competency.getId());
        checkAuthorizationForCompetency(Role.INSTRUCTOR, course, existingCompetency);

        var persistedCompetency = competencyService.updateCompetency(existingCompetency, competency);
        lectureUnitService.linkLectureUnitsToCompetency(persistedCompetency, competency.getLectureUnits(), existingCompetency.getLectureUnits());

        return ResponseEntity.ok(persistedCompetency);
    }

    /**
     * POST /courses/:courseId/competencies : creates a new competency.
     *
     * @param courseId   the id of the course to which the competency should be added
     * @param competency the competency that should be created
     * @return the ResponseEntity with status 201 (Created) and with body the new competency
     * @throws URISyntaxException if the Location URI syntax is incorrect
     */
    @PostMapping("courses/{courseId}/competencies")
    @EnforceAtLeastInstructor
    public ResponseEntity<Competency> createCompetency(@PathVariable long courseId, @RequestBody Competency competency) throws URISyntaxException {
        log.debug("REST request to create Competency : {}", competency);
        if (competency.getId() != null || competency.getTitle() == null || competency.getTitle().trim().isEmpty()) {
            throw new BadRequestException();
        }
        var course = courseRepository.findWithEagerCompetenciesByIdElseThrow(courseId);
        authorizationCheckService.checkHasAtLeastRoleInCourseElseThrow(Role.INSTRUCTOR, course, null);

        final var persistedCompetency = competencyService.createCompetency(competency, course);

        return ResponseEntity.created(new URI("/api/courses/" + courseId + "/competencies/" + persistedCompetency.getId())).body(persistedCompetency);
    }

    /**
     * POST /courses/:courseId/competencies/bulk : creates a number of new competencies
     *
     * @param courseId     the id of the course to which the competencies should be added
     * @param competencies the competencies that should be created
     * @return the ResponseEntity with status 201 (Created) and body the created competencies
     * @throws URISyntaxException if the Location URI syntax is incorrect
     */
    @PostMapping("/courses/{courseId}/competencies/bulk")
    @EnforceAtLeastInstructor
    public ResponseEntity<List<Competency>> createCompetencies(@PathVariable Long courseId, @RequestBody List<Competency> competencies) throws URISyntaxException {
        log.debug("REST request to create Competencies : {}", competencies);
        for (Competency competency : competencies) {
            if (competency.getId() != null || competency.getTitle() == null || competency.getTitle().trim().isEmpty()) {
                throw new BadRequestException();
            }
        }
        var course = courseRepository.findWithEagerCompetenciesByIdElseThrow(courseId);
        authorizationCheckService.checkHasAtLeastRoleInCourseElseThrow(Role.INSTRUCTOR, course, null);

        var createdCompetencies = competencyService.createCompetencies(competencies, course);

        return ResponseEntity.created(new URI("/api/courses/" + courseId + "/competencies/")).body(createdCompetencies);
    }

    /**
     * POST /courses/:courseId/competencies/import : imports a new competency.
     *
     * @param courseId           the id of the course to which the competency should be imported to
     * @param competencyToImport the competency that should be imported
     * @return the ResponseEntity with status 201 (Created) and with body containing the imported competency
     * @throws URISyntaxException if the Location URI syntax is incorrect
     */
    @PostMapping("courses/{courseId}/competencies/import")
    @EnforceAtLeastInstructor
    public ResponseEntity<Competency> importCompetency(@PathVariable long courseId, @RequestBody Competency competencyToImport) throws URISyntaxException {
        log.info("REST request to import a competency: {}", competencyToImport.getId());

        var course = courseRepository.findWithEagerCompetenciesByIdElseThrow(courseId);
        authorizationCheckService.checkHasAtLeastRoleInCourseElseThrow(Role.INSTRUCTOR, course, null);
        authorizationCheckService.checkHasAtLeastRoleInCourseElseThrow(Role.EDITOR, competencyToImport.getCourse(), null);

        if (competencyToImport.getCourse().getId().equals(courseId)) {
            throw new BadRequestAlertException("The competency is already added to this course", ENTITY_NAME, "competencyCycle");
        }

        competencyToImport = competencyService.createCompetency(competencyToImport, course);

        return ResponseEntity.created(new URI("/api/courses/" + courseId + "/competencies/" + competencyToImport.getId())).body(competencyToImport);
    }

    /**
     * POST /courses/:courseId/competencies/import/bulk : imports a number of competencies (and optionally their relations) into a course.
     *
     * @param courseId             the id of the course to which the competencies should be imported to
     * @param competenciesToImport the competencies that should be imported
     * @param importRelations      if relations should be imported aswell
     * @return the ResponseEntity with status 201 (Created) and with body containing the imported competencies
     * @throws URISyntaxException if the Location URI syntax is incorrect
     */
    @PostMapping("/courses/{courseId}/competencies/import/bulk")
    @EnforceAtLeastEditor
    public ResponseEntity<List<CompetencyWithTailRelationDTO>> importCompetencies(@PathVariable long courseId, @RequestBody List<Competency> competenciesToImport,
            @RequestParam(defaultValue = "false") boolean importRelations) throws URISyntaxException {
        log.info("REST request to import competencies: {}", competenciesToImport);

        var course = courseRepository.findWithEagerCompetenciesByIdElseThrow(courseId);
        authorizationCheckService.checkHasAtLeastRoleInCourseElseThrow(Role.EDITOR, course, null);

        var competencies = new HashSet<>(competenciesToImport);
        List<CompetencyWithTailRelationDTO> importedCompetencies;

        if (importRelations) {
            var competencyIds = competenciesToImport.stream().map(DomainObject::getId).filter(Objects::nonNull).collect(Collectors.toSet());
            var relations = competencyRelationRepository.findAllByHeadCompetencyIdInAndTailCompetencyIdIn(competencyIds, competencyIds);
            importedCompetencies = competencyService.importCompetenciesAndRelations(course, competencies, relations);
        }
        else {
            importedCompetencies = competencyService.competenciesToCompetencyWithTailRelationDTOs(competencyService.importCompetencies(course, competencies));
        }

        return ResponseEntity.created(new URI("/api/courses/" + courseId + "/competencies/")).body(importedCompetencies);
    }

    /**
     * POST courses/{courseId}/competencies/import-all/{sourceCourseId} : Imports all competencies of the source course (and optionally their relations) into another.
     *
     * @param courseId        the id of the course to import into
     * @param sourceCourseId  the id of the course to import from
     * @param importRelations if relations should be imported aswell
     * @return the ResponseEntity with status 201 (Created) and with body containing the imported competencies (and relations)
     * @throws URISyntaxException if the Location URI syntax is incorrect
     */
    @PostMapping("/courses/{courseId}/competencies/import-all/{sourceCourseId}")
    @EnforceAtLeastInstructor
    public ResponseEntity<List<CompetencyWithTailRelationDTO>> importAllCompetenciesFromCourse(@PathVariable long courseId, @PathVariable long sourceCourseId,
            @RequestParam(defaultValue = "false") boolean importRelations) throws URISyntaxException {
        log.info("REST request to all competencies from course {} into course {}", sourceCourseId, courseId);

        if (courseId == sourceCourseId) {
            throw new BadRequestAlertException("Cannot import from a course into itself", "Course", "courseCycle");
        }
        var targetCourse = courseRepository.findByIdElseThrow(courseId);
        var sourceCourse = courseRepository.findByIdElseThrow(sourceCourseId);
        authorizationCheckService.checkHasAtLeastRoleInCourseElseThrow(Role.INSTRUCTOR, targetCourse, null);
        authorizationCheckService.checkHasAtLeastRoleInCourseElseThrow(Role.EDITOR, sourceCourse, null);

        var competencies = competencyRepository.findAllForCourse(sourceCourse.getId());
        List<CompetencyWithTailRelationDTO> importedCompetencies;

        if (importRelations) {
            var relations = competencyRelationRepository.findAllWithHeadAndTailByCourseId(sourceCourse.getId());
            importedCompetencies = competencyService.importCompetenciesAndRelations(targetCourse, competencies, relations);
        }
        else {
            importedCompetencies = competencyService.competenciesToCompetencyWithTailRelationDTOs(competencyService.importCompetencies(targetCourse, competencies));
        }

        return ResponseEntity.created(new URI("/api/courses/" + courseId + "/competencies/")).body(importedCompetencies);
    }

    /**
     * DELETE /courses/:courseId/competencies/:competencyId
     *
     * @param courseId     the id of the course to which the competency belongs
     * @param competencyId the id of the competency to remove
     * @return the ResponseEntity with status 200 (OK)
     */
    @DeleteMapping("courses/{courseId}/competencies/{competencyId}")
    @EnforceAtLeastInstructor
    public ResponseEntity<Void> deleteCompetency(@PathVariable long competencyId, @PathVariable long courseId) {
        log.info("REST request to delete a Competency : {}", competencyId);

        var course = courseRepository.findByIdElseThrow(courseId);
        var competency = competencyRepository.findByIdWithExercisesAndLectureUnitsBidirectionalElseThrow(competencyId);
        checkAuthorizationForCompetency(Role.INSTRUCTOR, course, competency);

        competencyService.deleteCompetency(competency, course);

        return ResponseEntity.ok().headers(HeaderUtil.createEntityDeletionAlert(applicationName, true, ENTITY_NAME, competency.getTitle())).build();
    }

    /**
     * GET /courses/:courseId/competencies/:competencyId/student-progress gets the competency progress for a user
     *
     * @param courseId     the id of the course to which the competency belongs
     * @param competencyId the id of the competency for which to get the progress
     * @param refresh      whether to update the student progress or fetch it from the database (default)
     * @return the ResponseEntity with status 200 (OK) and with the competency course performance in the body
     */
    @GetMapping("courses/{courseId}/competencies/{competencyId}/student-progress")
    @EnforceAtLeastStudent
    public ResponseEntity<CompetencyProgress> getCompetencyStudentProgress(@PathVariable long courseId, @PathVariable long competencyId,
            @RequestParam(defaultValue = "false") Boolean refresh) {
        log.debug("REST request to get student progress for competency: {}", competencyId);
        var user = userRepository.getUserWithGroupsAndAuthorities();
        var course = courseRepository.findByIdElseThrow(courseId);
        var competency = competencyRepository.findByIdElseThrow(competencyId);
        checkAuthorizationForCompetency(Role.STUDENT, course, competency);

        CompetencyProgress studentProgress;
        if (refresh) {
            studentProgress = competencyProgressService.updateCompetencyProgress(competencyId, user);
        }
        else {
            studentProgress = competencyProgressRepository.findEagerByCompetencyIdAndUserId(competencyId, user.getId()).orElse(null);
        }

        return ResponseEntity.ok().body(studentProgress);
    }

    /**
     * GET /courses/:courseId/competencies/:competencyId/course-progress gets the competency progress for the whole course
     *
     * @param courseId     the id of the course to which the competency belongs
     * @param competencyId the id of the competency for which to get the progress
     * @return the ResponseEntity with status 200 (OK) and with the competency course performance in the body
     */
    @GetMapping("courses/{courseId}/competencies/{competencyId}/course-progress")
    @EnforceAtLeastInstructor
    public ResponseEntity<CourseCompetencyProgressDTO> getCompetencyCourseProgress(@PathVariable long courseId, @PathVariable long competencyId) {
        log.debug("REST request to get course progress for competency: {}", competencyId);
        var course = courseRepository.findByIdElseThrow(courseId);
        var competency = competencyRepository.findByIdWithLectureUnitsAndCompletionsElseThrow(competencyId);
        checkAuthorizationForCompetency(Role.INSTRUCTOR, course, competency);

        var progress = competencyProgressService.getCompetencyCourseProgress(competency, course);

        return ResponseEntity.ok().body(progress);
    }

    /**
     * GET courses/:courseId/competencies/relations get the relations for the course
     *
     * @param courseId the id of the course to which the relations belong
     * @return the ResponseEntity with status 200 (OK) and with a list of relations for the course
     */
    @GetMapping("courses/{courseId}/competencies/relations")
    @EnforceAtLeastInstructor
    public ResponseEntity<Set<CompetencyRelationDTO>> getCompetencyRelations(@PathVariable long courseId) {
        log.debug("REST request to get relations for course: {}", courseId);
        var course = courseRepository.findByIdElseThrow(courseId);
        authorizationCheckService.checkHasAtLeastRoleInCourseElseThrow(Role.INSTRUCTOR, course, null);

        var relations = competencyRelationRepository.findAllWithHeadAndTailByCourseId(courseId);
        var relationDTOs = relations.stream().map(CompetencyRelationDTO::of).collect(Collectors.toSet());

        return ResponseEntity.ok().body(relationDTOs);
    }

    /**
     * POST courses/:courseId/competencies/relations create a new relation
     *
     * @param courseId the id of the course to which the competencies belong
     * @param relation the relation to create
     * @return the ResponseEntity with status 200 (OK)
     */
    @PostMapping("courses/{courseId}/competencies/relations")
    @EnforceAtLeastInstructor
    public ResponseEntity<CompetencyRelation> createCompetencyRelation(@PathVariable long courseId, @RequestBody CompetencyRelation relation) {
        var tailId = relation.getTailCompetency().getId();
        var headId = relation.getHeadCompetency().getId();
        log.info("REST request to create a relation between competencies {} and {}", tailId, headId);
        var course = courseRepository.findByIdElseThrow(courseId);

        var tailCompetency = competencyRepository.findByIdElseThrow(tailId);
        checkAuthorizationForCompetency(Role.INSTRUCTOR, course, tailCompetency);
        var headCompetency = competencyRepository.findByIdElseThrow(headId);
        checkAuthorizationForCompetency(Role.INSTRUCTOR, course, headCompetency);

        var createdRelation = competencyRelationService.createCompetencyRelation(tailCompetency, headCompetency, relation.getType(), course);

        return ResponseEntity.ok().body(createdRelation);
    }

    /**
     * DELETE courses/:courseId/competencies/relations/:competencyRelationId delete a relation
     *
     * @param courseId             the id of the course
     * @param competencyRelationId the id of the competency relation
     * @return the ResponseEntity with status 200 (OK)
     */
    @DeleteMapping("courses/{courseId}/competencies/relations/{competencyRelationId}")
    @EnforceAtLeastInstructor
    public ResponseEntity<Void> removeCompetencyRelation(@PathVariable long courseId, @PathVariable long competencyRelationId) {
        log.info("REST request to remove a competency relation: {}", competencyRelationId);
        var course = courseRepository.findByIdElseThrow(courseId);
        var relation = competencyRelationRepository.findById(competencyRelationId).orElseThrow();

        checkAuthorizationForCompetency(Role.INSTRUCTOR, course, relation.getTailCompetency());
        checkAuthorizationForCompetency(Role.INSTRUCTOR, course, relation.getHeadCompetency());

        competencyRelationRepository.delete(relation);

        return ResponseEntity.ok().build();
    }

    /**
     * GET /courses/:courseId/prerequisites
     *
     * @param courseId the id of the course for which the competencies should be fetched
     * @return the ResponseEntity with status 200 (OK) and with body the found competencies
     */
    @GetMapping("courses/{courseId}/prerequisites")
    @EnforceAtLeastStudent
    public ResponseEntity<List<Competency>> getPrerequisites(@PathVariable long courseId) {
        log.debug("REST request to get prerequisites for course with id: {}", courseId);
        Course course = courseRepository.findByIdElseThrow(courseId);
        User user = userRepository.getUserWithGroupsAndAuthorities();

        // Authorization check is skipped when course is open to self-enrollment
        if (!course.isEnrollmentEnabled()) {
            authorizationCheckService.checkHasAtLeastRoleInCourseElseThrow(Role.STUDENT, course, user);
        }

        Set<Competency> prerequisites = competencyService.findAllPrerequisitesForCourse(course);

        return ResponseEntity.ok(new ArrayList<>(prerequisites));
    }

    /**
     * POST /courses/:courseId/prerequisites/:competencyId
     *
     * @param courseId     the id of the course for which the competency should be a prerequisite
     * @param competencyId the id of the prerequisite (competency) to add
     * @return the ResponseEntity with status 200 (OK)
     */
    @PostMapping("courses/{courseId}/prerequisites/{competencyId}")
    @EnforceAtLeastInstructor
    public ResponseEntity<Competency> addPrerequisite(@PathVariable long competencyId, @PathVariable long courseId) {
        log.info("REST request to add a prerequisite: {}", competencyId);
        var course = courseRepository.findWithEagerCompetenciesByIdElseThrow(courseId);
        var competency = competencyRepository.findByIdWithConsecutiveCoursesElseThrow(competencyId);
        authorizationCheckService.checkHasAtLeastRoleInCourseElseThrow(Role.INSTRUCTOR, course, null);
        authorizationCheckService.checkHasAtLeastRoleInCourseElseThrow(Role.EDITOR, competency.getCourse(), null);

        if (competency.getCourse().getId().equals(courseId)) {
            throw new BadRequestAlertException("The competency of a course can not be a prerequisite to the same course", ENTITY_NAME, "competencyCycle");
        }

        course.addPrerequisite(competency);
        courseRepository.save(course);
        return ResponseEntity.ok().body(competency);
    }

    /**
     * DELETE /courses/:courseId/prerequisites/:competencyId
     *
     * @param courseId     the id of the course for which the competency is a prerequisite
     * @param competencyId the id of the prerequisite (competency) to remove
     * @return the ResponseEntity with status 200 (OK)
     */
    @DeleteMapping("courses/{courseId}/prerequisites/{competencyId}")
    @EnforceAtLeastInstructor
    public ResponseEntity<Void> removePrerequisite(@PathVariable long competencyId, @PathVariable long courseId) {
        log.info("REST request to remove a prerequisite: {}", competencyId);
        var course = courseRepository.findWithEagerCompetenciesByIdElseThrow(courseId);
        var competency = competencyRepository.findByIdWithConsecutiveCoursesElseThrow(competencyId);
        if (!competency.getConsecutiveCourses().stream().map(Course::getId).toList().contains(courseId)) {
            throw new BadRequestAlertException("The competency is not a prerequisite of the given course", ENTITY_NAME, "prerequisiteWrongCourse");
        }
        authorizationCheckService.checkHasAtLeastRoleInCourseElseThrow(Role.INSTRUCTOR, course, null);
        authorizationCheckService.checkHasAtLeastRoleInCourseElseThrow(Role.EDITOR, competency.getCourse(), null);

        course.removePrerequisite(competency);
        courseRepository.save(course);

        return ResponseEntity.ok().headers(HeaderUtil.createEntityDeletionAlert(applicationName, true, PREREQUISITE_NAME, competency.getTitle())).build();
    }

    /**
     * Generates a list of competencies from a given course description by using IRIS.
     *
     * @param courseId          the id of the current course
     * @param courseDescription the text description of the course
     * @return the ResponseEntity with status 200 (OK) and body the genrated competencies
     */
    @PostMapping("/courses/{courseId}/competencies/generate-from-description")
    @EnforceAtLeastEditor
    public ResponseEntity<List<Competency>> generateCompetenciesFromCourseDescription(@PathVariable Long courseId, @RequestBody String courseDescription) {
        var irisService = irisCompetencyGenerationSessionService.orElseThrow();
        var user = userRepository.getUserWithGroupsAndAuthorities();
        var course = courseRepository.findByIdElseThrow(courseId);
        authorizationCheckService.checkHasAtLeastRoleInCourseElseThrow(Role.EDITOR, course, user);

        var session = irisService.getOrCreateSession(course, user);
        irisService.addUserTextMessageToSession(session, courseDescription);
        var competencies = irisService.executeRequest(session);

        return ResponseEntity.ok().body(competencies);
    }

    /**
     * Checks if the user has the necessary permissions and the competency matches the course.
     *
     * @param role       The minimal role the user must have in the course
     * @param course     The course for which to check the authorization role for
     * @param competency The competency to be accessed by the user
     */
    private void checkAuthorizationForCompetency(Role role, @NotNull Course course, @NotNull Competency competency) {
        if (competency.getCourse() == null) {
            throw new BadRequestAlertException("A competency must belong to a course", ENTITY_NAME, "competencyNoCourse");
        }
        if (!competency.getCourse().getId().equals(course.getId())) {
            throw new BadRequestAlertException("The competency does not belong to the correct course", ENTITY_NAME, "competencyWrongCourse");
        }
        authorizationCheckService.checkHasAtLeastRoleInCourseElseThrow(role, course, null);
    }
}<|MERGE_RESOLUTION|>--- conflicted
+++ resolved
@@ -149,11 +149,7 @@
         Course course = courseRepository.findByIdElseThrow(courseId);
         User user = userRepository.getUserWithGroupsAndAuthorities();
         authorizationCheckService.checkHasAtLeastRoleInCourseElseThrow(Role.STUDENT, course, user);
-<<<<<<< HEAD
-        final var competencies = competencyRepository.findWithUserSpecificProgressByCourseId(courseId, user.getId());
-=======
         final var competencies = competencyService.findCompetenciesWithProgressForUserByCourseId(courseId, user.getId());
->>>>>>> 6db03803
         return ResponseEntity.ok(competencies);
     }
 
