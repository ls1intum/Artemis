package de.tum.in.www1.artemis.web.rest;

import static de.tum.in.www1.artemis.config.Constants.PROFILE_CORE;

import java.net.URI;
import java.net.URISyntaxException;
import java.util.ArrayList;
import java.util.HashSet;
import java.util.List;
import java.util.Map;
import java.util.Objects;
import java.util.Optional;
import java.util.Set;
import java.util.stream.Collectors;

import jakarta.validation.constraints.NotNull;
import jakarta.ws.rs.BadRequestException;

import org.slf4j.Logger;
import org.slf4j.LoggerFactory;
import org.springframework.beans.factory.annotation.Value;
import org.springframework.context.annotation.Profile;
import org.springframework.http.ResponseEntity;
import org.springframework.web.bind.annotation.DeleteMapping;
import org.springframework.web.bind.annotation.GetMapping;
import org.springframework.web.bind.annotation.PathVariable;
import org.springframework.web.bind.annotation.PostMapping;
import org.springframework.web.bind.annotation.PutMapping;
import org.springframework.web.bind.annotation.RequestBody;
import org.springframework.web.bind.annotation.RequestMapping;
import org.springframework.web.bind.annotation.RequestParam;
import org.springframework.web.bind.annotation.RestController;

import de.tum.in.www1.artemis.domain.Course;
import de.tum.in.www1.artemis.domain.DomainObject;
import de.tum.in.www1.artemis.domain.Exercise;
import de.tum.in.www1.artemis.domain.User;
import de.tum.in.www1.artemis.domain.competency.Competency;
import de.tum.in.www1.artemis.domain.competency.CompetencyProgress;
import de.tum.in.www1.artemis.domain.competency.CompetencyRelation;
import de.tum.in.www1.artemis.repository.CompetencyProgressRepository;
import de.tum.in.www1.artemis.repository.CompetencyRelationRepository;
import de.tum.in.www1.artemis.repository.CompetencyRepository;
import de.tum.in.www1.artemis.repository.CourseRepository;
import de.tum.in.www1.artemis.repository.UserRepository;
import de.tum.in.www1.artemis.repository.competency.CompetencyJolRepository;
import de.tum.in.www1.artemis.security.Role;
import de.tum.in.www1.artemis.security.annotations.EnforceAtLeastEditor;
import de.tum.in.www1.artemis.security.annotations.EnforceAtLeastInstructor;
import de.tum.in.www1.artemis.security.annotations.EnforceAtLeastStudent;
import de.tum.in.www1.artemis.security.annotations.enforceRoleInCourse.EnforceAtLeastEditorInCourse;
import de.tum.in.www1.artemis.security.annotations.enforceRoleInCourse.EnforceAtLeastStudentInCourse;
import de.tum.in.www1.artemis.service.AuthorizationCheckService;
import de.tum.in.www1.artemis.service.ExerciseService;
import de.tum.in.www1.artemis.service.LectureUnitService;
import de.tum.in.www1.artemis.service.competency.CompetencyJolService;
import de.tum.in.www1.artemis.service.competency.CompetencyProgressService;
import de.tum.in.www1.artemis.service.competency.CompetencyRelationService;
import de.tum.in.www1.artemis.service.competency.CompetencyService;
import de.tum.in.www1.artemis.service.iris.session.IrisCompetencyGenerationSessionService;
import de.tum.in.www1.artemis.service.util.TimeLogUtil;
import de.tum.in.www1.artemis.web.rest.dto.CourseCompetencyProgressDTO;
import de.tum.in.www1.artemis.web.rest.dto.SearchResultPageDTO;
import de.tum.in.www1.artemis.web.rest.dto.competency.CompetencyImportResponseDTO;
import de.tum.in.www1.artemis.web.rest.dto.competency.CompetencyRelationDTO;
import de.tum.in.www1.artemis.web.rest.dto.competency.CompetencyWithTailRelationDTO;
import de.tum.in.www1.artemis.web.rest.dto.pageablesearch.CompetencyPageableSearchDTO;
import de.tum.in.www1.artemis.web.rest.dto.pageablesearch.SearchTermPageableSearchDTO;
import de.tum.in.www1.artemis.web.rest.errors.BadRequestAlertException;
import de.tum.in.www1.artemis.web.rest.util.HeaderUtil;

@Profile(PROFILE_CORE)
@RestController
@RequestMapping("api/")
public class CompetencyResource {

    @Value("${jhipster.clientApp.name}")
    private String applicationName;

    private static final Logger log = LoggerFactory.getLogger(CompetencyResource.class);

    private static final String ENTITY_NAME = "competency";

    private static final String PREREQUISITE_NAME = "prerequisite";

    private final CourseRepository courseRepository;

    private final AuthorizationCheckService authorizationCheckService;

    private final UserRepository userRepository;

    private final CompetencyRepository competencyRepository;

    private final CompetencyRelationRepository competencyRelationRepository;

    private final CompetencyService competencyService;

    private final CompetencyProgressRepository competencyProgressRepository;

    private final CompetencyProgressService competencyProgressService;

    private final ExerciseService exerciseService;

    private final Optional<IrisCompetencyGenerationSessionService> irisCompetencyGenerationSessionService;

    private final LectureUnitService lectureUnitService;

    private final CompetencyRelationService competencyRelationService;

    private final CompetencyJolService competencyJolService;

    private final CompetencyJolRepository competencyJolRepository;

    public CompetencyResource(CourseRepository courseRepository, AuthorizationCheckService authorizationCheckService, UserRepository userRepository,
            CompetencyRepository competencyRepository, CompetencyRelationRepository competencyRelationRepository, CompetencyService competencyService,
            CompetencyProgressRepository competencyProgressRepository, CompetencyProgressService competencyProgressService, ExerciseService exerciseService,
            LectureUnitService lectureUnitService, CompetencyRelationService competencyRelationService,
            Optional<IrisCompetencyGenerationSessionService> irisCompetencyGenerationSessionService, CompetencyJolService competencyJolService,
            CompetencyJolRepository competencyJolRepository) {
        this.courseRepository = courseRepository;
        this.competencyRelationRepository = competencyRelationRepository;
        this.authorizationCheckService = authorizationCheckService;
        this.userRepository = userRepository;
        this.competencyRepository = competencyRepository;
        this.competencyService = competencyService;
        this.competencyProgressRepository = competencyProgressRepository;
        this.competencyProgressService = competencyProgressService;
        this.exerciseService = exerciseService;
        this.lectureUnitService = lectureUnitService;
        this.competencyRelationService = competencyRelationService;
        this.irisCompetencyGenerationSessionService = irisCompetencyGenerationSessionService;
        this.competencyJolService = competencyJolService;
        this.competencyJolRepository = competencyJolRepository;
    }

    /**
     * GET /competencies/:competencyId/title : Returns the title of the competency with the given id
     *
     * @param competencyId the id of the competency
     * @return the title of the competency wrapped in an ResponseEntity or 404 Not Found if no competency with that id exists
     */
    @GetMapping("competencies/{competencyId}/title")
    @EnforceAtLeastStudent
    public ResponseEntity<String> getCompetencyTitle(@PathVariable long competencyId) {
        final var title = competencyRepository.getCompetencyTitle(competencyId);
        return title == null ? ResponseEntity.notFound().build() : ResponseEntity.ok(title);
    }

    // TODO (followup): this is only used for prerequisite import -> the prerequisite import to also use the new competency import.
    /**
     * Search for all competencies by title and course title. The result is pageable.
     *
     * @param search The pageable search containing the page size, page number and query string
     * @return The desired page, sorted and matching the given query
     */
    @GetMapping("competencies")
    @EnforceAtLeastEditor
    public ResponseEntity<SearchResultPageDTO<Competency>> getAllCompetenciesOnPage(SearchTermPageableSearchDTO<String> search) {
        final var user = userRepository.getUserWithGroupsAndAuthorities();
        return ResponseEntity.ok(competencyService.getAllOnPageWithSize(search, user));
    }

    /**
     * Search for all competencies by title, description, course title and semester. The result is pageable.
     *
     * @param search The pageable search containing the page size, page number and search terms
     * @return The desired page, sorted and matching the given query
     */
    @GetMapping("competencies/for-import")
    @EnforceAtLeastEditor
    public ResponseEntity<SearchResultPageDTO<Competency>> getCompetenciesForImport(CompetencyPageableSearchDTO search) {
        final var user = userRepository.getUserWithGroupsAndAuthorities();
        return ResponseEntity.ok(competencyService.getOnPageWithSizeForImport(search, user));
    }

    /**
     * GET courses/:courseId/competencies : gets all the competencies of a course
     *
     * @param courseId the id of the course for which the competencies should be fetched
     * @return the ResponseEntity with status 200 (OK) and with body the found competencies
     */
    @GetMapping("courses/{courseId}/competencies")
    @EnforceAtLeastStudent
    public ResponseEntity<List<Competency>> getCompetenciesWithProgress(@PathVariable long courseId) {
        log.debug("REST request to get competencies for course with id: {}", courseId);
        Course course = courseRepository.findByIdElseThrow(courseId);
        User user = userRepository.getUserWithGroupsAndAuthorities();
        authorizationCheckService.checkHasAtLeastRoleInCourseElseThrow(Role.STUDENT, course, user);
        final var competencies = competencyService.findCompetenciesWithProgressForUserByCourseId(courseId, user.getId());
        return ResponseEntity.ok(competencies);
    }

    /**
     * GET courses/:courseId/competencies/:competencyId : gets the competency with the specified id including its related exercises and lecture units
     * This method also calculates the user progress
     *
     * @param competencyId the id of the competency to retrieve
     * @param courseId     the id of the course to which the competency belongs
     * @return the ResponseEntity with status 200 (OK) and with body the competency, or with status 404 (Not Found)
     */
    @GetMapping("courses/{courseId}/competencies/{competencyId}")
    @EnforceAtLeastStudent
    public ResponseEntity<Competency> getCompetency(@PathVariable long competencyId, @PathVariable long courseId) {
        log.info("REST request to get Competency : {}", competencyId);
        long start = System.nanoTime();
        var currentUser = userRepository.getUserWithGroupsAndAuthorities();
        var course = courseRepository.findByIdElseThrow(courseId);
        var competency = competencyService.findCompetencyWithExercisesAndLectureUnitsAndProgressForUser(competencyId, currentUser.getId());
        checkAuthorizationForCompetency(Role.STUDENT, course, competency);

        competency.setLectureUnits(competency.getLectureUnits().stream().filter(lectureUnit -> authorizationCheckService.isAllowedToSeeLectureUnit(lectureUnit, currentUser))
                .peek(lectureUnit -> lectureUnit.setCompleted(lectureUnit.isCompletedFor(currentUser))).collect(Collectors.toSet()));

        Set<Exercise> exercisesUserIsAllowedToSee = exerciseService.filterOutExercisesThatUserShouldNotSee(competency.getExercises(), currentUser);
        Set<Exercise> exercisesWithAllInformationNeeded = exerciseService
                .loadExercisesWithInformationForDashboard(exercisesUserIsAllowedToSee.stream().map(Exercise::getId).collect(Collectors.toSet()), currentUser);
        competency.setExercises(exercisesWithAllInformationNeeded);

        log.info("getCompetency took {}", TimeLogUtil.formatDurationFrom(start));
        return ResponseEntity.ok().body(competency);
    }

    /**
     * PUT courses/:courseId/competencies : Updates an existing competency.
     *
     * @param courseId   the id of the course to which the competencies belong
     * @param competency the competency to update
     * @return the ResponseEntity with status 200 (OK) and with body the updated competency
     */
    @PutMapping("courses/{courseId}/competencies")
    @EnforceAtLeastInstructor
    public ResponseEntity<Competency> updateCompetency(@PathVariable long courseId, @RequestBody Competency competency) {
        log.debug("REST request to update Competency : {}", competency);
        if (competency.getId() == null) {
            throw new BadRequestException();
        }
        var course = courseRepository.findByIdElseThrow(courseId);
        var existingCompetency = competencyRepository.findByIdWithLectureUnitsElseThrow(competency.getId());
        checkAuthorizationForCompetency(Role.INSTRUCTOR, course, existingCompetency);

        var persistedCompetency = competencyService.updateCompetency(existingCompetency, competency);
        lectureUnitService.linkLectureUnitsToCompetency(persistedCompetency, competency.getLectureUnits(), existingCompetency.getLectureUnits());

        return ResponseEntity.ok(persistedCompetency);
    }

    /**
     * POST courses/:courseId/competencies : creates a new competency.
     *
     * @param courseId   the id of the course to which the competency should be added
     * @param competency the competency that should be created
     * @return the ResponseEntity with status 201 (Created) and with body the new competency
     * @throws URISyntaxException if the Location URI syntax is incorrect
     */
    @PostMapping("courses/{courseId}/competencies")
    @EnforceAtLeastInstructor
    public ResponseEntity<Competency> createCompetency(@PathVariable long courseId, @RequestBody Competency competency) throws URISyntaxException {
        log.debug("REST request to create Competency : {}", competency);
        if (competency.getId() != null || competency.getTitle() == null || competency.getTitle().trim().isEmpty()) {
            throw new BadRequestException();
        }
        var course = courseRepository.findWithEagerCompetenciesByIdElseThrow(courseId);
        authorizationCheckService.checkHasAtLeastRoleInCourseElseThrow(Role.INSTRUCTOR, course, null);

        final var persistedCompetency = competencyService.createCompetency(competency, course);

        return ResponseEntity.created(new URI("/api/courses/" + courseId + "/competencies/" + persistedCompetency.getId())).body(persistedCompetency);
    }

    /**
     * POST courses/:courseId/competencies/bulk : creates a number of new competencies
     *
     * @param courseId     the id of the course to which the competencies should be added
     * @param competencies the competencies that should be created
     * @return the ResponseEntity with status 201 (Created) and body the created competencies
     * @throws URISyntaxException if the Location URI syntax is incorrect
     */
    @PostMapping("courses/{courseId}/competencies/bulk")
    @EnforceAtLeastInstructor
    public ResponseEntity<List<Competency>> createCompetencies(@PathVariable Long courseId, @RequestBody List<Competency> competencies) throws URISyntaxException {
        log.debug("REST request to create Competencies : {}", competencies);
        for (Competency competency : competencies) {
            if (competency.getId() != null || competency.getTitle() == null || competency.getTitle().trim().isEmpty()) {
                throw new BadRequestException();
            }
        }
        var course = courseRepository.findWithEagerCompetenciesByIdElseThrow(courseId);
        authorizationCheckService.checkHasAtLeastRoleInCourseElseThrow(Role.INSTRUCTOR, course, null);

        var createdCompetencies = competencyService.createCompetencies(competencies, course);

        return ResponseEntity.created(new URI("/api/courses/" + courseId + "/competencies/")).body(createdCompetencies);
    }

    /**
     * POST courses/:courseId/competencies/import : imports a new competency.
     *
     * @param courseId           the id of the course to which the competency should be imported to
     * @param competencyToImport the competency that should be imported
     * @return the ResponseEntity with status 201 (Created) and with body containing the imported competency
     * @throws URISyntaxException if the Location URI syntax is incorrect
     */
    @PostMapping("courses/{courseId}/competencies/import")
    @EnforceAtLeastInstructor
    public ResponseEntity<Competency> importCompetency(@PathVariable long courseId, @RequestBody Competency competencyToImport) throws URISyntaxException {
        log.info("REST request to import a competency: {}", competencyToImport.getId());

        var course = courseRepository.findWithEagerCompetenciesByIdElseThrow(courseId);
        authorizationCheckService.checkHasAtLeastRoleInCourseElseThrow(Role.INSTRUCTOR, course, null);
        authorizationCheckService.checkHasAtLeastRoleInCourseElseThrow(Role.EDITOR, competencyToImport.getCourse(), null);

        if (competencyToImport.getCourse().getId().equals(courseId)) {
            throw new BadRequestAlertException("The competency is already added to this course", ENTITY_NAME, "competencyCycle");
        }

        competencyToImport = competencyService.createCompetency(competencyToImport, course);

        return ResponseEntity.created(new URI("/api/courses/" + courseId + "/competencies/" + competencyToImport.getId())).body(competencyToImport);
    }

    /**
     * POST courses/:courseId/competencies/import/bulk : imports a number of competencies (and optionally their relations) into a course.
     *
     * @param courseId             the id of the course to which the competencies should be imported to
     * @param competenciesToImport the competencies that should be imported
     * @param importRelations      if relations should be imported aswell
     * @return the ResponseEntity with status 201 (Created) and with body containing the imported competencies
     * @throws URISyntaxException if the Location URI syntax is incorrect
     */
    @PostMapping("courses/{courseId}/competencies/import/bulk")
    @EnforceAtLeastEditor
    public ResponseEntity<List<CompetencyWithTailRelationDTO>> importCompetencies(@PathVariable long courseId, @RequestBody List<Competency> competenciesToImport,
            @RequestParam(defaultValue = "false") boolean importRelations) throws URISyntaxException {
        log.info("REST request to import competencies: {}", competenciesToImport);

        var course = courseRepository.findWithEagerCompetenciesByIdElseThrow(courseId);
        authorizationCheckService.checkHasAtLeastRoleInCourseElseThrow(Role.EDITOR, course, null);

        var competencies = new HashSet<>(competenciesToImport);
        List<CompetencyWithTailRelationDTO> importedCompetencies;

        if (importRelations) {
            var competencyIds = competenciesToImport.stream().map(DomainObject::getId).filter(Objects::nonNull).collect(Collectors.toSet());
            var relations = competencyRelationRepository.findAllByHeadCompetencyIdInAndTailCompetencyIdIn(competencyIds, competencyIds);
            importedCompetencies = competencyService.importCompetenciesAndRelations(course, competencies, relations);
        }
        else {
            importedCompetencies = competencyService.competenciesToCompetencyWithTailRelationDTOs(competencyService.importCompetencies(course, competencies));
        }

        return ResponseEntity.created(new URI("/api/courses/" + courseId + "/competencies/")).body(importedCompetencies);
    }

    /**
     * POST courses/{courseId}/competencies/import-all/{sourceCourseId} : Imports all competencies of the source course (and optionally their relations) into another.
     *
     * @param courseId        the id of the course to import into
     * @param sourceCourseId  the id of the course to import from
     * @param importRelations if relations should be imported aswell
     * @return the ResponseEntity with status 201 (Created) and with body containing the imported competencies (and relations)
     * @throws URISyntaxException if the Location URI syntax is incorrect
     */
    @PostMapping("courses/{courseId}/competencies/import-all/{sourceCourseId}")
    @EnforceAtLeastInstructor
    public ResponseEntity<List<CompetencyWithTailRelationDTO>> importAllCompetenciesFromCourse(@PathVariable long courseId, @PathVariable long sourceCourseId,
            @RequestParam(defaultValue = "false") boolean importRelations) throws URISyntaxException {
        log.info("REST request to all competencies from course {} into course {}", sourceCourseId, courseId);

        if (courseId == sourceCourseId) {
            throw new BadRequestAlertException("Cannot import from a course into itself", "Course", "courseCycle");
        }
        var targetCourse = courseRepository.findByIdElseThrow(courseId);
        var sourceCourse = courseRepository.findByIdElseThrow(sourceCourseId);
        authorizationCheckService.checkHasAtLeastRoleInCourseElseThrow(Role.INSTRUCTOR, targetCourse, null);
        authorizationCheckService.checkHasAtLeastRoleInCourseElseThrow(Role.EDITOR, sourceCourse, null);

        var competencies = competencyRepository.findAllForCourse(sourceCourse.getId());
        List<CompetencyWithTailRelationDTO> importedCompetencies;

        if (importRelations) {
            var relations = competencyRelationRepository.findAllWithHeadAndTailByCourseId(sourceCourse.getId());
            importedCompetencies = competencyService.importCompetenciesAndRelations(targetCourse, competencies, relations);
        }
        else {
            importedCompetencies = competencyService.competenciesToCompetencyWithTailRelationDTOs(competencyService.importCompetencies(targetCourse, competencies));
        }

        return ResponseEntity.created(new URI("/api/courses/" + courseId + "/competencies/")).body(importedCompetencies);
    }

    /**
     * POST courses/:courseId/competencies/import-standardized : imports a number of standardized competencies (as competencies) into a course.
     *
     * @param courseId              the id of the course to which the competencies should be imported to
     * @param competencyIdsToImport the ids of the standardized competencies that should be imported
     * @return the ResponseEntity with status 201 (Created) and with body containing the imported competencies
     * @throws URISyntaxException if the Location URI syntax is incorrect
     */
    @PostMapping("courses/{courseId}/competencies/import-standardized")
    @EnforceAtLeastEditorInCourse
    public ResponseEntity<List<CompetencyImportResponseDTO>> importStandardizedCompetencies(@PathVariable long courseId, @RequestBody List<Long> competencyIdsToImport)
            throws URISyntaxException {
        log.info("REST request to import standardized competencies with ids: {}", competencyIdsToImport);

        var importedCompetencies = competencyService.importStandardizedCompetencies(competencyIdsToImport, courseId);

        return ResponseEntity.created(new URI("/api/courses/" + courseId + "/competencies/")).body(importedCompetencies.stream().map(CompetencyImportResponseDTO::of).toList());
    }

    /**
     * DELETE courses/:courseId/competencies/:competencyId
     *
     * @param courseId     the id of the course to which the competency belongs
     * @param competencyId the id of the competency to remove
     * @return the ResponseEntity with status 200 (OK)
     */
    @DeleteMapping("courses/{courseId}/competencies/{competencyId}")
    @EnforceAtLeastInstructor
    public ResponseEntity<Void> deleteCompetency(@PathVariable long competencyId, @PathVariable long courseId) {
        log.info("REST request to delete a Competency : {}", competencyId);

        var course = courseRepository.findByIdElseThrow(courseId);
        var competency = competencyRepository.findByIdWithExercisesAndLectureUnitsBidirectionalElseThrow(competencyId);
        checkAuthorizationForCompetency(Role.INSTRUCTOR, course, competency);

        competencyService.deleteCompetency(competency, course);

        return ResponseEntity.ok().headers(HeaderUtil.createEntityDeletionAlert(applicationName, true, ENTITY_NAME, competency.getTitle())).build();
    }

    /**
     * GET courses/:courseId/competencies/:competencyId/student-progress gets the competency progress for a user
     *
     * @param courseId     the id of the course to which the competency belongs
     * @param competencyId the id of the competency for which to get the progress
     * @param refresh      whether to update the student progress or fetch it from the database (default)
     * @return the ResponseEntity with status 200 (OK) and with the competency course performance in the body
     */
    @GetMapping("courses/{courseId}/competencies/{competencyId}/student-progress")
    @EnforceAtLeastStudent
    public ResponseEntity<CompetencyProgress> getCompetencyStudentProgress(@PathVariable long courseId, @PathVariable long competencyId,
            @RequestParam(defaultValue = "false") Boolean refresh) {
        log.debug("REST request to get student progress for competency: {}", competencyId);
        var user = userRepository.getUserWithGroupsAndAuthorities();
        var course = courseRepository.findByIdElseThrow(courseId);
        var competency = competencyRepository.findByIdElseThrow(competencyId);
        checkAuthorizationForCompetency(Role.STUDENT, course, competency);

        CompetencyProgress studentProgress;
        if (refresh) {
            studentProgress = competencyProgressService.updateCompetencyProgress(competencyId, user);
        }
        else {
            studentProgress = competencyProgressRepository.findEagerByCompetencyIdAndUserId(competencyId, user.getId()).orElse(null);
        }

        return ResponseEntity.ok().body(studentProgress);
    }

    /**
     * GET courses/:courseId/competencies/:competencyId/course-progress gets the competency progress for the whole course
     *
     * @param courseId     the id of the course to which the competency belongs
     * @param competencyId the id of the competency for which to get the progress
     * @return the ResponseEntity with status 200 (OK) and with the competency course performance in the body
     */
    @GetMapping("courses/{courseId}/competencies/{competencyId}/course-progress")
    @EnforceAtLeastInstructor
    public ResponseEntity<CourseCompetencyProgressDTO> getCompetencyCourseProgress(@PathVariable long courseId, @PathVariable long competencyId) {
        log.debug("REST request to get course progress for competency: {}", competencyId);
        var course = courseRepository.findByIdElseThrow(courseId);
        var competency = competencyRepository.findByIdWithLectureUnitsAndCompletionsElseThrow(competencyId);
        checkAuthorizationForCompetency(Role.INSTRUCTOR, course, competency);

        var progress = competencyProgressService.getCompetencyCourseProgress(competency, course);

        return ResponseEntity.ok().body(progress);
    }

    /**
     * GET courses/:courseId/competencies/relations get the relations for the course
     *
     * @param courseId the id of the course to which the relations belong
     * @return the ResponseEntity with status 200 (OK) and with a list of relations for the course
     */
    @GetMapping("courses/{courseId}/competencies/relations")
    @EnforceAtLeastInstructor
    public ResponseEntity<Set<CompetencyRelationDTO>> getCompetencyRelations(@PathVariable long courseId) {
        log.debug("REST request to get relations for course: {}", courseId);
        var course = courseRepository.findByIdElseThrow(courseId);
        authorizationCheckService.checkHasAtLeastRoleInCourseElseThrow(Role.INSTRUCTOR, course, null);

        var relations = competencyRelationRepository.findAllWithHeadAndTailByCourseId(courseId);
        var relationDTOs = relations.stream().map(CompetencyRelationDTO::of).collect(Collectors.toSet());

        return ResponseEntity.ok().body(relationDTOs);
    }

    /**
     * POST courses/:courseId/competencies/relations create a new relation
     *
     * @param courseId the id of the course to which the competencies belong
     * @param relation the relation to create
     * @return the ResponseEntity with status 200 (OK)
     */
    @PostMapping("courses/{courseId}/competencies/relations")
    @EnforceAtLeastInstructor
    public ResponseEntity<CompetencyRelation> createCompetencyRelation(@PathVariable long courseId, @RequestBody CompetencyRelation relation) {
        var tailId = relation.getTailCompetency().getId();
        var headId = relation.getHeadCompetency().getId();
        log.info("REST request to create a relation between competencies {} and {}", tailId, headId);
        var course = courseRepository.findByIdElseThrow(courseId);

        var tailCompetency = competencyRepository.findByIdElseThrow(tailId);
        checkAuthorizationForCompetency(Role.INSTRUCTOR, course, tailCompetency);
        var headCompetency = competencyRepository.findByIdElseThrow(headId);
        checkAuthorizationForCompetency(Role.INSTRUCTOR, course, headCompetency);

        var createdRelation = competencyRelationService.createCompetencyRelation(tailCompetency, headCompetency, relation.getType(), course);

        return ResponseEntity.ok().body(createdRelation);
    }

    /**
     * DELETE courses/:courseId/competencies/relations/:competencyRelationId delete a relation
     *
     * @param courseId             the id of the course
     * @param competencyRelationId the id of the competency relation
     * @return the ResponseEntity with status 200 (OK)
     */
    @DeleteMapping("courses/{courseId}/competencies/relations/{competencyRelationId}")
    @EnforceAtLeastInstructor
    public ResponseEntity<Void> removeCompetencyRelation(@PathVariable long courseId, @PathVariable long competencyRelationId) {
        log.info("REST request to remove a competency relation: {}", competencyRelationId);
        var course = courseRepository.findByIdElseThrow(courseId);
        var relation = competencyRelationRepository.findById(competencyRelationId).orElseThrow();

        checkAuthorizationForCompetency(Role.INSTRUCTOR, course, relation.getTailCompetency());
        checkAuthorizationForCompetency(Role.INSTRUCTOR, course, relation.getHeadCompetency());

        competencyRelationRepository.delete(relation);

        return ResponseEntity.ok().build();
    }

    /**
     * GET courses/:courseId/prerequisites
     *
     * @param courseId the id of the course for which the competencies should be fetched
     * @return the ResponseEntity with status 200 (OK) and with body the found competencies
     */
    @GetMapping("courses/{courseId}/prerequisites")
    @EnforceAtLeastStudent
    public ResponseEntity<List<Competency>> getPrerequisites(@PathVariable long courseId) {
        log.debug("REST request to get prerequisites for course with id: {}", courseId);
        Course course = courseRepository.findByIdElseThrow(courseId);
        User user = userRepository.getUserWithGroupsAndAuthorities();

        // Authorization check is skipped when course is open to self-enrollment
        if (!course.isEnrollmentEnabled()) {
            authorizationCheckService.checkHasAtLeastRoleInCourseElseThrow(Role.STUDENT, course, user);
        }

        Set<Competency> prerequisites = competencyService.findAllPrerequisitesForCourse(course);

        return ResponseEntity.ok(new ArrayList<>(prerequisites));
    }

    /**
     * POST courses/:courseId/prerequisites/:competencyId
     *
     * @param courseId     the id of the course for which the competency should be a prerequisite
     * @param competencyId the id of the prerequisite (competency) to add
     * @return the ResponseEntity with status 200 (OK)
     */
    @PostMapping("courses/{courseId}/prerequisites/{competencyId}")
    @EnforceAtLeastInstructor
    public ResponseEntity<Competency> addPrerequisite(@PathVariable long competencyId, @PathVariable long courseId) {
        log.info("REST request to add a prerequisite: {}", competencyId);
        var course = courseRepository.findWithEagerCompetenciesByIdElseThrow(courseId);
        var competency = competencyRepository.findByIdWithConsecutiveCoursesElseThrow(competencyId);
        authorizationCheckService.checkHasAtLeastRoleInCourseElseThrow(Role.INSTRUCTOR, course, null);
        authorizationCheckService.checkHasAtLeastRoleInCourseElseThrow(Role.EDITOR, competency.getCourse(), null);

        if (competency.getCourse().getId().equals(courseId)) {
            throw new BadRequestAlertException("The competency of a course can not be a prerequisite to the same course", ENTITY_NAME, "competencyCycle");
        }

        course.addPrerequisite(competency);
        courseRepository.save(course);
        return ResponseEntity.ok().body(competency);
    }

    /**
     * DELETE courses/:courseId/prerequisites/:competencyId
     *
     * @param courseId     the id of the course for which the competency is a prerequisite
     * @param competencyId the id of the prerequisite (competency) to remove
     * @return the ResponseEntity with status 200 (OK)
     */
    @DeleteMapping("courses/{courseId}/prerequisites/{competencyId}")
    @EnforceAtLeastInstructor
    public ResponseEntity<Void> removePrerequisite(@PathVariable long competencyId, @PathVariable long courseId) {
        log.info("REST request to remove a prerequisite: {}", competencyId);
        var course = courseRepository.findWithEagerCompetenciesByIdElseThrow(courseId);
        var competency = competencyRepository.findByIdWithConsecutiveCoursesElseThrow(competencyId);
        if (!competency.getConsecutiveCourses().stream().map(Course::getId).toList().contains(courseId)) {
            throw new BadRequestAlertException("The competency is not a prerequisite of the given course", ENTITY_NAME, "prerequisiteWrongCourse");
        }
        authorizationCheckService.checkHasAtLeastRoleInCourseElseThrow(Role.INSTRUCTOR, course, null);
        authorizationCheckService.checkHasAtLeastRoleInCourseElseThrow(Role.EDITOR, competency.getCourse(), null);

        course.removePrerequisite(competency);
        courseRepository.save(course);

        return ResponseEntity.ok().headers(HeaderUtil.createEntityDeletionAlert(applicationName, true, PREREQUISITE_NAME, competency.getTitle())).build();
    }

    /**
     * POST courses/:courseId/competencies/:competencyId/competencies/generate-from-description : Generates a list of competencies from a given course description by using IRIS.
     *
     * @param courseId          the id of the current course
     * @param courseDescription the text description of the course
     * @return the ResponseEntity with status 200 (OK) and body the genrated competencies
     */
    @PostMapping("courses/{courseId}/competencies/generate-from-description")
    @EnforceAtLeastEditor
    public ResponseEntity<List<Competency>> generateCompetenciesFromCourseDescription(@PathVariable Long courseId, @RequestBody String courseDescription) {
        var irisService = irisCompetencyGenerationSessionService.orElseThrow();
        var user = userRepository.getUserWithGroupsAndAuthorities();
        var course = courseRepository.findByIdElseThrow(courseId);
        authorizationCheckService.checkHasAtLeastRoleInCourseElseThrow(Role.EDITOR, course, user);

        var session = irisService.getOrCreateSession(course, user);
        irisService.addUserTextMessageToSession(session, courseDescription);
        var competencies = irisService.executeRequest(session);

        return ResponseEntity.ok().body(competencies);
    }

    /**
     * Checks if the user has the necessary permissions and the competency matches the course.
     *
     * @param role       The minimal role the user must have in the course
     * @param course     The course for which to check the authorization role for
     * @param competency The competency to be accessed by the user
     */
    private void checkAuthorizationForCompetency(Role role, @NotNull Course course, @NotNull Competency competency) {
        if (competency.getCourse() == null) {
            throw new BadRequestAlertException("A competency must belong to a course", ENTITY_NAME, "competencyNoCourse");
        }
        if (!competency.getCourse().getId().equals(course.getId())) {
            throw new BadRequestAlertException("The competency does not belong to the correct course", ENTITY_NAME, "competencyWrongCourse");
        }
        authorizationCheckService.checkHasAtLeastRoleInCourseElseThrow(role, course, null);
    }

    /**
     * PUT courses/:courseId/competencies/:competencyId/jol/:jolValue : Sets the judgement of learning for a competency
     *
     * @param courseId     the id of the course for which the competency belongs
     * @param competencyId the id of the competency for which to set the judgement of learning
     * @param jolValue     the value of the judgement of learning
     * @return the ResponseEntity with status 200 (OK)
     */
    @PutMapping("courses/{courseId}/competencies/{competencyId}/jol/{jolValue}")
    @EnforceAtLeastStudentInCourse
    public ResponseEntity<Void> setJudgementOfLearning(@PathVariable long courseId, @PathVariable long competencyId, @PathVariable int jolValue) {
<<<<<<< HEAD
        log.info("REST request to set judgement of learning for competency: {}", competencyId);
=======
        log.debug("REST request to set judgement of learning for competency: {}", competencyId);
>>>>>>> f48e6bd0

        final var userId = userRepository.getUserIdElseThrow();
        competencyService.checkIfCompetencyBelongsToCourse(competencyId, courseId);
        competencyJolService.setJudgementOfLearning(competencyId, userId, jolValue);

        return ResponseEntity.ok().build();
    }

    /**
     * GET courses/:courseId/competencies/:competencyId/jol : Gets the judgement of learning for a competency
     *
     * @param courseId     the id of the course for which the competency belongs
     * @param competencyId the id of the competency for which to set the judgement of learning
     * @return the ResponseEntity with status 200 (OK) and body the judgement of learning value or null if not set
     */
    @GetMapping("courses/{courseId}/competencies/{competencyId}/jol")
    @EnforceAtLeastStudentInCourse
    public ResponseEntity<Integer> getJudgementOfLearningForCompetency(@PathVariable long courseId, @PathVariable long competencyId) {
<<<<<<< HEAD
        log.info("REST request to get judgement of learning for competency: {}", competencyId);
=======
        log.debug("REST request to get judgement of learning for competency: {}", competencyId);
>>>>>>> f48e6bd0

        final var userId = userRepository.getUserIdElseThrow();
        competencyService.checkIfCompetencyBelongsToCourse(competencyId, courseId);
        final var jol = competencyJolRepository.findJolValueByCompetencyIdAndUserId(competencyId, userId);

        return ResponseEntity.ok(jol.orElse(null));
    }

    /**
     * GET courses/:courseId/competencies/jol : Gets the judgement of learning for all competencies of a course
     *
     * @param courseId the id of the course for which the competency belongs
     * @return the ResponseEntity with status 200 (OK) and body the judgement of learning values for all competencies of the course as a map from competency id to jol value
     */
    @GetMapping("courses/{courseId}/competencies/jol")
    @EnforceAtLeastStudentInCourse
    public ResponseEntity<Map<Long, Integer>> getJudgementOfLearningForCourse(@PathVariable long courseId) {
<<<<<<< HEAD
        log.info("REST request to get judgement of learning for competencies of course: {}", courseId);
=======
        log.debug("REST request to get judgement of learning for competencies of course: {}", courseId);
>>>>>>> f48e6bd0

        final var userId = userRepository.getUserIdElseThrow();
        final var jols = competencyJolService.getJudgementOfLearningForUserByCourseId(userId, courseId);

        return ResponseEntity.ok(jols);
    }
}<|MERGE_RESOLUTION|>--- conflicted
+++ resolved
@@ -666,11 +666,7 @@
     @PutMapping("courses/{courseId}/competencies/{competencyId}/jol/{jolValue}")
     @EnforceAtLeastStudentInCourse
     public ResponseEntity<Void> setJudgementOfLearning(@PathVariable long courseId, @PathVariable long competencyId, @PathVariable int jolValue) {
-<<<<<<< HEAD
-        log.info("REST request to set judgement of learning for competency: {}", competencyId);
-=======
         log.debug("REST request to set judgement of learning for competency: {}", competencyId);
->>>>>>> f48e6bd0
 
         final var userId = userRepository.getUserIdElseThrow();
         competencyService.checkIfCompetencyBelongsToCourse(competencyId, courseId);
@@ -689,11 +685,7 @@
     @GetMapping("courses/{courseId}/competencies/{competencyId}/jol")
     @EnforceAtLeastStudentInCourse
     public ResponseEntity<Integer> getJudgementOfLearningForCompetency(@PathVariable long courseId, @PathVariable long competencyId) {
-<<<<<<< HEAD
-        log.info("REST request to get judgement of learning for competency: {}", competencyId);
-=======
         log.debug("REST request to get judgement of learning for competency: {}", competencyId);
->>>>>>> f48e6bd0
 
         final var userId = userRepository.getUserIdElseThrow();
         competencyService.checkIfCompetencyBelongsToCourse(competencyId, courseId);
@@ -711,11 +703,7 @@
     @GetMapping("courses/{courseId}/competencies/jol")
     @EnforceAtLeastStudentInCourse
     public ResponseEntity<Map<Long, Integer>> getJudgementOfLearningForCourse(@PathVariable long courseId) {
-<<<<<<< HEAD
-        log.info("REST request to get judgement of learning for competencies of course: {}", courseId);
-=======
         log.debug("REST request to get judgement of learning for competencies of course: {}", courseId);
->>>>>>> f48e6bd0
 
         final var userId = userRepository.getUserIdElseThrow();
         final var jols = competencyJolService.getJudgementOfLearningForUserByCourseId(userId, courseId);
