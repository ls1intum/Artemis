--- conflicted
+++ resolved
@@ -308,22 +308,21 @@
     public static final String PROFILE_SCHEDULING = "scheduling";
 
     /**
-<<<<<<< HEAD
+     * The name of the Spring profile used for Theia as an external online IDE.
+     */
+    public static final String PROFILE_THEIA = "theia";
+
+    /**
+     * The InfoContributor's detail key for the Theia Portal URL
+     */
+
+    public static final String THEIA_PORTAL_URL = "theiaPortalURL";
+
+    /**
      * The name of the Spring profile used to run a migration of a setup
      * with GitLab and Jenkins to local VC system and Jenkins.
      */
     public static final String PROFILE_MIGRATE_GITLAB_JENKINS_TO_LOCALVC = "migrate-gitlab-jenkins-to-localvc";
-=======
-     * The name of the Spring profile used for Theia as an external online IDE.
-     */
-    public static final String PROFILE_THEIA = "theia";
-
-    /**
-     * The InfoContributor's detail key for the Theia Portal URL
-     */
-
-    public static final String THEIA_PORTAL_URL = "theiaPortalURL";
->>>>>>> 257eefc2
 
     /**
      * Size of an unsigned tinyInt in SQL, that is used in the database
