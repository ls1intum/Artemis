package de.tum.in.www1.artemis.config;

import java.io.File;
import java.util.regex.Pattern;

/**
 * Application constants.
 */
public final class Constants {

    // Regex for acceptable logins
    public static final String LOGIN_REGEX = "^[_'.@A-Za-z0-9-]*$";

    public static final String SYSTEM_ACCOUNT = "system";

    public static final String ANONYMOUS_USER = "anonymoususer";

    public static final String DEFAULT_LANGUAGE = "en";

    public static final int QUIZ_GRACE_PERIOD_IN_SECONDS = 2;

    public static final String TEMP_FILEPATH = "uploads" + File.separator + "images" + File.separator + "temp" + File.separator;

    public static final String DRAG_AND_DROP_BACKGROUND_FILEPATH = "uploads" + File.separator + "images" + File.separator + "drag-and-drop" + File.separator + "backgrounds"
            + File.separator;

    public static final String DRAG_ITEM_FILEPATH = "uploads" + File.separator + "images" + File.separator + "drag-and-drop" + File.separator + "drag-items" + File.separator;

    public static final String COURSE_ICON_FILEPATH = "uploads" + File.separator + "images" + File.separator + "course" + File.separator + "icons" + File.separator;

    public static final String LECTURE_ATTACHMENT_FILEPATH = "uploads" + File.separator + "attachments" + File.separator + "lecture" + File.separator;

    public static final String FILE_UPLOAD_EXERCISES_FILEPATH = "uploads" + File.separator + "file-upload-exercises" + File.separator;

    public static final String FILEPATH_ID_PLACHEOLDER = "PLACEHOLDER_FOR_ID";

    public static final String FILEPATH_COMPASS = "compass";

    public static final String PARTICIPATION_TOPIC_ROOT = "/topic/participation/";

    public static final String RESULT_RESOURCE_API_PATH = "/api/results/";

    public static final String NEW_RESULT_RESOURCE_PATH = "/programming-exercises/new-result";

    public static final String NEW_RESULT_RESOURCE_API_PATH = "/api" + NEW_RESULT_RESOURCE_PATH;

    public static final String TEST_CASE_CHANGED_PATH = "/programming-exercises/test-cases-changed/";

    public static final String TEST_CASE_CHANGED_API_PATH = "/api" + TEST_CASE_CHANGED_PATH;

    public static final String PROGRAMMING_SUBMISSION_RESOURCE_PATH = "/programming-submissions/";

    public static final String PROGRAMMING_SUBMISSION_RESOURCE_API_PATH = "/api" + PROGRAMMING_SUBMISSION_RESOURCE_PATH;

    public static final String PROGRAMMING_SUBMISSION_TOPIC = "/newSubmission";

    public static final String SHORT_NAME_REGEX = "^[a-zA-Z][a-zA-Z0-9]*";

    public static final Pattern SHORT_NAME_PATTERN = Pattern.compile(SHORT_NAME_REGEX);

    public static final String TUM_USERNAME_REGEX = "^([a-z]{2}\\d{2}[a-z]{3})";

    public static final Pattern TUM_USERNAME_PATTERN = Pattern.compile(TUM_USERNAME_REGEX);

    public static final Pattern TITLE_NAME_PATTERN = Pattern.compile("^[a-zA-Z0-9_\\-\\s]*");

    public static final double COMPASS_SCORE_EQUALITY_THRESHOLD = 0.0001;

    // NOTE: the following values for programming exercises are hard-coded at the moment
    public static final String TEST_REPO_NAME = "tests";

    public static final String ASSIGNMENT_REPO_NAME = "assignment";

    public static final long MAX_COMPLAINT_NUMBER_PER_STUDENT = 3;

    public static final long MAX_NUMBER_OF_LOCKED_SUBMISSIONS_PER_TUTOR = 10;

    public static final long MAX_UPLOAD_FILESIZE_BYTES = 2 * 1024 * 1024; // 2 MiB

    public static final String TEST_CASES_CHANGED_NOTIFICATION = "The test cases of this programming exercise were updated. The student submissions should be build and tested so that results with the updated settings can be created.";

    public static final String TEST_CASES_CHANGED_RUN_COMPLETED_NOTIFICATION = "Build and Test run complete. New results were created for the programming exercise's student submissions with the updated test case settings.";

    public static final String PROGRAMMING_EXERCISE_FAILED_LOCK_OPERATIONS_NOTIFICATION = "The due date of this programming exercise has passed. When removing the write permissions for the student repositories, not all operations were successful. Number of failed operations: ";

    public static final String PROGRAMMING_EXERCISE_SUCCESSFUL_LOCK_OPERATION_NOTIFICATION = "The student repositories for this programming exercise were locked successfully when the due date passed.";

<<<<<<< HEAD
    public static final String ASSIGNMENT_CHECKOUT_PATH = "assignment";

    public static final String TESTS_CHECKOUT_PATH = "tests";
=======
    public static final int FEEDBACK_DETAIL_TEXT_MAX_CHARACTERS = 5000;
>>>>>>> 73e7b03c

    private Constants() {
    }
}<|MERGE_RESOLUTION|>--- conflicted
+++ resolved
@@ -85,13 +85,11 @@
 
     public static final String PROGRAMMING_EXERCISE_SUCCESSFUL_LOCK_OPERATION_NOTIFICATION = "The student repositories for this programming exercise were locked successfully when the due date passed.";
 
-<<<<<<< HEAD
+    public static final int FEEDBACK_DETAIL_TEXT_MAX_CHARACTERS = 5000;
+
     public static final String ASSIGNMENT_CHECKOUT_PATH = "assignment";
 
     public static final String TESTS_CHECKOUT_PATH = "tests";
-=======
-    public static final int FEEDBACK_DETAIL_TEXT_MAX_CHARACTERS = 5000;
->>>>>>> 73e7b03c
 
     private Constants() {
     }
