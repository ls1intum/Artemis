package de.tum.in.www1.artemis.config;

import java.util.regex.Pattern;

/**
 * Application constants.
 */
public final class Constants {

    // NOTE: those 4 values have to be the same as in app.constants.ts
    public static final int USERNAME_MIN_LENGTH = 4;

    public static final int USERNAME_MAX_LENGTH = 50;

    public static final int PASSWORD_MIN_LENGTH = 8;

    public static final int PASSWORD_MAX_LENGTH = 50;

    public static int COMPLAINT_LOCK_DURATION_IN_MINUTES = 1440; // 24h

    public static int SECONDS_BEFORE_RELEASE_DATE_FOR_COMBINING_TEMPLATE_COMMITS = 15;

    public static int SECONDS_AFTER_RELEASE_DATE_FOR_UNLOCKING_STUDENT_EXAM_REPOS = 5;

    // Regex for acceptable logins
    public static final String LOGIN_REGEX = "^[_'.@A-Za-z0-9-]*$";

    public static final String SYSTEM_ACCOUNT = "system";

    public static final String DEFAULT_LANGUAGE = "en";

    public static final int QUIZ_GRACE_PERIOD_IN_SECONDS = 5;

    public static final String FILEPATH_ID_PLACEHOLDER = "PLACEHOLDER_FOR_ID";

    public static final String EXERCISE_TOPIC_ROOT = "/topic/exercise/";

    public static final String NEW_RESULT_TOPIC = "/topic/newResults";

    public static final String NEW_RESULT_RESOURCE_PATH = "programming-exercises/new-result";

    public static final String NEW_RESULT_RESOURCE_API_PATH = "/api/" + NEW_RESULT_RESOURCE_PATH;

    public static final String TEST_CASE_CHANGED_PATH = "/programming-exercises/test-cases-changed/";

    public static final String TEST_CASE_CHANGED_API_PATH = "/api" + TEST_CASE_CHANGED_PATH;

    public static final String PROGRAMMING_SUBMISSION_RESOURCE_PATH = "/programming-submissions/";

    public static final String PROGRAMMING_SUBMISSION_RESOURCE_API_PATH = "/api" + PROGRAMMING_SUBMISSION_RESOURCE_PATH;

    public static final String ATHENE_RESULT_PATH = "/athene-result/";

    public static final String ATHENE_RESULT_API_PATH = "/api" + ATHENE_RESULT_PATH;

    public static final String SYSTEM_NOTIFICATIONS_RESOURCE_PATH = "/system-notifications/";

    public static final String SYSTEM_NOTIFICATIONS_RESOURCE_PATH_ACTIVE_API_PATH = "/api" + SYSTEM_NOTIFICATIONS_RESOURCE_PATH + "active-notification";

    public static final String PROGRAMMING_SUBMISSION_TOPIC = "/newSubmissions";

    public static final String NEW_SUBMISSION_TOPIC = "/topic" + PROGRAMMING_SUBMISSION_TOPIC;

    public static final String APOLLON_CONVERSION_API_PATH = "/api/apollon-convert/pdf";

    // short names should have at least 3 characters and must start with a letter
    public static final String SHORT_NAME_REGEX = "^[a-zA-Z][a-zA-Z0-9]{2,}";

    public static final Pattern SHORT_NAME_PATTERN = Pattern.compile(SHORT_NAME_REGEX);

    public static final String FILE_ENDING_REGEX = "^[a-zA-Z0-9]{1,5}";

    public static final Pattern FILE_ENDING_PATTERN = Pattern.compile(FILE_ENDING_REGEX);

    public static final Pattern TITLE_NAME_PATTERN = Pattern.compile("^[a-zA-Z0-9_\\-\\s]*");

    public static final String TUM_LDAP_MATRIKEL_NUMBER = "imMatrikelNr";

    // NOTE: the following values for programming exercises are hard-coded at the moment
    public static final String TEST_REPO_NAME = "tests";

    public static final String ASSIGNMENT_REPO_NAME = "assignment";

    public static final String SOLUTION_REPO_NAME = "solution";

    // Used to cut off CI specific path segments when receiving static code analysis reports
    public static final String ASSIGNMENT_DIRECTORY = "/" + ASSIGNMENT_REPO_NAME + "/";

    // Used as a value for <sourceDirectory> for the Java template pom.xml
    public static final String STUDENT_WORKING_DIRECTORY = ASSIGNMENT_DIRECTORY + "src";

    // TODO: the following numbers should be configurable in the yml files

    public static final long MAX_NUMBER_OF_LOCKED_SUBMISSIONS_PER_TUTOR = 10;

    // Note: The values in input.constants.ts (client) need to be the same
    public static final long MAX_SUBMISSION_FILE_SIZE = 8 * 1024 * 1024; // 8 MB

    public static final String TEST_CASES_DUPLICATE_NOTIFICATION = "There are duplicated test cases in this programming exercise. All test cases have to be unique and cannot have the same name. The following test cases are duplicated: ";

    public static final String TEST_CASES_CHANGED_RUN_COMPLETED_NOTIFICATION = "Build and Test run complete. New results were created for the programming exercise's student submissions with the updated test case settings.";

    public static final String BUILD_RUN_STARTED_FOR_PROGRAMMING_EXERCISE = "Build run triggered for programming exercise";

    public static final String BUILD_RUN_COMPLETE_FOR_PROGRAMMING_EXERCISE = "All builds triggered for programming exercise";

    public static final String PROGRAMMING_EXERCISE_FAILED_LOCK_OPERATIONS_NOTIFICATION = "When removing the write permissions for the student repositories, not all operations were successful. Number of failed operations: ";

    public static final String PROGRAMMING_EXERCISE_FAILED_STASH_OPERATIONS_NOTIFICATION = "When stashing the changes for the student repositories, not all operations were successful. Number of failed operations: ";

    public static final String PROGRAMMING_EXERCISE_SUCCESSFUL_LOCK_OPERATION_NOTIFICATION = "The student repositories for this programming exercise were locked successfully.";

    public static final String PROGRAMMING_EXERCISE_SUCCESSFUL_STASH_OPERATION_NOTIFICATION = "The unsubmitted changes in the student repositories for this programming exercise were stashed successfully.";

    public static final String PROGRAMMING_EXERCISE_FAILED_UNLOCK_OPERATIONS_NOTIFICATION = "When adding the write permissions for the student repositories, not all operations were successful. Number of failed operations: ";

    public static final String PROGRAMMING_EXERCISE_SUCCESSFUL_UNLOCK_OPERATION_NOTIFICATION = "The student repositories for this programming exercise were unlocked successfully.";

    public static final int FEEDBACK_DETAIL_TEXT_MAX_CHARACTERS = 5000;

    public static final String ASSIGNMENT_CHECKOUT_PATH = "assignment";

    public static final String TESTS_CHECKOUT_PATH = "tests";

    public static final String SOLUTION_CHECKOUT_PATH = "solution";

    public static final String SETUP_COMMIT_MESSAGE = "Setup";

    public static final String REGISTER_FOR_COURSE = "REGISTER_FOR_COURSE";

    public static final String DELETE_EXERCISE = "DELETE_EXERCISE";

    public static final String EDIT_EXERCISE = "EDIT_EXERCISE";

    public static final String DELETE_COURSE = "DELETE_COURSE";

    public static final String DELETE_EXAM = "DELETE_EXAM";

    public static final String ADD_USER_TO_EXAM = "ADD_USER_TO_EXAM";

    public static final String REMOVE_USER_FROM_EXAM = "REMOVE_USER_FROM_EXAM";

    public static final String REMOVE_ALL_USERS_FROM_EXAM = "REMOVE_ALL_USERS_FROM_EXAM";

    public static final String RESET_EXAM = "RESET_EXAM";

    // same constant as in the client
    public static final int EXAM_START_WAIT_TIME_MINUTES = 5;

    public static final int EXAM_END_WAIT_TIME_FOR_COMPASS_MINUTES = 1;

    public static final String TOGGLE_STUDENT_EXAM_SUBMITTED = "TOGGLE_STUDENT_EXAM_SUBMITTED";

    public static final String TOGGLE_STUDENT_EXAM_UNSUBMITTED = "TOGGLE_STUDENT_EXAM_UNSUBMITTED";

    public static final String DELETE_PARTICIPATION = "DELETE_PARTICIPATION";

    public static final String DELETE_TEAM = "DELETE_TEAM";

    public static final String DELETE_EXERCISE_GROUP = "DELETE_EXERCISE_GROUP";

    public static final String IMPORT_TEAMS = "IMPORT_TEAMS";

    public static final String RE_EVALUATE_RESULTS = "RE_EVALUATE_RESULTS";

    public static final String RESET_GRADING = "RESET_GRADING";

    public static final String TRIGGER_INSTRUCTOR_BUILD = "TRIGGER_INSTRUCTOR_BUILD";

    public static final String INFO_BUILD_PLAN_URL_DETAIL = "buildPlanURLTemplate";

    public static final String INFO_COMMIT_HASH_URL_DETAIL = "commitHashURLTemplate";

    public static final String INFO_SSH_CLONE_URL_DETAIL = "sshCloneURLTemplate";

    public static final String INFO_SSH_KEYS_URL_DETAIL = "sshKeysURL";

    public static final String EXTERNAL_USER_MANAGEMENT_URL = "externalUserManagementURL";

    public static final String EXTERNAL_USER_MANAGEMENT_NAME = "externalUserManagementName";

    public static final String REGISTRATION_ENABLED = "registrationEnabled";

    public static final String NEEDS_TO_ACCEPT_TERMS = "needsToAcceptTerms";

    public static final String ALLOWED_EMAIL_PATTERN = "allowedEmailPattern";

    public static final String ALLOWED_EMAIL_PATTERN_READABLE = "allowedEmailPatternReadable";

    public static final String ALLOWED_LDAP_USERNAME_PATTERN = "allowedLdapUsernamePattern";

    public static final String ACCOUNT_NAME = "accountName";

    public static final String ALLOWED_COURSE_REGISTRATION_USERNAME_PATTERN = "allowedCourseRegistrationUsernamePattern";

    public static final String ARTEMIS_GROUP_DEFAULT_PREFIX = "artemis-";

    public static final String HAZELCAST_QUIZ_SCHEDULER = "quizScheduleServiceExecutor";

    public static final String HAZELCAST_QUIZ_PREFIX = "quiz-";

    public static final String HAZELCAST_EXERCISE_CACHE = HAZELCAST_QUIZ_PREFIX + "exercise-cache";

    public static final int HAZELCAST_QUIZ_EXERCISE_CACHE_SERIALIZER_ID = 1;

    public static final String VERSION_CONTROL_URL = "versionControlUrl";

<<<<<<< HEAD
    // Entity names
    public static final String TEAM_ENTITY_NAME = "team";
=======
    public static final String USE_EXTERNAL = "useExternal";

    public static final String EXTERNAL_CREDENTIAL_PROVIDER = "externalCredentialProvider";

    public static final String EXTERNAL_PASSWORD_RESET_LINK_MAP = "externalPasswordResetLinkMap";
>>>>>>> daae8c5f

    private Constants() {
    }
}<|MERGE_RESOLUTION|>--- conflicted
+++ resolved
@@ -205,16 +205,14 @@
 
     public static final String VERSION_CONTROL_URL = "versionControlUrl";
 
-<<<<<<< HEAD
+    public static final String USE_EXTERNAL = "useExternal";
+
+    public static final String EXTERNAL_CREDENTIAL_PROVIDER = "externalCredentialProvider";
+
+    public static final String EXTERNAL_PASSWORD_RESET_LINK_MAP = "externalPasswordResetLinkMap";
+
     // Entity names
     public static final String TEAM_ENTITY_NAME = "team";
-=======
-    public static final String USE_EXTERNAL = "useExternal";
-
-    public static final String EXTERNAL_CREDENTIAL_PROVIDER = "externalCredentialProvider";
-
-    public static final String EXTERNAL_PASSWORD_RESET_LINK_MAP = "externalPasswordResetLinkMap";
->>>>>>> daae8c5f
 
     private Constants() {
     }
