--- conflicted
+++ resolved
@@ -230,13 +230,7 @@
 
     public static final String HAZELCAST_LIVE_STATISTICS_CACHE = HAZELCAST_LIVE_STATISTICS_PREFIX + "activity-cache";
 
-<<<<<<< HEAD
-    public static final String HAZELCAST_LIVE_STATISTICS_SCHEDULER = "liveStatisticsScheduleServiceExecutor";
-
-    public static final int HAZELCAST_LIVE_STATISTICS_CACHE_SERIALIZER_ID = 2;
-=======
     public static final int HAZELCAST_MONITORING_CACHE_SERIALIZER_ID = 2;
->>>>>>> 98b540c1
 
     public static final int HAZELCAST_QUIZ_EXERCISE_CACHE_SERIALIZER_ID = 1;
 
