--- conflicted
+++ resolved
@@ -16,11 +16,8 @@
 import de.tum.in.www1.artemis.domain.lecture.AttachmentUnit;
 import de.tum.in.www1.artemis.domain.lecture.ExerciseUnit;
 import de.tum.in.www1.artemis.domain.lecture.LectureUnit;
-<<<<<<< HEAD
 import de.tum.in.www1.artemis.repository.AttachmentRepository;
-=======
 import de.tum.in.www1.artemis.domain.metis.conversation.Channel;
->>>>>>> 83f04ae5
 import de.tum.in.www1.artemis.repository.CourseRepository;
 import de.tum.in.www1.artemis.repository.LectureRepository;
 import de.tum.in.www1.artemis.repository.UserRepository;
@@ -69,12 +66,6 @@
 
     private final ExerciseService exerciseService;
 
-<<<<<<< HEAD
-    private final AttachmentRepository attachmentRepository;
-
-    public LectureResource(LectureRepository lectureRepository, LectureService lectureService, LectureImportService lectureImportService, CourseRepository courseRepository,
-            UserRepository userRepository, AuthorizationCheckService authCheckService, ExerciseService exerciseService, AttachmentRepository attachmentRepository) {
-=======
     private final ConversationService conversationService;
 
     private final ChannelService channelService;
@@ -84,7 +75,6 @@
     public LectureResource(LectureRepository lectureRepository, LectureService lectureService, LectureImportService lectureImportService, CourseRepository courseRepository,
             UserRepository userRepository, AuthorizationCheckService authCheckService, ExerciseService exerciseService, ChannelService channelService,
             ConversationService conversationService, ChannelRepository channelRepository) {
->>>>>>> 83f04ae5
         this.lectureRepository = lectureRepository;
         this.lectureService = lectureService;
         this.lectureImportService = lectureImportService;
@@ -92,13 +82,9 @@
         this.userRepository = userRepository;
         this.authCheckService = authCheckService;
         this.exerciseService = exerciseService;
-<<<<<<< HEAD
-        this.attachmentRepository = attachmentRepository;
-=======
         this.channelService = channelService;
         this.conversationService = conversationService;
         this.channelRepository = channelRepository;
->>>>>>> 83f04ae5
     }
 
     /**
@@ -172,13 +158,8 @@
      * @param courseId         the courseId of the course for which all lectures should be returned
      * @return the ResponseEntity with status 200 (OK) and the list of lectures in body
      */
-<<<<<<< HEAD
-    @GetMapping("/courses/{courseId}/lectures")
-    @PreAuthorize("hasRole('EDITOR')")
-=======
     @GetMapping(value = "/courses/{courseId}/lectures")
     @EnforceAtLeastEditor
->>>>>>> 83f04ae5
     public ResponseEntity<Set<Lecture>> getLecturesForCourse(@PathVariable Long courseId, @RequestParam(required = false, defaultValue = "false") boolean withLectureUnits) {
         log.debug("REST request to get all Lectures for the course with id : {}", courseId);
 
