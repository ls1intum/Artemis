--- conflicted
+++ resolved
@@ -16,10 +16,7 @@
 import de.tum.in.www1.artemis.domain.lecture.AttachmentUnit;
 import de.tum.in.www1.artemis.domain.lecture.ExerciseUnit;
 import de.tum.in.www1.artemis.domain.lecture.LectureUnit;
-<<<<<<< HEAD
-=======
 import de.tum.in.www1.artemis.domain.metis.conversation.Channel;
->>>>>>> da0c461d
 import de.tum.in.www1.artemis.repository.AttachmentRepository;
 import de.tum.in.www1.artemis.repository.CourseRepository;
 import de.tum.in.www1.artemis.repository.LectureRepository;
@@ -43,11 +40,7 @@
  */
 @RestController
 @RequestMapping("/api")
-<<<<<<< HEAD
-@Profile("!decoupling || lecture") // TODO: Remove !decoupling
-=======
 @Profile("!decoupling || lecture")
->>>>>>> da0c461d
 public class LectureResource {
 
     private final Logger log = LoggerFactory.getLogger(LectureResource.class);
@@ -71,12 +64,6 @@
 
     private final ExerciseService exerciseService;
 
-<<<<<<< HEAD
-    private final AttachmentRepository attachmentRepository;
-
-    public LectureResource(LectureRepository lectureRepository, LectureService lectureService, LectureImportService lectureImportService, CourseRepository courseRepository,
-            UserRepository userRepository, AuthorizationCheckService authCheckService, ExerciseService exerciseService, AttachmentRepository attachmentRepository) {
-=======
     private final ConversationService conversationService;
 
     private final ChannelService channelService;
@@ -88,7 +75,6 @@
     public LectureResource(LectureRepository lectureRepository, LectureService lectureService, LectureImportService lectureImportService, CourseRepository courseRepository,
             UserRepository userRepository, AuthorizationCheckService authCheckService, ExerciseService exerciseService, ChannelService channelService,
             ConversationService conversationService, ChannelRepository channelRepository, AttachmentRepository attachmentRepository) {
->>>>>>> da0c461d
         this.lectureRepository = lectureRepository;
         this.lectureService = lectureService;
         this.lectureImportService = lectureImportService;
@@ -96,12 +82,9 @@
         this.userRepository = userRepository;
         this.authCheckService = authCheckService;
         this.exerciseService = exerciseService;
-<<<<<<< HEAD
-=======
         this.channelService = channelService;
         this.conversationService = conversationService;
         this.channelRepository = channelRepository;
->>>>>>> da0c461d
         this.attachmentRepository = attachmentRepository;
     }
 
@@ -176,13 +159,8 @@
      * @param courseId         the courseId of the course for which all lectures should be returned
      * @return the ResponseEntity with status 200 (OK) and the list of lectures in body
      */
-<<<<<<< HEAD
-    @GetMapping("/courses/{courseId}/lectures")
-    @PreAuthorize("hasRole('EDITOR')")
-=======
     @GetMapping(value = "/courses/{courseId}/lectures")
     @EnforceAtLeastEditor
->>>>>>> da0c461d
     public ResponseEntity<Set<Lecture>> getLecturesForCourse(@PathVariable Long courseId, @RequestParam(required = false, defaultValue = "false") boolean withLectureUnits) {
         log.debug("REST request to get all Lectures for the course with id : {}", courseId);
 
@@ -341,13 +319,8 @@
      * @param lectureId the id of the lecture
      * @return the ResponseEntity with status 200 (OK) and the list of attachments in body
      */
-<<<<<<< HEAD
-    @GetMapping(value = "/lectures/{lectureId}/attachments")
-    @PreAuthorize("hasRole('TA')")
-=======
     @GetMapping("/lectures/{lectureId}/attachments")
     @EnforceAtLeastTutor
->>>>>>> da0c461d
     public List<Attachment> getAttachmentsForLecture(@PathVariable Long lectureId) {
         log.debug("REST request to get all attachments for the lecture with id : {}", lectureId);
         return attachmentRepository.findAllByLectureId(lectureId);
