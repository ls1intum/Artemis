package de.tum.in.www1.artemis.web.rest;

import static de.tum.in.www1.artemis.web.rest.util.ResponseUtil.forbidden;

import java.net.URI;
import java.net.URISyntaxException;
import java.util.List;
import java.util.Optional;

import org.slf4j.Logger;
import org.slf4j.LoggerFactory;
import org.springframework.beans.factory.annotation.Value;
import org.springframework.http.ResponseEntity;
import org.springframework.security.access.prepost.PreAuthorize;
import org.springframework.transaction.annotation.Transactional;
import org.springframework.web.bind.annotation.*;

import de.tum.in.www1.artemis.domain.Course;
import de.tum.in.www1.artemis.domain.Lecture;
import de.tum.in.www1.artemis.domain.User;
import de.tum.in.www1.artemis.repository.LectureRepository;
import de.tum.in.www1.artemis.service.AuthorizationCheckService;
import de.tum.in.www1.artemis.service.CourseService;
import de.tum.in.www1.artemis.service.LectureService;
import de.tum.in.www1.artemis.service.UserService;
import de.tum.in.www1.artemis.web.rest.errors.BadRequestAlertException;
import de.tum.in.www1.artemis.web.rest.util.HeaderUtil;
import io.github.jhipster.web.util.ResponseUtil;

/**
 * REST controller for managing Lecture.
 */
@RestController
@RequestMapping("/api")
public class LectureResource {

    private final Logger log = LoggerFactory.getLogger(LectureResource.class);

    private static final String ENTITY_NAME = "lecture";

    @Value("${jhipster.clientApp.name}")
    private String applicationName;

    private final LectureRepository lectureRepository;

    private final LectureService lectureService;

    private final CourseService courseService;

    private final AuthorizationCheckService authCheckService;

    private final UserService userService;

    public LectureResource(LectureRepository lectureRepository, LectureService lectureService, CourseService courseService, UserService userService,
                           AuthorizationCheckService authCheckService) {
        this.lectureRepository = lectureRepository;
        this.lectureService = lectureService;
        this.courseService = courseService;
        this.userService = userService;
        this.authCheckService = authCheckService;
    }

    /**
     * POST /lectures : Create a new lecture.
     *
     * @param lecture the lecture to create
     * @return the ResponseEntity with status 201 (Created) and with body the new lecture, or with status 400 (Bad Request) if the lecture has already an ID
     * @throws URISyntaxException if the Location URI syntax is incorrect
     */
    @PostMapping("/lectures")
    @PreAuthorize("hasAnyRole('INSTRUCTOR', 'ADMIN')")
    public ResponseEntity<Lecture> createLecture(@RequestBody Lecture lecture) throws URISyntaxException {
        log.debug("REST request to save Lecture : {}", lecture);
        if (lecture.getId() != null) {
            throw new BadRequestAlertException("A new lecture cannot already have an ID", ENTITY_NAME, "idexists");
        }
        User user = userService.getUserWithGroupsAndAuthorities();
        if (!authCheckService.isInstructorInCourse(lecture.getCourse(), user) && !authCheckService.isAdmin()) {
            return forbidden();
        }
        Lecture result = lectureRepository.save(lecture);
<<<<<<< HEAD
        return ResponseEntity.created(new URI("/api/lectures/" + result.getId()))
                .headers(HeaderUtil.createEntityCreationAlert(applicationName, true, ENTITY_NAME, result.getId().toString())).body(result);
=======
        return ResponseEntity.created(new URI("/api/lectures/" + result.getId())).headers(HeaderUtil.createEntityCreationAlert(ENTITY_NAME, result.getId().toString()))
            .body(result);
>>>>>>> e9f0d13c
    }

    /**
     * PUT /lectures : Updates an existing lecture.
     *
     * @param lecture the lecture to update
     * @return the ResponseEntity with status 200 (OK) and with body the updated lecture, or with status 400 (Bad Request) if the lecture is not valid, or with status 500 (Internal
     * Server Error) if the lecture couldn't be updated
     * @throws URISyntaxException if the Location URI syntax is incorrect
     */
    @PutMapping("/lectures")
    @PreAuthorize("hasAnyRole('INSTRUCTOR', 'ADMIN')")
    public ResponseEntity<Lecture> updateLecture(@RequestBody Lecture lecture) throws URISyntaxException {
        log.debug("REST request to update Lecture : {}", lecture);
        if (lecture.getId() == null) {
            throw new BadRequestAlertException("Invalid id", ENTITY_NAME, "idnull");
        }
        User user = userService.getUserWithGroupsAndAuthorities();
        if (!authCheckService.isInstructorInCourse(lecture.getCourse(), user) && !authCheckService.isAdmin()) {
            return forbidden();
        }
        Lecture result = lectureRepository.save(lecture);
        return ResponseEntity.ok().headers(HeaderUtil.createEntityUpdateAlert(applicationName, true, ENTITY_NAME, lecture.getId().toString())).body(result);
    }

    /**
     * GET /lectures/:id : get the "id" lecture.
     *
     * @param id the id of the lecture to retrieve
     * @return the ResponseEntity with status 200 (OK) and with body the lecture, or with status 404 (Not Found)
     */
    @GetMapping("/lectures/{id}")
    @PreAuthorize("hasAnyRole('USER', 'TA', 'INSTRUCTOR', 'ADMIN')")
    public ResponseEntity<Lecture> getLecture(@PathVariable Long id) {
        log.debug("REST request to get Lecture : {}", id);
        Optional<Lecture> lecture = lectureRepository.findById(id);
        User user = userService.getUserWithGroupsAndAuthorities();
        if (!lecture.isPresent()) {
            return ResponseEntity.notFound().build();
        }
        Course course = lecture.get().getCourse();
        if (!authCheckService.isStudentInCourse(course, user) && !authCheckService.isTeachingAssistantInCourse(course, user) && !authCheckService.isInstructorInCourse(course, user)
            && !authCheckService.isAdmin()) {
            return forbidden();
        }
        lecture = Optional.of(lectureService.filterActiveAttachments(lecture.get()));
        return ResponseUtil.wrapOrNotFound(lecture);
    }

    /**
     * GET /courses/:courseId/lectures : get all the lectures of a course.
     *
     * @return the ResponseEntity with status 200 (OK) and the list of lectures in body
     */
    @GetMapping(value = "/courses/{courseId}/lectures")
    @PreAuthorize("hasAnyRole('INSTRUCTOR', 'ADMIN')")
    @Transactional(readOnly = true)
    public ResponseEntity<List<Lecture>> getLecturesForCourse(@PathVariable Long courseId) {
        log.debug("REST request to get all Lectures for the course with id : {}", courseId);

        User user = userService.getUserWithGroupsAndAuthorities();
        Course course = courseService.findOne(courseId);
        if (course == null) {
            return ResponseEntity.badRequest().build();
        }
        if (!authCheckService.isInstructorInCourse(course, user) && !authCheckService.isAdmin()) {
            return forbidden();
        }
        return ResponseEntity.ok().body(lectureService.findAllByCourseId(courseId));
    }

    /**
     * DELETE /lectures/:id : delete the "id" lecture.
     *
     * @param id the id of the lecture to delete
     * @return the ResponseEntity with status 200 (OK)
     */
    @DeleteMapping("/lectures/{id}")
    @PreAuthorize("hasAnyRole('INSTRUCTOR', 'ADMIN')")
    public ResponseEntity<Void> deleteLecture(@PathVariable Long id) {
        User user = userService.getUserWithGroupsAndAuthorities();
        Optional<Lecture> optionalLecture = lectureRepository.findById(id);
        if (!optionalLecture.isPresent()) {
            return ResponseEntity.notFound().build();
        }
        Lecture lecture = optionalLecture.get();
        if (!authCheckService.isInstructorInCourse(lecture.getCourse(), user) && !authCheckService.isAdmin()) {
            return forbidden();
        }
        Course course = lecture.getCourse();
        if (course == null) {
            return ResponseEntity.badRequest().build();
        }
        log.debug("REST request to delete Lecture : {}", id);
<<<<<<< HEAD
        lectureRepository.deleteById(id);
        return ResponseEntity.ok().headers(HeaderUtil.createEntityDeletionAlert(applicationName, true, ENTITY_NAME, id.toString())).build();
=======
        lectureService.delete(lecture);
        return ResponseEntity.ok().headers(HeaderUtil.createEntityDeletionAlert(ENTITY_NAME, id.toString())).build();
>>>>>>> e9f0d13c
    }
}<|MERGE_RESOLUTION|>--- conflicted
+++ resolved
@@ -79,13 +79,8 @@
             return forbidden();
         }
         Lecture result = lectureRepository.save(lecture);
-<<<<<<< HEAD
-        return ResponseEntity.created(new URI("/api/lectures/" + result.getId()))
-                .headers(HeaderUtil.createEntityCreationAlert(applicationName, true, ENTITY_NAME, result.getId().toString())).body(result);
-=======
-        return ResponseEntity.created(new URI("/api/lectures/" + result.getId())).headers(HeaderUtil.createEntityCreationAlert(ENTITY_NAME, result.getId().toString()))
+        return ResponseEntity.created(new URI("/api/lectures/" + result.getId())).headers(HeaderUtil.createEntityCreationAlert(applicationName, true, ENTITY_NAME, result.getId().toString()))
             .body(result);
->>>>>>> e9f0d13c
     }
 
     /**
@@ -180,12 +175,7 @@
             return ResponseEntity.badRequest().build();
         }
         log.debug("REST request to delete Lecture : {}", id);
-<<<<<<< HEAD
-        lectureRepository.deleteById(id);
+        lectureService.delete(lecture);
         return ResponseEntity.ok().headers(HeaderUtil.createEntityDeletionAlert(applicationName, true, ENTITY_NAME, id.toString())).build();
-=======
-        lectureService.delete(lecture);
-        return ResponseEntity.ok().headers(HeaderUtil.createEntityDeletionAlert(ENTITY_NAME, id.toString())).build();
->>>>>>> e9f0d13c
     }
 }