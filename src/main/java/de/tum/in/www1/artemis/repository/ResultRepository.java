--- conflicted
+++ resolved
@@ -131,13 +131,8 @@
      * @param resultId the id of the result to load from the database
      * @return an optional containing the result with submission, feedback list and assessor, or an empty optional if no result could be found for the given id
      */
-<<<<<<< HEAD
     @EntityGraph(type = LOAD, attributePaths = { "submission", "submission.results", "feedbacks", "assessor", "participation.team.students" })
     Optional<Result> findWithEagerSubmissionAndFeedbackAndAssessorById(Long resultId);
-=======
-    @EntityGraph(type = LOAD, attributePaths = { "submission", "submission.results", "feedbacks", "assessor" })
-    Optional<Result> findWithEagerSubmissionAndFeedbackAndAssessorById(long resultId);
->>>>>>> 5e4309db
 
     /**
      * counts the number of assessments of a course, which are either rated or not rated
