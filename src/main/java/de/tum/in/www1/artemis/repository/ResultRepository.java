--- conflicted
+++ resolved
@@ -58,18 +58,6 @@
             FROM Result r
                 LEFT JOIN FETCH r.feedbacks f
                 LEFT JOIN FETCH f.testCase
-<<<<<<< HEAD
-                LEFT JOIN TREAT (r.participation AS StudentParticipation) sp
-            WHERE r.completionDate =
-                (SELECT max(rr.completionDate) FROM Result rr
-                    JOIN TREAT (rr.participation AS StudentParticipation) ssp
-                    WHERE rr.assessmentType = 'AUTOMATIC'
-                        AND rr.participation.exercise.id = :exerciseId
-                        AND ssp.student = sp.student
-                )
-                AND r.participation.exercise.id = :exerciseId
-                AND sp.student.id IS NOT NULL
-=======
                 LEFT JOIN TREAT (r.participation AS ProgrammingExerciseStudentParticipation) sp
             WHERE r.completionDate = (
                     SELECT MAX(rr.completionDate)
@@ -81,7 +69,6 @@
                 )
                 AND sp.exercise.id = :exerciseId
                 AND sp.student IS NOT NULL
->>>>>>> e0432a22
             ORDER BY r.completionDate ASC
             """)
     List<Result> findLatestAutomaticResultsWithEagerFeedbacksForExercise(@Param("exerciseId") long exerciseId);
@@ -490,20 +477,6 @@
     @Query("""
             SELECT new de.tum.in.www1.artemis.domain.leaderboard.tutor.TutorLeaderboardAssessments(
                 r.assessor.id,
-<<<<<<< HEAD
-                count(r),
-                sum(e.maxPoints),
-                avg(r.score),
-                cast(sum(rating.rating) as double) / sum(case when rating.rating is not null then 1 else 0 end),
-                sum(case when rating.rating is not null then 1 else 0 end)
-                )
-            FROM
-                Result r join r.participation p join p.exercise e join r.assessor a
-                LEFT JOIN FETCH Rating rating on rating.result = r
-            WHERE
-                r.completionDate is not null
-                and e.id IN :exerciseIds
-=======
                 COUNT(r),
                 SUM(e.maxPoints),
                 AVG(r.score),
@@ -517,7 +490,6 @@
                 LEFT JOIN FETCH Rating rating ON rating.result = r
             WHERE r.completionDate IS NOT NULL
                 AND e.id IN :exerciseIds
->>>>>>> e0432a22
             GROUP BY r.assessor.id
             """)
     List<TutorLeaderboardAssessments> findTutorLeaderboardAssessmentByCourseId(@Param("exerciseIds") Set<Long> exerciseIds);
@@ -534,14 +506,6 @@
                 CAST(SUM(rating.rating) as double) / SUM(CASE WHEN rating.rating IS NOT NULL THEN 1 ELSE 0 END),
                 SUM(CASE WHEN rating.rating IS NOT NULL THEN 1 ELSE 0 END)
             )
-<<<<<<< HEAD
-            FROM
-                Result r join r.participation p join p.exercise e join r.assessor a
-                LEFT JOIN FETCH Rating rating on rating.result = r
-            WHERE
-                r.completionDate is not null
-                and e.id = :#{#exerciseId}
-=======
             FROM Result r
                 JOIN r.participation p
                 JOIN p.exercise e
@@ -549,7 +513,6 @@
                 LEFT JOIN FETCH Rating rating ON rating.result = r
             WHERE r.completionDate IS NOT NULL
                 AND e.id = :exerciseId
->>>>>>> e0432a22
             GROUP BY a.id
             """)
     List<TutorLeaderboardAssessments> findTutorLeaderboardAssessmentByExerciseId(@Param("exerciseId") long exerciseId);
@@ -563,24 +526,15 @@
                 CAST(SUM(rating.rating) as double) / SUM(CASE WHEN rating.rating IS NOT NULL THEN 1 ELSE 0 END),
                 SUM(CASE WHEN rating.rating IS NOT NULL THEN 1 ELSE 0 END)
             )
-<<<<<<< HEAD
-            FROM
-                Result r join r.participation p join p.exercise e join e.exerciseGroup eg join eg.exam ex join r.assessor a
-                LEFT JOIN FETCH Rating rating on rating.result = r
-            WHERE
-                r.completionDate is not null
-                and ex.id = :#{#examId}
-=======
             FROM Result r
                 JOIN r.participation p
                 JOIN p.exercise e
                 JOIN e.exerciseGroup eg
                 JOIN eg.exam ex
                 JOIN r.assessor a
-                LEFT JOIN FETCH Rating rating on rating.result = r
+                LEFT JOIN FETCH Rating rating ON rating.result = r
             WHERE r.completionDate IS NOT NULL
                 AND ex.id = :examId
->>>>>>> e0432a22
             GROUP BY a.id
             """)
     List<TutorLeaderboardAssessments> findTutorLeaderboardAssessmentByExamId(@Param("examId") long examId);
