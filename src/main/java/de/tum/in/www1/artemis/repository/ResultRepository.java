package de.tum.in.www1.artemis.repository;

import static java.util.Arrays.asList;
import static org.springframework.data.jpa.repository.EntityGraph.EntityGraphType.LOAD;

import java.time.ZonedDateTime;
import java.util.*;

import org.springframework.data.jpa.repository.EntityGraph;
import org.springframework.data.jpa.repository.JpaRepository;
import org.springframework.data.jpa.repository.Query;
import org.springframework.data.repository.query.Param;
import org.springframework.stereotype.Repository;

import de.tum.in.www1.artemis.domain.*;
import de.tum.in.www1.artemis.domain.assessment.dashboard.ResultCount;
import de.tum.in.www1.artemis.domain.enumeration.AssessmentType;
import de.tum.in.www1.artemis.domain.leaderboard.tutor.TutorLeaderboardAssessments;
import de.tum.in.www1.artemis.web.rest.dto.DueDateStat;
import de.tum.in.www1.artemis.web.rest.errors.EntityNotFoundException;

/**
 * Spring Data JPA repository for the Result entity.
 */
@SuppressWarnings("unused")
@Repository
public interface ResultRepository extends JpaRepository<Result, Long> {

    @Query("""
                    SELECT r
                    FROM Result r LEFT JOIN FETCH r.assessor
                    WHERE r.id = :resultId
            """)
    Optional<Result> findByIdWithEagerAssessor(@Param("resultId") Long resultId);

    List<Result> findByParticipationIdOrderByCompletionDateDesc(Long participationId);

    @EntityGraph(type = LOAD, attributePaths = "submission")
    List<Result> findAllByParticipationIdOrderByCompletionDateDesc(Long participationId);

    @EntityGraph(type = LOAD, attributePaths = "submission")
    List<Result> findByParticipationExerciseIdOrderByCompletionDateAsc(Long exerciseId);

    /**
     * Get the latest results for each participation in an exercise from the database together with the list of feedback items.
     *
     * @param exerciseId the id of the exercise to load from the database
     * @return a list of results.
     */
    @Query("""
            select distinct r from Result r left join fetch r.feedbacks
            where r.completionDate =
                (select max(rr.completionDate) from Result rr
                    where rr.assessmentType = 'AUTOMATIC'
                    and rr.participation.exercise.id = :exerciseId
                    and rr.participation.student.id = r.participation.student.id)
                and r.participation.exercise.id = :exerciseId
                and r.participation.student.id IS NOT NULL
            order by r.completionDate asc
              """)
    List<Result> findLatestAutomaticResultsWithEagerFeedbacksForExercise(@Param("exerciseId") Long exerciseId);

    @EntityGraph(type = LOAD, attributePaths = "feedbacks")
    Optional<Result> findFirstWithFeedbacksByParticipationIdOrderByCompletionDateDesc(Long participationId);

    @EntityGraph(type = LOAD, attributePaths = { "submission", "feedbacks" })
    Optional<Result> findFirstWithSubmissionAndFeedbacksByParticipationIdOrderByCompletionDateDesc(Long participationId);

    Optional<Result> findFirstByParticipationIdOrderByCompletionDateDesc(Long participationId);

    @EntityGraph(type = LOAD, attributePaths = "submission")
    Optional<Result> findFirstByParticipationIdAndRatedOrderByCompletionDateDesc(Long participationId, boolean rated);

    Optional<Result> findDistinctBySubmissionId(Long submissionId);

    @EntityGraph(type = LOAD, attributePaths = "assessor")
    Optional<Result> findDistinctWithAssessorBySubmissionId(Long submissionId);

    @EntityGraph(type = LOAD, attributePaths = "feedbacks")
    Optional<Result> findDistinctWithFeedbackBySubmissionId(Long submissionId);

    @Query("""
            SELECT r FROM Result r
            LEFT JOIN FETCH r.feedbacks
            WHERE r.id = :resultId
            """)
    Optional<Result> findByIdWithEagerFeedbacks(@Param("resultId") Long resultId);

    @Query("""
            SELECT r FROM Result r
            LEFT JOIN FETCH r.submission
            LEFT JOIN FETCH r.feedbacks
            WHERE r.id = :resultId
            """)
    Optional<Result> findByIdWithEagerSubmissionAndFeedbacks(@Param("resultId") Long resultId);

    @Query("""
            SELECT r FROM Result r
            LEFT JOIN FETCH r.feedbacks
            LEFT JOIN FETCH r.assessor
            WHERE r.id = :resultId
            """)
    Optional<Result> findByIdWithEagerFeedbacksAndAssessor(@Param("resultId") Long resultId);

    @Query("""
            SELECT r FROM Result r
            WHERE r.participation.exercise.id = :exerciseId
            """)
    List<Result> findAllByExerciseId(@Param("exerciseId") Long exerciseId);

    /**
     * Load a result from the database by its id together with the associated submission, the list of feedback items and the assessor.
     *
     * @param resultId the id of the result to load from the database
     * @return an optional containing the result with submission, feedback list and assessor, or an empty optional if no result could be found for the given id
     */
    @EntityGraph(type = LOAD, attributePaths = { "submission", "submission.results", "feedbacks", "assessor" })
    Optional<Result> findWithEagerSubmissionAndFeedbackAndAssessorById(Long resultId);

    /**
     * counts the number of assessments of a course, which are either rated or not rated
     *
     * @param exerciseIds - the exercises of the course
     * @return a list with 3 elements: count of rated (in time) and unrated (late) assessments of a course and count of assessments without rating (null)
     */
    @Query("""
            SELECT new de.tum.in.www1.artemis.domain.assessment.dashboard.ResultCount(r.rated, count(r))
            FROM Result r join r.participation p
            WHERE r.completionDate is not null
                AND r.assessor is not null
                AND p.exercise.id IN :exerciseIds
                GROUP BY r.rated
            """)
    List<ResultCount> countAssessmentsByExerciseIdsAndRated(@Param("exerciseIds") Set<Long> exerciseIds);

    /**
     * Load a result from the database by its id together with the associated submission and the list of feedback items.
     *
     * @param resultId the id of the result to load from the database
     * @return an optional containing the result with submission and feedback list, or an empty optional if no result could be found for the given id
     */
    @EntityGraph(type = LOAD, attributePaths = { "submission", "feedbacks" })
    Optional<Result> findWithEagerSubmissionAndFeedbackById(long resultId);

    @Query("""
            SELECT COUNT(DISTINCT p) FROM StudentParticipation p JOIN p.results r JOIN p.exercise e
            WHERE e.id = :exerciseId
                AND r.assessor IS NOT NULL
                AND r.rated = TRUE
                AND r.completionDate IS NOT NULL
                AND (e.dueDate IS NULL OR r.submission.submissionDate <= e.dueDate)
            """)
    long countNumberOfFinishedAssessmentsForExercise(@Param("exerciseId") Long exerciseId);

    /**
     * Gets the number of assessments with a rated result set by an assessor for an exercise
     *
     * @param exerciseId the exercise to get the number for
     * @return the number of assessments with a rated result set by an assessor
     */
    @Query("""
            SELECT COUNT(DISTINCT p.id) FROM ParticipantScore p
            WHERE p.exercise.id = :exerciseId
                AND p.lastResult IS NOT NULL
                AND p.lastResult.assessor IS NOT NULL
            """)
    long countNumberOfRatedResultsForExercise(@Param("exerciseId") Long exerciseId);

    @Query("""
            SELECT COUNT(DISTINCT p) FROM StudentParticipation p JOIN p.results r JOIN p.exercise e
            WHERE e.id = :exerciseId
                AND p.testRun = FALSE
                AND r.assessor IS NOT NULL
                AND r.rated = TRUE
                AND r.submission.submitted = TRUE
                AND r.completionDate IS NOT NULL
                AND (e.dueDate IS NULL OR r.submission.submissionDate <= e.dueDate)
            """)
    long countNumberOfFinishedAssessmentsForExerciseIgnoreTestRuns(@Param("exerciseId") Long exerciseId);

    /**
     * @param exerciseId id of exercise
     * @return a list that contains the count of manual assessments for each studentParticipation of the exercise
     */
    @Query("""
            SELECT COUNT(r.id)
            FROM StudentParticipation p JOIN p.submissions s JOIN s.results r
            WHERE p.exercise.id = :exerciseId
                AND p.testRun = FALSE
                AND s.submitted = TRUE
                AND r.completionDate IS NOT NULL
                AND r.rated = TRUE
                AND r.assessor IS NOT NULL
                GROUP BY p.id
            """)
    List<Long> countNumberOfFinishedAssessmentsByExerciseIdIgnoreTestRuns(@Param("exerciseId") Long exerciseId);

    @Query("""
            SELECT r
                FROM StudentParticipation p join p.submissions s join s.results r
                WHERE p.exercise.id = :exerciseId
                    AND p.testRun = FALSE
                    AND s.submitted = TRUE
                    AND r.completionDate IS NULL
                    AND r.assessor.id <> :tutorId
            """)
    List<Result> countNumberOfLockedAssessmentsByOtherTutorsForExamExerciseForCorrectionRoundsIgnoreTestRuns(@Param("exerciseId") Long exerciseId, @Param("tutorId") Long tutorId);

    /**
     * count the number of finsished assessments of an exam with given examId
     *
     * @param examId id of the exam
     * @return a list that contains the count of manual assessments for each studentParticipation of the exam
     */
    @Query("""
            SELECT COUNT(r.id)
            FROM StudentParticipation p JOIN p.submissions s JOIN s.results r
            WHERE p.exercise.exerciseGroup.exam.id = :examId
                AND p.testRun = FALSE
                AND s.submitted = TRUE
                AND r.completionDate IS NOT NULL
                AND r.rated = TRUE
                AND r.assessor IS NOT NULL
                GROUP BY p.id
            """)
    List<Long> countNumberOfFinishedAssessmentsByExamIdIgnoreTestRuns(@Param("examId") Long examId);

    @EntityGraph(type = LOAD, attributePaths = { "feedbacks" })
    List<Result> findAllWithEagerFeedbackByAssessorIsNotNullAndParticipation_ExerciseIdAndCompletionDateIsNotNull(Long exerciseId);

    @Query("""
            SELECT COUNT(DISTINCT p) FROM Participation p JOIN p.results r
            WHERE p.exercise.id = :exerciseId
                AND r.assessor IS NOT NULL
                AND r.assessmentType IN :types
                AND r.rated = TRUE
                AND r.completionDate IS NOT NULL
                AND (p.exercise.dueDate IS NULL OR r.submission.submissionDate <= p.exercise.dueDate)
              """)
    long countNumberOfAssessmentsByTypeForExerciseBeforeDueDate(@Param("exerciseId") Long exerciseId, @Param("types") List<AssessmentType> types);

    @Query("""
            SELECT COUNT(DISTINCT p) FROM Participation p JOIN p.results r
            WHERE p.exercise.id = :exerciseId
                AND r.assessor IS NOT NULL
                AND r.assessmentType IN :types
                AND r.rated = FALSE
                AND r.completionDate IS NOT NULL
                AND p.exercise.dueDate IS NOT NULL
                AND r.submission.submissionDate > p.exercise.dueDate
            """)
    long countNumberOfAssessmentsByTypeForExerciseAfterDueDate(@Param("exerciseId") Long exerciseId, @Param("types") List<AssessmentType> types);

    long countByAssessor_IdAndParticipation_ExerciseIdAndRatedAndCompletionDateIsNotNull(Long tutorId, Long exerciseId, boolean rated);

    @Query("""
            SELECT r
            FROM Exercise e JOIN e.studentParticipations p JOIN p.submissions s JOIN s.results r
            WHERE e.id = :exerciseId
                AND p.student.id = :studentId
                AND r.score IS NOT NULL
                AND r.completionDate IS NOT NULL
                AND (s.type <> 'ILLEGAL' or s.type is null)
            ORDER BY p.id DESC, s.id DESC, r.id DESC
            """)
    List<Result> getResultsOrderedByParticipationIdLegalSubmissionIdResultIdDescForStudent(@Param("exerciseId") Long exerciseId, @Param("studentId") Long studentId);

    @Query("""
            SELECT r
            FROM Exercise e JOIN e.studentParticipations p JOIN p.submissions s JOIN s.results r
            WHERE e.id = :exerciseId
                AND p.team.id = :teamId
                AND r.score IS NOT NULL
                AND r.completionDate IS NOT NULL
                AND (s.type <> 'ILLEGAL' or s.type is null)
            ORDER BY p.id DESC, s.id DESC, r.id DESC
            """)
    List<Result> getResultsOrderedByParticipationIdLegalSubmissionIdResultIdDescForTeam(@Param("exerciseId") Long exerciseId, @Param("teamId") Long teamId);

    @Query("""
            SELECT r
            FROM Exercise e JOIN e.studentParticipations p JOIN p.submissions s JOIN s.results r
            WHERE e.id = :exerciseId
                AND p.student.id = :studentId
                AND r.score IS NOT NULL
                AND r.completionDate IS NOT NULL
                AND r.rated = true
                AND (s.type <> 'ILLEGAL' or s.type is null)
            ORDER BY p.id DESC, s.id DESC, r.id DESC
            """)
    List<Result> getRatedResultsOrderedByParticipationIdLegalSubmissionIdResultIdDescForStudent(@Param("exerciseId") Long exerciseId, @Param("studentId") Long studentId);

    @Query("""
            SELECT r
            FROM Exercise e JOIN e.studentParticipations p JOIN p.submissions s JOIN s.results r
            WHERE e.id = :exerciseId
                AND p.team.id = :teamId
                AND r.score IS NOT NULL
                AND r.completionDate IS NOT NULL
                AND r.rated = true
                AND (s.type <> 'ILLEGAL' or s.type is null)
            ORDER BY p.id DESC, s.id DESC, r.id DESC
            """)
    List<Result> getRatedResultsOrderedByParticipationIdLegalSubmissionIdResultIdDescForTeam(@Param("exerciseId") Long exerciseId, @Param("teamId") Long teamId);

    /**
     * Checks if a result for the given participation exists.
     *
     * @param participationId the id of the participation to check.
     * @return true if a result for the given participation exists, false otherwise.
     */
    boolean existsByParticipationId(long participationId);

    /**
     * Returns true if there is at least one result for the given exercise.
     *
     * @param exerciseId id of an Exercise.
     * @return true if there is a result, false if not.
     */
    boolean existsByParticipation_ExerciseId(long exerciseId);

    /**
     * Use this method only for exams!
     * Given an exerciseId and the number of correctionRounds, return the number of assessments that have been finished, for that exerciseId and each correctionRound
     *
     * @param exercise  - the exercise we are interested in
     * @param numberOfCorrectionRounds - the correction round we want finished assessments for
     * @return an array of the number of assessments for the exercise for a given correction round
     */
    default DueDateStat[] countNumberOfFinishedAssessmentsForExamExerciseForCorrectionRounds(Exercise exercise, int numberOfCorrectionRounds) {

        // here we receive a list which contains an entry for each student participation of the exercise.
        // the entry simply is the number of already created and submitted manual results, so the number is either 1 or 2
        List<Long> countlist = countNumberOfFinishedAssessmentsByExerciseIdIgnoreTestRuns(exercise.getId());
        return convertDatabaseResponseToDueDateStats(countlist, numberOfCorrectionRounds);
    }

    /**
     * Use this method only for exams!
     * Given an exerciseId and the number of correctionRounds, return the number of assessments that have been finished, for that exerciseId and each correctionRound
     *
     * @param exercise  - the exercise we are interested in
     * @param numberOfCorrectionRounds - the correction round we want finished assessments for
     * @param tutor tutor for which we want to coutnt the
     * @return an array of the number of assessments for the exercise for a given correction round
     */
    default DueDateStat[] countNumberOfLockedAssessmentsByOtherTutorsForExamExerciseForCorrectionRounds(Exercise exercise, int numberOfCorrectionRounds, User tutor) {
        if (exercise.isExamExercise()) {
            DueDateStat[] correctionRoundsDataStats = new DueDateStat[numberOfCorrectionRounds];
            var resultsLockedByOtherTutors = countNumberOfLockedAssessmentsByOtherTutorsForExamExerciseForCorrectionRoundsIgnoreTestRuns(exercise.getId(), tutor.getId());

            correctionRoundsDataStats[0] = new DueDateStat(resultsLockedByOtherTutors.stream().filter(result -> result.isRated() == null).count(), 0L);
            // so far the number of correctionRounds is limited to 2
            if (numberOfCorrectionRounds == 2) {
                correctionRoundsDataStats[1] = new DueDateStat(resultsLockedByOtherTutors.stream().filter(result -> result.isRated() != null).count(), 0L);
            }
            return correctionRoundsDataStats;
        }
        return null;
    }

    /**
     * Use this method only for exams!
     * Given an exerciseId and the number of correctionRounds, return the number of assessments that have been finished, for that exerciseId and each correctionRound
     *
     * @param examId   - the id of the exam we are interested in
     * @param numberOfCorrectionRounds - the correction round we want finished assessments for
     * @return an array of the number of assessments for the exercise for a given correction round
     */
    default DueDateStat[] countNumberOfFinishedAssessmentsForExamForCorrectionRounds(Long examId, int numberOfCorrectionRounds) {

        // here we receive a list which contains an entry for each studentparticipation of the exam.
        // the entry simply is the number of already created and submitted manual results, so the number is either 1 or 2
        List<Long> countlist = countNumberOfFinishedAssessmentsByExamIdIgnoreTestRuns(examId);
        return convertDatabaseResponseToDueDateStats(countlist, numberOfCorrectionRounds);
    }

    /**
     * Takes the Long List database response and converts it to the according DueDateStats
     *
     * @param countlist                 - the lists returned from the database
     * @param numberOfCorrectionRounds  - numbmer of the correction rounds which is set for the given exam
     * @return an array of DueDateStats which contains a DueDateStat with the number of assessments for each correction round.
     */
    default DueDateStat[] convertDatabaseResponseToDueDateStats(List<Long> countlist, int numberOfCorrectionRounds) {
        DueDateStat[] correctionRoundsDataStats = new DueDateStat[numberOfCorrectionRounds];

        // depending on the number of correctionRounds we create 1 or 2 DueDateStats that contain the sum of all participations:
        // with either 1 or more manual results, OR 2 or more manual results
        correctionRoundsDataStats[0] = new DueDateStat(countlist.stream().filter(x -> x >= 1L).count(), 0L);
        // so far the number of correctionRounds is limited to 2
        if (numberOfCorrectionRounds == 2) {
            correctionRoundsDataStats[1] = new DueDateStat(countlist.stream().filter(x -> x >= 2L).count(), 0L);
        }
        return correctionRoundsDataStats;
    }

    /**
     * Calculate the number of assessments which are either AUTOMATIC or SEMI_AUTOMATIC for a given exercise
     *
     * @param exerciseId the exercise we are interested in
     * @return number of assessments for the exercise
     */
    default DueDateStat countNumberOfAutomaticAssistedAssessmentsForExercise(Long exerciseId) {
        return new DueDateStat(countNumberOfAssessmentsByTypeForExerciseBeforeDueDate(exerciseId, asList(AssessmentType.AUTOMATIC, AssessmentType.SEMI_AUTOMATIC)),
                countNumberOfAssessmentsByTypeForExerciseAfterDueDate(exerciseId, asList(AssessmentType.AUTOMATIC, AssessmentType.SEMI_AUTOMATIC)));
    }

    /**
     * Given an exerciseId, return the number of assessments for that exerciseId that have been completed (e.g. no draft!)
     *
     * @param exerciseId - the exercise we are interested in
     * @param examMode should be used for exam exercises to ignore test run submissions
     * @return a number of assessments for the exercise
     */
    default DueDateStat countNumberOfFinishedAssessmentsForExercise(Long exerciseId, boolean examMode) {
        if (examMode) {
            return new DueDateStat(countNumberOfFinishedAssessmentsForExerciseIgnoreTestRuns(exerciseId), 0L);
        }
        return new DueDateStat(countNumberOfFinishedAssessmentsForExercise(exerciseId), 0L);
    }

    /**
     * Given a courseId, return the number of assessments for that course that have been completed (e.g. no draft!)
     *
     * @param exerciseIds - the exercise ids of the course we are interested in
     * @return a number of assessments for the course
     */
    default DueDateStat countNumberOfAssessments(Set<Long> exerciseIds) {
        var ratedCounts = countAssessmentsByExerciseIdsAndRated(exerciseIds);
        long inTime = 0;
        long late = 0;
        for (var ratedCount : ratedCounts) {
            if (Boolean.TRUE.equals(ratedCount.rated())) {
                inTime = ratedCount.count();
            }
            else if (Boolean.FALSE.equals(ratedCount.rated())) {
                late = ratedCount.count();
            }
            // we are not interested in results with rated is null even if the database would return such
        }
        return new DueDateStat(inTime, late);
    }

    @Query("""
            SELECT
            new de.tum.in.www1.artemis.domain.leaderboard.tutor.TutorLeaderboardAssessments(
                r.assessor.id,
                count(r),
                sum(e.maxPoints)
                )
            FROM
                Result r join r.participation p join p.exercise e join r.assessor a
            WHERE
                r.completionDate is not null
                and e.id IN :exerciseIds
            GROUP BY a.id
            """)
    List<TutorLeaderboardAssessments> findTutorLeaderboardAssessmentByCourseId(@Param("exerciseIds") Set<Long> exerciseIds);

    // Alternative which might be faster, in particular for complaints in the other repositories

    @Query("""
            SELECT
            new de.tum.in.www1.artemis.domain.leaderboard.tutor.TutorLeaderboardAssessments(
                a.id,
                count(r),
                sum(e.maxPoints)
            )
            FROM
                Result r join r.participation p join p.exercise e join r.assessor a
            WHERE
                r.completionDate is not null
                and e.id = :#{#exerciseId}
            GROUP BY a.id
            """)
    List<TutorLeaderboardAssessments> findTutorLeaderboardAssessmentByExerciseId(@Param("exerciseId") long exerciseId);

    @Query("""
            SELECT
            new de.tum.in.www1.artemis.domain.leaderboard.tutor.TutorLeaderboardAssessments(
                a.id,
                count(r),
                sum(e.maxPoints)
            )
            FROM
                Result r join r.participation p join p.exercise e join e.exerciseGroup eg join eg.exam ex join r.assessor a
            WHERE
                r.completionDate is not null
                and ex.id = :#{#examId}
            GROUP BY a.id
            """)
    List<TutorLeaderboardAssessments> findTutorLeaderboardAssessmentByExamId(@Param("examId") long examId);

    /**
     * This function is used for submitting a manual assessment/result. It gets the result that belongs to the given resultId, updates the completion date.
     * It saves the updated result in the database again.
     *
     * @param resultId the id of the result that should be submitted
     * @return the ResponseEntity with result as body
     */
    default Result submitManualAssessment(long resultId) {
        Result result = findWithEagerSubmissionAndFeedbackAndAssessorById(resultId).orElseThrow(() -> new EntityNotFoundException("Result", resultId));
        result.setCompletionDate(ZonedDateTime.now());
        save(result);
        return result;
    }

    /**
     * submit the result means it is saved with a calculated score, result string and a completion date.
     * @param result the result which should be set to submitted
     * @param exercise the exercises to which the result belongs, which is needed to get points and to determine if the result is rated or not
     * @return the saved result
     */
    default Result submitResult(Result result, Exercise exercise) {
        double maxPoints = exercise.getMaxPoints();
        double bonusPoints = Optional.ofNullable(exercise.getBonusPoints()).orElse(0.0);

        // Exam results and manual results of programming exercises are always to rated
        if (exercise.isExamExercise() || exercise instanceof ProgrammingExercise) {
            result.setRated(true);
        }
        else {
            result.setRatedIfNotExceeded(exercise.getDueDate(), result.getSubmission().getSubmissionDate());
        }

        result.setCompletionDate(ZonedDateTime.now());
        // Take bonus points into account to achieve a result score > 100%
        double calculatedPoints = calculateTotalPoints(result.getFeedbacks());
        double totalPoints = constrainToRange(calculatedPoints, maxPoints + bonusPoints);
        // Set score and resultString according to maxPoints, to establish results with score > 100%
        result.setScore(totalPoints, maxPoints);
        result.setResultString(totalPoints, maxPoints);

        // Workaround to prevent the assessor turning into a proxy object after saving
        var assessor = result.getAssessor();
        result = save(result);
        result.setAssessor(assessor);
        return result;
    }

    /**
     * make sure the points are between 0 and maxPoints
     * @param calculatedPoints the points which have been calculated
     * @param maxPoints the upper bound (potentially including bonus points)
     * @return a value between [0, maxPoints]
     */
    default double constrainToRange(double calculatedPoints, double maxPoints) {
        double totalPoints = Math.max(0, calculatedPoints);
        return Math.min(totalPoints, maxPoints);
    }

    /**
     * Helper function to calculate the total points of a feedback list. It loops through all assessed model elements and sums the credits up.
     * The points of an assessment model is not summed up only in the case the usageCount limit is exceeded
     * meaning the structured grading instruction was applied on the assessment model more often than allowed
     *
     * @param assessments the list of feedback items that are used to calculate the points
     * @return the total points
     */
    default double calculateTotalPoints(List<Feedback> assessments) {
        double totalPoints = 0.0;
        var gradingInstructions = new HashMap<Long, Integer>(); // { instructionId: noOfEncounters }

        for (Feedback feedback : assessments) {
            if (feedback.getGradingInstruction() != null) {
                totalPoints = feedback.computeTotalScore(totalPoints, gradingInstructions);
            }
            else {
                // in case no structured grading instruction was applied on the assessment model we just sum the feedback credit
                // TODO: what happens if getCredits is null?
                totalPoints += feedback.getCredits();
            }
        }
        return totalPoints;
    }

    /**
     * Get the latest result from the database by participation id together with the list of feedback items.
     *
     * @param participationId the id of the participation to load from the database
     * @param withSubmission determines whether the submission should also be fetched
     * @return an optional result (might exist or not).
     */
    default Optional<Result> findLatestResultWithFeedbacksForParticipation(Long participationId, boolean withSubmission) {
        if (withSubmission) {
            return findFirstWithSubmissionAndFeedbacksByParticipationIdOrderByCompletionDateDesc(participationId);
        }
        else {
            return findFirstWithFeedbacksByParticipationIdOrderByCompletionDateDesc(participationId);
        }
    }

    /**
     * Get a result from the database by its id,
     *
     * @param resultId the id of the result to load from the database
     * @return the result
     */
    default Result findOne(long resultId) {
        return findById(resultId).orElseThrow(() -> new EntityNotFoundException("Result", resultId));
    }

    /**
     * Get a result from the database by its id together with the associated submission and the list of feedback items.
     *
     * @param resultId the id of the result to load from the database
     * @return the result with submission and feedback list
     */
    default Result findOneWithEagerSubmissionAndFeedback(long resultId) {
        return findWithEagerSubmissionAndFeedbackById(resultId).orElseThrow(() -> new EntityNotFoundException("Result with id: \"" + resultId + "\" does not exist"));
<<<<<<< HEAD
    };
=======
    }

    /**
     * Get the result with the given id from the database. The result is loaded together with its feedback. Throws an EntityNotFoundException if no
     * result could be found for the given id.
     *
     * @param resultId the id of the submission that should be loaded from the database
     * @return the result with the given id
     */
    default Result findByIdWithEagerFeedbacksElseThrow(long resultId) {
        return findByIdWithEagerFeedbacks(resultId).orElseThrow(() -> new EntityNotFoundException("Submission", +resultId));
    }
>>>>>>> 10ae5019
}<|MERGE_RESOLUTION|>--- conflicted
+++ resolved
@@ -609,9 +609,6 @@
      */
     default Result findOneWithEagerSubmissionAndFeedback(long resultId) {
         return findWithEagerSubmissionAndFeedbackById(resultId).orElseThrow(() -> new EntityNotFoundException("Result with id: \"" + resultId + "\" does not exist"));
-<<<<<<< HEAD
-    };
-=======
     }
 
     /**
@@ -624,5 +621,4 @@
     default Result findByIdWithEagerFeedbacksElseThrow(long resultId) {
         return findByIdWithEagerFeedbacks(resultId).orElseThrow(() -> new EntityNotFoundException("Submission", +resultId));
     }
->>>>>>> 10ae5019
 }