package de.tum.in.www1.artemis.repository;

import static de.tum.in.www1.artemis.config.Constants.PROFILE_CORE;
import static java.util.Arrays.asList;
import static org.springframework.data.jpa.repository.EntityGraph.EntityGraphType.LOAD;

import java.time.Instant;
import java.time.ZonedDateTime;
import java.util.ArrayList;
import java.util.HashMap;
import java.util.List;
import java.util.Map;
import java.util.Objects;
import java.util.Optional;
import java.util.Set;

import org.springframework.context.annotation.Profile;
import org.springframework.data.jpa.repository.EntityGraph;
import org.springframework.data.jpa.repository.JpaRepository;
import org.springframework.data.jpa.repository.Query;
import org.springframework.data.repository.query.Param;
import org.springframework.stereotype.Repository;

import de.tum.in.www1.artemis.domain.Course;
import de.tum.in.www1.artemis.domain.ExampleSubmission;
import de.tum.in.www1.artemis.domain.Exercise;
import de.tum.in.www1.artemis.domain.Feedback;
import de.tum.in.www1.artemis.domain.GradingCriterion;
import de.tum.in.www1.artemis.domain.ProgrammingExercise;
import de.tum.in.www1.artemis.domain.Result;
import de.tum.in.www1.artemis.domain.Submission;
import de.tum.in.www1.artemis.domain.User;
import de.tum.in.www1.artemis.domain.assessment.dashboard.ResultCount;
import de.tum.in.www1.artemis.domain.enumeration.AssessmentType;
import de.tum.in.www1.artemis.domain.leaderboard.tutor.TutorLeaderboardAssessments;
import de.tum.in.www1.artemis.service.util.RoundingUtil;
import de.tum.in.www1.artemis.web.rest.dto.DueDateStat;
import de.tum.in.www1.artemis.web.rest.dto.ResultWithPointsPerGradingCriterionDTO;
import de.tum.in.www1.artemis.web.rest.errors.EntityNotFoundException;

/**
 * Spring Data JPA repository for the Result entity.
 */
@Profile(PROFILE_CORE)
@Repository
public interface ResultRepository extends JpaRepository<Result, Long> {

    @Query("""
            SELECT r
            FROM Result r
                LEFT JOIN FETCH r.assessor
            WHERE r.id = :resultId
            """)
    Optional<Result> findByIdWithEagerAssessor(@Param("resultId") long resultId);

    List<Result> findByParticipationIdOrderByCompletionDateDesc(long participationId);

    @EntityGraph(type = LOAD, attributePaths = "submission")
    List<Result> findAllByParticipationIdOrderByCompletionDateDesc(long participationId);

    @EntityGraph(type = LOAD, attributePaths = "submission")
    List<Result> findByParticipationExerciseIdOrderByCompletionDateAsc(long exerciseId);

    @EntityGraph(type = LOAD, attributePaths = { "submission", "feedbacks" })
    List<Result> findWithEagerSubmissionAndFeedbackByParticipationExerciseId(long exerciseId);

    /**
     * Get the latest results for each programming exercise student participation in an exercise from the database together with the list of feedback items.
     *
     * @param exerciseId the id of the exercise to load from the database
     * @return a list of results.
     */
    @Query("""
            SELECT DISTINCT r
            FROM Result r
                LEFT JOIN FETCH r.feedbacks f
                LEFT JOIN FETCH f.testCase
                LEFT JOIN TREAT (r.participation AS ProgrammingExerciseStudentParticipation) sp
            WHERE r.completionDate = (
                    SELECT MAX(rr.completionDate)
                    FROM Result rr
                        LEFT JOIN TREAT (rr.participation AS ProgrammingExerciseStudentParticipation) sp2
                    WHERE rr.assessmentType = de.tum.in.www1.artemis.domain.enumeration.AssessmentType.AUTOMATIC
                        AND sp2.exercise.id = :exerciseId
                        AND sp2.student = sp.student
                )
                AND sp.exercise.id = :exerciseId
                AND sp.student IS NOT NULL
            ORDER BY r.completionDate ASC
            """)
    List<Result> findLatestAutomaticResultsWithEagerFeedbacksForExercise(@Param("exerciseId") long exerciseId);

    @EntityGraph(type = LOAD, attributePaths = { "feedbacks", "feedbacks.testCase" })
    Optional<Result> findFirstWithFeedbacksTestCasesByParticipationIdOrderByCompletionDateDesc(long participationId);

    @EntityGraph(type = LOAD, attributePaths = { "submission", "feedbacks", "feedbacks.testCase" })
    Optional<Result> findFirstWithSubmissionAndFeedbacksTestCasesByParticipationIdOrderByCompletionDateDesc(long participationId);

    @EntityGraph(type = LOAD, attributePaths = "submission")
    Optional<Result> findFirstByParticipationIdOrderByCompletionDateDesc(long participationId);

    @EntityGraph(type = LOAD, attributePaths = "submission")
    Optional<Result> findFirstByParticipationIdAndRatedOrderByCompletionDateDesc(long participationId, boolean rated);

    Optional<Result> findDistinctBySubmissionId(long submissionId);

    @EntityGraph(type = LOAD, attributePaths = "feedbacks")
    Optional<Result> findDistinctWithFeedbackBySubmissionId(long submissionId);

    @Query("""
            SELECT r
            FROM Result r
                LEFT JOIN FETCH r.feedbacks f
                LEFT JOIN FETCH f.testCase
            WHERE r.id = :resultId
            """)
    Optional<Result> findByIdWithEagerFeedbacks(@Param("resultId") long resultId);

    @Query("""
            SELECT r
            FROM Result r
                LEFT JOIN FETCH r.feedbacks f
                LEFT JOIN FETCH f.testCase
                LEFT JOIN FETCH r.assessor
            WHERE r.id = :resultId
            """)
    Optional<Result> findByIdWithEagerFeedbacksAndAssessor(@Param("resultId") long resultId);

    Set<Result> findAllByParticipationExerciseId(long exerciseId);

    /**
     * Load a result from the database by its id together with the associated submission, the list of feedback items, its assessor and assessment note.
     *
     * @param resultId the id of the result to load from the database
     * @return an optional containing the result with submission, feedback list and assessor, or an empty optional if no result could be found for the given id
     */
    @Query("""
            SELECT r
            FROM Result r
                LEFT JOIN FETCH r.submission s
                LEFT JOIN FETCH s.results
                LEFT JOIN FETCH r.feedbacks
                LEFT JOIN FETCH r.assessor
<<<<<<< HEAD
            LEFT JOIN FETCH r.assessmentNote
=======
                LEFT JOIN FETCH r.assessmentNote
>>>>>>> af369660
                LEFT JOIN FETCH r.participation p
                LEFT JOIN FETCH p.team t
                LEFT JOIN FETCH t.students
            WHERE r.id = :resultId
            """)
    Optional<Result> findWithBidirectionalSubmissionAndFeedbackAndAssessorAndAssessmentNoteAndTeamStudentsById(@Param("resultId") long resultId);

    /**
     * counts the number of assessments of a course, which are either rated or not rated
     *
     * @param exerciseIds - the exercises of the course
     * @return a list with 3 elements: count of rated (in time) and unrated (late) assessments of a course and count of assessments without rating (null)
     */
    @Query("""
            SELECT new de.tum.in.www1.artemis.domain.assessment.dashboard.ResultCount(r.rated, COUNT(r))
            FROM Result r
                JOIN r.participation p
            WHERE r.completionDate IS NOT NULL
                AND r.assessor IS NOT NULL
                AND p.exercise.id IN :exerciseIds
            GROUP BY r.rated
            """)
    List<ResultCount> countAssessmentsByExerciseIdsAndRated(@Param("exerciseIds") Set<Long> exerciseIds);

    /**
     * Load a result from the database by its id together with the associated submission and the list of feedback items.
     *
     * @param resultId the id of the result to load from the database
     * @return an optional containing the result with submission and feedback list, or an empty optional if no result could be found for the given id
     */
    @Query("""
            SELECT r
            FROM Result r
                LEFT JOIN FETCH r.submission
                LEFT JOIN FETCH r.feedbacks
                LEFT JOIN FETCH r.participation p
                LEFT JOIN FETCH p.team t
                LEFT JOIN FETCH t.students
            WHERE r.id = :resultId
            """)
    Optional<Result> findWithSubmissionAndFeedbackAndTeamStudentsById(@Param("resultId") long resultId);

    @EntityGraph(type = LOAD, attributePaths = { "submission", "feedbacks", "feedbacks.testCase", "assessmentNote" })
    Optional<Result> findWithEagerSubmissionAndFeedbackAndTestCasesAndAssessmentNoteById(long resultId);

    /**
     * Gets the number of assessments with a rated result set by an assessor for an exercise
     *
     * @param exerciseId the exercise to get the number for
     * @return the number of assessments with a rated result set by an assessor
     */
    @Query("""
            SELECT COUNT(DISTINCT p.id)
            FROM ParticipantScore p
            WHERE p.exercise.id = :exerciseId
                AND p.lastResult IS NOT NULL
                AND p.lastResult.assessor IS NOT NULL
            """)
    long countNumberOfRatedResultsForExercise(@Param("exerciseId") long exerciseId);

    @Query("""
            SELECT COUNT(DISTINCT p)
            FROM StudentParticipation p
                JOIN p.results r
                JOIN p.exercise e
            WHERE e.id = :exerciseId
                AND p.testRun = FALSE
                AND r.assessor IS NOT NULL
                AND r.rated = TRUE
                AND r.submission.submitted = TRUE
                AND r.completionDate IS NOT NULL
                AND (e.dueDate IS NULL OR r.submission.submissionDate <= e.dueDate)
            """)
    long countNumberOfFinishedAssessmentsForExerciseIgnoreTestRuns(@Param("exerciseId") long exerciseId);

    /**
     * @param exerciseId id of exercise
     * @return a list that contains the count of manual assessments for each studentParticipation of the exercise
     */
    @Query("""
            SELECT COUNT(r.id)
            FROM StudentParticipation p
                JOIN p.submissions s
                JOIN s.results r
            WHERE p.exercise.id = :exerciseId
                AND p.testRun = FALSE
                AND s.submitted = TRUE
                AND r.completionDate IS NOT NULL
                AND r.rated = TRUE
                AND r.assessor IS NOT NULL
            GROUP BY p.id
            """)
    List<Long> countNumberOfFinishedAssessmentsByExerciseIdIgnoreTestRuns(@Param("exerciseId") long exerciseId);

    @Query("""
            SELECT r
            FROM StudentParticipation p
                JOIN p.submissions s
                JOIN s.results r
            WHERE p.exercise.id = :exerciseId
                AND p.testRun = FALSE
                AND s.submitted = TRUE
                AND r.completionDate IS NULL
                AND r.assessor.id <> :tutorId
            """)
    List<Result> countNumberOfLockedAssessmentsByOtherTutorsForExamExerciseForCorrectionRoundsIgnoreTestRuns(@Param("exerciseId") long exerciseId, @Param("tutorId") long tutorId);

    /**
     * count the number of finished assessments of an exam with given examId
     *
     * @param examId id of the exam
     * @return a list that contains the count of manual assessments for each studentParticipation of the exam
     */
    @Query("""
            SELECT COUNT(r.id)
            FROM StudentParticipation p
                JOIN p.submissions s
                JOIN s.results r
            WHERE p.exercise.exerciseGroup.exam.id = :examId
                AND p.testRun = FALSE
                AND s.submitted = TRUE
                AND r.completionDate IS NOT NULL
                AND r.rated = TRUE
                AND r.assessor IS NOT NULL
            GROUP BY p.id
            """)
    List<Long> countNumberOfFinishedAssessmentsByExamIdIgnoreTestRuns(@Param("examId") long examId);

    @EntityGraph(type = LOAD, attributePaths = { "feedbacks" })
    Set<Result> findAllWithEagerFeedbackByAssessorIsNotNullAndParticipation_ExerciseIdAndCompletionDateIsNotNull(long exerciseId);

    @Query("""
            SELECT COUNT(DISTINCT p)
            FROM Participation p
                JOIN p.results r
            WHERE p.exercise.id = :exerciseId
                AND r.assessor IS NOT NULL
                AND r.assessmentType IN :types
                AND r.rated = TRUE
                AND r.completionDate IS NOT NULL
                AND (p.exercise.dueDate IS NULL OR r.submission.submissionDate <= p.exercise.dueDate)
              """)
    long countNumberOfAssessmentsByTypeForExerciseBeforeDueDate(@Param("exerciseId") long exerciseId, @Param("types") List<AssessmentType> types);

    @Query("""
            SELECT COUNT(DISTINCT p)
            FROM Participation p
                JOIN p.results r
            WHERE p.exercise.id = :exerciseId
                AND r.assessor IS NOT NULL
                AND r.assessmentType IN :types
                AND r.rated = FALSE
                AND r.completionDate IS NOT NULL
                AND p.exercise.dueDate IS NOT NULL
                AND r.submission.submissionDate > p.exercise.dueDate
            """)
    long countNumberOfAssessmentsByTypeForExerciseAfterDueDate(@Param("exerciseId") long exerciseId, @Param("types") List<AssessmentType> types);

    @Query("""
            SELECT r
            FROM Exercise e
                JOIN e.studentParticipations p
                JOIN p.submissions s
                JOIN s.results r
            WHERE e.id = :exerciseId
                AND p.student.id = :studentId
                AND r.score IS NOT NULL
                AND r.completionDate IS NOT NULL
                AND (s.type <> de.tum.in.www1.artemis.domain.enumeration.SubmissionType.ILLEGAL OR s.type IS NULL)
            ORDER BY p.id DESC, s.id DESC, r.id DESC
            """)
    List<Result> getResultsOrderedByParticipationIdLegalSubmissionIdResultIdDescForStudent(@Param("exerciseId") long exerciseId, @Param("studentId") long studentId);

    @Query("""
            SELECT r
            FROM Exercise e
                JOIN e.studentParticipations p
                JOIN p.submissions s
                JOIN s.results r
            WHERE e.id = :exerciseId
                AND p.team.id = :teamId
                AND r.score IS NOT NULL
                AND r.completionDate IS NOT NULL
                AND (s.type <> de.tum.in.www1.artemis.domain.enumeration.SubmissionType.ILLEGAL OR s.type IS NULL)
            ORDER BY p.id DESC, s.id DESC, r.id DESC
            """)
    List<Result> getResultsOrderedByParticipationIdLegalSubmissionIdResultIdDescForTeam(@Param("exerciseId") long exerciseId, @Param("teamId") long teamId);

    @Query("""
            SELECT r
            FROM Exercise e
                JOIN e.studentParticipations p
                JOIN p.submissions s
                JOIN s.results r
            WHERE e.id = :exerciseId
                AND p.student.id = :studentId
                AND r.score IS NOT NULL
                AND r.completionDate IS NOT NULL
                AND r.rated = TRUE
                AND (s.type <> de.tum.in.www1.artemis.domain.enumeration.SubmissionType.ILLEGAL OR s.type IS NULL)
            ORDER BY p.id DESC, s.id DESC, r.id DESC
            """)
    List<Result> getRatedResultsOrderedByParticipationIdLegalSubmissionIdResultIdDescForStudent(@Param("exerciseId") long exerciseId, @Param("studentId") long studentId);

    @Query("""
            SELECT r
            FROM Exercise e
                JOIN e.studentParticipations p
                JOIN p.submissions s
                JOIN s.results r
            WHERE e.id = :exerciseId
                AND p.team.id = :teamId
                AND r.score IS NOT NULL
                AND r.completionDate IS NOT NULL
                AND r.rated = TRUE
                AND (s.type <> de.tum.in.www1.artemis.domain.enumeration.SubmissionType.ILLEGAL OR s.type IS NULL)
            ORDER BY p.id DESC, s.id DESC, r.id DESC
            """)
    List<Result> getRatedResultsOrderedByParticipationIdLegalSubmissionIdResultIdDescForTeam(@Param("exerciseId") long exerciseId, @Param("teamId") long teamId);

    List<Result> findAllByLastModifiedDateAfter(Instant lastModifiedDate);

    /**
     * Checks if a result for the given participation exists.
     *
     * @param participationId the id of the participation to check.
     * @return true if a result for the given participation exists, false otherwise.
     */
    boolean existsByParticipationId(long participationId);

    /**
     * Returns true if there is at least one result for the given exercise.
     *
     * @param exerciseId id of an Exercise.
     * @return true if there is a result, false if not.
     */
    boolean existsByParticipation_ExerciseId(long exerciseId);

    /**
     * Use this method only for exams!
     * Given an exerciseId and the number of correctionRounds, return the number of assessments that have been finished, for that exerciseId and each correctionRound
     *
     * @param exercise                 - the exercise we are interested in
     * @param numberOfCorrectionRounds - the correction round we want finished assessments for
     * @return an array of the number of assessments for the exercise for a given correction round
     */
    default DueDateStat[] countNumberOfFinishedAssessmentsForExamExerciseForCorrectionRounds(Exercise exercise, int numberOfCorrectionRounds) {

        // here we receive a list which contains an entry for each student participation of the exercise.
        // the entry simply is the number of already created and submitted manual results, so the number is either 1 or 2
        List<Long> countList = countNumberOfFinishedAssessmentsByExerciseIdIgnoreTestRuns(exercise.getId());
        return convertDatabaseResponseToDueDateStats(countList, numberOfCorrectionRounds);
    }

    /**
     * Use this method only for exams!
     * Given an exerciseId and the number of correctionRounds, return the number of assessments that have been finished, for that exerciseId and each correctionRound
     *
     * @param exercise                 - the exercise we are interested in
     * @param numberOfCorrectionRounds - the correction round we want finished assessments for
     * @param tutor                    tutor for which we want to count the number of locked assessments
     * @return an array of the number of assessments for the exercise for a given correction round
     */
    default DueDateStat[] countNumberOfLockedAssessmentsByOtherTutorsForExamExerciseForCorrectionRounds(Exercise exercise, int numberOfCorrectionRounds, User tutor) {
        if (exercise.isExamExercise()) {
            DueDateStat[] correctionRoundsDataStats = new DueDateStat[numberOfCorrectionRounds];

            // numberOfCorrectionRounds can be 0 for test exams
            if (numberOfCorrectionRounds == 0) {
                return correctionRoundsDataStats;
            }

            var resultsLockedByOtherTutors = countNumberOfLockedAssessmentsByOtherTutorsForExamExerciseForCorrectionRoundsIgnoreTestRuns(exercise.getId(), tutor.getId());

            correctionRoundsDataStats[0] = new DueDateStat(resultsLockedByOtherTutors.stream().filter(result -> result.isRated() == null).count(), 0L);
            // so far the number of correctionRounds is limited to 2
            if (numberOfCorrectionRounds == 2) {
                correctionRoundsDataStats[1] = new DueDateStat(resultsLockedByOtherTutors.stream().filter(result -> result.isRated() != null).count(), 0L);
            }
            return correctionRoundsDataStats;
        }
        return null;
    }

    /**
     * Use this method only for exams!
     * Given an exerciseId and the number of correctionRounds, return the number of assessments that have been finished, for that exerciseId and each correctionRound
     *
     * @param examId                   - the id of the exam we are interested in
     * @param numberOfCorrectionRounds - the correction round we want finished assessments for
     * @return an array of the number of assessments for the exercise for a given correction round
     */
    default DueDateStat[] countNumberOfFinishedAssessmentsForExamForCorrectionRounds(long examId, int numberOfCorrectionRounds) {

        // here we receive a list which contains an entry for each student participation of the exam.
        // the entry simply is the number of already created and submitted manual results, so the number is either 1 or 2
        List<Long> countList = countNumberOfFinishedAssessmentsByExamIdIgnoreTestRuns(examId);
        return convertDatabaseResponseToDueDateStats(countList, numberOfCorrectionRounds);
    }

    /**
     * Takes the Long List database response and converts it to the according DueDateStats
     *
     * @param countList                - the lists returned from the database
     * @param numberOfCorrectionRounds - number of the correction rounds which is set for the given exam
     * @return an array of DueDateStats which contains a DueDateStat with the number of assessments for each correction round.
     */
    default DueDateStat[] convertDatabaseResponseToDueDateStats(List<Long> countList, int numberOfCorrectionRounds) {
        DueDateStat[] correctionRoundsDataStats = new DueDateStat[numberOfCorrectionRounds];

        // numberOfCorrectionRounds can be 0 for test exams
        if (numberOfCorrectionRounds == 0) {
            return correctionRoundsDataStats;
        }

        // depending on the number of correctionRounds we create 1 or 2 DueDateStats that contain the sum of all participations:
        // with either 1 or more manual results, OR 2 or more manual results
        correctionRoundsDataStats[0] = new DueDateStat(countList.stream().filter(x -> x >= 1L).count(), 0L);
        if (numberOfCorrectionRounds == 2) {
            correctionRoundsDataStats[1] = new DueDateStat(countList.stream().filter(x -> x >= 2L).count(), 0L);
        }
        // so far the number of correctionRounds is limited to 2
        return correctionRoundsDataStats;
    }

    /**
     * Calculate the number of assessments which are either AUTOMATIC, SEMI_AUTOMATIC for a given exercise
     *
     * @param exerciseId the exercise we are interested in
     * @return number of assessments for the exercise
     */
    default DueDateStat countNumberOfAutomaticAssistedAssessmentsForExercise(long exerciseId) {
        List<AssessmentType> automaticAssessmentTypes = asList(AssessmentType.AUTOMATIC, AssessmentType.SEMI_AUTOMATIC);
        return new DueDateStat(countNumberOfAssessmentsByTypeForExerciseBeforeDueDate(exerciseId, automaticAssessmentTypes),
                countNumberOfAssessmentsByTypeForExerciseAfterDueDate(exerciseId, automaticAssessmentTypes));
    }

    /**
     * Given an exerciseId, return the number of assessments for that exerciseId that have been completed (e.g. no draft!)
     *
     * @param exerciseId - the exercise we are interested in
     * @return a number of assessments for the exercise
     */
    default DueDateStat countNumberOfFinishedAssessmentsForExercise(long exerciseId) {
        return new DueDateStat(countNumberOfFinishedAssessmentsForExerciseIgnoreTestRuns(exerciseId), 0L);
    }

    /**
     * Given a courseId, return the number of assessments for that course that have been completed (e.g. no draft!)
     *
     * @param exerciseIds - the exercise ids of the course we are interested in
     * @return a number of assessments for the course
     */
    default DueDateStat countNumberOfAssessments(Set<Long> exerciseIds) {
        var ratedCounts = countAssessmentsByExerciseIdsAndRated(exerciseIds);
        long inTime = 0;
        long late = 0;
        for (var ratedCount : ratedCounts) {
            if (Boolean.TRUE.equals(ratedCount.rated())) {
                inTime = ratedCount.count();
            }
            else if (Boolean.FALSE.equals(ratedCount.rated())) {
                late = ratedCount.count();
            }
            // we are not interested in results with rated is null even if the database would return such
        }
        return new DueDateStat(inTime, late);
    }

    // Valid JPQL syntax, only SCA is not able to parse it
    @Query("""
            SELECT new de.tum.in.www1.artemis.domain.leaderboard.tutor.TutorLeaderboardAssessments(
                r.assessor.id,
                COUNT(r),
                SUM(e.maxPoints),
                AVG(r.score),
                CAST(SUM(rating.rating) AS double) / SUM(CASE WHEN rating.rating IS NOT NULL THEN 1 ELSE 0 END),
                SUM(CASE WHEN rating.rating IS NOT NULL THEN 1 ELSE 0 END)
            )
            FROM Result r
                JOIN r.participation p
                JOIN p.exercise e
                JOIN r.assessor a
                LEFT JOIN FETCH Rating rating ON rating.result = r
            WHERE r.completionDate IS NOT NULL
                AND e.id IN :exerciseIds
            GROUP BY r.assessor.id
            """)
    List<TutorLeaderboardAssessments> findTutorLeaderboardAssessmentByCourseId(@Param("exerciseIds") Set<Long> exerciseIds);

    // Alternative which might be faster, in particular for complaints in the other repositories
    // Valid JPQL syntax, only SCA is not able to parse it

    @Query("""
            SELECT new de.tum.in.www1.artemis.domain.leaderboard.tutor.TutorLeaderboardAssessments(
                r.assessor.id,
                COUNT(r),
                SUM(e.maxPoints),
                AVG(r.score),
                CAST(SUM(rating.rating) AS double) / SUM(CASE WHEN rating.rating IS NOT NULL THEN 1 ELSE 0 END),
                SUM(CASE WHEN rating.rating IS NOT NULL THEN 1 ELSE 0 END)
            )
            FROM Result r
                JOIN r.participation p
                JOIN p.exercise e
                JOIN r.assessor a
                LEFT JOIN FETCH Rating rating ON rating.result = r
            WHERE r.completionDate IS NOT NULL
                AND e.id = :exerciseId
            GROUP BY r.assessor.id
            """)
    List<TutorLeaderboardAssessments> findTutorLeaderboardAssessmentByExerciseId(@Param("exerciseId") long exerciseId);

    @Query("""
            SELECT new de.tum.in.www1.artemis.domain.leaderboard.tutor.TutorLeaderboardAssessments(
                r.assessor.id,
                COUNT(r),
                SUM(e.maxPoints),
                AVG(r.score),
                CAST(SUM(rating.rating) AS double) / SUM(CASE WHEN rating.rating IS NOT NULL THEN 1 ELSE 0 END),
                SUM(CASE WHEN rating.rating IS NOT NULL THEN 1 ELSE 0 END)
            )
            FROM Result r
                JOIN r.participation p
                JOIN p.exercise e
                JOIN e.exerciseGroup eg
                JOIN eg.exam ex
                JOIN r.assessor a
                LEFT JOIN FETCH Rating rating ON rating.result = r
            WHERE r.completionDate IS NOT NULL
                AND ex.id = :examId
            GROUP BY r.assessor.id
            """)
    List<TutorLeaderboardAssessments> findTutorLeaderboardAssessmentByExamId(@Param("examId") long examId);

    /**
     * This function is used for submitting a manual assessment/result.
     * It updates the completion date and saves the updated result in the database.
     *
     * @param result the result that should be submitted
     * @return the updated result
     */
    default Result submitManualAssessment(Result result) {
        result.setCompletionDate(ZonedDateTime.now());
        save(result);
        return result;
    }

    /**
     * Submitting the result means it is saved with a calculated score and a completion date.
     *
     * @param result   the result which should be set to submitted
     * @param exercise the exercises to which the result belongs, which is needed to get points and to determine if the result is rated or not
     * @return the saved result
     */
    default Result submitResult(Result result, Exercise exercise) {
        double maxPoints = exercise.getMaxPoints();
        double bonusPoints = Objects.requireNonNullElse(exercise.getBonusPoints(), 0.0);

        // Exam results and manual results of programming exercises and example submissions are always to rated
        if (exercise.isExamExercise() || exercise instanceof ProgrammingExercise || Boolean.TRUE.equals(result.isExampleResult())) {
            result.setRated(true);
        }
        else {
            result.setRatedIfNotAfterDueDate();
        }

        result.setCompletionDate(ZonedDateTime.now());
        // Take bonus points into account to achieve a result score > 100%
        double calculatedPoints = calculateTotalPoints(result.getFeedbacks());
        double totalPoints = constrainToRange(calculatedPoints, maxPoints + bonusPoints);
        // Set score according to maxPoints, to establish results with score > 100%
        result.setScore(totalPoints, maxPoints, exercise.getCourseViaExerciseGroupOrCourseMember());

        Result savedResult = save(result);
        // Workaround to prevent the assessor or participant turning into a proxy object after saving
        savedResult.setAssessor(result.getAssessor());
        // Workaround to prevent the team students of a student participation turning into a proxy object after saving
        savedResult.setParticipation(result.getParticipation());
        return savedResult;
    }

    /**
     * make sure the points are between 0 and maxPoints
     *
     * @param calculatedPoints the points which have been calculated
     * @param maxPoints        the upper bound (potentially including bonus points)
     * @return a value between [0, maxPoints]
     */
    default double constrainToRange(double calculatedPoints, double maxPoints) {
        double totalPoints = Math.max(0, calculatedPoints);
        return Math.min(totalPoints, maxPoints);
    }

    /**
     * Helper function to calculate the total points of a feedback list. It loops through all assessed model elements and sums the credits up.
     * The points of an assessment model is not summed up only in the case the usageCount limit is exceeded
     * meaning the structured grading instruction was applied on the assessment model more often than allowed
     *
     * @param assessments the list of feedback items that are used to calculate the points
     * @return the total points
     */
    default double calculateTotalPoints(List<Feedback> assessments) {
        double totalPoints = 0.0;
        var gradingInstructions = new HashMap<Long, Integer>(); // { instructionId: noOfEncounters }

        for (Feedback feedback : assessments) {
            if (feedback.getGradingInstruction() != null) {
                totalPoints = feedback.computeTotalScore(totalPoints, gradingInstructions);
            }
            else {
                // in case no structured grading instruction was applied on the assessment model we just sum the feedback credit
                // TODO: what happens if getCredits is null?
                totalPoints += feedback.getCredits();
            }
        }
        return totalPoints;
    }

    /**
     * Calculates the sum of points of all feedbacks. Additionally, computes the sum of points of feedbacks belonging to the same {@link GradingCriterion}.
     * Points are rounded as defined by the course settings.
     *
     * @param result for which the points should be summed up.
     * @param course with the exercise the result belongs to.
     * @return the result together with the total points and the points per criterion.
     */
    default ResultWithPointsPerGradingCriterionDTO calculatePointsPerGradingCriterion(final Result result, final Course course) {
        final Map<Long, Double> pointsPerCriterion = new HashMap<>();
        final Map<Long, Integer> gradingInstructionsUseCount = new HashMap<>();

        for (final Feedback feedback : result.getFeedbacks()) {
            final double feedbackPoints;
            final Long criterionId;

            if (feedback.getGradingInstruction() != null) {
                feedbackPoints = feedback.computeTotalScore(0, gradingInstructionsUseCount);
                criterionId = feedback.getGradingInstruction().getGradingCriterion().getId();
            }
            else {
                feedbackPoints = feedback.getCredits() != null ? feedback.getCredits() : 0;
                criterionId = null;
            }

            pointsPerCriterion.compute(criterionId, (key, oldPoints) -> (oldPoints == null) ? feedbackPoints : oldPoints + feedbackPoints);
        }

        final double totalPoints = RoundingUtil.roundScoreSpecifiedByCourseSettings(pointsPerCriterion.values().stream().mapToDouble(points -> points).sum(), course);

        // points for feedbacks without criterion were only needed for totalPoints calculation
        pointsPerCriterion.remove(null);

        // round the point sums per criterion once at the end
        pointsPerCriterion.entrySet().forEach(entry -> {
            Double rounded = RoundingUtil.roundScoreSpecifiedByCourseSettings(entry.getValue(), course);
            entry.setValue(rounded);
        });

        return new ResultWithPointsPerGradingCriterionDTO(result, totalPoints, pointsPerCriterion);
    }

    /**
     * Get the latest result from the database by participation id together with the list of feedback items.
     *
     * @param participationId the id of the participation to load from the database
     * @param withSubmission  determines whether the submission should also be fetched
     * @return an optional result (might exist or not).
     */
    default Optional<Result> findLatestResultWithFeedbacksForParticipation(long participationId, boolean withSubmission) {
        if (withSubmission) {
            return findFirstWithSubmissionAndFeedbacksTestCasesByParticipationIdOrderByCompletionDateDesc(participationId);
        }
        else {
            return findFirstWithFeedbacksTestCasesByParticipationIdOrderByCompletionDateDesc(participationId);
        }
    }

    default Result findFirstWithFeedbacksByParticipationIdOrderByCompletionDateDescElseThrow(long participationId) {
        return findFirstWithFeedbacksTestCasesByParticipationIdOrderByCompletionDateDesc(participationId)
                .orElseThrow(() -> new EntityNotFoundException("Result by participationId", participationId));
    }

    default Result findWithBidirectionalSubmissionAndFeedbackAndAssessorAndAssessmentNoteAndTeamStudentsByIdElseThrow(long resultId) {
        return findWithBidirectionalSubmissionAndFeedbackAndAssessorAndAssessmentNoteAndTeamStudentsById(resultId)
                .orElseThrow(() -> new EntityNotFoundException("Result", resultId));
    }

    /**
     * Get a result from the database by its id, else throws an EntityNotFoundException
     *
     * @param resultId the id of the result to load from the database
     * @return the result
     */
    default Result findByIdElseThrow(long resultId) {
        return findById(resultId).orElseThrow(() -> new EntityNotFoundException("Result", resultId));
    }

    /**
     * Get a result from the database by its id together with the associated submission and the list of feedback items.
     *
     * @param resultId the id of the result to load from the database
     * @return the result with submission and feedback list
     */
    default Result findWithSubmissionAndFeedbackAndTeamStudentsByIdElseThrow(long resultId) {
        return findWithSubmissionAndFeedbackAndTeamStudentsById(resultId).orElseThrow(() -> new EntityNotFoundException("Result", resultId));
    }

    default Result findByIdWithEagerSubmissionAndFeedbackAndTestCasesAndAssessmentNoteElseThrow(long resultId) {
        return findWithEagerSubmissionAndFeedbackAndTestCasesAndAssessmentNoteById(resultId).orElseThrow(() -> new EntityNotFoundException("Result", resultId));
    }

    /**
     * Get the result with the given id from the database. The result is loaded together with its feedback. Throws an EntityNotFoundException if no
     * result could be found for the given id.
     *
     * @param resultId the id of the submission that should be loaded from the database
     * @return the result with the given id
     */
    default Result findByIdWithEagerFeedbacksElseThrow(long resultId) {
        return findByIdWithEagerFeedbacks(resultId).orElseThrow(() -> new EntityNotFoundException("Submission", resultId));
    }

    /**
     * Given the example submission list, it returns the results of the linked submission, if any
     *
     * @param exampleSubmissions list of the example submission we want to retrieve
     * @return list of result for example submissions
     */
    default List<Result> getResultForExampleSubmissions(Set<ExampleSubmission> exampleSubmissions) {
        List<Result> results = new ArrayList<>();
        for (ExampleSubmission exampleSubmission : exampleSubmissions) {
            Submission submission = exampleSubmission.getSubmission();
            if (!submission.isEmpty() && submission.getLatestResult() != null) {
                Result result = findWithSubmissionAndFeedbackAndTeamStudentsByIdElseThrow(submission.getLatestResult().getId());
                results.add(result);
            }
        }
        return results;
    }
}<|MERGE_RESOLUTION|>--- conflicted
+++ resolved
@@ -141,11 +141,7 @@
                 LEFT JOIN FETCH s.results
                 LEFT JOIN FETCH r.feedbacks
                 LEFT JOIN FETCH r.assessor
-<<<<<<< HEAD
-            LEFT JOIN FETCH r.assessmentNote
-=======
                 LEFT JOIN FETCH r.assessmentNote
->>>>>>> af369660
                 LEFT JOIN FETCH r.participation p
                 LEFT JOIN FETCH p.team t
                 LEFT JOIN FETCH t.students
