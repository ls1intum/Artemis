package de.tum.in.www1.artemis.domain.quiz;

import jakarta.persistence.Column;
import jakarta.persistence.DiscriminatorValue;
import jakarta.persistence.Entity;

import com.fasterxml.jackson.annotation.JsonInclude;

/**
 * A QuizSubmission.
 */
@Entity
@DiscriminatorValue(value = "Q")
@JsonInclude(JsonInclude.Include.NON_EMPTY)
public class QuizSubmission extends AbstractQuizSubmission {

    @Override
    public String getSubmissionExerciseType() {
        return "quiz";
    }

    // The use of id here is on purpose because @ManyToOne relation cannot be lazily fetched and typically, QuizBatch is not needed when loading QuizSubmission
    @Column(name = "quiz_batch")
    private Long quizBatch;

    public void setQuizBatch(Long quizBatch) {
        this.quizBatch = quizBatch;
    }

    public Long getQuizBatch() {
        return quizBatch;
    }

    @Override
    public String toString() {
        return "QuizSubmission{" + "id=" + getId() + ", scoreInPoints='" + getScoreInPoints() + "'" + "}";
    }

    /**
<<<<<<< HEAD
     * Filter the sensitive information of the quiz submission
=======
     * Remove details that should not be sent to the client from the quiz questions.
>>>>>>> a8951cc4
     */
    public void filterForStudentsDuringQuiz() {
        for (SubmittedAnswer submittedAnswer : getSubmittedAnswers()) {
            if (submittedAnswer.getQuizQuestion() != null) {
                submittedAnswer.getQuizQuestion().filterForStudentsDuringQuiz();
            }
        }
    }
}<|MERGE_RESOLUTION|>--- conflicted
+++ resolved
@@ -37,11 +37,7 @@
     }
 
     /**
-<<<<<<< HEAD
-     * Filter the sensitive information of the quiz submission
-=======
      * Remove details that should not be sent to the client from the quiz questions.
->>>>>>> a8951cc4
      */
     public void filterForStudentsDuringQuiz() {
         for (SubmittedAnswer submittedAnswer : getSubmittedAnswers()) {
