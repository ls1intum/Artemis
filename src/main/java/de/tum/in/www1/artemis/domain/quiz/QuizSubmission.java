--- conflicted
+++ resolved
@@ -3,15 +3,12 @@
 import javax.persistence.*;
 
 import com.fasterxml.jackson.annotation.JsonInclude;
-<<<<<<< HEAD
-=======
 import com.fasterxml.jackson.annotation.JsonTypeName;
 import com.fasterxml.jackson.annotation.JsonView;
 
 import de.tum.in.www1.artemis.domain.Submission;
 import de.tum.in.www1.artemis.domain.exam.Exam;
 import de.tum.in.www1.artemis.domain.view.QuizView;
->>>>>>> a54a841c
 
 /**
  * A QuizSubmission.
@@ -20,10 +17,7 @@
 @DiscriminatorValue(value = "Q")
 @JsonTypeName("quiz")
 @JsonInclude(JsonInclude.Include.NON_EMPTY)
-<<<<<<< HEAD
 public class QuizSubmission extends AbstractQuizSubmission {
-=======
-public class QuizSubmission extends Submission {
 
     // used to distinguish the type when used in collections (e.g. SearchResultPageDTO --> resultsOnPage)
     public String getSubmissionExerciseType() {
@@ -33,7 +27,6 @@
     @Column(name = "score_in_points")
     @JsonView(QuizView.After.class)
     private Double scoreInPoints;
->>>>>>> a54a841c
 
     // The use of id here is on purpose because @ManyToOne relation cannot be lazily fetched and typically, QuizBatch is not needed when loading QuizSubmission
     @Column(name = "quiz_batch")
