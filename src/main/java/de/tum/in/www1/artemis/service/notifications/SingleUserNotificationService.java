--- conflicted
+++ resolved
@@ -5,15 +5,10 @@
 import static de.tum.in.www1.artemis.domain.notification.SingleUserNotificationFactory.createNotification;
 import static de.tum.in.www1.artemis.service.notifications.NotificationSettingsCommunicationChannel.WEBAPP;
 
-<<<<<<< HEAD
-import java.util.Arrays;
-=======
->>>>>>> 79122e44
 import java.util.Objects;
 import java.util.Set;
 import java.util.stream.Collectors;
 
-import org.jetbrains.annotations.NotNull;
 import org.springframework.scheduling.annotation.Async;
 import org.springframework.stereotype.Service;
 
@@ -83,12 +78,6 @@
      */
     private void notifyRecipientWithNotificationType(Object notificationSubject, NotificationType notificationType, Object typeSpecificInformation, User author) {
         var singleUserNotification = switch (notificationType) {
-<<<<<<< HEAD
-            // Post Types
-            // case NEW_REPLY_FOR_EXERCISE_POST, NEW_REPLY_FOR_LECTURE_POST, NEW_REPLY_FOR_COURSE_POST -> createNotification((Post) ((List<Posting>) notificationSubject).get(0),
-            // (AnswerPost) ((List<Posting>) notificationSubject).get(1), notificationType, (Course) typeSpecificInformation);
-=======
->>>>>>> 79122e44
             // Exercise related
             case EXERCISE_SUBMISSION_ASSESSED, FILE_SUBMISSION_SUCCESSFUL -> createNotification((Exercise) notificationSubject, notificationType, (User) typeSpecificInformation);
             // Plagiarism related
@@ -100,14 +89,6 @@
                 createNotification(((TutorialGroupNotificationSubject) notificationSubject).tutorialGroup, notificationType,
                         ((TutorialGroupNotificationSubject) notificationSubject).users, ((TutorialGroupNotificationSubject) notificationSubject).responsibleUser);
             // Conversation creation related
-<<<<<<< HEAD
-            case CONVERSATION_CREATE_ONE_TO_ONE_CHAT, CONVERSATION_CREATE_GROUP_CHAT, CONVERSATION_ADD_USER_GROUP_CHAT, CONVERSATION_ADD_USER_CHANNEL, CONVERSATION_REMOVE_USER_GROUP_CHAT, CONVERSATION_REMOVE_USER_CHANNEL, CONVERSATION_DELETE_CHANNEL -> createNotification(
-                    ((ConversationNotificationSubject) notificationSubject).conversation, notificationType, ((ConversationNotificationSubject) notificationSubject).user,
-                    ((ConversationNotificationSubject) notificationSubject).responsibleUser);
-            case NEW_REPLY_FOR_EXERCISE_POST, NEW_REPLY_FOR_LECTURE_POST, NEW_REPLY_FOR_COURSE_POST, CONVERSATION_NEW_REPLY_MESSAGE, CONVERSATION_USER_MENTIONED -> createNotification(
-                    ((NewReplyNotificationSubject) notificationSubject).answerPost, notificationType, ((NewReplyNotificationSubject) notificationSubject).user,
-                    ((NewReplyNotificationSubject) notificationSubject).responsibleUser);
-=======
             case CONVERSATION_CREATE_ONE_TO_ONE_CHAT, CONVERSATION_CREATE_GROUP_CHAT, CONVERSATION_ADD_USER_GROUP_CHAT, CONVERSATION_ADD_USER_CHANNEL,
                     CONVERSATION_REMOVE_USER_GROUP_CHAT, CONVERSATION_REMOVE_USER_CHANNEL, CONVERSATION_DELETE_CHANNEL ->
                 createNotification(((ConversationNotificationSubject) notificationSubject).conversation, notificationType,
@@ -117,7 +98,6 @@
                     CONVERSATION_USER_MENTIONED ->
                 createNotification(((NewReplyNotificationSubject) notificationSubject).answerPost, notificationType, ((NewReplyNotificationSubject) notificationSubject).user,
                         ((NewReplyNotificationSubject) notificationSubject).responsibleUser);
->>>>>>> 79122e44
             case DATA_EXPORT_CREATED, DATA_EXPORT_FAILED -> createNotification((DataExport) notificationSubject, notificationType, (User) typeSpecificInformation);
             default -> throw new UnsupportedOperationException("Can not create notification for type : " + notificationType);
         };
@@ -405,11 +385,7 @@
 
         Conversation conv = conversationService.getConversationById(post.getConversation().getId());
         usersInvolved.stream().filter(userInvolved -> !mentionedUsers.contains(userInvolved))
-<<<<<<< HEAD
-                .forEach(userInvolved -> notifyUserAboutNewMessageReply(savedAnswerMessage, userInvolved, author, getAnswerMessageNotificationType(post)));
-=======
                 .forEach(userInvolved -> notifyUserAboutNewMessageReply(savedAnswerMessage, userInvolved, author, getAnswerMessageNotificationType(conv)));
->>>>>>> 79122e44
     }
 
     /**
@@ -435,17 +411,6 @@
     }
 
     /**
-<<<<<<< HEAD
-     * Calculates the type of the notification based on the type of the conversation
-     *
-     * @param message the message the reply belongs to
-     * @return notification type
-     */
-    @NotNull
-    private NotificationType getAnswerMessageNotificationType(Post message) {
-        NotificationType answerMessageNotificationType;
-        if (message.getConversation() instanceof Channel channel) {
-=======
      * Determines the type of the notification based on the type of the conversation
      *
      * @param conversation the message the reply belongs to
@@ -454,7 +419,6 @@
     private NotificationType getAnswerMessageNotificationType(Conversation conversation) {
         NotificationType answerMessageNotificationType;
         if (conversation instanceof Channel channel) {
->>>>>>> 79122e44
             if (channel.getExercise() != null) {
                 answerMessageNotificationType = NEW_REPLY_FOR_EXERCISE_POST;
             }
@@ -464,12 +428,9 @@
             else if (channel.getExam() != null) {
                 answerMessageNotificationType = NEW_REPLY_FOR_EXAM_POST;
             }
-<<<<<<< HEAD
-=======
             else if (channel.getIsCourseWide()) {
                 answerMessageNotificationType = NEW_REPLY_FOR_COURSE_POST;
             }
->>>>>>> 79122e44
             else {
                 answerMessageNotificationType = CONVERSATION_NEW_REPLY_MESSAGE;
             }
