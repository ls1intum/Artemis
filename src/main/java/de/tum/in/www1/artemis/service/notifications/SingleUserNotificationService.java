package de.tum.in.www1.artemis.service.notifications;

import static de.tum.in.www1.artemis.domain.enumeration.NotificationType.*;
import static de.tum.in.www1.artemis.domain.notification.NotificationConstants.*;
import static de.tum.in.www1.artemis.domain.notification.SingleUserNotificationFactory.createNotification;
import static de.tum.in.www1.artemis.service.notifications.NotificationSettingsCommunicationChannel.WEBAPP;

import java.util.Arrays;
import java.util.Objects;
import java.util.Set;
import java.util.stream.Collectors;

import org.jetbrains.annotations.NotNull;
import org.springframework.scheduling.annotation.Async;
import org.springframework.stereotype.Service;

import de.tum.in.www1.artemis.domain.*;
import de.tum.in.www1.artemis.domain.enumeration.NotificationType;
import de.tum.in.www1.artemis.domain.metis.AnswerPost;
import de.tum.in.www1.artemis.domain.metis.Post;
import de.tum.in.www1.artemis.domain.metis.conversation.Channel;
import de.tum.in.www1.artemis.domain.metis.conversation.Conversation;
import de.tum.in.www1.artemis.domain.notification.NotificationConstants;
import de.tum.in.www1.artemis.domain.notification.SingleUserNotification;
import de.tum.in.www1.artemis.domain.participation.StudentParticipation;
import de.tum.in.www1.artemis.domain.plagiarism.PlagiarismCase;
import de.tum.in.www1.artemis.domain.tutorialgroups.TutorialGroup;
import de.tum.in.www1.artemis.repository.SingleUserNotificationRepository;
import de.tum.in.www1.artemis.repository.StudentParticipationRepository;
import de.tum.in.www1.artemis.repository.UserRepository;
import de.tum.in.www1.artemis.repository.metis.ConversationMessageRepository;
import de.tum.in.www1.artemis.security.SecurityUtils;
import de.tum.in.www1.artemis.service.AuthorizationCheckService;
import de.tum.in.www1.artemis.service.ExerciseDateService;
import de.tum.in.www1.artemis.service.WebsocketMessagingService;
import de.tum.in.www1.artemis.service.metis.conversation.ConversationService;

@Service
public class SingleUserNotificationService {

    private final SingleUserNotificationRepository singleUserNotificationRepository;

    private final UserRepository userRepository;

    private final WebsocketMessagingService websocketMessagingService;

    private final GeneralInstantNotificationService notificationService;

    private final NotificationSettingsService notificationSettingsService;

    private final StudentParticipationRepository studentParticipationRepository;

    private final ConversationMessageRepository conversationMessageRepository;

    private final ConversationService conversationService;

    private final AuthorizationCheckService authorizationCheckService;

    public SingleUserNotificationService(SingleUserNotificationRepository singleUserNotificationRepository, UserRepository userRepository,
            WebsocketMessagingService websocketMessagingService, GeneralInstantNotificationService notificationService, NotificationSettingsService notificationSettingsService,
            StudentParticipationRepository studentParticipationRepository, ConversationMessageRepository conversationMessageRepository, ConversationService conversationService,
            AuthorizationCheckService authorizationCheckService) {
        this.singleUserNotificationRepository = singleUserNotificationRepository;
        this.userRepository = userRepository;
        this.websocketMessagingService = websocketMessagingService;
        this.notificationService = notificationService;
        this.notificationSettingsService = notificationSettingsService;
        this.studentParticipationRepository = studentParticipationRepository;
        this.conversationMessageRepository = conversationMessageRepository;
        this.conversationService = conversationService;
        this.authorizationCheckService = authorizationCheckService;
    }

    /**
     * Auxiliary method to call the correct factory method and start the process to save & sent the notification
     *
     * @param notificationSubject     is the subject of the notification (e.g. exercise, attachment)
     * @param notificationType        is the discriminator for the factory
     * @param typeSpecificInformation is based on the current use case (e.g. POST -> course, Exercise -> user)
     */
    private void notifyRecipientWithNotificationType(Object notificationSubject, NotificationType notificationType, Object typeSpecificInformation, User author) {
        var singleUserNotification = switch (notificationType) {
            // Post Types
            // case NEW_REPLY_FOR_EXERCISE_POST, NEW_REPLY_FOR_LECTURE_POST, NEW_REPLY_FOR_COURSE_POST -> createNotification((Post) ((List<Posting>) notificationSubject).get(0),
            // (AnswerPost) ((List<Posting>) notificationSubject).get(1), notificationType, (Course) typeSpecificInformation);
            // Exercise related
            case EXERCISE_SUBMISSION_ASSESSED, FILE_SUBMISSION_SUCCESSFUL -> createNotification((Exercise) notificationSubject, notificationType, (User) typeSpecificInformation);
            // Plagiarism related
            case NEW_PLAGIARISM_CASE_STUDENT, NEW_CPC_PLAGIARISM_CASE_STUDENT, PLAGIARISM_CASE_VERDICT_STUDENT ->
                createNotification((PlagiarismCase) notificationSubject, notificationType, (User) typeSpecificInformation, author);
            // Tutorial Group related
            case TUTORIAL_GROUP_REGISTRATION_STUDENT, TUTORIAL_GROUP_DEREGISTRATION_STUDENT, TUTORIAL_GROUP_REGISTRATION_TUTOR, TUTORIAL_GROUP_DEREGISTRATION_TUTOR,
                    TUTORIAL_GROUP_MULTIPLE_REGISTRATION_TUTOR, TUTORIAL_GROUP_ASSIGNED, TUTORIAL_GROUP_UNASSIGNED ->
                createNotification(((TutorialGroupNotificationSubject) notificationSubject).tutorialGroup, notificationType,
                        ((TutorialGroupNotificationSubject) notificationSubject).users, ((TutorialGroupNotificationSubject) notificationSubject).responsibleUser);
            // Conversation creation related
<<<<<<< HEAD
            case CONVERSATION_CREATE_ONE_TO_ONE_CHAT, CONVERSATION_CREATE_GROUP_CHAT, CONVERSATION_ADD_USER_GROUP_CHAT, CONVERSATION_ADD_USER_CHANNEL, CONVERSATION_REMOVE_USER_GROUP_CHAT, CONVERSATION_REMOVE_USER_CHANNEL, CONVERSATION_DELETE_CHANNEL -> createNotification(
                    ((ConversationNotificationSubject) notificationSubject).conversation, notificationType, ((ConversationNotificationSubject) notificationSubject).user,
                    ((ConversationNotificationSubject) notificationSubject).responsibleUser);
            case NEW_REPLY_FOR_EXERCISE_POST, NEW_REPLY_FOR_LECTURE_POST, NEW_REPLY_FOR_COURSE_POST, CONVERSATION_NEW_REPLY_MESSAGE, CONVERSATION_USER_MENTIONED -> createNotification(
                    ((NewReplyNotificationSubject) notificationSubject).answerPost, notificationType, ((NewReplyNotificationSubject) notificationSubject).user,
                    ((NewReplyNotificationSubject) notificationSubject).responsibleUser);
=======
            case CONVERSATION_CREATE_ONE_TO_ONE_CHAT, CONVERSATION_CREATE_GROUP_CHAT, CONVERSATION_ADD_USER_GROUP_CHAT, CONVERSATION_ADD_USER_CHANNEL,
                    CONVERSATION_REMOVE_USER_GROUP_CHAT, CONVERSATION_REMOVE_USER_CHANNEL, CONVERSATION_DELETE_CHANNEL ->
                createNotification(((ConversationNotificationSubject) notificationSubject).conversation, notificationType,
                        ((ConversationNotificationSubject) notificationSubject).user, ((ConversationNotificationSubject) notificationSubject).responsibleUser);
            case CONVERSATION_NEW_REPLY_MESSAGE, CONVERSATION_USER_MENTIONED -> createNotification(((NewReplyNotificationSubject) notificationSubject).answerPost, notificationType,
                    ((NewReplyNotificationSubject) notificationSubject).user, ((NewReplyNotificationSubject) notificationSubject).responsibleUser);
>>>>>>> 3febf43a
            case DATA_EXPORT_CREATED, DATA_EXPORT_FAILED -> createNotification((DataExport) notificationSubject, notificationType, (User) typeSpecificInformation);
            default -> throw new UnsupportedOperationException("Can not create notification for type : " + notificationType);
        };
        saveAndSend(singleUserNotification, notificationSubject, author);
    }

    /**
     * Notify all users with available assessments about the finished assessment for an exercise submission.
     * This is an auxiliary method that finds all relevant users and initiates the process for sending SingleUserNotifications and emails
     *
     * @param exercise which assessmentDueDate is the trigger for the notification process
     */
    public void notifyUsersAboutAssessedExerciseSubmission(Exercise exercise) {
        // This process can not be replaces via a GroupNotification (can only notify ALL students of the course)
        // because we want to notify only the students that have a valid assessed submission.

        // Find student participations with eager legal submissions and latest results that have a completion date
        Set<StudentParticipation> filteredStudentParticipations = Set
                .copyOf(studentParticipationRepository.findByExerciseIdAndTestRunWithEagerLegalSubmissionsAndLatestResultWithCompletionDate(exercise.getId(), false));

        // Load and assign all studentParticipations with results (this information is needed for the emails later)
        exercise.setStudentParticipations(filteredStudentParticipations);

        // Extract all users that should be notified from the previously loaded student participations
        Set<User> relevantStudents = filteredStudentParticipations.stream().map(participation -> participation.getStudent().orElseThrow()).collect(Collectors.toSet());

        // notify all relevant users
        relevantStudents.forEach(student -> notifyUserAboutAssessedExerciseSubmission(exercise, student));
    }

    /**
     * Notify author of a post for an exercise that there is a new reply.
     *
     * @param post       that is replied
     * @param answerPost that is replied with
     * @param course     that the post belongs to
     */
    public void notifyUserAboutNewReplyForExercise(Post post, AnswerPost answerPost, Course course) {
        notifyRecipientWithNotificationType(Arrays.asList(post, answerPost), NEW_REPLY_FOR_EXERCISE_POST, course, post.getAuthor());
    }

    /**
     * Notify author of a post for a lecture that there is a new reply.
     *
     * @param post       that is replied
     * @param answerPost that is replied with
     * @param course     that the post belongs to
     */
    public void notifyUserAboutNewReplyForLecture(Post post, AnswerPost answerPost, Course course) {
        notifyRecipientWithNotificationType(Arrays.asList(post, answerPost), NEW_REPLY_FOR_LECTURE_POST, course, post.getAuthor());
    }

    /**
     * Notify author of a course-wide that there is a new reply.
     * Also creates and sends an email.
     *
     * @param post       that is replied
     * @param answerPost that is replied with
     * @param course     that the post belongs to
     */
    public void notifyUserAboutNewReplyForCoursePost(Post post, AnswerPost answerPost, Course course) {
        notifyRecipientWithNotificationType(Arrays.asList(post, answerPost), NEW_REPLY_FOR_COURSE_POST, course, post.getAuthor());
    }

    /**
     * Notify student about the finished assessment for an exercise submission.
     * Also creates and sends an email.
     * <p>
     * private because it is called by other methods that check e.g. if the time or results are correct
     *
     * @param exercise  that was assessed
     * @param recipient who should be notified
     */
    private void notifyUserAboutAssessedExerciseSubmission(Exercise exercise, User recipient) {
        notifyRecipientWithNotificationType(exercise, EXERCISE_SUBMISSION_ASSESSED, recipient, null);
    }

    /**
     * Checks if a new assessed-exercise-submission notification has to be created now
     *
     * @param exercise  which the submission is based on
     * @param recipient of the notification (i.e. the student)
     * @param result    containing information needed for the email
     */
    public void checkNotificationForAssessmentExerciseSubmission(Exercise exercise, User recipient, Result result) {
        // only send the notification now if no assessment due date was set or if it is in the past
        if (exercise.isCourseExercise() && ExerciseDateService.isAfterAssessmentDueDate(exercise)) {
            saturateExerciseWithResultAndStudentParticipationForGivenUserForEmail(exercise, recipient, result);
            notifyUserAboutAssessedExerciseSubmission(exercise, recipient);
        }
        // no scheduling needed because it is already part of updating/creating exercises
    }

    /**
     * Auxiliary method needed to create an email based on assessed exercises.
     * We saturate the wanted result information (e.g. score) in the exercise
     * This method is only called in those cases where no assessmentDueDate is set, i.e. individual/dynamic processes.
     *
     * @param exercise  that should contain information that is needed for emails
     * @param recipient who should be notified
     * @param result    that should be loaded as part of the exercise
     * @return the input exercise with information about a result
     */
    public Exercise saturateExerciseWithResultAndStudentParticipationForGivenUserForEmail(Exercise exercise, User recipient, Result result) {
        StudentParticipation studentParticipationForEmail = new StudentParticipation();
        studentParticipationForEmail.setResults(Set.of(result));
        studentParticipationForEmail.setParticipant(recipient);
        exercise.setStudentParticipations(Set.of(studentParticipationForEmail));
        return exercise;
    }

    /**
     * Notify student about successful submission of file upload exercise.
     * Also creates and sends an email.
     *
     * @param exercise  that was submitted
     * @param recipient that should be notified
     */
    public void notifyUserAboutSuccessfulFileUploadSubmission(FileUploadExercise exercise, User recipient) {
        notifyRecipientWithNotificationType(exercise, FILE_SUBMISSION_SUCCESSFUL, recipient, null);
    }

    /**
     * Notify user about the successful creation of a data export.
     *
     * @param dataExport the data export that was created
     */
    public void notifyUserAboutDataExportCreation(DataExport dataExport) {
        notifyRecipientWithNotificationType(dataExport, DATA_EXPORT_CREATED, dataExport.getUser(), null);
    }

    /**
     * Notify user about the failure of the creation of a data export.
     *
     * @param dataExport the data export that could not be created
     */
    public void notifyUserAboutDataExportFailure(DataExport dataExport) {
        notifyRecipientWithNotificationType(dataExport, DATA_EXPORT_FAILED, dataExport.getUser(), null);
    }

    /**
     * Notify student about possible plagiarism case.
     *
     * @param plagiarismCase that hold the major information for the plagiarism case
     * @param student        who should be notified
     */
    public void notifyUserAboutNewPlagiarismCase(PlagiarismCase plagiarismCase, User student) {
        notifyRecipientWithNotificationType(plagiarismCase, NEW_PLAGIARISM_CASE_STUDENT, student, userRepository.getUser());
    }

    /**
     * Notify student about possible plagiarism case opened by the continuous plagiarism control.
     * The notification is created without explicit notification author.
     *
     * @param plagiarismCase that hold the major information for the plagiarism case
     * @param student        who should be notified
     */
    public void notifyUserAboutNewContinuousPlagiarismControlPlagiarismCase(PlagiarismCase plagiarismCase, User student) {
        notifyRecipientWithNotificationType(plagiarismCase, NEW_CPC_PLAGIARISM_CASE_STUDENT, student, null);
    }

    /**
     * Notify student about plagiarism case verdict.
     *
     * @param plagiarismCase that hold the major information for the plagiarism case
     * @param student        who should be notified
     */
    public void notifyUserAboutPlagiarismCaseVerdict(PlagiarismCase plagiarismCase, User student) {
        notifyRecipientWithNotificationType(plagiarismCase, PLAGIARISM_CASE_VERDICT_STUDENT, student, userRepository.getUser());
    }

    /**
     * Record to store tutorial group, users and responsible user in one notification subject.
     */
    public record TutorialGroupNotificationSubject(TutorialGroup tutorialGroup, Set<User> users, User responsibleUser) {
    }

    /**
     * Notify a student that he or she has been registered for a tutorial group.
     *
     * @param tutorialGroup   the tutorial group the student has been registered for
     * @param student         the student that has been registered for the tutorial group
     * @param responsibleUser the user that has registered the student for the tutorial group
     */
    public void notifyStudentAboutRegistrationToTutorialGroup(TutorialGroup tutorialGroup, User student, User responsibleUser) {
        notifyRecipientWithNotificationType(new TutorialGroupNotificationSubject(tutorialGroup, Set.of(student), responsibleUser), TUTORIAL_GROUP_REGISTRATION_STUDENT, null, null);
    }

    /**
     * Notify a student that he or she has been deregistered from a tutorial group.
     *
     * @param tutorialGroup   the tutorial group the student has been deregistered from
     * @param student         the student that has been deregistered from the tutorial group
     * @param responsibleUser the user that has deregistered the student from the tutorial group
     */
    public void notifyStudentAboutDeregistrationFromTutorialGroup(TutorialGroup tutorialGroup, User student, User responsibleUser) {
        notifyRecipientWithNotificationType(new TutorialGroupNotificationSubject(tutorialGroup, Set.of(student), responsibleUser), TUTORIAL_GROUP_DEREGISTRATION_STUDENT, null,
                null);
    }

    /**
     * Notify a tutor of tutorial group that multiple students have been registered for the tutorial group he or she is responsible for.
     *
     * @param tutorialGroup   the tutorial group the students have been registered for (containing the tutor that should be notified)
     * @param students        the students that have been registered for the tutorial group
     * @param responsibleUser the user that has registered the student for the tutorial group
     */
    public void notifyTutorAboutMultipleRegistrationsToTutorialGroup(TutorialGroup tutorialGroup, Set<User> students, User responsibleUser) {
        notifyRecipientWithNotificationType(new TutorialGroupNotificationSubject(tutorialGroup, students, responsibleUser), TUTORIAL_GROUP_MULTIPLE_REGISTRATION_TUTOR, null, null);
    }

    /**
     * Notify a tutor of a tutorial group that a student has been registered for the tutorial group he or she is responsible for.
     *
     * @param tutorialGroup   the tutorial group the student has registered for (containing the tutor that should be notified)
     * @param student         the student that has been registered for the tutorial group
     * @param responsibleUser the user that has registered the student for the tutorial group
     */
    public void notifyTutorAboutRegistrationToTutorialGroup(TutorialGroup tutorialGroup, User student, User responsibleUser) {
        notifyRecipientWithNotificationType(new TutorialGroupNotificationSubject(tutorialGroup, Set.of(student), responsibleUser), TUTORIAL_GROUP_REGISTRATION_TUTOR, null, null);
    }

    /**
     * Notify a tutor of a tutorial group that a student has been deregistered from the tutorial group he or she is responsible for.
     *
     * @param tutorialGroup   the tutorial group the student has been deregistered from (containing the tutor that should be notified)
     * @param student         the student that has been deregistered from the tutorial group
     * @param responsibleUser the user that has deregistered the student from the tutorial group
     */
    public void notifyTutorAboutDeregistrationFromTutorialGroup(TutorialGroup tutorialGroup, User student, User responsibleUser) {
        notifyRecipientWithNotificationType(new TutorialGroupNotificationSubject(tutorialGroup, Set.of(student), responsibleUser), TUTORIAL_GROUP_DEREGISTRATION_TUTOR, null, null);
    }

    /**
     * Notify a tutor that he or she has been assigned to lead a tutorial group.
     *
     * @param tutorialGroup   the tutorial group the tutor has been assigned to lead
     * @param tutorToContact  the tutor that has been assigned to lead the tutorial group
     * @param responsibleUser the user that has assigned the tutor to lead the tutorial group
     */
    public void notifyTutorAboutAssignmentToTutorialGroup(TutorialGroup tutorialGroup, User tutorToContact, User responsibleUser) {
        notifyRecipientWithNotificationType(new TutorialGroupNotificationSubject(tutorialGroup, Set.of(tutorToContact), responsibleUser), TUTORIAL_GROUP_ASSIGNED, null, null);
    }

    /**
     * Notify a tutor that he or she has been unassigned from the leadership of a tutorial group.
     *
     * @param tutorialGroup   the tutorial group the tutor has been unassigned from
     * @param tutorToContact  the tutor that has been unassigned
     * @param responsibleUser the user that has unassigned the tutor
     */
    public void notifyTutorAboutUnassignmentFromTutorialGroup(TutorialGroup tutorialGroup, User tutorToContact, User responsibleUser) {
        notifyRecipientWithNotificationType(new TutorialGroupNotificationSubject(tutorialGroup, Set.of(tutorToContact), responsibleUser), TUTORIAL_GROUP_UNASSIGNED, null, null);
    }

    /**
     * Record to store conversation, user and responsible user in one notification subject.
     */
    public record ConversationNotificationSubject(Conversation conversation, User user, User responsibleUser) {
    }

    /**
     * Record to store Answer post, users and responsible user in one notification subject.
     */
    public record NewReplyNotificationSubject(AnswerPost answerPost, User user, User responsibleUser) {
    }

    /**
     * Notify a user about new chat creation or conversation deletion.
     *
     * @param conversation     the conversation the student has been added for or removed from
     * @param user             the user that has been added for the conversation or removed from the conversation
     * @param responsibleUser  the responsibleUser that has registered/removed the user for the conversation
     * @param notificationType the type of notification to be sent
     */
    public void notifyClientAboutConversationCreationOrDeletion(Conversation conversation, User user, User responsibleUser, NotificationType notificationType) {
        notifyRecipientWithNotificationType(new ConversationNotificationSubject(conversation, user, responsibleUser), notificationType, null, null);
    }

    /**
     * Notify a user about new message reply in a conversation.
     *
     * @param answerPost       the answerPost of the user involved
     * @param user             the user that is involved in the message reply
     * @param responsibleUser  the responsibleUser sending the message reply
     * @param notificationType the type for the conversation
     */
    public void notifyUserAboutNewMessageReply(AnswerPost answerPost, User user, User responsibleUser, NotificationType notificationType) {
        notifyRecipientWithNotificationType(new NewReplyNotificationSubject(answerPost, user, responsibleUser), notificationType, null, responsibleUser);
    }

    /**
     * Notifies involved users about the new answer message, i.e. the author of the original message, users that have also replied, and mentioned users
     *
     * @param post               the message the answer belongs to
     * @param mentionedUsers     users mentioned in the answer message
     * @param savedAnswerMessage the answer message
     * @param author             the author of the answer message
     */
    @Async
    public void notifyInvolvedUsersAboutNewMessageReply(Post post, Set<User> mentionedUsers, AnswerPost savedAnswerMessage, User author) {
        SecurityUtils.setAuthorizationObject(); // required for async
        Set<User> usersInvolved = conversationMessageRepository.findUsersWhoRepliedInMessage(post.getId());
        // do not notify the author of the post if they are not part of the conversation (e.g. if they left or have been removed from the conversation)
        if (conversationService.isMember(post.getConversation().getId(), post.getAuthor().getId())) {
            usersInvolved.add(post.getAuthor());
        }

        mentionedUsers.stream().filter(user -> {
            boolean isChannelAndCourseWide = post.getConversation() instanceof Channel channel && channel.getIsCourseWide();
            boolean isChannelVisibleToStudents = !(post.getConversation() instanceof Channel channel) || conversationService.isChannelVisibleToStudents(channel);
            boolean isChannelVisibleToMentionedUser = isChannelVisibleToStudents || authorizationCheckService.isAtLeastTeachingAssistantInCourse(post.getCourse(), user);

            // Only send a notification to the mentioned user if...
            // (for course-wide channels) ...the course-wide channel is visible
            // (for all other cases) ...the user is a member of the conversation
            return (isChannelAndCourseWide && isChannelVisibleToMentionedUser) || conversationService.isMember(post.getConversation().getId(), user.getId());
        }).forEach(mentionedUser -> notifyUserAboutNewMessageReply(savedAnswerMessage, mentionedUser, author, CONVERSATION_USER_MENTIONED));

        usersInvolved.stream().filter(userInvolved -> !mentionedUsers.contains(userInvolved))
                .forEach(userInvolved -> notifyUserAboutNewMessageReply(savedAnswerMessage, userInvolved, author, getAnswerMessageNotificationType(post)));
    }

    /**
     * Saves the given notification in database and sends it to the client via websocket.
     * Also creates and sends an instant notification.
     *
     * @param notification        that should be saved and sent
     * @param notificationSubject which information will be extracted to create the email
     */
    private void saveAndSend(SingleUserNotification notification, Object notificationSubject, User author) {
        // do not save notifications that are not relevant for the user
        if (shouldNotificationBeSaved(notification)) {
            singleUserNotificationRepository.save(notification);
        }
        // we only want to notify one individual user therefore we can check the settings and filter preemptively
        boolean isWebappNotificationAllowed = notificationSettingsService.checkIfNotificationIsAllowedInCommunicationChannelBySettingsForGivenUser(notification,
                notification.getRecipient(), WEBAPP);
        if (isWebappNotificationAllowed) {
            websocketMessagingService.sendMessage(notification.getTopic(), notification);
        }

        prepareSingleUserInstantNotification(notification, notificationSubject, author);
    }

    /**
     * Calculates the type of the notification based on the type of the conversation
     *
     * @param message the message the reply belongs to
     * @return notification type
     */
    @NotNull
    private NotificationType getAnswerMessageNotificationType(Post message) {
        NotificationType answerMessageNotificationType;
        if (message.getConversation() instanceof Channel channel) {
            if (channel.getExercise() != null) {
                answerMessageNotificationType = NEW_REPLY_FOR_EXERCISE_POST;
            }
            else if (channel.getLecture() != null) {
                answerMessageNotificationType = NEW_REPLY_FOR_LECTURE_POST;
            }
            else if (channel.getExam() != null) {
                answerMessageNotificationType = NEW_REPLY_FOR_EXAM_POST;
            }
            else if (channel.getIsCourseWide()) {
                answerMessageNotificationType = NEW_REPLY_FOR_COURSE_POST;
            }
            else {
                answerMessageNotificationType = CONVERSATION_NEW_REPLY_MESSAGE;
            }
        }
        else {
            answerMessageNotificationType = CONVERSATION_NEW_REPLY_MESSAGE;
        }
        return answerMessageNotificationType;
    }

    private boolean shouldNotificationBeSaved(SingleUserNotification notification) {
        if (Objects.equals(notification.getTitle(), CONVERSATION_CREATE_ONE_TO_ONE_CHAT_TITLE)) {
            return false;
        }
        else if (Objects.equals(notification.getTitle(), CONVERSATION_CREATE_GROUP_CHAT_TITLE) || Objects.equals(notification.getTitle(), CONVERSATION_DELETE_CHANNEL_TITLE)
                || Objects.equals(notification.getTitle(), CONVERSATION_ADD_USER_CHANNEL_TITLE) || Objects.equals(notification.getTitle(), CONVERSATION_ADD_USER_GROUP_CHAT_TITLE)
                || Objects.equals(notification.getTitle(), CONVERSATION_REMOVE_USER_CHANNEL_TITLE)
                || Objects.equals(notification.getTitle(), CONVERSATION_REMOVE_USER_GROUP_CHAT_TITLE)
                || Objects.equals(notification.getTitle(), MESSAGE_REPLY_IN_CONVERSATION_TITLE) || Objects.equals(notification.getTitle(), MENTIONED_IN_MESSAGE_TITLE)) {
            return (!Objects.equals(notification.getAuthor().getLogin(), notification.getRecipient().getLogin()));
        }
        return true;
    }

    /**
     * Checks if an instant notification should be created based on the provided notification, user, notification settings and type for SingleUserNotifications
     * If the checks are successful creates and sends a corresponding instant notification
     *
     * @param notification        that should be checked
     * @param notificationSubject which information will be extracted to create the email
     */
    private void prepareSingleUserInstantNotification(SingleUserNotification notification, Object notificationSubject, User author) {
        NotificationType type = NotificationConstants.findCorrespondingNotificationType(notification.getTitle());

        // If the notification is about a reply and the author is also the recipient, we skip send. Do not notify the sender of the message about their own message!
        boolean skipSend = type == CONVERSATION_NEW_REPLY_MESSAGE && Objects.equals(notification.getRecipient().getId(), author.getId());

        // checks if this notification type has email support
        if (notificationSettingsService.checkNotificationTypeForInstantNotificationSupport(type) && !skipSend) {
            notificationService.sendNotification(notification, notification.getRecipient(), notificationSubject);
        }
    }
}<|MERGE_RESOLUTION|>--- conflicted
+++ resolved
@@ -80,9 +80,6 @@
      */
     private void notifyRecipientWithNotificationType(Object notificationSubject, NotificationType notificationType, Object typeSpecificInformation, User author) {
         var singleUserNotification = switch (notificationType) {
-            // Post Types
-            // case NEW_REPLY_FOR_EXERCISE_POST, NEW_REPLY_FOR_LECTURE_POST, NEW_REPLY_FOR_COURSE_POST -> createNotification((Post) ((List<Posting>) notificationSubject).get(0),
-            // (AnswerPost) ((List<Posting>) notificationSubject).get(1), notificationType, (Course) typeSpecificInformation);
             // Exercise related
             case EXERCISE_SUBMISSION_ASSESSED, FILE_SUBMISSION_SUCCESSFUL -> createNotification((Exercise) notificationSubject, notificationType, (User) typeSpecificInformation);
             // Plagiarism related
@@ -94,21 +91,14 @@
                 createNotification(((TutorialGroupNotificationSubject) notificationSubject).tutorialGroup, notificationType,
                         ((TutorialGroupNotificationSubject) notificationSubject).users, ((TutorialGroupNotificationSubject) notificationSubject).responsibleUser);
             // Conversation creation related
-<<<<<<< HEAD
-            case CONVERSATION_CREATE_ONE_TO_ONE_CHAT, CONVERSATION_CREATE_GROUP_CHAT, CONVERSATION_ADD_USER_GROUP_CHAT, CONVERSATION_ADD_USER_CHANNEL, CONVERSATION_REMOVE_USER_GROUP_CHAT, CONVERSATION_REMOVE_USER_CHANNEL, CONVERSATION_DELETE_CHANNEL -> createNotification(
-                    ((ConversationNotificationSubject) notificationSubject).conversation, notificationType, ((ConversationNotificationSubject) notificationSubject).user,
-                    ((ConversationNotificationSubject) notificationSubject).responsibleUser);
-            case NEW_REPLY_FOR_EXERCISE_POST, NEW_REPLY_FOR_LECTURE_POST, NEW_REPLY_FOR_COURSE_POST, CONVERSATION_NEW_REPLY_MESSAGE, CONVERSATION_USER_MENTIONED -> createNotification(
-                    ((NewReplyNotificationSubject) notificationSubject).answerPost, notificationType, ((NewReplyNotificationSubject) notificationSubject).user,
-                    ((NewReplyNotificationSubject) notificationSubject).responsibleUser);
-=======
             case CONVERSATION_CREATE_ONE_TO_ONE_CHAT, CONVERSATION_CREATE_GROUP_CHAT, CONVERSATION_ADD_USER_GROUP_CHAT, CONVERSATION_ADD_USER_CHANNEL,
                     CONVERSATION_REMOVE_USER_GROUP_CHAT, CONVERSATION_REMOVE_USER_CHANNEL, CONVERSATION_DELETE_CHANNEL ->
                 createNotification(((ConversationNotificationSubject) notificationSubject).conversation, notificationType,
                         ((ConversationNotificationSubject) notificationSubject).user, ((ConversationNotificationSubject) notificationSubject).responsibleUser);
-            case CONVERSATION_NEW_REPLY_MESSAGE, CONVERSATION_USER_MENTIONED -> createNotification(((NewReplyNotificationSubject) notificationSubject).answerPost, notificationType,
-                    ((NewReplyNotificationSubject) notificationSubject).user, ((NewReplyNotificationSubject) notificationSubject).responsibleUser);
->>>>>>> 3febf43a
+            // Message reply related
+            case NEW_REPLY_FOR_EXERCISE_POST, NEW_REPLY_FOR_LECTURE_POST, NEW_REPLY_FOR_COURSE_POST, CONVERSATION_NEW_REPLY_MESSAGE, CONVERSATION_USER_MENTIONED ->
+                createNotification(((NewReplyNotificationSubject) notificationSubject).answerPost, notificationType, ((NewReplyNotificationSubject) notificationSubject).user,
+                        ((NewReplyNotificationSubject) notificationSubject).responsibleUser);
             case DATA_EXPORT_CREATED, DATA_EXPORT_FAILED -> createNotification((DataExport) notificationSubject, notificationType, (User) typeSpecificInformation);
             default -> throw new UnsupportedOperationException("Can not create notification for type : " + notificationType);
         };
