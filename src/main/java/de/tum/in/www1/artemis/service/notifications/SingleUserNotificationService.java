package de.tum.in.www1.artemis.service.notifications;

import static de.tum.in.www1.artemis.domain.enumeration.NotificationType.*;
import static de.tum.in.www1.artemis.domain.notification.SingleUserNotificationFactory.createNotification;
import static de.tum.in.www1.artemis.service.notifications.NotificationSettingsCommunicationChannel.*;

import java.time.ZonedDateTime;

import org.springframework.messaging.simp.SimpMessageSendingOperations;
import org.springframework.stereotype.Service;

import de.tum.in.www1.artemis.domain.*;
import de.tum.in.www1.artemis.domain.enumeration.NotificationType;
import de.tum.in.www1.artemis.domain.metis.Post;
import de.tum.in.www1.artemis.domain.notification.NotificationTitleTypeConstants;
import de.tum.in.www1.artemis.domain.notification.SingleUserNotification;
import de.tum.in.www1.artemis.domain.plagiarism.PlagiarismComparison;
import de.tum.in.www1.artemis.repository.SingleUserNotificationRepository;
import de.tum.in.www1.artemis.repository.UserRepository;
import de.tum.in.www1.artemis.service.MailService;
import de.tum.in.www1.artemis.service.messaging.InstanceMessageSendService;

@Service
public class SingleUserNotificationService {

    private final SingleUserNotificationRepository singleUserNotificationRepository;

    private final UserRepository userRepository;

    private final SimpMessageSendingOperations messagingTemplate;

    private final MailService mailService;

    private final NotificationSettingsService notificationSettingsService;

    public SingleUserNotificationService(SingleUserNotificationRepository singleUserNotificationRepository, UserRepository userRepository,
            SimpMessageSendingOperations messagingTemplate, MailService mailService, NotificationSettingsService notificationSettingsService) {
        this.singleUserNotificationRepository = singleUserNotificationRepository;
        this.userRepository = userRepository;
        this.messagingTemplate = messagingTemplate;
        this.mailService = mailService;
        this.notificationSettingsService = notificationSettingsService;
    }

    /**
     * Auxiliary method to call the correct factory method and start the process to save & sent the notification
     * @param notificationSubject is the subject of the notification (e.g. exercise, attachment)
     * @param notificationType is the discriminator for the factory
     * @param typeSpecificInformation is based on the current use case (e.g. POST -> course, Exercise -> user)
     */
    private void notifyRecipientWithNotificationType(Object notificationSubject, NotificationType notificationType, Object typeSpecificInformation, User author) {
        SingleUserNotification resultingGroupNotification;
        resultingGroupNotification = switch (notificationType) {
            // Post Types
            case NEW_REPLY_FOR_EXERCISE_POST, NEW_REPLY_FOR_LECTURE_POST, NEW_REPLY_FOR_COURSE_POST -> createNotification((Post) notificationSubject, notificationType,
                    (Course) typeSpecificInformation);
            // Exercise related
<<<<<<< HEAD
            case EXERCISE_SUBMISSION_ASSESSED, FILE_SUBMISSION_SUCCESSFUL -> createNotification((Exercise) notificationSubject, notificationType, (User) typeSpecificInformation);
=======
            case FILE_SUBMISSION_SUCCESSFUL -> createNotification((Exercise) notificationSubject, notificationType, (User) typeSpecificInformation);
            // Plagiarism related
            case NEW_POSSIBLE_PLAGIARISM_CASE_STUDENT, PLAGIARISM_CASE_FINAL_STATE_STUDENT -> createNotification((PlagiarismComparison) notificationSubject, notificationType,
                    (User) typeSpecificInformation, author);

>>>>>>> 1d75391d
            default -> throw new UnsupportedOperationException("Can not create notification for type : " + notificationType);
        };
        saveAndSend(resultingGroupNotification, notificationSubject);
    }

    /**
     * Notify author of a post for an exercise that there is a new answer.
     *
     * @param post that is answered
     * @param course that the post belongs to
     */
    public void notifyUserAboutNewAnswerForExercise(Post post, Course course) {
        notifyRecipientWithNotificationType(post, NEW_REPLY_FOR_EXERCISE_POST, course, post.getAuthor());
    }

    /**
     * Notify author of a post for a lecture that there is a new answer.
     *
     * @param post that is answered
     * @param course that the post belongs to
     */
    public void notifyUserAboutNewAnswerForLecture(Post post, Course course) {
        notifyRecipientWithNotificationType(post, NEW_REPLY_FOR_LECTURE_POST, course, post.getAuthor());
    }

    /**
     * Notify author of a course-wide that there is a new answer.
     * Also creates and sends an email.
     *
     * @param post that is answered
     * @param course that the post belongs to
     */
    public void notifyUserAboutNewAnswerForCoursePost(Post post, Course course) {
        notifyRecipientWithNotificationType(post, NEW_REPLY_FOR_COURSE_POST, course, post.getAuthor());
    }

    /**
     * Notify student about the finished assessment for an exercise submission.
     * Also creates and sends an email.
     *
     * @param exercise that was assessed
     * @param recipient who should be notified
     */
    public void notifyUserAboutAssessedExerciseSubmission(Exercise exercise, User recipient) {
        notifyRecipientWithNotificationType(exercise, EXERCISE_SUBMISSION_ASSESSED, recipient);
    }

    /**
     * Checks if a new assessed-exercise-submission notification has to be created now or scheduled
     *
     * @param submission that is needed for potential scheduling
     * @param exercise which the submission is based on
     * @param recipient of the notification (i.e. the student)
     * @param instanceMessageSendService that will call the service to update the scheduled assessed-exercise-submission notification
     */
    public void checkNotificationForAssessmentExerciseSubmission(Submission submission, Exercise exercise, User recipient, InstanceMessageSendService instanceMessageSendService) {
        if (exercise.isCourseExercise()) {
            // only send the notification now if no assessment due date was set or if it is in the past
            if (exercise.getAssessmentDueDate() == null || !exercise.getAssessmentDueDate().isAfter(ZonedDateTime.now())) {
                notifyUserAboutAssessedExerciseSubmission(exercise, recipient);
            }
            else {
                instanceMessageSendService.sendAssessedExerciseSubmissionNotificationSchedule(submission.getId());
            }
        }
    }

    /**
     * Notify student about successful submission of file upload exercise.
     * Also creates and sends an email.
     *
     * @param exercise that was submitted
     * @param recipient that should be notified
     */
    public void notifyUserAboutSuccessfulFileUploadSubmission(FileUploadExercise exercise, User recipient) {
        notifyRecipientWithNotificationType(exercise, FILE_SUBMISSION_SUCCESSFUL, recipient, null);
    }

    /**
     * Notify student about possible plagiarism case.
     *
     * @param plagiarismComparison that hold the major information for the plagiarism case
     * @param student who should be notified
     */
    public void notifyUserAboutNewPossiblePlagiarismCase(PlagiarismComparison plagiarismComparison, User student) {
        notifyRecipientWithNotificationType(plagiarismComparison, NEW_POSSIBLE_PLAGIARISM_CASE_STUDENT, student, userRepository.getUser());
    }

    /**
     * Notify student about plagiarism case update.
     *
     * @param plagiarismComparison that hold the major information for the plagiarism case
     * @param student who should be notified
     */
    public void notifyUserAboutFinalPlagiarismState(PlagiarismComparison plagiarismComparison, User student) {
        notifyRecipientWithNotificationType(plagiarismComparison, PLAGIARISM_CASE_FINAL_STATE_STUDENT, student, userRepository.getUser());
    }

    /**
     * Saves the given notification in database and sends it to the client via websocket.
     * Also creates and sends an email.
     *
     * @param notification that should be saved and sent
     * @param notificationSubject which information will be extracted to create the email
     */
    private void saveAndSend(SingleUserNotification notification, Object notificationSubject) {
        singleUserNotificationRepository.save(notification);
        // we only want to notify one individual user therefore we can check the settings and filter preemptively
        boolean isAllowedBySettings = notificationSettingsService.checkIfNotificationOrEmailIsAllowedBySettingsForGivenUser(notification, notification.getRecipient(), WEBAPP);
        if (isAllowedBySettings) {
            messagingTemplate.convertAndSend(notification.getTopic(), notification);
            prepareSingleUserNotificationEmail(notification, notificationSubject);
        }
    }

    /**
     * Checks if an email should be created based on the provided notification, user, notification settings and type for SingleUserNotifications
     * If the checks are successful creates and sends a corresponding email
     * @param notification that should be checked
     * @param notificationSubject which information will be extracted to create the email
     */
    private void prepareSingleUserNotificationEmail(SingleUserNotification notification, Object notificationSubject) {
        NotificationType type = NotificationTitleTypeConstants.findCorrespondingNotificationType(notification.getTitle());
        // checks if this notification type has email support
        if (notificationSettingsService.checkNotificationTypeForEmailSupport(type)) {
            boolean isAllowedBySettingsForEmail = notificationSettingsService.checkIfNotificationOrEmailIsAllowedBySettingsForGivenUser(notification, notification.getRecipient(),
                    EMAIL);
            if (isAllowedBySettingsForEmail) {
                mailService.sendNotificationEmail(notification, notification.getRecipient(), notificationSubject);
            }
        }
    }
}<|MERGE_RESOLUTION|>--- conflicted
+++ resolved
@@ -55,15 +55,11 @@
             case NEW_REPLY_FOR_EXERCISE_POST, NEW_REPLY_FOR_LECTURE_POST, NEW_REPLY_FOR_COURSE_POST -> createNotification((Post) notificationSubject, notificationType,
                     (Course) typeSpecificInformation);
             // Exercise related
-<<<<<<< HEAD
             case EXERCISE_SUBMISSION_ASSESSED, FILE_SUBMISSION_SUCCESSFUL -> createNotification((Exercise) notificationSubject, notificationType, (User) typeSpecificInformation);
-=======
-            case FILE_SUBMISSION_SUCCESSFUL -> createNotification((Exercise) notificationSubject, notificationType, (User) typeSpecificInformation);
             // Plagiarism related
             case NEW_POSSIBLE_PLAGIARISM_CASE_STUDENT, PLAGIARISM_CASE_FINAL_STATE_STUDENT -> createNotification((PlagiarismComparison) notificationSubject, notificationType,
                     (User) typeSpecificInformation, author);
-
->>>>>>> 1d75391d
+            
             default -> throw new UnsupportedOperationException("Can not create notification for type : " + notificationType);
         };
         saveAndSend(resultingGroupNotification, notificationSubject);
