package de.tum.in.www1.artemis.service.notifications;

import static de.tum.in.www1.artemis.domain.notification.SingleUserNotificationFactory.createNotification;
import static de.tum.in.www1.artemis.service.notifications.NotificationSettingsCommunicationChannel.EMAIL;
import static de.tum.in.www1.artemis.service.notifications.NotificationSettingsCommunicationChannel.WEBAPP;

import org.springframework.messaging.simp.SimpMessageSendingOperations;
import org.springframework.stereotype.Service;

import de.tum.in.www1.artemis.domain.Course;
import de.tum.in.www1.artemis.domain.Exercise;
import de.tum.in.www1.artemis.domain.FileUploadExercise;
import de.tum.in.www1.artemis.domain.User;
import de.tum.in.www1.artemis.domain.enumeration.NotificationType;
import de.tum.in.www1.artemis.domain.metis.Post;
import de.tum.in.www1.artemis.domain.notification.NotificationTitleTypeConstants;
import de.tum.in.www1.artemis.domain.notification.SingleUserNotification;
import de.tum.in.www1.artemis.repository.SingleUserNotificationRepository;
import de.tum.in.www1.artemis.service.MailService;

@Service
public class SingleUserNotificationService {

    private final SingleUserNotificationRepository singleUserNotificationRepository;

    private final SimpMessageSendingOperations messagingTemplate;

    private MailService mailService;

    private NotificationSettingsService notificationSettingsService;

    public SingleUserNotificationService(SingleUserNotificationRepository singleUserNotificationRepository, SimpMessageSendingOperations messagingTemplate, MailService mailService,
            NotificationSettingsService notificationSettingsService) {
        this.singleUserNotificationRepository = singleUserNotificationRepository;
        this.messagingTemplate = messagingTemplate;
        this.mailService = mailService;
        this.notificationSettingsService = notificationSettingsService;
    }

    /**
     * Auxiliary method to call the correct factory method and start the process to save & sent the notification
     * @param notificationSubject is the subject of the notification (e.g. exercise, attachment)
     * @param notificationType is the discriminator for the factory
     * @param typeSpecificInformation is based on the current use case (e.g. POST -> course, Exercise -> user)
     */
    private void notifyGroupsWithNotificationType(Object notificationSubject, NotificationType notificationType, Object typeSpecificInformation) {
        SingleUserNotification resultingGroupNotification;
        resultingGroupNotification = switch (notificationType) {
            // Post Types
            case NEW_REPLY_FOR_EXERCISE_POST -> createNotification((Post) notificationSubject, NotificationType.NEW_REPLY_FOR_EXERCISE_POST, (Course) typeSpecificInformation);
            case NEW_REPLY_FOR_LECTURE_POST -> createNotification((Post) notificationSubject, NotificationType.NEW_REPLY_FOR_LECTURE_POST, (Course) typeSpecificInformation);
            case NEW_REPLY_FOR_COURSE_POST -> createNotification((Post) notificationSubject, NotificationType.NEW_REPLY_FOR_COURSE_POST, (Course) typeSpecificInformation);
            // Exercise related
            case FILE_SUBMISSION_SUCCESSFUL -> createNotification((Exercise) notificationSubject, NotificationType.FILE_SUBMISSION_SUCCESSFUL, (User) typeSpecificInformation);
            default -> throw new UnsupportedOperationException("Can not create notification for type : " + notificationType);
        };
        saveAndSend(resultingGroupNotification, notificationSubject);
    }

    /**
     * Notify author of a post for an exercise that there is a new answer.
     *
     * @param post that is answered
     * @param course that the post belongs to
     */
    public void notifyUserAboutNewAnswerForExercise(Post post, Course course) {
        notifyGroupsWithNotificationType(post, NotificationType.NEW_REPLY_FOR_EXERCISE_POST, course);
    }

    /**
     * Notify author of a post for a lecture that there is a new answer.
     *
     * @param post that is answered
     * @param course that the post belongs to
     */
    public void notifyUserAboutNewAnswerForLecture(Post post, Course course) {
        notifyGroupsWithNotificationType(post, NotificationType.NEW_REPLY_FOR_LECTURE_POST, course);
    }

    /**
     * Notify author of a course-wide that there is a new answer.
     * Also creates and sends an email.
     *
     * @param post that is answered
     * @param course that the post belongs to
     */
    public void notifyUserAboutNewAnswerForCoursePost(Post post, Course course) {
        notifyGroupsWithNotificationType(post, NotificationType.NEW_REPLY_FOR_COURSE_POST, course);
    }

    /**
<<<<<<< HEAD
     * notifyUserAboutPlagiarismCase creates a plagiarismNotification saves it to the database and returns it.
     * @param plagiarismNotification A singleUserNotification
     * @return converted plagiarism notification
     */
    public SingleUserNotification notifyUserAboutPlagiarismCase(SingleUserNotification plagiarismNotification) {
        var res = singleUserNotificationRepository.save(plagiarismNotification);
        messagingTemplate.convertAndSend(plagiarismNotification.getTopic(), plagiarismNotification);
        return res;
=======
     * Notify student about successful submission of file upload exercise.
     * Also creates and sends an email.
     *
     * @param exercise that was submitted
     * @param recipient that should be notified
     */
    public void notifyUserAboutSuccessfulFileUploadSubmission(FileUploadExercise exercise, User recipient) {
        notifyGroupsWithNotificationType(exercise, NotificationType.FILE_SUBMISSION_SUCCESSFUL, recipient);
>>>>>>> 2cd7b711
    }

    /**
     * Saves the given notification in database and sends it to the client via websocket.
     * Also creates and sends an email.
     *
     * @param notification that should be saved and sent
     * @param notificationSubject which information will be extracted to create the email
     */
    private void saveAndSend(SingleUserNotification notification, Object notificationSubject) {
        singleUserNotificationRepository.save(notification);
        // we only want to notify one individual user therefore we can check the settings and filter preemptively
        boolean isAllowedBySettings = notificationSettingsService.checkIfNotificationOrEmailIsAllowedBySettingsForGivenUser(notification, notification.getRecipient(), WEBAPP);
        if (isAllowedBySettings) {
            messagingTemplate.convertAndSend(notification.getTopic(), notification);
            prepareSingleUserNotificationEmail(notification, notificationSubject);
        }
    }

    /**
     * Checks if an email should be created based on the provided notification, user, notification settings and type for SingleUserNotifications
     * If the checks are successful creates and sends a corresponding email
     * @param notification that should be checked
     * @param notificationSubject which information will be extracted to create the email
     */
    private void prepareSingleUserNotificationEmail(SingleUserNotification notification, Object notificationSubject) {
        NotificationType type = NotificationTitleTypeConstants.findCorrespondingNotificationType(notification.getTitle());
        // checks if this notification type has email support
        if (notificationSettingsService.checkNotificationTypeForEmailSupport(type)) {
            boolean isAllowedBySettingsForEmail = notificationSettingsService.checkIfNotificationOrEmailIsAllowedBySettingsForGivenUser(notification, notification.getRecipient(),
                    EMAIL);
            if (isAllowedBySettingsForEmail) {
                mailService.sendNotificationEmail(notification, notification.getRecipient(), notificationSubject);
            }
        }
    }
}<|MERGE_RESOLUTION|>--- conflicted
+++ resolved
@@ -89,7 +89,17 @@
     }
 
     /**
-<<<<<<< HEAD
+     * Notify student about successful submission of file upload exercise.
+     * Also creates and sends an email.
+     *
+     * @param exercise that was submitted
+     * @param recipient that should be notified
+     */
+    public void notifyUserAboutSuccessfulFileUploadSubmission(FileUploadExercise exercise, User recipient) {
+        notifyGroupsWithNotificationType(exercise, NotificationType.FILE_SUBMISSION_SUCCESSFUL, recipient);
+    }
+
+    /**
      * notifyUserAboutPlagiarismCase creates a plagiarismNotification saves it to the database and returns it.
      * @param plagiarismNotification A singleUserNotification
      * @return converted plagiarism notification
@@ -98,16 +108,6 @@
         var res = singleUserNotificationRepository.save(plagiarismNotification);
         messagingTemplate.convertAndSend(plagiarismNotification.getTopic(), plagiarismNotification);
         return res;
-=======
-     * Notify student about successful submission of file upload exercise.
-     * Also creates and sends an email.
-     *
-     * @param exercise that was submitted
-     * @param recipient that should be notified
-     */
-    public void notifyUserAboutSuccessfulFileUploadSubmission(FileUploadExercise exercise, User recipient) {
-        notifyGroupsWithNotificationType(exercise, NotificationType.FILE_SUBMISSION_SUCCESSFUL, recipient);
->>>>>>> 2cd7b711
     }
 
     /**
