package de.tum.in.www1.artemis.service.notifications;

import static de.tum.in.www1.artemis.domain.enumeration.NotificationType.*;
import static de.tum.in.www1.artemis.domain.notification.SingleUserNotificationFactory.createNotification;
import static de.tum.in.www1.artemis.service.notifications.NotificationSettingsCommunicationChannel.*;

import java.time.ZonedDateTime;
import java.util.Set;
import java.util.stream.Collectors;

import org.springframework.messaging.simp.SimpMessageSendingOperations;
import org.springframework.stereotype.Service;

import de.tum.in.www1.artemis.domain.*;
import de.tum.in.www1.artemis.domain.enumeration.NotificationType;
import de.tum.in.www1.artemis.domain.metis.Post;
import de.tum.in.www1.artemis.domain.notification.NotificationTitleTypeConstants;
import de.tum.in.www1.artemis.domain.notification.SingleUserNotification;
import de.tum.in.www1.artemis.domain.participation.StudentParticipation;
import de.tum.in.www1.artemis.domain.plagiarism.PlagiarismComparison;
import de.tum.in.www1.artemis.repository.SingleUserNotificationRepository;
import de.tum.in.www1.artemis.repository.StudentParticipationRepository;
import de.tum.in.www1.artemis.repository.UserRepository;
import de.tum.in.www1.artemis.service.MailService;

@Service
public class SingleUserNotificationService {

    private final SingleUserNotificationRepository singleUserNotificationRepository;

    private final UserRepository userRepository;

    private final SimpMessageSendingOperations messagingTemplate;

    private final MailService mailService;

    private final NotificationSettingsService notificationSettingsService;

    private final StudentParticipationRepository studentParticipationRepository;

    public SingleUserNotificationService(SingleUserNotificationRepository singleUserNotificationRepository, UserRepository userRepository,
            SimpMessageSendingOperations messagingTemplate, MailService mailService, NotificationSettingsService notificationSettingsService,
            StudentParticipationRepository studentParticipationRepository) {
        this.singleUserNotificationRepository = singleUserNotificationRepository;
        this.userRepository = userRepository;
        this.messagingTemplate = messagingTemplate;
        this.mailService = mailService;
        this.notificationSettingsService = notificationSettingsService;
        this.studentParticipationRepository = studentParticipationRepository;
    }

    /**
     * Auxiliary method to call the correct factory method and start the process to save & sent the notification
     * @param notificationSubject is the subject of the notification (e.g. exercise, attachment)
     * @param notificationType is the discriminator for the factory
     * @param typeSpecificInformation is based on the current use case (e.g. POST -> course, Exercise -> user)
     */
    private void notifyRecipientWithNotificationType(Object notificationSubject, NotificationType notificationType, Object typeSpecificInformation, User author) {
        SingleUserNotification resultingGroupNotification;
        resultingGroupNotification = switch (notificationType) {
            // Post Types
            case NEW_REPLY_FOR_EXERCISE_POST, NEW_REPLY_FOR_LECTURE_POST, NEW_REPLY_FOR_COURSE_POST -> createNotification((Post) notificationSubject, notificationType,
                    (Course) typeSpecificInformation);
            // Exercise related
            case EXERCISE_SUBMISSION_ASSESSED, FILE_SUBMISSION_SUCCESSFUL -> createNotification((Exercise) notificationSubject, notificationType, (User) typeSpecificInformation);
            // Plagiarism related
            case NEW_POSSIBLE_PLAGIARISM_CASE_STUDENT, PLAGIARISM_CASE_FINAL_STATE_STUDENT -> createNotification((PlagiarismComparison) notificationSubject, notificationType,
                    (User) typeSpecificInformation, author);

            default -> throw new UnsupportedOperationException("Can not create notification for type : " + notificationType);
        };
        saveAndSend(resultingGroupNotification, notificationSubject);
    }

    /**
<<<<<<< HEAD
     * Notify all users with available assessments about the finished assessment for an exercise submission.
     * This is an auxiliary method that finds all relevant users and initiates the process for sending SingleUserNotifications and emails
     *
     * @param exercise which assessmentDueDate is the trigger for the notification process
     */
    public void notifyUsersAboutAssessedExerciseSubmission(Exercise exercise) {
        // This process can not be replaces via a GroupNotification (can only notify ALL students of the course)
        // because we want to notify only the students that have a valid assessed submission.

        Set<StudentParticipation> filteredStudentParticipations = Set
                .copyOf(studentParticipationRepository.findByExerciseIdWithEagerLegalSubmissionsAndLatestResult(exercise.getId()));

        // Load and assign all studentParticipations with results (this information is needed for the emails later)
        exercise.setStudentParticipations(filteredStudentParticipations);

        // Find all users that should be notified, i.e. users with an assessed participation
        Set<User> relevantStudents = filteredStudentParticipations.stream().map(participation -> participation.getStudent().orElseThrow()).collect(Collectors.toSet());

        // notify all relevant users
        relevantStudents.forEach(student -> notifyUserAboutAssessedExerciseSubmission(exercise, student));
    }

    /**
     * Notify author of a post for an exercise that there is a new answer.
=======
     * Notify author of a post for an exercise that there is a new reply.
>>>>>>> 8c56cd7d
     *
     * @param post that is replied
     * @param course that the post belongs to
     */
    public void notifyUserAboutNewReplyForExercise(Post post, Course course) {
        notifyRecipientWithNotificationType(post, NEW_REPLY_FOR_EXERCISE_POST, course, post.getAuthor());
    }

    /**
     * Notify author of a post for a lecture that there is a new reply.
     *
     * @param post that is replied
     * @param course that the post belongs to
     */
    public void notifyUserAboutNewReplyForLecture(Post post, Course course) {
        notifyRecipientWithNotificationType(post, NEW_REPLY_FOR_LECTURE_POST, course, post.getAuthor());
    }

    /**
     * Notify author of a course-wide that there is a new reply.
     * Also creates and sends an email.
     *
     * @param post that is replied
     * @param course that the post belongs to
     */
    public void notifyUserAboutNewReplyForCoursePost(Post post, Course course) {
        notifyRecipientWithNotificationType(post, NEW_REPLY_FOR_COURSE_POST, course, post.getAuthor());
    }

    /**
     * Notify student about the finished assessment for an exercise submission.
     * Also creates and sends an email.
     *
     * private because it is called by other methods that check e.g. if the time or results are correct
     *
     * @param exercise that was assessed
     * @param recipient who should be notified
     *
     */
    private void notifyUserAboutAssessedExerciseSubmission(Exercise exercise, User recipient) {
        notifyRecipientWithNotificationType(exercise, EXERCISE_SUBMISSION_ASSESSED, recipient, null);
    }

    /**
     * Checks if a new assessed-exercise-submission notification has to be created now
     *
     * @param exercise which the submission is based on
     * @param recipient of the notification (i.e. the student)
     * @param result containing information needed for the email
     */
    public void checkNotificationForAssessmentExerciseSubmission(Exercise exercise, User recipient, Result result) {
        // only send the notification now if no assessment due date was set or if it is in the past
        if (exercise.isCourseExercise() && (exercise.getAssessmentDueDate() == null || !exercise.getAssessmentDueDate().isAfter(ZonedDateTime.now()))) {
            saturateExerciseWithResultAndStudentParticipationForGivenUserForEmail(exercise, recipient, result);
            notifyUserAboutAssessedExerciseSubmission(exercise, recipient);
        }
        // no scheduling needed because it is already part of updating/creating exercises
    }

    /**
     * Auxiliary method needed to create an email based on assessed exercises.
     * We saturate the wanted result information (e.g. score) in the exercise
     * This method is only called in those cases where no assessmentDueDate is set, i.e. individual/dynamic processes.
     *
     * @param exercise that should contain information that is needed for emails
     * @param recipient who should be notified
     * @param result that should be loaded as part of the exercise
     * @return the input exercise with information about a result
     */
    public Exercise saturateExerciseWithResultAndStudentParticipationForGivenUserForEmail(Exercise exercise, User recipient, Result result) {
        StudentParticipation studentParticipationForEmail = new StudentParticipation();
        studentParticipationForEmail.setResults(Set.of(result));
        studentParticipationForEmail.setParticipant(recipient);
        exercise.setStudentParticipations(Set.of(studentParticipationForEmail));
        return exercise;
    }

    /**
     * Notify student about successful submission of file upload exercise.
     * Also creates and sends an email.
     *
     * @param exercise that was submitted
     * @param recipient that should be notified
     */
    public void notifyUserAboutSuccessfulFileUploadSubmission(FileUploadExercise exercise, User recipient) {
        notifyRecipientWithNotificationType(exercise, FILE_SUBMISSION_SUCCESSFUL, recipient, null);
    }

    /**
     * Notify student about possible plagiarism case.
     *
     * @param plagiarismComparison that hold the major information for the plagiarism case
     * @param student who should be notified
     */
    public void notifyUserAboutNewPossiblePlagiarismCase(PlagiarismComparison plagiarismComparison, User student) {
        notifyRecipientWithNotificationType(plagiarismComparison, NEW_POSSIBLE_PLAGIARISM_CASE_STUDENT, student, userRepository.getUser());
    }

    /**
     * Notify student about plagiarism case update.
     *
     * @param plagiarismComparison that hold the major information for the plagiarism case
     * @param student who should be notified
     */
    public void notifyUserAboutFinalPlagiarismState(PlagiarismComparison plagiarismComparison, User student) {
        notifyRecipientWithNotificationType(plagiarismComparison, PLAGIARISM_CASE_FINAL_STATE_STUDENT, student, userRepository.getUser());
    }

    /**
     * Saves the given notification in database and sends it to the client via websocket.
     * Also creates and sends an email.
     *
     * @param notification that should be saved and sent
     * @param notificationSubject which information will be extracted to create the email
     */
    private void saveAndSend(SingleUserNotification notification, Object notificationSubject) {
        singleUserNotificationRepository.save(notification);
        // we only want to notify one individual user therefore we can check the settings and filter preemptively
        boolean isAllowedBySettings = notificationSettingsService.checkIfNotificationOrEmailIsAllowedBySettingsForGivenUser(notification, notification.getRecipient(), WEBAPP);
        if (isAllowedBySettings) {
            messagingTemplate.convertAndSend(notification.getTopic(), notification);
            prepareSingleUserNotificationEmail(notification, notificationSubject);
        }
    }

    /**
     * Checks if an email should be created based on the provided notification, user, notification settings and type for SingleUserNotifications
     * If the checks are successful creates and sends a corresponding email
     * @param notification that should be checked
     * @param notificationSubject which information will be extracted to create the email
     */
    private void prepareSingleUserNotificationEmail(SingleUserNotification notification, Object notificationSubject) {
        NotificationType type = NotificationTitleTypeConstants.findCorrespondingNotificationType(notification.getTitle());
        // checks if this notification type has email support
        if (notificationSettingsService.checkNotificationTypeForEmailSupport(type)) {
            boolean isAllowedBySettingsForEmail = notificationSettingsService.checkIfNotificationOrEmailIsAllowedBySettingsForGivenUser(notification, notification.getRecipient(),
                    EMAIL);
            if (isAllowedBySettingsForEmail) {
                mailService.sendNotificationEmail(notification, notification.getRecipient(), notificationSubject);
            }
        }
    }
}<|MERGE_RESOLUTION|>--- conflicted
+++ resolved
@@ -73,7 +73,6 @@
     }
 
     /**
-<<<<<<< HEAD
      * Notify all users with available assessments about the finished assessment for an exercise submission.
      * This is an auxiliary method that finds all relevant users and initiates the process for sending SingleUserNotifications and emails
      *
@@ -97,10 +96,7 @@
     }
 
     /**
-     * Notify author of a post for an exercise that there is a new answer.
-=======
      * Notify author of a post for an exercise that there is a new reply.
->>>>>>> 8c56cd7d
      *
      * @param post that is replied
      * @param course that the post belongs to
