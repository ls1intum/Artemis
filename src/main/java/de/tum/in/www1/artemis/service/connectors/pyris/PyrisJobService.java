--- conflicted
+++ resolved
@@ -122,11 +122,8 @@
      * 1. Reads the authentication token from the request headers.
      * 2. Retrieves the PyrisJob object associated with the provided token.
      * 3. Throws an AccessForbiddenException if the token is invalid or not provided.
-<<<<<<< HEAD
-=======
      * <p>
      * The token was previously generated via {@link #createTokenForJob(Function)}
->>>>>>> 8b80d61e
      *
      * @param request  the HttpServletRequest object representing the incoming request
      * @param jobClass the class of the PyrisJob object to cast the retrieved job to
