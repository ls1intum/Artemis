package de.tum.in.www1.artemis.service.connectors.localci.buildagent;

import static de.tum.in.www1.artemis.config.Constants.CHECKED_OUT_REPOS_TEMP_DIR;
import static de.tum.in.www1.artemis.config.Constants.LOCALCI_RESULTS_DIRECTORY;
import static de.tum.in.www1.artemis.config.Constants.LOCALCI_WORKING_DIRECTORY;
import static de.tum.in.www1.artemis.config.Constants.PROFILE_BUILDAGENT;

import java.io.IOException;
import java.io.StringReader;
import java.net.URL;
import java.nio.charset.StandardCharsets;
import java.nio.file.Path;
import java.nio.file.Paths;
import java.time.ZonedDateTime;
import java.util.ArrayList;
import java.util.List;
import java.util.Objects;

import javax.xml.stream.XMLInputFactory;
import javax.xml.stream.XMLStreamException;
import javax.xml.stream.XMLStreamReader;

import org.apache.commons.compress.archivers.tar.TarArchiveEntry;
import org.apache.commons.compress.archivers.tar.TarArchiveInputStream;
import org.apache.commons.io.FileUtils;
import org.apache.commons.io.IOUtils;
import org.eclipse.jgit.api.errors.GitAPIException;
import org.slf4j.Logger;
import org.slf4j.LoggerFactory;
import org.springframework.beans.factory.annotation.Value;
import org.springframework.context.annotation.Profile;
import org.springframework.stereotype.Service;
import org.w3c.dom.Document;

import com.github.dockerjava.api.command.CreateContainerResponse;
import com.github.dockerjava.api.exception.NotFoundException;

import de.tum.in.www1.artemis.config.localvcci.LocalCIConfiguration;
import de.tum.in.www1.artemis.domain.*;
import de.tum.in.www1.artemis.domain.enumeration.RepositoryType;
import de.tum.in.www1.artemis.domain.enumeration.StaticCodeAnalysisTool;
import de.tum.in.www1.artemis.exception.LocalCIException;
import de.tum.in.www1.artemis.service.connectors.GitService;
import de.tum.in.www1.artemis.service.connectors.localci.dto.LocalCIBuildJobQueueItem;
import de.tum.in.www1.artemis.service.connectors.localci.dto.LocalCIBuildResult;
import de.tum.in.www1.artemis.service.connectors.localci.scaparser.exception.UnsupportedToolException;
import de.tum.in.www1.artemis.service.connectors.localci.scaparser.strategy.ParserPolicy;
import de.tum.in.www1.artemis.service.connectors.localci.scaparser.strategy.ParserStrategy;
import de.tum.in.www1.artemis.service.connectors.localvc.LocalVCRepositoryUri;
import de.tum.in.www1.artemis.service.dto.StaticCodeAnalysisReportDTO;
import de.tum.in.www1.artemis.service.util.TimeLogUtil;
import de.tum.in.www1.artemis.service.util.XmlFileUtils;
import de.tum.in.www1.artemis.web.rest.errors.EntityNotFoundException;

/**
 * This service contains the logic to execute a build job for a programming exercise participation in the local CI system.
 * submitted to the executor service.
 */
@Service
@Profile(PROFILE_BUILDAGENT)
public class BuildJobExecutionService {

    private static final Logger log = LoggerFactory.getLogger(BuildJobExecutionService.class);

    private final BuildJobContainerService buildJobContainerService;

    /**
     * Instead of creating a new XMLInputFactory for every build job, it is created once and provided as a Bean (see {@link LocalCIConfiguration#localCIXMLInputFactory()}).
     */
    private final XMLInputFactory localCIXMLInputFactory;

    private final GitService gitService;

<<<<<<< HEAD
    private final BuildLogsMap buildLogsMap;
=======
    private final LocalCIDockerService localCIDockerService;
>>>>>>> 610bf9b9

    @Value("${artemis.version-control.url}")
    private URL localVCBaseUrl;

    @Value("${artemis.version-control.default-branch:main}")
    private String defaultBranch;

<<<<<<< HEAD
    public BuildJobExecutionService(BuildJobContainerService buildJobContainerService, XMLInputFactory localCIXMLInputFactory, GitService gitService, BuildLogsMap buildLogsMap) {
        this.buildJobContainerService = buildJobContainerService;
        this.localCIXMLInputFactory = localCIXMLInputFactory;
        this.gitService = gitService;
        this.buildLogsMap = buildLogsMap;
=======
    public BuildJobExecutionService(BuildJobContainerService buildJobContainerService, XMLInputFactory localCIXMLInputFactory, GitService gitService,
            LocalCIDockerService localCIDockerService) {
        this.buildJobContainerService = buildJobContainerService;
        this.localCIXMLInputFactory = localCIXMLInputFactory;
        this.gitService = gitService;
        this.localCIDockerService = localCIDockerService;
>>>>>>> 610bf9b9
    }

    /**
     * Prepare the paths to the assignment and test repositories, the branch to check out, the volume configuration for the Docker container, and the container configuration,
     * and then call to
     * execute the
     * job.
     *
     * @param buildJob      The build job object containing necessary information to execute the build job.
     * @param containerName The name of the Docker container that will be used to run the build job.
     *                          It needs to be prepared beforehand to stop and remove the container if something goes wrong here.
     * @return The build result.
     * @throws LocalCIException If some error occurs while preparing or running the build job.
     */
    public LocalCIBuildResult runBuildJob(LocalCIBuildJobQueueItem buildJob, String containerName) {

        // Check if the Docker image is available. If not, pull it.
        try {
            localCIDockerService.pullDockerImage(buildJob.buildConfig().dockerImage());
        }
        catch (LocalCIException e) {
            throw new LocalCIException("Could not pull Docker image " + buildJob.buildConfig().dockerImage(), e);
        }

        boolean isPushToTestOrAuxRepository = buildJob.repositoryInfo().triggeredByPushTo() == RepositoryType.TESTS
                || buildJob.repositoryInfo().triggeredByPushTo() == RepositoryType.AUXILIARY;

        // get the local repository paths for assignment, tests, auxiliary and solution
        LocalVCRepositoryUri assignmentRepoUri = new LocalVCRepositoryUri(buildJob.repositoryInfo().assignmentRepositoryUri(), localVCBaseUrl);
        LocalVCRepositoryUri testsRepoUri = new LocalVCRepositoryUri(buildJob.repositoryInfo().testRepositoryUri(), localVCBaseUrl);

        // retrieve last commit hash from repositories
        String assignmentCommitHash = buildJob.buildConfig().commitHash();
        if (assignmentCommitHash == null) {
            try {
                assignmentCommitHash = gitService.getLastCommitHash(assignmentRepoUri).getName();
            }
            catch (EntityNotFoundException e) {
                throw new LocalCIException("Could not find last commit hash for assignment repository " + assignmentRepoUri.repositorySlug(), e);
            }
        }
        String testCommitHash;
        try {
            testCommitHash = gitService.getLastCommitHash(testsRepoUri).getName();
        }
        catch (EntityNotFoundException e) {
            throw new LocalCIException("Could not find last commit hash for test repository " + testsRepoUri.repositorySlug(), e);
        }

        Path assignmentRepositoryPath;
        /*
         * If the commit hash is null, this means that the latest commit of the default branch should be built.
         * If this build job is triggered by a push to the test repository, the commit hash reflects changes to the test repository.
         * Thus, we do not checkout the commit hash of the test repository in the assignment repository.
         */
        if (buildJob.buildConfig().commitHash() != null && !isPushToTestOrAuxRepository) {
            // Clone the assignment repository into a temporary directory with the name of the commit hash and then checkout the commit hash.
            assignmentRepositoryPath = cloneRepository(assignmentRepoUri, assignmentCommitHash, true);
        }
        else {
            // Clone the assignment to use the latest commit of the default branch
            assignmentRepositoryPath = cloneRepository(assignmentRepoUri, assignmentCommitHash, false);
        }

        Path testsRepositoryPath = cloneRepository(testsRepoUri, assignmentCommitHash, false);

        LocalVCRepositoryUri solutionRepoUri = null;
        Path solutionRepositoryPath = null;
        if (buildJob.repositoryInfo().solutionRepositoryUri() != null) {
            solutionRepoUri = new LocalVCRepositoryUri(buildJob.repositoryInfo().solutionRepositoryUri(), localVCBaseUrl);
            // In case we have the same repository for assignment and solution, we can use the same path
            if (Objects.equals(solutionRepoUri.repositorySlug(), assignmentRepoUri.repositorySlug())) {
                solutionRepositoryPath = assignmentRepositoryPath;
            }
            else {
                solutionRepositoryPath = cloneRepository(solutionRepoUri, assignmentCommitHash, false);
            }
        }

        String[] auxiliaryRepositoryUriList = buildJob.repositoryInfo().auxiliaryRepositoryUris();
        Path[] auxiliaryRepositoriesPaths = new Path[auxiliaryRepositoryUriList.length];
        LocalVCRepositoryUri[] auxiliaryRepositoriesUris = new LocalVCRepositoryUri[auxiliaryRepositoryUriList.length];

        int index = 0;
        for (String auxiliaryRepositoryUri : auxiliaryRepositoryUriList) {
            auxiliaryRepositoriesUris[index] = new LocalVCRepositoryUri(auxiliaryRepositoryUri, localVCBaseUrl);
            auxiliaryRepositoriesPaths[index] = cloneRepository(auxiliaryRepositoriesUris[index], assignmentCommitHash, false);
            index++;
        }

        CreateContainerResponse container = buildJobContainerService.configureContainer(containerName, buildJob.buildConfig().dockerImage(), buildJob.buildConfig().buildScript());

        return runScriptAndParseResults(buildJob, containerName, container.getId(), assignmentRepoUri, testsRepoUri, solutionRepoUri, auxiliaryRepositoriesUris,
                assignmentRepositoryPath, testsRepositoryPath, solutionRepositoryPath, auxiliaryRepositoriesPaths, assignmentCommitHash, testCommitHash);
    }

    /**
     * Runs the build job. This includes creating and starting a Docker container, executing the build script, and processing the build result.
     *
     * @param containerName The name of the container that should be used for the build job. This is used to remove the container and is also accessible from outside build job
     *                          running in its own thread.
     * @param containerId   The id of the container that should be used for the build job.
     * @return The build result.
     * @throws LocalCIException if something went wrong while running the build job.
     */
    private LocalCIBuildResult runScriptAndParseResults(LocalCIBuildJobQueueItem buildJob, String containerName, String containerId, VcsRepositoryUri assignmentRepositoryUri,
            VcsRepositoryUri testRepositoryUri, VcsRepositoryUri solutionRepositoryUri, VcsRepositoryUri[] auxiliaryRepositoriesUris, Path assignmentRepositoryPath,
            Path testsRepositoryPath, Path solutionRepositoryPath, Path[] auxiliaryRepositoriesPaths, String assignmentRepoCommitHash, String testRepoCommitHash) {

        long timeNanoStart = System.nanoTime();

        buildJobContainerService.startContainer(containerId);

        log.info("Started container for build job {}", containerName);

        buildJobContainerService.populateBuildJobContainer(containerId, assignmentRepositoryPath, testsRepositoryPath, solutionRepositoryPath, auxiliaryRepositoriesPaths,
                buildJob.repositoryInfo().auxiliaryRepositoryCheckoutDirectories(), buildJob.buildConfig().programmingLanguage());

        buildJobContainerService.runScriptInContainer(containerId, buildJob.id());

        log.info("Finished running the build script in container {}", containerName);

        ZonedDateTime buildCompletedDate = ZonedDateTime.now();

        buildJobContainerService.moveResultsToSpecifiedDirectory(containerId, buildJob.buildConfig().resultPaths(), LOCALCI_WORKING_DIRECTORY + LOCALCI_RESULTS_DIRECTORY);

        // Get an input stream of the test result files.

        TarArchiveInputStream testResultsTarInputStream;

        try {
            testResultsTarInputStream = buildJobContainerService.getArchiveFromContainer(containerId, LOCALCI_WORKING_DIRECTORY + LOCALCI_RESULTS_DIRECTORY);
        }
        catch (NotFoundException e) {
            // If the test results are not found, this means that something went wrong during the build and testing of the submission.
            return constructFailedBuildResult(buildJob.buildConfig().branch(), assignmentRepoCommitHash, testRepoCommitHash, buildCompletedDate);
        }
        finally {
            buildJobContainerService.stopContainer(containerName);

            // Delete the cloned repositories
            deleteCloneRepo(assignmentRepositoryUri, assignmentRepoCommitHash);
            deleteCloneRepo(testRepositoryUri, assignmentRepoCommitHash);
            // do not try to delete the temp repository if it does not exist or is the same as the assignment reposity
            if (solutionRepositoryUri != null && !Objects.equals(assignmentRepositoryUri.repositorySlug(), solutionRepositoryUri.repositorySlug())) {
                deleteCloneRepo(solutionRepositoryUri, assignmentRepoCommitHash);
            }
            for (VcsRepositoryUri auxiliaryRepositoryUri : auxiliaryRepositoriesUris) {
                deleteCloneRepo(auxiliaryRepositoryUri, assignmentRepoCommitHash);
            }

            try {
                FileUtils.deleteDirectory(Path.of(CHECKED_OUT_REPOS_TEMP_DIR, assignmentRepoCommitHash).toFile());
            }
            catch (IOException e) {
                log.error("Could not delete " + CHECKED_OUT_REPOS_TEMP_DIR + " directory", e);
            }
        }

        LocalCIBuildResult buildResult;
        try {
            buildResult = parseTestResults(testResultsTarInputStream, buildJob.buildConfig().branch(), assignmentRepoCommitHash, testRepoCommitHash, buildCompletedDate);
            buildResult.setBuildLogEntries(buildLogsMap.getBuildLogs(buildJob.id()));
        }
        catch (IOException | XMLStreamException | IllegalStateException e) {
            throw new LocalCIException("Error while parsing test results", e);
        }

        log.info("Building and testing submission for repository {} and commit hash {} took {}", assignmentRepositoryUri.repositorySlug(), assignmentRepoCommitHash,
                TimeLogUtil.formatDurationFrom(timeNanoStart));

        return buildResult;
    }

    // --- Helper methods ----

    private LocalCIBuildResult parseTestResults(TarArchiveInputStream testResultsTarInputStream, String assignmentRepoBranchName, String assignmentRepoCommitHash,
            String testsRepoCommitHash, ZonedDateTime buildCompletedDate) throws IOException, XMLStreamException {

        List<LocalCIBuildResult.LocalCITestJobDTO> failedTests = new ArrayList<>();
        List<LocalCIBuildResult.LocalCITestJobDTO> successfulTests = new ArrayList<>();
        List<StaticCodeAnalysisReportDTO> staticCodeAnalysisReports = new ArrayList<>();

        TarArchiveEntry tarEntry;
        while ((tarEntry = testResultsTarInputStream.getNextTarEntry()) != null) {
            // Go through all tar entries that are test result files.
            if (!isValidTestResultFile(tarEntry)) {
                continue;
            }

            // Read the contents of the tar entry as a string.
            String xmlString = readTarEntryContent(testResultsTarInputStream);
            // Get the file name of the tar entry.
            String fileName = getFileName(tarEntry);

            // Check if the file is a static code analysis report file
            if (StaticCodeAnalysisTool.getToolByFilePattern(fileName).isPresent()) {
                processStaticCodeAnalysisReportFile(fileName, xmlString, staticCodeAnalysisReports);
            }
            else {
                // ugly workaround because in swift result files \n\t breaks the parsing
                processTestResultFile(xmlString.replace("\n\t", ""), failedTests, successfulTests);
            }
        }

        return constructBuildResult(failedTests, successfulTests, assignmentRepoBranchName, assignmentRepoCommitHash, testsRepoCommitHash, !failedTests.isEmpty(),
                buildCompletedDate, staticCodeAnalysisReports);
    }

    private boolean isValidTestResultFile(TarArchiveEntry tarArchiveEntry) {
        String name = tarArchiveEntry.getName();
        int lastIndexOfSlash = name.lastIndexOf('/');
        String result = (lastIndexOfSlash != -1 && lastIndexOfSlash + 1 < name.length()) ? name.substring(lastIndexOfSlash + 1) : name;

        // Java test result files are named "TEST-*.xml", Python test result files are named "*results.xml".
        return !tarArchiveEntry.isDirectory() && ((result.endsWith(".xml") && !result.equals("pom.xml")));
    }

    /**
     * Get the file name of the tar entry.
     *
     * @param tarEntry the tar entry
     * @return the file name of the tar entry
     */
    private String getFileName(TarArchiveEntry tarEntry) {
        String filePath = tarEntry.getName();
        // Find the index of the last '/'
        int lastIndex = filePath.lastIndexOf('/');
        // If '/' is found, extract the substring after it; otherwise, keep the original string
        if (lastIndex != -1) {
            return filePath.substring(lastIndex + 1);
        }
        else {
            return filePath;
        }
    }

    /**
     * Processes a static code analysis report file and adds the report to the corresponding list.
     *
     * @param fileName                  the file name of the static code analysis report file
     * @param xmlString                 the content of the static code analysis report file
     * @param staticCodeAnalysisReports the list of static code analysis reports
     */
    private void processStaticCodeAnalysisReportFile(String fileName, String xmlString, List<StaticCodeAnalysisReportDTO> staticCodeAnalysisReports) {
        Document document = XmlFileUtils.readFromString(xmlString);
        document.setDocumentURI(fileName);
        try {
            ParserPolicy parserPolicy = new ParserPolicy();
            ParserStrategy parserStrategy = parserPolicy.configure(document);
            staticCodeAnalysisReports.add(parserStrategy.parse(document));
        }
        catch (UnsupportedToolException e) {
            throw new IllegalStateException("Failed to parse static code analysis report for " + fileName, e);
        }
    }

    private String readTarEntryContent(TarArchiveInputStream tarArchiveInputStream) throws IOException {
        return IOUtils.toString(tarArchiveInputStream, StandardCharsets.UTF_8);
    }

    /**
     * Processes a test result file and adds the failed and successful tests to the corresponding lists.
     *
     * @param testResultFileString The string that represents the test results XML file.
     * @param failedTests          The list of failed tests.
     * @param successfulTests      The list of successful tests.
     * @throws XMLStreamException    if the XML stream reader cannot be created or there is an error while parsing the XML file
     * @throws IllegalStateException if the first start element of the XML file is not a "testsuite" node
     */
    private void processTestResultFile(String testResultFileString, List<LocalCIBuildResult.LocalCITestJobDTO> failedTests,
            List<LocalCIBuildResult.LocalCITestJobDTO> successfulTests) throws XMLStreamException {
        // Create an XML stream reader for the string that represents the test results XML file.
        XMLStreamReader xmlStreamReader = localCIXMLInputFactory.createXMLStreamReader(new StringReader(testResultFileString));

        // Move to the first start element.
        while (xmlStreamReader.hasNext() && !xmlStreamReader.isStartElement()) {
            xmlStreamReader.next();
        }

        if ("testsuites".equals(xmlStreamReader.getLocalName())) {
            xmlStreamReader.next();
        }

        // Check if the start element is the "testsuite" node.
        if (!("testsuite".equals(xmlStreamReader.getLocalName()))) {
            throw new IllegalStateException("Expected testsuite element, but got " + xmlStreamReader.getLocalName());
        }

        // Go through all testcase nodes.
        while (xmlStreamReader.hasNext()) {
            xmlStreamReader.next();

            if (!xmlStreamReader.isStartElement() || !("testcase".equals(xmlStreamReader.getLocalName()))) {
                continue;
            }

            // Now we are at the start of a "testcase" node.
            processTestCaseNode(xmlStreamReader, failedTests, successfulTests);
        }

        // Close the XML stream reader.
        xmlStreamReader.close();
    }

    private void processTestCaseNode(XMLStreamReader xmlStreamReader, List<LocalCIBuildResult.LocalCITestJobDTO> failedTests,
            List<LocalCIBuildResult.LocalCITestJobDTO> successfulTests) throws XMLStreamException {
        // Extract the name attribute from the "testcase" node. This is the name of the test case.
        String name = xmlStreamReader.getAttributeValue(null, "name");

        // Check if there is a failure node inside the testcase node.
        // Call next() until there is an end element (no failure node exists inside the testcase node) or a start element (failure node exists inside the
        // testcase node).
        xmlStreamReader.next();
        while (!(xmlStreamReader.isEndElement() || xmlStreamReader.isStartElement())) {
            xmlStreamReader.next();
        }
        if (xmlStreamReader.isStartElement() && "failure".equals(xmlStreamReader.getLocalName())) {
            // Extract the message attribute from the "failure" node.
            String error = xmlStreamReader.getAttributeValue(null, "message");

            // Add the failed test to the list of failed tests.
            List<String> errors = error != null ? List.of(error) : List.of();
            failedTests.add(new LocalCIBuildResult.LocalCITestJobDTO(name, errors));
        }
        else if (!"skipped".equals(xmlStreamReader.getLocalName())) {
            // Add the successful test to the list of successful tests.
            successfulTests.add(new LocalCIBuildResult.LocalCITestJobDTO(name, List.of()));
        }
    }

    /**
     * Constructs a {@link LocalCIBuildResult} that indicates a failed build from the given parameters. The lists of failed and successful tests are both empty which will be
     * interpreted as a failed build by Artemis.
     *
     * @param assignmentRepoBranchName The name of the branch of the assignment repository that was checked out for the build.
     * @param assignmentRepoCommitHash The commit hash of the assignment repository that was checked out for the build.
     * @param testsRepoCommitHash      The commit hash of the tests repository that was checked out for the build.
     * @param buildRunDate             The date when the build was completed.
     * @return a {@link LocalCIBuildResult} that indicates a failed build
     */
    private LocalCIBuildResult constructFailedBuildResult(String assignmentRepoBranchName, String assignmentRepoCommitHash, String testsRepoCommitHash,
            ZonedDateTime buildRunDate) {
        return constructBuildResult(List.of(), List.of(), assignmentRepoBranchName, assignmentRepoCommitHash, testsRepoCommitHash, false, buildRunDate, List.of());
    }

    /**
     * Constructs a {@link LocalCIBuildResult} from the given parameters.
     *
     * @param failedTests               The list of failed tests.
     * @param successfulTests           The list of successful tests.
     * @param assignmentRepoBranchName  The name of the branch of the assignment repository that was checked out for the build.
     * @param assignmentRepoCommitHash  The commit hash of the assignment repository that was checked out for the build.
     * @param testsRepoCommitHash       The commit hash of the tests repository that was checked out for the build.
     * @param isBuildSuccessful         Whether the build was successful or not.
     * @param buildRunDate              The date when the build was completed.
     * @param staticCodeAnalysisReports The static code analysis reports
     * @return a {@link LocalCIBuildResult}
     */
    private LocalCIBuildResult constructBuildResult(List<LocalCIBuildResult.LocalCITestJobDTO> failedTests, List<LocalCIBuildResult.LocalCITestJobDTO> successfulTests,
            String assignmentRepoBranchName, String assignmentRepoCommitHash, String testsRepoCommitHash, boolean isBuildSuccessful, ZonedDateTime buildRunDate,
            List<StaticCodeAnalysisReportDTO> staticCodeAnalysisReports) {
        LocalCIBuildResult.LocalCIJobDTO job = new LocalCIBuildResult.LocalCIJobDTO(failedTests, successfulTests);

        return new LocalCIBuildResult(assignmentRepoBranchName, assignmentRepoCommitHash, testsRepoCommitHash, isBuildSuccessful, buildRunDate, List.of(job),
                staticCodeAnalysisReports);
    }

    private Path cloneRepository(VcsRepositoryUri repositoryUri, String commitHash, boolean checkout) {
        try {
            // Clone the assignment repository into a temporary directory
            Repository repository = gitService.getOrCheckoutRepository(repositoryUri, Paths.get(CHECKED_OUT_REPOS_TEMP_DIR, commitHash, repositoryUri.folderNameForRepositoryUri()),
                    false);
            if (checkout) {
                // Checkout the commit hash
                gitService.checkoutRepositoryAtCommit(repository, commitHash);
            }
            return repository.getLocalPath();
        }
        catch (GitAPIException e) {
            throw new LocalCIException("Error while cloning repository", e);
        }
    }

    private void deleteCloneRepo(VcsRepositoryUri repositoryUri, String commitHash) {
        try {
            Repository repository = gitService.getExistingCheckedOutRepositoryByLocalPath(
                    Paths.get(CHECKED_OUT_REPOS_TEMP_DIR, commitHash, repositoryUri.folderNameForRepositoryUri()), repositoryUri, defaultBranch);
            if (repository == null) {
                throw new EntityNotFoundException("Repository with commit hash " + commitHash + " not found");
            }
            gitService.deleteLocalRepository(repository);
        }
        catch (EntityNotFoundException e) {
            throw new LocalCIException("Error while checking out repository", e);
        }
        catch (IOException e) {
            throw new LocalCIException("Error while deleting repository", e);
        }
    }
}<|MERGE_RESOLUTION|>--- conflicted
+++ resolved
@@ -71,11 +71,9 @@
 
     private final GitService gitService;
 
-<<<<<<< HEAD
+    private final LocalCIDockerService localCIDockerService;
+
     private final BuildLogsMap buildLogsMap;
-=======
-    private final LocalCIDockerService localCIDockerService;
->>>>>>> 610bf9b9
 
     @Value("${artemis.version-control.url}")
     private URL localVCBaseUrl;
@@ -83,20 +81,13 @@
     @Value("${artemis.version-control.default-branch:main}")
     private String defaultBranch;
 
-<<<<<<< HEAD
-    public BuildJobExecutionService(BuildJobContainerService buildJobContainerService, XMLInputFactory localCIXMLInputFactory, GitService gitService, BuildLogsMap buildLogsMap) {
-        this.buildJobContainerService = buildJobContainerService;
-        this.localCIXMLInputFactory = localCIXMLInputFactory;
-        this.gitService = gitService;
-        this.buildLogsMap = buildLogsMap;
-=======
     public BuildJobExecutionService(BuildJobContainerService buildJobContainerService, XMLInputFactory localCIXMLInputFactory, GitService gitService,
-            LocalCIDockerService localCIDockerService) {
+            LocalCIDockerService localCIDockerService, BuildLogsMap buildLogsMap) {
         this.buildJobContainerService = buildJobContainerService;
         this.localCIXMLInputFactory = localCIXMLInputFactory;
         this.gitService = gitService;
         this.localCIDockerService = localCIDockerService;
->>>>>>> 610bf9b9
+        this.buildLogsMap = buildLogsMap;
     }
 
     /**
