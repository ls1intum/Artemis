package de.tum.in.www1.artemis.service.connectors.localci.buildagent;

import static de.tum.in.www1.artemis.config.Constants.CHECKED_OUT_REPOS_TEMP_DIR;
import static de.tum.in.www1.artemis.config.Constants.LOCALCI_RESULTS_DIRECTORY;
import static de.tum.in.www1.artemis.config.Constants.LOCALCI_WORKING_DIRECTORY;
import static de.tum.in.www1.artemis.config.Constants.PROFILE_BUILDAGENT;
import static de.tum.in.www1.artemis.service.connectors.localci.buildagent.TestResultXmlParser.processTestResultFile;

import java.io.IOException;
<<<<<<< HEAD
import java.io.StringReader;
import java.net.URISyntaxException;
=======
>>>>>>> ee5274ec
import java.nio.charset.StandardCharsets;
import java.nio.file.Path;
import java.nio.file.Paths;
import java.time.ZonedDateTime;
import java.util.ArrayList;
import java.util.List;
import java.util.Objects;

import jakarta.annotation.Nullable;

import org.apache.commons.compress.archivers.tar.TarArchiveEntry;
import org.apache.commons.compress.archivers.tar.TarArchiveInputStream;
import org.apache.commons.io.FileUtils;
import org.apache.commons.io.IOUtils;
import org.eclipse.jgit.api.errors.GitAPIException;
import org.slf4j.Logger;
import org.slf4j.LoggerFactory;
import org.springframework.beans.factory.annotation.Value;
import org.springframework.context.annotation.Profile;
import org.springframework.stereotype.Service;

import com.github.dockerjava.api.command.CreateContainerResponse;
import com.github.dockerjava.api.exception.NotFoundException;

import de.tum.in.www1.artemis.domain.Repository;
import de.tum.in.www1.artemis.domain.VcsRepositoryUri;
import de.tum.in.www1.artemis.domain.enumeration.RepositoryType;
import de.tum.in.www1.artemis.domain.enumeration.StaticCodeAnalysisTool;
import de.tum.in.www1.artemis.exception.LocalCIException;
import de.tum.in.www1.artemis.service.connectors.localci.dto.LocalCIBuildJobQueueItem;
import de.tum.in.www1.artemis.service.connectors.localci.dto.LocalCIBuildResult;
import de.tum.in.www1.artemis.service.connectors.localci.scaparser.ReportParser;
import de.tum.in.www1.artemis.service.connectors.localci.scaparser.exception.UnsupportedToolException;
import de.tum.in.www1.artemis.service.connectors.localvc.LocalVCRepositoryUri;
import de.tum.in.www1.artemis.service.dto.StaticCodeAnalysisReportDTO;
import de.tum.in.www1.artemis.service.util.TimeLogUtil;
import de.tum.in.www1.artemis.web.rest.errors.EntityNotFoundException;

/**
 * This service contains the logic to execute a build job for a programming exercise participation in the local CI system.
 * submitted to the executor service.
 */
@Service
@Profile(PROFILE_BUILDAGENT)
public class BuildJobExecutionService {

    private static final Logger log = LoggerFactory.getLogger(BuildJobExecutionService.class);

    private final BuildJobContainerService buildJobContainerService;

<<<<<<< HEAD
    /**
     * Instead of creating a new XMLInputFactory for every build job, it is created once and provided as a Bean (see {@link LocalCIConfiguration#localCIXMLInputFactory()}).
     */
    private final XMLInputFactory localCIXMLInputFactory;

    private final BuildJobGitService buildJobGitService;
=======
    private final GitService gitService;
>>>>>>> ee5274ec

    private final LocalCIDockerService localCIDockerService;

    private final BuildLogsMap buildLogsMap;

    @Value("${artemis.version-control.default-branch:main}")
    private String defaultBranch;

<<<<<<< HEAD
    public BuildJobExecutionService(BuildJobContainerService buildJobContainerService, XMLInputFactory localCIXMLInputFactory, BuildJobGitService buildJobGitService,
            LocalCIDockerService localCIDockerService, BuildLogsMap buildLogsMap) {
        this.buildJobContainerService = buildJobContainerService;
        this.localCIXMLInputFactory = localCIXMLInputFactory;
        this.buildJobGitService = buildJobGitService;
=======
    public BuildJobExecutionService(BuildJobContainerService buildJobContainerService, GitService gitService, LocalCIDockerService localCIDockerService,
            BuildLogsMap buildLogsMap) {
        this.buildJobContainerService = buildJobContainerService;
        this.gitService = gitService;
>>>>>>> ee5274ec
        this.localCIDockerService = localCIDockerService;
        this.buildLogsMap = buildLogsMap;
    }

    /**
     * Orchestrates the execution of a build job in a Docker container. This method handles the preparation and configuration of the container,
     * including cloning the necessary repositories, checking out the appropriate branches, and preparing the environment for the build.
     * The method concludes by executing the build script within the Docker environment and parsing the results.
     * <p>
     * Key Steps:
     * 1. Pulls the required Docker image if not already available.
     * 2. Retrieves commit hashes for assignment and test repositories.
     * 3. Clones the repositories for assignment, tests, solution (if applicable), and any auxiliary repositories into the container.
     * 4. Configures the Docker container with the necessary environment and volume settings.
     * 5. Delegates to the 'runScriptAndParseResults' method to execute the build script and process the results.
     * <p>
     * If any step fails, an exception is thrown and the container cleanup is initiated.
     *
     * @param buildJob      The build job object containing details necessary for executing the build.
     * @param containerName The name of the Docker container that will be prepared and used for the build job.
     * @return The result of the build job as a {@link LocalCIBuildResult}.
     * @throws LocalCIException If any error occurs during the preparation or execution of the build job.
     */
    public LocalCIBuildResult runBuildJob(LocalCIBuildJobQueueItem buildJob, String containerName) {

        String msg = "~~~~~~~~~~~~~~~~~~~~ Start Build Job " + buildJob.id() + " ~~~~~~~~~~~~~~~~~~~~";
        log.debug(msg);
        buildLogsMap.appendBuildLogEntry(buildJob.id(), msg);

        // Check if the Docker image is available. If not, pull it.
        try {
            localCIDockerService.pullDockerImage(buildJob, buildLogsMap);
        }
        catch (LocalCIException e) {
            msg = "Could not pull Docker image " + buildJob.buildConfig().dockerImage();
            buildLogsMap.appendBuildLogEntry(buildJob.id(), msg);
            throw new LocalCIException(msg, e);
        }

        boolean isPushToTestOrAuxRepository = buildJob.repositoryInfo().triggeredByPushTo() == RepositoryType.TESTS
                || buildJob.repositoryInfo().triggeredByPushTo() == RepositoryType.AUXILIARY;

        // get the local repository paths for assignment, tests, auxiliary and solution
        LocalVCRepositoryUri assignmentRepoUri = new LocalVCRepositoryUri(buildJob.repositoryInfo().assignmentRepositoryUri());
        LocalVCRepositoryUri testsRepoUri = new LocalVCRepositoryUri(buildJob.repositoryInfo().testRepositoryUri());

        // retrieve last commit hash from repositories
        String assignmentCommitHash = buildJob.buildConfig().assignmentCommitHash();
        if (assignmentCommitHash == null) {
            try {
<<<<<<< HEAD
                assignmentCommitHash = buildJobGitService.getLastCommitHash(assignmentRepoUri).getName();
=======
                var commitObjectId = gitService.getLastCommitHash(assignmentRepoUri);
                if (commitObjectId != null) {
                    assignmentCommitHash = commitObjectId.getName();
                }
>>>>>>> ee5274ec
            }
            catch (EntityNotFoundException e) {
                msg = "Could not find last commit hash for assignment repository " + assignmentRepoUri.repositorySlug();
                buildLogsMap.appendBuildLogEntry(buildJob.id(), msg);
                throw new LocalCIException(msg, e);
            }
        }
        String testCommitHash = buildJob.buildConfig().testCommitHash();
        if (testCommitHash == null) {
            try {
<<<<<<< HEAD
                testCommitHash = buildJobGitService.getLastCommitHash(testsRepoUri).getName();
=======
                var commitObjectId = gitService.getLastCommitHash(testsRepoUri);
                if (commitObjectId != null) {
                    testCommitHash = commitObjectId.getName();
                }
>>>>>>> ee5274ec
            }
            catch (EntityNotFoundException e) {
                msg = "Could not find last commit hash for test repository " + testsRepoUri.repositorySlug();
                buildLogsMap.appendBuildLogEntry(buildJob.id(), msg);
                throw new LocalCIException(msg, e);
            }
        }

        Path assignmentRepositoryPath;
        /*
         * If the commit hash is null, this means that the latest commit of the default branch should be built.
         * If this build job is triggered by a push to the test repository, the commit hash reflects changes to the test repository.
         * Thus, we do not checkout the commit hash of the test repository in the assignment repository.
         */
        if (buildJob.buildConfig().assignmentCommitHash() != null && !isPushToTestOrAuxRepository) {
            // Clone the assignment repository into a temporary directory with the name of the commit hash and then checkout the commit hash.
            assignmentRepositoryPath = cloneRepository(assignmentRepoUri, assignmentCommitHash, true, buildJob.id());
        }
        else {
            // Clone the assignment to use the latest commit of the default branch
            assignmentRepositoryPath = cloneRepository(assignmentRepoUri, assignmentCommitHash, false, buildJob.id());
        }

        Path testsRepositoryPath = cloneRepository(testsRepoUri, assignmentCommitHash, false, buildJob.id());

        LocalVCRepositoryUri solutionRepoUri = null;
        Path solutionRepositoryPath = null;
        if (buildJob.repositoryInfo().solutionRepositoryUri() != null) {
            solutionRepoUri = new LocalVCRepositoryUri(buildJob.repositoryInfo().solutionRepositoryUri());
            // In case we have the same repository for assignment and solution, we can use the same path
            if (Objects.equals(solutionRepoUri.repositorySlug(), assignmentRepoUri.repositorySlug())) {
                solutionRepositoryPath = assignmentRepositoryPath;
            }
            else {
                solutionRepositoryPath = cloneRepository(solutionRepoUri, assignmentCommitHash, false, buildJob.id());
            }
        }

        String[] auxiliaryRepositoryUriList = buildJob.repositoryInfo().auxiliaryRepositoryUris();
        Path[] auxiliaryRepositoriesPaths = new Path[auxiliaryRepositoryUriList.length];
        LocalVCRepositoryUri[] auxiliaryRepositoriesUris = new LocalVCRepositoryUri[auxiliaryRepositoryUriList.length];

        int index = 0;
        for (String auxiliaryRepositoryUri : auxiliaryRepositoryUriList) {
            auxiliaryRepositoriesUris[index] = new LocalVCRepositoryUri(auxiliaryRepositoryUri);
            auxiliaryRepositoriesPaths[index] = cloneRepository(auxiliaryRepositoriesUris[index], assignmentCommitHash, false, buildJob.id());
            index++;
        }

        CreateContainerResponse container = buildJobContainerService.configureContainer(containerName, buildJob.buildConfig().dockerImage(), buildJob.buildConfig().buildScript());

        return runScriptAndParseResults(buildJob, containerName, container.getId(), assignmentRepoUri, testsRepoUri, solutionRepoUri, auxiliaryRepositoriesUris,
                assignmentRepositoryPath, testsRepositoryPath, solutionRepositoryPath, auxiliaryRepositoriesPaths, assignmentCommitHash, testCommitHash);
    }

    /**
     * Executes a build job within a Docker container by running a designated build script and processing the results.
     * The method manages the entire lifecycle of the container used for the build, from starting it, populating it with necessary repositories,
     * running the build script, to finally stopping the container and cleaning up resources.
     * <p>
     * The method handles:
     * - Container preparation and initialization.
     * - Repository setup within the container for assignment, tests, solutions, and auxiliary content.
     * - Execution of the build script and capturing its results.
     * - Retrieval and parsing of the build results stored in a specified format (e.g., tar files).
     * - Handling exceptions that occur during the build process, including not finding expected results, and managing filesystem cleanups.
     *
     * @param buildJob                   The build job queue item containing details needed for the build process.
     * @param containerName              The name of the Docker container, used for logging and management purposes.
     * @param containerId                The identifier of the Docker container used for the build job.
     * @param assignmentRepositoryUri    URI for the assignment repository.
     * @param testRepositoryUri          URI for the test repository.
     * @param solutionRepositoryUri      Optional URI for the solution repository.
     * @param auxiliaryRepositoriesUris  Array of URIs for any auxiliary repositories needed for the build.
     * @param assignmentRepositoryPath   Local file system path to the assignment repository.
     * @param testsRepositoryPath        Local file system path to the test repository.
     * @param solutionRepositoryPath     Optional local file system path to the solution repository.
     * @param auxiliaryRepositoriesPaths Array of paths for the auxiliary repositories.
     * @param assignmentRepoCommitHash   Commit hash for the assignment repository used to fetch the specific state of the repository.
     * @param testRepoCommitHash         Commit hash for the test repository used similarly.
     * @return A {@link LocalCIBuildResult} object representing the outcome of the build job.
     * @throws LocalCIException If errors occur during the build process or if the test results cannot be parsed successfully.
     */
    // TODO: This method has too many params, we should reduce the number an rather pass an object (record)
    private LocalCIBuildResult runScriptAndParseResults(LocalCIBuildJobQueueItem buildJob, String containerName, String containerId, VcsRepositoryUri assignmentRepositoryUri,
            VcsRepositoryUri testRepositoryUri, VcsRepositoryUri solutionRepositoryUri, VcsRepositoryUri[] auxiliaryRepositoriesUris, Path assignmentRepositoryPath,
            Path testsRepositoryPath, Path solutionRepositoryPath, Path[] auxiliaryRepositoriesPaths, @Nullable String assignmentRepoCommitHash,
            @Nullable String testRepoCommitHash) {

        long timeNanoStart = System.nanoTime();

        buildJobContainerService.startContainer(containerId);

        String msg = "~~~~~~~~~~~~~~~~~~~~ Started container " + containerName + " for build job " + buildJob.id() + " ~~~~~~~~~~~~~~~~~~~~";
        buildLogsMap.appendBuildLogEntry(buildJob.id(), msg);

        log.info(msg, containerName);

        msg = "~~~~~~~~~~~~~~~~~~~~ Populating build job container with repositories and build script ~~~~~~~~~~~~~~~~~~~~";
        buildLogsMap.appendBuildLogEntry(buildJob.id(), msg);
        log.debug(msg);
        buildJobContainerService.populateBuildJobContainer(containerId, assignmentRepositoryPath, testsRepositoryPath, solutionRepositoryPath, auxiliaryRepositoriesPaths,
                buildJob.repositoryInfo().auxiliaryRepositoryCheckoutDirectories(), buildJob.buildConfig().programmingLanguage());

        msg = "~~~~~~~~~~~~~~~~~~~~ Executing Build Script for Build job " + buildJob.id() + " ~~~~~~~~~~~~~~~~~~~~";
        buildLogsMap.appendBuildLogEntry(buildJob.id(), msg);
        log.debug(msg);

        buildJobContainerService.runScriptInContainer(containerId, buildJob.id());

        msg = "~~~~~~~~~~~~~~~~~~~~ Finished Executing Build Script for Build job " + buildJob.id() + " ~~~~~~~~~~~~~~~~~~~~";
        buildLogsMap.appendBuildLogEntry(buildJob.id(), msg);
        log.info(msg);

        ZonedDateTime buildCompletedDate = ZonedDateTime.now();

        buildJobContainerService.moveResultsToSpecifiedDirectory(containerId, buildJob.buildConfig().resultPaths(), LOCALCI_WORKING_DIRECTORY + LOCALCI_RESULTS_DIRECTORY);

        // Get an input stream of the test result files.

        TarArchiveInputStream testResultsTarInputStream;

        try {
            testResultsTarInputStream = buildJobContainerService.getArchiveFromContainer(containerId, LOCALCI_WORKING_DIRECTORY + LOCALCI_RESULTS_DIRECTORY);
        }
        catch (NotFoundException e) {
            msg = "Could not find test results in container " + containerName;
            buildLogsMap.appendBuildLogEntry(buildJob.id(), msg);
            log.error(msg, e);
            // If the test results are not found, this means that something went wrong during the build and testing of the submission.
            return constructFailedBuildResult(buildJob.buildConfig().branch(), assignmentRepoCommitHash, testRepoCommitHash, buildCompletedDate);
        }
        finally {
            buildJobContainerService.stopContainer(containerName);

            // Delete the cloned repositories
            deleteCloneRepo(assignmentRepositoryUri, assignmentRepoCommitHash, buildJob.id());
            deleteCloneRepo(testRepositoryUri, assignmentRepoCommitHash, buildJob.id());
            // do not try to delete the temp repository if it does not exist or is the same as the assignment reposity
            if (solutionRepositoryUri != null && !Objects.equals(assignmentRepositoryUri.repositorySlug(), solutionRepositoryUri.repositorySlug())) {
                deleteCloneRepo(solutionRepositoryUri, assignmentRepoCommitHash, buildJob.id());
            }
            for (VcsRepositoryUri auxiliaryRepositoryUri : auxiliaryRepositoriesUris) {
                deleteCloneRepo(auxiliaryRepositoryUri, assignmentRepoCommitHash, buildJob.id());
            }

            try {
                FileUtils.deleteDirectory(Path.of(CHECKED_OUT_REPOS_TEMP_DIR, assignmentRepoCommitHash).toFile());
            }
            catch (IOException e) {
                msg = "Could not delete " + CHECKED_OUT_REPOS_TEMP_DIR + " directory";
                buildLogsMap.appendBuildLogEntry(buildJob.id(), msg);
                log.error(msg, e);
            }
        }

        LocalCIBuildResult buildResult;
        try {
            buildResult = parseTestResults(testResultsTarInputStream, buildJob.buildConfig().branch(), assignmentRepoCommitHash, testRepoCommitHash, buildCompletedDate,
                    buildJob.id());
            buildResult.setBuildLogEntries(buildLogsMap.getBuildLogs(buildJob.id()));
        }
        catch (IOException | IllegalStateException e) {
            msg = "Error while parsing test results";
            buildLogsMap.appendBuildLogEntry(buildJob.id(), msg);
            throw new LocalCIException(msg, e);
        }

        msg = "Building and testing submission for repository " + assignmentRepositoryUri.repositorySlug() + " and commit hash " + assignmentRepoCommitHash + " took "
                + TimeLogUtil.formatDurationFrom(timeNanoStart);
        buildLogsMap.appendBuildLogEntry(buildJob.id(), msg);
        log.info(msg);

        return buildResult;
    }

    // --- Helper methods ----

    private LocalCIBuildResult parseTestResults(TarArchiveInputStream testResultsTarInputStream, String assignmentRepoBranchName, String assignmentRepoCommitHash,
            String testsRepoCommitHash, ZonedDateTime buildCompletedDate, String buildJobId) throws IOException {

        List<LocalCIBuildResult.LocalCITestJobDTO> failedTests = new ArrayList<>();
        List<LocalCIBuildResult.LocalCITestJobDTO> successfulTests = new ArrayList<>();
        List<StaticCodeAnalysisReportDTO> staticCodeAnalysisReports = new ArrayList<>();

        TarArchiveEntry tarEntry;
        while ((tarEntry = testResultsTarInputStream.getNextEntry()) != null) {
            // Go through all tar entries that are test result files.
            if (!isValidTestResultFile(tarEntry)) {
                continue;
            }

            // Read the contents of the tar entry as a string.
            String xmlString = readTarEntryContent(testResultsTarInputStream);
            // Get the file name of the tar entry.
            String fileName = getFileName(tarEntry);

            try {
                // Check if the file is a static code analysis report file
                if (StaticCodeAnalysisTool.getToolByFilePattern(fileName).isPresent()) {
                    processStaticCodeAnalysisReportFile(fileName, xmlString, staticCodeAnalysisReports, buildJobId);
                }
                else {
                    // ugly workaround because in swift result files \n\t breaks the parsing
                    var testResultFileString = xmlString.replace("\n\t", "");
                    processTestResultFile(testResultFileString, failedTests, successfulTests);
                }
            }
            catch (IllegalStateException e) {
                // Exceptions due to one invalid sca file should not lead to the whole build to fail.
                String msg = "Invalid report format in file " + fileName + ", ignoring.";
                buildLogsMap.appendBuildLogEntry(buildJobId, msg);
                log.warn(msg, e);
            }
        }

        return constructBuildResult(failedTests, successfulTests, assignmentRepoBranchName, assignmentRepoCommitHash, testsRepoCommitHash, !failedTests.isEmpty(),
                buildCompletedDate, staticCodeAnalysisReports);
    }

    private boolean isValidTestResultFile(TarArchiveEntry tarArchiveEntry) {
        String name = tarArchiveEntry.getName();
        int lastIndexOfSlash = name.lastIndexOf('/');
        String result = (lastIndexOfSlash != -1 && lastIndexOfSlash + 1 < name.length()) ? name.substring(lastIndexOfSlash + 1) : name;

        // Java test result files are named "TEST-*.xml", Python test result files are named "*results.xml".
        return !tarArchiveEntry.isDirectory() && result.endsWith(".xml") && !result.equals("pom.xml");
    }

    /**
     * Get the file name of the tar entry.
     *
     * @param tarEntry the tar entry
     * @return the file name of the tar entry
     */
    private String getFileName(TarArchiveEntry tarEntry) {
        String filePath = tarEntry.getName();
        // Find the index of the last '/'
        int lastIndex = filePath.lastIndexOf('/');
        // If '/' is found, extract the substring after it; otherwise, keep the original string
        if (lastIndex != -1) {
            return filePath.substring(lastIndex + 1);
        }
        else {
            return filePath;
        }
    }

    /**
     * Processes a static code analysis report file and adds the report to the corresponding list.
     *
     * @param fileName                  the file name of the static code analysis report file
     * @param xmlString                 the content of the static code analysis report file
     * @param staticCodeAnalysisReports the list of static code analysis reports
     */
    private void processStaticCodeAnalysisReportFile(String fileName, String xmlString, List<StaticCodeAnalysisReportDTO> staticCodeAnalysisReports, String buildJobId) {
        try {
            staticCodeAnalysisReports.add(ReportParser.getReport(xmlString, fileName));
        }
        catch (UnsupportedToolException e) {
            String msg = "Failed to parse static code analysis report for " + fileName;
            buildLogsMap.appendBuildLogEntry(buildJobId, msg);
            throw new IllegalStateException("Failed to parse static code analysis report for " + fileName, e);
        }
    }

    private String readTarEntryContent(TarArchiveInputStream tarArchiveInputStream) throws IOException {
        return IOUtils.toString(tarArchiveInputStream, StandardCharsets.UTF_8);
    }

    /**
     * Constructs a {@link LocalCIBuildResult} that indicates a failed build from the given parameters. The lists of failed and successful tests are both empty which will be
     * interpreted as a failed build by Artemis.
     *
     * @param assignmentRepoBranchName The name of the branch of the assignment repository that was checked out for the build.
     * @param assignmentRepoCommitHash The commit hash of the assignment repository that was checked out for the build.
     * @param testsRepoCommitHash      The commit hash of the tests repository that was checked out for the build.
     * @param buildRunDate             The date when the build was completed.
     * @return a {@link LocalCIBuildResult} that indicates a failed build
     */
    private LocalCIBuildResult constructFailedBuildResult(String assignmentRepoBranchName, @Nullable String assignmentRepoCommitHash, @Nullable String testsRepoCommitHash,
            ZonedDateTime buildRunDate) {
        return constructBuildResult(List.of(), List.of(), assignmentRepoBranchName, assignmentRepoCommitHash, testsRepoCommitHash, false, buildRunDate, List.of());
    }

    /**
     * Constructs a {@link LocalCIBuildResult} from the given parameters.
     *
     * @param failedTests               The list of failed tests.
     * @param successfulTests           The list of successful tests.
     * @param assignmentRepoBranchName  The name of the branch of the assignment repository that was checked out for the build.
     * @param assignmentRepoCommitHash  The commit hash of the assignment repository that was checked out for the build.
     * @param testsRepoCommitHash       The commit hash of the tests repository that was checked out for the build.
     * @param isBuildSuccessful         Whether the build was successful or not.
     * @param buildRunDate              The date when the build was completed.
     * @param staticCodeAnalysisReports The static code analysis reports
     * @return a {@link LocalCIBuildResult}
     */
    private LocalCIBuildResult constructBuildResult(List<LocalCIBuildResult.LocalCITestJobDTO> failedTests, List<LocalCIBuildResult.LocalCITestJobDTO> successfulTests,
            String assignmentRepoBranchName, String assignmentRepoCommitHash, String testsRepoCommitHash, boolean isBuildSuccessful, ZonedDateTime buildRunDate,
            List<StaticCodeAnalysisReportDTO> staticCodeAnalysisReports) {
        LocalCIBuildResult.LocalCIJobDTO job = new LocalCIBuildResult.LocalCIJobDTO(failedTests, successfulTests);

        return new LocalCIBuildResult(assignmentRepoBranchName, assignmentRepoCommitHash, testsRepoCommitHash, isBuildSuccessful, buildRunDate, List.of(job),
                staticCodeAnalysisReports);
    }

    private Path cloneRepository(VcsRepositoryUri repositoryUri, @Nullable String commitHash, boolean checkout, String buildJobId) {
        try {
            // Clone the assignment repository into a temporary directory
<<<<<<< HEAD
            Repository repository = buildJobGitService.cloneRepository(repositoryUri,
                    Paths.get(CHECKED_OUT_REPOS_TEMP_DIR, commitHash, repositoryUri.folderNameForRepositoryUri()));
            if (checkout) {
=======
            // TODO: use a random value if commitHash is null
            Repository repository = gitService.getOrCheckoutRepository(repositoryUri, Paths.get(CHECKED_OUT_REPOS_TEMP_DIR, commitHash, repositoryUri.folderNameForRepositoryUri()),
                    false);
            if (checkout && commitHash != null) {
>>>>>>> ee5274ec
                // Checkout the commit hash
                buildJobGitService.checkoutRepositoryAtCommit(repository, commitHash);
            }
            // if repository is not closed, it causes weird IO issues when trying to delete the repository later on
            // java.io.IOException: Unable to delete file: ...\.git\objects\pack\...
            repository.closeBeforeDelete();
            return repository.getLocalPath();
        }
        catch (GitAPIException | IOException | URISyntaxException e) {
            String msg = "Error while cloning repository " + repositoryUri.repositorySlug();
            buildLogsMap.appendBuildLogEntry(buildJobId, msg);
            throw new LocalCIException(msg, e);
        }
    }

    private void deleteCloneRepo(VcsRepositoryUri repositoryUri, @Nullable String commitHash, String buildJobId) {
        String msg;
        try {
<<<<<<< HEAD
            Repository repository = buildJobGitService.getExistingCheckedOutRepositoryByLocalPath(
=======
            // TODO: handle the case when commitHash is null
            Repository repository = gitService.getExistingCheckedOutRepositoryByLocalPath(
>>>>>>> ee5274ec
                    Paths.get(CHECKED_OUT_REPOS_TEMP_DIR, commitHash, repositoryUri.folderNameForRepositoryUri()), repositoryUri, defaultBranch);
            if (repository == null) {
                msg = "Repository with commit hash " + commitHash + " not found";
                buildLogsMap.appendBuildLogEntry(buildJobId, msg);
                throw new EntityNotFoundException(msg);
            }
            buildJobGitService.deleteLocalRepository(repository);
        }
        catch (EntityNotFoundException e) {
            msg = "Error while checking out repository";
            buildLogsMap.appendBuildLogEntry(buildJobId, msg);
            throw new LocalCIException(msg, e);
        }
        catch (IOException e) {
            msg = "Error while deleting repository";
            buildLogsMap.appendBuildLogEntry(buildJobId, msg);
            throw new LocalCIException(msg, e);
        }
    }
}<|MERGE_RESOLUTION|>--- conflicted
+++ resolved
@@ -7,11 +7,7 @@
 import static de.tum.in.www1.artemis.service.connectors.localci.buildagent.TestResultXmlParser.processTestResultFile;
 
 import java.io.IOException;
-<<<<<<< HEAD
-import java.io.StringReader;
 import java.net.URISyntaxException;
-=======
->>>>>>> ee5274ec
 import java.nio.charset.StandardCharsets;
 import java.nio.file.Path;
 import java.nio.file.Paths;
@@ -62,16 +58,7 @@
 
     private final BuildJobContainerService buildJobContainerService;
 
-<<<<<<< HEAD
-    /**
-     * Instead of creating a new XMLInputFactory for every build job, it is created once and provided as a Bean (see {@link LocalCIConfiguration#localCIXMLInputFactory()}).
-     */
-    private final XMLInputFactory localCIXMLInputFactory;
-
     private final BuildJobGitService buildJobGitService;
-=======
-    private final GitService gitService;
->>>>>>> ee5274ec
 
     private final LocalCIDockerService localCIDockerService;
 
@@ -80,18 +67,10 @@
     @Value("${artemis.version-control.default-branch:main}")
     private String defaultBranch;
 
-<<<<<<< HEAD
-    public BuildJobExecutionService(BuildJobContainerService buildJobContainerService, XMLInputFactory localCIXMLInputFactory, BuildJobGitService buildJobGitService,
-            LocalCIDockerService localCIDockerService, BuildLogsMap buildLogsMap) {
-        this.buildJobContainerService = buildJobContainerService;
-        this.localCIXMLInputFactory = localCIXMLInputFactory;
-        this.buildJobGitService = buildJobGitService;
-=======
-    public BuildJobExecutionService(BuildJobContainerService buildJobContainerService, GitService gitService, LocalCIDockerService localCIDockerService,
+    public BuildJobExecutionService(BuildJobContainerService buildJobContainerService, BuildJobGitService buildJobGitService, LocalCIDockerService localCIDockerService,
             BuildLogsMap buildLogsMap) {
         this.buildJobContainerService = buildJobContainerService;
-        this.gitService = gitService;
->>>>>>> ee5274ec
+        this.buildJobGitService = buildJobGitService;
         this.localCIDockerService = localCIDockerService;
         this.buildLogsMap = buildLogsMap;
     }
@@ -142,14 +121,10 @@
         String assignmentCommitHash = buildJob.buildConfig().assignmentCommitHash();
         if (assignmentCommitHash == null) {
             try {
-<<<<<<< HEAD
-                assignmentCommitHash = buildJobGitService.getLastCommitHash(assignmentRepoUri).getName();
-=======
-                var commitObjectId = gitService.getLastCommitHash(assignmentRepoUri);
+                var commitObjectId = buildJobGitService.getLastCommitHash(assignmentRepoUri);
                 if (commitObjectId != null) {
                     assignmentCommitHash = commitObjectId.getName();
                 }
->>>>>>> ee5274ec
             }
             catch (EntityNotFoundException e) {
                 msg = "Could not find last commit hash for assignment repository " + assignmentRepoUri.repositorySlug();
@@ -160,14 +135,10 @@
         String testCommitHash = buildJob.buildConfig().testCommitHash();
         if (testCommitHash == null) {
             try {
-<<<<<<< HEAD
-                testCommitHash = buildJobGitService.getLastCommitHash(testsRepoUri).getName();
-=======
-                var commitObjectId = gitService.getLastCommitHash(testsRepoUri);
+                var commitObjectId = buildJobGitService.getLastCommitHash(testsRepoUri);
                 if (commitObjectId != null) {
                     testCommitHash = commitObjectId.getName();
                 }
->>>>>>> ee5274ec
             }
             catch (EntityNotFoundException e) {
                 msg = "Could not find last commit hash for test repository " + testsRepoUri.repositorySlug();
@@ -478,16 +449,10 @@
     private Path cloneRepository(VcsRepositoryUri repositoryUri, @Nullable String commitHash, boolean checkout, String buildJobId) {
         try {
             // Clone the assignment repository into a temporary directory
-<<<<<<< HEAD
+            // TODO: use a random value if commitHash is null
             Repository repository = buildJobGitService.cloneRepository(repositoryUri,
                     Paths.get(CHECKED_OUT_REPOS_TEMP_DIR, commitHash, repositoryUri.folderNameForRepositoryUri()));
-            if (checkout) {
-=======
-            // TODO: use a random value if commitHash is null
-            Repository repository = gitService.getOrCheckoutRepository(repositoryUri, Paths.get(CHECKED_OUT_REPOS_TEMP_DIR, commitHash, repositoryUri.folderNameForRepositoryUri()),
-                    false);
             if (checkout && commitHash != null) {
->>>>>>> ee5274ec
                 // Checkout the commit hash
                 buildJobGitService.checkoutRepositoryAtCommit(repository, commitHash);
             }
@@ -506,12 +471,8 @@
     private void deleteCloneRepo(VcsRepositoryUri repositoryUri, @Nullable String commitHash, String buildJobId) {
         String msg;
         try {
-<<<<<<< HEAD
+            // TODO: handle the case when commitHash is null
             Repository repository = buildJobGitService.getExistingCheckedOutRepositoryByLocalPath(
-=======
-            // TODO: handle the case when commitHash is null
-            Repository repository = gitService.getExistingCheckedOutRepositoryByLocalPath(
->>>>>>> ee5274ec
                     Paths.get(CHECKED_OUT_REPOS_TEMP_DIR, commitHash, repositoryUri.folderNameForRepositoryUri()), repositoryUri, defaultBranch);
             if (repository == null) {
                 msg = "Repository with commit hash " + commitHash + " not found";
