--- conflicted
+++ resolved
@@ -70,12 +70,8 @@
     @Value("${artemis.version-control.default-branch:main}")
     private String defaultBranch;
 
-<<<<<<< HEAD
-    public BuildJobExecutionService(BuildJobContainerService buildJobContainerService, GitService gitService, LocalCIDockerService localCIDockerService) {
-=======
     public BuildJobExecutionService(BuildJobContainerService buildJobContainerService, XMLInputFactory localCIXMLInputFactory, GitService gitService,
             LocalCIDockerService localCIDockerService, BuildLogsMap buildLogsMap) {
->>>>>>> 85a9cb1d
         this.buildJobContainerService = buildJobContainerService;
         this.gitService = gitService;
         this.localCIDockerService = localCIDockerService;
@@ -272,15 +268,10 @@
                     buildJob.id());
             buildResult.setBuildLogEntries(buildLogsMap.getBuildLogs(buildJob.id()));
         }
-<<<<<<< HEAD
         catch (IOException | IllegalStateException e) {
-            throw new LocalCIException("Error while parsing test results", e);
-=======
-        catch (IOException | XMLStreamException | IllegalStateException e) {
             msg = "Error while parsing test results";
             buildLogsMap.appendBuildLogEntry(buildJob.id(), new BuildLogEntry(ZonedDateTime.now(), msg + "\n"));
             throw new LocalCIException(msg, e);
->>>>>>> 85a9cb1d
         }
 
         msg = "Building and testing submission for repository " + assignmentRepositoryUri.repositorySlug() + " and commit hash " + assignmentRepoCommitHash + " took "
@@ -294,11 +285,7 @@
     // --- Helper methods ----
 
     private LocalCIBuildResult parseTestResults(TarArchiveInputStream testResultsTarInputStream, String assignmentRepoBranchName, String assignmentRepoCommitHash,
-<<<<<<< HEAD
-            String testsRepoCommitHash, ZonedDateTime buildCompletedDate) throws IOException {
-=======
             String testsRepoCommitHash, ZonedDateTime buildCompletedDate, String buildJobId) throws IOException, XMLStreamException {
->>>>>>> 85a9cb1d
 
         List<LocalCIBuildResult.LocalCITestJobDTO> failedTests = new ArrayList<>();
         List<LocalCIBuildResult.LocalCITestJobDTO> successfulTests = new ArrayList<>();
@@ -374,13 +361,9 @@
      * @param xmlString                 the content of the static code analysis report file
      * @param staticCodeAnalysisReports the list of static code analysis reports
      */
-<<<<<<< HEAD
-    private void processStaticCodeAnalysisReportFile(String fileName, String xmlString, List<StaticCodeAnalysisReportDTO> staticCodeAnalysisReports) {
-=======
     private void processStaticCodeAnalysisReportFile(String fileName, String xmlString, List<StaticCodeAnalysisReportDTO> staticCodeAnalysisReports, String buildJobId) {
         Document document = XmlFileUtils.readFromString(xmlString);
         document.setDocumentURI(fileName);
->>>>>>> 85a9cb1d
         try {
             staticCodeAnalysisReports.add(ReportParser.getReport(xmlString, fileName));
         }
