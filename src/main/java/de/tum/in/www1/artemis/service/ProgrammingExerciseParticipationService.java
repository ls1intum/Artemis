--- conflicted
+++ resolved
@@ -120,10 +120,6 @@
      * @return the participation for the given exercise and user.
      * @throws EntityNotFoundException if there is no participation for the given exercise and user.
      */
-<<<<<<< HEAD
-    @Transactional(readOnly = true) // ok, as we explicitly use Hibernate.initialize
-=======
->>>>>>> 43e8acbb
     @NotNull
     public ProgrammingExerciseStudentParticipation findStudentParticipationByExerciseAndStudentId(Exercise exercise, String username) throws EntityNotFoundException {
         Optional<ProgrammingExerciseStudentParticipation> participation;
