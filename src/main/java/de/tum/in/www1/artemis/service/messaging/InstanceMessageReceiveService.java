package de.tum.in.www1.artemis.service.messaging;

import java.util.Optional;

import javax.annotation.PostConstruct;

import org.slf4j.Logger;
import org.slf4j.LoggerFactory;
import org.springframework.context.annotation.Profile;
import org.springframework.stereotype.Service;

import com.hazelcast.core.HazelcastInstance;

import de.tum.in.www1.artemis.domain.*;
import de.tum.in.www1.artemis.domain.modeling.ModelingExercise;
import de.tum.in.www1.artemis.repository.*;
import de.tum.in.www1.artemis.security.SecurityUtils;
import de.tum.in.www1.artemis.service.scheduled.*;

/**
 * This service is only available on a node with the 'scheduling' profile.
 * It receives messages from Hazelcast whenever another node sends a message to a specific topic and processes it on this node.
 */
@Service
@Profile("scheduling")
public class InstanceMessageReceiveService {

    private static final Logger log = LoggerFactory.getLogger(InstanceMessageReceiveService.class);

    private final ProgrammingExerciseScheduleService programmingExerciseScheduleService;

    private final ModelingExerciseScheduleService modelingExerciseScheduleService;

    private final NotificationScheduleService notificationScheduleService;

    private final ParticipantScoreScheduleService participantScoreScheduleService;

    private final Optional<AthenaScheduleService> athenaScheduleService;

    private final UserScheduleService userScheduleService;

    private final ExerciseRepository exerciseRepository;

    private final ProgrammingExerciseRepository programmingExerciseRepository;

    private final ModelingExerciseRepository modelingExerciseRepository;

    private final UserRepository userRepository;

    private final HazelcastInstance hazelcastInstance;

    public InstanceMessageReceiveService(ProgrammingExerciseRepository programmingExerciseRepository, ProgrammingExerciseScheduleService programmingExerciseScheduleService,
            ModelingExerciseRepository modelingExerciseRepository, ModelingExerciseScheduleService modelingExerciseScheduleService, ExerciseRepository exerciseRepository,
            Optional<AthenaScheduleService> athenaScheduleService, HazelcastInstance hazelcastInstance, UserRepository userRepository, UserScheduleService userScheduleService,
            NotificationScheduleService notificationScheduleService, ParticipantScoreScheduleService participantScoreScheduleService) {
        this.programmingExerciseRepository = programmingExerciseRepository;
        this.programmingExerciseScheduleService = programmingExerciseScheduleService;
        this.athenaScheduleService = athenaScheduleService;
        this.modelingExerciseRepository = modelingExerciseRepository;
        this.modelingExerciseScheduleService = modelingExerciseScheduleService;
        this.exerciseRepository = exerciseRepository;
        this.userRepository = userRepository;
        this.userScheduleService = userScheduleService;
        this.notificationScheduleService = notificationScheduleService;
        this.participantScoreScheduleService = participantScoreScheduleService;
        this.hazelcastInstance = hazelcastInstance;
    }

<<<<<<< HEAD
=======
    /**
     * Initialize all topic listeners from hazelcast
     */
>>>>>>> b7e5c49f
    @PostConstruct
    public void init() {
        hazelcastInstance.<Long>getTopic(MessageTopic.PROGRAMMING_EXERCISE_SCHEDULE.toString()).addMessageListener(message -> {
            SecurityUtils.setAuthorizationObject();
            processScheduleProgrammingExercise((message.getMessageObject()));
            processSchedulePotentialAthenaExercise((message.getMessageObject()));
        });
        hazelcastInstance.<Long>getTopic(MessageTopic.PROGRAMMING_EXERCISE_SCHEDULE_CANCEL.toString()).addMessageListener(message -> {
            SecurityUtils.setAuthorizationObject();
            processScheduleProgrammingExerciseCancel(message.getMessageObject());
            processPotentialAthenaExerciseScheduleCancel(message.getMessageObject());
        });
        hazelcastInstance.<Long>getTopic(MessageTopic.MODELING_EXERCISE_SCHEDULE.toString()).addMessageListener(message -> {
            SecurityUtils.setAuthorizationObject();
            processScheduleModelingExercise((message.getMessageObject()));
        });
        hazelcastInstance.<Long>getTopic(MessageTopic.MODELING_EXERCISE_SCHEDULE_CANCEL.toString()).addMessageListener(message -> {
            SecurityUtils.setAuthorizationObject();
            processScheduleModelingExerciseCancel(message.getMessageObject());
        });
        hazelcastInstance.<Long>getTopic(MessageTopic.MODELING_EXERCISE_INSTANT_CLUSTERING.toString()).addMessageListener(message -> {
            SecurityUtils.setAuthorizationObject();
            processModelingExerciseInstantClustering((message.getMessageObject()));
        });
        hazelcastInstance.<Long>getTopic(MessageTopic.TEXT_EXERCISE_SCHEDULE.toString()).addMessageListener(message -> {
            SecurityUtils.setAuthorizationObject();
            processSchedulePotentialAthenaExercise(message.getMessageObject());
        });
        hazelcastInstance.<Long>getTopic(MessageTopic.TEXT_EXERCISE_SCHEDULE_CANCEL.toString()).addMessageListener(message -> {
            SecurityUtils.setAuthorizationObject();
            processPotentialAthenaExerciseScheduleCancel(message.getMessageObject());
        });
        hazelcastInstance.<Long>getTopic(MessageTopic.PROGRAMMING_EXERCISE_UNLOCK_REPOSITORIES.toString()).addMessageListener(message -> {
            SecurityUtils.setAuthorizationObject();
            processUnlockAllRepositories((message.getMessageObject()));
        });
        hazelcastInstance.<Long>getTopic(MessageTopic.PROGRAMMING_EXERCISE_UNLOCK_REPOSITORIES_AND_PARTICIPATIONS.toString()).addMessageListener(message -> {
            SecurityUtils.setAuthorizationObject();
            processUnlockAllRepositoriesAndParticipations((message.getMessageObject()));
        });
        hazelcastInstance.<Long>getTopic(MessageTopic.PROGRAMMING_EXERCISE_UNLOCK_REPOSITORIES_AND_PARTICIPATIONS_WITH_EARLIER_START_DATE_AND_LATER_DUE_DATE.toString())
                .addMessageListener(message -> {
                    SecurityUtils.setAuthorizationObject();
                    processUnlockAllRepositoriesAndParticipationsWithEarlierStartDateAndLaterDueDate((message.getMessageObject()));
                });
        hazelcastInstance.<Long>getTopic(MessageTopic.PROGRAMMING_EXERCISE_UNLOCK_REPOSITORIES_WITH_EARLIER_START_DATE_AND_LATER_DUE_DATE.toString())
                .addMessageListener(message -> {
                    SecurityUtils.setAuthorizationObject();
                    processUnlockAllRepositoriesWithEarlierStartDateAndLaterDueDate((message.getMessageObject()));
                });
        hazelcastInstance.<Long>getTopic(MessageTopic.PROGRAMMING_EXERCISE_UNLOCK_PARTICIPATIONS_WITH_EARLIER_START_DATE_AND_LATER_DUE_DATE.toString())
                .addMessageListener(message -> {
                    SecurityUtils.setAuthorizationObject();
                    processUnlockAllParticipationsWithEarlierStartDateAndLaterDueDate((message.getMessageObject()));
                });
        hazelcastInstance.<Long>getTopic(MessageTopic.PROGRAMMING_EXERCISE_LOCK_REPOSITORIES_AND_PARTICIPATIONS.toString()).addMessageListener(message -> {
            SecurityUtils.setAuthorizationObject();
            processLockAllRepositoriesAndParticipations((message.getMessageObject()));
        });
        hazelcastInstance.<Long>getTopic(MessageTopic.PROGRAMMING_EXERCISE_LOCK_REPOSITORIES.toString()).addMessageListener(message -> {
            SecurityUtils.setAuthorizationObject();
            processLockAllRepositories((message.getMessageObject()));
        });
        hazelcastInstance.<Long>getTopic(MessageTopic.PROGRAMMING_EXERCISE_LOCK_REPOSITORIES_AND_PARTICIPATIONS_WITH_EARLIER_DUE_DATE.toString()).addMessageListener(message -> {
            SecurityUtils.setAuthorizationObject();
            processLockAllRepositoriesAndParticipationsWithEarlierDueDate((message.getMessageObject()));
        });
        hazelcastInstance.<Long>getTopic(MessageTopic.PROGRAMMING_EXERCISE_LOCK_PARTICIPATIONS_WITH_EARLIER_DUE_DATE.toString()).addMessageListener(message -> {
            SecurityUtils.setAuthorizationObject();
            processLockAllParticipationsWithEarlierDueDate((message.getMessageObject()));
        });
        hazelcastInstance.<Long>getTopic(MessageTopic.USER_MANAGEMENT_REMOVE_NON_ACTIVATED_USERS.toString()).addMessageListener(message -> {
            SecurityUtils.setAuthorizationObject();
            processRemoveNonActivatedUser((message.getMessageObject()));
        });
        hazelcastInstance.<Long>getTopic(MessageTopic.USER_MANAGEMENT_CANCEL_REMOVE_NON_ACTIVATED_USERS.toString()).addMessageListener(message -> {
            SecurityUtils.setAuthorizationObject();
            processCancelRemoveNonActivatedUser((message.getMessageObject()));
        });
        hazelcastInstance.<Long>getTopic(MessageTopic.EXERCISE_RELEASED_SCHEDULE.toString()).addMessageListener(message -> {
            SecurityUtils.setAuthorizationObject();
            processScheduleExerciseReleasedNotification((message.getMessageObject()));
        });
        hazelcastInstance.<Long>getTopic(MessageTopic.ASSESSED_EXERCISE_SUBMISSION_SCHEDULE.toString()).addMessageListener(message -> {
            SecurityUtils.setAuthorizationObject();
            processScheduleAssessedExerciseSubmittedNotification((message.getMessageObject()));
        });
        hazelcastInstance.<Long>getTopic(MessageTopic.EXAM_RESCHEDULE_DURING_CONDUCTION.toString()).addMessageListener(message -> {
            SecurityUtils.setAuthorizationObject();
            processRescheduleExamDuringConduction(message.getMessageObject());
        });
        hazelcastInstance.<Long>getTopic(MessageTopic.STUDENT_EXAM_RESCHEDULE_DURING_CONDUCTION.toString()).addMessageListener(message -> {
            SecurityUtils.setAuthorizationObject();
            processStudentExamIndividualWorkingTimeChangeDuringConduction(message.getMessageObject());
        });
        hazelcastInstance.<Long[]>getTopic(MessageTopic.PARTICIPANT_SCORE_SCHEDULE.toString()).addMessageListener(message -> {
            SecurityUtils.setAuthorizationObject();
            processScheduleParticipantScore(message.getMessageObject()[0], message.getMessageObject()[1], message.getMessageObject()[2]);
        });
    }

    public void processScheduleProgrammingExercise(Long exerciseId) {
        log.info("Received schedule update for programming exercise {}", exerciseId);
        ProgrammingExercise programmingExercise = programmingExerciseRepository.findByIdWithTemplateAndSolutionParticipationElseThrow(exerciseId);
        programmingExerciseScheduleService.updateScheduling(programmingExercise);
    }

    public void processScheduleProgrammingExerciseCancel(Long exerciseId) {
        log.info("Received schedule cancel for programming exercise {}", exerciseId);
        // The exercise might already be deleted, so we can not get it from the database.
        // Use the ID directly instead.
        programmingExerciseScheduleService.cancelAllScheduledTasks(exerciseId);
    }

    public void processScheduleModelingExercise(Long exerciseId) {
        log.info("Received schedule update for modeling exercise {}", exerciseId);
        ModelingExercise modelingExercise = modelingExerciseRepository.findByIdElseThrow(exerciseId);
        modelingExerciseScheduleService.updateScheduling(modelingExercise);
    }

    public void processScheduleModelingExerciseCancel(Long exerciseId) {
        log.info("Received schedule cancel for modeling exercise {}", exerciseId);
        // The exercise might already be deleted, so we can not get it from the database.
        // Use the ID directly instead.
        modelingExerciseScheduleService.cancelAllScheduledTasks(exerciseId);
    }

    public void processModelingExerciseInstantClustering(Long exerciseId) {
        log.info("Received schedule instant clustering for modeling exercise {}", exerciseId);
        ModelingExercise modelingExercise = modelingExerciseRepository.findByIdElseThrow(exerciseId);
        modelingExerciseScheduleService.scheduleExerciseForInstant(modelingExercise);
    }

    public void processSchedulePotentialAthenaExercise(Long exerciseId) {
        log.info("Received schedule update for potential Athena exercise {}", exerciseId);
        Exercise exercise = exerciseRepository.findByIdElseThrow(exerciseId);
        athenaScheduleService.ifPresent(service -> service.scheduleExerciseForAthenaIfRequired(exercise));
    }

    public void processPotentialAthenaExerciseScheduleCancel(Long exerciseId) {
        log.info("Received schedule cancel for potential Athena exercise {}", exerciseId);
        athenaScheduleService.ifPresent(service -> service.cancelScheduledAthena(exerciseId));
    }

    public void processUnlockAllRepositoriesAndParticipations(Long exerciseId) {
        log.info("Received unlock all repositories for programming exercise {}", exerciseId);
        ProgrammingExercise programmingExercise = programmingExerciseRepository.findByIdWithTemplateAndSolutionParticipationElseThrow(exerciseId);
        // Run the runnable immediately so that the repositories are unlocked as fast as possible
        programmingExerciseScheduleService.unlockAllStudentRepositoriesAndParticipations(programmingExercise).run();
    }

    public void processUnlockAllRepositories(Long exerciseId) {
        log.info("Received unlock all repositories for programming exercise {}", exerciseId);
        ProgrammingExercise programmingExercise = programmingExerciseRepository.findByIdWithTemplateAndSolutionParticipationElseThrow(exerciseId);
        // Run the runnable immediately so that the repositories are unlocked as fast as possible
        programmingExerciseScheduleService.unlockAllStudentRepositories(programmingExercise).run();
    }

    public void processUnlockAllRepositoriesAndParticipationsWithEarlierStartDateAndLaterDueDate(Long exerciseId) {
        log.info("Received unlock all repositories and participations with earlier start date and later due date for programming exercise {}", exerciseId);
        ProgrammingExercise programmingExercise = programmingExerciseRepository.findByIdWithTemplateAndSolutionParticipationElseThrow(exerciseId);
        // Run the runnable immediately so that the repositories are unlocked as fast as possible
        programmingExerciseScheduleService.unlockAllStudentRepositoriesAndParticipationsWithEarlierStartDateAndLaterDueDate(programmingExercise).run();
    }

    public void processUnlockAllRepositoriesWithEarlierStartDateAndLaterDueDate(Long exerciseId) {
        log.info("Received unlock all repositories with earlier start date and later due date for programming exercise {}", exerciseId);
        ProgrammingExercise programmingExercise = programmingExerciseRepository.findByIdWithTemplateAndSolutionParticipationElseThrow(exerciseId);
        // Run the runnable immediately so that the repositories are unlocked as fast as possible
        programmingExerciseScheduleService.unlockAllStudentRepositoriesWithEarlierStartDateAndLaterDueDate(programmingExercise).run();
    }

    public void processUnlockAllParticipationsWithEarlierStartDateAndLaterDueDate(Long exerciseId) {
        log.info("Received unlock all participations with earlier start date and later due date for programming exercise {}", exerciseId);
        ProgrammingExercise programmingExercise = programmingExerciseRepository.findByIdWithTemplateAndSolutionParticipationElseThrow(exerciseId);
        // Run the runnable immediately so that the repositories are unlocked as fast as possible
        programmingExerciseScheduleService.unlockAllStudentParticipationsWithEarlierStartDateAndLaterDueDate(programmingExercise).run();
    }

    public void processLockAllRepositoriesAndParticipations(Long exerciseId) {
        log.info("Received lock all repositories and participations for programming exercise {}", exerciseId);
        ProgrammingExercise programmingExercise = programmingExerciseRepository.findByIdWithTemplateAndSolutionParticipationElseThrow(exerciseId);
        // Run the runnable immediately so that the repositories are locked as fast as possible
        programmingExerciseScheduleService.lockAllStudentRepositoriesAndParticipations(programmingExercise).run();
    }

    public void processLockAllRepositories(Long exerciseId) {
        log.info("Received lock all repositories for programming exercise {}", exerciseId);
        ProgrammingExercise programmingExercise = programmingExerciseRepository.findByIdWithTemplateAndSolutionParticipationElseThrow(exerciseId);
        // Run the runnable immediately so that the repositories are locked as fast as possible
        programmingExerciseScheduleService.lockAllStudentRepositories(programmingExercise).run();
    }

    public void processLockAllRepositoriesAndParticipationsWithEarlierDueDate(Long exerciseId) {
        log.info("Received lock all repositories and participations with earlier due date for programming exercise {}", exerciseId);
        ProgrammingExercise programmingExercise = programmingExerciseRepository.findByIdWithTemplateAndSolutionParticipationElseThrow(exerciseId);
        // Run the runnable immediately so that the repositories are locked as fast as possible
        programmingExerciseScheduleService.lockAllStudentRepositoriesAndParticipationsWithEarlierDueDate(programmingExercise).run();
    }

    public void processLockAllParticipationsWithEarlierDueDate(Long exerciseId) {
        log.info("Received lock all participations with a due date in the past for programming exercise {}", exerciseId);
        ProgrammingExercise programmingExercise = programmingExerciseRepository.findByIdWithTemplateAndSolutionParticipationElseThrow(exerciseId);
        // Run the runnable immediately so that the repositories are locked as fast as possible
        programmingExerciseScheduleService.lockAllStudentParticipationsWithEarlierDueDate(programmingExercise).run();
    }

    public void processRemoveNonActivatedUser(Long userId) {
        log.info("Received remove non-activated user for user {}", userId);
        User user = userRepository.findByIdWithGroupsAndAuthoritiesElseThrow(userId);
        userScheduleService.scheduleForRemoveNonActivatedUser(user);
    }

    public void processCancelRemoveNonActivatedUser(Long userId) {
        log.info("Received cancel removal of non-activated user for user {}", userId);
        User user = userRepository.findByIdWithGroupsAndAuthoritiesElseThrow(userId);
        userScheduleService.cancelScheduleRemoveNonActivatedUser(user);
    }

    public void processScheduleExerciseReleasedNotification(Long exerciseId) {
        log.info("Received schedule update for exercise {} released notification ", exerciseId);
        Exercise exercise = exerciseRepository.findByIdElseThrow(exerciseId);
        notificationScheduleService.updateSchedulingForReleasedExercises(exercise);
    }

    public void processScheduleAssessedExerciseSubmittedNotification(Long exerciseId) {
        log.info("Received schedule update for assessed exercise submitted {} notification ", exerciseId);
        Exercise exercise = exerciseRepository.findByIdElseThrow(exerciseId);
        notificationScheduleService.updateSchedulingForAssessedExercisesSubmissions(exercise);
    }

    public void processRescheduleExamDuringConduction(Long examId) {
        log.info("Received reschedule of exam during conduction {}", examId);
        programmingExerciseScheduleService.rescheduleExamDuringConduction(examId);
    }

    public void processStudentExamIndividualWorkingTimeChangeDuringConduction(Long studentExamId) {
        log.info("Received reschedule of student exam during conduction {}", studentExamId);
        programmingExerciseScheduleService.rescheduleStudentExamDuringConduction(studentExamId);
    }

    public void processScheduleParticipantScore(Long exerciseId, Long participantId, Long resultIdToBeDeleted) {
        log.info("Received schedule participant score for exercise {} and participant {} (result to be deleted: {})", exerciseId, participantId, resultIdToBeDeleted);
        participantScoreScheduleService.scheduleTask(exerciseId, participantId, resultIdToBeDeleted);
    }

}<|MERGE_RESOLUTION|>--- conflicted
+++ resolved
@@ -66,12 +66,9 @@
         this.hazelcastInstance = hazelcastInstance;
     }
 
-<<<<<<< HEAD
-=======
     /**
      * Initialize all topic listeners from hazelcast
      */
->>>>>>> b7e5c49f
     @PostConstruct
     public void init() {
         hazelcastInstance.<Long>getTopic(MessageTopic.PROGRAMMING_EXERCISE_SCHEDULE.toString()).addMessageListener(message -> {
