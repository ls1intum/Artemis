--- conflicted
+++ resolved
@@ -11,12 +11,9 @@
 
 import de.tum.in.www1.artemis.domain.ProgrammingExercise;
 import de.tum.in.www1.artemis.domain.TextExercise;
-<<<<<<< HEAD
+import de.tum.in.www1.artemis.domain.User;
 import de.tum.in.www1.artemis.domain.modeling.ModelingExercise;
 import de.tum.in.www1.artemis.repository.ModelingExerciseRepository;
-=======
-import de.tum.in.www1.artemis.domain.User;
->>>>>>> acde407b
 import de.tum.in.www1.artemis.repository.ProgrammingExerciseRepository;
 import de.tum.in.www1.artemis.repository.TextExerciseRepository;
 import de.tum.in.www1.artemis.repository.UserRepository;
@@ -53,24 +50,16 @@
     private final UserScheduleService userScheduleService;
 
     public InstanceMessageReceiveService(ProgrammingExerciseRepository programmingExerciseRepository, ProgrammingExerciseScheduleService programmingExerciseScheduleService,
-<<<<<<< HEAD
             ModelingExerciseRepository modelingExerciseRepository, ModelingExerciseScheduleService modelingExerciseScheduleService, TextExerciseRepository textExerciseRepository,
-            Optional<AtheneScheduleService> atheneScheduleService, HazelcastInstance hazelcastInstance) {
-=======
-            TextExerciseRepository textExerciseRepository, Optional<AtheneScheduleService> atheneScheduleService, HazelcastInstance hazelcastInstance,
-            UserRepository userRepository, UserScheduleService userScheduleService) {
->>>>>>> acde407b
+            Optional<AtheneScheduleService> atheneScheduleService, HazelcastInstance hazelcastInstance, UserRepository userRepository, UserScheduleService userScheduleService) {
         this.programmingExerciseRepository = programmingExerciseRepository;
         this.programmingExerciseScheduleService = programmingExerciseScheduleService;
         this.textExerciseRepository = textExerciseRepository;
         this.atheneScheduleService = atheneScheduleService;
-<<<<<<< HEAD
         this.modelingExerciseRepository = modelingExerciseRepository;
         this.modelingExerciseScheduleService = modelingExerciseScheduleService;
-=======
         this.userRepository = userRepository;
         this.userScheduleService = userScheduleService;
->>>>>>> acde407b
 
         hazelcastInstance.<Long>getTopic("programming-exercise-schedule").addMessageListener(message -> {
             SecurityUtils.setAuthorizationObject();
