package de.tum.in.www1.artemis.web.rest;

import java.net.URI;
import java.net.URISyntaxException;
import java.time.ZonedDateTime;
import java.util.*;

import javax.annotation.Nullable;

import org.slf4j.Logger;
import org.slf4j.LoggerFactory;
import org.springframework.beans.factory.annotation.Value;
import org.springframework.http.HttpStatus;
import org.springframework.http.ResponseEntity;
import org.springframework.security.access.prepost.PreAuthorize;
import org.springframework.web.bind.annotation.*;

import de.tum.in.www1.artemis.config.Constants;
import de.tum.in.www1.artemis.domain.*;
import de.tum.in.www1.artemis.domain.enumeration.BuildPlanType;
import de.tum.in.www1.artemis.domain.enumeration.SubmissionType;
import de.tum.in.www1.artemis.domain.exam.Exam;
import de.tum.in.www1.artemis.domain.participation.Participation;
import de.tum.in.www1.artemis.domain.participation.ProgrammingExerciseParticipation;
import de.tum.in.www1.artemis.domain.participation.ProgrammingExerciseStudentParticipation;
import de.tum.in.www1.artemis.domain.participation.StudentParticipation;
import de.tum.in.www1.artemis.domain.quiz.QuizExercise;
import de.tum.in.www1.artemis.exception.ContinuousIntegrationException;
import de.tum.in.www1.artemis.repository.*;
import de.tum.in.www1.artemis.security.Role;
import de.tum.in.www1.artemis.security.SecurityUtils;
import de.tum.in.www1.artemis.service.AuthorizationCheckService;
import de.tum.in.www1.artemis.service.ParticipationService;
import de.tum.in.www1.artemis.service.ResultService;
import de.tum.in.www1.artemis.service.WebsocketMessagingService;
import de.tum.in.www1.artemis.service.connectors.ContinuousIntegrationService;
import de.tum.in.www1.artemis.service.connectors.LtiNewResultService;
import de.tum.in.www1.artemis.service.exam.ExamDateService;
import de.tum.in.www1.artemis.service.programming.ProgrammingExerciseGradingService;
import de.tum.in.www1.artemis.service.programming.ProgrammingExerciseParticipationService;
import de.tum.in.www1.artemis.web.rest.dto.ResultWithPointsPerGradingCriterionDTO;
import de.tum.in.www1.artemis.web.rest.errors.AccessForbiddenException;
import de.tum.in.www1.artemis.web.rest.errors.BadRequestAlertException;
import de.tum.in.www1.artemis.web.rest.errors.EntityNotFoundException;
import de.tum.in.www1.artemis.web.rest.util.HeaderUtil;

/**
 * REST controller for managing Result.
 */
@RestController
@RequestMapping("/api")
public class ResultResource {

    private final Logger log = LoggerFactory.getLogger(ResultResource.class);

    private static final String ENTITY_NAME = "result";

    @Value("${jhipster.clientApp.name}")
    private String applicationName;

    @Value("${artemis.continuous-integration.artemis-authentication-token-value}")
    private String artemisAuthenticationTokenValue = "";

    private final ResultRepository resultRepository;

    private final ParticipationService participationService;

    private final ExampleSubmissionRepository exampleSubmissionRepository;

    private final ResultService resultService;

    private final ExamDateService examDateService;

    private final ExerciseRepository exerciseRepository;

    private final AuthorizationCheckService authCheckService;

    private final UserRepository userRepository;

    private final Optional<ContinuousIntegrationService> continuousIntegrationService;

    private final ProgrammingExerciseParticipationService programmingExerciseParticipationService;

    private final WebsocketMessagingService messagingService;

    private final LtiNewResultService ltiNewResultService;

    private final ProgrammingExerciseGradingService programmingExerciseGradingService;

    private final ParticipationRepository participationRepository;

    private final StudentParticipationRepository studentParticipationRepository;

    private final TemplateProgrammingExerciseParticipationRepository templateProgrammingExerciseParticipationRepository;

    private final SolutionProgrammingExerciseParticipationRepository solutionProgrammingExerciseParticipationRepository;

    private final ProgrammingExerciseStudentParticipationRepository programmingExerciseStudentParticipationRepository;

    public ResultResource(ProgrammingExerciseParticipationService programmingExerciseParticipationService, ParticipationService participationService,
            ExampleSubmissionRepository exampleSubmissionRepository, ResultService resultService, ExerciseRepository exerciseRepository, AuthorizationCheckService authCheckService,
            Optional<ContinuousIntegrationService> continuousIntegrationService, LtiNewResultService ltiNewResultService, ResultRepository resultRepository,
            WebsocketMessagingService messagingService, UserRepository userRepository, ExamDateService examDateService,
            ProgrammingExerciseGradingService programmingExerciseGradingService, ParticipationRepository participationRepository,
            StudentParticipationRepository studentParticipationRepository, TemplateProgrammingExerciseParticipationRepository templateProgrammingExerciseParticipationRepository,
            SolutionProgrammingExerciseParticipationRepository solutionProgrammingExerciseParticipationRepository,
            ProgrammingExerciseStudentParticipationRepository programmingExerciseStudentParticipationRepository) {
        this.exerciseRepository = exerciseRepository;
        this.resultRepository = resultRepository;
        this.participationService = participationService;
        this.exampleSubmissionRepository = exampleSubmissionRepository;
        this.resultService = resultService;
        this.authCheckService = authCheckService;
        this.continuousIntegrationService = continuousIntegrationService;
        this.programmingExerciseParticipationService = programmingExerciseParticipationService;
        this.messagingService = messagingService;
        this.ltiNewResultService = ltiNewResultService;
        this.userRepository = userRepository;
        this.examDateService = examDateService;
        this.programmingExerciseGradingService = programmingExerciseGradingService;
        this.participationRepository = participationRepository;
        this.studentParticipationRepository = studentParticipationRepository;
        this.templateProgrammingExerciseParticipationRepository = templateProgrammingExerciseParticipationRepository;
        this.solutionProgrammingExerciseParticipationRepository = solutionProgrammingExerciseParticipationRepository;
        this.programmingExerciseStudentParticipationRepository = programmingExerciseStudentParticipationRepository;
    }

    /**
     * This method is used by the CI system to inform Artemis about a new programming exercise build result.
     * It will make sure to:
     * - Create a result from the build result including its feedbacks
     * - Assign the result to an existing submission OR create a new submission if needed
     * - Update the result's score based on the exercise's test cases (weights, etc.)
     * - Update the exercise's test cases if the build is from a solution participation
     *
     * @param token       CI auth token
     * @param requestBody build result of CI system
     * @return a ResponseEntity to the CI system
     */
    @PostMapping(Constants.NEW_RESULT_RESOURCE_PATH)
    public ResponseEntity<?> processNewProgrammingExerciseResult(@RequestHeader("Authorization") String token, @RequestBody Object requestBody) {
        log.debug("Received result notify (NEW)");
        if (token == null || !token.equals(artemisAuthenticationTokenValue)) {
            log.info("Cancelling request with invalid token {}", token);
            throw new AccessForbiddenException(); // Only allow endpoint when using correct token
        }

        // No 'user' is properly logged into Artemis, this leads to an issue when accessing custom repository methods.
        // Therefore, a mock auth object has to be created.
        SecurityUtils.setAuthorizationObject();

        // Retrieving the plan key can fail if e.g. the requestBody is malformed. In this case nothing else can be done.
        String planKey;
        try {
            planKey = continuousIntegrationService.get().getPlanKey(requestBody);
        }
        catch (ContinuousIntegrationException cISException) {
            log.error("Exception encountered when trying to retrieve the plan key from a request a new programming exercise result: {}, {} :"
                    + "Your CIS encountered an Exception while trying to retrieve the build plan ", cISException, requestBody);
            throw new BadRequestAlertException(
                    "The continuous integration server encountered an exception when trying to retrieve the plan key from a request a new programming exercise result", "BuildPlan",
                    "ciExceptionForBuildPlanKey");
        }
        log.info("Artemis received a new result for build plan {}", planKey);

        // Try to retrieve the participation with the build plan key.
        var participation = getParticipationWithResults(planKey);
        if (participation == null) {
            log.warn("Participation is missing for notifyResultNew (PlanKey: {}).", planKey);
            throw new EntityNotFoundException("Participation for build plan " + planKey + " does not exist");
        }

        // Process the new result from the build result.
        Optional<Result> optResult = programmingExerciseGradingService.processNewProgrammingExerciseResult(participation, requestBody);

        // Only notify the user about the new result if the result was created successfully.
        if (optResult.isPresent()) {
            Result result = optResult.get();
            log.debug("Send result to client over websocket. Result: {}, Submission: {}, Participation: {}", result, result.getSubmission(), result.getParticipation());
            // notify user via websocket
            messagingService.broadcastNewResult((Participation) participation, result);
            if (participation instanceof StudentParticipation) {
                // do not try to report results for template or solution participations
                ltiNewResultService.onNewResult((ProgrammingExerciseStudentParticipation) participation);
            }
            log.info("The new result for {} was saved successfully", planKey);
        }
        return ResponseEntity.ok().build();
    }

    @Nullable
    private ProgrammingExerciseParticipation getParticipationWithResults(String planKey) {
        // we have to support template, solution and student build plans here
        if (planKey.endsWith("-" + BuildPlanType.TEMPLATE.getName())) {
            return templateProgrammingExerciseParticipationRepository.findByBuildPlanIdWithResults(planKey).orElse(null);
        }
        else if (planKey.endsWith("-" + BuildPlanType.SOLUTION.getName())) {
            return solutionProgrammingExerciseParticipationRepository.findByBuildPlanIdWithResults(planKey).orElse(null);
        }
        List<ProgrammingExerciseStudentParticipation> participations = programmingExerciseStudentParticipationRepository.findByBuildPlanId(planKey);
        ProgrammingExerciseStudentParticipation participation = null;
        if (!participations.isEmpty()) {
            participation = participations.get(0);
            if (participations.size() > 1) {
                // in the rare case of multiple participations, take the latest one.
                for (ProgrammingExerciseStudentParticipation otherParticipation : participations) {
                    if (otherParticipation.getInitializationDate().isAfter(participation.getInitializationDate())) {
                        participation = otherParticipation;
                    }
                }
            }
        }
        return participation;
    }

    /**
<<<<<<< HEAD
=======
     * GET /exercises/:exerciseId/results : get the successful results for an exercise, ordered ascending by build completion date.
     *
     * @param exerciseId      the id of the exercise for which to retrieve the results
     * @param withSubmissions defines if submissions are loaded from the database for the results
     * @return the ResponseEntity with status 200 (OK) and the list of results in body
     */
    @GetMapping("exercises/{exerciseId}/results")
    @PreAuthorize("hasRole('TA')")
    public ResponseEntity<List<Result>> getResultsForExercise(@PathVariable Long exerciseId, @RequestParam(defaultValue = "true") boolean withSubmissions) {
        long start = System.currentTimeMillis();
        log.debug("REST request to get Results for Exercise : {}", exerciseId);

        Exercise exercise = exerciseRepository.findByIdElseThrow(exerciseId);
        authCheckService.checkHasAtLeastRoleForExerciseElseThrow(Role.TEACHING_ASSISTANT, exercise, null);

        final List<StudentParticipation> participations = studentParticipationRepository.findByExerciseIdAndTestRunWithEagerSubmissionsResultAssessor(exerciseId, false);

        List<Result> results = resultsForExercise(exercise, participations, withSubmissions);
        log.info("getResultsForExercise took {}ms for {} results.", System.currentTimeMillis() - start, results.size());

        return ResponseEntity.ok().body(results);
    }

    /**
>>>>>>> 83511218
     * GET /exercises/:exerciseId/results-with-points-per-criterion : get the successful results for an exercise, ordered ascending by build completion date.
     * Also contains for each result the points the student achieved with manual feedback. Those points are grouped as sum for each grading criterion.
     *
     * @param exerciseId      of the exercise for which to retrieve the results.
     * @param withSubmissions defines if submissions are loaded from the database for the results.
     * @return the ResponseEntity with status 200 (OK) and the list of results with points in body.
     */
    @GetMapping("exercises/{exerciseId}/results-with-points-per-criterion")
    @PreAuthorize("hasRole('INSTRUCTOR')")
    public ResponseEntity<List<ResultWithPointsPerGradingCriterionDTO>> getResultsForExerciseWithPointsPerCriterion(@PathVariable Long exerciseId,
            @RequestParam(defaultValue = "true") boolean withSubmissions) {
        final Exercise exercise = exerciseRepository.findByIdElseThrow(exerciseId);
        authCheckService.checkHasAtLeastRoleForExerciseElseThrow(Role.INSTRUCTOR, exercise, null);

        final List<StudentParticipation> participations = studentParticipationRepository.findByExerciseIdAndTestRunWithEagerSubmissionsResultAssessorFeedbacks(exerciseId, false);

        final Course course = exercise.getCourseViaExerciseGroupOrCourseMember();
        final List<Result> results = resultsForExercise(exercise, participations, withSubmissions);
        final List<ResultWithPointsPerGradingCriterionDTO> resultsWithPoints = results.stream().map(result -> resultRepository.calculatePointsPerGradingCriterion(result, course))
                .toList();

        return ResponseEntity.ok().body(resultsWithPoints);
    }

    /**
     * Get the successful results for an exercise, ordered ascending by build completion date.
     *
     * @param exercise        which the results belong to.
     * @param withSubmissions true, if each result should also contain the submissions.
     * @return a list of results as described above for the given exercise.
     */
    private List<Result> resultsForExercise(Exercise exercise, List<StudentParticipation> participations, boolean withSubmissions) {
        final List<Result> results = new ArrayList<>();

        for (StudentParticipation participation : participations) {
            // Filter out participations without students / teams
            if (participation.getParticipant() == null) {
                continue;
            }

            Submission relevantSubmissionWithResult = exercise.findLatestSubmissionWithRatedResultWithCompletionDate(participation, true);
            if (relevantSubmissionWithResult == null || relevantSubmissionWithResult.getLatestResult() == null) {
                continue;
            }

            participation.setSubmissionCount(participation.getSubmissions().size());
            if (withSubmissions) {
                relevantSubmissionWithResult.getLatestResult().setSubmission(relevantSubmissionWithResult);
            }
            results.add(relevantSubmissionWithResult.getLatestResult());
        }

        if (withSubmissions) {
            results.removeIf(result -> result.getSubmission() == null || !result.getSubmission().isSubmitted());
        }

        // remove unnecessary elements in the json response
        results.forEach(result -> {
            result.getParticipation().setResults(null);
            result.getParticipation().setSubmissions(null);
            result.getParticipation().setExercise(null);
        });

        return results;
    }

    /**
     * GET /participations/:participationId/results/:resultId : get the "id" result.
     *
     * @param participationId the id of the participation to the result
     * @param resultId        the id of the result to retrieve
     * @return the ResponseEntity with status 200 (OK) and with body the result, or with status 404 (Not Found)
     */
    @GetMapping("participations/{participationId}/results/{resultId}")
    @PreAuthorize("hasRole('TA')")
    public ResponseEntity<Result> getResult(@PathVariable Long participationId, @PathVariable Long resultId) {
        log.debug("REST request to get Result : {}", resultId);
        Result result = getResultForParticipationAndCheckAccess(participationId, resultId, Role.TEACHING_ASSISTANT);
        return new ResponseEntity<>(result, HttpStatus.OK);
    }

    private Result getResultForParticipationAndCheckAccess(Long participationId, Long resultId, Role role) {
        Result result = resultRepository.findByIdElseThrow(resultId);
        Participation participation = result.getParticipation();
        if (!participation.getId().equals(participationId)) {
            throw new BadRequestAlertException("participationId of the path doesnt match the participationId of the participation corresponding to the result " + resultId + "!",
                    "Participation", "400");
        }
        Course course = participation.getExercise().getCourseViaExerciseGroupOrCourseMember();
        authCheckService.checkHasAtLeastRoleInCourseElseThrow(role, course, null);
        return result;
    }

    /**
     * GET /participations/:participationId/results/:resultId/details : get the build result details from CI service for the "id" result.
     * This method is only invoked if the result actually includes details (e.g. feedback or build errors)
     *
     * @param participationId the id of the participation to the result
     * @param resultId        the id of the result to retrieve. If the participation related to the result is not a StudentParticipation or ProgrammingExerciseParticipation, the
     *                            endpoint will return forbidden!
     * @return the ResponseEntity with status 200 (OK) and with body the result, status 404 (Not Found) if the result does not exist or 403 (forbidden) if the user does not have
     *         permissions to access the participation.
     */
    @GetMapping("participations/{participationId}/results/{resultId}/details")
    @PreAuthorize("hasRole('USER')")
    public ResponseEntity<List<Feedback>> getResultDetails(@PathVariable Long participationId, @PathVariable Long resultId) {
        log.debug("REST request to get Result : {}", resultId);
        Result result = resultRepository.findByIdWithEagerFeedbacksElseThrow(resultId);
        Participation participation = result.getParticipation();
        if (!participation.getId().equals(participationId)) {
            throw new BadRequestAlertException("participationId of the path doesnt match the participationId of the participation corresponding to the result " + resultId + " !",
                    "participationId", "400");
        }

        // The permission check depends on the participation type (normal participations vs. programming exercise participations).
        if (participation instanceof StudentParticipation) {
            if (!authCheckService.canAccessParticipation((StudentParticipation) participation)) {
                throw new AccessForbiddenException("participation", participationId);
            }
        }
        else if (participation instanceof ProgrammingExerciseParticipation) {
            if (!programmingExerciseParticipationService.canAccessParticipation((ProgrammingExerciseParticipation) participation)) {
                throw new AccessForbiddenException("participation", participationId);
            }
        }
        else {
            // This would be the case that a new participation type is introduced, without this the user would have access to it regardless of the permissions.
            throw new AccessForbiddenException("participation", participationId);
        }

        return new ResponseEntity<>(resultService.getFeedbacksForResult(result), HttpStatus.OK);
    }

    /**
     * DELETE /participations/:participationId/results/:resultId : delete the "id" result.
     *
     * @param participationId the id of the participation to the result
     * @param resultId        the id of the result to delete
     * @return the ResponseEntity with status 200 (OK)
     */
    @DeleteMapping("participations/{participationId}/results/{resultId}")
    @PreAuthorize("hasRole('TA')")
    public ResponseEntity<Void> deleteResult(@PathVariable Long participationId, @PathVariable Long resultId) {
        log.debug("REST request to delete Result : {}", resultId);
        Result result = getResultForParticipationAndCheckAccess(participationId, resultId, Role.TEACHING_ASSISTANT);
        resultService.deleteResult(result, true);
        return ResponseEntity.ok().headers(HeaderUtil.createEntityDeletionAlert(applicationName, true, ENTITY_NAME, resultId.toString())).build();
    }

    /**
     * POST exercises/:exerciseId/example-submissions/:submissionId/example-results : Creates a new example result for the provided example submission ID.
     *
     * @param exerciseId                        id of the exercise to the submission
     * @param exampleSubmissionId               The example submission ID for which an example result should get created
     * @param isProgrammingExerciseWithFeedback Whether the related exercise is a programming exercise with feedback
     * @return The newly created result
     */
    @PostMapping("exercises/{exerciseId}/example-submissions/{exampleSubmissionId}/example-results")
    @PreAuthorize("hasRole('EDITOR')")
    public ResponseEntity<Result> createExampleResult(@PathVariable long exerciseId, @PathVariable long exampleSubmissionId,
            @RequestParam(defaultValue = "false", required = false) boolean isProgrammingExerciseWithFeedback) {
        log.debug("REST request to create a new example result for submission: {}", exampleSubmissionId);
        ExampleSubmission exampleSubmission = exampleSubmissionRepository.findBySubmissionIdWithResultsElseThrow(exampleSubmissionId);
        if (!exampleSubmission.getExercise().getId().equals(exerciseId)) {
            throw new BadRequestAlertException("exerciseId of the path doesnt match the exerciseId of the exercise corresponding to the submission " + exampleSubmissionId + "!",
                    "Exercise", "400");
        }
        authCheckService.checkHasAtLeastRoleForExerciseElseThrow(Role.TEACHING_ASSISTANT, exampleSubmission.getExercise(), null);
        final var result = resultService.createNewExampleResultForSubmissionWithExampleSubmission(exampleSubmissionId, isProgrammingExerciseWithFeedback);
        return new ResponseEntity<>(result, HttpStatus.CREATED);
    }

    /**
     * POST exercises/:exerciseId/external-submission-results : Creates a new result for the provided exercise and student (a participation and an empty submission will also be
     * created if they do not exist yet)
     *
     * @param exerciseId   The exercise ID for which a result should get created
     * @param studentLogin The student login (username) for which a result should get created
     * @param result       The result to be created
     * @return The newly created result
     * @throws URISyntaxException if the Location URI syntax is incorrect
     */
    @PostMapping("exercises/{exerciseId}/external-submission-results")
    @PreAuthorize("hasRole('INSTRUCTOR')")
    public ResponseEntity<Result> createResultForExternalSubmission(@PathVariable Long exerciseId, @RequestParam String studentLogin, @RequestBody Result result)
            throws URISyntaxException {
        log.debug("REST request to create Result for External Submission for Exercise : {}", exerciseId);
        if (result.getParticipation() != null && result.getParticipation().getExercise() != null && !result.getParticipation().getExercise().getId().equals(exerciseId)) {
            throw new BadRequestAlertException("exerciseId in RequestBody doesnt match exerciseId in path!", "Exercise", "400");
        }
        Exercise exercise = exerciseRepository.findByIdElseThrow(exerciseId);
        authCheckService.checkHasAtLeastRoleForExerciseElseThrow(Role.INSTRUCTOR, exercise, null);

        if (!exercise.isExamExercise()) {
            if (exercise.getDueDate() == null || ZonedDateTime.now().isBefore(exercise.getDueDate())) {
                return ResponseEntity.badRequest().headers(HeaderUtil.createFailureAlert(applicationName, true, "result", "externalSubmissionBeforeDueDate",
                        "External submissions are not supported before the exercise due date.")).build();
            }
        }
        else {
            Exam exam = exercise.getExerciseGroup().getExam();
            ZonedDateTime latestIndividualExamEndDate = examDateService.getLatestIndividualExamEndDate(exam);
            if (latestIndividualExamEndDate == null || ZonedDateTime.now().isBefore(latestIndividualExamEndDate)) {
                return ResponseEntity.badRequest().headers(HeaderUtil.createFailureAlert(applicationName, true, "result", "externalSubmissionBeforeDueDate",
                        "External submissions are not supported before the end of the exam.")).build();
            }
        }

        if (exercise instanceof QuizExercise) {
            return ResponseEntity.badRequest().headers(HeaderUtil.createFailureAlert(applicationName, true, "result", "externalSubmissionForQuizExercise",
                    "External submissions are not supported for Quiz exercises.")).build();
        }

        Optional<User> student = userRepository.findOneWithGroupsAndAuthoritiesByLogin(studentLogin);
        authCheckService.checkHasAtLeastRoleForExerciseElseThrow(Role.INSTRUCTOR, exercise, null);
        if (student.isEmpty() || !authCheckService.isAtLeastStudentInCourse(exercise.getCourseViaExerciseGroupOrCourseMember(), student.get())) {
            return ResponseEntity.badRequest()
                    .headers(HeaderUtil.createFailureAlert(applicationName, true, "result", "studentNotFound", "The student could not be found in this course.")).build();
        }

        // Check if a result exists already for this exercise and student. If so, do nothing and just inform the instructor.
        Optional<StudentParticipation> optionalParticipation = participationService.findOneByExerciseAndStudentLoginAnyStateWithEagerResults(exercise, studentLogin);
        if (optionalParticipation.isPresent() && optionalParticipation.get().getResults() != null && !optionalParticipation.get().getResults().isEmpty()) {
            return ResponseEntity.badRequest()
                    .headers(HeaderUtil.createFailureAlert(applicationName, true, "result", "resultAlreadyExists", "A result already exists for this student in this exercise."))
                    .build();
        }

        // Create a participation and a submitted empty submission if they do not exist yet
        StudentParticipation participation = participationService.createParticipationWithEmptySubmissionIfNotExisting(exercise, student.get(), SubmissionType.EXTERNAL);
        Submission submission = participationRepository.findByIdWithLegalSubmissionsElseThrow(participation.getId()).findLatestSubmission().get();
        result.setParticipation(participation);
        result.setSubmission(submission);

        // Create a new manual result which can be rated or unrated depending on what was specified in the create form
        Result savedResult = resultService.createNewManualResult(result, exercise instanceof ProgrammingExercise, result.isRated());

        return ResponseEntity.created(new URI("/api/results/" + savedResult.getId()))
                .headers(HeaderUtil.createEntityCreationAlert(applicationName, true, ENTITY_NAME, savedResult.getId().toString())).body(savedResult);
    }
}<|MERGE_RESOLUTION|>--- conflicted
+++ resolved
@@ -214,33 +214,6 @@
     }
 
     /**
-<<<<<<< HEAD
-=======
-     * GET /exercises/:exerciseId/results : get the successful results for an exercise, ordered ascending by build completion date.
-     *
-     * @param exerciseId      the id of the exercise for which to retrieve the results
-     * @param withSubmissions defines if submissions are loaded from the database for the results
-     * @return the ResponseEntity with status 200 (OK) and the list of results in body
-     */
-    @GetMapping("exercises/{exerciseId}/results")
-    @PreAuthorize("hasRole('TA')")
-    public ResponseEntity<List<Result>> getResultsForExercise(@PathVariable Long exerciseId, @RequestParam(defaultValue = "true") boolean withSubmissions) {
-        long start = System.currentTimeMillis();
-        log.debug("REST request to get Results for Exercise : {}", exerciseId);
-
-        Exercise exercise = exerciseRepository.findByIdElseThrow(exerciseId);
-        authCheckService.checkHasAtLeastRoleForExerciseElseThrow(Role.TEACHING_ASSISTANT, exercise, null);
-
-        final List<StudentParticipation> participations = studentParticipationRepository.findByExerciseIdAndTestRunWithEagerSubmissionsResultAssessor(exerciseId, false);
-
-        List<Result> results = resultsForExercise(exercise, participations, withSubmissions);
-        log.info("getResultsForExercise took {}ms for {} results.", System.currentTimeMillis() - start, results.size());
-
-        return ResponseEntity.ok().body(results);
-    }
-
-    /**
->>>>>>> 83511218
      * GET /exercises/:exerciseId/results-with-points-per-criterion : get the successful results for an exercise, ordered ascending by build completion date.
      * Also contains for each result the points the student achieved with manual feedback. Those points are grouped as sum for each grading criterion.
      *
