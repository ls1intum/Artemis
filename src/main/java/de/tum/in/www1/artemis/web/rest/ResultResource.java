--- conflicted
+++ resolved
@@ -26,17 +26,8 @@
 import de.tum.in.www1.artemis.service.AuthorizationCheckService;
 import de.tum.in.www1.artemis.service.ParticipationService;
 import de.tum.in.www1.artemis.service.ResultService;
-<<<<<<< HEAD
-=======
-import de.tum.in.www1.artemis.service.connectors.ci.ContinuousIntegrationService;
->>>>>>> c7908b37
 import de.tum.in.www1.artemis.service.exam.ExamDateService;
 import de.tum.in.www1.artemis.service.programming.ProgrammingExerciseParticipationService;
-<<<<<<< HEAD
-=======
-import de.tum.in.www1.artemis.service.programming.ProgrammingMessagingService;
-import de.tum.in.www1.artemis.service.programming.ProgrammingTriggerService;
->>>>>>> c7908b37
 import de.tum.in.www1.artemis.web.rest.dto.ResultWithPointsPerGradingCriterionDTO;
 import de.tum.in.www1.artemis.web.rest.errors.AccessForbiddenException;
 import de.tum.in.www1.artemis.web.rest.errors.BadRequestAlertException;
@@ -74,43 +65,14 @@
 
     private final ProgrammingExerciseParticipationService programmingExerciseParticipationService;
 
-<<<<<<< HEAD
-=======
-    private final ProgrammingExerciseGradingService programmingExerciseGradingService;
-
-    private final TestwiseCoverageService testwiseCoverageService;
-
-    private final ProgrammingTriggerService programmingTriggerService;
-
->>>>>>> c7908b37
     private final ParticipationRepository participationRepository;
 
     private final StudentParticipationRepository studentParticipationRepository;
 
-<<<<<<< HEAD
     public ResultResource(ResultRepository resultRepository, ParticipationService participationService, ExampleSubmissionRepository exampleSubmissionRepository,
             ResultService resultService, ExamDateService examDateService, ExerciseRepository exerciseRepository, AuthorizationCheckService authCheckService,
             UserRepository userRepository, ProgrammingExerciseParticipationService programmingExerciseParticipationService, ParticipationRepository participationRepository,
             StudentParticipationRepository studentParticipationRepository) {
-=======
-    private final TemplateProgrammingExerciseParticipationRepository templateProgrammingExerciseParticipationRepository;
-
-    private final SolutionProgrammingExerciseParticipationRepository solutionProgrammingExerciseParticipationRepository;
-
-    private final ProgrammingExerciseStudentParticipationRepository programmingExerciseStudentParticipationRepository;
-
-    private final ProgrammingMessagingService programmingMessagingService;
-
-    public ResultResource(ProgrammingExerciseParticipationService programmingExerciseParticipationService, ParticipationService participationService,
-            ExampleSubmissionRepository exampleSubmissionRepository, ResultService resultService, ExerciseRepository exerciseRepository, AuthorizationCheckService authCheckService,
-            Optional<ContinuousIntegrationService> continuousIntegrationService, ResultRepository resultRepository, UserRepository userRepository, ExamDateService examDateService,
-            ProgrammingExerciseGradingService programmingExerciseGradingService, TestwiseCoverageService testwiseCoverageService,
-            ProgrammingTriggerService programmingTriggerService, ParticipationRepository participationRepository, StudentParticipationRepository studentParticipationRepository,
-            TemplateProgrammingExerciseParticipationRepository templateProgrammingExerciseParticipationRepository,
-            SolutionProgrammingExerciseParticipationRepository solutionProgrammingExerciseParticipationRepository,
-            ProgrammingExerciseStudentParticipationRepository programmingExerciseStudentParticipationRepository, ProgrammingMessagingService programmingMessagingService) {
-        this.exerciseRepository = exerciseRepository;
->>>>>>> c7908b37
         this.resultRepository = resultRepository;
         this.participationService = participationService;
         this.exampleSubmissionRepository = exampleSubmissionRepository;
@@ -118,105 +80,10 @@
         this.examDateService = examDateService;
         this.exerciseRepository = exerciseRepository;
         this.authCheckService = authCheckService;
-<<<<<<< HEAD
-=======
-        this.continuousIntegrationService = continuousIntegrationService;
-        this.programmingExerciseParticipationService = programmingExerciseParticipationService;
->>>>>>> c7908b37
         this.userRepository = userRepository;
         this.programmingExerciseParticipationService = programmingExerciseParticipationService;
         this.participationRepository = participationRepository;
         this.studentParticipationRepository = studentParticipationRepository;
-<<<<<<< HEAD
-=======
-        this.templateProgrammingExerciseParticipationRepository = templateProgrammingExerciseParticipationRepository;
-        this.solutionProgrammingExerciseParticipationRepository = solutionProgrammingExerciseParticipationRepository;
-        this.programmingExerciseStudentParticipationRepository = programmingExerciseStudentParticipationRepository;
-        this.programmingMessagingService = programmingMessagingService;
->>>>>>> c7908b37
-    }
-
-    /**
-     * GET /exercises/:exerciseId/results : get the successful results for an exercise, ordered ascending by build completion date.
-     *
-     * @param exerciseId      the id of the exercise for which to retrieve the results
-     * @param withSubmissions defines if submissions are loaded from the database for the results
-     * @return the ResponseEntity with status 200 (OK) and the list of results in body
-     */
-    @GetMapping("exercises/{exerciseId}/results")
-    @PreAuthorize("hasRole('TA')")
-    public ResponseEntity<List<Result>> getResultsForExercise(@PathVariable Long exerciseId, @RequestParam(defaultValue = "true") boolean withSubmissions) {
-        long start = System.currentTimeMillis();
-        log.debug("REST request to get Results for Exercise : {}", exerciseId);
-
-        Exercise exercise = exerciseRepository.findByIdElseThrow(exerciseId);
-        authCheckService.checkHasAtLeastRoleForExerciseElseThrow(Role.TEACHING_ASSISTANT, exercise, null);
-
-        final List<StudentParticipation> participations = studentParticipationRepository.findByExerciseIdAndTestRunWithEagerSubmissionsResultAssessor(exerciseId, false);
-
-        List<Result> results = resultService.resultsForExercise(exercise, participations, withSubmissions);
-        log.info("getResultsForExercise took {}ms for {} results.", System.currentTimeMillis() - start, results.size());
-
-<<<<<<< HEAD
-        return ResponseEntity.ok().body(results);
-=======
-            programmingMessagingService.notifyUserAboutNewResult(result, participation);
-
-            log.info("The new result for {} was saved successfully", planKey);
-        }
-        return ResponseEntity.ok().build();
-    }
-
-    /**
-     * Trigger the build of the template repository, if the submission of the provided result is of type TEST.
-     * Will use the commitHash of the submission for triggering the template build.
-     * <p>
-     * If the submission of the provided result is not of type TEST, the method will return without triggering the build.
-     *
-     * @param programmingExerciseId ProgrammingExercise id that belongs to the result.
-     * @param submission            ProgrammingSubmission
-     */
-    private void triggerTemplateBuildIfTestCasesChanged(long programmingExerciseId, ProgrammingSubmission submission) {
-        // We only trigger the template build when the test repository was changed.
-        // If the submission is from type TEST but already has a result, this build was not triggered by a test repository change
-        if (!submission.belongsToTestRepository() || (submission.belongsToTestRepository() && submission.getResults() != null && !submission.getResults().isEmpty())) {
-            return;
-        }
-        try {
-            programmingTriggerService.triggerTemplateBuildAndNotifyUser(programmingExerciseId, submission.getCommitHash(), SubmissionType.TEST);
-        }
-        catch (EntityNotFoundException ex) {
-            // If for some reason the programming exercise does not have a template participation, we can only log and abort.
-            log.error(
-                    "Could not trigger the build of the template repository for the programming exercise id {} because no template participation could be found for the given exercise",
-                    programmingExerciseId);
-        }
-    }
-
-    @Nullable
-    private ProgrammingExerciseParticipation getParticipationWithResults(String planKey) {
-        // we have to support template, solution and student build plans here
-        if (planKey.endsWith("-" + BuildPlanType.TEMPLATE.getName())) {
-            return templateProgrammingExerciseParticipationRepository.findByBuildPlanIdWithResults(planKey).orElse(null);
-        }
-        else if (planKey.endsWith("-" + BuildPlanType.SOLUTION.getName())) {
-            return solutionProgrammingExerciseParticipationRepository.findByBuildPlanIdWithResults(planKey).orElse(null);
-        }
-        List<ProgrammingExerciseStudentParticipation> participations = programmingExerciseStudentParticipationRepository.findByBuildPlanId(planKey);
-        ProgrammingExerciseStudentParticipation participation = null;
-        if (!participations.isEmpty()) {
-            participation = participations.get(0);
-            if (participations.size() > 1) {
-                // in the rare case of multiple participations, take the latest one.
-                for (ProgrammingExerciseStudentParticipation otherParticipation : participations) {
-                    if (otherParticipation.getInitializationDate().isAfter(participation.getInitializationDate())) {
-                        participation = otherParticipation;
-                    }
-                }
-            }
-        }
-        return participation;
->>>>>>> c7908b37
     }
 
     /**
