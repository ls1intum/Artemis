--- conflicted
+++ resolved
@@ -46,13 +46,8 @@
     @Value("${jhipster.clientApp.name}")
     private String applicationName;
 
-<<<<<<< HEAD
-    @Value("${artemis.continuous-integration.secret}")
-    private String CI_AUTHENTICATION_TOKEN = "";
-=======
     @Value("${artemis.continuous-integration.artemis-authentication-token-value}")
     private String ARTEMIS_AUTHENTICATION_TOKEN_VALUE = "";
->>>>>>> a4445ab6
 
     private final ResultRepository resultRepository;
 
