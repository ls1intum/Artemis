package de.tum.in.www1.artemis.web.rest;

import de.tum.in.www1.artemis.config.Constants;
import de.tum.in.www1.artemis.domain.*;
import de.tum.in.www1.artemis.domain.enumeration.InitializationState;
import de.tum.in.www1.artemis.repository.ResultRepository;
import de.tum.in.www1.artemis.service.*;
import de.tum.in.www1.artemis.service.connectors.ContinuousIntegrationService;
import de.tum.in.www1.artemis.web.rest.errors.BadRequestAlertException;
import de.tum.in.www1.artemis.web.rest.util.HeaderUtil;
import io.github.jhipster.web.util.ResponseUtil;
import org.hibernate.Hibernate;
import org.slf4j.Logger;
import org.slf4j.LoggerFactory;
import org.springframework.beans.factory.annotation.Value;
import org.springframework.http.HttpStatus;
import org.springframework.http.ResponseEntity;
import org.springframework.security.access.prepost.PreAuthorize;
import org.springframework.transaction.annotation.Transactional;
import org.springframework.web.bind.annotation.*;

import java.net.URI;
import java.net.URISyntaxException;
import java.util.ArrayList;
import java.util.Arrays;
import java.util.List;
import java.util.Optional;
import java.util.stream.Collectors;

import static de.tum.in.www1.artemis.web.rest.util.ResponseUtil.*;

/**
 * REST controller for managing Result.
 */
@RestController
@RequestMapping({"/api", "/api_basic"})
public class ResultResource {

    private final Logger log = LoggerFactory.getLogger(ResultResource.class);

    private static final String ENTITY_NAME = "result";

    @Value("${artemis.bamboo.authentication-token}")
    private String CI_AUTHENTICATION_TOKEN = "";

    private final ResultRepository resultRepository;
    private final ParticipationService participationService;
    private final ResultService resultService;
    private final ExerciseService exerciseService;
    private final AuthorizationCheckService authCheckService;
    private final FeedbackService feedbackService;
    private final UserService userService;
    private final ContinuousIntegrationService continuousIntegrationService;
<<<<<<< HEAD
    private final CourseService courseService;
=======
    private final ProgrammingExerciseService programmingExerciseService;
>>>>>>> 317ec910

    public ResultResource(UserService userService,
                          ResultRepository resultRepository,
                          ParticipationService participationService,
                          ResultService resultService,
                          AuthorizationCheckService authCheckService,
                          FeedbackService feedbackService,
                          ExerciseService exerciseService,
                          ContinuousIntegrationService continuousIntegrationService,
<<<<<<< HEAD
                          CourseService courseService) {
=======
                          ProgrammingExerciseService programmingExerciseService) {
>>>>>>> 317ec910

        this.userService = userService;
        this.resultRepository = resultRepository;
        this.participationService = participationService;
        this.resultService = resultService;
        this.feedbackService = feedbackService;
        this.exerciseService = exerciseService;
        this.authCheckService = authCheckService;
        this.continuousIntegrationService = continuousIntegrationService;
<<<<<<< HEAD
        this.courseService = courseService;
=======
        this.programmingExerciseService = programmingExerciseService;
>>>>>>> 317ec910
    }

    /**
     * POST  /results : Create a new manual result.
     * NOTE: we deviate from the standard URL scheme to avoid conflicts with a different POST request on results
     *
     * @param result the result to create
     * @return the ResponseEntity with status 201 (Created) and with body the new result, or with status 400 (Bad Request) if the result has already an ID
     * @throws URISyntaxException if the Location URI syntax is incorrect
     */
    @PostMapping("/manual-results")
    @PreAuthorize("hasAnyRole('TA', 'INSTRUCTOR', 'ADMIN')")
    public ResponseEntity<Result> createResult(@RequestBody Result result) throws URISyntaxException {
        log.debug("REST request to save Result : {}", result);
        Participation participation = result.getParticipation();
        Course course = participation.getExercise().getCourse();
        User user = userService.getUserWithGroupsAndAuthorities();
        if (!userHasPermissions(course, user)) return forbidden();

        if (result.getId() != null) {
            throw new BadRequestAlertException("A new result cannot already have an ID.", ENTITY_NAME, "idexists");
        } else if (result.getResultString() == null) {
            throw new BadRequestAlertException("Result string is required.", ENTITY_NAME, "resultStringNull");
        } else if (result.getScore() == null) {
            throw new BadRequestAlertException("Score is required.", ENTITY_NAME, "scoreNull");
        } else if(result.getScore() != 100 && result.isSuccessful()) {
            throw new BadRequestAlertException("Only result with score 100% can be successful.", ENTITY_NAME, "scoreAndSuccessfulNotMatching");
        } else if(!result.getFeedbacks().isEmpty() && result.getFeedbacks().stream()
                .filter(feedback -> feedback.getText() == null).count() != 0) {
            throw new BadRequestAlertException("In case feedback is present, feedback text and detail text are mandatory.", ENTITY_NAME, "feedbackTextOrDetailTextNull");
        }

        resultService.createNewResult(result);

        return ResponseEntity.created(new URI("/api/results/" + result.getId()))
            .headers(HeaderUtil.createEntityCreationAlert(ENTITY_NAME, result.getId().toString()))
            .body(result);
    }

    /**
     * POST  /results/:planKey : Notify the application about a new build result for a programming exercise
     * This API is invoked by the CI Server at the end of the build/test result and does not need any security
     *
     * @param planKey the plan key of the plan which is notifying about a new result
     * @return the ResponseEntity with status 200 (OK), or with status 400 (Bad Request) if the result has already an ID
     * @throws URISyntaxException if the Location URI syntax is incorrect
     */
    @PostMapping(value = "/results/{planKey}")
    @Transactional
    @Deprecated
    public ResponseEntity<?> notifyResultOld(@PathVariable("planKey") String planKey) {
        if (planKey.toLowerCase().endsWith("base") || planKey.toLowerCase().endsWith("solution")) {
            return ResponseEntity.status(HttpStatus.BAD_REQUEST).build();
        }

        Optional<Participation> participation = getParticipation(planKey);
        if (participation.isPresent()) {
            resultService.onResultNotifiedOld(participation.get());
            return ResponseEntity.ok().build();
        } else {
            return notFound();
        }
    }

    @PostMapping(value = Constants.NEW_RESULT_RESOURCE_PATH)
    @Transactional
    public ResponseEntity<?> notifyResultNew(@RequestHeader("Authorization") String token, @RequestBody Object requestBody) {
        if (token == null || !token.equals(CI_AUTHENTICATION_TOKEN)) {
            return forbidden(); // Only allow endpoint when using correct token
        }

        try {
            String planKey = continuousIntegrationService.getPlanKey(requestBody);
            Optional<Participation> optionalParticipation = getParticipation(planKey);
            if (optionalParticipation.isPresent()) {
                Participation participation = optionalParticipation.get();
                if (planKey.toLowerCase().contains("-base")) { // TODO: transfer this into constants
                    participation.setExercise(programmingExerciseService.getExerciseForTemplateParticipation(participation));
                } else if (planKey.toLowerCase().contains("-solution")) { // TODO: transfer this into constants
                    participation.setExercise(programmingExerciseService.getExerciseForSolutionParticipation(participation));
                }
                resultService.onResultNotifiedNew(participation, requestBody);
                return ResponseEntity.ok().build();
            } else {
                //return ok so that Bamboo does not think it was an error
                return ResponseEntity.ok().build();
            }

        } catch (Exception e) {
            return badRequest();
        }

    }

    private Optional<Participation> getParticipation(String planKey) {
        List<Participation> participations = participationService.findByBuildPlanIdAndInitializationState(planKey, InitializationState.INITIALIZED);
        Optional<Participation> participation = Optional.empty();
        if (participations.size() > 0) {
            participation = Optional.of(participations.get(0));
            if (participations.size() > 1) {
                //in the rare case of multiple participations, take the latest one.
                for (Participation otherParticipation : participations) {
                    if (otherParticipation.getInitializationDate().isAfter(participation.get().getInitializationDate())) {
                        participation = Optional.of(otherParticipation);
                    }
                }
            }
        }

        return participation;
    }


    /**
     * PUT  /results : Updates an existing result.
     *
     * @param result the result to update
     * @return the ResponseEntity with status 200 (OK) and with body the updated result,
     * or with status 400 (Bad Request) if the result is not valid,
     * or with status 500 (Internal Server Error) if the result couldn't be updated
     * @throws URISyntaxException if the Location URI syntax is incorrect
     */
    @PutMapping("/manual-results")
    @PreAuthorize("hasAnyRole('TA', 'INSTRUCTOR', 'ADMIN')")
    public ResponseEntity<Result> updateResult(@RequestBody Result result) throws URISyntaxException {
        log.debug("REST request to update Result : {}", result);
        Participation participation = result.getParticipation();
        Course course = participation.getExercise().getCourse();
        if (!userHasPermissions(course)) return forbidden();
        if (result.getId() == null) {
            return createResult(result);
        }
        // TODO: test if this works by using CASCASE = ALL and orphanRemove= true, because we would need to save all child objects 'Feedback' and make sure old child objects 'Feedback' for the old result (which will be replaced) are deleted as well
        // have a look how quiz-exercise handles this case with the contained questions
        resultRepository.save(result);
        return ResponseEntity.ok()
            .headers(HeaderUtil.createEntityUpdateAlert(ENTITY_NAME, result.getId().toString()))
            .body(result);
    }

    /**
     * GET  /courses/:courseId/exercises/:exerciseId/participations/:participationId/results : get all the results for "id" participation.
     *
     * @param courseId        only included for API consistency, not actually used
     * @param exerciseId      only included for API consistency, not actually used
     * @param participationId the id of the participation for which to retrieve the results
     * @return the ResponseEntity with status 200 (OK) and the list of results in body
     */
    @GetMapping(value = "/courses/{courseId}/exercises/{exerciseId}/participations/{participationId}/results")
    @PreAuthorize("hasAnyRole('USER', 'TA', 'INSTRUCTOR', 'ADMIN')")
    public ResponseEntity<List<Result>> getResultsForParticipation(@PathVariable Long courseId,
                                                                   @PathVariable Long exerciseId,
                                                                   @PathVariable Long participationId,
                                                                   @RequestParam(defaultValue = "true") boolean showAllResults,
                                                                   @RequestParam(defaultValue = "false") boolean ratedOnly) {
        log.debug("REST request to get Results for Participation : {}", participationId);

        List<Result> results = new ArrayList<>();
        Participation participation = participationService.findOne(participationId);

        if (!authCheckService.isOwnerOfParticipation(participation)) {
            Course course = participation.getExercise().getCourse();
            if (!userHasPermissions(course)) return forbidden();
        }
        if (participation != null) {
            // if exercise is quiz => only give out results if quiz is over
            if (participation.getExercise() instanceof QuizExercise) {
                QuizExercise quizExercise = (QuizExercise) participation.getExercise();
                if (quizExercise.shouldFilterForStudents()) {
                    // return empty list
                    return ResponseEntity.ok().body(results);
                }
            }
            if (showAllResults) {
                if (ratedOnly) {
                    results = resultRepository.findByParticipationIdAndRatedOrderByCompletionDateDesc(participationId, true);
                } else {
                    results = resultRepository.findByParticipationIdOrderByCompletionDateDesc(participationId);
                }
            } else {
                if (ratedOnly) {
                    results = resultRepository.findFirstByParticipationIdAndRatedOrderByCompletionDateDesc(participationId, true)
                        .map(Arrays::asList)
                        .orElse(new ArrayList<>());
                } else {
                    results = resultRepository.findFirstByParticipationIdOrderByCompletionDateDesc(participationId)
                        .map(Arrays::asList)
                        .orElse(new ArrayList<>());
                }

            }
        }
        //remove unnecessary elements in the json response
        results.forEach(result -> {
            result.getParticipation().setExercise(null);
            result.getParticipation().setResults(null);
            result.getParticipation().setSubmissions(null);
        });
        return ResponseEntity.ok().body(results);
    }

    /**
     * GET  /courses/:courseId/exercises/:exerciseId/results : get the successful results for an exercise, ordered ascending by build completion date.
     *
     * @param courseId   only included for API consistency, not actually used
     * @param exerciseId the id of the exercise for which to retrieve the results
     * @return the ResponseEntity with status 200 (OK) and the list of results in body
     */
    @GetMapping(value = "/courses/{courseId}/exercises/{exerciseId}/results")
    @PreAuthorize("hasAnyRole('TA', 'INSTRUCTOR', 'ADMIN')")
    @Transactional(readOnly = true)
    public ResponseEntity<List<Result>> getResultsForExercise(@PathVariable Long courseId,
                                                              @PathVariable Long exerciseId,
                                                              @RequestParam(defaultValue = "false") boolean ratedOnly,
                                                              @RequestParam(defaultValue = "false") boolean withSubmissions,
                                                              @RequestParam(defaultValue = "false") boolean withAssessors) {
        long start = System.currentTimeMillis();
        log.debug("REST request to get Results for Exercise : {}", exerciseId);

        //TODO: why do we even have this call, when we load all participations below anyway?
        Exercise exercise = exerciseService.findOneLoadParticipations(exerciseId);
        Course course = exercise.getCourse();
        if (!userHasPermissions(course)) return forbidden();

        //TODO use rated only in case the given request param is true

        List<Result> results = new ArrayList<>();

        List<Participation> participations = participationService.findByExerciseIdWithEagerResults(exerciseId);

        for (Participation participation : participations) {

            Result relevantResult;
            if (ratedOnly == true) {
                relevantResult = exercise.findLatestRatedResultWithCompletionDate(participation);
            }
            else {
                relevantResult = participation.findLatestResult();
            }
            if (relevantResult == null) {
                continue;
            }

            relevantResult.setSubmissionCount((long) participation.getResults().size());
            results.add(relevantResult);
        }

        log.info("getResultsForExercise took " + (System.currentTimeMillis() - start) + "ms for " + results.size() + " results.");

        if (withSubmissions) {
            results.forEach(result -> {
                Hibernate.initialize(result.getSubmission()); // eagerly load the association
            });
            results = results.stream().filter(result -> result.getSubmission() != null && result.getSubmission().isSubmitted()).collect(Collectors.toList());
        }

        if (withAssessors) {
            results.forEach(result -> {
                Hibernate.initialize(result.getAssessor()); // eagerly load the association
            });
        }

        //remove unnecessary elements in the json response
        results.forEach(result -> {
            result.getParticipation().setResults(null);
            result.getParticipation().setSubmissions(null);
            result.getParticipation().setExercise(null);
        });

        return ResponseEntity.ok().body(results);
    }

    /**
     * GET  /results/:id : get the "id" result.
     *
     * @param resultId the id of the result to retrieve
     * @return the ResponseEntity with status 200 (OK) and with body the result, or with status 404 (Not Found)
     */
    @GetMapping("/results/{resultId}")
    @PreAuthorize("hasAnyRole('TA', 'INSTRUCTOR', 'ADMIN')")
    public ResponseEntity<Result> getResult(@PathVariable Long resultId) {
        log.debug("REST request to get Result : {}", resultId);
        Optional<Result> result = resultRepository.findById(resultId);
        if (result.isPresent()) {
            Participation participation = result.get().getParticipation();
            Course course = participation.getExercise().getCourse();
            if (!userHasPermissions(course)) return forbidden();
        }
        return result.map(foundResult -> new ResponseEntity<>(foundResult, HttpStatus.OK))
            .orElse(notFound());
    }

    /**
     * GET  /results/:id/details : get the build result details from Bamboo for the "id" result.
     * This method is only invoked if the result actually includes details (e.g. feedback or build errors)
     *
     * @param resultId the id of the result to retrieve
     * @return the ResponseEntity with status 200 (OK) and with body the result, or with status 404 (Not Found)
     */
    @GetMapping(value = "/results/{resultId}/details")
    @PreAuthorize("hasAnyRole('USER', 'TA', 'INSTRUCTOR', 'ADMIN')")
    @Transactional
    public ResponseEntity<List<Feedback>> getResultDetails(@PathVariable Long resultId) {
        log.debug("REST request to get Result : {}", resultId);
        Optional<Result> result = resultRepository.findById(resultId);
        if (!result.isPresent()) {
            return notFound();
        }
        Participation participation = result.get().getParticipation();
        Course course = participation.getExercise().getCourse();
        if (!authCheckService.isOwnerOfParticipation(participation)) {
            if (!userHasPermissions(course)) return forbidden();
        }
        try {
            List<Feedback> feedbackItems = feedbackService.getFeedbackForBuildResult(result.get());
            return Optional.ofNullable(feedbackItems)
                .map(resultDetails -> new ResponseEntity<>(feedbackItems, HttpStatus.OK))
                .orElse(notFound());
        } catch (Exception e) {
            log.error("REST request to get Result failed : {}", resultId, e);
            return new ResponseEntity<>(HttpStatus.INTERNAL_SERVER_ERROR);
        }
    }

    /**
     * DELETE  /results/:id : delete the "id" result.
     *
     * @param resultId the id of the result to delete
     * @return the ResponseEntity with status 200 (OK)
     */
    @DeleteMapping("/results/{resultId}")
    @PreAuthorize("hasAnyRole('TA', 'INSTRUCTOR', 'ADMIN')")
    public ResponseEntity<Void> deleteResult(@PathVariable Long resultId) {
        log.debug("REST request to delete Result : {}", resultId);
        Optional<Result> result = resultRepository.findById(resultId);
        if (result.isPresent()) {
            Participation participation = result.get().getParticipation();
            Course course = participation.getExercise().getCourse();
            if (!userHasPermissions(course)) return forbidden();
            resultRepository.deleteById(resultId);
            return ResponseEntity.ok().headers(HeaderUtil.createEntityDeletionAlert(ENTITY_NAME, resultId.toString())).build();
        }
        return  ResponseEntity.notFound().build();
    }

    /**
     * GET  /results/submission/{submissionId} : get the result for a submission id
     *
     * @param submissionId the id of the submission
     * @return the ResponseEntity with status 200 (OK) and the list of results in body
     */
    @GetMapping(value = "/results/submission/{submissionId}")
    @PreAuthorize("hasAnyRole('TA', 'INSTRUCTOR', 'ADMIN')")
    public ResponseEntity<Result> getResultForSubmission(@PathVariable Long submissionId) {
        log.debug("REST request to get Result for submission : {}", submissionId);
        Optional<Result> result = resultRepository.findDistinctBySubmissionId(submissionId);
        return ResponseUtil.wrapOrNotFound(result);
    }

    private boolean userHasPermissions(Course course, User user) {
        if (!authCheckService.isTeachingAssistantInCourse(course, user) &&
            !authCheckService.isInstructorInCourse(course, user) &&
            !authCheckService.isAdmin()) {
            return false;
        }
        return true;
    }
    
    private boolean userHasPermissions(Course course) {
        User user = userService.getUserWithGroupsAndAuthorities();
        return userHasPermissions(course, user);
    }
}<|MERGE_RESOLUTION|>--- conflicted
+++ resolved
@@ -51,11 +51,8 @@
     private final FeedbackService feedbackService;
     private final UserService userService;
     private final ContinuousIntegrationService continuousIntegrationService;
-<<<<<<< HEAD
     private final CourseService courseService;
-=======
     private final ProgrammingExerciseService programmingExerciseService;
->>>>>>> 317ec910
 
     public ResultResource(UserService userService,
                           ResultRepository resultRepository,
@@ -65,11 +62,8 @@
                           FeedbackService feedbackService,
                           ExerciseService exerciseService,
                           ContinuousIntegrationService continuousIntegrationService,
-<<<<<<< HEAD
+                          ProgrammingExerciseService programmingExerciseService,
                           CourseService courseService) {
-=======
-                          ProgrammingExerciseService programmingExerciseService) {
->>>>>>> 317ec910
 
         this.userService = userService;
         this.resultRepository = resultRepository;
@@ -79,11 +73,8 @@
         this.exerciseService = exerciseService;
         this.authCheckService = authCheckService;
         this.continuousIntegrationService = continuousIntegrationService;
-<<<<<<< HEAD
+        this.programmingExerciseService = programmingExerciseService;
         this.courseService = courseService;
-=======
-        this.programmingExerciseService = programmingExerciseService;
->>>>>>> 317ec910
     }
 
     /**
