--- conflicted
+++ resolved
@@ -398,14 +398,8 @@
                 throw new AccessForbiddenException("participation", participationId);
             }
         }
-<<<<<<< HEAD
-        else if (participation instanceof ProgrammingExerciseParticipation) {
-            if (!programmingExerciseParticipationService.canAccessParticipation((ProgrammingExerciseParticipation) participation,
-                    userRepository.getUserWithGroupsAndAuthorities())) {
-=======
         else if (participation instanceof ProgrammingExerciseParticipation programmingExerciseParticipation) {
-            if (!programmingExerciseParticipationService.canAccessParticipation(programmingExerciseParticipation)) {
->>>>>>> 9a6a8b26
+            if (!programmingExerciseParticipationService.canAccessParticipation(programmingExerciseParticipation, userRepository.getUserWithGroupsAndAuthorities())) {
                 throw new AccessForbiddenException("participation", participationId);
             }
         }
