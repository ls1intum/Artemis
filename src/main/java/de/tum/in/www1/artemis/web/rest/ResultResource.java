package de.tum.in.www1.artemis.web.rest;

import static de.tum.in.www1.artemis.web.rest.util.ResponseUtil.*;

import java.net.URI;
import java.net.URISyntaxException;
import java.time.ZonedDateTime;
import java.util.ArrayList;
import java.util.List;
import java.util.Optional;
import java.util.stream.Collectors;

import javax.validation.constraints.NotNull;

import org.slf4j.Logger;
import org.slf4j.LoggerFactory;
import org.springframework.beans.factory.annotation.Value;
import org.springframework.http.HttpStatus;
import org.springframework.http.ResponseEntity;
import org.springframework.security.access.prepost.PreAuthorize;
import org.springframework.web.bind.annotation.*;
import org.springframework.web.server.ResponseStatusException;

import de.tum.in.www1.artemis.config.Constants;
import de.tum.in.www1.artemis.domain.*;
import de.tum.in.www1.artemis.domain.enumeration.AssessmentType;
import de.tum.in.www1.artemis.domain.enumeration.BuildPlanType;
import de.tum.in.www1.artemis.domain.enumeration.SubmissionType;
import de.tum.in.www1.artemis.domain.participation.*;
import de.tum.in.www1.artemis.domain.quiz.QuizExercise;
import de.tum.in.www1.artemis.repository.ResultRepository;
import de.tum.in.www1.artemis.security.SecurityUtils;
import de.tum.in.www1.artemis.service.*;
import de.tum.in.www1.artemis.service.connectors.ContinuousIntegrationService;
import de.tum.in.www1.artemis.service.connectors.LtiService;
import de.tum.in.www1.artemis.web.rest.errors.AccessForbiddenException;
import de.tum.in.www1.artemis.web.rest.errors.BadRequestAlertException;
import de.tum.in.www1.artemis.web.rest.util.HeaderUtil;
import io.github.jhipster.web.util.ResponseUtil;

/**
 * REST controller for managing Result.
 */
@RestController
@RequestMapping("/api")
public class ResultResource {

    private final Logger log = LoggerFactory.getLogger(ResultResource.class);

    private static final String ENTITY_NAME = "result";

    @Value("${jhipster.clientApp.name}")
    private String applicationName;

    @Value("${artemis.continuous-integration.artemis-authentication-token-value}")
    private String ARTEMIS_AUTHENTICATION_TOKEN_VALUE = "";

    private final ResultRepository resultRepository;

    private final ParticipationService participationService;

    private final ResultService resultService;

    private final ExerciseService exerciseService;

    private final AuthorizationCheckService authCheckService;

    private final UserService userService;

    private final Optional<ContinuousIntegrationService> continuousIntegrationService;

    private final ProgrammingExerciseParticipationService programmingExerciseParticipationService;

    private final WebsocketMessagingService messagingService;

    private final LtiService ltiService;

    private final ProgrammingSubmissionService programmingSubmissionService;

    private final AssessmentService assessmentService;

    private final UserService userService;

    public ResultResource(ProgrammingExerciseParticipationService programmingExerciseParticipationService, ParticipationService participationService, ResultService resultService,
<<<<<<< HEAD
            ExerciseService exerciseService, AuthorizationCheckService authCheckService, Optional<ContinuousIntegrationService> continuousIntegrationService, LtiService ltiService,
            ResultRepository resultRepository, WebsocketMessagingService messagingService, ProgrammingSubmissionService programmingSubmissionService, UserService userService,
            AssessmentService assessmentService) {
=======
            ExerciseService exerciseService, AuthorizationCheckService authCheckService, UserService userService,
            Optional<ContinuousIntegrationService> continuousIntegrationService, LtiService ltiService, ResultRepository resultRepository,
            WebsocketMessagingService messagingService, ProgrammingSubmissionService programmingSubmissionService) {
>>>>>>> 2ee0b2e1
        this.resultRepository = resultRepository;
        this.participationService = participationService;
        this.resultService = resultService;
        this.exerciseService = exerciseService;
        this.authCheckService = authCheckService;
        this.userService = userService;
        this.continuousIntegrationService = continuousIntegrationService;
        this.programmingExerciseParticipationService = programmingExerciseParticipationService;
        this.messagingService = messagingService;
        this.ltiService = ltiService;
        this.programmingSubmissionService = programmingSubmissionService;
        this.assessmentService = assessmentService;
        this.userService = userService;
    }

    /**
     * POST /participations/{participationId}/manual-results : Create a new manual result for a programming exercise (Do NOT use it for other exercise types)
     * NOTE: we deviate from the standard URL scheme to avoid conflicts with a different POST request on results
     *
     * @param participationId the id of the participation for which the new manual result is created
     * @param newResult the result to create
     * @return the ResponseEntity with status 201 (Created) and with body the new result, or with status 400 (Bad Request) if the result has already an ID
     * @throws URISyntaxException if the Location URI syntax is incorrect
     */
    @PostMapping("participations/{participationId}/manual-results")
    @PreAuthorize("hasAnyRole('TA', 'INSTRUCTOR', 'ADMIN')")
    public ResponseEntity<Result> createProgrammingExerciseManualResult(@PathVariable Long participationId, @RequestBody Result newResult) throws URISyntaxException {
        log.debug("REST request to create a new result : {}", newResult);
        final var participation = participationService.findOneWithEagerResultsAndCourse(participationId);
        final var latestExistingResult = participation.findLatestResult();
        if (latestExistingResult != null && latestExistingResult.getAssessmentType() == AssessmentType.MANUAL) {
            // prevent that tutors create multiple manual results
            forbidden();
        }

        // make sure that the participation cannot be manipulated on the client side
        newResult.setParticipation(participation);
        final var exercise = (ProgrammingExercise) participation.getExercise();
        final var course = exercise.getCourse();
        if (!authCheckService.isAtLeastTeachingAssistantInCourse(course, null) || !exercise.areManualResultsAllowed()) {
            return forbidden();
        }
        if (!(participation instanceof ProgrammingExerciseStudentParticipation)) {
            return badRequest();
        }

        if (newResult.getId() != null) {
            throw new BadRequestAlertException("A new result cannot already have an ID.", ENTITY_NAME, "idexists");
        }
        else if (newResult.getResultString() == null) {
            throw new BadRequestAlertException("Result string is required.", ENTITY_NAME, "resultStringNull");
        }
        else if (newResult.getScore() == null) {
            throw new BadRequestAlertException("Score is required.", ENTITY_NAME, "scoreNull");
        }
        else if (newResult.getScore() != 100 && newResult.isSuccessful()) {
            throw new BadRequestAlertException("Only result with score 100% can be successful.", ENTITY_NAME, "scoreAndSuccessfulNotMatching");
        }
        else if (!newResult.getFeedbacks().isEmpty() && newResult.getFeedbacks().stream().anyMatch(feedback -> feedback.getText() == null)) {
            throw new BadRequestAlertException("In case feedback is present, feedback text and detail text are mandatory.", ENTITY_NAME, "feedbackTextOrDetailTextNull");
        }

        // Create manual submission with last commit hash und current time stamp.
        ProgrammingSubmission submission = programmingSubmissionService.createSubmissionWithLastCommitHashForParticipation((ProgrammingExerciseStudentParticipation) participation,
                SubmissionType.MANUAL);
        newResult.setSubmission(submission);
        newResult = resultService.createNewRatedManualResult(newResult, true);

        return ResponseEntity.created(new URI("/api/participations/" + participation.getId() + "/manual-results/" + newResult.getId()))
                .headers(HeaderUtil.createEntityCreationAlert(applicationName, true, ENTITY_NAME, newResult.getId().toString())).body(newResult);
    }

    /**
     * PUT /participations/{participationId}/manual-results : Updates an existing result.
     *
     * @param participationId the id of the participation for which the manual result is updated
     * @param updatedResult the result to update
     * @return the ResponseEntity with status 200 (OK) and with body the updated result, or with status 400 (Bad Request) if the result is not valid, or with status 500 (Internal
     *         Server Error) if the result couldn't be updated
     * @throws URISyntaxException if the Location URI syntax is incorrect
     */
    @PutMapping("participations/{participationId}/manual-results")
    @PreAuthorize("hasAnyRole('TA', 'INSTRUCTOR', 'ADMIN')")
    public ResponseEntity<Result> updateProgrammingExerciseManualResult(@PathVariable Long participationId, @RequestBody Result updatedResult) throws URISyntaxException {
        log.debug("REST request to update Result : {}", updatedResult);
        final var participation = participationService.findOneWithEagerResultsAndCourse(participationId);
        User user = userService.getUserWithGroupsAndAuthorities();
        // make sure that the participation cannot be manipulated on the client side
        updatedResult.setParticipation(participation);
        // TODO: we should basically set the submission here to prevent possible manipulation of the submission
        if (updatedResult.getSubmission() == null) {
            throw new BadRequestAlertException("The submission is not connected to the result.", ENTITY_NAME, "submissionMissing");
        }

        final var exercise = (ProgrammingExercise) participation.getExercise();
        final var course = exercise.getCourse();
        if (!authCheckService.isAtLeastTeachingAssistantInCourse(course, null) || !exercise.areManualResultsAllowed()) {
            return forbidden();
        }
        if (updatedResult.getId() == null) {
            return createProgrammingExerciseManualResult(participationId, updatedResult);
        }

        final var isAtLeastInstructor = authCheckService.isAtLeastInstructorForExercise(exercise);
        if (!isAllowedToOverrideExistingResult(updatedResult, exercise, user, isAtLeastInstructor)) {
            return forbidden("assessment", "assessmentSaveNotAllowed", "The user is not allowed to override the assessment");
        }

        updatedResult = resultService.updateManualProgrammingExerciseResult(updatedResult);
        return ResponseEntity.ok().headers(HeaderUtil.createEntityUpdateAlert(applicationName, true, ENTITY_NAME, updatedResult.getId().toString())).body(updatedResult);
    }

    protected boolean isAllowedToOverrideExistingResult(@NotNull Result existingResult, Exercise exercise, User user, boolean isAtLeastInstructor) {

        // if the assessor is null, the user is allowed to save / submit / override the existing result
        final var isAssessor = existingResult.getAssessor() == null || user.equals(existingResult.getAssessor());
        if (existingResult.getCompletionDate() == null) {
            // if the result exists, but was not yet submitted (i.e. completionDate not set), the tutor and the instructor can override, independent of the assessment due date
            return isAssessor || isAtLeastInstructor;
        }
        // if the result was already submitted, the tutor can only override before a potentially existing assessment due date
        var assessmentDueDate = exercise.getAssessmentDueDate();
        // NOTE: the following line deviates intentionally from assessmentService.isAllowedToOverrideExistingResult because currently we do not use assessmentDueDate
        // and tutors should be able to override the created results when the assessmentDueDate is null
        final var isBeforeAssessmentDueDate = assessmentDueDate == null || ZonedDateTime.now().isBefore(assessmentDueDate);
        return (isAssessor && isBeforeAssessmentDueDate) || isAtLeastInstructor;

        // TODO at the moment we use a different logic for migration and compatibility reasons, but basically we should invoke the following method in the future
        // return assessmentService.isAllowedToOverrideExistingResult(existingResult, exercise, user, isAtLeastInstructor);
    }

    /**
     * This method is used by the CI system to inform Artemis about a new programming exercise build result.
     * It will make sure to:
     * - Create a result from the build result including its feedbacks
     * - Assign the result to an existing submission OR create a new submission if needed
     * - Update the result's score based on the exercise's test cases (weights, etc.)
     * - Update the exercise's test cases if the build is from a solution participation
     *
     * @param token CI auth token
     * @param requestBody build result of CI system
     * @return a ResponseEntity to the CI system
     */
    @PostMapping(value = Constants.NEW_RESULT_RESOURCE_PATH)
    public ResponseEntity<?> notifyNewProgrammingExerciseResult(@RequestHeader("Authorization") String token, @RequestBody Object requestBody) {
        log.debug("Received result notify (NEW)");
        if (token == null || !token.equals(ARTEMIS_AUTHENTICATION_TOKEN_VALUE)) {
            log.info("Cancelling request with invalid token {}", token);
            return forbidden(); // Only allow endpoint when using correct token
        }

        // The 'user' is not properly logged into Artemis, this leads to an issue when accessing custom repository methods.
        // Therefore a mock auth object has to be created.
        SecurityUtils.setAuthorizationObject();

        // Retrieving the plan key can fail if e.g. the requestBody is malformated. In this case nothing else can be done.
        String planKey;
        try {
            planKey = continuousIntegrationService.get().getPlanKey(requestBody);
        }
        // TODO: How can we catch a more specific exception here? Because of the adapter pattern this is always just Exception...
        catch (Exception ex) {
            log.error("Exception encountered when trying to retrieve the plan key from a request a new programming exercise result: {}, {}", ex, requestBody);
            return badRequest();
        }
        log.info("Artemis received a new result from Bamboo for build plan {}", planKey);

        // Try to retrieve the participation with the build plan key.
        Optional<ProgrammingExerciseParticipation> optionalParticipation = getParticipationWithResults(planKey);
        if (optionalParticipation.isEmpty()) {
            log.warn("Participation is missing for notifyResultNew (PlanKey: {}).", planKey);
            return notFound();
        }

        ProgrammingExerciseParticipation participation = optionalParticipation.get();
        Optional<Result> result;
        // Process the new result from the build result.
        result = resultService.processNewProgrammingExerciseResult((Participation) participation, requestBody);

        // Only notify the user about the new result if the result was created successfully.
        if (result.isPresent()) {
            log.debug("Send result to client over websocket. Result: {}, Submission: {}, Participation: {}", result.get(), result.get().getSubmission(),
                    result.get().getParticipation());
            // notify user via websocket
            messagingService.broadcastNewResult((Participation) participation, result.get());

            // TODO: can we avoid to invoke this code for non LTI students? (to improve performance)
            // if (participation.isLti()) {
            // }
            // handles new results and sends them to LTI consumers
            if (participation instanceof ProgrammingExerciseStudentParticipation) {
                ltiService.onNewBuildResult((ProgrammingExerciseStudentParticipation) participation);
            }
            log.info("The new result for {} was saved successfully", planKey);
        }
        return ResponseEntity.ok().build();
    }

    private Optional<ProgrammingExerciseParticipation> getParticipationWithResults(String planKey) {
        // we have to support template, solution and student build plans here
        if (planKey.contains(BuildPlanType.TEMPLATE.getName())) {
            Optional<TemplateProgrammingExerciseParticipation> templateParticipation = participationService.findTemplateParticipationByBuildPlanId(planKey);
            // we have to convert the optional type here to make Java happy
            if (templateParticipation.isPresent()) {
                return Optional.of(templateParticipation.get());
            }
            else {
                return Optional.empty();
            }
        }
        else if (planKey.contains(BuildPlanType.SOLUTION.getName())) {
            Optional<SolutionProgrammingExerciseParticipation> solutionParticipation = participationService.findSolutionParticipationByBuildPlanId(planKey);
            // we have to convert the optional type here to make Java happy
            if (solutionParticipation.isPresent()) {
                return Optional.of(solutionParticipation.get());
            }
            else {
                return Optional.empty();
            }
        }
        List<ProgrammingExerciseStudentParticipation> participations = participationService.findByBuildPlanIdWithEagerResults(planKey);
        Optional<ProgrammingExerciseStudentParticipation> participation = Optional.empty();
        if (participations.size() > 0) {
            participation = Optional.of(participations.get(0));
            if (participations.size() > 1) {
                // in the rare case of multiple participations, take the latest one.
                for (ProgrammingExerciseStudentParticipation otherParticipation : participations) {
                    if (otherParticipation.getInitializationDate().isAfter(participation.get().getInitializationDate())) {
                        participation = Optional.of(otherParticipation);
                    }
                }
            }
        }

        // we have to convert the optional type here to make Java happy
        if (participation.isPresent()) {
            return Optional.of(participation.get());
        }
        else {
            return Optional.empty();
        }
    }

    /**
     * GET /exercises/:exerciseId/results : get the successful results for an exercise, ordered ascending by build completion date.
     *
     * @param exerciseId the id of the exercise for which to retrieve the results
     * @param withSubmissions defines if submissions are loaded from the database for the results
     * @return the ResponseEntity with status 200 (OK) and the list of results in body
     */
    @GetMapping(value = "exercises/{exerciseId}/results")
    @PreAuthorize("hasAnyRole('TA', 'INSTRUCTOR', 'ADMIN')")
    public ResponseEntity<List<Result>> getResultsForExercise(@PathVariable Long exerciseId, @RequestParam(defaultValue = "true") boolean withSubmissions) {
        long start = System.currentTimeMillis();
        log.debug("REST request to get Results for Exercise : {}", exerciseId);

        Exercise exercise = exerciseService.findOneWithAdditionalElements(exerciseId);
        Course course = exercise.getCourse();
        if (!authCheckService.isAtLeastTeachingAssistantInCourse(course, null)) {
            return forbidden();
        }

        List<Result> results = new ArrayList<>();

        List<StudentParticipation> participations = participationService.findByExerciseIdWithEagerSubmissionsResultAssessor(exerciseId);
        for (StudentParticipation participation : participations) {
            // Filter out participations without Students
            if (participation.getStudent() == null) {
                continue;
            }

            Submission relevantSubmissionWithResult = exercise.findLatestSubmissionWithRatedResultWithCompletionDate(participation, true);
            if (relevantSubmissionWithResult == null || relevantSubmissionWithResult.getResult() == null) {
                continue;
            }

            relevantSubmissionWithResult.getResult().setSubmissionCount(participation.getSubmissions().size());
            if (withSubmissions) {
                relevantSubmissionWithResult.getResult().setSubmission(relevantSubmissionWithResult);
            }
            results.add(relevantSubmissionWithResult.getResult());
        }

        log.info("getResultsForExercise took " + (System.currentTimeMillis() - start) + "ms for " + results.size() + " results.");

        if (withSubmissions) {
            results = results.stream().filter(result -> result.getSubmission() != null && result.getSubmission().isSubmitted()).collect(Collectors.toList());
        }

        // remove unnecessary elements in the json response
        results.forEach(result -> {
            result.getParticipation().setResults(null);
            result.getParticipation().setSubmissions(null);
            result.getParticipation().setExercise(null);
        });

        return ResponseEntity.ok().body(results);
    }

    /**
     * GET /results/:id : get the "id" result.
     *
     * @param resultId the id of the result to retrieve
     * @return the ResponseEntity with status 200 (OK) and with body the result, or with status 404 (Not Found)
     */
    @GetMapping("/results/{resultId}")
    @PreAuthorize("hasAnyRole('TA', 'INSTRUCTOR', 'ADMIN')")
    public ResponseEntity<Result> getResult(@PathVariable Long resultId) {
        log.debug("REST request to get Result : {}", resultId);
        Optional<Result> result = resultRepository.findById(resultId);
        if (result.isPresent()) {
            Participation participation = result.get().getParticipation();
            Course course = participation.getExercise().getCourse();
            if (!authCheckService.isAtLeastTeachingAssistantInCourse(course, null)) {
                return forbidden();
            }
        }
        return result.map(foundResult -> new ResponseEntity<>(foundResult, HttpStatus.OK)).orElse(notFound());
    }

    /**
     * GET /participations/:participationId/latest-result : get the latest result with feedbacks for the given participation.
     * The order of results is determined by completionDate desc.
     *
     * @param participationId the id of the participation for which to retrieve the latest result.
     * @return the ResponseEntity with status 200 (OK) and with body the result, or with status 404 (Not Found)
     */
    @GetMapping("participations/{participationId}/latest-result")
    @PreAuthorize("hasAnyRole('TA', 'INSTRUCTOR', 'ADMIN')")
    public ResponseEntity<Result> getLatestResultWithFeedbacks(@PathVariable Long participationId) {
        log.debug("REST request to get latest result for participation : {}", participationId);
        Participation participation = participationService.findOne(participationId);

        if (participation instanceof StudentParticipation && !participationService.canAccessParticipation((StudentParticipation) participation)
                || participation instanceof ProgrammingExerciseParticipation
                        && !programmingExerciseParticipationService.canAccessParticipation((ProgrammingExerciseParticipation) participation)) {
            return forbidden();
        }

        Optional<Result> result = resultRepository.findFirstWithFeedbacksByParticipationIdOrderByCompletionDateDesc(participation.getId());
        return result.map(ResponseEntity::ok).orElse(notFound());
    }

    /**
     * GET /results/:id/details : get the build result details from Bamboo for the "id" result. This method is only invoked if the result actually includes details (e.g. feedback
     * or build errors)
     *
     * @param resultId the id of the result to retrieve. If the participation related to the result is not a StudentParticipation or ProgrammingExerciseParticipation, the endpoint will return forbidden!
     * @return the ResponseEntity with status 200 (OK) and with body the result, status 404 (Not Found) if the result does not exist or 403 (forbidden) if the user does not have permissions to access the participation.
     */
    @GetMapping(value = "/results/{resultId}/details")
    @PreAuthorize("hasAnyRole('USER', 'TA', 'INSTRUCTOR', 'ADMIN')")
    public ResponseEntity<List<Feedback>> getResultDetails(@PathVariable Long resultId) {
        log.debug("REST request to get Result : {}", resultId);
        Optional<Result> optionalResult = resultRepository.findByIdWithEagerFeedbacks(resultId);
        if (optionalResult.isEmpty()) {
            return notFound();
        }
        Result result = optionalResult.get();
        Participation participation = result.getParticipation();

        // The permission check depends on the participation type (normal participations vs. programming exercise participations).
        if (participation instanceof StudentParticipation) {
            if (!participationService.canAccessParticipation((StudentParticipation) participation)) {
                return forbidden();
            }
        }
        else if (participation instanceof ProgrammingExerciseParticipation) {
            if (!programmingExerciseParticipationService.canAccessParticipation((ProgrammingExerciseParticipation) participation)) {
                return forbidden();
            }
        }
        else {
            // This would be the case that a new participation type is introduced, without this the user would have access to it regardless of the permissions.
            return forbidden();
        }

        return new ResponseEntity<>(result.getFeedbacks(), HttpStatus.OK);
    }

    /**
     * DELETE /results/:id : delete the "id" result.
     *
     * @param resultId the id of the result to delete
     * @return the ResponseEntity with status 200 (OK)
     */
    @DeleteMapping("/results/{resultId}")
    @PreAuthorize("hasAnyRole('TA', 'INSTRUCTOR', 'ADMIN')")
    public ResponseEntity<Void> deleteResult(@PathVariable Long resultId) {
        log.debug("REST request to delete Result : {}", resultId);
        Optional<Result> result = resultRepository.findById(resultId);
        if (result.isPresent()) {
            Participation participation = result.get().getParticipation();
            Course course = participation.getExercise().getCourse();
            if (!authCheckService.isAtLeastTeachingAssistantInCourse(course, null)) {
                return forbidden();
            }
            resultRepository.deleteById(resultId);
            return ResponseEntity.ok().headers(HeaderUtil.createEntityDeletionAlert(applicationName, true, ENTITY_NAME, resultId.toString())).build();
        }
        return ResponseEntity.notFound().build();
    }

    /**
     * GET /results/submission/{submissionId} : get the result for a submission id
     *
     * @param submissionId the id of the submission
     * @return the ResponseEntity with status 200 (OK) and the list of results in body
     */
    @GetMapping(value = "/results/submission/{submissionId}")
    @PreAuthorize("hasAnyRole('TA', 'INSTRUCTOR', 'ADMIN')")
    public ResponseEntity<Result> getResultForSubmission(@PathVariable Long submissionId) {
        log.debug("REST request to get Result for submission : {}", submissionId);
        Optional<Result> result = resultRepository.findDistinctBySubmissionId(submissionId);
        return ResponseUtil.wrapOrNotFound(result);
    }

    /**
     * Creates a new example result for the provided example submission ID.
     *
     * @param submissionId The submission ID for which an example result should get created
     * @param isProgrammingExerciseWithFeedback Whether the related exercise is a programming exercise with feedback
     * @return The newly created result
     */
    @PostMapping("/submissions/{submissionId}/example-result")
    @PreAuthorize("hasAnyRole('INSTRUCTOR', 'ADMIN')")
    public ResponseEntity<Result> createExampleResult(@PathVariable long submissionId,
            @RequestParam(defaultValue = "false", required = false) boolean isProgrammingExerciseWithFeedback) {
        log.debug("REST request to create a new example result for submission: {}", submissionId);
        final var result = resultService.createNewExampleResultForSubmissionWithExampleSubmission(submissionId, isProgrammingExerciseWithFeedback);
        return new ResponseEntity<>(result, HttpStatus.CREATED);
    }

    /**
     * Creates a new result for the provided exercise and student (a participation and an empty submission will also be created if they do not exist yet)
     *
     * @param exerciseId The exercise ID for which a result should get created
     * @param studentLogin The student login (username) for which a result should get created
     * @param result The result to be created
     * @return The newly created result
     * @throws URISyntaxException if the Location URI syntax is incorrect
     */
    @PostMapping(value = "/exercises/{exerciseId}/external-submission-results")
    @PreAuthorize("hasAnyRole('INSTRUCTOR', 'ADMIN')")
    public ResponseEntity<Result> createResultForExternalSubmission(@PathVariable Long exerciseId, @RequestParam String studentLogin, @RequestBody Result result)
            throws URISyntaxException {
        log.debug("REST request to create Result for External Submission for Exercise : {}", exerciseId);

        Exercise exercise = exerciseService.findOneWithAdditionalElements(exerciseId);
        User user = userService.getUserWithGroupsAndAuthorities();
        Optional<User> student = userService.getUserWithAuthoritiesByLogin(studentLogin);
        Course course = exercise.getCourse();

        if (!authCheckService.isAtLeastInstructorForExercise(exercise, user)) {
            throw new AccessForbiddenException("You are not allowed to access this resource");
        }
        if (student.isEmpty() || !authCheckService.isAtLeastStudentInCourse(course, student.get())) {
            throw new ResponseStatusException(HttpStatus.FAILED_DEPENDENCY, "No student found for " + studentLogin + " in course " + course.getTitle());
        }
        if (exercise instanceof QuizExercise) {
            throw new ResponseStatusException(HttpStatus.BAD_REQUEST, "External submissions are not supported for Quiz exercises.");
        }

        // Check if a result exists already for this exercise and student. If so, do nothing and just inform the instructor.
        Optional<StudentParticipation> optionalParticipation = participationService.findOneByExerciseIdAndStudentLoginAnyStateWithEagerResults(exerciseId, studentLogin);
        Optional<Result> optionalResult = optionalParticipation.map(Participation::findLatestResult);
        if (optionalResult.isPresent()) {
            return ResponseEntity.ok().headers(HeaderUtil.createAlert(applicationName, "A result already exists for this submission", "resultAlreadyExists"))
                    .body(optionalResult.get());
        }

        // Create a participation and a submitted empty submission if they do not exist yet
        StudentParticipation participation = participationService.createParticipationWithEmptySubmissionIfNotExisting(exercise, student.get(), SubmissionType.EXTERNAL);
        Submission submission = participationService.findOneWithEagerSubmissions(participation.getId()).findLatestSubmission().get();
        result.setParticipation(participation);
        result.setSubmission(submission);

        // Create a new manual result which can be rated or unrated depending on what was specified in the create form
        Result savedResult = resultService.createNewManualResult(result, exercise instanceof ProgrammingExercise, result.isRated());

        return ResponseEntity.created(new URI("/api/results/" + savedResult.getId()))
                .headers(HeaderUtil.createEntityCreationAlert(applicationName, true, ENTITY_NAME, savedResult.getId().toString())).body(savedResult);
    }
}<|MERGE_RESOLUTION|>--- conflicted
+++ resolved
@@ -79,24 +79,15 @@
 
     private final AssessmentService assessmentService;
 
-    private final UserService userService;
-
     public ResultResource(ProgrammingExerciseParticipationService programmingExerciseParticipationService, ParticipationService participationService, ResultService resultService,
-<<<<<<< HEAD
             ExerciseService exerciseService, AuthorizationCheckService authCheckService, Optional<ContinuousIntegrationService> continuousIntegrationService, LtiService ltiService,
             ResultRepository resultRepository, WebsocketMessagingService messagingService, ProgrammingSubmissionService programmingSubmissionService, UserService userService,
             AssessmentService assessmentService) {
-=======
-            ExerciseService exerciseService, AuthorizationCheckService authCheckService, UserService userService,
-            Optional<ContinuousIntegrationService> continuousIntegrationService, LtiService ltiService, ResultRepository resultRepository,
-            WebsocketMessagingService messagingService, ProgrammingSubmissionService programmingSubmissionService) {
->>>>>>> 2ee0b2e1
         this.resultRepository = resultRepository;
         this.participationService = participationService;
         this.resultService = resultService;
         this.exerciseService = exerciseService;
         this.authCheckService = authCheckService;
-        this.userService = userService;
         this.continuousIntegrationService = continuousIntegrationService;
         this.programmingExerciseParticipationService = programmingExerciseParticipationService;
         this.messagingService = messagingService;
