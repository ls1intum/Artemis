--- conflicted
+++ resolved
@@ -84,100 +84,6 @@
         this.examDateService = examDateService;
         this.participationRepository = participationRepository;
         this.studentParticipationRepository = studentParticipationRepository;
-<<<<<<< HEAD
-=======
-        this.templateProgrammingExerciseParticipationRepository = templateProgrammingExerciseParticipationRepository;
-        this.solutionProgrammingExerciseParticipationRepository = solutionProgrammingExerciseParticipationRepository;
-        this.programmingExerciseStudentParticipationRepository = programmingExerciseStudentParticipationRepository;
-    }
-
-    /**
-     * This method is used by the CI system to inform Artemis about a new programming exercise build result.
-     * It will make sure to:
-     * - Create a result from the build result including its feedbacks
-     * - Assign the result to an existing submission OR create a new submission if needed
-     * - Update the result's score based on the exercise's test cases (weights, etc.)
-     * - Update the exercise's test cases if the build is from a solution participation
-     *
-     * @param token       CI auth token
-     * @param requestBody build result of CI system
-     * @return a ResponseEntity to the CI system
-     */
-    @PostMapping(Constants.NEW_RESULT_RESOURCE_PATH)
-    public ResponseEntity<?> processNewProgrammingExerciseResult(@RequestHeader("Authorization") String token, @RequestBody Object requestBody) {
-        log.debug("Received result notify (NEW)");
-        if (token == null || !token.equals(artemisAuthenticationTokenValue)) {
-            log.info("Cancelling request with invalid token {}", token);
-            throw new AccessForbiddenException(); // Only allow endpoint when using correct token
-        }
-
-        // No 'user' is properly logged into Artemis, this leads to an issue when accessing custom repository methods.
-        // Therefore, a mock auth object has to be created.
-        SecurityUtils.setAuthorizationObject();
-
-        // Retrieving the plan key can fail if e.g. the requestBody is malformed. In this case nothing else can be done.
-        String planKey;
-        try {
-            planKey = continuousIntegrationService.get().getPlanKey(requestBody);
-        }
-        catch (ContinuousIntegrationException cISException) {
-            log.error("Exception encountered when trying to retrieve the plan key from a request a new programming exercise result: {}, {} :"
-                    + "Your CIS encountered an Exception while trying to retrieve the build plan ", cISException, requestBody);
-            throw new BadRequestAlertException(
-                    "The continuous integration server encountered an exception when trying to retrieve the plan key from a request a new programming exercise result", "BuildPlan",
-                    "ciExceptionForBuildPlanKey");
-        }
-        log.info("Artemis received a new result for build plan {}", planKey);
-
-        // Try to retrieve the participation with the build plan key.
-        var participation = getParticipationWithResults(planKey);
-        if (participation == null) {
-            log.warn("Participation is missing for notifyResultNew (PlanKey: {}).", planKey);
-            throw new EntityNotFoundException("Participation for build plan " + planKey + " does not exist");
-        }
-
-        // Process the new result from the build result.
-        Optional<Result> optResult = programmingExerciseGradingService.processNewProgrammingExerciseResult(participation, requestBody);
-
-        // Only notify the user about the new result if the result was created successfully.
-        if (optResult.isPresent()) {
-            Result result = optResult.get();
-            log.debug("Send result to client over websocket. Result: {}, Submission: {}, Participation: {}", result, result.getSubmission(), result.getParticipation());
-            // notify user via websocket
-            messagingService.broadcastNewResult((Participation) participation, result);
-            if (participation instanceof StudentParticipation) {
-                // do not try to report results for template or solution participations
-                ltiNewResultService.onNewResult((ProgrammingExerciseStudentParticipation) participation);
-            }
-            log.info("The new result for {} was saved successfully", planKey);
-        }
-        return ResponseEntity.ok().build();
-    }
-
-    @Nullable
-    private ProgrammingExerciseParticipation getParticipationWithResults(String planKey) {
-        // we have to support template, solution and student build plans here
-        if (planKey.endsWith("-" + BuildPlanType.TEMPLATE.getName())) {
-            return templateProgrammingExerciseParticipationRepository.findByBuildPlanIdWithResults(planKey).orElse(null);
-        }
-        else if (planKey.endsWith("-" + BuildPlanType.SOLUTION.getName())) {
-            return solutionProgrammingExerciseParticipationRepository.findByBuildPlanIdWithResults(planKey).orElse(null);
-        }
-        List<ProgrammingExerciseStudentParticipation> participations = programmingExerciseStudentParticipationRepository.findByBuildPlanId(planKey);
-        ProgrammingExerciseStudentParticipation participation = null;
-        if (!participations.isEmpty()) {
-            participation = participations.get(0);
-            if (participations.size() > 1) {
-                // in the rare case of multiple participations, take the latest one.
-                for (ProgrammingExerciseStudentParticipation otherParticipation : participations) {
-                    if (otherParticipation.getInitializationDate().isAfter(participation.getInitializationDate())) {
-                        participation = otherParticipation;
-                    }
-                }
-            }
-        }
-        return participation;
->>>>>>> 02deebd6
     }
 
     /**
@@ -230,51 +136,6 @@
     }
 
     /**
-<<<<<<< HEAD
-=======
-     * Get the successful results for an exercise, ordered ascending by build completion date.
-     *
-     * @param exercise        which the results belong to.
-     * @param withSubmissions true, if each result should also contain the submissions.
-     * @return a list of results as described above for the given exercise.
-     */
-    private List<Result> resultsForExercise(Exercise exercise, List<StudentParticipation> participations, boolean withSubmissions) {
-        final List<Result> results = new ArrayList<>();
-
-        for (StudentParticipation participation : participations) {
-            // Filter out participations without students / teams
-            if (participation.getParticipant() == null) {
-                continue;
-            }
-
-            Submission relevantSubmissionWithResult = exercise.findLatestSubmissionWithRatedResultWithCompletionDate(participation, true);
-            if (relevantSubmissionWithResult == null || relevantSubmissionWithResult.getLatestResult() == null) {
-                continue;
-            }
-
-            participation.setSubmissionCount(participation.getSubmissions().size());
-            if (withSubmissions) {
-                relevantSubmissionWithResult.getLatestResult().setSubmission(relevantSubmissionWithResult);
-            }
-            results.add(relevantSubmissionWithResult.getLatestResult());
-        }
-
-        if (withSubmissions) {
-            results.removeIf(result -> result.getSubmission() == null || !result.getSubmission().isSubmitted());
-        }
-
-        // remove unnecessary elements in the json response
-        results.forEach(result -> {
-            result.getParticipation().setResults(null);
-            result.getParticipation().setSubmissions(null);
-            result.getParticipation().setExercise(null);
-        });
-
-        return results;
-    }
-
-    /**
->>>>>>> 02deebd6
      * GET /participations/:participationId/results/:resultId : get the "id" result.
      *
      * @param participationId the id of the participation to the result
