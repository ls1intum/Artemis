--- conflicted
+++ resolved
@@ -27,6 +27,7 @@
 import de.tum.in.www1.artemis.service.ParticipationService;
 import de.tum.in.www1.artemis.service.ResultService;
 import de.tum.in.www1.artemis.service.exam.ExamDateService;
+import de.tum.in.www1.artemis.service.programming.ProgrammingMessagingService;
 import de.tum.in.www1.artemis.web.rest.dto.ResultWithPointsPerGradingCriterionDTO;
 import de.tum.in.www1.artemis.web.rest.errors.BadRequestAlertException;
 import de.tum.in.www1.artemis.web.rest.util.HeaderUtil;
@@ -65,12 +66,6 @@
 
     private final StudentParticipationRepository studentParticipationRepository;
 
-<<<<<<< HEAD
-    public ResultResource(ResultRepository resultRepository, ParticipationService participationService, ExampleSubmissionRepository exampleSubmissionRepository,
-            ResultService resultService, ExamDateService examDateService, ExerciseRepository exerciseRepository, AuthorizationCheckService authCheckService,
-            ParticipationAuthorizationCheckService participationAuthCheckService, UserRepository userRepository, ParticipationRepository participationRepository,
-            StudentParticipationRepository studentParticipationRepository) {
-=======
     private final TemplateProgrammingExerciseParticipationRepository templateProgrammingExerciseParticipationRepository;
 
     private final SolutionProgrammingExerciseParticipationRepository solutionProgrammingExerciseParticipationRepository;
@@ -79,15 +74,12 @@
 
     private final ProgrammingMessagingService programmingMessagingService;
 
-    public ResultResource(ParticipationService participationService, ResultService resultService, ExerciseRepository exerciseRepository, AuthorizationCheckService authCheckService,
-            ParticipationAuthorizationCheckService participationAuthCheckService, Optional<ContinuousIntegrationService> continuousIntegrationService,
-            ResultRepository resultRepository, UserRepository userRepository, ExamDateService examDateService, ProgrammingExerciseGradingService programmingExerciseGradingService,
-            TestwiseCoverageService testwiseCoverageService, ProgrammingTriggerService programmingTriggerService, ParticipationRepository participationRepository,
-            StudentParticipationRepository studentParticipationRepository, TemplateProgrammingExerciseParticipationRepository templateProgrammingExerciseParticipationRepository,
+    public ResultResource(ResultRepository resultRepository, ParticipationService participationService, ResultService resultService, ExamDateService examDateService,
+            ExerciseRepository exerciseRepository, AuthorizationCheckService authCheckService, ParticipationAuthorizationCheckService participationAuthCheckService,
+            UserRepository userRepository, ParticipationRepository participationRepository, StudentParticipationRepository studentParticipationRepository,
+            TemplateProgrammingExerciseParticipationRepository templateProgrammingExerciseParticipationRepository,
             SolutionProgrammingExerciseParticipationRepository solutionProgrammingExerciseParticipationRepository,
             ProgrammingExerciseStudentParticipationRepository programmingExerciseStudentParticipationRepository, ProgrammingMessagingService programmingMessagingService) {
-        this.exerciseRepository = exerciseRepository;
->>>>>>> 4f326e30
         this.resultRepository = resultRepository;
         this.participationService = participationService;
         this.resultService = resultService;
@@ -98,6 +90,10 @@
         this.userRepository = userRepository;
         this.participationRepository = participationRepository;
         this.studentParticipationRepository = studentParticipationRepository;
+        this.templateProgrammingExerciseParticipationRepository = templateProgrammingExerciseParticipationRepository;
+        this.solutionProgrammingExerciseParticipationRepository = solutionProgrammingExerciseParticipationRepository;
+        this.programmingExerciseStudentParticipationRepository = programmingExerciseStudentParticipationRepository;
+        this.programmingMessagingService = programmingMessagingService;
     }
 
     /**
