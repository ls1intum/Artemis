--- conflicted
+++ resolved
@@ -1,14 +1,7 @@
 package de.tum.in.www1.artemis.web.rest;
 
-<<<<<<< HEAD
-import de.tum.in.www1.artemis.domain.Course;
-import de.tum.in.www1.artemis.domain.Exercise;
-import de.tum.in.www1.artemis.domain.Participation;
-import de.tum.in.www1.artemis.domain.User;
-=======
 import de.tum.in.www1.artemis.domain.*;
 import de.tum.in.www1.artemis.repository.ExampleSubmissionRepository;
->>>>>>> 473749b7
 import de.tum.in.www1.artemis.repository.ExerciseRepository;
 import de.tum.in.www1.artemis.service.*;
 import de.tum.in.www1.artemis.service.connectors.ContinuousIntegrationService;
@@ -31,14 +24,7 @@
 import java.io.File;
 import java.io.FileInputStream;
 import java.io.IOException;
-<<<<<<< HEAD
-import java.security.Principal;
 import java.util.*;
-import java.util.stream.Collectors;
-import java.util.stream.Stream;
-=======
-import java.util.*;
->>>>>>> 473749b7
 
 import static de.tum.in.www1.artemis.web.rest.util.ResponseUtil.forbidden;
 
@@ -268,7 +254,6 @@
             .header("filename", zipFile.getName())
             .body(resource);
     }
-<<<<<<< HEAD
 
     /**
      * GET  /exercises/:exerciseId/results : sends all results for a exercise and the logged in user
@@ -309,7 +294,4 @@
 
         return ResponseUtil.wrapOrNotFound(Optional.ofNullable(exercise));
     }
-
-=======
->>>>>>> 473749b7
 }