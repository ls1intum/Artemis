--- conflicted
+++ resolved
@@ -13,10 +13,7 @@
 import org.springframework.security.access.prepost.PreAuthorize;
 import org.springframework.web.bind.annotation.*;
 
-import de.tum.in.www1.artemis.domain.ExampleSubmission;
-import de.tum.in.www1.artemis.domain.Exercise;
-import de.tum.in.www1.artemis.domain.ProgrammingExercise;
-import de.tum.in.www1.artemis.domain.User;
+import de.tum.in.www1.artemis.domain.*;
 import de.tum.in.www1.artemis.domain.enumeration.AssessmentType;
 import de.tum.in.www1.artemis.domain.enumeration.ComplaintType;
 import de.tum.in.www1.artemis.domain.enumeration.TutorParticipationStatus;
@@ -77,14 +74,8 @@
 
     public ExerciseResource(ExerciseService exerciseService, ParticipationService participationService, UserService userService, AuthorizationCheckService authCheckService,
             TutorParticipationService tutorParticipationService, ExampleSubmissionRepository exampleSubmissionRepository, ComplaintRepository complaintRepository,
-<<<<<<< HEAD
             SubmissionRepository submissionRepository, ResultService resultService, TutorLeaderboardService tutorLeaderboardService,
-            ComplaintResponseRepository complaintResponseRepository, ProgrammingExerciseService programmingExerciseService) {
-=======
-            ComplaintResponseRepository complaintResponseRepository, TextSubmissionService textSubmissionService, ModelingSubmissionService modelingSubmissionService,
-            ResultService resultService, FileUploadSubmissionService fileUploadSubmissionService, TutorLeaderboardService tutorLeaderboardService,
-            ProgrammingExerciseService programmingExerciseService, GradingCriterionService gradingCriterionService) {
->>>>>>> 768b5121
+            ComplaintResponseRepository complaintResponseRepository, ProgrammingExerciseService programmingExerciseService, GradingCriterionService gradingCriterionService) {
         this.exerciseService = exerciseService;
         this.participationService = participationService;
         this.userService = userService;
