package de.tum.in.www1.artemis.web.rest;

import static de.tum.in.www1.artemis.web.rest.util.ResponseUtil.badRequest;
import static de.tum.in.www1.artemis.web.rest.util.ResponseUtil.forbidden;

import java.io.File;
import java.io.FileInputStream;
import java.io.IOException;
import java.util.Collections;
import java.util.HashSet;
import java.util.List;
import java.util.Optional;

import org.slf4j.Logger;
import org.slf4j.LoggerFactory;
import org.springframework.beans.factory.annotation.Value;
import org.springframework.core.io.InputStreamResource;
import org.springframework.core.io.Resource;
import org.springframework.http.MediaType;
import org.springframework.http.ResponseEntity;
import org.springframework.security.access.prepost.PreAuthorize;
import org.springframework.web.bind.annotation.*;

import de.tum.in.www1.artemis.domain.*;
import de.tum.in.www1.artemis.domain.enumeration.AssessmentType;
import de.tum.in.www1.artemis.domain.enumeration.ComplaintType;
import de.tum.in.www1.artemis.domain.enumeration.TutorParticipationStatus;
import de.tum.in.www1.artemis.domain.participation.StudentParticipation;
import de.tum.in.www1.artemis.domain.participation.TutorParticipation;
import de.tum.in.www1.artemis.repository.ComplaintRepository;
import de.tum.in.www1.artemis.repository.ExampleSubmissionRepository;
import de.tum.in.www1.artemis.repository.SubmissionRepository;
import de.tum.in.www1.artemis.service.*;
import de.tum.in.www1.artemis.service.feature.Feature;
import de.tum.in.www1.artemis.service.feature.FeatureToggle;
import de.tum.in.www1.artemis.web.rest.dto.StatsForInstructorDashboardDTO;
import de.tum.in.www1.artemis.web.rest.dto.TutorLeaderboardDTO;
import de.tum.in.www1.artemis.web.rest.util.HeaderUtil;
import io.github.jhipster.web.util.ResponseUtil;

/**
 * REST controller for managing Exercise.
 */
@RestController
@RequestMapping({ "/api", "/api_basic" })
@PreAuthorize("hasRole('ADMIN')")
public class ExerciseResource {

    private final Logger log = LoggerFactory.getLogger(ExerciseResource.class);

    private static final String ENTITY_NAME = "exercise";

    @Value("${jhipster.clientApp.name}")
    private String applicationName;

    private final ExerciseService exerciseService;

    private final UserService userService;

    private final ParticipationService participationService;

    private final AuthorizationCheckService authCheckService;

    private final TutorParticipationService tutorParticipationService;

    private final ExampleSubmissionRepository exampleSubmissionRepository;

    private final ComplaintRepository complaintRepository;

    private final SubmissionRepository submissionRepository;

    private final ResultService resultService;

    private final TutorLeaderboardService tutorLeaderboardService;

<<<<<<< HEAD
    public ExerciseResource(ExerciseService exerciseService, ParticipationService participationService, UserService userService, AuthorizationCheckService authCheckService,
            TutorParticipationService tutorParticipationService, ExampleSubmissionRepository exampleSubmissionRepository, ComplaintRepository complaintRepository,
            SubmissionRepository submissionRepository, ResultService resultService, TutorLeaderboardService tutorLeaderboardService) {
=======
    private final ProgrammingExerciseService programmingExerciseService;

    public ExerciseResource(ExerciseService exerciseService, ParticipationService participationService, UserService userService, AuthorizationCheckService authCheckService,
            TutorParticipationService tutorParticipationService, ExampleSubmissionRepository exampleSubmissionRepository, ComplaintRepository complaintRepository,
            TextSubmissionService textSubmissionService, ModelingSubmissionService modelingSubmissionService, ResultService resultService,
            FileUploadSubmissionService fileUploadSubmissionService, TutorLeaderboardService tutorLeaderboardService, ProgrammingExerciseService programmingExerciseService) {
>>>>>>> bb545b2d
        this.exerciseService = exerciseService;
        this.participationService = participationService;
        this.userService = userService;
        this.authCheckService = authCheckService;
        this.tutorParticipationService = tutorParticipationService;
        this.exampleSubmissionRepository = exampleSubmissionRepository;
        this.complaintRepository = complaintRepository;
        this.submissionRepository = submissionRepository;
        this.resultService = resultService;
        this.tutorLeaderboardService = tutorLeaderboardService;
<<<<<<< HEAD
=======
        this.programmingExerciseService = programmingExerciseService;
>>>>>>> bb545b2d
    }

    /**
     * GET /exercises/:id : get the "id" exercise.
     *
     * @param exerciseId the id of the exercise to retrieve
     * @return the ResponseEntity with status 200 (OK) and with body the exercise, or with status 404 (Not Found)
     */
    @GetMapping("/exercises/{exerciseId}")
    @PreAuthorize("hasAnyRole('USER','TA', 'INSTRUCTOR', 'ADMIN')")
    public ResponseEntity<Exercise> getExercise(@PathVariable Long exerciseId) {
        log.debug("REST request to get Exercise : {}", exerciseId);

        User student = userService.getUserWithGroupsAndAuthorities();
        Exercise exercise = exerciseService.findOneWithCategories(exerciseId);

        if (!authCheckService.isAllowedToSeeExercise(exercise, student)) {
            return forbidden();
        }

        boolean isStudent = !authCheckService.isAtLeastTeachingAssistantForExercise(exercise, student);
        if (isStudent) {
            exercise.filterSensitiveInformation();
        }

        return ResponseUtil.wrapOrNotFound(Optional.of(exercise));
    }

    /**
     * GET /exercises/:id : get the "id" exercise with data useful for tutors.
     *
     * @param id the id of the exercise to retrieve
     * @return the ResponseEntity with status 200 (OK) and with body the exercise, or with status 404 (Not Found)
     */
    @GetMapping("/exercises/{id}/for-tutor-dashboard")
    @PreAuthorize("hasAnyRole('TA', 'INSTRUCTOR', 'ADMIN')")
    public ResponseEntity<Exercise> getExerciseForTutorDashboard(@PathVariable Long id) {
        log.debug("REST request to get Exercise for tutor dashboard : {}", id);
        Exercise exercise = exerciseService.findOneWithAdditionalElements(id);
        User user = userService.getUserWithGroupsAndAuthorities();

        if (!authCheckService.isAtLeastTeachingAssistantForExercise(exercise)) {
            return forbidden();
        }
        // Programming exercises without semi automatic assessment should not be available on the tutor dashboard!
        if (exercise instanceof ProgrammingExercise && !exercise.getAssessmentType().equals(AssessmentType.SEMI_AUTOMATIC)) {
            return badRequest();
        }

        // TODO CZ: load results of submissions eagerly to prevent additional database calls
        List<ExampleSubmission> exampleSubmissions = this.exampleSubmissionRepository.findAllByExerciseId(id);
        // Do not provide example submissions without any assessment
        exampleSubmissions.removeIf(exampleSubmission -> exampleSubmission.getSubmission().getResult() == null);
        exercise.setExampleSubmissions(new HashSet<>(exampleSubmissions));

        TutorParticipation tutorParticipation = tutorParticipationService.findByExerciseAndTutor(exercise, user);
        if (exampleSubmissions.size() == 0 && tutorParticipation.getStatus().equals(TutorParticipationStatus.REVIEWED_INSTRUCTIONS)) {
            tutorParticipation.setStatus(TutorParticipationStatus.TRAINED);
        }
        exercise.setTutorParticipations(Collections.singleton(tutorParticipation));

        return ResponseUtil.wrapOrNotFound(Optional.of(exercise));
    }

    /**
     * GET /exercises/:id/stats-for-tutor-dashboard A collection of useful statistics for the tutor exercise dashboard of the exercise with the given id
     *
     * @param exerciseId the id of the exercise to retrieve
     * @return the ResponseEntity with status 200 (OK) and with body the stats, or with status 404 (Not Found)
     */
    @GetMapping("/exercises/{exerciseId}/stats-for-tutor-dashboard")
    @PreAuthorize("hasAnyRole('TA', 'INSTRUCTOR', 'ADMIN')")
    public ResponseEntity<StatsForInstructorDashboardDTO> getStatsForTutorExerciseDashboard(@PathVariable Long exerciseId) {
        log.debug("REST request to get exercise statistics for tutor dashboard : {}", exerciseId);
        Exercise exercise = exerciseService.findOneWithAdditionalElements(exerciseId);

        if (!authCheckService.isAtLeastTeachingAssistantForExercise(exercise)) {
            return forbidden();
        }

        StatsForInstructorDashboardDTO stats = populateCommonStatistics(exercise);

        return ResponseEntity.ok(stats);
    }

    /**
     * Given an exercise id, it creates an object node with numberOfSubmissions, numberOfAssessments, numberOfComplaints and numberOfMoreFeedbackRequests, that are used by both
     * stats for tutor dashboard and for instructor dashboard
     *
     * @param exercise - the exercise we are interested in
     * @return a object node with the stats
     */
    private StatsForInstructorDashboardDTO populateCommonStatistics(Exercise exercise) {
        final Long exerciseId = exercise.getId();
        StatsForInstructorDashboardDTO stats = new StatsForInstructorDashboardDTO();

        final Long numberOfSubmissions = submissionRepository.countByExerciseIdSubmittedBeforeDueDate(exerciseId);
        stats.setNumberOfSubmissions(numberOfSubmissions);

        final Long numberOfAssessments = resultService.countNumberOfFinishedAssessmentsForExercise(exerciseId);
        stats.setNumberOfAssessments(numberOfAssessments);

        final Long numberOfAutomaticAssistedAssessments = resultService.countNumberOfAutomaticAssistedAssessmentsForExercise(exerciseId);
        stats.setNumberOfAutomaticAssistedAssessments(numberOfAutomaticAssistedAssessments);

        final Long numberOfMoreFeedbackRequests = complaintRepository.countByResult_Participation_Exercise_IdAndComplaintType(exerciseId, ComplaintType.MORE_FEEDBACK);
        stats.setNumberOfMoreFeedbackRequests(numberOfMoreFeedbackRequests);

        final Long numberOfComplaints = complaintRepository.countByResult_Participation_Exercise_IdAndComplaintType(exerciseId, ComplaintType.COMPLAINT);
        stats.setNumberOfComplaints(numberOfComplaints);

        final List<TutorLeaderboardDTO> leaderboardEntries = tutorLeaderboardService.getExerciseLeaderboard(exercise);
        stats.setTutorLeaderboardEntries(leaderboardEntries);

        return stats;
    }

    /**
     * GET /exercises/:id/stats-for-instructor-dashboard A collection of useful statistics for the instructor exercise dashboard of the exercise with the given id
     *
     * @param exerciseId the id of the exercise to retrieve
     * @return the ResponseEntity with status 200 (OK) and with body the stats, or with status 404 (Not Found)
     */
    @GetMapping("/exercises/{exerciseId}/stats-for-instructor-dashboard")
    @PreAuthorize("hasAnyRole('TA', 'INSTRUCTOR', 'ADMIN')")
    public ResponseEntity<StatsForInstructorDashboardDTO> getStatsForInstructorExerciseDashboard(@PathVariable Long exerciseId) {
        log.debug("REST request to get exercise statistics for instructor dashboard : {}", exerciseId);
        Exercise exercise = exerciseService.findOneWithAdditionalElements(exerciseId);

        if (!authCheckService.isAtLeastTeachingAssistantForExercise(exercise)) {
            return forbidden();
        }

        StatsForInstructorDashboardDTO stats = populateCommonStatistics(exercise);
        final long numberOfOpenComplaints = complaintRepository.countByResult_Participation_Exercise_IdAndComplaintType(exerciseId, ComplaintType.COMPLAINT);
        stats.setNumberOfOpenComplaints(numberOfOpenComplaints);

        final long numberOfOpenMoreFeedbackRequests = complaintRepository.countByResult_Participation_Exercise_Course_IdAndComplaintType(exerciseId, ComplaintType.MORE_FEEDBACK);
        stats.setNumberOfOpenMoreFeedbackRequests(numberOfOpenMoreFeedbackRequests);

        return ResponseEntity.ok(stats);
    }

    /**
     * DELETE /exercises/:id : delete the "id" exercise.
     *
     * @param exerciseId the id of the exercise to delete
     * @return the ResponseEntity with status 200 (OK)
     */
    @DeleteMapping("/exercises/{exerciseId}")
    @PreAuthorize("hasAnyRole('INSTRUCTOR', 'ADMIN')")
    public ResponseEntity<Void> delete(@PathVariable Long exerciseId) {
        log.debug("REST request to delete Exercise : {}", exerciseId);
        Exercise exercise = exerciseService.findOneWithAdditionalElements(exerciseId);
        if (Optional.ofNullable(exercise).isPresent()) {
            if (!authCheckService.isAtLeastInstructorForExercise(exercise))
                return forbidden();
            exerciseService.delete(exercise, true, false);
        }
        return ResponseEntity.ok().headers(HeaderUtil.createEntityDeletionAlert(applicationName, true, ENTITY_NAME, exerciseId.toString())).build();
    }

    /**
     * Reset the exercise by deleting all its partcipations /exercises/:id/reset This can be used by all exercise types, however they can also provide custom implementations
     *
     * @param id the id of the exercise to delete
     * @return the ResponseEntity with status 200 (OK)
     */
    @DeleteMapping(value = "/exercises/{id}/reset")
    @PreAuthorize("hasAnyRole('INSTRUCTOR', 'ADMIN')")
    public ResponseEntity<Void> reset(@PathVariable Long id) {
        log.debug("REST request to reset Exercise : {}", id);
        Exercise exercise = exerciseService.findOneLoadParticipations(id);
        if (!authCheckService.isAtLeastInstructorForExercise(exercise))
            return forbidden();
        exerciseService.reset(exercise);
        return ResponseEntity.ok().headers(HeaderUtil.createEntityUpdateAlert(applicationName, true, "exercise", id.toString())).build();
    }

    /**
     * DELETE /exercises/:id/cleanup : delete all build plans (except BASE) of all participations belonging to this exercise. Optionally delete and archive all repositories
     *
     * @param id                 the id of the exercise to delete build plans for
     * @param deleteRepositories whether repositories should be deleted or not
     * @return ResponseEntity with status
     */
    @DeleteMapping(value = "/exercises/{id}/cleanup")
    @PreAuthorize("hasAnyRole('INSTRUCTOR', 'ADMIN')")
    @FeatureToggle(Feature.PROGRAMMING_EXERCISES)
    public ResponseEntity<Resource> cleanup(@PathVariable Long id, @RequestParam(defaultValue = "false") boolean deleteRepositories) {
        log.info("Start to cleanup build plans for Exercise: {}, delete repositories: {}", id, deleteRepositories);
        Exercise exercise = exerciseService.findOneWithAdditionalElements(id);
        if (!authCheckService.isAtLeastInstructorForExercise(exercise))
            return forbidden();
        exerciseService.cleanup(id, deleteRepositories);
        log.info("Cleanup build plans was successful for Exercise : {}", id);
        return ResponseEntity.ok().build();
    }

    /**
     * GET /exercises/:id/archive : archive all repositories (except BASE) of all participations belonging to this exercise into a zip file and provide a downloadable link.
     *
     * @param id the id of the exercise to delete and archive the repositories
     * @return ResponseEntity with status
     * @throws IOException if repositories can't be archived
     */
    @GetMapping(value = "/exercises/{id}/archive")
    @PreAuthorize("hasAnyRole('INSTRUCTOR', 'ADMIN')")
    @FeatureToggle(Feature.PROGRAMMING_EXERCISES)
    public ResponseEntity<Resource> archiveRepositories(@PathVariable Long id) throws IOException {
        log.info("Start to archive repositories for Exercise : {}", id);
        Exercise exercise = exerciseService.findOneWithAdditionalElements(id);
        if (!authCheckService.isAtLeastInstructorForExercise(exercise))
            return forbidden();
        File zipFile = exerciseService.archive(id);
        if (zipFile == null) {
            return ResponseEntity.noContent().headers(HeaderUtil.createAlert(applicationName,
                    "There was an error on the server and the zip file could not be created, possibly because all repositories have already been deleted or this is not a programming exercise.",
                    "")).build();
        }
        InputStreamResource resource = new InputStreamResource(new FileInputStream(zipFile));
        log.info("Archive repositories was successful for Exercise : {}", id);
        return ResponseEntity.ok().contentLength(zipFile.length()).contentType(MediaType.APPLICATION_OCTET_STREAM).header("filename", zipFile.getName()).body(resource);
    }

    /**
     * GET /exercises/:exerciseId/details : sends exercise details including all results for the currently logged in user
     *
     * @param exerciseId the id of the exercise to get the repos from
     * @return the ResponseEntity with status 200 (OK) and with body the exercise, or with status 404 (Not Found)
     */
    @GetMapping(value = "/exercises/{exerciseId}/details")
    @PreAuthorize("hasAnyRole('USER', 'TA', 'INSTRUCTOR', 'ADMIN')")
    public ResponseEntity<Exercise> getResultsForCurrentUser(@PathVariable Long exerciseId) {
        // TODO: refactor this and load
        // * the exercise (without the course, no template / solution participations)
        // * all submissions (with their result) of the user (to be displayed in the result history)
        // * the student questions
        // * the hints
        // also see exercise.service.ts and course-exercise-details.component.ts
        long start = System.currentTimeMillis();
        User user = userService.getUserWithGroupsAndAuthorities();
        log.debug(user.getLogin() + " requested access for exercise with id " + exerciseId, exerciseId);

        Exercise exercise = exerciseService.findOne(exerciseId);
        // if exercise is not yet released to the students they should not have any access to it
        if (!authCheckService.isAllowedToSeeExercise(exercise, user)) {
            return forbidden();
        }

        if (exercise != null) {
            List<StudentParticipation> participations = participationService.findByExerciseIdAndStudentIdWithEagerResultsAndSubmissions(exercise.getId(), user.getId());

            exercise.setStudentParticipations(new HashSet<>());

            for (StudentParticipation participation : participations) {

                participation.setResults(exercise.findResultsFilteredForStudents(participation));
                // By filtering the results available yet, they can become null for the exercise.
                if (participation.getResults() != null) {
                    participation.getResults().forEach(r -> r.setAssessor(null));
                }
                exercise.addParticipation(participation);
            }

            // TODO: we should also check that the submissions do not contain sensitive data

            // remove sensitive information for students
            if (!authCheckService.isAtLeastTeachingAssistantForExercise(exercise, user)) {
                exercise.filterSensitiveInformation();
            }
        }

        log.debug("getResultsForCurrentUser took " + (System.currentTimeMillis() - start) + "ms");

        return ResponseUtil.wrapOrNotFound(Optional.ofNullable(exercise));
    }
}<|MERGE_RESOLUTION|>--- conflicted
+++ resolved
@@ -73,18 +73,9 @@
 
     private final TutorLeaderboardService tutorLeaderboardService;
 
-<<<<<<< HEAD
     public ExerciseResource(ExerciseService exerciseService, ParticipationService participationService, UserService userService, AuthorizationCheckService authCheckService,
             TutorParticipationService tutorParticipationService, ExampleSubmissionRepository exampleSubmissionRepository, ComplaintRepository complaintRepository,
             SubmissionRepository submissionRepository, ResultService resultService, TutorLeaderboardService tutorLeaderboardService) {
-=======
-    private final ProgrammingExerciseService programmingExerciseService;
-
-    public ExerciseResource(ExerciseService exerciseService, ParticipationService participationService, UserService userService, AuthorizationCheckService authCheckService,
-            TutorParticipationService tutorParticipationService, ExampleSubmissionRepository exampleSubmissionRepository, ComplaintRepository complaintRepository,
-            TextSubmissionService textSubmissionService, ModelingSubmissionService modelingSubmissionService, ResultService resultService,
-            FileUploadSubmissionService fileUploadSubmissionService, TutorLeaderboardService tutorLeaderboardService, ProgrammingExerciseService programmingExerciseService) {
->>>>>>> bb545b2d
         this.exerciseService = exerciseService;
         this.participationService = participationService;
         this.userService = userService;
@@ -95,10 +86,6 @@
         this.submissionRepository = submissionRepository;
         this.resultService = resultService;
         this.tutorLeaderboardService = tutorLeaderboardService;
-<<<<<<< HEAD
-=======
-        this.programmingExerciseService = programmingExerciseService;
->>>>>>> bb545b2d
     }
 
     /**
