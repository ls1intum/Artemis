--- conflicted
+++ resolved
@@ -42,14 +42,11 @@
 
     private static final String ENTITY_NAME = "exercise";
 
-<<<<<<< HEAD
     @Value("${jhipster.clientApp.name}")
     private String applicationName;
 
     private final ExerciseRepository exerciseRepository;
 
-=======
->>>>>>> 645d0260
     private final ExerciseService exerciseService;
 
     private final UserService userService;
