--- conflicted
+++ resolved
@@ -66,17 +66,9 @@
 
     private final ComplaintRepository complaintRepository;
 
-<<<<<<< HEAD
     private final SubmissionRepository submissionRepository;
-=======
+
     private final ComplaintResponseRepository complaintResponseRepository;
-
-    private final TextSubmissionService textSubmissionService;
-
-    private final ModelingSubmissionService modelingSubmissionService;
-
-    private final FileUploadSubmissionService fileUploadSubmissionService;
->>>>>>> 45567f2f
 
     private final ResultService resultService;
 
@@ -86,13 +78,8 @@
 
     public ExerciseResource(ExerciseService exerciseService, ParticipationService participationService, UserService userService, AuthorizationCheckService authCheckService,
             TutorParticipationService tutorParticipationService, ExampleSubmissionRepository exampleSubmissionRepository, ComplaintRepository complaintRepository,
-<<<<<<< HEAD
             SubmissionRepository submissionRepository, ResultService resultService, TutorLeaderboardService tutorLeaderboardService,
-=======
-            ComplaintResponseRepository complaintResponseRepository, TextSubmissionService textSubmissionService, ModelingSubmissionService modelingSubmissionService,
-            ResultService resultService, FileUploadSubmissionService fileUploadSubmissionService, TutorLeaderboardService tutorLeaderboardService,
->>>>>>> 45567f2f
-            ProgrammingExerciseService programmingExerciseService) {
+            ComplaintResponseRepository complaintResponseRepository, ProgrammingExerciseService programmingExerciseService) {
         this.exerciseService = exerciseService;
         this.participationService = participationService;
         this.userService = userService;
@@ -100,13 +87,8 @@
         this.tutorParticipationService = tutorParticipationService;
         this.exampleSubmissionRepository = exampleSubmissionRepository;
         this.complaintRepository = complaintRepository;
-<<<<<<< HEAD
         this.submissionRepository = submissionRepository;
-=======
         this.complaintResponseRepository = complaintResponseRepository;
-        this.textSubmissionService = textSubmissionService;
-        this.modelingSubmissionService = modelingSubmissionService;
->>>>>>> 45567f2f
         this.resultService = resultService;
         this.tutorLeaderboardService = tutorLeaderboardService;
         this.programmingExerciseService = programmingExerciseService;
