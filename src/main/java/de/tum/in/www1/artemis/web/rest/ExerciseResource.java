--- conflicted
+++ resolved
@@ -79,11 +79,7 @@
     public ExerciseResource(ExerciseService exerciseService, ParticipationService participationService, UserService userService, CourseService courseService,
             AuthorizationCheckService authCheckService, TutorParticipationService tutorParticipationService, ExampleSubmissionRepository exampleSubmissionRepository,
             ObjectMapper objectMapper, ComplaintRepository complaintRepository, TextSubmissionService textSubmissionService, ModelingSubmissionService modelingSubmissionService,
-<<<<<<< HEAD
             ResultService resultService, TutorLeaderboardService tutorLeaderboardService, ProgrammingExerciseService programmingExerciseService) {
-=======
-            FileUploadSubmissionService fileUploadSubmissionService, ResultService resultService, TutorLeaderboardService tutorLeaderboardService) {
->>>>>>> 7ed2f009
         this.exerciseService = exerciseService;
         this.participationService = participationService;
         this.userService = userService;
