--- conflicted
+++ resolved
@@ -111,8 +111,6 @@
 
         User user = userService.getUserWithGroupsAndAuthorities();
         Exercise exercise = exerciseService.findOneWithCategories(exerciseId);
-        List<GradingCriterion> gradingCriteria = gradingCriterionService.findByExerciseIdWithEagerGradingCriteria(exercise.getId());
-        exercise.setGradingCriteria(gradingCriteria);
 
         if (!authCheckService.isAllowedToSeeExercise(exercise, user)) {
             return forbidden();
@@ -328,13 +326,7 @@
 
         if (exercise != null) {
             List<StudentParticipation> participations = participationService.findByExerciseIdAndStudentIdWithEagerResultsAndSubmissions(exercise.getId(), user.getId());
-<<<<<<< HEAD
-            List<GradingCriterion> gradingCriteria = gradingCriterionService.findByExerciseIdWithEagerGradingCriteria(exercise.getId());
             exercise.setStudentParticipations(new HashSet<>());
-            exercise.setGradingCriteria(gradingCriteria);
-=======
-            exercise.setStudentParticipations(new HashSet<>());
->>>>>>> 51931fe9
             for (StudentParticipation participation : participations) {
 
                 participation.setResults(exercise.findResultsFilteredForStudents(participation));
