package de.tum.in.www1.artemis.web.rest;

import static de.tum.in.www1.artemis.web.rest.util.ResponseUtil.forbidden;

import java.io.File;
import java.io.FileInputStream;
import java.io.IOException;
import java.util.*;

import org.slf4j.Logger;
import org.slf4j.LoggerFactory;
import org.springframework.core.io.InputStreamResource;
import org.springframework.core.io.Resource;
import org.springframework.http.HttpStatus;
import org.springframework.http.MediaType;
import org.springframework.http.ResponseEntity;
import org.springframework.security.access.prepost.PreAuthorize;
import org.springframework.web.bind.annotation.*;

import com.fasterxml.jackson.databind.JsonNode;
import com.fasterxml.jackson.databind.ObjectMapper;
import com.fasterxml.jackson.databind.node.ObjectNode;

import de.tum.in.www1.artemis.domain.*;
import de.tum.in.www1.artemis.domain.enumeration.TutorParticipationStatus;
import de.tum.in.www1.artemis.repository.*;
import de.tum.in.www1.artemis.service.*;
import de.tum.in.www1.artemis.web.rest.dto.StatsTutorLeaderboardDTO;
import de.tum.in.www1.artemis.web.rest.util.HeaderUtil;
import io.github.jhipster.web.util.ResponseUtil;

/**
 * REST controller for managing Exercise.
 */
@RestController
@RequestMapping({ "/api", "/api_basic" })
@PreAuthorize("hasRole('ADMIN')")
public class ExerciseResource {

    private final Logger log = LoggerFactory.getLogger(ExerciseResource.class);

    private static final String ENTITY_NAME = "exercise";

    private final ExerciseService exerciseService;

    private final UserService userService;

    private final CourseService courseService;

    private final ParticipationService participationService;

    private final AuthorizationCheckService authCheckService;

    private final TutorParticipationService tutorParticipationService;

    private final ExampleSubmissionRepository exampleSubmissionRepository;

    private final ObjectMapper objectMapper;

    private final TextAssessmentService textAssessmentService;

    private final ComplaintRepository complaintRepository;

    private final TextSubmissionService textSubmissionService;

    private final ModelingSubmissionService modelingSubmissionService;

<<<<<<< HEAD
    public ExerciseResource(ExerciseService exerciseService, ParticipationService participationService, UserService userService, CourseService courseService,
            AuthorizationCheckService authCheckService, TutorParticipationService tutorParticipationService, ExampleSubmissionRepository exampleSubmissionRepository,
            ObjectMapper objectMapper, TextAssessmentService textAssessmentService, ComplaintRepository complaintRepository, SubmissionRepository submissionRepository) {
=======
    private final ResultService resultService;

    public ExerciseResource(ExerciseService exerciseService, ParticipationService participationService, UserService userService, CourseService courseService,
            AuthorizationCheckService authCheckService, Optional<ContinuousIntegrationService> continuousIntegrationService, Optional<VersionControlService> versionControlService,
            TutorParticipationService tutorParticipationService, ExampleSubmissionRepository exampleSubmissionRepository, ObjectMapper objectMapper,
            TextAssessmentService textAssessmentService, ComplaintRepository complaintRepository, TextSubmissionService textSubmissionService,
            ModelingSubmissionService modelingSubmissionService, ResultService resultService) {
>>>>>>> 3e8bf9bc
        this.exerciseService = exerciseService;
        this.participationService = participationService;
        this.userService = userService;
        this.courseService = courseService;
        this.authCheckService = authCheckService;
        this.tutorParticipationService = tutorParticipationService;
        this.exampleSubmissionRepository = exampleSubmissionRepository;
        this.objectMapper = objectMapper;
        this.textAssessmentService = textAssessmentService;
        this.complaintRepository = complaintRepository;
        this.textSubmissionService = textSubmissionService;
        this.modelingSubmissionService = modelingSubmissionService;
        this.resultService = resultService;
    }

    /**
     * GET /courses/:courseId/exercises : get all exercises for the given course
     *
     * @param courseId the course for which to retrieve all exercises
     * @return the ResponseEntity with status 200 (OK) and the list of exercises in body
     */
    @GetMapping(value = "/courses/{courseId}/exercises")
    @PreAuthorize("hasAnyRole('USER', 'TA', 'INSTRUCTOR', 'ADMIN')")
    public ResponseEntity<Collection<Exercise>> getExercisesForCourse(@PathVariable Long courseId) {
        log.debug("REST request to get Exercises for Course : {}", courseId);

        Course course = courseService.findOne(courseId);
        User user = userService.getUserWithGroupsAndAuthorities();
        if (!authCheckService.isStudentInCourse(course, user) && !authCheckService.isTeachingAssistantInCourse(course, user) && !authCheckService.isInstructorInCourse(course, user)
                && !authCheckService.isAdmin()) {
            return forbidden();
        }

        List<Exercise> result = exerciseService.findAllExercisesByCourseId(course, user);
        // remove sensitive information for students
        if (!authCheckService.isAtLeastTeachingAssistantInCourse(course, user)) {
            result.forEach(Exercise::filterSensitiveInformation);
        }

        return ResponseEntity.ok(result);
    }

    /**
     * GET /exercises/:id : get the "id" exercise.
     *
     * @param id the id of the exercise to retrieve
     * @return the ResponseEntity with status 200 (OK) and with body the exercise, or with status 404 (Not Found)
     */
    @GetMapping("/exercises/{id}")
    @PreAuthorize("hasAnyRole('USER','TA', 'INSTRUCTOR', 'ADMIN')")
    public ResponseEntity<Exercise> getExercise(@PathVariable Long id) {
        log.debug("REST request to get Exercise : {}", id);

        User student = userService.getUserWithGroupsAndAuthorities();
        Exercise exercise = exerciseService.findOne(id);

        if (!authCheckService.isAllowedToSeeExercise(exercise, student))
            return forbidden();

        boolean isStudent = !authCheckService.isAtLeastTeachingAssistantForExercise(exercise, student);
        if (isStudent) {
            exercise.filterSensitiveInformation();
        }

        return ResponseUtil.wrapOrNotFound(Optional.ofNullable(exercise));
    }

    /**
     * GET /exercises/:id : get the "id" exercise with data useful for tutors.
     *
     * @param id the id of the exercise to retrieve
     * @return the ResponseEntity with status 200 (OK) and with body the exercise, or with status 404 (Not Found)
     */
    @GetMapping("/exercises/{id}/for-tutor-dashboard")
    @PreAuthorize("hasAnyRole('TA', 'INSTRUCTOR', 'ADMIN')")
    public ResponseEntity<Exercise> getExerciseForTutorDashboard(@PathVariable Long id) {
        log.debug("REST request to get Exercise for tutor dashboard : {}", id);
        Exercise exercise = exerciseService.findOne(id);
        User user = userService.getUserWithGroupsAndAuthorities();

        if (!authCheckService.isAtLeastTeachingAssistantForExercise(exercise)) {
            return forbidden();
        }

        // TODO CZ: load results of submissions eagerly to prevent additional database calls
        List<ExampleSubmission> exampleSubmissions = this.exampleSubmissionRepository.findAllByExerciseId(id);
        // Do not provide example submissions without any assessment
        exampleSubmissions.removeIf(exampleSubmission -> exampleSubmission.getSubmission().getResult() == null);
        exercise.setExampleSubmissions(new HashSet<>(exampleSubmissions));

        TutorParticipation tutorParticipation = tutorParticipationService.findByExerciseAndTutor(exercise, user);
        if (exampleSubmissions.size() == 0 && tutorParticipation.getStatus().equals(TutorParticipationStatus.REVIEWED_INSTRUCTIONS)) {
            tutorParticipation.setStatus(TutorParticipationStatus.TRAINED);
        }
        exercise.setTutorParticipations(Collections.singleton(tutorParticipation));

        return ResponseUtil.wrapOrNotFound(Optional.of(exercise));
    }

    /**
     * GET /exercises/:id/stats-for-tutor-dashboard A collection of useful statistics for the tutor exercise dashboard of the exercise with the given id
     *
     * @param id the id of the exercise to retrieve
     * @return the ResponseEntity with status 200 (OK) and with body the stats, or with status 404 (Not Found)
     */
    @GetMapping("/exercises/{id}/stats-for-tutor-dashboard")
    @PreAuthorize("hasAnyRole('TA', 'INSTRUCTOR', 'ADMIN')")
    public ResponseEntity<JsonNode> getStatsForTutorExerciseDashboard(@PathVariable Long id) {
        log.debug("REST request to get exercise statistics for tutor dashboard : {}", id);
        Exercise exercise = exerciseService.findOne(id);
        User user = userService.getUserWithGroupsAndAuthorities();

        if (!authCheckService.isAtLeastTeachingAssistantForExercise(exercise)) {
            return forbidden();
        }

        ObjectNode data = populateCommonStatistics(id);
        long numberOfTutorAssessments = resultService.countNumberOfAssessmentsForTutorInExercise(id, user.getId());
        data.set("numberOfTutorAssessments", objectMapper.valueToTree(numberOfTutorAssessments));

        long numberOfTutorComplaints = complaintRepository.countByResult_Participation_Exercise_IdAndResult_Assessor_Id(id, user.getId());
        data.set("numberOfTutorComplaints", objectMapper.valueToTree(numberOfTutorComplaints));

        return ResponseEntity.ok(data);
    }

    /**
     * Given an exercise id, it creates an object node with numberOfSubmissions, numberOfAssessments and numberOfComplaints, that are used by both stats for tutor dashboard and for
     * instructor dashboard
     *
     * @param exerciseId - the exercise we are interested in
     * @return a object node with the stats
     */
    private ObjectNode populateCommonStatistics(@PathVariable Long exerciseId) {
        ObjectNode data = objectMapper.createObjectNode();

        long numberOfSubmissions = textSubmissionService.countSubmissionsToAssessByExerciseId(exerciseId);
        numberOfSubmissions += modelingSubmissionService.countSubmissionsToAssessByExerciseId(exerciseId);
        data.set("numberOfSubmissions", objectMapper.valueToTree(numberOfSubmissions));

        long numberOfAssessments = resultService.countNumberOfAssessmentsForExercise(exerciseId);
        data.set("numberOfAssessments", objectMapper.valueToTree(numberOfAssessments));

        long numberOfComplaints = complaintRepository.countByResult_Participation_Exercise_Id(exerciseId);
        data.set("numberOfComplaints", objectMapper.valueToTree(numberOfComplaints));

        return data;
    }

    /**
     * GET /exercises/:id/stats-for-instructor-dashboard A collection of useful statistics for the instructor exercise dashboard of the exercise with the given id
     *
     * @param id the id of the exercise to retrieve
     * @return the ResponseEntity with status 200 (OK) and with body the stats, or with status 404 (Not Found)
     */
    @GetMapping("/exercises/{id}/stats-for-instructor-dashboard")
    @PreAuthorize("hasAnyRole('TA', 'INSTRUCTOR', 'ADMIN')")
    public ResponseEntity<JsonNode> getStatsForInstructorExerciseDashboard(@PathVariable Long id) {
        log.debug("REST request to get exercise statistics for instructor dashboard : {}", id);
        Exercise exercise = exerciseService.findOne(id);

        if (!authCheckService.isAtLeastTeachingAssistantForExercise(exercise)) {
            return forbidden();
        }

        ObjectNode data = populateCommonStatistics(id);
        long numberOfOpenComplaints = complaintRepository.countByResult_Participation_Exercise_Id(id);
        data.set("numberOfOpenComplaints", objectMapper.valueToTree(numberOfOpenComplaints));

        List<StatsTutorLeaderboardDTO> tutorLeaderboard = textAssessmentService.calculateTutorLeaderboardForExercise(id);
        data.set("tutorLeaderboard", objectMapper.valueToTree(tutorLeaderboard));

        return ResponseEntity.ok(data);
    }

    /**
     * DELETE /exercises/:id : delete the "id" exercise.
     *
     * @param id the id of the exercise to delete
     * @return the ResponseEntity with status 200 (OK)
     */
    @DeleteMapping("/exercises/{id}")
    @PreAuthorize("hasAnyRole('INSTRUCTOR', 'ADMIN')")
    public ResponseEntity<Void> delete(@PathVariable Long id) {
        log.debug("REST request to delete Exercise : {}", id);
        Exercise exercise = exerciseService.findOne(id);
        if (Optional.ofNullable(exercise).isPresent()) {
            if (!authCheckService.isAtLeastInstructorForExercise(exercise))
                return forbidden();
            exerciseService.delete(exercise, true, false);
        }
        return ResponseEntity.ok().headers(HeaderUtil.createEntityDeletionAlert(ENTITY_NAME, id.toString())).build();
    }

    /**
     * Reset the exercise by deleting all its partcipations /exercises/:id/reset This can be used by all exercise types, however they can also provide custom implementations
     *
     * @param id the id of the exercise to delete
     * @return the ResponseEntity with status 200 (OK)
     */
    @DeleteMapping(value = "/exercises/{id}/reset")
    @PreAuthorize("hasAnyRole('INSTRUCTOR', 'ADMIN')")
    public ResponseEntity<Void> reset(@PathVariable Long id) {
        log.debug("REST request to reset Exercise : {}", id);
        Exercise exercise = exerciseService.findOneLoadParticipations(id);
        if (!authCheckService.isAtLeastInstructorForExercise(exercise))
            return forbidden();
        exerciseService.reset(exercise);
        return ResponseEntity.ok().headers(HeaderUtil.createEntityUpdateAlert("exercise", id.toString())).build();
    }

    /**
     * DELETE /exercises/:id/cleanup : delete all build plans (except BASE) of all participations belonging to this exercise. Optionally delete and archive all repositories
     *
     * @param id                 the id of the exercise to delete build plans for
     * @param deleteRepositories whether repositories should be deleted or not
     * @return ResponseEntity with status
     */
    @DeleteMapping(value = "/exercises/{id}/cleanup")
    @PreAuthorize("hasAnyRole('INSTRUCTOR', 'ADMIN')")
    public ResponseEntity<Resource> cleanup(@PathVariable Long id, @RequestParam(defaultValue = "false") boolean deleteRepositories) throws IOException {
        log.info("Start to cleanup build plans for Exercise: {}, delete repositories: {}", id, deleteRepositories);
        Exercise exercise = exerciseService.findOne(id);
        if (!authCheckService.isAtLeastInstructorForExercise(exercise))
            return forbidden();
        exerciseService.cleanup(id, deleteRepositories);
        log.info("Cleanup build plans was successful for Exercise : {}", id);
        return ResponseEntity.ok().headers(HeaderUtil.createAlert("Cleanup was successful. Repositories have been deleted: " + deleteRepositories, "")).build();
    }

    /**
     * GET /exercises/:id/archive : archive all repositories (except BASE) of all participations belonging to this exercise into a zip file and provide a downloadable link.
     *
     * @param id the id of the exercise to delete and archive the repositories
     * @return ResponseEntity with status
     */
    @GetMapping(value = "/exercises/{id}/archive")
    @PreAuthorize("hasAnyRole('INSTRUCTOR', 'ADMIN')")
    public ResponseEntity<Resource> archiveRepositories(@PathVariable Long id) throws IOException {
        log.info("Start to archive repositories for Exercise : {}", id);
        Exercise exercise = exerciseService.findOne(id);
        if (!authCheckService.isAtLeastInstructorForExercise(exercise))
            return forbidden();
        File zipFile = exerciseService.archive(id);
        if (zipFile == null) {
            return ResponseEntity.noContent().headers(HeaderUtil.createAlert(
                    "There was an error on the server and the zip file could not be created, possibly because all repositories have already been deleted or this is not a programming exercise.",
                    "")).build();
        }
        InputStreamResource resource = new InputStreamResource(new FileInputStream(zipFile));
        log.info("Archive repositories was successful for Exercise : {}", id);
        return ResponseEntity.ok().contentLength(zipFile.length()).contentType(MediaType.APPLICATION_OCTET_STREAM).header("filename", zipFile.getName()).body(resource);
    }

    /**
     * GET /exercises/:exerciseId/participations/:studentIds : sends all submissions from studentlist as zip
     *
     * @param exerciseId the id of the exercise to get the repos from
     * @param studentIds the studentIds seperated via semicolon to get their submissions
     * @return ResponseEntity with status
     */
    @GetMapping(value = "/exercises/{exerciseId}/participations/{studentIds}")
    @PreAuthorize("hasAnyRole('TA', 'INSTRUCTOR', 'ADMIN')")
    public ResponseEntity<Resource> exportSubmissions(@PathVariable Long exerciseId, @PathVariable String studentIds) throws IOException {
        studentIds = studentIds.replaceAll(" ", "");
        Exercise exercise = exerciseService.findOne(exerciseId);

        if (!authCheckService.isAtLeastTeachingAssistantForExercise(exercise))
            return forbidden();

        List<String> studentList = Arrays.asList(studentIds.split("\\s*,\\s*"));
        if (studentList.isEmpty() || studentList == null) {
            return ResponseEntity.status(HttpStatus.BAD_REQUEST).headers(HeaderUtil.createAlert("Given studentlist for export was empty or malformed", "")).build();
        }

        File zipFile = exerciseService.exportParticipations(exerciseId, studentList);
        if (zipFile == null) {
            return ResponseEntity.noContent().headers(HeaderUtil.createAlert("There was an error on the server and the zip file could not be created", "")).build();
        }
        InputStreamResource resource = new InputStreamResource(new FileInputStream(zipFile));

        return ResponseEntity.ok().contentLength(zipFile.length()).contentType(MediaType.APPLICATION_OCTET_STREAM).header("filename", zipFile.getName()).body(resource);
    }

    /**
     * GET /exercises/:exerciseId/results : sends all results for a exercise and the logged in user
     *
     * @param exerciseId the id of the exercise to get the repos from
     * @return the ResponseEntity with status 200 (OK) and with body the exercise, or with status 404 (Not Found)
     */
    @GetMapping(value = "/exercises/{exerciseId}/results")
    @PreAuthorize("hasAnyRole('USER', 'TA', 'INSTRUCTOR', 'ADMIN')")
    public ResponseEntity<Exercise> getResultsForCurrentStudent(@PathVariable Long exerciseId) {
        long start = System.currentTimeMillis();
        User student = userService.getUserWithGroupsAndAuthorities();
        log.debug(student.getLogin() + " requested access for exercise with id " + exerciseId, exerciseId);

        Exercise exercise = exerciseService.findOne(exerciseId);
        // if exercise is not yet released to the students they should not have any access to it
        if (!authCheckService.isAllowedToSeeExercise(exercise, student)) {
            return forbidden();
        }

        if (exercise != null) {
            List<Participation> participations = participationService.findByExerciseIdAndStudentIdWithEagerResults(exercise.getId(), student.getId());

            exercise.setParticipations(new HashSet<>());

            for (Participation participation : participations) {

                participation.setResults(exercise.findResultsFilteredForStudents(participation));
                exercise.addParticipation(participation);
            }

            // remove sensitive information for students
            boolean isStudent = !authCheckService.isAtLeastTeachingAssistantForExercise(exercise, student);
            if (isStudent) {
                exercise.filterSensitiveInformation();
            }
        }

        log.debug("getResultsForCurrentStudent took " + (System.currentTimeMillis() - start) + "ms");

        return ResponseUtil.wrapOrNotFound(Optional.ofNullable(exercise));
    }
}<|MERGE_RESOLUTION|>--- conflicted
+++ resolved
@@ -65,19 +65,12 @@
 
     private final ModelingSubmissionService modelingSubmissionService;
 
-<<<<<<< HEAD
+    private final ResultService resultService;
+
     public ExerciseResource(ExerciseService exerciseService, ParticipationService participationService, UserService userService, CourseService courseService,
             AuthorizationCheckService authCheckService, TutorParticipationService tutorParticipationService, ExampleSubmissionRepository exampleSubmissionRepository,
-            ObjectMapper objectMapper, TextAssessmentService textAssessmentService, ComplaintRepository complaintRepository, SubmissionRepository submissionRepository) {
-=======
-    private final ResultService resultService;
-
-    public ExerciseResource(ExerciseService exerciseService, ParticipationService participationService, UserService userService, CourseService courseService,
-            AuthorizationCheckService authCheckService, Optional<ContinuousIntegrationService> continuousIntegrationService, Optional<VersionControlService> versionControlService,
-            TutorParticipationService tutorParticipationService, ExampleSubmissionRepository exampleSubmissionRepository, ObjectMapper objectMapper,
-            TextAssessmentService textAssessmentService, ComplaintRepository complaintRepository, TextSubmissionService textSubmissionService,
+            ObjectMapper objectMapper, TextAssessmentService textAssessmentService, ComplaintRepository complaintRepository, TextSubmissionService textSubmissionService,
             ModelingSubmissionService modelingSubmissionService, ResultService resultService) {
->>>>>>> 3e8bf9bc
         this.exerciseService = exerciseService;
         this.participationService = participationService;
         this.userService = userService;
