--- conflicted
+++ resolved
@@ -4,15 +4,11 @@
 import static de.tum.in.www1.artemis.web.rest.util.ResponseUtil.forbidden;
 
 import java.time.ZonedDateTime;
-<<<<<<< HEAD
 import java.util.Collections;
 import java.util.HashSet;
 import java.util.List;
 import java.util.Optional;
 import java.util.Set;
-=======
-import java.util.*;
->>>>>>> e392fcd9
 
 import org.slf4j.Logger;
 import org.slf4j.LoggerFactory;
@@ -382,30 +378,28 @@
             return forbidden();
         }
 
-        if (exercise != null) {
-            List<StudentParticipation> participations = participationService.findByExerciseAndStudentIdWithEagerResultsAndSubmissions(exercise, user.getId());
-            exercise.setStudentParticipations(new HashSet<>());
-            for (StudentParticipation participation : participations) {
-
-                participation.setResults(exercise.findResultsFilteredForStudents(participation));
-                // By filtering the results available yet, they can become null for the exercise.
-                if (participation.getResults() != null) {
-                    participation.getResults().forEach(r -> r.setAssessor(null));
-                }
-                exercise.addParticipation(participation);
-            }
-
-            this.programmingExerciseService.checksAndSetsIfProgrammingExerciseIsLocalSimulation(exercise);
-            // TODO: we should also check that the submissions do not contain sensitive data
-
-            // remove sensitive information for students
-            if (!authCheckService.isAtLeastTeachingAssistantForExercise(exercise, user)) {
-                exercise.filterSensitiveInformation();
-            }
+        List<StudentParticipation> participations = participationService.findByExerciseAndStudentIdWithEagerResultsAndSubmissions(exercise, user.getId());
+        exercise.setStudentParticipations(new HashSet<>());
+        for (StudentParticipation participation : participations) {
+
+            participation.setResults(exercise.findResultsFilteredForStudents(participation));
+            // By filtering the results available yet, they can become null for the exercise.
+            if (participation.getResults() != null) {
+                participation.getResults().forEach(r -> r.setAssessor(null));
+            }
+            exercise.addParticipation(participation);
+        }
+
+        this.programmingExerciseService.checksAndSetsIfProgrammingExerciseIsLocalSimulation(exercise);
+        // TODO: we should also check that the submissions do not contain sensitive data
+
+        // remove sensitive information for students
+        if (!authCheckService.isAtLeastTeachingAssistantForExercise(exercise, user)) {
+            exercise.filterSensitiveInformation();
         }
 
         log.debug("getResultsForCurrentUser took " + (System.currentTimeMillis() - start) + "ms");
 
-        return ResponseUtil.wrapOrNotFound(Optional.ofNullable(exercise));
+        return ResponseUtil.wrapOrNotFound(Optional.of(exercise));
     }
 }