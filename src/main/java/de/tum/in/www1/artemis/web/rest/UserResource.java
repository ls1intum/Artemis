--- conflicted
+++ resolved
@@ -156,19 +156,11 @@
             throw new EntityNotFoundException("Not all groups are available: " + managedUserVM.getGroups());
         }
 
-<<<<<<< HEAD
-        User updatedUser = null;
-        existingUser = userRepository.findOneWithGroupsAndAuthoritiesAndOrganizationsByLogin(managedUserVM.getLogin());
-        if (existingUser.isPresent()) {
-            updatedUser = userService.updateUser(existingUser.get(), managedUserVM);
-        }
-=======
-        var existingUser = userRepository.findByIdWithGroupsAndAuthoritiesElseThrow(managedUserVM.getId());
+        var existingUser = userRepository.findByIdWithGroupsAndAuthoritiesAndOrganizationsElseThrow(managedUserVM.getId());
         final var oldUserLogin = existingUser.getLogin();
         final var oldGroups = existingUser.getGroups();
         var updatedUser = userCreationService.updateInternalUser(existingUser, managedUserVM);
         userService.updateUserInConnectorsAndAuthProvider(existingUser, oldUserLogin, oldGroups);
->>>>>>> e2b54b89
 
         return ResponseEntity.ok().headers(HeaderUtil.createAlert(applicationName, "userManagement.updated", managedUserVM.getLogin())).body(new UserDTO(updatedUser));
     }
