--- conflicted
+++ resolved
@@ -227,7 +227,6 @@
     }
 
     /**
-<<<<<<< HEAD
      * PUT users/vcsAccessToken : creates a vcsAccessToken for a user
      *
      * @return the ResponseEntity with a userDTO containing the token: with status 200 (OK), with status 404 (Not Found), or with status 400 (Bad Request)
@@ -262,8 +261,8 @@
         userRepository.updateUserVcsAccessToken(user.getId(), null, null);
         log.debug("Successfully deleted VCS access token of user {}", user.getLogin());
         return ResponseEntity.ok().build();
-=======
-     * GET users/vcsToken : get the vcsToken for of a user for a participation
+
+     /* GET users/vcsToken : get the vcsToken for of a user for a participation
      *
      * @param participationId the participation for which the access token should be fetched
      *
@@ -292,6 +291,5 @@
 
         log.debug("REST request to create a new VCS access token for user {} for participation {}", user.getLogin(), participationId);
         return ResponseEntity.ok(userService.createParticipationVcsAccessTokenForUserAndParticipationIdOrElseThrow(user, participationId).getVcsAccessToken());
->>>>>>> 1a6169f0
     }
 }