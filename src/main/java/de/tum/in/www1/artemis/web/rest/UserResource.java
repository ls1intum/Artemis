--- conflicted
+++ resolved
@@ -22,11 +22,8 @@
 
 import de.tum.in.www1.artemis.config.Constants;
 import de.tum.in.www1.artemis.domain.User;
-<<<<<<< HEAD
 import de.tum.in.www1.artemis.repository.OrganizationRepository;
-=======
 import de.tum.in.www1.artemis.repository.AuthorityRepository;
->>>>>>> eb4060e2
 import de.tum.in.www1.artemis.repository.UserRepository;
 import de.tum.in.www1.artemis.security.ArtemisAuthenticationProvider;
 import de.tum.in.www1.artemis.service.dto.UserDTO;
@@ -75,31 +72,22 @@
 
     private final UserService userService;
 
-<<<<<<< HEAD
+    private final UserCreationService userCreationService;
+
     private final OrganizationRepository organizationRepository;
 
     private final ArtemisAuthenticationProvider artemisAuthenticationProvider;
 
-    public UserResource(UserRepository userRepository, UserService userService, OrganizationRepository organizationRepository,
-            ArtemisAuthenticationProvider artemisAuthenticationProvider) {
+    private final UserRepository userRepository;
+
+    private final AuthorityRepository authorityRepository;
+
+    public UserResource(UserRepository userRepository, UserService userService, UserCreationService userCreationService,
+            ArtemisAuthenticationProvider artemisAuthenticationProvider, AuthorityRepository authorityRepository, OrganizationRepository organizationRepository) {
         this.userRepository = userRepository;
         this.userService = userService;
         this.organizationRepository = organizationRepository;
-=======
-    private final UserCreationService userCreationService;
-
-    private final ArtemisAuthenticationProvider artemisAuthenticationProvider;
-
-    private final UserRepository userRepository;
-
-    private final AuthorityRepository authorityRepository;
-
-    public UserResource(UserRepository userRepository, UserService userService, UserCreationService userCreationService,
-            ArtemisAuthenticationProvider artemisAuthenticationProvider, AuthorityRepository authorityRepository) {
-        this.userRepository = userRepository;
-        this.userService = userService;
         this.userCreationService = userCreationService;
->>>>>>> eb4060e2
         this.artemisAuthenticationProvider = artemisAuthenticationProvider;
         this.authorityRepository = authorityRepository;
     }
