--- conflicted
+++ resolved
@@ -486,14 +486,10 @@
     private static String generateChannelNameFromTitle(@NotNull String prefix, Optional<String> title) {
         String channelName = prefix + title.orElse("");
         // [^a-z0-9]+ matches all occurrences of single or consecutive characters that are no digits and letters
-<<<<<<< HEAD
-        channelName = channelName.toLowerCase().replaceAll("[^a-z0-9]+", "-");
-=======
         String specialCharacters = "[^a-z0-9]+";
         // -+$ matches a trailing hyphen at the end of a string
         String leadingTrailingHyphens = "-$";
         channelName = channelName.toLowerCase().replaceAll(specialCharacters, "-").replaceFirst(leadingTrailingHyphens, "");
->>>>>>> 5548ed7a
         if (channelName.length() > 30) {
             channelName = channelName.substring(0, 30);
         }
