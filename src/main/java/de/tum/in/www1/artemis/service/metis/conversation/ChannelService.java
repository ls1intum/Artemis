--- conflicted
+++ resolved
@@ -42,24 +42,16 @@
 
     private final SingleUserNotificationService singleUserNotificationService;
 
-<<<<<<< HEAD
     private final LectureRepository lectureRepository;
 
     public ChannelService(ConversationParticipantRepository conversationParticipantRepository, ChannelRepository channelRepository, UserRepository userRepository,
             ConversationService conversationService, SingleUserNotificationService singleUserNotificationService, LectureRepository lectureRepository) {
-=======
-    public ChannelService(ConversationParticipantRepository conversationParticipantRepository, ChannelRepository channelRepository, UserRepository userRepository,
-            ConversationService conversationService, SingleUserNotificationService singleUserNotificationService) {
->>>>>>> 6d4395ae
         this.conversationParticipantRepository = conversationParticipantRepository;
         this.channelRepository = channelRepository;
         this.userRepository = userRepository;
         this.conversationService = conversationService;
         this.singleUserNotificationService = singleUserNotificationService;
-<<<<<<< HEAD
         this.lectureRepository = lectureRepository;
-=======
->>>>>>> 6d4395ae
     }
 
     /**
@@ -155,11 +147,7 @@
         return savedChannel;
     }
 
-<<<<<<< HEAD
-    public Set<User> registerUsersToChannel(Boolean addAllStudents, Boolean addAllTutors, Boolean addAllInstructors, List<String> usersLoginsToRegister, Course course,
-=======
     public Set<User> registerUsersToChannel(boolean addAllStudents, boolean addAllTutors, boolean addAllInstructors, List<String> usersLoginsToRegister, Course course,
->>>>>>> 6d4395ae
             Channel channel) {
         Set<User> usersToRegister = new HashSet<>();
         usersToRegister.addAll(conversationService.findUsersInDatabase(course, addAllStudents, addAllTutors, addAllInstructors));
