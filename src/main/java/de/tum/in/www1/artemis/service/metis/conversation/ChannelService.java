--- conflicted
+++ resolved
@@ -339,13 +339,6 @@
     }
 
     private Channel updateChannelName(Channel channel, String newChannelName) {
-<<<<<<< HEAD
-        if (channel == null) {
-            return null;
-        }
-
-=======
->>>>>>> d62c4d87
         // Update channel name if necessary
         if (!newChannelName.equals(channel.getName())) {
             channel.setName(newChannelName);
