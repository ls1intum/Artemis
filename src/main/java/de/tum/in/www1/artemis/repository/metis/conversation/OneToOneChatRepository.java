--- conflicted
+++ resolved
@@ -38,18 +38,9 @@
 
     @Query("""
             SELECT o FROM OneToOneChat o
-<<<<<<< HEAD
-                LEFT JOIN FETCH o.conversationParticipants p1
-                LEFT JOIN FETCH p1.user u1
-                LEFT JOIN FETCH u1.groups
-                LEFT JOIN FETCH o.conversationParticipants p2
-                LEFT JOIN FETCH p2.user u2
-                LEFT JOIN FETCH u2.groups
-=======
                 LEFT JOIN FETCH o.conversationParticipants p
                 LEFT JOIN FETCH p.user u
                 LEFT JOIN FETCH u.groups
->>>>>>> 6db03803
             WHERE o.course.id = :courseId
                 AND p.conversation = o
                 AND (p.user.id = :userIdA OR p.user.id = :userIdB)
