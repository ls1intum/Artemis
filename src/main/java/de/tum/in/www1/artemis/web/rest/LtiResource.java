package de.tum.in.www1.artemis.web.rest;

import java.io.IOException;
import java.util.Optional;

import javax.servlet.http.HttpServletRequest;
import javax.servlet.http.HttpServletResponse;

import org.slf4j.Logger;
import org.slf4j.LoggerFactory;
import org.springframework.http.HttpStatus;
import org.springframework.http.MediaType;
import org.springframework.security.access.prepost.PreAuthorize;
import org.springframework.security.authentication.InternalAuthenticationServiceException;
import org.springframework.web.bind.annotation.*;
import org.springframework.web.util.UriComponentsBuilder;

import de.tum.in.www1.artemis.domain.Course;
import de.tum.in.www1.artemis.domain.Exercise;
import de.tum.in.www1.artemis.domain.OnlineCourseConfiguration;
import de.tum.in.www1.artemis.repository.CourseRepository;
import de.tum.in.www1.artemis.repository.ExerciseRepository;
import de.tum.in.www1.artemis.security.Role;
import de.tum.in.www1.artemis.service.AuthorizationCheckService;
import de.tum.in.www1.artemis.service.connectors.Lti10Service;
import de.tum.in.www1.artemis.service.connectors.LtiDynamicRegistrationService;
import de.tum.in.www1.artemis.web.rest.dto.LtiLaunchRequestDTO;

/**
 * REST controller to handle LTI10 launches.
 */
@RestController
@RequestMapping("/api")
public class LtiResource {

    private final Logger log = LoggerFactory.getLogger(LtiResource.class);

    private final Lti10Service lti10Service;

    private final LtiDynamicRegistrationService ltiDynamicRegistrationService;

    private final ExerciseRepository exerciseRepository;

    private final CourseRepository courseRepository;

    private final AuthorizationCheckService authCheckService;

    public static final String LOGIN_REDIRECT_CLIENT_PATH = "/lti/launch";

    public LtiResource(Lti10Service lti10Service, LtiDynamicRegistrationService ltiDynamicRegistrationService, ExerciseRepository exerciseRepository,
            CourseRepository courseRepository, AuthorizationCheckService authCheckService) {
        this.lti10Service = lti10Service;
        this.ltiDynamicRegistrationService = ltiDynamicRegistrationService;
        this.exerciseRepository = exerciseRepository;
        this.courseRepository = courseRepository;
        this.authCheckService = authCheckService;
    }

    /**
     * POST lti/launch/:exerciseId : Launch the exercise app using request by an LTI consumer. Redirects the user to the exercise on success.
     *
     * @param launchRequest the LTI launch request (ExerciseLtiConfigurationDTO)
     * @param exerciseId    the id of the exercise the user wants to open
     * @param request       HTTP request
     * @param response      HTTP response
     * @throws IOException If an input or output exception occurs
     */
    @PostMapping(value = "lti/launch/{exerciseId}", produces = MediaType.APPLICATION_JSON_VALUE)
    public void launch(@ModelAttribute LtiLaunchRequestDTO launchRequest, @PathVariable("exerciseId") Long exerciseId, HttpServletRequest request, HttpServletResponse response)
            throws IOException {

        log.info("/lti/launch/{} with launch request: {}", exerciseId, launchRequest);

        log.debug("Request header X-Forwarded-Proto: {}", request.getHeader("X-Forwarded-Proto"));
        log.debug("Request header X-Forwarded-For: {}", request.getHeader("X-Forwarded-For"));

        if (!request.getRequestURL().toString().startsWith("https")) {
            log.error("The request url {} does not start with 'https'. Verification of the request will most probably fail. Please double check your loadbalancer (e.g. nginx) "
                    + "configuration and your Spring configuration (e.g. application.yml) with respect to proxy_set_header X-Forwarded-Proto and forward-headers-strategy: "
                    + "native", request.getRequestURL().toString());
        }

        // Check if exercise ID is valid
        Optional<Exercise> optionalExercise = exerciseRepository.findById(exerciseId);
        if (optionalExercise.isEmpty()) {
            response.sendError(HttpServletResponse.SC_NOT_FOUND, "Exercise not found");
            return;
        }

        Exercise exercise = optionalExercise.get();
        log.debug("found exercise {}", exercise.getTitle());

        Course course = courseRepository.findByIdWithEagerOnlineCourseConfigurationElseThrow(exercise.getCourseViaExerciseGroupOrCourseMember().getId());
        OnlineCourseConfiguration onlineCourseConfiguration = course.getOnlineCourseConfiguration();
        if (onlineCourseConfiguration == null) {
            response.sendError(HttpServletResponse.SC_BAD_REQUEST, "Exercise is not part of course configured for LTI");
            return;
        }

        log.debug("Try to verify LTI Oauth Request");
        // Verify request
        String error = lti10Service.verifyRequest(request, onlineCourseConfiguration);
        if (error != null) {
            log.warn("Failed verification for launch request : {}", launchRequest);
            response.sendError(HttpServletResponse.SC_UNAUTHORIZED, error + ". Cannot launch exercise " + exerciseId + ". " + "Please contact an admin or try again.");
            return;
        }
        log.debug("Oauth Verification succeeded");

        try {
            lti10Service.performLaunch(launchRequest, exercise, onlineCourseConfiguration);
        }
        catch (InternalAuthenticationServiceException ex) {
            log.error("Error during LTI launch request of exercise {} for launch request: {}", exercise.getTitle(), launchRequest, ex);
            response.sendError(HttpServletResponse.SC_BAD_REQUEST, ex.getMessage());
            return;
        }
        catch (Exception ex) {
            log.error("Error during LTI launch request of exercise {} for launch request: {}", exercise.getTitle(), launchRequest, ex);
            response.sendError(HttpServletResponse.SC_INTERNAL_SERVER_ERROR, ex.getMessage());
            return;
        }

        log.debug("handleLaunchRequest done");

        sendRedirect(request, response, exercise);
    }

    /**
     * Redirects the launch request to Artemis.
     * Note: The following redirect URL has to match the URL in user-route-access-service.ts in the method canActivate(...)
     *
     * @param request       HTTP request
     * @param response      HTTP response
     * @param exercise      The exercise to redirect to
     * @throws IOException  If an input or output exception occurs
     *
     */
    private void sendRedirect(HttpServletRequest request, HttpServletResponse response, Exercise exercise) throws IOException {

        UriComponentsBuilder uriBuilder = buildRedirect(request);
        uriBuilder.pathSegment("courses") //
                .pathSegment(exercise.getCourseViaExerciseGroupOrCourseMember().getId().toString()) //
                .pathSegment("exercises") //
                .pathSegment(exercise.getId().toString()); //

        lti10Service.addLtiQueryParams(uriBuilder);

        String redirectUrl = uriBuilder.build().toString();
        log.info("redirect to url: {}", redirectUrl);
        response.sendRedirect(redirectUrl);
    }

    /**
     * POST lti13/auth-callback Redirects an LTI 1.3 Authorization Request Response to the client
     *
     * @param request       HTTP request
     * @param response      HTTP response
     * @throws IOException If an input or output exception occurs
     */
    @PostMapping("/lti13/auth-callback")
    public void lti13LaunchRedirect(HttpServletRequest request, HttpServletResponse response) throws IOException {
        String state = request.getParameter("state");
        if (state == null) {
            errorOnMissingParameter(response, "state");
            return;
        }

        String idToken = request.getParameter("id_token");
        if (idToken == null) {
            errorOnMissingParameter(response, "id_token");
            return;
        }

        UriComponentsBuilder uriBuilder = buildRedirect(request);
        uriBuilder.path(LOGIN_REDIRECT_CLIENT_PATH);
        uriBuilder.queryParam("state", state);
        uriBuilder.queryParam("id_token", idToken);
        String redirectUrl = uriBuilder.build().toString();
        log.info("redirect to url: {}", redirectUrl);
        response.sendRedirect(redirectUrl);
    }

    private void errorOnMissingParameter(HttpServletResponse response, String missingParamName) throws IOException {
        String message = "Missing parameter on oauth2 authorization response: " + missingParamName;
        log.error(message);
        response.sendError(HttpStatus.INTERNAL_SERVER_ERROR.value(), message);
    }

    @PostMapping("/lti13/dynamic-registration/{courseId}")
    @PreAuthorize("hasRole('INSTRUCTOR')")
    public void lti13DynamicRegistration(@PathVariable Long courseId, @RequestParam(name = "openid_configuration") String openIdConfiguration,
            @RequestParam(name = "registration_token", required = false) String registrationToken) {

        Course course = courseRepository.findByIdWithEagerOnlineCourseConfigurationElseThrow(courseId);
        authCheckService.checkHasAtLeastRoleInCourseElseThrow(Role.INSTRUCTOR, course, null);
        ltiDynamicRegistrationService.performDynamicRegistration(course, openIdConfiguration, registrationToken);
    }
<<<<<<< HEAD
=======

    /**
     * GET lti/configuration/:exerciseId : Generates LTI configuration parameters for an exercise.
     *
     * @param exerciseId the id of the exercise for the wanted LTI configuration
     * @param request    HTTP request
     * @return the ResponseEntity with status 200 (OK) and with body the LTI configuration, or with status 404 (Not Found)
     */
    @GetMapping(value = "lti/configuration/{exerciseId}", produces = MediaType.APPLICATION_JSON_VALUE)
    @PreAuthorize("hasRole('TA')")
    public ResponseEntity<ExerciseLtiConfigurationDTO> exerciseLtiConfiguration(@PathVariable("exerciseId") Long exerciseId, HttpServletRequest request) {
        var exercise = exerciseRepository.findByIdElseThrow(exerciseId);
        authCheckService.checkHasAtLeastRoleForExerciseElseThrow(Role.INSTRUCTOR, exercise, null);

        Course course = courseRepository.findByIdWithEagerOnlineCourseConfigurationElseThrow(exercise.getCourseViaExerciseGroupOrCourseMember().getId());
        OnlineCourseConfiguration ocConfiguration = course.getOnlineCourseConfiguration();
        if (ocConfiguration == null) {
            throw new BadRequestAlertException("LTI is not configured for this course", "LTI", "ltiNotConfigured");
        }

        String launchUrl = request.getScheme() + "://" + // "https://"
                request.getServerName() +              // "localhost" // ":"
                (request.getServerPort() != 80 && request.getServerPort() != 443 ? ":" + request.getServerPort() : "") + "/api/lti/launch/" + exercise.getId();

        return new ResponseEntity<>(new ExerciseLtiConfigurationDTO(launchUrl, ocConfiguration.getLtiKey(), ocConfiguration.getLtiSecret()), HttpStatus.OK);
    }

    private UriComponentsBuilder buildRedirect(HttpServletRequest request) {
        UriComponentsBuilder redirectUrlComponentsBuilder = UriComponentsBuilder.newInstance().scheme(request.getScheme()).host(request.getServerName());
        if (request.getServerPort() != 80 && request.getServerPort() != 443) {
            redirectUrlComponentsBuilder.port(request.getServerPort());
        }
        return redirectUrlComponentsBuilder;
    }
>>>>>>> fe29b5c5
}<|MERGE_RESOLUTION|>--- conflicted
+++ resolved
@@ -196,34 +196,6 @@
         authCheckService.checkHasAtLeastRoleInCourseElseThrow(Role.INSTRUCTOR, course, null);
         ltiDynamicRegistrationService.performDynamicRegistration(course, openIdConfiguration, registrationToken);
     }
-<<<<<<< HEAD
-=======
-
-    /**
-     * GET lti/configuration/:exerciseId : Generates LTI configuration parameters for an exercise.
-     *
-     * @param exerciseId the id of the exercise for the wanted LTI configuration
-     * @param request    HTTP request
-     * @return the ResponseEntity with status 200 (OK) and with body the LTI configuration, or with status 404 (Not Found)
-     */
-    @GetMapping(value = "lti/configuration/{exerciseId}", produces = MediaType.APPLICATION_JSON_VALUE)
-    @PreAuthorize("hasRole('TA')")
-    public ResponseEntity<ExerciseLtiConfigurationDTO> exerciseLtiConfiguration(@PathVariable("exerciseId") Long exerciseId, HttpServletRequest request) {
-        var exercise = exerciseRepository.findByIdElseThrow(exerciseId);
-        authCheckService.checkHasAtLeastRoleForExerciseElseThrow(Role.INSTRUCTOR, exercise, null);
-
-        Course course = courseRepository.findByIdWithEagerOnlineCourseConfigurationElseThrow(exercise.getCourseViaExerciseGroupOrCourseMember().getId());
-        OnlineCourseConfiguration ocConfiguration = course.getOnlineCourseConfiguration();
-        if (ocConfiguration == null) {
-            throw new BadRequestAlertException("LTI is not configured for this course", "LTI", "ltiNotConfigured");
-        }
-
-        String launchUrl = request.getScheme() + "://" + // "https://"
-                request.getServerName() +              // "localhost" // ":"
-                (request.getServerPort() != 80 && request.getServerPort() != 443 ? ":" + request.getServerPort() : "") + "/api/lti/launch/" + exercise.getId();
-
-        return new ResponseEntity<>(new ExerciseLtiConfigurationDTO(launchUrl, ocConfiguration.getLtiKey(), ocConfiguration.getLtiSecret()), HttpStatus.OK);
-    }
 
     private UriComponentsBuilder buildRedirect(HttpServletRequest request) {
         UriComponentsBuilder redirectUrlComponentsBuilder = UriComponentsBuilder.newInstance().scheme(request.getScheme()).host(request.getServerName());
@@ -232,5 +204,4 @@
         }
         return redirectUrlComponentsBuilder;
     }
->>>>>>> fe29b5c5
 }