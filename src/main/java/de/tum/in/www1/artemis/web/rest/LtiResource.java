--- conflicted
+++ resolved
@@ -49,19 +49,6 @@
         this.ltiDeepLinkingService = ltiDeepLinkingService;
     }
 
-<<<<<<< HEAD
-    @PostMapping("lti13/dynamic-registration/{courseId}")
-    @EnforceAtLeastInstructor
-    public void lti13DynamicRegistration(@PathVariable Long courseId, @RequestParam(name = "openid_configuration") String openIdConfiguration,
-            @RequestParam(name = "registration_token", required = false) String registrationToken) {
-
-        Course course = courseRepository.findByIdWithEagerOnlineCourseConfigurationElseThrow(courseId);
-        authCheckService.checkHasAtLeastRoleInCourseElseThrow(Role.INSTRUCTOR, course, null);
-        ltiDynamicRegistrationService.performDynamicRegistration(course, openIdConfiguration, registrationToken);
-    }
-
-=======
->>>>>>> c5206551
     /**
      * Handles the HTTP POST request for LTI 1.3 Deep Linking. This endpoint is used for deep linking of LTI links
      * for exercises within a course. The method populates content items with the provided course and exercise identifiers,
