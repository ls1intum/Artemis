--- conflicted
+++ resolved
@@ -1,8 +1,6 @@
 package de.tum.in.www1.artemis.web.rest;
 
 import java.io.IOException;
-import java.time.Duration;
-import java.time.temporal.ChronoUnit;
 import java.util.Optional;
 
 import javax.servlet.http.HttpServletRequest;
@@ -22,11 +20,6 @@
 import de.tum.in.www1.artemis.repository.CourseRepository;
 import de.tum.in.www1.artemis.repository.ExerciseRepository;
 import de.tum.in.www1.artemis.security.Role;
-<<<<<<< HEAD
-import de.tum.in.www1.artemis.security.jwt.JWTFilter;
-import de.tum.in.www1.artemis.security.jwt.TokenProvider;
-=======
->>>>>>> 0e2d1856
 import de.tum.in.www1.artemis.service.AuthorizationCheckService;
 import de.tum.in.www1.artemis.service.connectors.Lti10Service;
 import de.tum.in.www1.artemis.service.connectors.LtiDynamicRegistrationService;
@@ -152,26 +145,13 @@
                 .pathSegment("exercises") //
                 .pathSegment(exercise.getId().toString()); //
 
-        lti10Service.addLtiQueryParams(uriBuilder);
+        lti10Service.buildLtiResponse(uriBuilder, response);
 
         String redirectUrl = uriBuilder.build().toString();
         log.info("redirect to url: {}", redirectUrl);
         response.sendRedirect(redirectUrl);
     }
 
-<<<<<<< HEAD
-            Authentication authentication = SecurityContextHolder.getContext().getAuthentication();
-            String jwt = tokenProvider.createToken(authentication, true);
-            log.debug("created jwt token: {}", jwt);
-            Duration duration = Duration.of(tokenProvider.getTokenValidity(true), ChronoUnit.MILLIS);
-            ResponseCookie responseCookie = JWTFilter.buildJWTCookie(jwt, duration);
-            response.addHeader(HttpHeaders.SET_COOKIE, responseCookie.toString());
-        }
-        else {
-            ResponseCookie responseCookie = JWTFilter.buildJWTCookie("", Duration.ZERO);
-            response.addHeader(HttpHeaders.SET_COOKIE, responseCookie.toString());
-            redirectUrlComponentsBuilder.queryParam("ltiSuccessLoginRequired", user.getLogin());
-=======
     /**
      * POST lti13/auth-callback Redirects an LTI 1.3 Authorization Request Response to the client
      *
@@ -191,7 +171,6 @@
         if (idToken == null) {
             errorOnMissingParameter(response, "id_token");
             return;
->>>>>>> 0e2d1856
         }
 
         UriComponentsBuilder uriBuilder = buildRedirect(request);
