--- conflicted
+++ resolved
@@ -32,10 +32,6 @@
 import de.tum.in.www1.artemis.web.rest.dto.ExerciseLtiConfigurationDTO;
 import de.tum.in.www1.artemis.web.rest.dto.LtiLaunchRequestDTO;
 import de.tum.in.www1.artemis.web.rest.errors.AccessForbiddenException;
-<<<<<<< HEAD
-=======
-import de.tum.in.www1.artemis.web.rest.errors.EntityNotFoundException;
->>>>>>> d8fbdd77
 
 /**
  * Created by Josias Montag on 22.09.16.
@@ -187,29 +183,13 @@
     @GetMapping(value = "lti/configuration/{exerciseId}", produces = MediaType.APPLICATION_JSON_VALUE)
     @PreAuthorize("hasRole('TA')")
     public ResponseEntity<ExerciseLtiConfigurationDTO> exerciseLtiConfiguration(@PathVariable("exerciseId") Long exerciseId, HttpServletRequest request) {
-<<<<<<< HEAD
         var exercise = exerciseRepository.findByIdElseThrow(exerciseId);
         authCheckService.checkHasAtLeastRoleForExerciseElseThrow(Role.INSTRUCTOR, exercise, null);
-
-        if (LTI_ID.isEmpty() || LTI_OAUTH_KEY.isEmpty() || LTI_OAUTH_SECRET.isEmpty()) {
-            log.warn(
-                    "lti/configuration is not supported on this Artemis instance, no artemis.lti.id, artemis.lti.oauth-key or artemis.lti.oauth-secret were specified in the yml configuration");
-            throw new AccessForbiddenException();
-=======
-        Optional<Exercise> exercise = exerciseRepository.findById(exerciseId);
-        if (exercise.isEmpty()) {
-            throw new EntityNotFoundException(Exercise.class.getSimpleName());
-        }
-
-        if (!authCheckService.isAtLeastInstructorForExercise(exercise.get(), null)) {
-            throw new AccessForbiddenException(Exercise.class.getSimpleName(), exerciseId);
-        }
 
         if (LTI_ID.isEmpty() || LTI_OAUTH_KEY.isEmpty() || LTI_OAUTH_SECRET.isEmpty()) {
             log.warn("LTI configuration is not supported on this Artemis instance, no artemis.lti.id, artemis.lti.oauth-key or artemis.lti.oauth-secret were specified in the yml "
                     + "configuration");
             throw new AccessForbiddenException("LTI configuration is not supported on this Artemis instance");
->>>>>>> d8fbdd77
         }
 
         String launchUrl = request.getScheme() + // "https"
