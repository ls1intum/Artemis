--- conflicted
+++ resolved
@@ -517,7 +517,7 @@
      * @return path of the local file system
      */
     public Path getLocalPathOfRepo(String targetPath, VcsRepositoryUrl targetUrl) {
-        return Path.of(targetPath.replaceAll("^\\." + Pattern.quote(File.separator), ""), targetUrl.folderNameForRepositoryUrl());
+        return Path.of(targetPath.replaceAll("^\\." + Pattern.quote(java.io.File.separator), ""), targetUrl.folderNameForRepositoryUrl());
     }
 
     /**
@@ -634,13 +634,8 @@
     public void pushSourceToTargetRepo(Repository targetRepo, VcsRepositoryUrl targetRepoUrl) throws GitAPIException {
         try (Git git = new Git(targetRepo)) {
             // overwrite the old remote uri with the target uri
-<<<<<<< HEAD
             git.remoteSetUrl().setRemoteName(REMOTE_NAME).setRemoteUri(new URIish(getGitUriAsString(targetRepoUrl))).call();
-            log.debug("pushSourceToTargetRepo -> Push {}", targetRepoUrl.getURL());
-=======
-            git.remoteSetUrl().setRemoteName("origin").setRemoteUri(new URIish(getGitUriAsString(targetRepoUrl))).call();
-            log.debug("pushSourceToTargetRepo -> Push {}", targetRepoUrl.getURI().toString());
->>>>>>> a8594a50
+            log.debug("pushSourceToTargetRepo -> Push {}", targetRepoUrl.getURI());
 
             String oldBranch = git.getRepository().getBranch();
             if (!defaultBranch.equals(oldBranch)) {
@@ -668,13 +663,8 @@
     public void pushSourceToTargetRepo(Repository targetRepo, VcsRepositoryUrl targetRepoUrl, String oldBranch) throws GitAPIException {
         try (Git git = new Git(targetRepo)) {
             // overwrite the old remote uri with the target uri
-<<<<<<< HEAD
             git.remoteSetUrl().setRemoteName(REMOTE_NAME).setRemoteUri(new URIish(getGitUriAsString(targetRepoUrl))).call();
-            log.debug("pushSourceToTargetRepo -> Push {}", targetRepoUrl.getURL());
-=======
-            git.remoteSetUrl().setRemoteName("origin").setRemoteUri(new URIish(getGitUriAsString(targetRepoUrl))).call();
-            log.debug("pushSourceToTargetRepo -> Push {}", targetRepoUrl.getURI().toString());
->>>>>>> a8594a50
+            log.debug("pushSourceToTargetRepo -> Push {}", targetRepoUrl.getURI());
 
             if (!defaultBranch.equals(oldBranch)) {
                 targetRepo.getConfig().unsetSection(ConfigConstants.CONFIG_BRANCH_SECTION, oldBranch);
