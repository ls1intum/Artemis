--- conflicted
+++ resolved
@@ -83,25 +83,7 @@
      * @throws InterruptedException if the repository could not be checked out.
      * @throws GitAPIException if the repository could not be checked out.
      */
-<<<<<<< HEAD
-    public Repository getOrCheckoutRepository(ProgrammingExerciseParticipation participation) throws IOException, InterruptedException, GitAPIException {
-        return getOrCheckoutRepository(participation, REPO_CLONE_PATH);
-    }
-
-    /**
-     * Get the local repository for a given participation. If the local repo does not exist yet, it will be checked out.
-     *
-     * @param participation Participation the remote repository belongs to.
-     * @param repoClonePath path where the repo is located on disk
-     * @return the repository if it could be checked out
-     * @throws IOException if the repository could not be checked out.
-     * @throws InterruptedException if the repository could not be checked out.
-     * @throws GitAPIException if the repository could not be checked out.
-     */
-    public Repository getOrCheckoutRepository(ProgrammingExerciseParticipation participation, String repoClonePath) throws IOException, InterruptedException, GitAPIException {
-=======
     public Repository getOrCheckoutRepository(ProgrammingExerciseParticipation participation) throws InterruptedException, GitAPIException {
->>>>>>> 40ce230e
         URL repoUrl = participation.getRepositoryUrlAsUrl();
         Repository repository = getOrCheckoutRepository(repoUrl, true, repoClonePath);
         repository.setParticipation(participation);
