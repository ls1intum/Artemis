package de.tum.in.www1.artemis.service.connectors;

import java.io.ByteArrayOutputStream;
import java.io.IOException;
import java.io.OutputStreamWriter;
import java.net.URL;
import java.nio.charset.Charset;
import java.nio.file.Files;
import java.nio.file.Path;
import java.nio.file.Paths;
import java.time.Instant;
import java.util.*;
import java.util.concurrent.ConcurrentHashMap;
import java.util.stream.Collectors;
import java.util.stream.StreamSupport;
import java.util.zip.ZipEntry;
import java.util.zip.ZipOutputStream;

import org.apache.commons.io.FileUtils;
import org.apache.commons.io.filefilter.HiddenFileFilter;
import org.eclipse.jgit.api.*;
import org.eclipse.jgit.api.errors.GitAPIException;
import org.eclipse.jgit.api.errors.JGitInternalException;
import org.eclipse.jgit.errors.IllegalTodoFileModification;
import org.eclipse.jgit.lib.ObjectId;
import org.eclipse.jgit.lib.RebaseTodoLine;
import org.eclipse.jgit.lib.Ref;
import org.eclipse.jgit.revwalk.RevCommit;
import org.eclipse.jgit.revwalk.filter.CommitTimeRevFilter;
import org.eclipse.jgit.revwalk.filter.RevFilter;
import org.eclipse.jgit.storage.file.FileRepositoryBuilder;
import org.eclipse.jgit.transport.UsernamePasswordCredentialsProvider;
import org.slf4j.Logger;
import org.slf4j.LoggerFactory;
import org.springframework.beans.factory.annotation.Value;
import org.springframework.stereotype.Service;

import de.tum.in.www1.artemis.domain.*;
import de.tum.in.www1.artemis.domain.FileType;
import de.tum.in.www1.artemis.exception.GitException;

@Service
public class GitService {

    private final Logger log = LoggerFactory.getLogger(GitService.class);

    @Value("${artemis.version-control.user}")
    private String GIT_USER;

    @Value("${artemis.version-control.secret}")
    private String GIT_PASSWORD;

    @Value("${artemis.repo-clone-path}")
    private String REPO_CLONE_PATH;

    @Value("${artemis.git.name}")
    private String GIT_NAME;

    @Value("${artemis.git.email}")
    private String GIT_EMAIL;

    private final Map<Path, Repository> cachedRepositories = new ConcurrentHashMap<>();

    private final Map<Path, Path> cloneInProgressOperations = new ConcurrentHashMap<>();

    public GitService() {
        log.debug("Default Charset=" + Charset.defaultCharset());
        log.debug("file.encoding=" + System.getProperty("file.encoding"));
        log.debug("sun.jnu.encoding=" + System.getProperty("sun.jnu.encoding"));
        log.debug("Default Charset=" + Charset.defaultCharset());
        log.debug("Default Charset in Use=" + new OutputStreamWriter(new ByteArrayOutputStream()).getEncoding());
    }

    /**
     * Get the local repository for a given participation. If the local repo does not exist yet, it will be checked out.
     *
     * @param participation Participation the remote repository belongs to.
     * @return the repository if it could be checked out
     * @throws IOException if the repository could not be checked out.
     * @throws InterruptedException if the repository could not be checked out.
     * @throws GitAPIException if the repository could not be checked out.
     */
    public Repository getOrCheckoutRepository(ProgrammingExerciseParticipation participation) throws IOException, InterruptedException, GitAPIException {
        URL repoUrl = participation.getRepositoryUrlAsUrl();
        Repository repository = getOrCheckoutRepository(repoUrl, true);
        repository.setParticipation(participation);
        return repository;
    }

    /**
     * Get the local repository for a given remote repository URL. If the local repo does not exist yet, it will be checked out.
     *
     * @param repoUrl   The remote repository.
     * @param pullOnGet Pull from the remote on the checked out repository, if it does not need to be cloned.
     * @return the repository if it could be checked out.
     * @throws InterruptedException if the repository could not be checked out.
     * @throws GitAPIException if the repository could not be checked out.
     */
    public Repository getOrCheckoutRepository(URL repoUrl, boolean pullOnGet) throws InterruptedException, GitAPIException {

        Path localPath = new java.io.File(REPO_CLONE_PATH + folderNameForRepositoryUrl(repoUrl)).toPath();

        // First try to just retrieve the git repository from our server, as it might already be checked out.
        Repository repository = getRepositoryByLocalPath(localPath);
        if (repository != null) {
            if (pullOnGet) {
                pull(repository);
            }
            return repository;
        }
        // If the git repository can't be found on our server, clone it from the remote.
        else {
            int numberOfAttempts = 5;
            // Make sure that multiple clone operations for the same repository cannot happen at the same time.
            while (cloneInProgressOperations.containsKey(localPath)) {
                log.warn("Clone is already in progress. This will lead to an error. Wait for a second");
                Thread.sleep(1000);
                if (numberOfAttempts == 0) {
                    throw new GitException("Cannot clone the same repository multiple times");
                }
                else {
                    numberOfAttempts--;
                }
            }
            // Clone repository.
            try {
                log.debug("Cloning from " + repoUrl + " to " + localPath);
                cloneInProgressOperations.put(localPath, localPath);
                Git result = Git.cloneRepository().setURI(repoUrl.toString()).setCredentialsProvider(new UsernamePasswordCredentialsProvider(GIT_USER, GIT_PASSWORD))
                        .setDirectory(localPath.toFile()).call();
                result.close();
            }
            catch (GitAPIException | RuntimeException e) {
                log.error("Exception during clone " + e);
                // cleanup the folder to avoid problems in the future
                localPath.toFile().delete();
                throw new GitException(e);
            }
            finally {
                // make sure that cloneInProgress is released
                cloneInProgressOperations.remove(localPath);
            }
            return getRepositoryByLocalPath(localPath);
        }
    }

    /**
     * Get a git repository that is checked out on the server. Throws immediately an exception if the localPath does not exist. Will first try to retrieve a cached repository from
     * cachedRepositories. Side effect: This method caches retrieved repositories in a HashMap, so continuous retrievals can be avoided (reduces load).
     *
     * @param localPath to git repo on server.
     * @return the git repository in the localPath or null if it does not exist on the server.
     */
    private Repository getRepositoryByLocalPath(Path localPath) {
        // Check if there is a folder with the provided path of the git repository.
        if (!Files.exists(localPath)) {
            // In this case we should remove the repository if cached, because it can't exist anymore.
            cachedRepositories.remove(localPath);
            return null;
        }
        // Check if the repository is already cached in the server's session.
        Repository cachedRepository = cachedRepositories.get(localPath);
        if (cachedRepository != null) {
            return cachedRepository;
        }
        // Else try to retrieve the git repository from our server. It could e.g. be the case that the folder is there, but there is no .git folder in it!
        try {
            // Open the repository from the filesystem
            FileRepositoryBuilder builder = new FileRepositoryBuilder();
            builder.setGitDir(new java.io.File(localPath + "/.git")).readEnvironment() // scan environment GIT_* variables
                    .findGitDir().setup();
            // Create the JGit repository object
            Repository repository = new Repository(builder);
            repository.setLocalPath(localPath);
            // disable auto garbage collection because it can lead to problems
            repository.getConfig().setString("gc", null, "auto", "0");
            // Cache the JGit repository object for later use
            // Avoids the expensive re-opening of local repositories
            cachedRepositories.put(localPath, repository);
            return repository;
        }
        catch (IOException ex) {
            return null;
        }
    }

    /**
     * Commits with the given message into the repository.
     *
     * @param repo    Local Repository Object.
     * @param message Commit Message
     * @throws GitAPIException if the commit failed.
     */
    public void commit(Repository repo, String message) throws GitAPIException {
        Git git = new Git(repo);
        git.commit().setMessage(message).setAllowEmpty(true).setCommitter(GIT_NAME, GIT_EMAIL).call();
        git.close();
    }

    /**
     * Commits with the given message into the repository and pushes it to the remote.
     *
     * @param repo    Local Repository Object.
     * @param message Commit Message
     * @throws GitAPIException if the commit failed.
     */
    public void commitAndPush(Repository repo, String message) throws GitAPIException {
        Git git = new Git(repo);
        git.commit().setMessage(message).setAllowEmpty(true).setCommitter(GIT_NAME, GIT_EMAIL).call();
        git.push().setCredentialsProvider(new UsernamePasswordCredentialsProvider(GIT_USER, GIT_PASSWORD)).call();
        git.close();
    }

    /**
     * Stage all files in the repo including new files.
     *
     * @param repo Local Repository Object.
     * @throws GitAPIException if the staging failed.
     */
    public void stageAllChanges(Repository repo) throws GitAPIException {
        Git git = new Git(repo);
        // stage deleted files: http://stackoverflow.com/a/35601677/4013020
        git.add().setUpdate(true).addFilepattern(".").call();
        // stage new files
        git.add().addFilepattern(".").call();
        git.close();
    }

    /**
     * Resets local repository to ref.
     *
     * @param repo Local Repository Object.
     * @param ref  the ref to reset to, e.g. "origin/master"
     * @throws GitAPIException if the reset failed.
     */
    public void reset(Repository repo, String ref) throws GitAPIException {
        Git git = new Git(repo);
        git.reset().setMode(ResetCommand.ResetType.HARD).setRef(ref).call();
        git.close();
    }

    /**
     * git fetch
     *
     * @param repo Local Repository Object.
     * @throws GitAPIException if the fetch failed.
     */
    public void fetchAll(Repository repo) throws GitAPIException {
        Git git = new Git(repo);
        git.fetch().setForceUpdate(true).setRemoveDeletedRefs(true).setCredentialsProvider(new UsernamePasswordCredentialsProvider(GIT_USER, GIT_PASSWORD)).call();
        git.close();
    }

    /**
     * Pulls from remote repository. Does not throw any exceptions when pulling, e.g. CheckoutConflictException or WrongRepositoryStateException.
     *
     * @param repo Local Repository Object.
     * @return The PullResult which contains FetchResult and MergeResult.
     */
    public PullResult pullIgnoreConflicts(Repository repo) {
        try {
            Git git = new Git(repo);
            // flush cache of files
            repo.setContent(null);
            return git.pull().setCredentialsProvider(new UsernamePasswordCredentialsProvider(GIT_USER, GIT_PASSWORD)).call();
        }
        catch (GitAPIException ex) {
            log.error("Cannot pull the repo " + repo.getLocalPath() + " due to the following exception: " + ex);
            // TODO: we should send this error to the client and let the user handle it there, e.g. by choosing to reset the repository
        }
        return null;
    }

    /**
     * Pulls from remote repository.
     *
     * @param repo Local Repository Object.
     * @return The PullResult which contains FetchResult and MergeResult.
     * @throws GitAPIException if the pull failed.
     */
    public PullResult pull(Repository repo) throws GitAPIException {
        Git git = new Git(repo);
        // flush cache of files
        repo.setContent(null);
        return git.pull().setCredentialsProvider(new UsernamePasswordCredentialsProvider(GIT_USER, GIT_PASSWORD)).call();
    }

    /**
     * Hard reset local repository to origin/master.
     *
     * @param repo Local Repository Object.
     */
    public void resetToOriginMaster(Repository repo) {
        try {
            fetchAll(repo);
            reset(repo, "origin/master");
        }
        catch (GitAPIException ex) {
            log.error("Cannot hard reset the repo " + repo.getLocalPath() + " to origin/master due to the following exception: " + ex);
        }
    }

    /**
     * checkout branch
     *
     * @param repo Local Repository Object.
     */
    public void checkoutBranch(Repository repo) {
        try {
            Git git = new Git(repo);
            git.checkout().setForceRefUpdate(true).setName("master").call();
            git.close();
        }
        catch (GitAPIException ex) {
            log.error("Cannot checkout branch in repo " + repo.getLocalPath() + " due to the following exception: " + ex);
        }
    }

    /**
     * Remove branch from local repository.
     *
     * @param repo Local Repository Object.
     * @param branch to delete from the repo.
     */
    public void deleteLocalBranch(Repository repo, String branch) {
        try {
            Git git = new Git(repo);
            git.branchDelete().setBranchNames(branch).setForce(true).call();
            git.close();
        }
        catch (GitAPIException ex) {
            log.error("Cannot remove branch " + branch + " from the repo " + repo.getLocalPath() + " due to the following exception: " + ex);
        }
    }

    /**
     * Get last commit hash from master
     *
<<<<<<< HEAD
     * @param repoUrl of git repository on server.
     * @return the latestHash of the git repository.
     * @throws GitAPIException if the repository can't be accessed.
=======
     * @param repoUrl to get the latest hash from.
     * @return the latestHash of the given repo.
     * @throws GitAPIException if retrieving the latestHash from the git repo failed.
>>>>>>> abb6b881
     */
    public ObjectId getLastCommitHash(URL repoUrl) throws GitAPIException {
        // Get refs of repo without cloning it locally
        Collection<Ref> refs = Git.lsRemoteRepository().setRemote(repoUrl.toString()).setCredentialsProvider(new UsernamePasswordCredentialsProvider(GIT_USER, GIT_PASSWORD))
                .call();
        for (Ref ref : refs) {
            // We are looking for the latest commit hash of the master branch
            if (ref.getName().equalsIgnoreCase("refs/heads/master")) {
                return ref.getObjectId();
            }
        }
        return null;
    }

    /**
     * Stager Task #3: Filter late submissions Filter all commits after exercise due date
     *
     * @param repository Local Repository Object.
     * @param exercise   ProgrammingExercise associated with this repo.
     */
    public void filterLateSubmissions(Repository repository, ProgrammingExercise exercise) {
        if (exercise.getDueDate() == null) {
            // No dates set on exercise
            return;
        }

        try {
            Git git = new Git(repository);

            // Get last commit before deadline
            Date since = Date.from(Instant.EPOCH);
            Date until = Date.from(exercise.getDueDate().toInstant());
            RevFilter between = CommitTimeRevFilter.between(since, until);
            Iterable<RevCommit> commits = git.log().setRevFilter(between).call();
            RevCommit latestCommitBeforeDeadline = commits.iterator().next();

            git.close();

            reset(repository, latestCommitBeforeDeadline.getId().getName());

        }
        catch (GitAPIException ex) {
            log.error("Cannot filter the repo " + repository.getLocalPath() + " due to the following exception: " + ex);
        }
    }

    /**
     * Stager Task #6: Combine commits Combine/Squash all commits after last instructor commit
     *
     * @param repository Local Repository Object.
     * @param exercise   ProgrammingExercise associated with this repo.
     */
    public void squashAfterInstructor(Repository repository, ProgrammingExercise exercise) {
        try {
            Git studentGit = new Git(repository);
            // Get last commit hash from template repo
            ObjectId latestHash = getLastCommitHash(exercise.getTemplateRepositoryUrlAsUrl());

            if (latestHash == null) {
                // Template Repository is somehow empty. Should never happen
                log.info("Cannot find a commit in the template repo for:" + repository.getLocalPath());
                return;
            }

            // flush cache of files
            repository.setContent(null);

            // checkout own local "stager" branch
            studentGit.checkout().setCreateBranch(true).setName("stager").call();

            // merge commits into one commit
            RebaseResult result = studentGit.rebase().setUpstream(latestHash).runInteractively(new RebaseCommand.InteractiveHandler() {

                @Override
                public void prepareSteps(List<RebaseTodoLine> steps) {
                    try {
                        // flag all commits to "squash"
                        for (RebaseTodoLine step : steps) {
                            step.setAction(RebaseTodoLine.Action.SQUASH);
                        }
                        // flag latest commit to "pick"
                        steps.get(0).setAction(RebaseTodoLine.Action.PICK);
                    }
                    catch (IllegalTodoFileModification illegalTodoFileModification) {
                        log.error("Cannot modify commits in " + repository.getLocalPath() + " due to the following exception: " + illegalTodoFileModification);
                    }
                }

                @Override
                public String modifyCommitMessage(String oldCommitMsg) {
                    // reuse old commit messages
                    return oldCommitMsg;
                }
            }).call();

            // if repo is not closed, it causes weird IO issues when trying to delete the repo again
            // java.io.IOException: Unable to delete file: ...\.git\objects\pack\...
            repository.close();

        }
        catch (GitAPIException | JGitInternalException ex) {
            log.error("Cannot rebase the repo " + repository.getLocalPath() + " due to the following exception: " + ex);
        }
    }

    /**
     * List all files and folders in the repository
     *
     * @param repo Local Repository Object.
     * @return Collection of File objects
     */
    public HashMap<File, FileType> listFilesAndFolders(Repository repo) {
        // Check if list of files is already cached
        if (repo.getContent() == null) {
            Iterator<java.io.File> itr = FileUtils.iterateFilesAndDirs(repo.getLocalPath().toFile(), HiddenFileFilter.VISIBLE, HiddenFileFilter.VISIBLE);
            HashMap<File, FileType> files = new HashMap<>();

            while (itr.hasNext()) {
                File nextFile = new File(itr.next(), repo);
                files.put(nextFile, nextFile.isFile() ? FileType.FILE : FileType.FOLDER);
            }

            // Cache the list of files
            // Avoid expensive rescanning
            repo.setContent(files);
        }
        return repo.getContent();
    }

    /**
     * List all files in the repository. In an empty git repo, this method returns 0.
     *
     * @param repo Local Repository Object.
     * @return Collection of File objects
     */
    public Collection<File> listFiles(Repository repo) {
        // Check if list of files is already cached
        if (repo.getFiles() == null) {
            Iterator<java.io.File> itr = FileUtils.iterateFiles(repo.getLocalPath().toFile(), HiddenFileFilter.VISIBLE, HiddenFileFilter.VISIBLE);
            Collection<File> files = new LinkedList<>();

            while (itr.hasNext()) {
                files.add(new File(itr.next(), repo));
            }

            // Cache the list of files
            // Avoid expensive rescanning
            repo.setFiles(files);
        }
        return repo.getFiles();
    }

    /**
     * Get a specific file by name. Makes sure the file is actually part of the repository.
     *
     * @param repo     Local Repository Object.
     * @param filename String of zje filename (including path)
     * @return The File object
     */
    public Optional<File> getFileByName(Repository repo, String filename) {

        // Makes sure the requested file is part of the scanned list of files.
        // Ensures that it is not possible to do bad things like filename="../../passwd"

        for (File file : listFilesAndFolders(repo).keySet()) {
            if (file.toString().equals(filename)) {
                return Optional.of(file);
            }
        }
        return Optional.empty();
    }

    /**
     * Checks if no differences exist between the working-tree, the index, and the current HEAD.
     *
     * @param repo Local Repository Object.
     * @return True if the status is clean
     * @throws GitAPIException if the state of the repository could not be retrieved.
     */
    public Boolean isClean(Repository repo) throws GitAPIException {
        Git git = new Git(repo);
        Status status = git.status().call();
        return status.isClean();
    }

    /**
     * Squashes all commits in the selected repo into the first commit, keeping its commit message. Executes a hard reset to remote before the squash to avoid conflicts.
     * 
     * @param repo to squash commits for
     * @throws GitAPIException       on io errors or git exceptions.
     * @throws IllegalStateException if there is no commit in the git repository.
     */
    public void squashAllCommitsIntoInitialCommit(Repository repo) throws IllegalStateException, GitAPIException {
        Git git = new Git(repo);
        try {
            resetToOriginMaster(repo);
            List<RevCommit> commits = StreamSupport.stream(git.log().call().spliterator(), false).collect(Collectors.toList());
            RevCommit firstCommit = commits.get(commits.size() - 1);
            // If there is a first commit, squash all other commits into it.
            if (firstCommit != null) {
                git.reset().setMode(ResetCommand.ResetType.SOFT).setRef(firstCommit.getId().getName()).call();
                git.add().addFilepattern(".").call();
                git.commit().setAmend(true).setMessage(firstCommit.getFullMessage()).call();
                git.push().setForce(true).setCredentialsProvider(new UsernamePasswordCredentialsProvider(GIT_USER, GIT_PASSWORD)).call();
                git.close();
            }
            else {
                // Normally there always has to be a commit, so we throw an error in case none can be found.
                throw new IllegalStateException();
            }
        }
        // This exception occurrs when there was no change to the repo and a commit is done, so it is ignored.
        catch (JGitInternalException ex) {
            log.debug("Did not squash the repository {} as there were no changes to commit.", repo);
        }
        catch (GitAPIException ex) {
            log.error("Could not squash repository {} due to exception: {}", repo, ex);
            throw (ex);
        }
    }

    /**
     * Deletes a local repository folder.
     *
     * @param repo Local Repository Object.
     * @throws IOException if the deletion of the repository failed.
     */
    public void deleteLocalRepository(Repository repo) throws IOException {
        Path repoPath = repo.getLocalPath();
        cachedRepositories.remove(repoPath);
        repo.close();
        FileUtils.deleteDirectory(repoPath.toFile());
        repo.setContent(null);
        log.debug("Deleted Repository at " + repoPath);
    }

    /**
     * Deletes a local repository folder for a Participation.
     *
     * @param participation Participation Object.
     * @throws IOException if the deletion of the repository failed.
     */
    public void deleteLocalRepository(ProgrammingExerciseParticipation participation) throws IOException {
        Path repoPath = new java.io.File(REPO_CLONE_PATH + folderNameForRepositoryUrl(participation.getRepositoryUrlAsUrl())).toPath();
        cachedRepositories.remove(repoPath);
        if (Files.exists(repoPath)) {
            FileUtils.deleteDirectory(repoPath.toFile());
            log.debug("Deleted Repository at " + repoPath);
        }
    }

    /**
     * Deletes a local repository folder for a repoUrl.
     *
     * @param repoUrl url of the repository.
     * @throws IOException if the deletion of the repository failed.
     */
    public void deleteLocalRepository(URL repoUrl) {
        Path repoPath = new java.io.File(REPO_CLONE_PATH + folderNameForRepositoryUrl(repoUrl)).toPath();
        cachedRepositories.remove(repoPath);
        if (Files.exists(repoPath)) {
            try {
                FileUtils.deleteDirectory(repoPath.toFile());
                log.info("Deleted Repository at " + repoPath);
            }
            catch (IOException e) {
                log.error("Could not delete repository at " + repoPath, e);
            }
        }
    }

    /**
     * Zip the content of a git repository.
     *
     * @param repo Local Repository Object.
     * @throws IOException if the zipping process failed.
     * @return path to zip file.
     */
    public Path zipRepository(Repository repo) throws IOException {
        String[] repositoryUrlComponents = repo.getParticipation().getRepositoryUrl().split(File.separator);
        ProgrammingExercise exercise = repo.getParticipation().getProgrammingExercise();
        String courseShortName = exercise.getCourse().getShortName().replaceAll("\\s", "");
        // take the last component
        String zipRepoName = courseShortName + "-" + repositoryUrlComponents[repositoryUrlComponents.length - 1] + ".zip";

        Path repoPath = repo.getLocalPath();
        Path zipFilePath = Paths.get(REPO_CLONE_PATH, "zippedRepos", zipRepoName);
        Files.createDirectories(Paths.get(REPO_CLONE_PATH, "zippedRepos"));
        try (ZipOutputStream zs = new ZipOutputStream(Files.newOutputStream(zipFilePath))) {
            Files.walk(repoPath).filter(path -> !Files.isDirectory(path)).forEach(path -> {
                ZipEntry zipEntry = new ZipEntry(repoPath.relativize(path).toString());
                try {
                    zs.putNextEntry(zipEntry);
                    Files.copy(path, zs);
                    zs.closeEntry();
                }
                catch (Exception e) {
                    log.error("Create zip file error", e);
                }
            });
        }
        return zipFilePath;
    }

    /**
     * Generates the unique local folder name for a given remote repository URL.
     *
     * @param repoUrl URL of the remote repository.
     * @return the folderName as a string.
     */
    public String folderNameForRepositoryUrl(URL repoUrl) {
        String path = repoUrl.getPath();
        path = path.replaceAll(".git$", "");
        path = path.replaceAll("/$", "");
        path = path.replaceAll("^/.*scm/", "");
        return path;
    }

    /**
     * Checks if repo was already checked out and is present on disk
     *
     * @param repoUrl URL of the remote repository.
     * @return True if repo exists on disk
     */
    public boolean repositoryAlreadyExists(URL repoUrl) {
        Path localPath = new java.io.File(REPO_CLONE_PATH + folderNameForRepositoryUrl(repoUrl)).toPath();
        return Files.exists(localPath);
    }
}<|MERGE_RESOLUTION|>--- conflicted
+++ resolved
@@ -336,15 +336,9 @@
     /**
      * Get last commit hash from master
      *
-<<<<<<< HEAD
-     * @param repoUrl of git repository on server.
-     * @return the latestHash of the git repository.
-     * @throws GitAPIException if the repository can't be accessed.
-=======
      * @param repoUrl to get the latest hash from.
      * @return the latestHash of the given repo.
      * @throws GitAPIException if retrieving the latestHash from the git repo failed.
->>>>>>> abb6b881
      */
     public ObjectId getLastCommitHash(URL repoUrl) throws GitAPIException {
         // Get refs of repo without cloning it locally
