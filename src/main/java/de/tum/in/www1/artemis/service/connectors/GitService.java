package de.tum.in.www1.artemis.service.connectors;

import java.io.ByteArrayOutputStream;
import java.io.IOException;
import java.io.OutputStreamWriter;
import java.io.UncheckedIOException;
import java.net.URI;
import java.net.URISyntaxException;
import java.net.URL;
import java.nio.charset.Charset;
import java.nio.file.Files;
import java.nio.file.InvalidPathException;
import java.nio.file.Path;
import java.time.Instant;
import java.time.ZonedDateTime;
import java.util.*;
import java.util.concurrent.ConcurrentHashMap;
import java.util.function.Predicate;
import java.util.regex.Pattern;
import java.util.stream.Collectors;
import java.util.stream.StreamSupport;

import javax.annotation.Nullable;
import javax.annotation.PostConstruct;
import javax.validation.constraints.NotNull;

import org.apache.commons.io.FileUtils;
import org.apache.commons.io.filefilter.HiddenFileFilter;
import org.apache.commons.lang3.StringUtils;
import org.eclipse.jgit.api.*;
import org.eclipse.jgit.api.errors.*;
import org.eclipse.jgit.errors.UnsupportedCredentialItem;
import org.eclipse.jgit.lib.*;
import org.eclipse.jgit.revwalk.RevCommit;
import org.eclipse.jgit.revwalk.filter.CommitTimeRevFilter;
import org.eclipse.jgit.revwalk.filter.RevFilter;
import org.eclipse.jgit.storage.file.FileRepositoryBuilder;
import org.eclipse.jgit.transport.*;
import org.eclipse.jgit.transport.sshd.JGitKeyCache;
import org.eclipse.jgit.transport.sshd.KeyPasswordProvider;
import org.eclipse.jgit.transport.sshd.SshdSessionFactoryBuilder;
import org.slf4j.Logger;
import org.slf4j.LoggerFactory;
import org.springframework.beans.factory.annotation.Value;
import org.springframework.core.env.Environment;
import org.springframework.stereotype.Service;
import org.springframework.transaction.annotation.Transactional;

import de.tum.in.www1.artemis.domain.*;
import de.tum.in.www1.artemis.domain.Repository;
import de.tum.in.www1.artemis.domain.participation.ProgrammingExerciseParticipation;
import de.tum.in.www1.artemis.domain.participation.ProgrammingExerciseStudentParticipation;
import de.tum.in.www1.artemis.domain.participation.StudentParticipation;
import de.tum.in.www1.artemis.exception.GitException;
import de.tum.in.www1.artemis.service.FileService;
import de.tum.in.www1.artemis.service.ProfileService;
import de.tum.in.www1.artemis.service.ZipFileService;
import de.tum.in.www1.artemis.service.connectors.localvc.LocalVCRepositoryUrl;
import de.tum.in.www1.artemis.web.rest.errors.EntityNotFoundException;

@Service
public class GitService {

    private final Logger log = LoggerFactory.getLogger(GitService.class);

    private final Environment environment;

    private final ProfileService profileService;

    @Value("${artemis.version-control.url}")
    private URL gitUrl;

    @Value("${artemis.version-control.user}")
    private String gitUser;

    @Value("${artemis.version-control.password}")
    private String gitPassword;

    @Value("${artemis.version-control.token:#{null}}")
    private Optional<String> gitToken;

    @Value("${artemis.version-control.ssh-private-key-folder-path:#{null}}")
    private Optional<String> gitSshPrivateKeyPath;

    @Value("${artemis.version-control.ssh-private-key-password:#{null}}")
    private Optional<String> gitSshPrivateKeyPassphrase;

    @Value("${artemis.version-control.ssh-template-clone-url:#{null}}")
    private Optional<String> sshUrlTemplate;

    @Value("${artemis.version-control.default-branch:main}")
    private String defaultBranch;

    @Value("${artemis.repo-clone-path}")
    private String repoClonePath;

    @Value("${artemis.git.name}")
    private String artemisGitName;

    @Value("${artemis.git.email}")
    private String artemisGitEmail;

    private final Map<Path, Repository> cachedRepositories = new ConcurrentHashMap<>();

    private final Map<Path, Path> cloneInProgressOperations = new ConcurrentHashMap<>();

    private final ZipFileService zipFileService;

    private TransportConfigCallback sshCallback;

    private static final int JGIT_TIMEOUT_IN_SECONDS = 5;

    private static final String ANONYMIZED_STUDENT_NAME = "student";

    private static final String ANONYMIZED_STUDENT_EMAIL = "";

    private static final String REMOTE_NAME = "origin";

    public GitService(Environment environment, ProfileService profileService, ZipFileService zipFileService) {
        this.profileService = profileService;
        log.info("file.encoding={}", System.getProperty("file.encoding"));
        log.info("sun.jnu.encoding={}", System.getProperty("sun.jnu.encoding"));
        log.info("Default Charset={}", Charset.defaultCharset());
        log.info("Default Charset in Use={}", new OutputStreamWriter(new ByteArrayOutputStream()).getEncoding());
        this.environment = environment;
        this.zipFileService = zipFileService;
    }

    /**
     * initialize the GitService, in particular which authentication mechanism should be used
     * Artemis uses the following order for authentication:
     * 1. ssh key (if available)
     * 2. username + personal access token (if available)
     * 3. username + password
     */
    @PostConstruct
    public void init() {
        if (useSsh()) {
            log.info("GitService will use ssh keys as authentication method to interact with remote git repositories");
            configureSsh();
        }
        else if (gitToken.isPresent()) {
            log.info("GitService will use username + token as authentication method to interact with remote git repositories");
            CredentialsProvider.setDefault(new UsernamePasswordCredentialsProvider(gitUser, gitToken.get()));
        }
        else {
            log.info("GitService will use username + password as authentication method to interact with remote git repositories");
            CredentialsProvider.setDefault(new UsernamePasswordCredentialsProvider(gitUser, gitPassword));
        }
    }

    private void configureSsh() {

        var credentialsProvider = new CredentialsProvider() {

            @Override
            public boolean isInteractive() {
                return false;
            }

            @Override
            public boolean supports(CredentialItem... items) {
                return true;
            }

            // Note: the following method allows us to store known hosts
            @Override
            public boolean get(URIish uri, CredentialItem... items) throws UnsupportedCredentialItem {
                for (CredentialItem item : items) {
                    if (item instanceof CredentialItem.YesNoType yesNoItem) {
                        yesNoItem.setValue(true);
                    }
                }
                return true;
            }
        };

        CredentialsProvider.setDefault(credentialsProvider);

        var sshSessionFactory = new SshdSessionFactoryBuilder().setKeyPasswordProvider(keyPasswordProvider -> new KeyPasswordProvider() {

            @Override
            public char[] getPassphrase(URIish uri, int attempt) {
                // Example: /Users/artemis/.ssh/artemis/id_rsa contains /Users/artemis/.ssh/artemis
                if (gitSshPrivateKeyPath.isPresent() && gitSshPrivateKeyPassphrase.isPresent() && uri.getPath().contains(gitSshPrivateKeyPath.get())) {
                    return gitSshPrivateKeyPassphrase.get().toCharArray();
                }
                else {
                    return null;
                }
            }

            @Override
            public void setAttempts(int maxNumberOfAttempts) {
            }

            @Override
            public boolean keyLoaded(URIish uri, int attempt, Exception error) {
                return false;
            }
        }).setConfigStoreFactory((homeDir, configFile, localUserName) -> new SshConfigStore() {

            @Override
            public HostConfig lookup(String hostName, int port, String userName) {
                return new HostConfig() {

                    @Override
                    public String getValue(String key) {
                        return null;
                    }

                    @Override
                    public List<String> getValues(String key) {
                        return Collections.emptyList();
                    }

                    @Override
                    public Map<String, String> getOptions() {
                        log.debug("getOptions: {}:{}", hostName, port);
                        if (hostName.equals(gitUrl.getHost())) {
                            return Collections.singletonMap(SshConstants.STRICT_HOST_KEY_CHECKING, SshConstants.NO);
                        }
                        else {
                            return Collections.emptyMap();
                        }
                    }

                    @Override
                    public Map<String, List<String>> getMultiValuedOptions() {
                        return Collections.emptyMap();
                    }
                };
            }

            @Override
            public HostConfig lookupDefault(String hostName, int port, String userName) {
                return lookup(hostName, port, userName);
            }
        }).setSshDirectory(new java.io.File(gitSshPrivateKeyPath.orElseThrow())).setHomeDirectory(new java.io.File(System.getProperty("user.home"))).build(new JGitKeyCache());

        sshCallback = transport -> {
            if (transport instanceof SshTransport sshTransport) {
                transport.setTimeout(JGIT_TIMEOUT_IN_SECONDS);
                sshTransport.setSshSessionFactory(sshSessionFactory);
            }
            else {
                log.error("Cannot use ssh properly because of mismatch of Jgit transport object: {}", transport);
            }
        };
    }

    private boolean useSsh() {
        return gitSshPrivateKeyPath.isPresent() && sshUrlTemplate.isPresent();
        // password is optional and will only be applied if the ssh private key was encrypted using a password
    }

    private String getGitUriAsString(VcsRepositoryUrl vcsRepositoryUrl) throws URISyntaxException {
        return getGitUri(vcsRepositoryUrl).toString();
    }

    /**
     * Get the URI for a {@link VcsRepositoryUrl}. This either retrieves the SSH URI, if SSH is used, the HTTP(S) URI, or the path to the repository's folder if the local VCS is
     * used.
     * This method is for internal use (getting the URI for cloning the repository into the Artemis file system).
     * For Bitbucket and GitLab, the URI is the same internally as the one that is used by the students to clone the repository using their local Git client.
     * For the local VCS however, the repository is cloned from the folder defined in the environment variable "artemis.version-control.local-vcs-repo-path".
     *
     * @param vcsRepositoryUrl the {@link VcsRepositoryUrl} for which to get the URI
     * @return the URI (SSH, HTTP(S), or local path)
     * @throws URISyntaxException if SSH is used and the SSH URI could not be retrieved.
     */
    private URI getGitUri(VcsRepositoryUrl vcsRepositoryUrl) throws URISyntaxException {
        if (profileService.isLocalVcsCi()) {
            // Create less generic LocalVCRepositoryUrl out of VcsRepositoryUrl.
            LocalVCRepositoryUrl localVCRepositoryUrl = new LocalVCRepositoryUrl(vcsRepositoryUrl.toString(), gitUrl);
            String localVCBasePath = environment.getProperty("artemis.version-control.local-vcs-repo-path");
            return localVCRepositoryUrl.getLocalRepositoryPath(localVCBasePath).toUri();
        }
        return useSsh() ? getSshUri(vcsRepositoryUrl) : vcsRepositoryUrl.getURI();
    }

    private URI getSshUri(VcsRepositoryUrl vcsRepositoryUrl) throws URISyntaxException {
        URI templateUri = new URI(sshUrlTemplate.orElseThrow());
        // Example Bitbucket: ssh://git@bitbucket.ase.in.tum.de:7999/se2021w07h02/se2021w07h02-ga27yox.git
        // Example Gitlab: ssh://git@gitlab.ase.in.tum.de:2222/se2021w07h02/se2021w07h02-ga27yox.git
        final var repositoryUri = vcsRepositoryUrl.getURI();
        // Bitbucket repository urls (until now mainly used with username and password authentication) include "/scm" in the url, which cannot be used in ssh urls,
        // therefore we need to replace it here
        final var path = repositoryUri.getPath().replace("/scm", "");
        return new URI(templateUri.getScheme(), templateUri.getUserInfo(), templateUri.getHost(), templateUri.getPort(), path, null, repositoryUri.getFragment());
    }

    /**
     * Get the local repository for a given participation. If the local repo does not exist yet, it will be checked out.
     * Saves the local repo in the default path.
     *
     * @param participation Participation the remote repository belongs to.
     * @return the repository if it could be checked out
     * @throws GitAPIException if the repository could not be checked out.
     */
    public Repository getOrCheckoutRepository(ProgrammingExerciseParticipation participation) throws GitAPIException {
        return getOrCheckoutRepository(participation, repoClonePath);
    }

    /**
     * Get the local repository for a given participation. If the local repo does not exist yet, it will be checked out.
     * Saves the local repo in the default path.
     *
     * @param participation Participation the remote repository belongs to.
     * @param targetPath    path where the repo is located on disk
     * @return the repository if it could be checked out
     * @throws GitAPIException if the repository could not be checked out.
     * @throws GitException    if the same repository is attempted to be cloned multiple times.
     */
    public Repository getOrCheckoutRepository(ProgrammingExerciseParticipation participation, String targetPath) throws GitAPIException, GitException {
        var repoUrl = participation.getVcsRepositoryUrl();
        Repository repository = getOrCheckoutRepository(repoUrl, targetPath, true);
        repository.setParticipation(participation);
        return repository;
    }

    /**
     * Get the local repository for a given participation.
     * If the local repo does not exist yet, it will be checked out.
     * <p>
     * This method will include the participation ID in the local path of the repository so
     * JPlag can refer back to the correct participation.
     *
     * @param participation Participation the remote repository belongs to.
     * @param targetPath    path where the repo is located on disk
     * @return the repository if it could be checked out
     * @throws GitAPIException      if the repository could not be checked out.
     * @throws InvalidPathException if the repository could not be checked out Because it contains unmappable characters.
     */
    public Repository getOrCheckoutRepositoryForJPlag(ProgrammingExerciseParticipation participation, String targetPath) throws GitAPIException, InvalidPathException {
        var repoUrl = participation.getVcsRepositoryUrl();
        String repoFolderName = repoUrl.folderNameForRepositoryUrl();

        // Replace the exercise name in the repository folder name with the participation ID.
        // This is necessary to be able to refer back to the correct participation after the JPlag detection run.
        String updatedRepoFolderName = repoFolderName.replaceAll("/[a-zA-Z0-9]*-", "/" + participation.getId() + "-");
        Path localPath = Path.of(targetPath, updatedRepoFolderName);

        Repository repository = getOrCheckoutRepository(repoUrl, localPath, true);
        repository.setParticipation(participation);

        return repository;
    }

    /**
     * Get the local repository for a given remote repository URL. If the local repo does not exist yet, it will be checked out.
     * Saves the repo in the default path
     *
     * @param repoUrl   The remote repository.
     * @param pullOnGet Pull from the remote on the checked out repository, if it does not need to be cloned.
     * @return the repository if it could be checked out.
     * @throws GitAPIException if the repository could not be checked out.
     */
    public Repository getOrCheckoutRepository(VcsRepositoryUrl repoUrl, boolean pullOnGet) throws GitAPIException {
        return getOrCheckoutRepository(repoUrl, repoClonePath, pullOnGet);
    }

    /**
     * Get the local repository for a given remote repository URL. If the local repo does not exist yet, it will be checked out.
     *
     * @param repoUrl    The remote repository.
     * @param targetPath path where the repo is located on disk
     * @param pullOnGet  Pull from the remote on the checked out repository, if it does not need to be cloned.
     * @return the repository if it could be checked out.
     * @throws GitAPIException if the repository could not be checked out.
     * @throws GitException    if the same repository is attempted to be cloned multiple times.
     */
    public Repository getOrCheckoutRepository(VcsRepositoryUrl repoUrl, String targetPath, boolean pullOnGet) throws GitAPIException, GitException {
        Path localPath = getLocalPathOfRepo(targetPath, repoUrl);
        return getOrCheckoutRepository(repoUrl, localPath, pullOnGet);
    }

    /**
     * Get the local repository for a given remote repository URL. If the local repo does not exist yet, it will be checked out.
     *
     * @param repoUrl       The remote repository.
     * @param pullOnGet     Pull from the remote on the checked out repository, if it does not need to be cloned.
     * @param defaultBranch The default branch of the target repository.
     * @return the repository if it could be checked out.
     * @throws GitAPIException if the repository could not be checked out.
     * @throws GitException    if the same repository is attempted to be cloned multiple times.
     */
    public Repository getOrCheckoutRepository(VcsRepositoryUrl repoUrl, boolean pullOnGet, String defaultBranch) throws GitAPIException, GitException {
        Path localPath = getLocalPathOfRepo(repoClonePath, repoUrl);
        return getOrCheckoutRepository(repoUrl, repoUrl, localPath, pullOnGet, defaultBranch);
    }

    public Repository getOrCheckoutRepositoryIntoTargetDirectory(VcsRepositoryUrl repoUrl, VcsRepositoryUrl targetUrl, boolean pullOnGet)
            throws GitAPIException, GitException, InvalidPathException {
        Path localPath = getDefaultLocalPathOfRepo(targetUrl);
        return getOrCheckoutRepository(repoUrl, targetUrl, localPath, pullOnGet);
    }

    public Repository getOrCheckoutRepository(VcsRepositoryUrl repoUrl, Path localPath, boolean pullOnGet) throws GitAPIException, GitException, InvalidPathException {
        return getOrCheckoutRepository(repoUrl, repoUrl, localPath, pullOnGet);
    }

    /**
     * Get the local repository for a given remote repository URL. If the local repo does not exist yet, it will be checked out.
     *
     * @param sourceRepoUrl The source remote repository.
     * @param targetRepoUrl The target remote repository.
     * @param localPath     The local path to clone the repository to.
     * @param pullOnGet     Pull from the remote on the checked out repository, if it does not need to be cloned.
     * @return the repository if it could be checked out.
     * @throws GitAPIException      if the repository could not be checked out.
     * @throws GitException         if the same repository is attempted to be cloned multiple times.
     * @throws InvalidPathException if the repository could not be checked out Because it contains unmappable characters.
     */
    public Repository getOrCheckoutRepository(VcsRepositoryUrl sourceRepoUrl, VcsRepositoryUrl targetRepoUrl, Path localPath, boolean pullOnGet)
            throws GitAPIException, GitException, InvalidPathException {
        return getOrCheckoutRepository(sourceRepoUrl, targetRepoUrl, localPath, pullOnGet, defaultBranch);
    }

    /**
     * Get the local repository for a given remote repository URL. If the local repo does not exist yet, it will be checked out.
     *
     * @param sourceRepoUrl The source remote repository.
     * @param targetRepoUrl The target remote repository.
     * @param localPath     The local path to clone the repository to.
     * @param pullOnGet     Pull from the remote on the checked out repository, if it does not need to be cloned.
     * @param defaultBranch The default branch of the target repository
     * @return the repository if it could be checked out.
     * @throws GitAPIException      if the repository could not be checked out.
     * @throws GitException         if the same repository is attempted to be cloned multiple times.
     * @throws InvalidPathException if the repository could not be checked out Because it contains unmappable characters.
     */
    public Repository getOrCheckoutRepository(VcsRepositoryUrl sourceRepoUrl, VcsRepositoryUrl targetRepoUrl, Path localPath, boolean pullOnGet, String defaultBranch)
            throws GitAPIException, GitException, InvalidPathException {
        // First try to just retrieve the git repository from our server, as it might already be checked out.
        // If the sourceRepoUrl differs from the targetRepoUrl, we attempt to clone the source repo into the target directory
        Repository repository = getExistingCheckedOutRepositoryByLocalPath(localPath, targetRepoUrl, defaultBranch);

        // Note: in case the actual git repository in the file system is corrupt (e.g. by accident), we will get an exception here
        // the exception will then delete the folder, so that the next attempt would be successful.
        if (repository != null) {
            if (pullOnGet) {
                try {
                    pull(repository);
                }
                catch (JGitInternalException | NoHeadException | TransportException e) {
                    // E.g., LockFailedException
                    // cleanup the folder to avoid problems in the future.
                    // 'deleteQuietly' is the same as 'deleteDirectory' but is not throwing an exception, thus we avoid another try-catch block.
                    if (!FileUtils.deleteQuietly(localPath.toFile())) {
                        log.error("Could not delete directory after failed pull: {}", localPath.toAbsolutePath());
                    }
                    throw new GitException(e);
                }
            }
            return repository;
        }
        // If the git repository can't be found on our server, clone it from the remote.
        else {
            waitUntilPathNotBusy(localPath);

            // Clone repository.
            try {
                var gitUriAsString = getGitUriAsString(sourceRepoUrl);
                log.debug("Cloning from {} to {}", gitUriAsString, localPath);
                cloneInProgressOperations.put(localPath, localPath);
                // make sure the directory to copy into is empty
                FileUtils.deleteDirectory(localPath.toFile());
                Git git = cloneCommand().setURI(gitUriAsString).setDirectory(localPath.toFile()).call();
                git.close();
            }
            catch (IOException | URISyntaxException | GitAPIException | InvalidPathException e) {
                // cleanup the folder to avoid problems in the future.
                // 'deleteQuietly' is the same as 'deleteDirectory' but is not throwing an exception, thus we avoid another try-catch block.
                if (!FileUtils.deleteQuietly(localPath.toFile())) {
                    log.error("Could not delete directory after failed clone: {}", localPath.toAbsolutePath());
                }
                throw new GitException(e);
            }
            finally {
                // make sure that cloneInProgress is released
                cloneInProgressOperations.remove(localPath);
            }
            return getExistingCheckedOutRepositoryByLocalPath(localPath, targetRepoUrl, defaultBranch);
        }
    }

    /**
     * Waits until no clone operation is running for the given path.
     * <p>
     * Retries once a second for up to {@link #JGIT_TIMEOUT_IN_SECONDS} seconds before giving up.
     *
     * @param localPath The path in which a clone operation should be made.
     * @throws CanceledException If the waiting has been interrupted.
     * @throws GitException      If the path is still busy after the maximum number of retries.
     */
    private void waitUntilPathNotBusy(final Path localPath) throws CanceledException, GitException {
        int remainingSeconds = JGIT_TIMEOUT_IN_SECONDS;

        while (cloneInProgressOperations.containsKey(localPath)) {
            log.warn("Clone is already in progress. This will lead to an error. Wait for a second");
            try {
                Thread.sleep(1000);
            }
            catch (InterruptedException ex) {
                throw new CanceledException("Waiting for local path to be free for cloning got interrupted.");
            }

            if (remainingSeconds <= 0) {
                throw new GitException("Cannot clone the same repository multiple times");
            }
            else {
                remainingSeconds--;
            }
        }
    }

    /**
     * Checks whether the repository is cached.
     * This method does only support repositories that use the repoClonePath which is set in the application-artemis.yml file!
     *
     * @param repositoryUrl the url of the repository
     * @return returns true if the repository is already cached
     */
    public boolean isRepositoryCached(VcsRepositoryUrl repositoryUrl) {
        Path localPath = getLocalPathOfRepo(repoClonePath, repositoryUrl);
        if (localPath == null) {
            return false;
        }
        // Check if the repository is already cached in the server's session.
        return cachedRepositories.containsKey(localPath);
    }

    /**
     * Combine all commits of the given repository into one.
     *
     * @param repoUrl of the repository to combine.
     * @throws GitAPIException If the checkout fails
     */
    public void combineAllCommitsOfRepositoryIntoOne(VcsRepositoryUrl repoUrl) throws GitAPIException {
        Repository exerciseRepository = getOrCheckoutRepository(repoUrl, true);
        combineAllCommitsIntoInitialCommit(exerciseRepository);
    }

    public Path getDefaultLocalPathOfRepo(VcsRepositoryUrl targetUrl) {
        return getLocalPathOfRepo(repoClonePath, targetUrl);
    }

    /**
     * Creates a local path by specifying a target path and the target url
     *
     * @param targetPath target directory
     * @param targetUrl  url of the repository
     * @return path of the local file system
     */
    public Path getLocalPathOfRepo(String targetPath, VcsRepositoryUrl targetUrl) {
        if (targetUrl == null) {
            return null;
        }
        return Path.of(targetPath.replaceAll("^\\." + Pattern.quote(java.io.File.separator), ""), targetUrl.folderNameForRepositoryUrl());
    }

    /**
     * Get an existing git repository that is checked out on the server. Returns immediately null if the localPath does not exist. Will first try to retrieve a cached repository
     * from cachedRepositories. Side effect: This method caches retrieved repositories in a HashMap, so continuous retrievals can be avoided (reduces load).
     *
     * @param localPath           to git repo on server.
     * @param remoteRepositoryUrl the remote repository url for the git repository, will be added to the Repository object for later use, can be null
     * @return the git repository in the localPath or **null** if it does not exist on the server.
     */
    public Repository getExistingCheckedOutRepositoryByLocalPath(@NotNull Path localPath, @Nullable VcsRepositoryUrl remoteRepositoryUrl) {
        return getExistingCheckedOutRepositoryByLocalPath(localPath, remoteRepositoryUrl, defaultBranch);
    }

    /**
     * Get an existing git repository that is checked out on the server. Returns immediately null if the localPath does not exist. Will first try to retrieve a cached repository
     * from cachedRepositories. Side effect: This method caches retrieved repositories in a HashMap, so continuous retrievals can be avoided (reduces load).
     *
     * @param localPath           to git repo on server.
     * @param remoteRepositoryUrl the remote repository url for the git repository, will be added to the Repository object for later use, can be null
     * @param defaultBranch       the name of the branch that should be used as default branch
     * @return the git repository in the localPath or **null** if it does not exist on the server.
     */
    public Repository getExistingCheckedOutRepositoryByLocalPath(@NotNull Path localPath, @Nullable VcsRepositoryUrl remoteRepositoryUrl, String defaultBranch) {
        try {
            // Check if there is a folder with the provided path of the git repository.
            if (!Files.exists(localPath)) {
                // In this case we should remove the repository if cached, because it can't exist anymore.
                cachedRepositories.remove(localPath);
                return null;
            }

            // Check if the repository is already cached in the server's session.
            Repository cachedRepository = cachedRepositories.get(localPath);
            if (cachedRepository != null) {
                return cachedRepository;
            }
            // Else try to retrieve the git repository from our server. It could e.g. be the case that the folder is there, but there is no .git folder in it!

            // Open the repository from the filesystem
            final Path gitPath = localPath.resolve(".git");
            FileRepositoryBuilder builder = new FileRepositoryBuilder();
            builder.setGitDir(gitPath.toFile()).setInitialBranch(defaultBranch).readEnvironment().findGitDir().setup(); // scan environment GIT_* variables

            // Create the JGit repository object
            Repository repository = new Repository(builder, localPath, remoteRepositoryUrl);
            // disable auto garbage collection because it can lead to problems (especially with deleting local repositories)
            // see https://stackoverflow.com/questions/45266021/java-jgit-files-delete-fails-to-delete-a-file-but-file-delete-succeeds
            // and https://git-scm.com/docs/git-gc for an explanation of the parameter
            StoredConfig gitRepoConfig = repository.getConfig();
            gitRepoConfig.setInt(ConfigConstants.CONFIG_GC_SECTION, null, ConfigConstants.CONFIG_KEY_AUTO, 0);
            gitRepoConfig.setBoolean(ConfigConstants.CONFIG_CORE_SECTION, null, ConfigConstants.CONFIG_KEY_SYMLINKS, false);
            gitRepoConfig.setString(ConfigConstants.CONFIG_BRANCH_SECTION, defaultBranch, ConfigConstants.CONFIG_REMOTE_SECTION, REMOTE_NAME);
            gitRepoConfig.setString(ConfigConstants.CONFIG_BRANCH_SECTION, defaultBranch, ConfigConstants.CONFIG_MERGE_SECTION, "refs/heads/" + defaultBranch);

            // disable symlinks to avoid security issues such as remote code execution
            gitRepoConfig.save();

            RefUpdate refUpdate = repository.getRefDatabase().newUpdate(Constants.HEAD, false);
            refUpdate.setForceUpdate(true);
            refUpdate.link("refs/heads/" + defaultBranch);

            // Cache the JGit repository object for later use: avoids the expensive re-opening of local repositories
            cachedRepositories.put(localPath, repository);
            return repository;
        }
        catch (IOException | InvalidRefNameException ex) {
            log.warn("Cannot get existing checkout out repository by local path: {}", ex.getMessage());
            return null;
        }
    }

    /**
     * Commits with the given message into the repository.
     *
     * @param repo    Local Repository Object.
     * @param message Commit Message
     * @throws GitAPIException if the commit failed.
     */
    public void commit(Repository repo, String message) throws GitAPIException {
        try (Git git = new Git(repo)) {
            git.commit().setMessage(message).setAllowEmpty(true).setCommitter(artemisGitName, artemisGitEmail).call();
        }
    }

    /**
     * Commits with the given message into the repository and pushes it to the remote.
     *
     * @param repo        Local Repository Object.
     * @param message     Commit Message
     * @param emptyCommit whether the git service should also produce an empty commit
     * @param user        The user who should initiate the commit. If the user is null, the artemis user will be used
     * @throws GitAPIException if the commit failed.
     */
    public void commitAndPush(Repository repo, String message, boolean emptyCommit, @Nullable User user) throws GitAPIException {
        String name = user != null ? user.getName() : artemisGitName;
        String email = user != null ? user.getEmail() : artemisGitEmail;
        try (Git git = new Git(repo)) {
            git.commit().setMessage(message).setAllowEmpty(emptyCommit).setCommitter(name, email).call();
            log.debug("commitAndPush -> Push {}", repo.getLocalPath());
            setRemoteUrl(repo);
            pushCommand(git).call();
        }
    }

    /**
     * The remote uri of the target repo is still the uri of the source repo.
     * We need to change it to the uri of the target repo.
     * The content to be copied then gets pushed to the new repo.
     *
     * @param targetRepo    Local target repo
     * @param targetRepoUrl URI of targets repo
     * @throws GitAPIException if the repo could not be pushed
     */
    public void pushSourceToTargetRepo(Repository targetRepo, VcsRepositoryUrl targetRepoUrl) throws GitAPIException {
        try (Git git = new Git(targetRepo)) {
            // overwrite the old remote uri with the target uri
            git.remoteSetUrl().setRemoteName(REMOTE_NAME).setRemoteUri(new URIish(getGitUriAsString(targetRepoUrl))).call();
            log.debug("pushSourceToTargetRepo -> Push {}", targetRepoUrl.getURI());

            String oldBranch = git.getRepository().getBranch();
            if (!defaultBranch.equals(oldBranch)) {
                git.branchRename().setNewName(defaultBranch).setOldName(oldBranch).call();
            }

            // push the source content to the new remote
            pushCommand(git).call();
        }
        catch (URISyntaxException | IOException e) {
            log.error("Error while pushing to remote target: ", e);
        }
    }

    /**
     * The remote uri of the target repo is still the uri of the source repo.
     * We need to change it to the uri of the target repo.
     * The content to be copied then gets pushed to the new repo.
     *
     * @param targetRepo    Local target repo
     * @param targetRepoUrl URI of targets repo
     * @param oldBranch     default branch that was used when the exercise was created (might differ from the default branch of a participation)
     * @throws GitAPIException if the repo could not be pushed
     */
    public void pushSourceToTargetRepo(Repository targetRepo, VcsRepositoryUrl targetRepoUrl, String oldBranch) throws GitAPIException {
        try (Git git = new Git(targetRepo)) {
            // overwrite the old remote uri with the target uri
            git.remoteSetUrl().setRemoteName(REMOTE_NAME).setRemoteUri(new URIish(getGitUriAsString(targetRepoUrl))).call();
            log.debug("pushSourceToTargetRepo -> Push {}", targetRepoUrl.getURI());

            if (!defaultBranch.equals(oldBranch)) {
                targetRepo.getConfig().unsetSection(ConfigConstants.CONFIG_BRANCH_SECTION, oldBranch);
                git.branchRename().setNewName(defaultBranch).setOldName(oldBranch).call();
            }

            // push the source content to the new remote
            pushCommand(git).call();
        }
        catch (URISyntaxException e) {
            log.error("Error while pushing to remote target: ", e);
        }
    }

    /**
     * Stage all files in the repo including new files.
     *
     * @param repo Local Repository Object.
     * @throws GitAPIException if the staging failed.
     */
    public void stageAllChanges(Repository repo) throws GitAPIException {
        try (Git git = new Git(repo)) {
            // stage deleted files: http://stackoverflow.com/a/35601677/4013020
            git.add().setUpdate(true).addFilepattern(".").call();
            // stage new files
            git.add().addFilepattern(".").call();
        }
    }

    /**
     * Resets local repository to ref.
     *
     * @param repo Local Repository Object.
     * @param ref  the ref to reset to, e.g. "origin/main"
     * @throws GitAPIException if the reset failed.
     */
    public void reset(Repository repo, String ref) throws GitAPIException {
        try (Git git = new Git(repo)) {
            setRemoteUrl(repo);
            git.reset().setMode(ResetCommand.ResetType.HARD).setRef(ref).call();
        }
    }

    /**
     * git fetch
     *
     * @param repo Local Repository Object.
     * @throws GitAPIException if the fetch failed.
     */
    public void fetchAll(Repository repo) throws GitAPIException {
        try (Git git = new Git(repo)) {
            log.debug("Fetch {}", repo.getLocalPath());
            setRemoteUrl(repo);
            fetchCommand(git).setForceUpdate(true).setRemoveDeletedRefs(true).call();
        }
    }

    /**
     * Change the remote repository url to the currently used authentication mechanism (either ssh or https)
     *
     * @param repo the git repository for which the remote url should be change
     */
    private void setRemoteUrl(Repository repo) {
        if (repo == null || repo.getRemoteRepositoryUrl() == null) {
            log.warn("Cannot set remoteUrl because it is null!");
            return;
        }
        // Note: we reset the remote url, because it might have changed from https to ssh or ssh to https
        try {
            var existingRemoteUrl = repo.getConfig().getString(ConfigConstants.CONFIG_REMOTE_SECTION, REMOTE_NAME, "url");
            var newRemoteUrl = getGitUriAsString(repo.getRemoteRepositoryUrl());
            if (!Objects.equals(newRemoteUrl, existingRemoteUrl)) {
                log.info("Replace existing remote url {} with new remote url {}", existingRemoteUrl, newRemoteUrl);
                repo.getConfig().setString(ConfigConstants.CONFIG_REMOTE_SECTION, REMOTE_NAME, "url", newRemoteUrl);
                log.info("New remote url: {}", repo.getConfig().getString(ConfigConstants.CONFIG_REMOTE_SECTION, REMOTE_NAME, "url"));
            }
        }
        catch (Exception e) {
            log.warn("Cannot set the remote url", e);
        }
    }

    /**
     * Pulls from remote repository. Does not throw any exceptions when pulling, e.g. CheckoutConflictException or WrongRepositoryStateException.
     *
     * @param repo Local Repository Object.
     */
    public void pullIgnoreConflicts(Repository repo) {
        try (Git git = new Git(repo)) {
            // flush cache of files
            repo.setContent(null);
            log.debug("Pull ignore conflicts {}", repo.getLocalPath());
            setRemoteUrl(repo);
            pullCommand(git).call();
        }
        catch (GitAPIException ex) {
            log.error("Cannot pull the repo {}", repo.getLocalPath(), ex);
            // TODO: we should send this error to the client and let the user handle it there, e.g. by choosing to reset the repository
        }
    }

    /**
     * Pulls from remote repository.
     *
     * @param repo Local Repository Object.
     * @return The PullResult which contains FetchResult and MergeResult.
     * @throws GitAPIException if the pull failed.
     */
    public PullResult pull(Repository repo) throws GitAPIException {
        try (Git git = new Git(repo)) {
            // flush cache of files
            repo.setContent(null);
            log.debug("Pull {}", repo.getLocalPath());
            setRemoteUrl(repo);
            return pullCommand(git).call();
        }
    }

    /**
     * Get branch that origin/HEAD points to, useful to handle default branches that are not main
     *
     * @param repo Local Repository Object.
     * @return name of the origin/HEAD branch, e.g. 'main' or null if there is no HEAD
     */
    public String getOriginHead(Repository repo) throws GitAPIException {
        Ref originHeadRef;
        try (Git git = new Git(repo)) {
            originHeadRef = lsRemoteCommand(git).callAsMap().get(Constants.HEAD);
        }

        // Empty Git repos don't have HEAD
        if (originHeadRef == null) {
            return null;
        }

        String fullName = originHeadRef.getTarget().getName();
        return StringUtils.substringAfterLast(fullName, "/");
    }

    /**
     * Hard reset local repository to origin/HEAD.
     *
     * @param repo Local Repository Object.
     */
    public void resetToOriginHead(Repository repo) {
        try {
            fetchAll(repo);
            var originHead = getOriginHead(repo);

            if (originHead == null) {
                log.error("Cannot hard reset the repo {} to origin/HEAD because it is empty.", repo.getLocalPath());
                return;
            }

            reset(repo, "origin/" + originHead);
        }
        catch (GitAPIException | JGitInternalException ex) {
            log.error("Cannot fetch/hard reset the repo {} with url {} to origin/HEAD due to the following exception", repo.getLocalPath(), repo.getRemoteRepositoryUrl(), ex);
        }
    }

    /**
     * Get last commit hash from HEAD
     *
     * @param repoUrl to get the latest hash from.
     * @return the latestHash of the given repo.
     * @throws EntityNotFoundException if retrieving the latestHash from the git repo failed.
     */
    public ObjectId getLastCommitHash(VcsRepositoryUrl repoUrl) throws EntityNotFoundException {
        if (repoUrl == null || repoUrl.getURI() == null) {
            return null;
        }
        // Get HEAD ref of repo without cloning it locally
        try {
            log.debug("getLastCommitHash {}", repoUrl);
            var headRef = lsRemoteCommand().setRemote(getGitUriAsString(repoUrl)).callAsMap().get(Constants.HEAD);

            if (headRef == null) {
                return null;
            }

            return headRef.getObjectId();
        }
        catch (GitAPIException | URISyntaxException ex) {
            throw new EntityNotFoundException("Could not retrieve the last commit hash for repoUrl " + repoUrl + " due to the following exception: " + ex);
        }
    }

    /**
     * Stager Task #3: Filter late submissions Filter all commits after exercise due date
     *
     * @param repository                Local Repository Object.
     * @param lastValidSubmission       The last valid submission from the database or empty, if not found
     * @param filterLateSubmissionsDate the date after which all submissions should be filtered out (may be null)
     */

    @Transactional(readOnly = true) // TODO: remove transactional
    public void filterLateSubmissions(Repository repository, Optional<Submission> lastValidSubmission, ZonedDateTime filterLateSubmissionsDate) {
        if (filterLateSubmissionsDate == null) {
            // No date set in client and exercise has no due date
            return;
        }

        try (Git git = new Git(repository)) {
            String commitHash;

            if (lastValidSubmission.isPresent()) {
                log.debug("Last valid submission for participation {} is {}", lastValidSubmission.get().getParticipation().getId(), lastValidSubmission.get());
                ProgrammingSubmission programmingSubmission = (ProgrammingSubmission) lastValidSubmission.get();
                commitHash = programmingSubmission.getCommitHash();
            }
            else {
                log.debug("Last valid submission is not present for participation");
                // Get last commit before due date
                Date since = Date.from(Instant.EPOCH);
                Date until = Date.from(filterLateSubmissionsDate.toInstant());
                RevFilter between = CommitTimeRevFilter.between(since, until);
                Iterable<RevCommit> commits = git.log().setRevFilter(between).call();
                RevCommit latestCommitBeforeDueDate = commits.iterator().next();
                commitHash = latestCommitBeforeDueDate.getId().getName();
            }
            log.debug("Last commit hash is {}", commitHash);

            reset(repository, commitHash);
        }
        catch (GitAPIException ex) {
            log.warn("Cannot filter the repo {} due to the following exception: {}", repository.getLocalPath(), ex.getMessage());
        }
        finally {
            // if repo is not closed, it causes weird IO issues when trying to delete the repo again
            // java.io.IOException: Unable to delete file: ...\.git\objects\pack\...
            repository.close();
        }
    }

    /**
     * Stager Task #6: Combine all commits after last instructor commit
     *
     * @param repository          Local Repository Object.
     * @param programmingExercise ProgrammingExercise associated with this repo.
     * @param overwriteMain       If false keeps main and creates squash commit in separate branch, if true squashes main
     */
    public void combineAllStudentCommits(Repository repository, ProgrammingExercise programmingExercise, boolean overwriteMain) {
        try (Git studentGit = new Git(repository)) {
            setRemoteUrl(repository);
            // Get last commit hash from template repo
            ObjectId latestHash = getLastCommitHash(programmingExercise.getVcsTemplateRepositoryUrl());

            if (latestHash == null) {
                // Template Repository is somehow empty. Should never happen
                log.debug("Cannot find a commit in the template repo for: {}", repository.getLocalPath());
                return;
            }

            // flush cache of files
            repository.setContent(null);

            // checkout own local "diff" branch to keep main as is
            if (!overwriteMain) {
                studentGit.checkout().setCreateBranch(true).setName("diff").call();
            }

            studentGit.reset().setMode(ResetCommand.ResetType.SOFT).setRef(latestHash.getName()).call();
            studentGit.add().addFilepattern(".").call();
            var optionalStudent = ((StudentParticipation) repository.getParticipation()).getStudents().stream().findFirst();
            var name = optionalStudent.map(User::getName).orElse(artemisGitName);
            var email = optionalStudent.map(User::getEmail).orElse(artemisGitEmail);
            studentGit.commit().setMessage("All student changes in one commit").setCommitter(name, email).call();
        }
        catch (EntityNotFoundException | GitAPIException | JGitInternalException ex) {
            log.warn("Cannot reset the repo {} due to the following exception: {}", repository.getLocalPath(), ex.getMessage());
        }
        finally {
            // if repo is not closed, it causes weird IO issues when trying to delete the repo again
            // java.io.IOException: Unable to delete file: ...\.git\objects\pack\...
            repository.close();
        }
    }

    /**
     * Removes all author information from the commits on the currently active branch.
     * Also removes all remotes since they contain data about the student.
     * Also deletes the .git/logs folder to prevent restoring commits from reflogs
     *
     * @param repository          Local Repository Object.
     * @param programmingExercise ProgrammingExercise associated with this repo.
     */
    public void anonymizeStudentCommits(Repository repository, ProgrammingExercise programmingExercise) {
        try (Git studentGit = new Git(repository)) {
            setRemoteUrl(repository);
            String copyBranchName = "copy";
            String headName = "HEAD";

            // Get last commit hash from template repo
            ObjectId latestHash = getLastCommitHash(programmingExercise.getVcsTemplateRepositoryUrl());

            if (latestHash == null) {
                // Template Repository is somehow empty. Should never happen
                log.debug("Cannot find a commit in the template repo for: {}", repository.getLocalPath());
                return;
            }

            // Create copy branch
            Ref copyBranch = studentGit.branchCreate().setName(copyBranchName).call();
            // Reset main branch back to template
            studentGit.reset().setMode(ResetCommand.ResetType.HARD).setRef(ObjectId.toString(latestHash)).call();

            // Get list of all student commits, that is all commits up to the last template commit
            Iterable<RevCommit> commits = studentGit.log().add(copyBranch.getObjectId()).call();
            List<RevCommit> commitList = StreamSupport.stream(commits.spliterator(), false).takeWhile(ref -> !ref.equals(latestHash))
                    .collect(Collectors.toCollection(ArrayList::new));
            // Sort them oldest to newest
            Collections.reverse(commitList);
            // Cherry-Pick all commits back into the main branch and immediately commit amend anonymized author information
            for (RevCommit commit : commitList) {
                ObjectId head = studentGit.getRepository().resolve(headName);
                studentGit.cherryPick().include(commit).call();
                // Only commit amend if head changed; cherry-picking empty commits does nothing
                if (!head.equals(studentGit.getRepository().resolve(headName))) {
                    PersonIdent authorIdent = commit.getAuthorIdent();
                    PersonIdent fakeIdent = new PersonIdent(ANONYMIZED_STUDENT_NAME, ANONYMIZED_STUDENT_EMAIL, authorIdent.getWhen(), authorIdent.getTimeZone());
                    studentGit.commit().setAmend(true).setAuthor(fakeIdent).setCommitter(fakeIdent).setMessage(commit.getFullMessage()).call();
                }
            }
            // Delete copy branch
            studentGit.branchDelete().setBranchNames(copyBranchName).setForce(true).call();

            // Delete all remotes
            for (RemoteConfig remote : studentGit.remoteList().call()) {
                studentGit.remoteRemove().setRemoteName(remote.getName()).call();
                // Manually delete remote tracking branches since JGit apparently fails to do so
                for (Ref ref : studentGit.getRepository().getRefDatabase().getRefs()) {
                    if (ref.getName().startsWith("refs/remotes/" + remote.getName())) {
                        RefUpdate update = studentGit.getRepository().updateRef(ref.getName());
                        update.setForceUpdate(true);
                        update.delete();
                    }
                }
            }

            // Delete .git/logs/ folder to delete git reflogs
            Path logsPath = Path.of(repository.getDirectory().getPath(), "logs");
            FileUtils.deleteDirectory(logsPath.toFile());
        }
        catch (EntityNotFoundException | GitAPIException | JGitInternalException | IOException ex) {
            log.warn("Cannot anonymize the repo {} due to the following exception: {}", repository.getLocalPath(), ex.getMessage());
        }
        finally {
            // if repo is not closed, it causes weird IO issues when trying to delete the repo again
            // java.io.IOException: Unable to delete file: ...\.git\objects\pack\...
            repository.close();
        }
    }

    /**
     * List all files and folders in the repository
     *
     * @param repo Local Repository Object.
     * @return Collection of File objects
     */
    public Map<File, FileType> listFilesAndFolders(Repository repo) {
        // Check if list of files is already cached
        if (repo.getContent() == null) {
            Iterator<java.io.File> itr = FileUtils.iterateFilesAndDirs(repo.getLocalPath().toFile(), HiddenFileFilter.VISIBLE, HiddenFileFilter.VISIBLE);
            Map<File, FileType> files = new HashMap<>();

            while (itr.hasNext()) {
                File nextFile = new File(itr.next(), repo);
                Path nextPath = nextFile.toPath();

                // filter out symlinks
                if (Files.isSymbolicLink(nextPath)) {
                    log.warn("Found a symlink {} in the git repository {}. Do not allow access!", nextPath, repo);
                    continue;
                }

                // Files starting with a '.' are not marked as hidden in Windows. WE must exclude these
                if (nextFile.getName().charAt(0) != '.') {
                    files.put(nextFile, nextFile.isFile() ? FileType.FILE : FileType.FOLDER);
                }
            }

            // TODO: rene: idea: ask in setup to include hidden files? only allow for tutors and instructors?
            // Current problem: .swiftlint.yml gets filtered out
            /*
             * Uncomment to show hidden files // Filter for hidden config files, e.g. '.swiftlint.yml' Iterator<java.io.File> hiddenFiles =
             * FileUtils.iterateFilesAndDirs(repo.getLocalPath().toFile(), HiddenFileFilter.HIDDEN, HiddenFileFilter.HIDDEN); while (hiddenFiles.hasNext()) { File nextFile = new
             * File(hiddenFiles.next(), repo); if (nextFile.isFile() && nextFile.getName().contains(".swiftlint")) { files.put(nextFile, FileType.FILE); } }
             */

            // Cache the list of files
            // Avoid expensive rescanning
            repo.setContent(files);
        }
        return repo.getContent();
    }

    /**
     * List all files in the repository. In an empty git repo, this method returns 0.
     *
     * @param repo Local Repository Object.
     * @return Collection of File objects
     */
    @NotNull
    public Collection<File> listFiles(Repository repo) {
        // Check if list of files is already cached
        if (repo.getFiles() == null) {
            Iterator<java.io.File> itr = FileUtils.iterateFiles(repo.getLocalPath().toFile(), HiddenFileFilter.VISIBLE, HiddenFileFilter.VISIBLE);
            Collection<File> files = new ArrayList<>();

            while (itr.hasNext()) {
                files.add(new File(itr.next(), repo));
            }

            // Cache the list of files
            // Avoid expensive rescanning
            repo.setFiles(files);
        }
        return repo.getFiles();
    }

    /**
     * Get a specific file by name. Makes sure the file is actually part of the repository.
     *
     * @param repo     Local Repository Object.
     * @param filename String of the filename (including path)
     * @return The File object
     */
    public Optional<File> getFileByName(Repository repo, String filename) {
        // Makes sure the requested file is part of the scanned list of files.
        // Ensures that it is not possible to do bad things like filename="../../passwd"

        for (File file : listFilesAndFolders(repo).keySet()) {
            if (file.toString().equals(filename)) {
                return Optional.of(file);
            }
        }
        return Optional.empty();
    }

    /**
     * Checks if no differences exist between the working-tree, the index, and the current HEAD.
     *
     * @param repo Local Repository Object.
     * @return True if the status is clean
     * @throws GitAPIException if the state of the repository could not be retrieved.
     */
    public boolean isClean(Repository repo) throws GitAPIException {
        try (Git git = new Git(repo)) {
            Status status = git.status().call();
            return status.isClean();
        }
    }

    /**
     * Combines all commits in the selected repo into the first commit, keeping its commit message. Executes a hard reset to remote before the combine to avoid conflicts.
     *
     * @param repo to combine commits for
     * @throws GitAPIException       on io errors or git exceptions.
     * @throws IllegalStateException if there is no commit in the git repository.
     */
    public void combineAllCommitsIntoInitialCommit(Repository repo) throws IllegalStateException, GitAPIException {
        try (Git git = new Git(repo)) {
            resetToOriginHead(repo);
            List<RevCommit> commits = StreamSupport.stream(git.log().call().spliterator(), false).toList();
            RevCommit firstCommit = commits.get(commits.size() - 1);
            // If there is a first commit, combine all other commits into it.
            if (firstCommit != null) {
                git.reset().setMode(ResetCommand.ResetType.SOFT).setRef(firstCommit.getId().getName()).call();
                git.add().addFilepattern(".").call();
                git.commit().setAmend(true).setMessage(firstCommit.getFullMessage()).call();
                log.debug("combineAllCommitsIntoInitialCommit -> Push {}", repo.getLocalPath());
                pushCommand(git).setForce(true).call();
            }
            else {
                // Normally there always has to be a commit, so we throw an error in case none can be found.
                throw new IllegalStateException();
            }
        }
        // This exception occurs when there was no change to the repo and a commit is done, so it is ignored.
        catch (JGitInternalException ex) {
            log.debug("Did not combine the repository {} as there were no changes to commit. Exception: {}", repo, ex.getMessage());
        }
        catch (GitAPIException ex) {
            log.error("Could not combine repository {} due to exception: {}", repo, ex);
            throw ex;
        }
    }

    /**
     * Deletes a local repository folder.
     *
     * @param repository Local Repository Object.
     * @throws IOException if the deletion of the repository failed.
     */
    public void deleteLocalRepository(Repository repository) throws IOException {
        Path repoPath = repository.getLocalPath();
        cachedRepositories.remove(repoPath);
        // if repository is not closed, it causes weird IO issues when trying to delete the repository again
        // java.io.IOException: Unable to delete file: ...\.git\objects\pack\...
        repository.closeBeforeDelete();
        FileUtils.deleteDirectory(repoPath.toFile());
        repository.setContent(null);
        log.debug("Deleted Repository at {}", repoPath);
    }

    /**
     * Deletes a local repository folder for a repoUrl.
     *
     * @param repoUrl url of the repository.
     */
    public void deleteLocalRepository(VcsRepositoryUrl repoUrl) {
        try {
            if (repoUrl != null && repositoryAlreadyExists(repoUrl)) {
                // We need to close the possibly still open repository otherwise an IOException will be thrown on Windows
                Repository repo = getOrCheckoutRepository(repoUrl, false);
                deleteLocalRepository(repo);
            }
        }
        catch (IOException | GitAPIException e) {
            log.error("Error while deleting local repository", e);
        }
    }

    /**
     * delete the folder in the file system that contains all repositories for the given programming exercise
     *
     * @param programmingExercise contains the project key which is used as the folder name
     */
    public void deleteLocalProgrammingExerciseReposFolder(ProgrammingExercise programmingExercise) {
        var folderPath = Path.of(repoClonePath, programmingExercise.getProjectKey());
        try {
            FileUtils.deleteDirectory(folderPath.toFile());
        }
        catch (IOException ex) {
            log.error("Exception during deleteLocalProgrammingExerciseReposFolder", ex);
            // cleanup the folder to avoid problems in the future.
            // 'deleteQuietly' is the same as 'deleteDirectory' but is not throwing an exception, thus we avoid a try-catch block.
            FileUtils.deleteQuietly(folderPath.toFile());
        }
    }

    /**
     * Zip the content of a git repository that contains a participation.
     *
     * @param repo            Local Repository Object.
     * @param repositoryDir   path where the repo is located on disk
     * @param hideStudentName option to hide the student name for the zip file
     * @return path to zip file.
     * @throws IOException if the zipping process failed.
     */
    public Path zipRepositoryWithParticipation(Repository repo, String repositoryDir, boolean hideStudentName) throws IOException, UncheckedIOException {
        var exercise = repo.getParticipation().getProgrammingExercise();
        var courseShortName = exercise.getCourseViaExerciseGroupOrCourseMember().getShortName();
        var participation = (ProgrammingExerciseStudentParticipation) repo.getParticipation();

        // The zip filename is either the student login, team short name or some default string.
        var studentTeamOrDefault = Objects.requireNonNullElse(participation.getParticipantIdentifier(), "student-submission" + repo.getParticipation().getId());

<<<<<<< HEAD
        String zipRepoName = fileService.sanitizeFilename(courseShortName + "-" + exercise.getTitle() + "-" + participation.getId());
=======
        String zipRepoName = FileService.removeIllegalCharacters(courseShortName + "-" + exercise.getTitle() + "-" + participation.getId());
>>>>>>> e2c9344b
        if (hideStudentName) {
            zipRepoName += "-student-submission.git.zip";
        }
        else {
            zipRepoName += "-" + studentTeamOrDefault + ".zip";
        }
        zipRepoName = participation.addPracticePrefixIfTestRun(zipRepoName);
        return zipFiles(repo.getLocalPath(), zipRepoName, repositoryDir, null);
    }

    /**
     * Zips the contents of a folder, files are filtered according to the contentFilter.
     * Content filtering is added with the intention of optionally excluding ".git" directory from the result.
     *
     * @param contentRootPath the root path of the content to zip
     * @param zipFilename     the name of the zipped file
     * @param zipDir          path of folder where the zip should be located on disk
     * @param contentFilter   path filter to exclude some files, can be null to include everything
     * @return path to the zip file
     * @throws IOException if the zipping process failed.
     */
    public Path zipFiles(Path contentRootPath, String zipFilename, String zipDir, @Nullable Predicate<Path> contentFilter) throws IOException, UncheckedIOException {
        // Strip slashes from name
        var zipFilenameWithoutSlash = zipFilename.replaceAll("\\s", "");

        if (!zipFilenameWithoutSlash.endsWith(".zip")) {
            zipFilenameWithoutSlash += ".zip";
        }

        Path zipFilePath = Path.of(zipDir, zipFilenameWithoutSlash);
        Files.createDirectories(Path.of(zipDir));
        return zipFileService.createZipFileWithFolderContent(zipFilePath, contentRootPath, contentFilter);
    }

    /**
     * Checks if repo was already checked out and is present on disk
     *
     * @param repoUrl URL of the remote repository.
     * @return True if repo exists on disk
     */
    public boolean repositoryAlreadyExists(VcsRepositoryUrl repoUrl) {
        Path localPath = getDefaultLocalPathOfRepo(repoUrl);
        return Files.exists(localPath);
    }

    /**
     * Stashes not submitted/committed changes of the repo.
     *
     * @param repo student repo of a participation in a programming exercise
     * @throws GitAPIException if the git operation does not work
     */
    public void stashChanges(Repository repo) throws GitAPIException {
        try (Git git = new Git(repo)) {
            git.stashCreate().call();
        }
    }

    private PullCommand pullCommand(Git git) {
        return authenticate(git.pull());
    }

    private PushCommand pushCommand(Git git) {
        return authenticate(git.push());
    }

    private CloneCommand cloneCommand() {
        return authenticate(Git.cloneRepository());
    }

    private FetchCommand fetchCommand(Git git) {
        return authenticate(git.fetch());
    }

    private LsRemoteCommand lsRemoteCommand(Git git) {
        return authenticate(git.lsRemote());
    }

    private LsRemoteCommand lsRemoteCommand() {
        return authenticate(Git.lsRemoteRepository());
    }

    public <C extends GitCommand<?>> C authenticate(TransportCommand<C, ?> command) {
        return command.setTransportConfigCallback(sshCallback);
    }
}<|MERGE_RESOLUTION|>--- conflicted
+++ resolved
@@ -1265,11 +1265,7 @@
         // The zip filename is either the student login, team short name or some default string.
         var studentTeamOrDefault = Objects.requireNonNullElse(participation.getParticipantIdentifier(), "student-submission" + repo.getParticipation().getId());
 
-<<<<<<< HEAD
-        String zipRepoName = fileService.sanitizeFilename(courseShortName + "-" + exercise.getTitle() + "-" + participation.getId());
-=======
-        String zipRepoName = FileService.removeIllegalCharacters(courseShortName + "-" + exercise.getTitle() + "-" + participation.getId());
->>>>>>> e2c9344b
+        String zipRepoName = FileService.sanitizeFilename(courseShortName + "-" + exercise.getTitle() + "-" + participation.getId());
         if (hideStudentName) {
             zipRepoName += "-student-submission.git.zip";
         }
