package de.tum.in.www1.artemis.service.connectors;

import java.io.*;
import java.net.URI;
import java.net.URISyntaxException;
import java.net.URL;
import java.nio.charset.Charset;
import java.nio.file.Files;
import java.nio.file.Path;
import java.nio.file.Paths;
import java.time.Instant;
import java.time.ZonedDateTime;
import java.util.*;
import java.util.concurrent.ConcurrentHashMap;
import java.util.stream.Collectors;
import java.util.stream.StreamSupport;

import javax.annotation.Nullable;
import javax.annotation.PostConstruct;
import javax.validation.constraints.NotNull;

import org.apache.commons.io.FileUtils;
import org.apache.commons.io.filefilter.HiddenFileFilter;
import org.apache.commons.lang.StringUtils;
import org.eclipse.jgit.api.*;
import org.eclipse.jgit.api.errors.GitAPIException;
import org.eclipse.jgit.api.errors.JGitInternalException;
import org.eclipse.jgit.archive.ZipFormat;
import org.eclipse.jgit.errors.UnsupportedCredentialItem;
import org.eclipse.jgit.lib.ConfigConstants;
import org.eclipse.jgit.lib.ObjectId;
import org.eclipse.jgit.revwalk.RevCommit;
import org.eclipse.jgit.revwalk.filter.CommitTimeRevFilter;
import org.eclipse.jgit.revwalk.filter.RevFilter;
import org.eclipse.jgit.storage.file.FileRepositoryBuilder;
import org.eclipse.jgit.transport.*;
import org.eclipse.jgit.transport.sshd.JGitKeyCache;
import org.eclipse.jgit.transport.sshd.KeyPasswordProvider;
import org.eclipse.jgit.transport.sshd.SshdSessionFactoryBuilder;
import org.slf4j.Logger;
import org.slf4j.LoggerFactory;
import org.springframework.beans.factory.annotation.Value;
import org.springframework.stereotype.Service;
import org.springframework.transaction.annotation.Transactional;

import de.tum.in.www1.artemis.domain.*;
import de.tum.in.www1.artemis.domain.File;
import de.tum.in.www1.artemis.domain.participation.ProgrammingExerciseParticipation;
import de.tum.in.www1.artemis.domain.participation.ProgrammingExerciseStudentParticipation;
import de.tum.in.www1.artemis.domain.participation.StudentParticipation;
import de.tum.in.www1.artemis.exception.GitException;
import de.tum.in.www1.artemis.service.FileService;
import de.tum.in.www1.artemis.web.rest.errors.EntityNotFoundException;

@Service
public class GitService {

    private final Logger log = LoggerFactory.getLogger(GitService.class);

    @Value("${artemis.version-control.url}")
    private URL gitUrl;

    @Value("${artemis.version-control.user}")
    private String gitUser;

    @Value("${artemis.version-control.password}")
    private String gitPassword;

    @Value("${artemis.version-control.token:#{null}}")
    private Optional<String> gitToken;

    @Value("${artemis.version-control.ssh-private-key-folder-path:#{null}}")
    private Optional<String> gitSshPrivateKeyPath;

    @Value("${artemis.version-control.ssh-private-key-password:#{null}}")
    private Optional<String> gitSshPrivateKeyPassphrase;

    @Value("${artemis.version-control.ssh-template-clone-url:#{null}}")
    private Optional<String> sshUrlTemplate;

    @Value("${artemis.repo-clone-path}")
    private String repoClonePath;

    @Value("${artemis.git.name}")
    private String artemisGitName;

    @Value("${artemis.git.email}")
    private String artemisGitEmail;

    private final Map<Path, Repository> cachedRepositories = new ConcurrentHashMap<>();

    private final Map<Path, Path> cloneInProgressOperations = new ConcurrentHashMap<>();

    private final FileService fileService;

    private TransportConfigCallback sshCallback;

    private static final int JGIT_TIMEOUT_IN_SECONDS = 5;

    public GitService(FileService fileService) {
        log.info("file.encoding={}", System.getProperty("file.encoding"));
        log.info("sun.jnu.encoding={}", System.getProperty("sun.jnu.encoding"));
        log.info("Default Charset={}", Charset.defaultCharset());
        log.info("Default Charset in Use={}", new OutputStreamWriter(new ByteArrayOutputStream()).getEncoding());
        this.fileService = fileService;
    }

    /**
     * initialize the GitService, in particular which authentication mechanism should be used
     * Artemis uses the following order for authentication:
     * 1. ssh key (if available)
     * 2. username + personal access token (if available)
     * 3. username + password
     */
    @PostConstruct
    public void init() {
        if (useSsh()) {
            log.info("GitService will use ssh keys as authentication method to interact with remote git repositories");
            configureSsh();
        }
        else if (gitToken.isPresent()) {
            log.info("GitService will use username + token as authentication method to interact with remote git repositories");
            CredentialsProvider.setDefault(new UsernamePasswordCredentialsProvider(gitUser, gitToken.get()));
        }
        else {
            log.info("GitService will use username + password as authentication method to interact with remote git repositories");
            CredentialsProvider.setDefault(new UsernamePasswordCredentialsProvider(gitUser, gitPassword));
        }
    }

    private void configureSsh() {

        var credentialsProvider = new CredentialsProvider() {

            @Override
            public boolean isInteractive() {
                return false;
            }

            @Override
            public boolean supports(CredentialItem... items) {
                return true;
            }

            // Note: the following method allows us to store known hosts
            @Override
            public boolean get(URIish uri, CredentialItem... items) throws UnsupportedCredentialItem {
                for (CredentialItem item : items) {
                    if (item instanceof CredentialItem.YesNoType) {
                        ((CredentialItem.YesNoType) item).setValue(true);
                    }
                }
                return true;
            }
        };

        CredentialsProvider.setDefault(credentialsProvider);

        var sshSessionFactory = new SshdSessionFactoryBuilder().setKeyPasswordProvider(keyPasswordProvider -> new KeyPasswordProvider() {

            @Override
            public char[] getPassphrase(URIish uri, int attempt) {
                log.debug("getPassphrase: {}, attempt: {}", uri.toString(), attempt);
                // Example: /Users/artemis/.ssh/artemis/id_rsa contains /Users/artemis/.ssh/artemis
                if (gitSshPrivateKeyPath.isPresent() && uri.getPath().contains(gitSshPrivateKeyPath.get())) {
                    return gitSshPrivateKeyPassphrase.get().toCharArray();
                }
                else {
                    return null;
                }
            }

            @Override
            public void setAttempts(int maxNumberOfAttempts) {
            }

            @Override
            public boolean keyLoaded(URIish uri, int attempt, Exception error) {
                return false;
            }
        }).setConfigStoreFactory((homeDir, configFile, localUserName) -> (hostName, port, userName) -> new SshConfigStore.HostConfig() {

            @Override
            public String getValue(String key) {
                return null;
            }

            @Override
            public List<String> getValues(String key) {
                return Collections.emptyList();
            }

            @Override
            // NOTE: this is some kind of workaround to only avoid host checking for the git server that we use
            // this simplifies administration and should be secure, because the known hosts file does not need to be created
            public Map<String, String> getOptions() {
                log.debug("getOptions: {}:{}", hostName, port);
                if (hostName.equals(gitUrl.getHost())) {
                    return Collections.singletonMap(SshConstants.STRICT_HOST_KEY_CHECKING, SshConstants.NO);
                }
                else {
                    return Collections.emptyMap();
                }
            }

            @Override
            public Map<String, List<String>> getMultiValuedOptions() {
                return Collections.emptyMap();
            }
        }).setSshDirectory(new java.io.File(gitSshPrivateKeyPath.get())).setHomeDirectory(new java.io.File(System.getProperty("user.home"))).build(new JGitKeyCache());

        sshCallback = transport -> {
            if (transport instanceof SshTransport) {
                SshTransport sshTransport = (SshTransport) transport;
                transport.setTimeout(JGIT_TIMEOUT_IN_SECONDS);
                sshTransport.setSshSessionFactory(sshSessionFactory);
            }
            else {
                log.error("Cannot use ssh properly because of mismatch of Jgit transport object: {}", transport);
            }
        };
    }

    private boolean useSsh() {
        return gitSshPrivateKeyPath.isPresent() && sshUrlTemplate.isPresent();
        // password is optional and will only be applied if the ssh private key was encrypted using a password
    }

    private String getGitUriAsString(VcsRepositoryUrl vcsRepositoryUrl) throws URISyntaxException {
        return getGitUri(vcsRepositoryUrl).toString();
    }

    private URI getGitUri(VcsRepositoryUrl vcsRepositoryUrl) throws URISyntaxException {
        return useSsh() ? getSshUri(vcsRepositoryUrl) : vcsRepositoryUrl.getURL().toURI();
    }

    private URI getSshUri(VcsRepositoryUrl vcsRepositoryUrl) throws URISyntaxException {
        URI templateUri = new URI(sshUrlTemplate.get());
        // Example Bitbucket: ssh://git@bitbucket.ase.in.tum.de:7999/se2021w07h02/se2021w07h02-ga27yox.git
        // Example Gitlab: ssh://git@gitlab.ase.in.tum.de:2222/se2021w07h02/se2021w07h02-ga27yox.git
        final var repositoryUri = vcsRepositoryUrl.getURL().toURI();
        // Bitbucket repository urls (until now mainly used with username and password authentication) include "/scm" in the url, which cannot be used in ssh urls,
        // therefore we need to replace it here
        final var path = repositoryUri.getPath().replace("/scm", "");
        return new URI(templateUri.getScheme(), templateUri.getUserInfo(), templateUri.getHost(), templateUri.getPort(), path, null, repositoryUri.getFragment());
    }

    /**
     * Get the local repository for a given participation. If the local repo does not exist yet, it will be checked out.
     * Saves the local repo in the default path.
     *
     * @param participation Participation the remote repository belongs to.
     * @return the repository if it could be checked out
     * @throws InterruptedException if the repository could not be checked out.
     * @throws GitAPIException      if the repository could not be checked out.
     */
    public Repository getOrCheckoutRepository(ProgrammingExerciseParticipation participation) throws InterruptedException, GitAPIException {
        return getOrCheckoutRepository(participation, repoClonePath);
    }

    /**
     * Get the local repository for a given participation. If the local repo does not exist yet, it will be checked out.
     * Saves the local repo in the default path.
     *
     * @param participation Participation the remote repository belongs to.
     * @param targetPath    path where the repo is located on disk
     * @return the repository if it could be checked out
     * @throws InterruptedException if the repository could not be checked out.
     * @throws GitAPIException      if the repository could not be checked out.
     * @throws GitException         if the same repository is attempted to be cloned multiple times.
     */
    public Repository getOrCheckoutRepository(ProgrammingExerciseParticipation participation, String targetPath) throws InterruptedException, GitAPIException, GitException {
        var repoUrl = participation.getVcsRepositoryUrl();
        Repository repository = getOrCheckoutRepository(repoUrl, targetPath, true);
        repository.setParticipation(participation);
        return repository;
    }

    /**
     * Get the local repository for a given participation.
     * If the local repo does not exist yet, it will be checked out.
     * <p>
     * This method will include the participation ID in the local path of the repository so
     * JPlag can refer back to the correct participation.
     *
     * @param participation Participation the remote repository belongs to.
     * @param targetPath    path where the repo is located on disk
     * @return the repository if it could be checked out
     * @throws InterruptedException if the repository could not be checked out.
     * @throws GitAPIException      if the repository could not be checked out.
     */
    public Repository getOrCheckoutRepositoryForJPlag(ProgrammingExerciseParticipation participation, String targetPath) throws InterruptedException, GitAPIException {
        var repoUrl = participation.getVcsRepositoryUrl();
        String repoFolderName = folderNameForRepositoryUrl(repoUrl);

        // Replace the exercise name in the repository folder name with the participation ID.
        // This is necessary to be able to refer back to the correct participation after the JPlag detection run.
        String updatedRepoFolderName = repoFolderName.replaceAll("/[a-zA-Z0-9]*-", "/" + participation.getId() + "-");
        Path localPath = Paths.get(targetPath, updatedRepoFolderName);

        Repository repository = getOrCheckoutRepository(repoUrl, localPath, true);
        repository.setParticipation(participation);

        return repository;
    }

    /**
     * Get the local repository for a given remote repository URL. If the local repo does not exist yet, it will be checked out.
     * Saves the repo in the default path
     *
     * @param repoUrl   The remote repository.
     * @param pullOnGet Pull from the remote on the checked out repository, if it does not need to be cloned.
     * @return the repository if it could be checked out.
     * @throws InterruptedException if the repository could not be checked out.
     * @throws GitAPIException      if the repository could not be checked out.
     */
    public Repository getOrCheckoutRepository(VcsRepositoryUrl repoUrl, boolean pullOnGet) throws InterruptedException, GitAPIException {
        return getOrCheckoutRepository(repoUrl, repoClonePath, pullOnGet);
    }

    /**
     * Get the local repository for a given remote repository URL. If the local repo does not exist yet, it will be checked out.
     *
     * @param repoUrl    The remote repository.
     * @param targetPath path where the repo is located on disk
     * @param pullOnGet  Pull from the remote on the checked out repository, if it does not need to be cloned.
     * @return the repository if it could be checked out.
     * @throws InterruptedException if the repository could not be checked out.
     * @throws GitAPIException      if the repository could not be checked out.
     * @throws GitException         if the same repository is attempted to be cloned multiple times.
     */
    public Repository getOrCheckoutRepository(VcsRepositoryUrl repoUrl, String targetPath, boolean pullOnGet) throws InterruptedException, GitAPIException, GitException {
        Path localPath = getLocalPathOfRepo(targetPath, repoUrl);
        return getOrCheckoutRepository(repoUrl, localPath, pullOnGet);
    }

    public Repository getOrCheckoutRepositoryIntoTargetDirectory(VcsRepositoryUrl repoUrl, VcsRepositoryUrl targetUrl, boolean pullOnGet)
            throws InterruptedException, GitAPIException, GitException {
        Path localPath = getDefaultLocalPathOfRepo(targetUrl);
        return getOrCheckoutRepository(repoUrl, targetUrl, localPath, pullOnGet);
    }

    public Repository getOrCheckoutRepository(VcsRepositoryUrl repoUrl, Path localPath, boolean pullOnGet) throws InterruptedException, GitAPIException, GitException {
        return getOrCheckoutRepository(repoUrl, repoUrl, localPath, pullOnGet);
    }

    /**
     * Get the local repository for a given remote repository URL. If the local repo does not exist yet, it will be checked out.
     *
     * @param sourceRepoUrl The source remote repository.
     * @param targetRepoUrl The target remote repository.
     * @param localPath     The local path to clone the repository to.
     * @param pullOnGet     Pull from the remote on the checked out repository, if it does not need to be cloned.
     * @return the repository if it could be checked out.
     * @throws InterruptedException if the repository could not be checked out.
     * @throws GitAPIException      if the repository could not be checked out.
     * @throws GitException         if the same repository is attempted to be cloned multiple times.
     */
    public Repository getOrCheckoutRepository(VcsRepositoryUrl sourceRepoUrl, VcsRepositoryUrl targetRepoUrl, Path localPath, boolean pullOnGet)
            throws InterruptedException, GitAPIException, GitException {
        // First try to just retrieve the git repository from our server, as it might already be checked out.
        // If the sourceRepoUrl differs from the targetRepoUrl, we attempt to clone the source repo into the target directory
        Repository repository = getExistingCheckedOutRepositoryByLocalPath(localPath, targetRepoUrl);

        // Note: in case the actual git repository in the file system is corrupt (e.g. by accident), we will get an exception here
        // the exception will then delete the folder, so that the next attempt would be successful.
        if (repository != null) {
            if (pullOnGet) {
                pull(repository);
            }
            return repository;
        }
        // If the git repository can't be found on our server, clone it from the remote.
        else {
            int numberOfAttempts = 5;
            // Make sure that multiple clone operations for the same repository cannot happen at the same time.
            while (cloneInProgressOperations.containsKey(localPath)) {
                log.warn("Clone is already in progress. This will lead to an error. Wait for a second");
                Thread.sleep(1000);
                if (numberOfAttempts == 0) {
                    throw new GitException("Cannot clone the same repository multiple times");
                }
                else {
                    numberOfAttempts--;
                }
            }
            // Clone repository.
            try {
                var gitUriAsString = getGitUriAsString(sourceRepoUrl);
                log.debug("Cloning from {} to {}", gitUriAsString, localPath);
                cloneInProgressOperations.put(localPath, localPath);
                // make sure the directory to copy into is empty
                FileUtils.deleteDirectory(localPath.toFile());
                Git result = Git.cloneRepository().setTransportConfigCallback(sshCallback).setURI(gitUriAsString).setDirectory(localPath.toFile()).call();
                result.close();
            }
            catch (IOException | URISyntaxException | GitAPIException e) {
                // cleanup the folder to avoid problems in the future.
                // 'deleteQuietly' is the same as 'deleteDirectory' but is not throwing an exception, thus we avoid a try-catch block.
                FileUtils.deleteQuietly(localPath.toFile());
                throw new GitException(e);
            }
            finally {
                // make sure that cloneInProgress is released
                cloneInProgressOperations.remove(localPath);
            }
            return getExistingCheckedOutRepositoryByLocalPath(localPath, targetRepoUrl);
        }
    }

    /**
     * Combine all commits of the given repository into one.
     *
     * @param repoUrl of the repository to combine.
     * @throws InterruptedException If the checkout fails
     * @throws GitAPIException      If the checkout fails
     */
    public void combineAllCommitsOfRepositoryIntoOne(VcsRepositoryUrl repoUrl) throws InterruptedException, GitAPIException {
        Repository exerciseRepository = getOrCheckoutRepository(repoUrl, true);
        combineAllCommitsIntoInitialCommit(exerciseRepository);
    }

    public Path getDefaultLocalPathOfRepo(VcsRepositoryUrl targetUrl) {
        return getLocalPathOfRepo(repoClonePath, targetUrl);
    }

    /**
     * Creates a local path by specifying a target path and the target url
     *
     * @param targetPath target directory
     * @param targetUrl  url of the repository
     * @return path of the local file system
     */
    public Path getLocalPathOfRepo(String targetPath, VcsRepositoryUrl targetUrl) {
        return Paths.get(targetPath, folderNameForRepositoryUrl(targetUrl));
    }

    /**
     * Get an existing git repository that is checked out on the server. Returns immediately null if the localPath does not exist. Will first try to retrieve a cached repository
     * from cachedRepositories. Side effect: This method caches retrieved repositories in a HashMap, so continuous retrievals can be avoided (reduces load).
     *
     * @param localPath           to git repo on server.
     * @param remoteRepositoryUrl the remote repository url for the git repository, will be added to the Repository object for later use, can be null
     * @return the git repository in the localPath or **null** if it does not exist on the server.
     */
    public Repository getExistingCheckedOutRepositoryByLocalPath(@NotNull Path localPath, @Nullable VcsRepositoryUrl remoteRepositoryUrl) {
        try {
            // Check if there is a folder with the provided path of the git repository.
            if (!Files.exists(localPath)) {
                // In this case we should remove the repository if cached, because it can't exist anymore.
                cachedRepositories.remove(localPath);
                return null;
            }

            // Check if the repository is already cached in the server's session.
            Repository cachedRepository = cachedRepositories.get(localPath);
            if (cachedRepository != null) {
                return cachedRepository;
            }

            // Else try to retrieve the git repository from our server. It could e.g. be the case that the folder is there, but there is no .git folder in it!

            // Open the repository from the filesystem
            FileRepositoryBuilder builder = new FileRepositoryBuilder();
            final var gitPath = localPath.resolve(".git");
            builder.setGitDir(gitPath.toFile()).readEnvironment().findGitDir().setup(); // scan environment GIT_* variables
            // Create the JGit repository object
            Repository repository = new Repository(builder, localPath, remoteRepositoryUrl);
            // disable auto garbage collection because it can lead to problems (especially with deleting local repositories)
            // see https://stackoverflow.com/questions/45266021/java-jgit-files-delete-fails-to-delete-a-file-but-file-delete-succeeds
            // and https://git-scm.com/docs/git-gc for an explanation of the parameter
            repository.getConfig().setInt(ConfigConstants.CONFIG_GC_SECTION, null, ConfigConstants.CONFIG_KEY_AUTO, 0);
            // Cache the JGit repository object for later use: avoids the expensive re-opening of local repositories
            cachedRepositories.put(localPath, repository);
            return repository;
        }
        catch (IOException ex) {
            log.warn("Cannot get existing checkout out repository by local path: " + ex.getMessage());
            return null;
        }
    }

    /**
     * Commits with the given message into the repository.
     *
     * @param repo    Local Repository Object.
     * @param message Commit Message
     * @throws GitAPIException if the commit failed.
     */
    public void commit(Repository repo, String message) throws GitAPIException {
        Git git = new Git(repo);
        git.commit().setMessage(message).setAllowEmpty(true).setCommitter(artemisGitName, artemisGitEmail).call();
        git.close();
    }

    /**
     * Commits with the given message into the repository and pushes it to the remote.
     *
     * @param repo    Local Repository Object.
     * @param message Commit Message
     * @param user    The user who should initiate the commit. If the user is null, the artemis user will be used
     * @throws GitAPIException if the commit failed.
     */
    public void commitAndPush(Repository repo, String message, @Nullable User user) throws GitAPIException {
        var name = user != null ? user.getName() : artemisGitName;
        var email = user != null ? user.getEmail() : artemisGitEmail;
        Git git = new Git(repo);
        git.commit().setMessage(message).setAllowEmpty(true).setCommitter(name, email).call();
        log.debug("commitAndPush -> Push {}", repo.getLocalPath());
        setRemoteUrl(repo);
        git.push().setTransportConfigCallback(sshCallback).call();
        git.close();
    }

    /**
     * The remote uri of the target repo is still the uri of the source repo.
     * We need to change it to the uri of the target repo.
     * The content to be copied then gets pushed to the new repo.
     *
     * @param targetRepo    Local target repo
     * @param targetRepoUrl URI of targets repo
     * @throws GitAPIException if the repo could not be pushed
     */
    public void pushSourceToTargetRepo(Repository targetRepo, VcsRepositoryUrl targetRepoUrl) throws GitAPIException {
        Git git = new Git(targetRepo);
        try {
            // overwrite the old remote uri with the target uri
            git.remoteSetUrl().setRemoteName("origin").setRemoteUri(new URIish(getGitUriAsString(targetRepoUrl))).call();
            log.debug("pushSourceToTargetRepo -> Push {}", targetRepoUrl.getURL().toString());
            // push the source content to the new remote
            git.push().setTransportConfigCallback(sshCallback).call();
            git.close();
        }
        catch (URISyntaxException e) {
            log.error("Error while pushing to remote target: ", e);
        }
    }

    /**
     * Stage all files in the repo including new files.
     *
     * @param repo Local Repository Object.
     * @throws GitAPIException if the staging failed.
     */
    public void stageAllChanges(Repository repo) throws GitAPIException {
        Git git = new Git(repo);
        // stage deleted files: http://stackoverflow.com/a/35601677/4013020
        git.add().setUpdate(true).addFilepattern(".").call();
        // stage new files
        git.add().addFilepattern(".").call();
        git.close();
    }

    /**
     * Resets local repository to ref.
     *
     * @param repo Local Repository Object.
     * @param ref  the ref to reset to, e.g. "origin/master"
     * @throws GitAPIException if the reset failed.
     */
    public void reset(Repository repo, String ref) throws GitAPIException {
        Git git = new Git(repo);
        setRemoteUrl(repo);
        git.reset().setMode(ResetCommand.ResetType.HARD).setRef(ref).call();
        git.close();
    }

    /**
     * git fetch
     *
     * @param repo Local Repository Object.
     * @throws GitAPIException if the fetch failed.
     */
    public void fetchAll(Repository repo) throws GitAPIException {
        Git git = new Git(repo);
        log.debug("Fetch {}", repo.getLocalPath());
        setRemoteUrl(repo);
        git.fetch().setForceUpdate(true).setRemoveDeletedRefs(true).setTransportConfigCallback(sshCallback).call();
        git.close();
    }

    /**
     * Change the remote repository url to the currently used authentication mechanism (either ssh or https)
     *
     * @param repo the git repository for which the remote url should be change
     */
    private void setRemoteUrl(Repository repo) {
        if (repo == null || repo.getRemoteRepositoryUrl() == null) {
            log.warn("Cannot set remoteUrl because it is null!");
            return;
        }
        // Note: we reset the remote url, because it might have changed from https to ssh or ssh to https
        try {
            var existingRemoteUrl = repo.getConfig().getString("remote", "origin", "url");
            var newRemoteUrl = getGitUriAsString(repo.getRemoteRepositoryUrl());
            if (!Objects.equals(newRemoteUrl, existingRemoteUrl)) {
                log.info("Replace existing remote url {} with new remote url {}", existingRemoteUrl, newRemoteUrl);
                repo.getConfig().setString("remote", "origin", "url", newRemoteUrl);
                log.info("New remote url: {}", repo.getConfig().getString("remote", "origin", "url"));
            }
        }
        catch (Exception e) {
            log.warn("Cannot set the remote url", e);
        }
    }

    /**
     * Pulls from remote repository. Does not throw any exceptions when pulling, e.g. CheckoutConflictException or WrongRepositoryStateException.
     *
     * @param repo Local Repository Object.
     */
    public void pullIgnoreConflicts(Repository repo) {
        try {
            Git git = new Git(repo);
            // flush cache of files
            repo.setContent(null);
            log.debug("Pull ignore conflicts {}", repo.getLocalPath());
            setRemoteUrl(repo);
            git.pull().setTransportConfigCallback(sshCallback).call();
        }
        catch (GitAPIException ex) {
            log.error("Cannot pull the repo " + repo.getLocalPath(), ex);
            // TODO: we should send this error to the client and let the user handle it there, e.g. by choosing to reset the repository
        }
    }

    /**
     * Pulls from remote repository.
     *
     * @param repo Local Repository Object.
     * @return The PullResult which contains FetchResult and MergeResult.
     * @throws GitAPIException if the pull failed.
     */
    public PullResult pull(Repository repo) throws GitAPIException {
        Git git = new Git(repo);
        // flush cache of files
        repo.setContent(null);
        log.debug("Pull {}", repo.getLocalPath());
        setRemoteUrl(repo);
        return git.pull().setTransportConfigCallback(sshCallback).call();
    }

    /**
     * Get branch that origin/HEAD points to, useful to handle default branches that are not master
     *
     * @param repo Local Repository Object.
     * @return name of the origin/HEAD branch, e.g. 'main' or null if there is no HEAD
     */
    public String getOriginHead(Repository repo) throws GitAPIException {
        Git git = new Git(repo);
        var originHeadRef = git.lsRemote().callAsMap().get("HEAD");
        git.close();

        // Empty Git repos don't have HEAD
        if (originHeadRef == null) {
            return null;
        }

        var fullName = originHeadRef.getTarget().getName();
        return StringUtils.substringAfterLast(fullName, "/");
    }

    /**
     * Hard reset local repository to origin/HEAD.
     *
     * @param repo Local Repository Object.
     */
    public void resetToOriginHead(Repository repo) {
        try {
            fetchAll(repo);
            var originHead = getOriginHead(repo);

            if (originHead == null) {
                log.error("Cannot hard reset the repo " + repo.getLocalPath() + " to origin/HEAD because it is empty.");
                return;
            }

            reset(repo, "origin/" + originHead);
        }
        catch (GitAPIException | JGitInternalException ex) {
<<<<<<< HEAD
            log.error("Cannot hard reset the repo " + repo.getLocalPath() + " to origin/HEAD due to the following exception: " + ex.getMessage());
=======
            log.error("Cannot hard reset the repo {} to origin/master due to the following exception: {}", repo.getLocalPath(), ex.getMessage());
>>>>>>> e5a4f288
        }
    }

    /**
     * Get last commit hash from HEAD
     *
     * @param repoUrl to get the latest hash from.
     * @return the latestHash of the given repo.
     * @throws EntityNotFoundException if retrieving the latestHash from the git repo failed.
     */
    public ObjectId getLastCommitHash(VcsRepositoryUrl repoUrl) throws EntityNotFoundException {
        if (repoUrl == null || repoUrl.getURL() == null) {
            return null;
        }
        // Get HEAD ref of repo without cloning it locally
        try {
<<<<<<< HEAD
            log.debug("getLastCommitHash " + repoUrl);
            var headRef = Git.lsRemoteRepository().setRemote(getGitUriAsString(repoUrl)).setTransportConfigCallback(sshCallback).callAsMap().get("HEAD");

            if (headRef == null) {
                return null;
            }

            return headRef.getObjectId();
=======
            log.debug("getLastCommitHash {}", repoUrl);
            refs = Git.lsRemoteRepository().setRemote(getGitUriAsString(repoUrl)).setTransportConfigCallback(sshCallback).call();
>>>>>>> e5a4f288
        }
        catch (GitAPIException | URISyntaxException ex) {
            throw new EntityNotFoundException("Could not retrieve the last commit hash for repoUrl " + repoUrl + " due to the following exception: " + ex);
        }
    }

    /**
     * Stager Task #3: Filter late submissions Filter all commits after exercise due date
     *
     * @param repository                Local Repository Object.
     * @param lastValidSubmission       The last valid submission from the database or empty, if not found
     * @param filterLateSubmissionsDate the date after which all submissions should be filtered out (may be null)
     */
    // TODO: remove transactional
    @Transactional(readOnly = true)
    public void filterLateSubmissions(Repository repository, Optional<Submission> lastValidSubmission, ZonedDateTime filterLateSubmissionsDate) {
        if (filterLateSubmissionsDate == null) {
            // No date set in client and exercise has no due date
            return;
        }

        try {
            Git git = new Git(repository);

            String commitHash;

            if (lastValidSubmission.isPresent()) {
                log.debug("Last valid submission for participation {} is {}", lastValidSubmission.get().getParticipation().getId(), lastValidSubmission.get().toString());
                ProgrammingSubmission programmingSubmission = (ProgrammingSubmission) lastValidSubmission.get();
                commitHash = programmingSubmission.getCommitHash();
            }
            else {
                log.debug("Last valid submission is not present for participation");
                // Get last commit before deadline
                Date since = Date.from(Instant.EPOCH);
                Date until = Date.from(filterLateSubmissionsDate.toInstant());
                RevFilter between = CommitTimeRevFilter.between(since, until);
                Iterable<RevCommit> commits = git.log().setRevFilter(between).call();
                RevCommit latestCommitBeforeDeadline = commits.iterator().next();
                commitHash = latestCommitBeforeDeadline.getId().getName();
            }
            log.debug("Last commit hash is {}", commitHash);

            reset(repository, commitHash);
        }
        catch (GitAPIException ex) {
            log.warn("Cannot filter the repo {} due to the following exception: {}", repository.getLocalPath(), ex.getMessage());
        }
        finally {
            // if repo is not closed, it causes weird IO issues when trying to delete the repo again
            // java.io.IOException: Unable to delete file: ...\.git\objects\pack\...
            repository.close();
        }
    }

    /**
     * Stager Task #6: Combine all commits after last instructor commit
     *
     * @param repository          Local Repository Object.
     * @param programmingExercise ProgrammingExercise associated with this repo.
     */
    public void combineAllStudentCommits(Repository repository, ProgrammingExercise programmingExercise) {
        try {
            Git studentGit = new Git(repository);
            setRemoteUrl(repository);
            // Get last commit hash from template repo
            ObjectId latestHash = getLastCommitHash(programmingExercise.getVcsTemplateRepositoryUrl());

            if (latestHash == null) {
                // Template Repository is somehow empty. Should never happen
                log.debug("Cannot find a commit in the template repo for: {}", repository.getLocalPath());
                return;
            }

            // flush cache of files
            repository.setContent(null);

            // checkout own local "diff" branch
            studentGit.checkout().setCreateBranch(true).setName("diff").call();

            studentGit.reset().setMode(ResetCommand.ResetType.SOFT).setRef(latestHash.getName()).call();
            studentGit.add().addFilepattern(".").call();
            var optionalStudent = ((StudentParticipation) repository.getParticipation()).getStudents().stream().findFirst();
            var name = optionalStudent.map(User::getName).orElse(artemisGitName);
            var email = optionalStudent.map(User::getEmail).orElse(artemisGitEmail);
            studentGit.commit().setMessage("All student changes in one commit").setCommitter(name, email).call();
        }
        catch (EntityNotFoundException | GitAPIException | JGitInternalException ex) {
            log.warn("Cannot reset the repo {} due to the following exception: {}", repository.getLocalPath(), ex.getMessage());
        }
        finally {
            // if repo is not closed, it causes weird IO issues when trying to delete the repo again
            // java.io.IOException: Unable to delete file: ...\.git\objects\pack\...
            repository.close();
        }
    }

    /**
     * List all files and folders in the repository
     *
     * @param repo Local Repository Object.
     * @return Collection of File objects
     */
    public Map<File, FileType> listFilesAndFolders(Repository repo) {
        // Check if list of files is already cached
        if (repo.getContent() == null) {
            Iterator<java.io.File> itr = FileUtils.iterateFilesAndDirs(repo.getLocalPath().toFile(), HiddenFileFilter.VISIBLE, HiddenFileFilter.VISIBLE);
            Map<File, FileType> files = new HashMap<>();

            while (itr.hasNext()) {
                File nextFile = new File(itr.next(), repo);
                // Files starting with a '.' are not marked as hidden in Windows. WE must exclude these
                if (nextFile.getName().charAt(0) != '.') {
                    files.put(nextFile, nextFile.isFile() ? FileType.FILE : FileType.FOLDER);
                }
            }

            // TODO: rene: idea: ask in setup to include hidden files? only allow for tutors and instructors?
            // Current problem: .swiftlint.yml gets filtered out
            /*
             * Uncomment to show hidden files // Filter for hidden config files, e.g. '.swiftlint.yml' Iterator<java.io.File> hiddenFiles =
             * FileUtils.iterateFilesAndDirs(repo.getLocalPath().toFile(), HiddenFileFilter.HIDDEN, HiddenFileFilter.HIDDEN); while (hiddenFiles.hasNext()) { File nextFile = new
             * File(hiddenFiles.next(), repo); if (nextFile.isFile() && nextFile.getName().contains(".swiftlint")) { files.put(nextFile, FileType.FILE); } }
             */

            // Cache the list of files
            // Avoid expensive rescanning
            repo.setContent(files);
        }
        return repo.getContent();
    }

    /**
     * List all files in the repository. In an empty git repo, this method returns 0.
     *
     * @param repo Local Repository Object.
     * @return Collection of File objects
     */
    @NotNull
    public Collection<File> listFiles(Repository repo) {
        // Check if list of files is already cached
        if (repo.getFiles() == null) {
            Iterator<java.io.File> itr = FileUtils.iterateFiles(repo.getLocalPath().toFile(), HiddenFileFilter.VISIBLE, HiddenFileFilter.VISIBLE);
            Collection<File> files = new LinkedList<>();

            while (itr.hasNext()) {
                files.add(new File(itr.next(), repo));
            }

            // Cache the list of files
            // Avoid expensive rescanning
            repo.setFiles(files);
        }
        return repo.getFiles();
    }

    /**
     * Get a specific file by name. Makes sure the file is actually part of the repository.
     *
     * @param repo     Local Repository Object.
     * @param filename String of zje filename (including path)
     * @return The File object
     */
    public Optional<File> getFileByName(Repository repo, String filename) {

        // Makes sure the requested file is part of the scanned list of files.
        // Ensures that it is not possible to do bad things like filename="../../passwd"

        for (File file : listFilesAndFolders(repo).keySet()) {
            if (file.toString().equals(filename)) {
                return Optional.of(file);
            }
        }
        return Optional.empty();
    }

    /**
     * Checks if no differences exist between the working-tree, the index, and the current HEAD.
     *
     * @param repo Local Repository Object.
     * @return True if the status is clean
     * @throws GitAPIException if the state of the repository could not be retrieved.
     */
    public Boolean isClean(Repository repo) throws GitAPIException {
        Git git = new Git(repo);
        Status status = git.status().call();
        return status.isClean();
    }

    /**
     * Combines all commits in the selected repo into the first commit, keeping its commit message. Executes a hard reset to remote before the combine to avoid conflicts.
     *
     * @param repo to combine commits for
     * @throws GitAPIException       on io errors or git exceptions.
     * @throws IllegalStateException if there is no commit in the git repository.
     */
    public void combineAllCommitsIntoInitialCommit(Repository repo) throws IllegalStateException, GitAPIException {
        Git git = new Git(repo);
        try {
            resetToOriginHead(repo);
            List<RevCommit> commits = StreamSupport.stream(git.log().call().spliterator(), false).collect(Collectors.toList());
            RevCommit firstCommit = commits.get(commits.size() - 1);
            // If there is a first commit, combine all other commits into it.
            if (firstCommit != null) {
                git.reset().setMode(ResetCommand.ResetType.SOFT).setRef(firstCommit.getId().getName()).call();
                git.add().addFilepattern(".").call();
                git.commit().setAmend(true).setMessage(firstCommit.getFullMessage()).call();
                log.debug("combineAllCommitsIntoInitialCommit -> Push {}", repo.getLocalPath());
                git.push().setForce(true).setTransportConfigCallback(sshCallback).call();
                git.close();
            }
            else {
                // Normally there always has to be a commit, so we throw an error in case none can be found.
                throw new IllegalStateException();
            }
        }
        // This exception occurs when there was no change to the repo and a commit is done, so it is ignored.
        catch (JGitInternalException ex) {
            log.debug("Did not combine the repository {} as there were no changes to commit. Exception: {}", repo, ex.getMessage());
        }
        catch (GitAPIException ex) {
            log.error("Could not combine repository {} due to exception: {}", repo, ex);
            throw (ex);
        }
    }

    /**
     * Deletes a local repository folder.
     *
     * @param repository Local Repository Object.
     * @throws IOException if the deletion of the repository failed.
     */
    public void deleteLocalRepository(Repository repository) throws IOException {
        Path repoPath = repository.getLocalPath();
        cachedRepositories.remove(repoPath);
        // if repository is not closed, it causes weird IO issues when trying to delete the repository again
        // java.io.IOException: Unable to delete file: ...\.git\objects\pack\...
        repository.closeBeforeDelete();
        FileUtils.deleteDirectory(repoPath.toFile());
        repository.setContent(null);
        log.debug("Deleted Repository at {}", repoPath);
    }

    /**
     * Deletes a local repository folder for a repoUrl.
     *
     * @param repoUrl url of the repository.
     */
    public void deleteLocalRepository(VcsRepositoryUrl repoUrl) {
        try {
            if (repoUrl != null && repositoryAlreadyExists(repoUrl)) {
                // We need to close the possibly still open repository otherwise an IOException will be thrown on Windows
                Repository repo = getOrCheckoutRepository(repoUrl, false);
                deleteLocalRepository(repo);
            }
        }
        catch (InterruptedException | IOException | GitAPIException e) {
            log.error("Error while deleting local repository", e);
        }
    }

    /**
     * delete the folder in the file system that contains all repositories for the given programming exercise
     * @param programmingExercise contains the project key which is used as the folder name
     */
    public void deleteLocalProgrammingExerciseReposFolder(ProgrammingExercise programmingExercise) {
        var folderPath = Paths.get(repoClonePath, programmingExercise.getProjectKey());
        try {
            FileUtils.deleteDirectory(folderPath.toFile());
        }
        catch (IOException ex) {
            log.error("Exception during deleteLocalProgrammingExerciseReposFolder", ex);
            // cleanup the folder to avoid problems in the future.
            // 'deleteQuietly' is the same as 'deleteDirectory' but is not throwing an exception, thus we avoid a try-catch block.
            FileUtils.deleteQuietly(folderPath.toFile());
        }
    }

    /**
     * Zip the content of a git repository that contains a participation.
     *
     * @param repo            Local Repository Object.
     * @param targetPath      path where the repo is located on disk
     * @param hideStudentName option to hide the student name for the zip file
     * @return path to zip file.
     * @throws IOException if the zipping process failed.
     */
    public Path zipRepositoryWithParticipation(Repository repo, String targetPath, boolean hideStudentName) throws IOException, UncheckedIOException {
        var exercise = repo.getParticipation().getProgrammingExercise();
        var courseShortName = exercise.getCourseViaExerciseGroupOrCourseMember().getShortName();
        var participation = (ProgrammingExerciseStudentParticipation) repo.getParticipation();

        // The zip filename is either the student login, team name or some default string.
        var studentTeamOrDefault = "-student-submission" + repo.getParticipation().getId();
        if (participation.getStudent().isPresent()) {
            studentTeamOrDefault = participation.getStudent().get().getLogin();
        }
        else if (participation.getTeam().isPresent()) {
            studentTeamOrDefault = participation.getTeam().get().getName();
        }

        String zipRepoName = fileService.removeIllegalCharacters(courseShortName + "-" + exercise.getTitle());
        if (hideStudentName) {
            zipRepoName += "-student-submission.git.zip";
        }
        else {
            zipRepoName += "-" + studentTeamOrDefault + ".zip";
        }
        return zipRepository(repo, zipRepoName, targetPath);
    }

    /**
     * Zips the contents of a git repository.
     *
     * @param repository The repository
     * @param zipFilename   the name of the zipped file
     * @param targetPath    path where the repo is located on disk
     * @return path to the zip file
     * @throws IOException if the zipping process failed.
     */
    public Path zipRepository(Repository repository, String zipFilename, String targetPath) throws IOException, UncheckedIOException {
        // Strip slashes from name
        var zipFilenameWithoutSlash = zipFilename.replaceAll("\\s", "");

        if (!zipFilenameWithoutSlash.endsWith(".zip")) {
            zipFilenameWithoutSlash += ".zip";
        }

        Path zipFilePath = Paths.get(targetPath, "zippedRepos", zipFilenameWithoutSlash);
        Files.createDirectories(Paths.get(targetPath, "zippedRepos"));

        return archiveRepository(repository, zipFilePath.toString());
    }

    /**
     * Executes git archive command to zip the specified repository. The function uses HEAD
     * as the base of archival.
     *
     * @param repository The repository to archive
     * @param outputFile The filename of the zip file that will be created.
     * @throws IOException If the outFile is a directory or if git archive command failed.
     */
    private Path archiveRepository(Repository repository, String outputFile) throws IOException, UncheckedIOException {
        try {
            ArchiveCommand.registerFormat("zip", new ZipFormat());
            try (OutputStream out = new FileOutputStream(outputFile)) {
                try (Git git = new Git(repository)) {
                    ObjectId objectId = repository.resolve("HEAD");
                    if (objectId != null) {
                        git.archive().setTree(objectId).setOutputStream(out).setFilename(outputFile).call();
                        return Path.of(outputFile);
                    }
                    else {
                        log.warn("Skipped archiving repository {} because it doesn't contain HEAD.", repository);
                        return null;
                    }
                }
                catch (GitAPIException e) {
                    log.warn("The git archive command failed: {}", e.getMessage());
                    throw new IOException(e);
                }
            }
        }
        finally {
            ArchiveCommand.unregisterFormat("zip");
        }
    }

    /**
     * Generates the unique local folder name for a given remote repository URL.
     *
     * @param repoUrl URL of the remote repository.
     * @return the folderName as a string.
     */
    private String folderNameForRepositoryUrl(VcsRepositoryUrl repoUrl) {
        String path = repoUrl.getURL().getPath();
        path = path.replaceAll(".git$", "");
        path = path.replaceAll("/$", "");
        path = path.replaceAll("^/.*scm/", "");
        return path;
    }

    /**
     * Checks if repo was already checked out and is present on disk
     *
     * @param repoUrl URL of the remote repository.
     * @return True if repo exists on disk
     */
    public boolean repositoryAlreadyExists(VcsRepositoryUrl repoUrl) {
        Path localPath = getDefaultLocalPathOfRepo(repoUrl);
        return Files.exists(localPath);
    }

    /**
     * Stashes not submitted/committed changes of the repo.
     *
     * @param repo student repo of a participation in a programming exercise
     * @throws GitAPIException if the git operation does not work
     */
    public void stashChanges(Repository repo) throws GitAPIException {
        Git git = new Git(repo);
        git.stashCreate().call();
        git.close();
    }
}<|MERGE_RESOLUTION|>--- conflicted
+++ resolved
@@ -678,11 +678,7 @@
             reset(repo, "origin/" + originHead);
         }
         catch (GitAPIException | JGitInternalException ex) {
-<<<<<<< HEAD
-            log.error("Cannot hard reset the repo " + repo.getLocalPath() + " to origin/HEAD due to the following exception: " + ex.getMessage());
-=======
-            log.error("Cannot hard reset the repo {} to origin/master due to the following exception: {}", repo.getLocalPath(), ex.getMessage());
->>>>>>> e5a4f288
+            log.error("Cannot hard reset the repo {} to origin/HEAD due to the following exception: {}", repo.getLocalPath(), ex.getMessage());
         }
     }
 
@@ -699,8 +695,7 @@
         }
         // Get HEAD ref of repo without cloning it locally
         try {
-<<<<<<< HEAD
-            log.debug("getLastCommitHash " + repoUrl);
+            log.debug("getLastCommitHash {}", repoUrl);
             var headRef = Git.lsRemoteRepository().setRemote(getGitUriAsString(repoUrl)).setTransportConfigCallback(sshCallback).callAsMap().get("HEAD");
 
             if (headRef == null) {
@@ -708,10 +703,6 @@
             }
 
             return headRef.getObjectId();
-=======
-            log.debug("getLastCommitHash {}", repoUrl);
-            refs = Git.lsRemoteRepository().setRemote(getGitUriAsString(repoUrl)).setTransportConfigCallback(sshCallback).call();
->>>>>>> e5a4f288
         }
         catch (GitAPIException | URISyntaxException ex) {
             throw new EntityNotFoundException("Could not retrieve the last commit hash for repoUrl " + repoUrl + " due to the following exception: " + ex);
