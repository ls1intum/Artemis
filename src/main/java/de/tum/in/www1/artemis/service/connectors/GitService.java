--- conflicted
+++ resolved
@@ -546,23 +546,19 @@
             // disable auto garbage collection because it can lead to problems (especially with deleting local repositories)
             // see https://stackoverflow.com/questions/45266021/java-jgit-files-delete-fails-to-delete-a-file-but-file-delete-succeeds
             // and https://git-scm.com/docs/git-gc for an explanation of the parameter
-<<<<<<< HEAD
-            repository.getConfig().setInt(ConfigConstants.CONFIG_GC_SECTION, null, ConfigConstants.CONFIG_KEY_AUTO, 0);
-
-            repository.getConfig().setString(ConfigConstants.CONFIG_BRANCH_SECTION, defaultBranch, ConfigConstants.CONFIG_REMOTE_SECTION, "origin");
-            repository.getConfig().setString(ConfigConstants.CONFIG_BRANCH_SECTION, defaultBranch, ConfigConstants.CONFIG_MERGE_SECTION, "refs/heads/" + defaultBranch);
+            StoredConfig gitRepoConfig = repository.getConfig();
+            gitRepoConfig.setInt(ConfigConstants.CONFIG_GC_SECTION, null, ConfigConstants.CONFIG_KEY_AUTO, 0);
+            gitRepoConfig.setBoolean(ConfigConstants.CONFIG_CORE_SECTION, null, ConfigConstants.CONFIG_KEY_SYMLINKS, false);
+            gitRepoConfig.setString(ConfigConstants.CONFIG_BRANCH_SECTION, defaultBranch, ConfigConstants.CONFIG_REMOTE_SECTION, "origin");
+            gitRepoConfig.setString(ConfigConstants.CONFIG_BRANCH_SECTION, defaultBranch, ConfigConstants.CONFIG_MERGE_SECTION, "refs/heads/" + defaultBranch);
+
+            // disable symlinks to avoid security issues such as remote code execution
+            gitRepoConfig.save();
 
             RefUpdate refUpdate = repository.getRefDatabase().newUpdate(Constants.HEAD, false);
             refUpdate.setForceUpdate(true);
             refUpdate.link("refs/heads/" + defaultBranch);
 
-=======
-            StoredConfig gitRepoConfig = repository.getConfig();
-            gitRepoConfig.setInt(ConfigConstants.CONFIG_GC_SECTION, null, ConfigConstants.CONFIG_KEY_AUTO, 0);
-            gitRepoConfig.setBoolean(ConfigConstants.CONFIG_CORE_SECTION, null, ConfigConstants.CONFIG_KEY_SYMLINKS, false);
-            // disable symlinks to avoid security issues such as remote code execution
-            gitRepoConfig.save();
->>>>>>> da641de8
             // Cache the JGit repository object for later use: avoids the expensive re-opening of local repositories
             cachedRepositories.put(localPath, repository);
             return repository;
