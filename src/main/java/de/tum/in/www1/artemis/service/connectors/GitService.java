package de.tum.in.www1.artemis.service.connectors;

import java.io.*;
import java.net.URI;
import java.net.URISyntaxException;
import java.net.URL;
import java.nio.charset.Charset;
import java.nio.file.Files;
import java.nio.file.InvalidPathException;
import java.nio.file.Path;
import java.nio.file.Paths;
import java.time.Instant;
import java.time.ZonedDateTime;
import java.util.*;
import java.util.concurrent.ConcurrentHashMap;
import java.util.stream.Collectors;
import java.util.stream.StreamSupport;

import javax.annotation.Nullable;
import javax.annotation.PostConstruct;
import javax.validation.constraints.NotNull;

import org.apache.commons.io.FileUtils;
import org.apache.commons.io.filefilter.HiddenFileFilter;
import org.apache.commons.lang.StringUtils;
import org.eclipse.jgit.api.*;
import org.eclipse.jgit.api.errors.GitAPIException;
import org.eclipse.jgit.api.errors.InvalidRefNameException;
import org.eclipse.jgit.api.errors.JGitInternalException;
import org.eclipse.jgit.errors.UnsupportedCredentialItem;
import org.eclipse.jgit.lib.*;
import org.eclipse.jgit.revwalk.RevCommit;
import org.eclipse.jgit.revwalk.filter.CommitTimeRevFilter;
import org.eclipse.jgit.revwalk.filter.RevFilter;
import org.eclipse.jgit.storage.file.FileRepositoryBuilder;
import org.eclipse.jgit.transport.*;
import org.eclipse.jgit.transport.sshd.JGitKeyCache;
import org.eclipse.jgit.transport.sshd.KeyPasswordProvider;
import org.eclipse.jgit.transport.sshd.SshdSessionFactoryBuilder;
import org.slf4j.Logger;
import org.slf4j.LoggerFactory;
import org.springframework.beans.factory.annotation.Value;
import org.springframework.stereotype.Service;
import org.springframework.transaction.annotation.Transactional;

import de.tum.in.www1.artemis.domain.*;
import de.tum.in.www1.artemis.domain.File;
import de.tum.in.www1.artemis.domain.Repository;
import de.tum.in.www1.artemis.domain.participation.ProgrammingExerciseParticipation;
import de.tum.in.www1.artemis.domain.participation.ProgrammingExerciseStudentParticipation;
import de.tum.in.www1.artemis.domain.participation.StudentParticipation;
import de.tum.in.www1.artemis.exception.GitException;
import de.tum.in.www1.artemis.service.FileService;
import de.tum.in.www1.artemis.service.ZipFileService;
import de.tum.in.www1.artemis.web.rest.errors.EntityNotFoundException;

@Service
public class GitService {

    private final Logger log = LoggerFactory.getLogger(GitService.class);

    @Value("${artemis.version-control.url}")
    private URL gitUrl;

    @Value("${artemis.version-control.user}")
    private String gitUser;

    @Value("${artemis.version-control.password}")
    private String gitPassword;

    @Value("${artemis.version-control.token:#{null}}")
    private Optional<String> gitToken;

    @Value("${artemis.version-control.ssh-private-key-folder-path:#{null}}")
    private Optional<String> gitSshPrivateKeyPath;

    @Value("${artemis.version-control.ssh-private-key-password:#{null}}")
    private Optional<String> gitSshPrivateKeyPassphrase;

    @Value("${artemis.version-control.ssh-template-clone-url:#{null}}")
    private Optional<String> sshUrlTemplate;

    @Value("${artemis.version-control.defaultBranch:master}")
    private String defaultBranch;

    @Value("${artemis.repo-clone-path}")
    private String repoClonePath;

    @Value("${artemis.git.name}")
    private String artemisGitName;

    @Value("${artemis.git.email}")
    private String artemisGitEmail;

    private final Map<Path, Repository> cachedRepositories = new ConcurrentHashMap<>();

    private final Map<Path, Path> cloneInProgressOperations = new ConcurrentHashMap<>();

    private final FileService fileService;

    private final ZipFileService zipFileService;

    private TransportConfigCallback sshCallback;

    private static final int JGIT_TIMEOUT_IN_SECONDS = 5;

    private static final String ANONYMIZED_STUDENT_NAME = "student";

    private static final String ANONYMIZED_STUDENT_EMAIL = "";

    public GitService(FileService fileService, ZipFileService zipFileService) {
        log.info("file.encoding={}", System.getProperty("file.encoding"));
        log.info("sun.jnu.encoding={}", System.getProperty("sun.jnu.encoding"));
        log.info("Default Charset={}", Charset.defaultCharset());
        log.info("Default Charset in Use={}", new OutputStreamWriter(new ByteArrayOutputStream()).getEncoding());
        this.fileService = fileService;
        this.zipFileService = zipFileService;
    }

    /**
     * initialize the GitService, in particular which authentication mechanism should be used
     * Artemis uses the following order for authentication:
     * 1. ssh key (if available)
     * 2. username + personal access token (if available)
     * 3. username + password
     */
    @PostConstruct
    public void init() {
        if (useSsh()) {
            log.info("GitService will use ssh keys as authentication method to interact with remote git repositories");
            configureSsh();
        }
        else if (gitToken.isPresent()) {
            log.info("GitService will use username + token as authentication method to interact with remote git repositories");
            CredentialsProvider.setDefault(new UsernamePasswordCredentialsProvider(gitUser, gitToken.get()));
        }
        else {
            log.info("GitService will use username + password as authentication method to interact with remote git repositories");
            CredentialsProvider.setDefault(new UsernamePasswordCredentialsProvider(gitUser, gitPassword));
        }
    }

    private void configureSsh() {

        var credentialsProvider = new CredentialsProvider() {

            @Override
            public boolean isInteractive() {
                return false;
            }

            @Override
            public boolean supports(CredentialItem... items) {
                return true;
            }

            // Note: the following method allows us to store known hosts
            @Override
            public boolean get(URIish uri, CredentialItem... items) throws UnsupportedCredentialItem {
                for (CredentialItem item : items) {
                    if (item instanceof CredentialItem.YesNoType) {
                        ((CredentialItem.YesNoType) item).setValue(true);
                    }
                }
                return true;
            }
        };

        CredentialsProvider.setDefault(credentialsProvider);

        var sshSessionFactory = new SshdSessionFactoryBuilder().setKeyPasswordProvider(keyPasswordProvider -> new KeyPasswordProvider() {

            @Override
            public char[] getPassphrase(URIish uri, int attempt) {
                log.debug("getPassphrase: {}, attempt: {}", uri.toString(), attempt);
                // Example: /Users/artemis/.ssh/artemis/id_rsa contains /Users/artemis/.ssh/artemis
                if (gitSshPrivateKeyPath.isPresent() && uri.getPath().contains(gitSshPrivateKeyPath.get())) {
                    return gitSshPrivateKeyPassphrase.get().toCharArray();
                }
                else {
                    return null;
                }
            }

            @Override
            public void setAttempts(int maxNumberOfAttempts) {
            }

            @Override
            public boolean keyLoaded(URIish uri, int attempt, Exception error) {
                return false;
            }
        }).setConfigStoreFactory((homeDir, configFile, localUserName) -> (hostName, port, userName) -> new SshConfigStore.HostConfig() {

            @Override
            public String getValue(String key) {
                return null;
            }

            @Override
            public List<String> getValues(String key) {
                return Collections.emptyList();
            }

            @Override
            // NOTE: this is some kind of workaround to only avoid host checking for the git server that we use
            // this simplifies administration and should be secure, because the known hosts file does not need to be created
            public Map<String, String> getOptions() {
                log.debug("getOptions: {}:{}", hostName, port);
                if (hostName.equals(gitUrl.getHost())) {
                    return Collections.singletonMap(SshConstants.STRICT_HOST_KEY_CHECKING, SshConstants.NO);
                }
                else {
                    return Collections.emptyMap();
                }
            }

            @Override
            public Map<String, List<String>> getMultiValuedOptions() {
                return Collections.emptyMap();
            }
        }).setSshDirectory(new java.io.File(gitSshPrivateKeyPath.get())).setHomeDirectory(new java.io.File(System.getProperty("user.home"))).build(new JGitKeyCache());

        sshCallback = transport -> {
            if (transport instanceof SshTransport) {
                SshTransport sshTransport = (SshTransport) transport;
                transport.setTimeout(JGIT_TIMEOUT_IN_SECONDS);
                sshTransport.setSshSessionFactory(sshSessionFactory);
            }
            else {
                log.error("Cannot use ssh properly because of mismatch of Jgit transport object: {}", transport);
            }
        };
    }

    private boolean useSsh() {
        return gitSshPrivateKeyPath.isPresent() && sshUrlTemplate.isPresent();
        // password is optional and will only be applied if the ssh private key was encrypted using a password
    }

    private String getGitUriAsString(VcsRepositoryUrl vcsRepositoryUrl) throws URISyntaxException {
        return getGitUri(vcsRepositoryUrl).toString();
    }

    private URI getGitUri(VcsRepositoryUrl vcsRepositoryUrl) throws URISyntaxException {
        return useSsh() ? getSshUri(vcsRepositoryUrl) : vcsRepositoryUrl.getURL().toURI();
    }

    private URI getSshUri(VcsRepositoryUrl vcsRepositoryUrl) throws URISyntaxException {
        URI templateUri = new URI(sshUrlTemplate.get());
        // Example Bitbucket: ssh://git@bitbucket.ase.in.tum.de:7999/se2021w07h02/se2021w07h02-ga27yox.git
        // Example Gitlab: ssh://git@gitlab.ase.in.tum.de:2222/se2021w07h02/se2021w07h02-ga27yox.git
        final var repositoryUri = vcsRepositoryUrl.getURL().toURI();
        // Bitbucket repository urls (until now mainly used with username and password authentication) include "/scm" in the url, which cannot be used in ssh urls,
        // therefore we need to replace it here
        final var path = repositoryUri.getPath().replace("/scm", "");
        return new URI(templateUri.getScheme(), templateUri.getUserInfo(), templateUri.getHost(), templateUri.getPort(), path, null, repositoryUri.getFragment());
    }

    /**
     * Get the local repository for a given participation. If the local repo does not exist yet, it will be checked out.
     * Saves the local repo in the default path.
     *
     * @param participation Participation the remote repository belongs to.
     * @return the repository if it could be checked out
     * @throws InterruptedException if the repository could not be checked out.
     * @throws GitAPIException      if the repository could not be checked out.
     */
    public Repository getOrCheckoutRepository(ProgrammingExerciseParticipation participation) throws InterruptedException, GitAPIException {
        return getOrCheckoutRepository(participation, repoClonePath);
    }

    /**
     * Get the local repository for a given participation. If the local repo does not exist yet, it will be checked out.
     * Saves the local repo in the default path.
     *
     * @param participation Participation the remote repository belongs to.
     * @param targetPath    path where the repo is located on disk
     * @return the repository if it could be checked out
     * @throws InterruptedException if the repository could not be checked out.
     * @throws GitAPIException      if the repository could not be checked out.
     * @throws GitException         if the same repository is attempted to be cloned multiple times.
     */
    public Repository getOrCheckoutRepository(ProgrammingExerciseParticipation participation, String targetPath) throws InterruptedException, GitAPIException, GitException {
        var repoUrl = participation.getVcsRepositoryUrl();
        Repository repository = getOrCheckoutRepository(repoUrl, targetPath, true);
        repository.setParticipation(participation);
        return repository;
    }

    /**
     * Get the local repository for a given participation.
     * If the local repo does not exist yet, it will be checked out.
     * <p>
     * This method will include the participation ID in the local path of the repository so
     * JPlag can refer back to the correct participation.
     *
     * @param participation Participation the remote repository belongs to.
     * @param targetPath    path where the repo is located on disk
     * @return the repository if it could be checked out
     * @throws InterruptedException if the repository could not be checked out.
     * @throws GitAPIException      if the repository could not be checked out.
     * @throws InvalidPathException if the repository could not be checked out Because it contains unmappable characters.
     */
    public Repository getOrCheckoutRepositoryForJPlag(ProgrammingExerciseParticipation participation, String targetPath)
            throws InterruptedException, GitAPIException, InvalidPathException {
        var repoUrl = participation.getVcsRepositoryUrl();
        String repoFolderName = folderNameForRepositoryUrl(repoUrl);

        // Replace the exercise name in the repository folder name with the participation ID.
        // This is necessary to be able to refer back to the correct participation after the JPlag detection run.
        String updatedRepoFolderName = repoFolderName.replaceAll("/[a-zA-Z0-9]*-", "/" + participation.getId() + "-");
        Path localPath = Paths.get(targetPath, updatedRepoFolderName);

        Repository repository = getOrCheckoutRepository(repoUrl, localPath, true);
        repository.setParticipation(participation);

        return repository;
    }

    /**
     * Get the local repository for a given remote repository URL. If the local repo does not exist yet, it will be checked out.
     * Saves the repo in the default path
     *
     * @param repoUrl   The remote repository.
     * @param pullOnGet Pull from the remote on the checked out repository, if it does not need to be cloned.
     * @return the repository if it could be checked out.
     * @throws InterruptedException if the repository could not be checked out.
     * @throws GitAPIException      if the repository could not be checked out.
     */
    public Repository getOrCheckoutRepository(VcsRepositoryUrl repoUrl, boolean pullOnGet) throws InterruptedException, GitAPIException {
        return getOrCheckoutRepository(repoUrl, repoClonePath, pullOnGet);
    }

    /**
     * Get the local repository for a given remote repository URL. If the local repo does not exist yet, it will be checked out.
     *
     * @param repoUrl    The remote repository.
     * @param targetPath path where the repo is located on disk
     * @param pullOnGet  Pull from the remote on the checked out repository, if it does not need to be cloned.
     * @return the repository if it could be checked out.
     * @throws InterruptedException if the repository could not be checked out.
     * @throws GitAPIException      if the repository could not be checked out.
     * @throws GitException         if the same repository is attempted to be cloned multiple times.
     */
    public Repository getOrCheckoutRepository(VcsRepositoryUrl repoUrl, String targetPath, boolean pullOnGet) throws InterruptedException, GitAPIException, GitException {
        Path localPath = getLocalPathOfRepo(targetPath, repoUrl);
        return getOrCheckoutRepository(repoUrl, localPath, pullOnGet);
    }

    public Repository getOrCheckoutRepositoryIntoTargetDirectory(VcsRepositoryUrl repoUrl, VcsRepositoryUrl targetUrl, boolean pullOnGet)
            throws InterruptedException, GitAPIException, GitException, InvalidPathException {
        Path localPath = getDefaultLocalPathOfRepo(targetUrl);
        return getOrCheckoutRepository(repoUrl, targetUrl, localPath, pullOnGet);
    }

    public Repository getOrCheckoutRepository(VcsRepositoryUrl repoUrl, Path localPath, boolean pullOnGet)
            throws InterruptedException, GitAPIException, GitException, InvalidPathException {
        return getOrCheckoutRepository(repoUrl, repoUrl, localPath, pullOnGet);
    }

    /**
     * Get the local repository for a given remote repository URL. If the local repo does not exist yet, it will be checked out.
     *
     * @param sourceRepoUrl The source remote repository.
     * @param targetRepoUrl The target remote repository.
     * @param localPath     The local path to clone the repository to.
     * @param pullOnGet     Pull from the remote on the checked out repository, if it does not need to be cloned.
     * @return the repository if it could be checked out.
     * @throws InterruptedException if the repository could not be checked out.
     * @throws GitAPIException      if the repository could not be checked out.
     * @throws GitException         if the same repository is attempted to be cloned multiple times.
     * @throws InvalidPathException if the repository could not be checked out Because it contains unmappable characters.
     */
    public Repository getOrCheckoutRepository(VcsRepositoryUrl sourceRepoUrl, VcsRepositoryUrl targetRepoUrl, Path localPath, boolean pullOnGet)
            throws InterruptedException, GitAPIException, GitException, InvalidPathException {
        // First try to just retrieve the git repository from our server, as it might already be checked out.
        // If the sourceRepoUrl differs from the targetRepoUrl, we attempt to clone the source repo into the target directory
        Repository repository = getExistingCheckedOutRepositoryByLocalPath(localPath, targetRepoUrl);

        // Note: in case the actual git repository in the file system is corrupt (e.g. by accident), we will get an exception here
        // the exception will then delete the folder, so that the next attempt would be successful.
        if (repository != null) {
            if (pullOnGet) {
                pull(repository);
            }
            return repository;
        }
        // If the git repository can't be found on our server, clone it from the remote.
        else {
            int numberOfAttempts = 5;
            // Make sure that multiple clone operations for the same repository cannot happen at the same time.
            while (cloneInProgressOperations.containsKey(localPath)) {
                log.warn("Clone is already in progress. This will lead to an error. Wait for a second");
                Thread.sleep(1000);
                if (numberOfAttempts == 0) {
                    throw new GitException("Cannot clone the same repository multiple times");
                }
                else {
                    numberOfAttempts--;
                }
            }
            // Clone repository.
            try {
                var gitUriAsString = getGitUriAsString(sourceRepoUrl);
                log.debug("Cloning from {} to {}", gitUriAsString, localPath);
                cloneInProgressOperations.put(localPath, localPath);
                // make sure the directory to copy into is empty
                FileUtils.deleteDirectory(localPath.toFile());
                Git git = Git.cloneRepository().setTransportConfigCallback(sshCallback).setURI(gitUriAsString).setDirectory(localPath.toFile()).call();
                git.close();
            }
            catch (IOException | URISyntaxException | GitAPIException | InvalidPathException e) {
                // cleanup the folder to avoid problems in the future.
                // 'deleteQuietly' is the same as 'deleteDirectory' but is not throwing an exception, thus we avoid a try-catch block.
                FileUtils.deleteQuietly(localPath.toFile());
                throw new GitException(e);
            }
            finally {
                // make sure that cloneInProgress is released
                cloneInProgressOperations.remove(localPath);
            }
            return getExistingCheckedOutRepositoryByLocalPath(localPath, targetRepoUrl);
        }
    }

    /**
     * Combine all commits of the given repository into one.
     *
     * @param repoUrl of the repository to combine.
     * @throws InterruptedException If the checkout fails
     * @throws GitAPIException      If the checkout fails
     */
    public void combineAllCommitsOfRepositoryIntoOne(VcsRepositoryUrl repoUrl) throws InterruptedException, GitAPIException {
        Repository exerciseRepository = getOrCheckoutRepository(repoUrl, true);
        combineAllCommitsIntoInitialCommit(exerciseRepository);
    }

    public Path getDefaultLocalPathOfRepo(VcsRepositoryUrl targetUrl) {
        return getLocalPathOfRepo(repoClonePath, targetUrl);
    }

    /**
     * Creates a local path by specifying a target path and the target url
     *
     * @param targetPath target directory
     * @param targetUrl  url of the repository
     * @return path of the local file system
     */
    public Path getLocalPathOfRepo(String targetPath, VcsRepositoryUrl targetUrl) {
        return Paths.get(targetPath, folderNameForRepositoryUrl(targetUrl));
    }

    /**
     * Get an existing git repository that is checked out on the server. Returns immediately null if the localPath does not exist. Will first try to retrieve a cached repository
     * from cachedRepositories. Side effect: This method caches retrieved repositories in a HashMap, so continuous retrievals can be avoided (reduces load).
     *
     * @param localPath           to git repo on server.
     * @param remoteRepositoryUrl the remote repository url for the git repository, will be added to the Repository object for later use, can be null
     * @return the git repository in the localPath or **null** if it does not exist on the server.
     */
    public Repository getExistingCheckedOutRepositoryByLocalPath(@NotNull Path localPath, @Nullable VcsRepositoryUrl remoteRepositoryUrl) {
        try {
            // Check if there is a folder with the provided path of the git repository.
            if (!Files.exists(localPath)) {
                // In this case we should remove the repository if cached, because it can't exist anymore.
                cachedRepositories.remove(localPath);
                return null;
            }

            // Check if the repository is already cached in the server's session.
            Repository cachedRepository = cachedRepositories.get(localPath);
            if (cachedRepository != null) {
                return cachedRepository;
            }
            // Else try to retrieve the git repository from our server. It could e.g. be the case that the folder is there, but there is no .git folder in it!

            // Open the repository from the filesystem
            final Path gitPath = localPath.resolve(".git");
            FileRepositoryBuilder builder = new FileRepositoryBuilder();
            builder.setGitDir(gitPath.toFile()).setInitialBranch(defaultBranch).readEnvironment().findGitDir().setup(); // scan environment GIT_* variables

            // Create the JGit repository object
            Repository repository = new Repository(builder, localPath, remoteRepositoryUrl);
            // disable auto garbage collection because it can lead to problems (especially with deleting local repositories)
            // see https://stackoverflow.com/questions/45266021/java-jgit-files-delete-fails-to-delete-a-file-but-file-delete-succeeds
            // and https://git-scm.com/docs/git-gc for an explanation of the parameter
            repository.getConfig().setInt(ConfigConstants.CONFIG_GC_SECTION, null, ConfigConstants.CONFIG_KEY_AUTO, 0);

            repository.getConfig().setString(ConfigConstants.CONFIG_BRANCH_SECTION, defaultBranch, ConfigConstants.CONFIG_REMOTE_SECTION, "origin");
            repository.getConfig().setString(ConfigConstants.CONFIG_BRANCH_SECTION, defaultBranch, ConfigConstants.CONFIG_MERGE_SECTION, "refs/heads/" + defaultBranch);

            RefUpdate refUpdate = repository.getRefDatabase().newUpdate(Constants.HEAD, false);
            refUpdate.setForceUpdate(true);
            refUpdate.link("refs/heads/" + defaultBranch);

            // Cache the JGit repository object for later use: avoids the expensive re-opening of local repositories
            cachedRepositories.put(localPath, repository);
            return repository;
        }
        catch (IOException | InvalidRefNameException ex) {
            log.warn("Cannot get existing checkout out repository by local path: " + ex.getMessage());
            return null;
        }
    }

    /**
     * Commits with the given message into the repository.
     *
     * @param repo    Local Repository Object.
     * @param message Commit Message
     * @throws GitAPIException if the commit failed.
     */
    public void commit(Repository repo, String message) throws GitAPIException {
        Git git = new Git(repo);
        git.commit().setMessage(message).setAllowEmpty(true).setCommitter(artemisGitName, artemisGitEmail).call();
        git.close();
    }

    /**
     * Commits with the given message into the repository and pushes it to the remote.
     *
     * @param repo    Local Repository Object.
     * @param message Commit Message
     * @param user    The user who should initiate the commit. If the user is null, the artemis user will be used
     * @throws GitAPIException if the commit failed.
     */
    public void commitAndPush(Repository repo, String message, @Nullable User user) throws GitAPIException {
        var name = user != null ? user.getName() : artemisGitName;
        var email = user != null ? user.getEmail() : artemisGitEmail;
        Git git = new Git(repo);
        git.commit().setMessage(message).setAllowEmpty(true).setCommitter(name, email).call();
        log.debug("commitAndPush -> Push {}", repo.getLocalPath());
        setRemoteUrl(repo);
        git.push().setTransportConfigCallback(sshCallback).call();
        git.close();
    }

    /**
     * The remote uri of the target repo is still the uri of the source repo.
     * We need to change it to the uri of the target repo.
     * The content to be copied then gets pushed to the new repo.
     *
     * @param targetRepo    Local target repo
     * @param targetRepoUrl URI of targets repo
     * @throws GitAPIException if the repo could not be pushed
     */
    public void pushSourceToTargetRepo(Repository targetRepo, VcsRepositoryUrl targetRepoUrl) throws GitAPIException {
        try (Git git = new Git(targetRepo)) {
            // overwrite the old remote uri with the target uri
            git.remoteSetUrl().setRemoteName("origin").setRemoteUri(new URIish(getGitUriAsString(targetRepoUrl))).call();
            log.debug("pushSourceToTargetRepo -> Push {}", targetRepoUrl.getURL().toString());

            String oldBranch = git.getRepository().getBranch();
            if (!defaultBranch.equals(oldBranch)) {
                git.branchRename().setNewName(defaultBranch).setOldName(oldBranch).call();
            }

            // push the source content to the new remote
            git.push().setTransportConfigCallback(sshCallback).call();
        }
        catch (URISyntaxException | IOException e) {
            log.error("Error while pushing to remote target: ", e);
        }
    }

    /**
     * Stage all files in the repo including new files.
     *
     * @param repo Local Repository Object.
     * @throws GitAPIException if the staging failed.
     */
    public void stageAllChanges(Repository repo) throws GitAPIException {
        Git git = new Git(repo);
        // stage deleted files: http://stackoverflow.com/a/35601677/4013020
        git.add().setUpdate(true).addFilepattern(".").call();
        // stage new files
        git.add().addFilepattern(".").call();
        git.close();
    }

    /**
     * Resets local repository to ref.
     *
     * @param repo Local Repository Object.
     * @param ref  the ref to reset to, e.g. "origin/master"
     * @throws GitAPIException if the reset failed.
     */
    public void reset(Repository repo, String ref) throws GitAPIException {
        try (Git git = new Git(repo)) {
            setRemoteUrl(repo);
            git.reset().setMode(ResetCommand.ResetType.HARD).setRef(ref).call();
        }
    }

    /**
     * git fetch
     *
     * @param repo Local Repository Object.
     * @throws GitAPIException if the fetch failed.
     */
    public void fetchAll(Repository repo) throws GitAPIException {
        try (Git git = new Git(repo)) {
            log.debug("Fetch {}", repo.getLocalPath());
            setRemoteUrl(repo);
            git.fetch().setForceUpdate(true).setRemoveDeletedRefs(true).setTransportConfigCallback(sshCallback).call();
        }
    }

    /**
     * Change the remote repository url to the currently used authentication mechanism (either ssh or https)
     *
     * @param repo the git repository for which the remote url should be change
     */
    private void setRemoteUrl(Repository repo) {
        if (repo == null || repo.getRemoteRepositoryUrl() == null) {
            log.warn("Cannot set remoteUrl because it is null!");
            return;
        }
        // Note: we reset the remote url, because it might have changed from https to ssh or ssh to https
        try {
            var existingRemoteUrl = repo.getConfig().getString("remote", "origin", "url");
            var newRemoteUrl = getGitUriAsString(repo.getRemoteRepositoryUrl());
            if (!Objects.equals(newRemoteUrl, existingRemoteUrl)) {
                log.info("Replace existing remote url {} with new remote url {}", existingRemoteUrl, newRemoteUrl);
                repo.getConfig().setString("remote", "origin", "url", newRemoteUrl);
                log.info("New remote url: {}", repo.getConfig().getString("remote", "origin", "url"));
            }
        }
        catch (Exception e) {
            log.warn("Cannot set the remote url", e);
        }
    }

    /**
     * Pulls from remote repository. Does not throw any exceptions when pulling, e.g. CheckoutConflictException or WrongRepositoryStateException.
     *
     * @param repo Local Repository Object.
     */
    public void pullIgnoreConflicts(Repository repo) {
        try {
            Git git = new Git(repo);
            // flush cache of files
            repo.setContent(null);
            log.debug("Pull ignore conflicts {}", repo.getLocalPath());
            setRemoteUrl(repo);
            git.pull().setTransportConfigCallback(sshCallback).call();
        }
        catch (GitAPIException ex) {
            log.error("Cannot pull the repo " + repo.getLocalPath(), ex);
            // TODO: we should send this error to the client and let the user handle it there, e.g. by choosing to reset the repository
        }
    }

    /**
     * Pulls from remote repository.
     *
     * @param repo Local Repository Object.
     * @return The PullResult which contains FetchResult and MergeResult.
     * @throws GitAPIException if the pull failed.
     */
    public PullResult pull(Repository repo) throws GitAPIException {
        Git git = new Git(repo);
        // flush cache of files
        repo.setContent(null);
        log.debug("Pull {}", repo.getLocalPath());
        setRemoteUrl(repo);
        return git.pull().setTransportConfigCallback(sshCallback).call();
    }

    /**
     * Get branch that origin/HEAD points to, useful to handle default branches that are not master
     *
     * @param repo Local Repository Object.
     * @return name of the origin/HEAD branch, e.g. 'main' or null if there is no HEAD
     */
    public String getOriginHead(Repository repo) throws GitAPIException {
        Git git = new Git(repo);
        var originHeadRef = git.lsRemote().callAsMap().get(Constants.HEAD);
        git.close();

        // Empty Git repos don't have HEAD
        if (originHeadRef == null) {
            return null;
        }

        var fullName = originHeadRef.getTarget().getName();
        return StringUtils.substringAfterLast(fullName, "/");
    }

    /**
     * Hard reset local repository to origin/HEAD.
     *
     * @param repo Local Repository Object.
     */
    public void resetToOriginHead(Repository repo) {
        try {
            fetchAll(repo);
            var originHead = getOriginHead(repo);

            if (originHead == null) {
                log.error("Cannot hard reset the repo " + repo.getLocalPath() + " to origin/HEAD because it is empty.");
                return;
            }

            reset(repo, "origin/" + originHead);
        }
        catch (GitAPIException | JGitInternalException ex) {
<<<<<<< HEAD
            log.error("Cannot hard reset the repo {} to origin/HEAD due to the following exception: {}", repo.getLocalPath(), ex.getMessage());
=======
            log.error("Cannot fetch/hard reset the repo {} with url {} to origin/master due to the following exception", repo.getLocalPath(), repo.getRemoteRepositoryUrl(), ex);
>>>>>>> b011bcfb
        }
    }

    /**
     * Get last commit hash from HEAD
     *
     * @param repoUrl to get the latest hash from.
     * @return the latestHash of the given repo.
     * @throws EntityNotFoundException if retrieving the latestHash from the git repo failed.
     */
    public ObjectId getLastCommitHash(VcsRepositoryUrl repoUrl) throws EntityNotFoundException {
        if (repoUrl == null || repoUrl.getURL() == null) {
            return null;
        }
        // Get HEAD ref of repo without cloning it locally
        try {
            log.debug("getLastCommitHash {}", repoUrl);
            var headRef = Git.lsRemoteRepository().setRemote(getGitUriAsString(repoUrl)).setTransportConfigCallback(sshCallback).callAsMap().get(Constants.HEAD);

            if (headRef == null) {
                return null;
            }

            return headRef.getObjectId();
        }
        catch (GitAPIException | URISyntaxException ex) {
            throw new EntityNotFoundException("Could not retrieve the last commit hash for repoUrl " + repoUrl + " due to the following exception: " + ex);
        }
    }

    /**
     * Stager Task #3: Filter late submissions Filter all commits after exercise due date
     *
     * @param repository                Local Repository Object.
     * @param lastValidSubmission       The last valid submission from the database or empty, if not found
     * @param filterLateSubmissionsDate the date after which all submissions should be filtered out (may be null)
     */
    // TODO: remove transactional
    @Transactional(readOnly = true)
    public void filterLateSubmissions(Repository repository, Optional<Submission> lastValidSubmission, ZonedDateTime filterLateSubmissionsDate) {
        if (filterLateSubmissionsDate == null) {
            // No date set in client and exercise has no due date
            return;
        }

        try {
            Git git = new Git(repository);

            String commitHash;

            if (lastValidSubmission.isPresent()) {
                log.debug("Last valid submission for participation {} is {}", lastValidSubmission.get().getParticipation().getId(), lastValidSubmission.get());
                ProgrammingSubmission programmingSubmission = (ProgrammingSubmission) lastValidSubmission.get();
                commitHash = programmingSubmission.getCommitHash();
            }
            else {
                log.debug("Last valid submission is not present for participation");
                // Get last commit before deadline
                Date since = Date.from(Instant.EPOCH);
                Date until = Date.from(filterLateSubmissionsDate.toInstant());
                RevFilter between = CommitTimeRevFilter.between(since, until);
                Iterable<RevCommit> commits = git.log().setRevFilter(between).call();
                RevCommit latestCommitBeforeDeadline = commits.iterator().next();
                commitHash = latestCommitBeforeDeadline.getId().getName();
            }
            log.debug("Last commit hash is {}", commitHash);

            reset(repository, commitHash);
        }
        catch (GitAPIException ex) {
            log.warn("Cannot filter the repo {} due to the following exception: {}", repository.getLocalPath(), ex.getMessage());
        }
        finally {
            // if repo is not closed, it causes weird IO issues when trying to delete the repo again
            // java.io.IOException: Unable to delete file: ...\.git\objects\pack\...
            repository.close();
        }
    }

    /**
     * Stager Task #6: Combine all commits after last instructor commit
     *
     * @param repository          Local Repository Object.
     * @param programmingExercise ProgrammingExercise associated with this repo.
     * @param overwriteMain       If false keeps main and creates squash commit in seperate branch, if true squashes main
     */
    public void combineAllStudentCommits(Repository repository, ProgrammingExercise programmingExercise, boolean overwriteMain) {
        try {
            Git studentGit = new Git(repository);
            setRemoteUrl(repository);
            // Get last commit hash from template repo
            ObjectId latestHash = getLastCommitHash(programmingExercise.getVcsTemplateRepositoryUrl());

            if (latestHash == null) {
                // Template Repository is somehow empty. Should never happen
                log.debug("Cannot find a commit in the template repo for: {}", repository.getLocalPath());
                return;
            }

            // flush cache of files
            repository.setContent(null);

            // checkout own local "diff" branch to keep main as is
            if (!overwriteMain) {
                studentGit.checkout().setCreateBranch(true).setName("diff").call();
            }

            studentGit.reset().setMode(ResetCommand.ResetType.SOFT).setRef(latestHash.getName()).call();
            studentGit.add().addFilepattern(".").call();
            var optionalStudent = ((StudentParticipation) repository.getParticipation()).getStudents().stream().findFirst();
            var name = optionalStudent.map(User::getName).orElse(artemisGitName);
            var email = optionalStudent.map(User::getEmail).orElse(artemisGitEmail);
            studentGit.commit().setMessage("All student changes in one commit").setCommitter(name, email).call();
        }
        catch (EntityNotFoundException | GitAPIException | JGitInternalException ex) {
            log.warn("Cannot reset the repo {} due to the following exception: {}", repository.getLocalPath(), ex.getMessage());
        }
        finally {
            // if repo is not closed, it causes weird IO issues when trying to delete the repo again
            // java.io.IOException: Unable to delete file: ...\.git\objects\pack\...
            repository.close();
        }
    }

    /**
     * Removes all author information from the commits on the currently active branch.
     * Also removes all remotes since they contain data about the student.
     * Also deletes the .git/logs folder to prevent restoring commits from reflogs
     *
     * @param repository          Local Repository Object.
     * @param programmingExercise ProgrammingExercise associated with this repo.
     */
    public void anonymizeStudentCommits(Repository repository, ProgrammingExercise programmingExercise) {
        try {
            Git studentGit = new Git(repository);
            setRemoteUrl(repository);
            String copyBranchName = "copy";
            String headName = "HEAD";

            // Get last commit hash from template repo
            ObjectId latestHash = getLastCommitHash(programmingExercise.getVcsTemplateRepositoryUrl());

            if (latestHash == null) {
                // Template Repository is somehow empty. Should never happen
                log.debug("Cannot find a commit in the template repo for: {}", repository.getLocalPath());
                return;
            }

            // Create copy branch
            Ref copyBranch = studentGit.branchCreate().setName(copyBranchName).call();
            // Reset main branch back to template
            studentGit.reset().setMode(ResetCommand.ResetType.HARD).setRef(ObjectId.toString(latestHash)).call();

            // Get list of all student commits, that is all commits up to the last template commit
            Iterable<RevCommit> commits = studentGit.log().add(copyBranch.getObjectId()).call();
            List<RevCommit> commitList = StreamSupport.stream(commits.spliterator(), false).takeWhile(ref -> !ref.equals(latestHash)).collect(Collectors.toList());
            // Sort them oldest to newest
            Collections.reverse(commitList);
            // Cherry-Pick all commits back into the main branch and immediately commit amend anonymized author information
            for (RevCommit commit : commitList) {
                ObjectId head = studentGit.getRepository().resolve(headName);
                studentGit.cherryPick().include(commit).call();
                // Only commit amend if head changed; cherry-picking empty commits does nothing
                if (!head.equals(studentGit.getRepository().resolve(headName))) {
                    PersonIdent authorIdent = commit.getAuthorIdent();
                    PersonIdent fakeIdent = new PersonIdent(ANONYMIZED_STUDENT_NAME, ANONYMIZED_STUDENT_EMAIL, authorIdent.getWhen(), authorIdent.getTimeZone());
                    studentGit.commit().setAmend(true).setAuthor(fakeIdent).setCommitter(fakeIdent).setMessage(commit.getFullMessage()).call();
                }
            }
            // Delete copy branch
            studentGit.branchDelete().setBranchNames(copyBranchName).setForce(true).call();

            // Delete all remotes
            for (RemoteConfig remote : studentGit.remoteList().call()) {
                studentGit.remoteRemove().setRemoteName(remote.getName()).call();
                // Manually delete remote tracking branches since JGit apparently fails to do so
                for (Ref ref : studentGit.getRepository().getRefDatabase().getRefs()) {
                    if (ref.getName().startsWith("refs/remotes/" + remote.getName())) {
                        RefUpdate update = studentGit.getRepository().updateRef(ref.getName());
                        update.setForceUpdate(true);
                        update.delete();
                    }
                }
            }

            // Delete .git/logs/ folder to delete git reflogs
            Path logsPath = Paths.get(repository.getDirectory().getPath(), "logs");
            FileUtils.deleteDirectory(logsPath.toFile());
        }
        catch (EntityNotFoundException | GitAPIException | JGitInternalException | IOException ex) {
            log.warn("Cannot anonymize the repo {} due to the following exception: {}", repository.getLocalPath(), ex.getMessage());
        }
        finally {
            // if repo is not closed, it causes weird IO issues when trying to delete the repo again
            // java.io.IOException: Unable to delete file: ...\.git\objects\pack\...
            repository.close();
        }
    }

    /**
     * List all files and folders in the repository
     *
     * @param repo Local Repository Object.
     * @return Collection of File objects
     */
    public Map<File, FileType> listFilesAndFolders(Repository repo) {
        // Check if list of files is already cached
        if (repo.getContent() == null) {
            Iterator<java.io.File> itr = FileUtils.iterateFilesAndDirs(repo.getLocalPath().toFile(), HiddenFileFilter.VISIBLE, HiddenFileFilter.VISIBLE);
            Map<File, FileType> files = new HashMap<>();

            while (itr.hasNext()) {
                File nextFile = new File(itr.next(), repo);
                // Files starting with a '.' are not marked as hidden in Windows. WE must exclude these
                if (nextFile.getName().charAt(0) != '.') {
                    files.put(nextFile, nextFile.isFile() ? FileType.FILE : FileType.FOLDER);
                }
            }

            // TODO: rene: idea: ask in setup to include hidden files? only allow for tutors and instructors?
            // Current problem: .swiftlint.yml gets filtered out
            /*
             * Uncomment to show hidden files // Filter for hidden config files, e.g. '.swiftlint.yml' Iterator<java.io.File> hiddenFiles =
             * FileUtils.iterateFilesAndDirs(repo.getLocalPath().toFile(), HiddenFileFilter.HIDDEN, HiddenFileFilter.HIDDEN); while (hiddenFiles.hasNext()) { File nextFile = new
             * File(hiddenFiles.next(), repo); if (nextFile.isFile() && nextFile.getName().contains(".swiftlint")) { files.put(nextFile, FileType.FILE); } }
             */

            // Cache the list of files
            // Avoid expensive rescanning
            repo.setContent(files);
        }
        return repo.getContent();
    }

    /**
     * List all files in the repository. In an empty git repo, this method returns 0.
     *
     * @param repo Local Repository Object.
     * @return Collection of File objects
     */
    @NotNull
    public Collection<File> listFiles(Repository repo) {
        // Check if list of files is already cached
        if (repo.getFiles() == null) {
            Iterator<java.io.File> itr = FileUtils.iterateFiles(repo.getLocalPath().toFile(), HiddenFileFilter.VISIBLE, HiddenFileFilter.VISIBLE);
            Collection<File> files = new LinkedList<>();

            while (itr.hasNext()) {
                files.add(new File(itr.next(), repo));
            }

            // Cache the list of files
            // Avoid expensive rescanning
            repo.setFiles(files);
        }
        return repo.getFiles();
    }

    /**
     * Get a specific file by name. Makes sure the file is actually part of the repository.
     *
     * @param repo     Local Repository Object.
     * @param filename String of zje filename (including path)
     * @return The File object
     */
    public Optional<File> getFileByName(Repository repo, String filename) {

        // Makes sure the requested file is part of the scanned list of files.
        // Ensures that it is not possible to do bad things like filename="../../passwd"

        for (File file : listFilesAndFolders(repo).keySet()) {
            if (file.toString().equals(filename)) {
                return Optional.of(file);
            }
        }
        return Optional.empty();
    }

    /**
     * Checks if no differences exist between the working-tree, the index, and the current HEAD.
     *
     * @param repo Local Repository Object.
     * @return True if the status is clean
     * @throws GitAPIException if the state of the repository could not be retrieved.
     */
    public Boolean isClean(Repository repo) throws GitAPIException {
        Git git = new Git(repo);
        Status status = git.status().call();
        return status.isClean();
    }

    /**
     * Combines all commits in the selected repo into the first commit, keeping its commit message. Executes a hard reset to remote before the combine to avoid conflicts.
     *
     * @param repo to combine commits for
     * @throws GitAPIException       on io errors or git exceptions.
     * @throws IllegalStateException if there is no commit in the git repository.
     */
    public void combineAllCommitsIntoInitialCommit(Repository repo) throws IllegalStateException, GitAPIException {
        Git git = new Git(repo);
        try {
            resetToOriginHead(repo);
            List<RevCommit> commits = StreamSupport.stream(git.log().call().spliterator(), false).collect(Collectors.toList());
            RevCommit firstCommit = commits.get(commits.size() - 1);
            // If there is a first commit, combine all other commits into it.
            if (firstCommit != null) {
                git.reset().setMode(ResetCommand.ResetType.SOFT).setRef(firstCommit.getId().getName()).call();
                git.add().addFilepattern(".").call();
                git.commit().setAmend(true).setMessage(firstCommit.getFullMessage()).call();
                log.debug("combineAllCommitsIntoInitialCommit -> Push {}", repo.getLocalPath());
                git.push().setForce(true).setTransportConfigCallback(sshCallback).call();
                git.close();
            }
            else {
                // Normally there always has to be a commit, so we throw an error in case none can be found.
                throw new IllegalStateException();
            }
        }
        // This exception occurs when there was no change to the repo and a commit is done, so it is ignored.
        catch (JGitInternalException ex) {
            log.debug("Did not combine the repository {} as there were no changes to commit. Exception: {}", repo, ex.getMessage());
        }
        catch (GitAPIException ex) {
            log.error("Could not combine repository {} due to exception: {}", repo, ex);
            throw (ex);
        }
    }

    /**
     * Deletes a local repository folder.
     *
     * @param repository Local Repository Object.
     * @throws IOException if the deletion of the repository failed.
     */
    public void deleteLocalRepository(Repository repository) throws IOException {
        Path repoPath = repository.getLocalPath();
        cachedRepositories.remove(repoPath);
        // if repository is not closed, it causes weird IO issues when trying to delete the repository again
        // java.io.IOException: Unable to delete file: ...\.git\objects\pack\...
        repository.closeBeforeDelete();
        FileUtils.deleteDirectory(repoPath.toFile());
        repository.setContent(null);
        log.debug("Deleted Repository at {}", repoPath);
    }

    /**
     * Deletes a local repository folder for a repoUrl.
     *
     * @param repoUrl url of the repository.
     */
    public void deleteLocalRepository(VcsRepositoryUrl repoUrl) {
        try {
            if (repoUrl != null && repositoryAlreadyExists(repoUrl)) {
                // We need to close the possibly still open repository otherwise an IOException will be thrown on Windows
                Repository repo = getOrCheckoutRepository(repoUrl, false);
                deleteLocalRepository(repo);
            }
        }
        catch (InterruptedException | IOException | GitAPIException e) {
            log.error("Error while deleting local repository", e);
        }
    }

    /**
     * delete the folder in the file system that contains all repositories for the given programming exercise
     *
     * @param programmingExercise contains the project key which is used as the folder name
     */
    public void deleteLocalProgrammingExerciseReposFolder(ProgrammingExercise programmingExercise) {
        var folderPath = Paths.get(repoClonePath, programmingExercise.getProjectKey());
        try {
            FileUtils.deleteDirectory(folderPath.toFile());
        }
        catch (IOException ex) {
            log.error("Exception during deleteLocalProgrammingExerciseReposFolder", ex);
            // cleanup the folder to avoid problems in the future.
            // 'deleteQuietly' is the same as 'deleteDirectory' but is not throwing an exception, thus we avoid a try-catch block.
            FileUtils.deleteQuietly(folderPath.toFile());
        }
    }

    /**
     * Zip the content of a git repository that contains a participation.
     *
     * @param repo            Local Repository Object.
     * @param repositoryDir   path where the repo is located on disk
     * @param hideStudentName option to hide the student name for the zip file
     * @return path to zip file.
     * @throws IOException if the zipping process failed.
     */
    public Path zipRepositoryWithParticipation(Repository repo, String repositoryDir, boolean hideStudentName) throws IOException, UncheckedIOException {
        var exercise = repo.getParticipation().getProgrammingExercise();
        var courseShortName = exercise.getCourseViaExerciseGroupOrCourseMember().getShortName();
        var participation = (ProgrammingExerciseStudentParticipation) repo.getParticipation();

        // The zip filename is either the student login, team name or some default string.
        var studentTeamOrDefault = "-student-submission" + repo.getParticipation().getId();
        if (participation.getStudent().isPresent()) {
            studentTeamOrDefault = participation.getStudent().get().getLogin();
        }
        else if (participation.getTeam().isPresent()) {
            studentTeamOrDefault = participation.getTeam().get().getName();
        }

        String zipRepoName = fileService.removeIllegalCharacters(courseShortName + "-" + exercise.getTitle() + "-" + participation.getId());
        if (hideStudentName) {
            zipRepoName += "-student-submission.git.zip";
        }
        else {
            zipRepoName += "-" + studentTeamOrDefault + ".zip";
        }
        return zipRepository(repo, zipRepoName, repositoryDir);
    }

    /**
     * Zips the contents of a git repository.
     *
     * @param repository    The repository
     * @param zipFilename   the name of the zipped file
     * @param repositoryDir path where the repo is located on disk
     * @return path to the zip file
     * @throws IOException if the zipping process failed.
     */
    public Path zipRepository(Repository repository, String zipFilename, String repositoryDir) throws IOException, UncheckedIOException {
        // Strip slashes from name
        var zipFilenameWithoutSlash = zipFilename.replaceAll("\\s", "");

        if (!zipFilenameWithoutSlash.endsWith(".zip")) {
            zipFilenameWithoutSlash += ".zip";
        }

        Path zipFilePath = Paths.get(repositoryDir, zipFilenameWithoutSlash);
        Files.createDirectories(Paths.get(repositoryDir));
        return zipFileService.createZipFileWithFolderContent(zipFilePath, repository.getLocalPath());
    }

    /**
     * Generates the unique local folder name for a given remote repository URL.
     *
     * @param repoUrl URL of the remote repository.
     * @return the folderName as a string.
     */
    private String folderNameForRepositoryUrl(VcsRepositoryUrl repoUrl) {
        String path = repoUrl.getURL().getPath();
        path = path.replaceAll(".git$", "");
        path = path.replaceAll("/$", "");
        path = path.replaceAll("^/.*scm/", "");
        return path;
    }

    /**
     * Checks if repo was already checked out and is present on disk
     *
     * @param repoUrl URL of the remote repository.
     * @return True if repo exists on disk
     */
    public boolean repositoryAlreadyExists(VcsRepositoryUrl repoUrl) {
        Path localPath = getDefaultLocalPathOfRepo(repoUrl);
        return Files.exists(localPath);
    }

    /**
     * Stashes not submitted/committed changes of the repo.
     *
     * @param repo student repo of a participation in a programming exercise
     * @throws GitAPIException if the git operation does not work
     */
    public void stashChanges(Repository repo) throws GitAPIException {
        Git git = new Git(repo);
        git.stashCreate().call();
        git.close();
    }
}<|MERGE_RESOLUTION|>--- conflicted
+++ resolved
@@ -706,11 +706,7 @@
             reset(repo, "origin/" + originHead);
         }
         catch (GitAPIException | JGitInternalException ex) {
-<<<<<<< HEAD
-            log.error("Cannot hard reset the repo {} to origin/HEAD due to the following exception: {}", repo.getLocalPath(), ex.getMessage());
-=======
-            log.error("Cannot fetch/hard reset the repo {} with url {} to origin/master due to the following exception", repo.getLocalPath(), repo.getRemoteRepositoryUrl(), ex);
->>>>>>> b011bcfb
+            log.error("Cannot fetch/hard reset the repo {} with url {} to origin/HEAD due to the following exception", repo.getLocalPath(), repo.getRemoteRepositoryUrl(), ex);
         }
     }
 
