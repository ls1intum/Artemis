--- conflicted
+++ resolved
@@ -52,11 +52,9 @@
 import de.tum.in.www1.artemis.domain.participation.ProgrammingExerciseStudentParticipation;
 import de.tum.in.www1.artemis.domain.participation.StudentParticipation;
 import de.tum.in.www1.artemis.exception.GitException;
-import de.tum.in.www1.artemis.exception.LocalVCException;
 import de.tum.in.www1.artemis.service.FileService;
 import de.tum.in.www1.artemis.service.UrlService;
 import de.tum.in.www1.artemis.service.ZipFileService;
-import de.tum.in.www1.artemis.service.connectors.localvc.LocalVCRepositoryUrl;
 import de.tum.in.www1.artemis.web.rest.errors.EntityNotFoundException;
 
 @Service
@@ -119,11 +117,7 @@
 
     private static final String REMOTE_NAME = "origin";
 
-<<<<<<< HEAD
-    public GitService(Environment environment, FileService fileService, ZipFileService zipFileService) {
-=======
     public GitService(Environment environment, FileService fileService, ZipFileService zipFileService, UrlService urlService) {
->>>>>>> 587e97bf
         log.info("file.encoding={}", System.getProperty("file.encoding"));
         log.info("sun.jnu.encoding={}", System.getProperty("sun.jnu.encoding"));
         log.info("Default Charset={}", Charset.defaultCharset());
@@ -269,26 +263,8 @@
     private URI getGitUri(VcsRepositoryUrl vcsRepositoryUrl) throws URISyntaxException {
         // If the "localvc" profile is active, the repository is cloned from the folder defined in "artemis.version-control.local-vcs-repo-path".
         if (Arrays.asList(this.environment.getActiveProfiles()).contains("localvc")) {
-<<<<<<< HEAD
-
-            LocalVCRepositoryUrl localVCRepositoryUrl;
-            try {
-                // Create LocalVCRepositoryUrl from the more generic VcsRepositoryUrl.
-                // This validates that the Url is formed correctly (e.g. contains the gitUrl defined in the environment variables).
-                // It is then easy to get the corresponding local path (the location where the repository is saved locally) from this VcsRepositoryUrl.
-                localVCRepositoryUrl = new LocalVCRepositoryUrl(gitUrl, vcsRepositoryUrl.toString());
-            }
-            catch (LocalVCException e) {
-                throw new URISyntaxException(vcsRepositoryUrl.toString(), "LocalVCRepositoryUrl malformed");
-            }
-
-            String localVCPath = environment.getProperty("artemis.version-control.local-vcs-repo-path");
-            Path localVCRepositoryPath = localVCRepositoryUrl.getLocalPath(localVCPath);
-
-=======
             String localVCBasePath = environment.getProperty("artemis.version-control.local-vcs-repo-path");
             Path localVCRepositoryPath = urlService.getLocalVCPathFromRepositoryUrl(vcsRepositoryUrl, localVCBasePath);
->>>>>>> 587e97bf
             return localVCRepositoryPath.toUri();
         }
         return useSsh() ? getSshUri(vcsRepositoryUrl) : vcsRepositoryUrl.getURI();
