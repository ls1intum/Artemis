package de.tum.in.www1.artemis.web.rest;

import static de.tum.in.www1.artemis.web.rest.util.ResponseUtil.*;

import java.io.File;
import java.net.URI;
import java.net.URISyntaxException;
import java.util.List;
import java.util.Objects;
import java.util.Set;

import org.slf4j.Logger;
import org.slf4j.LoggerFactory;
import org.springframework.beans.factory.annotation.Value;
import org.springframework.core.io.Resource;
import org.springframework.http.ResponseEntity;
import org.springframework.security.access.prepost.PreAuthorize;
import org.springframework.web.bind.annotation.*;

import de.tum.in.www1.artemis.domain.*;
import de.tum.in.www1.artemis.domain.modeling.ModelingExercise;
import de.tum.in.www1.artemis.domain.plagiarism.modeling.ModelingPlagiarismResult;
import de.tum.in.www1.artemis.repository.*;
import de.tum.in.www1.artemis.security.Role;
import de.tum.in.www1.artemis.service.*;
import de.tum.in.www1.artemis.service.compass.CompassService;
import de.tum.in.www1.artemis.service.messaging.InstanceMessageSendService;
import de.tum.in.www1.artemis.service.plagiarism.ModelingPlagiarismDetectionService;
import de.tum.in.www1.artemis.service.util.TimeLogUtil;
import de.tum.in.www1.artemis.web.rest.dto.PageableSearchDTO;
import de.tum.in.www1.artemis.web.rest.dto.SearchResultPageDTO;
import de.tum.in.www1.artemis.web.rest.dto.SubmissionExportOptionsDTO;
import de.tum.in.www1.artemis.web.rest.util.HeaderUtil;
import de.tum.in.www1.artemis.web.rest.util.ResponseUtil;

/** REST controller for managing ModelingExercise. */
@RestController
@RequestMapping(ModelingExerciseResource.Endpoints.ROOT)
public class ModelingExerciseResource {

    private final Logger log = LoggerFactory.getLogger(ModelingExerciseResource.class);

    private static final String ENTITY_NAME = "modelingExercise";

    @Value("${jhipster.clientApp.name}")
    private String applicationName;

    private final ModelingExerciseRepository modelingExerciseRepository;

    private final UserRepository userRepository;

    private final CourseRepository courseRepository;

    private final AuthorizationCheckService authCheckService;

    private final ModelingExerciseService modelingExerciseService;

    private final ExerciseService exerciseService;

    private final PlagiarismResultRepository plagiarismResultRepository;

    private final ModelingExerciseImportService modelingExerciseImportService;

    private final SubmissionExportService modelingSubmissionExportService;

    private final GroupNotificationService groupNotificationService;

    private final CompassService compassService;

    private final GradingCriterionRepository gradingCriterionRepository;

    private final ModelingPlagiarismDetectionService modelingPlagiarismDetectionService;

    private final ExampleSubmissionRepository exampleSubmissionRepository;

    private final InstanceMessageSendService instanceMessageSendService;

    private final ModelClusterRepository modelClusterRepository;

    private final ModelAssessmentKnowledgeService modelAssessmentKnowledgeService;

    public ModelingExerciseResource(ModelingExerciseRepository modelingExerciseRepository, UserRepository userRepository, AuthorizationCheckService authCheckService,
            CourseRepository courseRepository, ModelingExerciseService modelingExerciseService, PlagiarismResultRepository plagiarismResultRepository,
            ModelingExerciseImportService modelingExerciseImportService, SubmissionExportService modelingSubmissionExportService, GroupNotificationService groupNotificationService,
            CompassService compassService, ExerciseService exerciseService, GradingCriterionRepository gradingCriterionRepository,
            ModelingPlagiarismDetectionService modelingPlagiarismDetectionService, ExampleSubmissionRepository exampleSubmissionRepository,
            InstanceMessageSendService instanceMessageSendService, ModelClusterRepository modelClusterRepository, ModelAssessmentKnowledgeService modelAssessmentKnowledgeService) {
        this.modelingExerciseRepository = modelingExerciseRepository;
        this.modelingExerciseService = modelingExerciseService;
        this.plagiarismResultRepository = plagiarismResultRepository;
        this.modelingExerciseImportService = modelingExerciseImportService;
        this.modelingSubmissionExportService = modelingSubmissionExportService;
        this.userRepository = userRepository;
        this.courseRepository = courseRepository;
        this.authCheckService = authCheckService;
        this.compassService = compassService;
        this.groupNotificationService = groupNotificationService;
        this.exerciseService = exerciseService;
        this.gradingCriterionRepository = gradingCriterionRepository;
        this.modelingPlagiarismDetectionService = modelingPlagiarismDetectionService;
        this.exampleSubmissionRepository = exampleSubmissionRepository;
        this.instanceMessageSendService = instanceMessageSendService;
        this.modelClusterRepository = modelClusterRepository;
        this.modelAssessmentKnowledgeService = modelAssessmentKnowledgeService;
    }

    // TODO: most of these calls should be done in the context of a course

    /**
     * POST /modeling-exercises : Create a new modelingExercise.
     *
     * @param modelingExercise the modelingExercise to create
     * @return the ResponseEntity with status 201 (Created) and with body the new modelingExercise, or with status 400 (Bad Request) if the modelingExercise has already an ID
     * @throws URISyntaxException if the Location URI syntax is incorrect
     */
    // TODO: we should add courses/{courseId} here
    @PostMapping("/modeling-exercises")
    @PreAuthorize("hasRole('EDITOR')")
    public ResponseEntity<ModelingExercise> createModelingExercise(@RequestBody ModelingExercise modelingExercise) throws URISyntaxException {
        log.debug("REST request to save ModelingExercise : {}", modelingExercise);
        if (modelingExercise.getId() != null) {
            return ResponseEntity.badRequest()
                    .headers(HeaderUtil.createFailureAlert(applicationName, true, ENTITY_NAME, "idexists", "A new modeling exercise cannot already have an ID")).body(null);
        }
        modelingExercise.checkCourseAndExerciseGroupExclusivity("Modeling Exercise");
        // make sure the course actually exists
        var course = courseRepository.findByIdElseThrow(modelingExercise.getCourseViaExerciseGroupOrCourseMember().getId());
        authCheckService.checkHasAtLeastRoleInCourseElseThrow(Role.EDITOR, course, null);
        // validates general settings: points, dates
        exerciseService.validateGeneralSettings(modelingExercise);

<<<<<<< HEAD
=======
        // if exercise is created from scratch we create a new knowledge instance
>>>>>>> 72ae89df
        modelingExercise.setKnowledge(modelAssessmentKnowledgeService.createNewKnowledge());

        ModelingExercise result = modelingExerciseRepository.save(modelingExercise);

        modelingExerciseService.scheduleOperations(result.getId());

        groupNotificationService.notifyTutorGroupAboutExerciseCreated(modelingExercise);
        return ResponseEntity.created(new URI("/api/modeling-exercises/" + result.getId()))
                .headers(HeaderUtil.createEntityCreationAlert(applicationName, true, ENTITY_NAME, result.getId().toString())).body(result);
    }

    /**
     * Search for all modeling exercises by title and course title. The result is pageable since there might be hundreds
     * of exercises in the DB.
     *
     * @param search The pageable search containing the page size, page number and query string
     * @return The desired page, sorted and matching the given query
     */
    @GetMapping("/modeling-exercises")
    @PreAuthorize("hasRole('EDITOR')")
    public ResponseEntity<SearchResultPageDTO<ModelingExercise>> getAllExercisesOnPage(PageableSearchDTO<String> search) {
        final var user = userRepository.getUserWithGroupsAndAuthorities();
        return ResponseEntity.ok(modelingExerciseService.getAllOnPageWithSize(search, user));
    }

    /**
     * PUT /modeling-exercises : Updates an existing modelingExercise.
     *
     * @param modelingExercise the modelingExercise to update
     * @param notificationText the text shown to students
     * @return the ResponseEntity with status 200 (OK) and with body the updated modelingExercise, or with status 400 (Bad Request) if the modelingExercise is not valid, or with
     *         status 500 (Internal Server Error) if the modelingExercise couldn't be updated
     * @throws URISyntaxException if the Location URI syntax is incorrect
     */
    @PutMapping("/modeling-exercises")
    @PreAuthorize("hasRole('EDITOR')")
    public ResponseEntity<ModelingExercise> updateModelingExercise(@RequestBody ModelingExercise modelingExercise,
            @RequestParam(value = "notificationText", required = false) String notificationText) throws URISyntaxException {
        log.debug("REST request to update ModelingExercise : {}", modelingExercise);
        if (modelingExercise.getId() == null) {
            return createModelingExercise(modelingExercise);
        }
        modelingExercise.checkCourseAndExerciseGroupExclusivity("Modeling Exercise");
        var user = userRepository.getUserWithGroupsAndAuthorities();
        // make sure the course actually exists
        var course = courseRepository.findByIdElseThrow(modelingExercise.getCourseViaExerciseGroupOrCourseMember().getId());
        authCheckService.checkHasAtLeastRoleInCourseElseThrow(Role.EDITOR, course, user);
        // validates general settings: points, dates
        exerciseService.validateGeneralSettings(modelingExercise);

        ModelingExercise modelingExerciseBeforeUpdate = modelingExerciseRepository.findByIdElseThrow(modelingExercise.getId());

        // Forbid changing the course the exercise belongs to.
        if (!Objects.equals(modelingExerciseBeforeUpdate.getCourseViaExerciseGroupOrCourseMember().getId(), modelingExercise.getCourseViaExerciseGroupOrCourseMember().getId())) {
            return conflict("Exercise course id does not match the stored course id", ENTITY_NAME, "cannotChangeCourseId");
        }

        ModelingExercise updatedModelingExercise = modelingExerciseRepository.save(modelingExercise);
        exerciseService.logUpdate(modelingExercise, modelingExercise.getCourseViaExerciseGroupOrCourseMember(), user);

        exerciseService.updatePointsInRelatedParticipantScores(modelingExerciseBeforeUpdate, updatedModelingExercise);
        // Avoid recursions
        if (updatedModelingExercise.getExampleSubmissions().size() != 0) {
            Set<ExampleSubmission> exampleSubmissionsWithResults = exampleSubmissionRepository.findAllWithResultByExerciseId(updatedModelingExercise.getId());
            updatedModelingExercise.setExampleSubmissions(exampleSubmissionsWithResults);
            updatedModelingExercise.getExampleSubmissions().forEach(exampleSubmission -> exampleSubmission.setExercise(null));
            updatedModelingExercise.getExampleSubmissions().forEach(exampleSubmission -> exampleSubmission.setTutorParticipations(null));
        }

        modelingExerciseService.scheduleOperations(updatedModelingExercise.getId());

        if ((notificationText != null && modelingExercise.isCourseExercise()) || modelingExercise.isExamExercise()) {
            groupNotificationService.notifyStudentAndEditorAndInstructorGroupAboutExerciseUpdate(modelingExercise, notificationText);
        }
        return ResponseEntity.ok().headers(HeaderUtil.createEntityUpdateAlert(applicationName, true, ENTITY_NAME, modelingExercise.getId().toString()))
                .body(updatedModelingExercise);
    }

    /**
     * GET /courses/:courseId/exercises : get all the exercises.
     *
     * @param courseId the id of the course
     * @return the ResponseEntity with status 200 (OK) and the list of modelingExercises in body
     */
    @GetMapping(value = "/courses/{courseId}/modeling-exercises")
    @PreAuthorize("hasRole('TA')")
    public ResponseEntity<List<ModelingExercise>> getModelingExercisesForCourse(@PathVariable Long courseId) {
        log.debug("REST request to get all ModelingExercises for the course with id : {}", courseId);
        Course course = courseRepository.findByIdElseThrow(courseId);
        User user = userRepository.getUserWithGroupsAndAuthorities();
        if (!authCheckService.isAtLeastTeachingAssistantInCourse(course, user)) {
            return forbidden();
        }
        List<ModelingExercise> exercises = modelingExerciseRepository.findByCourseId(courseId);
        for (Exercise exercise : exercises) {
            // not required in the returned json body
            exercise.setStudentParticipations(null);
            exercise.setCourse(null);
        }
        return ResponseEntity.ok().body(exercises);
    }

    /**
     * Prints the Compass statistic regarding the automatic assessment of the modeling exercise with the given id.
     *
     * @param exerciseId the id of the modeling exercise for which we want to get the Compass statistic
     * @return the statistic as key-value pairs in json
     */
    @GetMapping("/modeling-exercises/{exerciseId}/print-statistic")
    @PreAuthorize("hasRole('ADMIN')")
    public ResponseEntity<Void> printCompassStatisticForExercise(@PathVariable Long exerciseId) {
        ModelingExercise modelingExercise = modelingExerciseRepository.findByIdElseThrow(exerciseId);
        // compassService.printStatistic(modelingExercise.getId());
        return ResponseEntity.ok().build();
    }

    /**
     * GET /modeling-exercises/:id : get the "id" modelingExercise.
     *
     * @param exerciseId the id of the modelingExercise to retrieve
     * @return the ResponseEntity with status 200 (OK) and with body the modelingExercise, or with status 404 (Not Found)
     */
    @GetMapping("/modeling-exercises/{exerciseId}")
    @PreAuthorize("hasRole('TA')")
    public ResponseEntity<ModelingExercise> getModelingExercise(@PathVariable Long exerciseId) {
        log.debug("REST request to get ModelingExercise : {}", exerciseId);
        var modelingExercise = modelingExerciseRepository.findWithEagerExampleSubmissionsByIdElseThrow(exerciseId);
        authCheckService.checkHasAtLeastRoleForExerciseElseThrow(Role.TEACHING_ASSISTANT, modelingExercise, null);
        List<GradingCriterion> gradingCriteria = gradingCriterionRepository.findByExerciseIdWithEagerGradingCriteria(exerciseId);
        modelingExercise.setGradingCriteria(gradingCriteria);

        exerciseService.checkExerciseIfStructuredGradingInstructionFeedbackUsed(gradingCriteria, modelingExercise);

        return ResponseEntity.ok().body(modelingExercise);
    }

    /**
     * DELETE /modeling-exercises/:id : delete the "id" modelingExercise.
     *
     * @param exerciseId the id of the modelingExercise to delete
     * @return the ResponseEntity with status 200 (OK)
     */
    @DeleteMapping("/modeling-exercises/{exerciseId}")
    @PreAuthorize("hasRole('INSTRUCTOR')")
    public ResponseEntity<Void> deleteModelingExercise(@PathVariable Long exerciseId) {
        log.info("REST request to delete ModelingExercise : {}", exerciseId);
        var modelingExercise = modelingExerciseRepository.findByIdElseThrow(exerciseId);

        modelingExerciseService.cancelScheduledOperations(exerciseId);

        User user = userRepository.getUserWithGroupsAndAuthorities();
        authCheckService.checkHasAtLeastRoleForExerciseElseThrow(Role.INSTRUCTOR, modelingExercise, user);
        // note: we use the exercise service here, because this one makes sure to clean up all lazy references correctly.
        exerciseService.logDeletion(modelingExercise, modelingExercise.getCourseViaExerciseGroupOrCourseMember(), user);
        exerciseService.delete(exerciseId, false, false);
        return ResponseEntity.ok().headers(HeaderUtil.createEntityDeletionAlert(applicationName, true, ENTITY_NAME, modelingExercise.getTitle())).build();
    }

    /**
     * DELETE /modeling-exercises/:id/clusters : delete the clusters and elements of "id" modelingExercise.
     *
     * @param exerciseId the id of the modelingExercise to delete clusters and elements
     * @return the ResponseEntity with status 200 (OK)
     */
    @GetMapping("/modeling-exercises/{exerciseId}/check-clusters")
    @PreAuthorize("hasRole('ADMIN')")
    public ResponseEntity<Integer> checkClusters(@PathVariable Long exerciseId) {
        log.info("REST request to check clusters of ModelingExercise : {}", exerciseId);
        var modelingExercise = modelingExerciseRepository.findByIdElseThrow(exerciseId);
        int clusterCount = modelClusterRepository.countByExerciseIdWithEagerElements(exerciseId);
        User user = userRepository.getUserWithGroupsAndAuthorities();
        authCheckService.checkHasAtLeastRoleForExerciseElseThrow(Role.ADMIN, modelingExercise, user);
        return ResponseEntity.ok().body(clusterCount);
    }

    /**
     * DELETE /modeling-exercises/:id/clusters : delete the clusters and elements of "id" modelingExercise.
     *
     * @param exerciseId the id of the modelingExercise to delete clusters and elements
     * @return the ResponseEntity with status 200 (OK)
     */
    @DeleteMapping("/modeling-exercises/{exerciseId}/clusters")
    @PreAuthorize("hasRole('ADMIN')")
    public ResponseEntity<Void> deleteModelingExerciseClustersAndElements(@PathVariable Long exerciseId) {
        log.info("REST request to delete ModelingExercise : {}", exerciseId);
        var modelingExercise = modelingExerciseRepository.findByIdElseThrow(exerciseId);

        User user = userRepository.getUserWithGroupsAndAuthorities();
        authCheckService.checkHasAtLeastRoleForExerciseElseThrow(Role.ADMIN, modelingExercise, user);
        modelingExerciseService.deleteClustersAndElements(modelingExercise);
        return ResponseEntity.ok().headers(HeaderUtil.createEntityDeletionAlert(applicationName, true, ENTITY_NAME, modelingExercise.getTitle())).build();
    }

    /**
     * POST /modeling-exercises/{exerciseId}/trigger-automatic-assessment: trigger automatic assessment
     * (clustering task) for given exercise id As the clustering can be performed on a different
     * node, this will always return 200, despite an error could occur on the other node.
     *
     * @param exerciseId id of the exercised that for which the automatic assessment should be
     *                   triggered
     * @return the ResponseEntity with status 200 (OK)
     */
    @PostMapping("/modeling-exercises/{exerciseId}/trigger-automatic-assessment")
    @PreAuthorize("hasRole('ADMIN')")
    public ResponseEntity<Void> triggerAutomaticAssessment(@PathVariable Long exerciseId) {
        instanceMessageSendService.sendModelingExerciseInstantClustering(exerciseId);
        return ResponseEntity.ok().build();
    }

    /**
     * POST /modeling-exercises/import: Imports an existing modeling exercise into an existing course
     *
     * This will import the whole exercise except for the participations and Dates.
     * Referenced entities will get cloned and assigned a new id.
     * Uses {@link ModelingExerciseImportService}.
     *
     * @param sourceExerciseId The ID of the original exercise which should get imported
     * @param importedExercise The new exercise containing values that should get overwritten in the imported exercise, s.a. the title or difficulty
     * @throws URISyntaxException When the URI of the response entity is invalid
     *
     * @return The imported exercise (200), a not found error (404) if the template does not exist, or a forbidden error
     *         (403) if the user is not at least an instructor in the target course.
     */
    @PostMapping("/modeling-exercises/import/{sourceExerciseId}")
    @PreAuthorize("hasRole('EDITOR')")
    public ResponseEntity<ModelingExercise> importExercise(@PathVariable long sourceExerciseId, @RequestBody ModelingExercise importedExercise) throws URISyntaxException {
        if (sourceExerciseId <= 0 || (importedExercise.getCourseViaExerciseGroupOrCourseMember() == null && importedExercise.getExerciseGroup() == null)) {
            log.debug("Either the courseId or exerciseGroupId must be set for an import");
            return badRequest();
        }
        final var originalModelingExercise = modelingExerciseRepository.findByIdWithExampleSubmissionsAndResultsElseThrow(sourceExerciseId);
        importedExercise.checkCourseAndExerciseGroupExclusivity("Modeling Exercise");
        var user = userRepository.getUserWithGroupsAndAuthorities();
        authCheckService.checkHasAtLeastRoleForExerciseElseThrow(Role.EDITOR, importedExercise, user);
        authCheckService.checkHasAtLeastRoleForExerciseElseThrow(Role.EDITOR, originalModelingExercise, user);
        // validates general settings: points, dates
        exerciseService.validateGeneralSettings(importedExercise);

        if (importedExercise.isExamExercise()) {
            log.debug("REST request to import text exercise {} into exercise group {}", sourceExerciseId, importedExercise.getExerciseGroup().getId());
        }
        else {
            log.debug("REST request to import text exercise with {} into course {}", sourceExerciseId, importedExercise.getCourseViaExerciseGroupOrCourseMember().getId());
        }

        final var newModelingExercise = modelingExerciseImportService.importModelingExercise(originalModelingExercise, importedExercise);
        modelingExerciseRepository.save(newModelingExercise);
        return ResponseEntity.created(new URI("/api/modeling-exercises/" + newModelingExercise.getId()))
                .headers(HeaderUtil.createEntityCreationAlert(applicationName, true, ENTITY_NAME, newModelingExercise.getId().toString())).body(newModelingExercise);
    }

    /**
     * POST /modeling-exercises/:exerciseId/export-submissions : sends exercise submissions as zip
     *
     * @param exerciseId the id of the exercise to get the repos from
     * @param submissionExportOptions the options that should be used for the export
     * @return ResponseEntity with status
     */
    @PostMapping("/modeling-exercises/{exerciseId}/export-submissions")
    @PreAuthorize("hasRole('TA')")
    public ResponseEntity<Resource> exportSubmissions(@PathVariable long exerciseId, @RequestBody SubmissionExportOptionsDTO submissionExportOptions) {
        ModelingExercise modelingExercise = modelingExerciseRepository.findByIdElseThrow(exerciseId);

        authCheckService.checkHasAtLeastRoleForExerciseElseThrow(Role.TEACHING_ASSISTANT, modelingExercise, null);

        // TAs are not allowed to download all participations
        if (submissionExportOptions.isExportAllParticipants()) {
            authCheckService.checkHasAtLeastRoleInCourseElseThrow(Role.INSTRUCTOR, modelingExercise.getCourseViaExerciseGroupOrCourseMember(), null);
        }

        File zipFile = modelingSubmissionExportService.exportStudentSubmissionsElseThrow(exerciseId, submissionExportOptions);
        return ResponseUtil.ok(zipFile);
    }

    /**
     * GET /modeling-exercises/{exerciseId}/plagiarism-result
     * <p>
     * Return the latest plagiarism result or null, if no plagiarism was detected for this exercise yet.
     *
     * @param exerciseId ID of the modeling exercise for which the plagiarism result should be
     *                   returned
     * @return The ResponseEntity with status 200 (Ok) or with status 400 (Bad Request) if the
     * parameters are invalid
     */
    @GetMapping("/modeling-exercises/{exerciseId}/plagiarism-result")
    @PreAuthorize("hasRole('EDITOR')")
    public ResponseEntity<ModelingPlagiarismResult> getPlagiarismResult(@PathVariable long exerciseId) {
        log.debug("REST request to get the latest plagiarism result for the modeling exercise with id: {}", exerciseId);
        ModelingExercise modelingExercise = modelingExerciseRepository.findByIdWithStudentParticipationsSubmissionsResultsElseThrow(exerciseId);
        authCheckService.checkHasAtLeastRoleForExerciseElseThrow(Role.EDITOR, modelingExercise, null);
        var plagiarismResult = plagiarismResultRepository.findFirstByExerciseIdOrderByLastModifiedDateDescOrNull(modelingExercise.getId());
        return ResponseEntity.ok((ModelingPlagiarismResult) plagiarismResult);
    }

    /**
     * GET /modeling-exercises/{exerciseId}/check-plagiarism
     * <p>
     * Start the automated plagiarism detection for the given exercise and return its result.
     *
     * @param exerciseId          for which all submission should be checked
     * @param similarityThreshold ignore comparisons whose similarity is below this threshold (%)
     * @param minimumScore        consider only submissions whose score is greater or equal to this
     *                            value
     * @param minimumSize         consider only submissions whose size is greater or equal to this
     *                            value
     * @return the ResponseEntity with status 200 (OK) and the list of at most 500 pair-wise submissions with a similarity above the given threshold (e.g. 50%).
     */
    @GetMapping("/modeling-exercises/{exerciseId}/check-plagiarism")
    @PreAuthorize("hasRole('INSTRUCTOR')")
    public ResponseEntity<ModelingPlagiarismResult> checkPlagiarism(@PathVariable long exerciseId, @RequestParam float similarityThreshold, @RequestParam int minimumScore,
            @RequestParam int minimumSize) {
        var modelingExercise = modelingExerciseRepository.findByIdWithStudentParticipationsSubmissionsResultsElseThrow(exerciseId);
        authCheckService.checkHasAtLeastRoleForExerciseElseThrow(Role.INSTRUCTOR, modelingExercise, null);
        long start = System.nanoTime();
        ModelingPlagiarismResult result = modelingPlagiarismDetectionService.compareSubmissions(modelingExercise, similarityThreshold / 100, minimumSize, minimumScore);
        log.info("Finished modelingPlagiarismDetectionService.compareSubmissions call for {} comparisons in {}", result.getComparisons().size(),
                TimeLogUtil.formatDurationFrom(start));
        result.sortAndLimit(500);
        log.info("Limited number of comparisons to {} to avoid performance issues when saving to database", result.getComparisons().size());
        start = System.nanoTime();
        plagiarismResultRepository.savePlagiarismResultAndRemovePrevious(result);
        log.info("Finished plagiarismResultRepository.savePlagiarismResultAndRemovePrevious call in {}", TimeLogUtil.formatDurationFrom(start));
        return ResponseEntity.ok(result);
    }

    /**
     * PUT /modeling-exercises/{exerciseId}/re-evaluate : Re-evaluates and updates an existing modelingExercise.
     *
     * @param exerciseId                                   of the exercise
     * @param modelingExercise                             the modelingExercise to re-evaluate and update
     * @param deleteFeedbackAfterGradingInstructionUpdate  boolean flag that indicates whether the associated feedback should be deleted or not
     *
     * @return the ResponseEntity with status 200 (OK) and with body the updated modelingExercise, or
     * with status 400 (Bad Request) if the modelingExercise is not valid, or with status 409 (Conflict)
     * if given exerciseId is not same as in the object of the request body, or with status 500 (Internal
     * Server Error) if the modelingExercise couldn't be updated
     * @throws URISyntaxException if the Location URI syntax is incorrect
     */
    @PutMapping(Endpoints.REEVALUATE_EXERCISE)
    @PreAuthorize("hasRole('EDITOR')")
    public ResponseEntity<ModelingExercise> reEvaluateAndUpdateModelingExercise(@PathVariable long exerciseId, @RequestBody ModelingExercise modelingExercise,
            @RequestParam(value = "deleteFeedback", required = false) Boolean deleteFeedbackAfterGradingInstructionUpdate) throws URISyntaxException {
        log.debug("REST request to re-evaluate ModelingExercise : {}", modelingExercise);

        modelingExerciseRepository.findByIdWithStudentParticipationsSubmissionsResultsElseThrow(exerciseId);

        authCheckService.checkGivenExerciseIdSameForExerciseInRequestBodyElseThrow(exerciseId, modelingExercise);

        var user = userRepository.getUserWithGroupsAndAuthorities();
        // make sure the course actually exists
        var course = courseRepository.findByIdElseThrow(modelingExercise.getCourseViaExerciseGroupOrCourseMember().getId());
        authCheckService.checkHasAtLeastRoleInCourseElseThrow(Role.EDITOR, course, user);

        exerciseService.reEvaluateExercise(modelingExercise, deleteFeedbackAfterGradingInstructionUpdate);

        return updateModelingExercise(modelingExercise, null);
    }

    public static final class Endpoints {

        public static final String ROOT = "/api";

        public static final String MODELING_EXERCISES = "/modeling-exercises";

        public static final String MODELING_EXERCISE = MODELING_EXERCISES + "/{exerciseId}";

        public static final String REEVALUATE_EXERCISE = MODELING_EXERCISE + "/re-evaluate";

        private Endpoints() {
        }
    }
}<|MERGE_RESOLUTION|>--- conflicted
+++ resolved
@@ -129,10 +129,7 @@
         // validates general settings: points, dates
         exerciseService.validateGeneralSettings(modelingExercise);
 
-<<<<<<< HEAD
-=======
         // if exercise is created from scratch we create a new knowledge instance
->>>>>>> 72ae89df
         modelingExercise.setKnowledge(modelAssessmentKnowledgeService.createNewKnowledge());
 
         ModelingExercise result = modelingExerciseRepository.save(modelingExercise);
