--- conflicted
+++ resolved
@@ -99,12 +99,7 @@
             ModelingExerciseService modelingExerciseService, ExerciseDeletionService exerciseDeletionService, PlagiarismResultRepository plagiarismResultRepository,
             ModelingExerciseImportService modelingExerciseImportService, SubmissionExportService modelingSubmissionExportService, ExerciseService exerciseService,
             GroupNotificationScheduleService groupNotificationScheduleService, GradingCriterionRepository gradingCriterionRepository,
-<<<<<<< HEAD
-            PlagiarismChecksService plagiarismChecksService) {
-=======
-            ModelingPlagiarismDetectionService modelingPlagiarismDetectionService, ChannelService channelService, ConversationService conversationService,
-            ChannelRepository channelRepository) {
->>>>>>> 3660cc7a
+            PlagiarismChecksService plagiarismChecksService, ChannelService channelService, ConversationService conversationService, ChannelRepository channelRepository) {
         this.modelingExerciseRepository = modelingExerciseRepository;
         this.courseService = courseService;
         this.modelingExerciseService = modelingExerciseService;
@@ -119,14 +114,10 @@
         this.groupNotificationScheduleService = groupNotificationScheduleService;
         this.exerciseService = exerciseService;
         this.gradingCriterionRepository = gradingCriterionRepository;
-<<<<<<< HEAD
         this.plagiarismChecksService = plagiarismChecksService;
-=======
-        this.modelingPlagiarismDetectionService = modelingPlagiarismDetectionService;
         this.channelService = channelService;
         this.conversationService = conversationService;
         this.channelRepository = channelRepository;
->>>>>>> 3660cc7a
     }
 
     // TODO: most of these calls should be done in the context of a course
@@ -389,37 +380,6 @@
     }
 
     /**
-     * GET modeling-exercises/{exerciseId}/check-plagiarism
-     * <p>
-     * Start the automated plagiarism detection for the given exercise and return its result.
-     *
-     * @param exerciseId for which all submission should be checked
-     * @return the ResponseEntity with status 200 (OK) and the list of at most 500 pair-wise submissions with a similarity above the given threshold (e.g. 50%).
-     */
-    @GetMapping("modeling-exercises/{exerciseId}/check-plagiarism")
-    @FeatureToggle(Feature.PlagiarismChecks)
-<<<<<<< HEAD
-    @PreAuthorize("hasRole('INSTRUCTOR')")
-    public ResponseEntity<ModelingPlagiarismResult> checkPlagiarism(@PathVariable long exerciseId) {
-        var modelingExercise = modelingExerciseRepository.findByIdWithStudentParticipationsSubmissionsResultsAndPlagiarismChecksConfigElseThrow(exerciseId);
-=======
-    @EnforceAtLeastInstructor
-    public ResponseEntity<ModelingPlagiarismResult> checkPlagiarism(@PathVariable long exerciseId, @RequestParam float similarityThreshold, @RequestParam int minimumScore,
-            @RequestParam int minimumSize) {
-        var modelingExercise = modelingExerciseRepository.findByIdWithStudentParticipationsSubmissionsResultsElseThrow(exerciseId);
->>>>>>> 3660cc7a
-        authCheckService.checkHasAtLeastRoleForExerciseElseThrow(Role.INSTRUCTOR, modelingExercise, null);
-
-        long start = System.nanoTime();
-        log.info("Started manual plagiarism checks for modeling exercise: exerciseId={}.", exerciseId);
-        PlagiarismChecksConfigHelper.createAndSaveDefaultIfNull(modelingExercise, modelingExerciseRepository);
-        var plagiarismResult = plagiarismChecksService.checkModelingExercise(modelingExercise);
-        log.info("Finished manual plagiarism checks for modeling exercise: exerciseId={}, elapsed={}.", exerciseId, TimeLogUtil.formatDurationFrom(start));
-
-        return ResponseEntity.ok(plagiarismResult);
-    }
-
-    /**
      * PUT modeling-exercises/{exerciseId}/re-evaluate : Re-evaluates and updates an existing modelingExercise.
      *
      * @param exerciseId                                  of the exercise
@@ -450,4 +410,28 @@
 
         return updateModelingExercise(modelingExercise, null);
     }
+
+    /**
+     * GET modeling-exercises/{exerciseId}/check-plagiarism
+     * <p>
+     * Start the automated plagiarism detection for the given exercise and return its result.
+     *
+     * @param exerciseId for which all submission should be checked
+     * @return the ResponseEntity with status 200 (OK) and the list of at most 500 pair-wise submissions with a similarity above the given threshold (e.g. 50%).
+     */
+    @GetMapping("modeling-exercises/{exerciseId}/check-plagiarism")
+    @FeatureToggle(Feature.PlagiarismChecks)
+    @EnforceAtLeastInstructor
+    public ResponseEntity<ModelingPlagiarismResult> checkPlagiarism(@PathVariable long exerciseId) {
+        var modelingExercise = modelingExerciseRepository.findByIdWithStudentParticipationsSubmissionsResultsAndPlagiarismChecksConfigElseThrow(exerciseId);
+        authCheckService.checkHasAtLeastRoleForExerciseElseThrow(Role.INSTRUCTOR, modelingExercise, null);
+
+        long start = System.nanoTime();
+        log.info("Started manual plagiarism checks for modeling exercise: exerciseId={}.", exerciseId);
+        PlagiarismChecksConfigHelper.createAndSaveDefaultIfNull(modelingExercise, modelingExerciseRepository);
+        var plagiarismResult = plagiarismChecksService.checkModelingExercise(modelingExercise);
+        log.info("Finished manual plagiarism checks for modeling exercise: exerciseId={}, elapsed={}.", exerciseId, TimeLogUtil.formatDurationFrom(start));
+
+        return ResponseEntity.ok(plagiarismResult);
+    }
 }