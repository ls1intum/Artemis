--- conflicted
+++ resolved
@@ -81,13 +81,8 @@
 
     private final ExampleSubmissionRepository exampleSubmissionRepository;
 
-<<<<<<< HEAD
-=======
-    private final FeedbackRepository feedbackRepository;
-
     private final InstanceMessageSendService instanceMessageSendService;
 
->>>>>>> 338ba870
     private final FileService fileService;
 
     private final static int EXPORTED_SUBMISSIONS_DELETION_DELAY_IN_MINUTES = 30;
@@ -96,12 +91,8 @@
             CourseRepository courseRepository, ModelingExerciseService modelingExerciseService, PlagiarismResultRepository plagiarismResultRepository,
             ModelingExerciseImportService modelingExerciseImportService, SubmissionExportService modelingSubmissionExportService, GroupNotificationService groupNotificationService,
             CompassService compassService, ExerciseService exerciseService, GradingCriterionRepository gradingCriterionRepository,
-<<<<<<< HEAD
-            ModelingPlagiarismDetectionService modelingPlagiarismDetectionService, ExampleSubmissionRepository exampleSubmissionRepository, FileService fileService) {
-=======
-            ModelingPlagiarismDetectionService modelingPlagiarismDetectionService, ExampleSubmissionRepository exampleSubmissionRepository, FeedbackRepository feedbackRepository,
+            ModelingPlagiarismDetectionService modelingPlagiarismDetectionService, ExampleSubmissionRepository exampleSubmissionRepository,
             InstanceMessageSendService instanceMessageSendService, FileService fileService) {
->>>>>>> 338ba870
         this.modelingExerciseRepository = modelingExerciseRepository;
         this.modelingExerciseService = modelingExerciseService;
         this.plagiarismResultRepository = plagiarismResultRepository;
@@ -116,11 +107,7 @@
         this.gradingCriterionRepository = gradingCriterionRepository;
         this.modelingPlagiarismDetectionService = modelingPlagiarismDetectionService;
         this.exampleSubmissionRepository = exampleSubmissionRepository;
-<<<<<<< HEAD
-=======
-        this.feedbackRepository = feedbackRepository;
         this.instanceMessageSendService = instanceMessageSendService;
->>>>>>> 338ba870
         this.fileService = fileService;
     }
 
