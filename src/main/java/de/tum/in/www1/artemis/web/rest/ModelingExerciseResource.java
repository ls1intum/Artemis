package de.tum.in.www1.artemis.web.rest;

import de.tum.in.www1.artemis.domain.Course;
import de.tum.in.www1.artemis.domain.Exercise;
import de.tum.in.www1.artemis.domain.ModelingExercise;
import de.tum.in.www1.artemis.domain.ModelingSubmission;
import de.tum.in.www1.artemis.domain.Participation;
import de.tum.in.www1.artemis.domain.Result;
import de.tum.in.www1.artemis.domain.User;
import de.tum.in.www1.artemis.repository.ModelingExerciseRepository;
import de.tum.in.www1.artemis.repository.ResultRepository;
import de.tum.in.www1.artemis.service.AuthorizationCheckService;
import de.tum.in.www1.artemis.service.CourseService;
import de.tum.in.www1.artemis.service.ModelingExerciseService;
import de.tum.in.www1.artemis.service.ParticipationService;
import de.tum.in.www1.artemis.service.UserService;
import de.tum.in.www1.artemis.service.compass.CompassService;
import de.tum.in.www1.artemis.web.rest.util.HeaderUtil;
import io.github.jhipster.web.util.ResponseUtil;
import org.hibernate.Hibernate;
import org.hibernate.proxy.HibernateProxy;
import org.jetbrains.annotations.Nullable;
import org.slf4j.Logger;
import org.slf4j.LoggerFactory;
import org.springframework.http.ResponseEntity;
import org.springframework.security.access.prepost.PreAuthorize;
import org.springframework.transaction.annotation.Transactional;
import org.springframework.web.bind.annotation.DeleteMapping;
import org.springframework.web.bind.annotation.GetMapping;
import org.springframework.web.bind.annotation.PathVariable;
import org.springframework.web.bind.annotation.PostMapping;
import org.springframework.web.bind.annotation.PutMapping;
import org.springframework.web.bind.annotation.RequestBody;
import org.springframework.web.bind.annotation.RequestMapping;
import org.springframework.web.bind.annotation.RestController;

import java.net.URI;
import java.net.URISyntaxException;
import java.util.HashSet;
import java.util.List;
import java.util.Optional;

import static de.tum.in.www1.artemis.web.rest.util.ResponseUtil.forbidden;
import static de.tum.in.www1.artemis.web.rest.util.ResponseUtil.notFound;

/**
 * REST controller for managing ModelingExercise.
 */
@RestController
@RequestMapping("/api")
public class ModelingExerciseResource {

    private final Logger log = LoggerFactory.getLogger(ModelingExerciseResource.class);

    private static final String ENTITY_NAME = "modelingExercise";

    private final ModelingExerciseRepository modelingExerciseRepository;
    private final UserService userService;
    private final CourseService courseService;
    private final AuthorizationCheckService authCheckService;
    private final ParticipationService participationService;
    private final ResultRepository resultRepository;
    private final ModelingExerciseService modelingExerciseService;
    private final CompassService compassService;

    public ModelingExerciseResource(ModelingExerciseRepository modelingExerciseRepository,
                                    UserService userService,
                                    AuthorizationCheckService authCheckService,
                                    CourseService courseService,
                                    ParticipationService participationService,
                                    ResultRepository resultRepository,
                                    ModelingExerciseService modelingExerciseService,
                                    CompassService compassService) {
        this.modelingExerciseRepository = modelingExerciseRepository;
        this.modelingExerciseService = modelingExerciseService;
        this.userService = userService;
        this.courseService = courseService;
        this.authCheckService = authCheckService;
        this.participationService = participationService;
        this.resultRepository = resultRepository;
        this.compassService = compassService;
    }

    //TODO: most of these calls should be done in the context of a course

    /**
     * POST  /modeling-exercises : Create a new modelingExercise.
     *
     * @param modelingExercise the modelingExercise to create
     * @return the ResponseEntity with status 201 (Created) and with body the new modelingExercise, or with status 400 (Bad Request) if the modelingExercise has already an ID
     * @throws URISyntaxException if the Location URI syntax is incorrect
     */
    @PostMapping("/modeling-exercises")
    @PreAuthorize("hasAnyRole('TA', 'INSTRUCTOR', 'ADMIN')")
    public ResponseEntity<ModelingExercise> createModelingExercise(@RequestBody ModelingExercise modelingExercise) throws URISyntaxException {
        log.debug("REST request to save ModelingExercise : {}", modelingExercise);
        if (modelingExercise.getId() != null) {
            return ResponseEntity.badRequest().headers(HeaderUtil.createFailureAlert(ENTITY_NAME, "idexists", "A new modelingExercise cannot already have an ID")).body(null);
        }
        ResponseEntity<ModelingExercise> responseFailure = checkModelingExercise(modelingExercise);
        if (responseFailure != null) return responseFailure;

        ModelingExercise result = modelingExerciseRepository.save(modelingExercise);
        return ResponseEntity.created(new URI("/api/modeling-exercises/" + result.getId()))
            .headers(HeaderUtil.createEntityCreationAlert(ENTITY_NAME, result.getId().toString()))
            .body(result);
    }

    @Nullable
    private ResponseEntity<ModelingExercise> checkModelingExercise(@RequestBody ModelingExercise modelingExercise) {
        // fetch course from database to make sure client didn't change groups
        Course course = courseService.findOne(modelingExercise.getCourse().getId());
        if (course == null) {
            return ResponseEntity.badRequest().headers(HeaderUtil.createFailureAlert(ENTITY_NAME, "courseNotFound", "The course belonging to this modeling exercise does not exist")).body(null);
        }
        if (!authCheckService.isAtLeastTeachingAssistantForExercise(modelingExercise)) {
            return forbidden();
        }
        return null;
    }

    /**
     * PUT  /modeling-exercises : Updates an existing modelingExercise.
     *
     * @param modelingExercise the modelingExercise to update
     * @return the ResponseEntity with status 200 (OK) and with body the updated modelingExercise,
     * or with status 400 (Bad Request) if the modelingExercise is not valid,
     * or with status 500 (Internal Server Error) if the modelingExercise couldn't be updated
     * @throws URISyntaxException if the Location URI syntax is incorrect
     */
    @PutMapping("/modeling-exercises")
    @PreAuthorize("hasAnyRole('TA', 'INSTRUCTOR', 'ADMIN')")
    public ResponseEntity<ModelingExercise> updateModelingExercise(@RequestBody ModelingExercise modelingExercise) throws URISyntaxException {
        log.debug("REST request to update ModelingExercise : {}", modelingExercise);
        if (modelingExercise.getId() == null) {
            return createModelingExercise(modelingExercise);
        }

        ResponseEntity<ModelingExercise> responseFailure = checkModelingExercise(modelingExercise);
        if (responseFailure != null) return responseFailure;

        ModelingExercise result = modelingExerciseRepository.save(modelingExercise);
        return ResponseEntity.ok()
            .headers(HeaderUtil.createEntityUpdateAlert(ENTITY_NAME, modelingExercise.getId().toString()))
            .body(result);
    }

    /**
     * GET  /courses/:courseId/exercises : get all the exercises.
     *
     * @return the ResponseEntity with status 200 (OK) and the list of modelingExercises in body
     */
    @GetMapping(value = "/courses/{courseId}/modeling-exercises")
    @PreAuthorize("hasAnyRole('TA', 'INSTRUCTOR', 'ADMIN')")
    @Transactional(readOnly = true)
    public ResponseEntity<List<ModelingExercise>> getModelingExercisesForCourse(@PathVariable Long courseId) {
        log.debug("REST request to get all ModelingExercises for the course with id : {}", courseId);
        Course course = courseService.findOne(courseId);
        User user = userService.getUserWithGroupsAndAuthorities();
        if (!authCheckService.isAtLeastTeachingAssistantInCourse(course, user)) {
            return forbidden();
        }
        List<ModelingExercise> exercises = modelingExerciseRepository.findByCourseId(courseId);
        for (Exercise exercise : exercises) {
            //not required in the returned json body
            exercise.setParticipations(null);
            exercise.setCourse(null);
        }
        return ResponseEntity.ok().body(exercises);
    }

    /**
     * GET  /modeling-exercises/:id/statistics : get the "id" modelingExercise statistics.
     *
     * @param exerciseId the id of the modelingExercise for which the statistics should be retrieved
     * @return the json encoded modelingExercise statistics
     */
    @GetMapping(value = "/modeling-exercises/{exerciseId}/statistics")
    @PreAuthorize("hasAnyRole('TA', 'INSTRUCTOR', 'ADMIN')")
    public ResponseEntity<String> getModelingExerciseStatistics(@PathVariable Long exerciseId) {
        log.debug("REST request to get ModelingExercise Statistics for Exercise: {}", exerciseId);
        Optional<ModelingExercise> modelingExercise = modelingExerciseRepository.findById(exerciseId);
        if (!modelingExercise.isPresent()) {
            return notFound();
        }
        if (!authCheckService.isAtLeastTeachingAssistantForExercise(modelingExercise)) {
            return forbidden();
        }
        return ResponseEntity.ok(compassService.getStatistics(exerciseId).toString());
    }


    /**
     * GET  /modeling-exercises/:id : get the "id" modelingExercise.
     *
     * @param id the id of the modelingExercise to retrieve
     * @return the ResponseEntity with status 200 (OK) and with body the modelingExercise, or with status 404 (Not Found)
     */
    @GetMapping("/modeling-exercises/{id}")
    @PreAuthorize("hasAnyRole('TA', 'INSTRUCTOR', 'ADMIN')")
    public ResponseEntity<ModelingExercise> getModelingExercise(@PathVariable Long id) {
        log.debug("REST request to get ModelingExercise : {}", id);
<<<<<<< HEAD
        Optional<ModelingExercise> modelingExercise = modelingExerciseRepository.findByIdWithEagerExampleSubmissions(id);
//        Optional<ModelingExercise> modelingExercise = modelingExerciseRepository.findById(id);
        if (!authCheckService.isAtLeastTeachingAssistantForExercise(modelingExercise)) {
            return forbidden();
=======
        Optional<ModelingExercise> modelingExercise = modelingExerciseRepository.findById(id);
        if (modelingExercise.isPresent()) {
            if (!authCheckService.isAtLeastTeachingAssistantForExercise(modelingExercise)) {
                return forbidden();
            }
>>>>>>> bb248021
        }
        return ResponseUtil.wrapOrNotFound(modelingExercise);
    }

    /**
     * DELETE  /modeling-exercises/:id : delete the "id" modelingExercise.
     *
     * @param exerciseId the id of the modelingExercise to delete
     * @return the ResponseEntity with status 200 (OK)
     */
    @DeleteMapping("/modeling-exercises/{exerciseId}")
    @PreAuthorize("hasAnyRole('INSTRUCTOR', 'ADMIN')")
    public ResponseEntity<Void> deleteModelingExercise(@PathVariable Long exerciseId) {
        log.debug("REST request to delete ModelingExercise : {}", exerciseId);
        ModelingExercise modelingExercise = modelingExerciseRepository.findById(exerciseId).get();
        if (!authCheckService.isAtLeastInstructorForExercise(modelingExercise)) {
            return forbidden();
        }
        modelingExerciseService.delete(exerciseId);
        return ResponseEntity.ok().headers(HeaderUtil.createEntityDeletionAlert(ENTITY_NAME, exerciseId.toString())).build();
    }

    /**
     * Returns the data needed for the modeling editor, which includes the participation, modelingSubmission with model if existing
     * and the assessments if the submission was already submitted.
     *
     * @param participationId the participationId for which to find the data for the modeling editor
     * @return the ResponseEntity with json as body
     */
    @GetMapping("/modeling-editor/{participationId}")
    @PreAuthorize("hasAnyRole('USER', 'TA', 'INSTRUCTOR', 'ADMIN')")
    @Transactional(readOnly = true)
    public ResponseEntity<ModelingSubmission> getDataForModelingEditor(@PathVariable Long participationId) {
        Participation participation = participationService.findOneWithEagerSubmissions(participationId);
        if (participation == null) {
            return ResponseEntity.badRequest().headers(HeaderUtil.createFailureAlert(ENTITY_NAME, "participationNotFound", "No participation was found for the given ID.")).body(null);
        }
        ModelingExercise modelingExercise;
        if (participation.getExercise() instanceof ModelingExercise) {
            modelingExercise = (ModelingExercise) participation.getExercise();
            if (modelingExercise == null) {
                return ResponseEntity.badRequest().headers(HeaderUtil.createFailureAlert("modelingExercise", "exerciseEmpty", "The exercise belonging to the participation is null.")).body(null);
            }

            //make sure the solution is not sent to the client
            modelingExercise.setSampleSolutionExplanation(null);
            modelingExercise.setSampleSolutionModel(null);

        } else {
            return ResponseEntity.badRequest().headers(HeaderUtil.createFailureAlert("modelingExercise", "wrongExerciseType", "The exercise of the participation is not a modeling exercise.")).body(null);
        }

        // users can only see their own models (to prevent cheating), TAs, instructors and admins can see all models
        if (authCheckService.isOwnerOfParticipation(participation) || courseService.userHasAtLeastTAPermissions(modelingExercise.getCourse())) {
            //continue
        } else {
            return forbidden();
        }

        // if no results, check if there are really no results or the relation to results was not updated yet
        if (participation.getResults().size() == 0) {
            List<Result> results = resultRepository.findByParticipationIdOrderByCompletionDateDesc(participation.getId());
            participation.setResults(new HashSet<>(results));
        }

        Optional<ModelingSubmission> optionalModelingSubmission = participation.findLatestModelingSubmission();
        ModelingSubmission modelingSubmission;
        if (!optionalModelingSubmission.isPresent()) {
            modelingSubmission = new ModelingSubmission();  //NOTE: this object is not yet persisted
            modelingSubmission.setParticipation(participation);
        }
        else {
            //only try to get and set the model if the modelingSubmission existed before
            modelingSubmission = optionalModelingSubmission.get();
        }

        //make sure only the latest submission and latest result is sent to the client
        participation.setSubmissions(null);
        participation.setResults(null);

        if (modelingSubmission.getResult() instanceof HibernateProxy) {
            modelingSubmission.setResult((Result) Hibernate.unproxy(modelingSubmission.getResult()));
        }
        return ResponseEntity.ok(modelingSubmission);
    }
}<|MERGE_RESOLUTION|>--- conflicted
+++ resolved
@@ -200,18 +200,9 @@
     @PreAuthorize("hasAnyRole('TA', 'INSTRUCTOR', 'ADMIN')")
     public ResponseEntity<ModelingExercise> getModelingExercise(@PathVariable Long id) {
         log.debug("REST request to get ModelingExercise : {}", id);
-<<<<<<< HEAD
         Optional<ModelingExercise> modelingExercise = modelingExerciseRepository.findByIdWithEagerExampleSubmissions(id);
-//        Optional<ModelingExercise> modelingExercise = modelingExerciseRepository.findById(id);
         if (!authCheckService.isAtLeastTeachingAssistantForExercise(modelingExercise)) {
             return forbidden();
-=======
-        Optional<ModelingExercise> modelingExercise = modelingExerciseRepository.findById(id);
-        if (modelingExercise.isPresent()) {
-            if (!authCheckService.isAtLeastTeachingAssistantForExercise(modelingExercise)) {
-                return forbidden();
-            }
->>>>>>> bb248021
         }
         return ResponseUtil.wrapOrNotFound(modelingExercise);
     }
