--- conflicted
+++ resolved
@@ -356,17 +356,13 @@
             return responseFailure;
         }
 
-<<<<<<< HEAD
         // Validate score settings
         Optional<ResponseEntity<ModelingExercise>> optionalScoreSettingsError = validateScoreSettings(importedExercise);
         if (optionalScoreSettingsError.isPresent()) {
             return optionalScoreSettingsError.get();
         }
 
-        if (importedExercise.hasExerciseGroup()) {
-=======
         if (importedExercise.isExamExercise()) {
->>>>>>> 14f1004d
             log.debug("REST request to import text exercise {} into exercise group {}", sourceExerciseId, importedExercise.getExerciseGroup().getId());
         }
         else {
