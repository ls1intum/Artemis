--- conflicted
+++ resolved
@@ -315,14 +315,9 @@
     @GetMapping("/assessment-editor/{exerciseId}/{submissionId}")
     @PreAuthorize("hasAnyRole('TA', 'INSTRUCTOR', 'ADMIN')")
     @Transactional
-<<<<<<< HEAD
     //TODO: fix the REST URL
+    //TODO MJ Move into ModelingassessmentResource ??
     public ResponseEntity<ModelingSubmission> getDataForAssessmentEditor(@PathVariable Long exerciseId, @PathVariable Long submissionId) {
-=======
-    //TODO: return a proper object here, e.g. modelingSubmission and fix the REST URL
-    //TODO MJ Move into ModelingassessmentResource ??
-    public ResponseEntity<JsonNode> getDataForAssessmentEditor(@PathVariable Long exerciseId, @PathVariable Long submissionId) {
->>>>>>> 4a8020ba
         Optional<ModelingExercise> modelingExercise = modelingExerciseRepository.findById(exerciseId);
         if (!modelingExercise.isPresent()) {
             return ResponseEntity.badRequest().headers(HeaderUtil.createFailureAlert("modelingExercise", "exerciseNotFound", "No exercise was found for the given ID.")).body(null);
