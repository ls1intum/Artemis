--- conflicted
+++ resolved
@@ -80,31 +80,18 @@
 
     private final ExampleSubmissionRepository exampleSubmissionRepository;
 
-<<<<<<< HEAD
-    public ModelingExerciseResource(ModelingExerciseRepository modelingExerciseRepository, UserService userService, AuthorizationCheckService authCheckService,
-            CourseService courseService, ModelingExerciseService modelingExerciseService, ModelingExerciseImportService modelingExerciseImportService,
-            SubmissionExportService modelingSubmissionExportService, PlagiarismService plagiarismService, GroupNotificationService groupNotificationService,
+    public ModelingExerciseResource(ModelingExerciseRepository modelingExerciseRepository, UserRepository userRepository, AuthorizationCheckService authCheckService,
+            CourseRepository courseRepository, ModelingExerciseService modelingExerciseService, ModelingExerciseImportService modelingExerciseImportService,
+            PlagiarismService plagiarismService, SubmissionExportService modelingSubmissionExportService, GroupNotificationService groupNotificationService,
             CompassService compassService, ExerciseService exerciseService, GradingCriterionService gradingCriterionService,
             ModelingPlagiarismDetectionService modelingPlagiarismDetectionService, ExampleSubmissionRepository exampleSubmissionRepository) {
-=======
-    public ModelingExerciseResource(ModelingExerciseRepository modelingExerciseRepository, UserRepository userRepository, AuthorizationCheckService authCheckService,
-            CourseRepository courseRepository, ModelingExerciseService modelingExerciseService, ModelingExerciseImportService modelingExerciseImportService,
-            SubmissionExportService modelingSubmissionExportService, GroupNotificationService groupNotificationService, CompassService compassService,
-            ExerciseService exerciseService, GradingCriterionService gradingCriterionService, ModelingPlagiarismDetectionService modelingPlagiarismDetectionService,
-            ExampleSubmissionRepository exampleSubmissionRepository) {
->>>>>>> 7f1cf80c
         this.modelingExerciseRepository = modelingExerciseRepository;
         this.modelingExerciseService = modelingExerciseService;
         this.modelingExerciseImportService = modelingExerciseImportService;
         this.modelingSubmissionExportService = modelingSubmissionExportService;
-<<<<<<< HEAD
-        this.userService = userService;
-        this.courseService = courseService;
-        this.plagiarismService = plagiarismService;
-=======
         this.userRepository = userRepository;
         this.courseRepository = courseRepository;
->>>>>>> 7f1cf80c
+        this.plagiarismService = plagiarismService;
         this.authCheckService = authCheckService;
         this.compassService = compassService;
         this.groupNotificationService = groupNotificationService;
@@ -461,8 +448,7 @@
     @PreAuthorize("hasAnyRole('INSTRUCTOR', 'ADMIN')")
     public ResponseEntity<ModelingPlagiarismResult> getPlagiarismResult(@PathVariable long exerciseId) {
         log.debug("REST request to get the latest plagiarism result for the modeling exercise with id: {}", exerciseId);
-
-        Optional<ModelingExercise> optionalModelingExercise = modelingExerciseService.findOneWithParticipationsSubmissionsResults(exerciseId);
+        Optional<ModelingExercise> optionalModelingExercise = modelingExerciseRepository.findWithStudentParticipationsSubmissionsResultsById(exerciseId);
 
         if (optionalModelingExercise.isEmpty()) {
             return notFound();
@@ -507,12 +493,9 @@
         }
 
         ModelingPlagiarismResult result = modelingPlagiarismDetectionService.compareSubmissions(modelingExercise, similarityThreshold / 100, minimumSize, minimumScore);
-<<<<<<< HEAD
 
         plagiarismService.savePlagiarismResult(result);
 
-=======
->>>>>>> 7f1cf80c
         return ResponseEntity.ok(result);
     }
 }