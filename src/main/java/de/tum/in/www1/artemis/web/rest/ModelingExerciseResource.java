package de.tum.in.www1.artemis.web.rest;

import java.io.File;
import java.net.URI;
import java.net.URISyntaxException;
import java.util.List;
import java.util.Objects;

import org.slf4j.Logger;
import org.slf4j.LoggerFactory;
import org.springframework.beans.factory.annotation.Value;
import org.springframework.core.io.Resource;
import org.springframework.http.ResponseEntity;
import org.springframework.security.access.prepost.PreAuthorize;
import org.springframework.web.bind.annotation.*;

import de.tum.in.www1.artemis.domain.Course;
import de.tum.in.www1.artemis.domain.Exercise;
import de.tum.in.www1.artemis.domain.GradingCriterion;
import de.tum.in.www1.artemis.domain.User;
import de.tum.in.www1.artemis.domain.modeling.ModelingExercise;
import de.tum.in.www1.artemis.domain.plagiarism.modeling.ModelingPlagiarismResult;
import de.tum.in.www1.artemis.repository.*;
import de.tum.in.www1.artemis.repository.plagiarism.PlagiarismResultRepository;
import de.tum.in.www1.artemis.security.Role;
import de.tum.in.www1.artemis.service.*;
import de.tum.in.www1.artemis.service.feature.Feature;
import de.tum.in.www1.artemis.service.feature.FeatureToggle;
import de.tum.in.www1.artemis.service.notifications.GroupNotificationScheduleService;
import de.tum.in.www1.artemis.service.plagiarism.PlagiarismChecksConfigHelper;
import de.tum.in.www1.artemis.service.plagiarism.PlagiarismChecksService;
import de.tum.in.www1.artemis.service.util.TimeLogUtil;
import de.tum.in.www1.artemis.web.rest.dto.PageableSearchDTO;
import de.tum.in.www1.artemis.web.rest.dto.SearchResultPageDTO;
import de.tum.in.www1.artemis.web.rest.dto.SubmissionExportOptionsDTO;
import de.tum.in.www1.artemis.web.rest.errors.BadRequestAlertException;
import de.tum.in.www1.artemis.web.rest.errors.ConflictException;
import de.tum.in.www1.artemis.web.rest.util.HeaderUtil;
import de.tum.in.www1.artemis.web.rest.util.ResponseUtil;

/**
 * REST controller for managing ModelingExercise.
 */
@RestController
@RequestMapping("api/")
public class ModelingExerciseResource {

    private final Logger log = LoggerFactory.getLogger(ModelingExerciseResource.class);

    private static final String ENTITY_NAME = "modelingExercise";

    @Value("${jhipster.clientApp.name}")
    private String applicationName;

    private final ModelingExerciseRepository modelingExerciseRepository;

    private final UserRepository userRepository;

    private final CourseRepository courseRepository;

    private final CourseService courseService;

    private final ParticipationRepository participationRepository;

    private final AuthorizationCheckService authCheckService;

    private final ModelingExerciseService modelingExerciseService;

    private final ExerciseService exerciseService;

    private final ExerciseDeletionService exerciseDeletionService;

    private final PlagiarismResultRepository plagiarismResultRepository;

    private final ModelingExerciseImportService modelingExerciseImportService;

    private final SubmissionExportService modelingSubmissionExportService;

    private final GroupNotificationScheduleService groupNotificationScheduleService;

    private final GradingCriterionRepository gradingCriterionRepository;

    private final PlagiarismChecksService plagiarismChecksService;

    public ModelingExerciseResource(ModelingExerciseRepository modelingExerciseRepository, UserRepository userRepository, CourseService courseService,
            AuthorizationCheckService authCheckService, CourseRepository courseRepository, ParticipationRepository participationRepository,
            ModelingExerciseService modelingExerciseService, ExerciseDeletionService exerciseDeletionService, PlagiarismResultRepository plagiarismResultRepository,
            ModelingExerciseImportService modelingExerciseImportService, SubmissionExportService modelingSubmissionExportService, ExerciseService exerciseService,
            GroupNotificationScheduleService groupNotificationScheduleService, GradingCriterionRepository gradingCriterionRepository,
            PlagiarismChecksService plagiarismChecksService) {
        this.modelingExerciseRepository = modelingExerciseRepository;
        this.courseService = courseService;
        this.modelingExerciseService = modelingExerciseService;
        this.exerciseDeletionService = exerciseDeletionService;
        this.plagiarismResultRepository = plagiarismResultRepository;
        this.modelingExerciseImportService = modelingExerciseImportService;
        this.modelingSubmissionExportService = modelingSubmissionExportService;
        this.userRepository = userRepository;
        this.courseRepository = courseRepository;
        this.participationRepository = participationRepository;
        this.authCheckService = authCheckService;
        this.groupNotificationScheduleService = groupNotificationScheduleService;
        this.exerciseService = exerciseService;
        this.gradingCriterionRepository = gradingCriterionRepository;
        this.plagiarismChecksService = plagiarismChecksService;
    }

    // TODO: most of these calls should be done in the context of a course

    /**
     * POST modeling-exercises : Create a new modelingExercise.
     *
     * @param modelingExercise the modelingExercise to create
     * @return the ResponseEntity with status 201 (Created) and with body the new modelingExercise, or with status 400 (Bad Request) if the modelingExercise has already an ID
     * @throws URISyntaxException if the Location URI syntax is incorrect
     */
    // TODO: we should add courses/{courseId} here
    @PostMapping("modeling-exercises")
    @PreAuthorize("hasRole('EDITOR')")
    public ResponseEntity<ModelingExercise> createModelingExercise(@RequestBody ModelingExercise modelingExercise) throws URISyntaxException {
        log.debug("REST request to save ModelingExercise : {}", modelingExercise);
        if (modelingExercise.getId() != null) {
            throw new BadRequestAlertException("A new modeling exercise cannot already have an ID", ENTITY_NAME, "idExists");
        }
        if (modelingExercise.getTitle() == null) {
            throw new BadRequestAlertException("A new modeling exercise needs a title", ENTITY_NAME, "missingtitle");
        }
        // validates general settings: points, dates
        modelingExercise.validateGeneralSettings();
        // Valid exercises have set either a course or an exerciseGroup
        modelingExercise.checkCourseAndExerciseGroupExclusivity(ENTITY_NAME);

        // Retrieve the course over the exerciseGroup or the given courseId
        Course course = courseService.retrieveCourseOverExerciseGroupOrCourseId(modelingExercise);
        // Check that the user is authorized to create the exercise
        authCheckService.checkHasAtLeastRoleInCourseElseThrow(Role.EDITOR, course, null);

        ModelingExercise result = modelingExerciseRepository.save(modelingExercise);
        modelingExerciseService.scheduleOperations(result.getId());
        groupNotificationScheduleService.checkNotificationsForNewExercise(modelingExercise);

        return ResponseEntity.created(new URI("/api/modeling-exercises/" + result.getId())).body(result);
    }

    /**
     * Search for all modeling exercises by id, title and course title. The result is pageable since there might be hundreds
     * of exercises in the DB.
     *
     * @param search         The pageable search containing the page size, page number and query string
     * @param isCourseFilter Whether to search in the courses for exercises
     * @param isExamFilter   Whether to search in the groups for exercises
     * @return The desired page, sorted and matching the given query
     */
    @GetMapping("modeling-exercises")
    @PreAuthorize("hasRole('EDITOR')")
    public ResponseEntity<SearchResultPageDTO<ModelingExercise>> getAllExercisesOnPage(PageableSearchDTO<String> search,
            @RequestParam(defaultValue = "true") boolean isCourseFilter, @RequestParam(defaultValue = "true") boolean isExamFilter) {
        final var user = userRepository.getUserWithGroupsAndAuthorities();
        return ResponseEntity.ok(modelingExerciseService.getAllOnPageWithSize(search, isCourseFilter, isExamFilter, user));
    }

    /**
     * PUT modeling-exercises : Updates an existing modelingExercise.
     *
     * @param modelingExercise the modelingExercise to update
     * @param notificationText the text shown to students
     * @return the ResponseEntity with status 200 (OK) and with body the updated modelingExercise, or with status 400 (Bad Request) if the modelingExercise is not valid, or with
     *         status 500 (Internal Server Error) if the modelingExercise couldn't be updated
     * @throws URISyntaxException if the Location URI syntax is incorrect
     */
    @PutMapping("modeling-exercises")
    @PreAuthorize("hasRole('EDITOR')")
    public ResponseEntity<ModelingExercise> updateModelingExercise(@RequestBody ModelingExercise modelingExercise,
            @RequestParam(value = "notificationText", required = false) String notificationText) throws URISyntaxException {
        log.debug("REST request to update ModelingExercise : {}", modelingExercise);
        if (modelingExercise.getId() == null) {
            return createModelingExercise(modelingExercise);
        }
        // validates general settings: points, dates
        modelingExercise.validateGeneralSettings();
        // Valid exercises have set either a course or an exerciseGroup
        modelingExercise.checkCourseAndExerciseGroupExclusivity(ENTITY_NAME);

        // Check that the user is authorized to update the exercise
        var user = userRepository.getUserWithGroupsAndAuthorities();
        // Important: use the original exercise for permission check
        final ModelingExercise modelingExerciseBeforeUpdate = modelingExerciseRepository.findByIdElseThrow(modelingExercise.getId());
        authCheckService.checkHasAtLeastRoleForExerciseElseThrow(Role.EDITOR, modelingExerciseBeforeUpdate, user);

        // Forbid changing the course the exercise belongs to.
        if (!Objects.equals(modelingExerciseBeforeUpdate.getCourseViaExerciseGroupOrCourseMember().getId(), modelingExercise.getCourseViaExerciseGroupOrCourseMember().getId())) {
            throw new ConflictException("Exercise course id does not match the stored course id", ENTITY_NAME, "cannotChangeCourseId");
        }

        // Forbid conversion between normal course exercise and exam exercise
        exerciseService.checkForConversionBetweenExamAndCourseExercise(modelingExercise, modelingExerciseBeforeUpdate, ENTITY_NAME);

        ModelingExercise updatedModelingExercise = modelingExerciseRepository.save(modelingExercise);
        exerciseService.logUpdate(modelingExercise, modelingExercise.getCourseViaExerciseGroupOrCourseMember(), user);
        exerciseService.updatePointsInRelatedParticipantScores(modelingExerciseBeforeUpdate, updatedModelingExercise);

        participationRepository.removeIndividualDueDatesIfBeforeDueDate(updatedModelingExercise, modelingExerciseBeforeUpdate.getDueDate());
        modelingExerciseService.scheduleOperations(updatedModelingExercise.getId());
        exerciseService.checkExampleSubmissions(updatedModelingExercise);

        groupNotificationScheduleService.checkAndCreateAppropriateNotificationsWhenUpdatingExercise(modelingExerciseBeforeUpdate, updatedModelingExercise, notificationText);

        return ResponseEntity.ok(updatedModelingExercise);
    }

    /**
     * GET /courses/:courseId/modeling-exercises : get all the exercises.
     *
     * @param courseId the id of the course
     * @return the ResponseEntity with status 200 (OK) and the list of modelingExercises in body
     */
    @GetMapping("courses/{courseId}/modeling-exercises")
    @PreAuthorize("hasRole('TA')")
    public ResponseEntity<List<ModelingExercise>> getModelingExercisesForCourse(@PathVariable Long courseId) {
        log.debug("REST request to get all ModelingExercises for the course with id : {}", courseId);
        Course course = courseRepository.findByIdElseThrow(courseId);
        authCheckService.checkHasAtLeastRoleInCourseElseThrow(Role.TEACHING_ASSISTANT, course, null);
        List<ModelingExercise> exercises = modelingExerciseRepository.findByCourseIdWithCategories(courseId);
        for (Exercise exercise : exercises) {
            // not required in the returned json body
            exercise.setStudentParticipations(null);
            exercise.setCourse(null);
        }
        return ResponseEntity.ok().body(exercises);
    }

    /**
     * GET modeling-exercises/:exerciseId : get the "id" modelingExercise.
     *
     * @param exerciseId the id of the modelingExercise to retrieve
     * @return the ResponseEntity with status 200 (OK) and with body the modelingExercise, or with status 404 (Not Found)
     */
    @GetMapping("modeling-exercises/{exerciseId}")
    @PreAuthorize("hasRole('TA')")
    public ResponseEntity<ModelingExercise> getModelingExercise(@PathVariable Long exerciseId) {
        log.debug("REST request to get ModelingExercise : {}", exerciseId);
        var modelingExercise = modelingExerciseRepository.findWithEagerExampleSubmissionsAndCompetenciesAndPlagiarismChecksConfigByIdElseThrow(exerciseId);
        authCheckService.checkHasAtLeastRoleForExerciseElseThrow(Role.TEACHING_ASSISTANT, modelingExercise, null);

        PlagiarismChecksConfigHelper.createAndSaveDefaultIfNull(modelingExercise, modelingExerciseRepository);

        List<GradingCriterion> gradingCriteria = gradingCriterionRepository.findByExerciseIdWithEagerGradingCriteria(exerciseId);
        modelingExercise.setGradingCriteria(gradingCriteria);

        exerciseService.checkExerciseIfStructuredGradingInstructionFeedbackUsed(gradingCriteria, modelingExercise);

        return ResponseEntity.ok().body(modelingExercise);
    }

    /**
     * DELETE modeling-exercises/:id : delete the "id" modelingExercise.
     *
     * @param exerciseId the id of the modelingExercise to delete
     * @return the ResponseEntity with status 200 (OK)
     */
    @DeleteMapping("modeling-exercises/{exerciseId}")
    @PreAuthorize("hasRole('INSTRUCTOR')")
    public ResponseEntity<Void> deleteModelingExercise(@PathVariable Long exerciseId) {
        log.info("REST request to delete ModelingExercise : {}", exerciseId);
        var modelingExercise = modelingExerciseRepository.findByIdElseThrow(exerciseId);

        modelingExerciseService.cancelScheduledOperations(exerciseId);

        User user = userRepository.getUserWithGroupsAndAuthorities();
        authCheckService.checkHasAtLeastRoleForExerciseElseThrow(Role.INSTRUCTOR, modelingExercise, user);
        // note: we use the exercise service here, because this one makes sure to clean up all lazy references correctly.
        exerciseService.logDeletion(modelingExercise, modelingExercise.getCourseViaExerciseGroupOrCourseMember(), user);
        exerciseDeletionService.delete(exerciseId, false, false);
        return ResponseEntity.ok().headers(HeaderUtil.createEntityDeletionAlert(applicationName, true, ENTITY_NAME, modelingExercise.getTitle())).build();
    }

    /**
     * POST modeling-exercises/import: Imports an existing modeling exercise into an existing course
     * <p>
     * This will import the whole exercise except for the participations and Dates.
     * Referenced entities will get cloned and assigned a new id.
     * Uses {@link ModelingExerciseImportService}.
     *
     * @param sourceExerciseId The ID of the original exercise which should get imported
     * @param importedExercise The new exercise containing values that should get overwritten in the imported exercise, s.a. the title or difficulty
     * @return The imported exercise (200), a not found error (404) if the template does not exist, or a forbidden error
     *         (403) if the user is not at least an instructor in the target course.
     * @throws URISyntaxException When the URI of the response entity is invalid
     */
    @PostMapping("modeling-exercises/import/{sourceExerciseId}")
    @PreAuthorize("hasRole('EDITOR')")
    public ResponseEntity<ModelingExercise> importExercise(@PathVariable long sourceExerciseId, @RequestBody ModelingExercise importedExercise) throws URISyntaxException {
        if (sourceExerciseId <= 0 || (importedExercise.getCourseViaExerciseGroupOrCourseMember() == null && importedExercise.getExerciseGroup() == null)) {
            log.debug("Either the courseId or exerciseGroupId must be set for an import");
            throw new BadRequestAlertException("Either the courseId or exerciseGroupId must be set for an import", ENTITY_NAME, "noCourseIdOrExerciseGroupId");
        }
        importedExercise.checkCourseAndExerciseGroupExclusivity("Modeling Exercise");
        final var user = userRepository.getUserWithGroupsAndAuthorities();
        final var originalModelingExercise = modelingExerciseRepository.findByIdWithExampleSubmissionsAndResultsElseThrow(sourceExerciseId);
        authCheckService.checkHasAtLeastRoleForExerciseElseThrow(Role.EDITOR, importedExercise, user);
        authCheckService.checkHasAtLeastRoleForExerciseElseThrow(Role.EDITOR, originalModelingExercise, user);
        // validates general settings: points, dates
        importedExercise.validateGeneralSettings();

        final var newModelingExercise = modelingExerciseImportService.importModelingExercise(originalModelingExercise, importedExercise);
        ModelingExercise result = modelingExerciseRepository.save(newModelingExercise);
        modelingExerciseService.scheduleOperations(result.getId());
        return ResponseEntity.created(new URI("/api/modeling-exercises/" + newModelingExercise.getId())).body(newModelingExercise);
    }

    /**
     * POST modeling-exercises/:exerciseId/export-submissions : sends exercise submissions as zip
     *
     * @param exerciseId              the id of the exercise to get the repos from
     * @param submissionExportOptions the options that should be used for the export
     * @return ResponseEntity with status
     */
    @PostMapping("modeling-exercises/{exerciseId}/export-submissions")
    @PreAuthorize("hasRole('TA')")
    @FeatureToggle(Feature.Exports)
    public ResponseEntity<Resource> exportSubmissions(@PathVariable long exerciseId, @RequestBody SubmissionExportOptionsDTO submissionExportOptions) {
        ModelingExercise modelingExercise = modelingExerciseRepository.findByIdElseThrow(exerciseId);

        authCheckService.checkHasAtLeastRoleForExerciseElseThrow(Role.TEACHING_ASSISTANT, modelingExercise, null);

        // TAs are not allowed to download all participations
        if (submissionExportOptions.isExportAllParticipants()) {
            authCheckService.checkHasAtLeastRoleInCourseElseThrow(Role.INSTRUCTOR, modelingExercise.getCourseViaExerciseGroupOrCourseMember(), null);
        }

        File zipFile = modelingSubmissionExportService.exportStudentSubmissionsElseThrow(exerciseId, submissionExportOptions);
        return ResponseUtil.ok(zipFile);
    }

    /**
     * GET modeling-exercises/{exerciseId}/plagiarism-result
     * <p>
     * Return the latest plagiarism result or null, if no plagiarism was detected for this exercise yet.
     *
     * @param exerciseId ID of the modeling exercise for which the plagiarism result should be returned
     * @return The ResponseEntity with status 200 (Ok) or with status 400 (Bad Request) if the
     *         parameters are invalid
     */
    @GetMapping("modeling-exercises/{exerciseId}/plagiarism-result")
    @PreAuthorize("hasRole('EDITOR')")
    public ResponseEntity<ModelingPlagiarismResult> getPlagiarismResult(@PathVariable long exerciseId) {
        log.debug("REST request to get the latest plagiarism result for the modeling exercise with id: {}", exerciseId);
        ModelingExercise modelingExercise = modelingExerciseRepository.findByIdWithStudentParticipationsSubmissionsResultsElseThrow(exerciseId);
        authCheckService.checkHasAtLeastRoleForExerciseElseThrow(Role.EDITOR, modelingExercise, null);
        var plagiarismResult = plagiarismResultRepository.findFirstByExerciseIdOrderByLastModifiedDateDescOrNull(modelingExercise.getId());
        plagiarismResultRepository.prepareResultForClient(plagiarismResult);
        return ResponseEntity.ok((ModelingPlagiarismResult) plagiarismResult);
    }

    /**
     * GET modeling-exercises/{exerciseId}/check-plagiarism
     * <p>
     * Start the automated plagiarism detection for the given exercise and return its result.
     *
     * @param exerciseId for which all submission should be checked
     * @return the ResponseEntity with status 200 (OK) and the list of at most 500 pair-wise submissions with a similarity above the given threshold (e.g. 50%).
     */
    @GetMapping("modeling-exercises/{exerciseId}/check-plagiarism")
    @FeatureToggle(Feature.PlagiarismChecks)
    @PreAuthorize("hasRole('INSTRUCTOR')")
    public ResponseEntity<ModelingPlagiarismResult> checkPlagiarism(@PathVariable long exerciseId) {
<<<<<<< HEAD
        var modelingExercise = modelingExerciseRepository.findByIdWithStudentParticipationsSubmissionsResultsElseThrow(exerciseId);
=======
        var modelingExercise = modelingExerciseRepository.findByIdWithStudentParticipationsSubmissionsResultsAndPlagiarismChecksConfigElseThrow(exerciseId);
>>>>>>> 92f10fe3
        authCheckService.checkHasAtLeastRoleForExerciseElseThrow(Role.INSTRUCTOR, modelingExercise, null);

        long start = System.nanoTime();
<<<<<<< HEAD
        log.info("Start modelingPlagiarismDetectionService.checkPlagiarism for exercise {}", exerciseId);
        var plagiarismChecksConfig = modelingExerciseRepository.findByIdElseThrow(exerciseId).getPlagiarismChecksConfig();
        var plagiarismResult = modelingPlagiarismDetectionService.checkPlagiarism(modelingExercise, plagiarismChecksConfig.getSimilarityThreshold(),
                plagiarismChecksConfig.getMinimumSize(), plagiarismChecksConfig.getMinimumScore());
        log.info("Finished modelingPlagiarismDetectionService.checkPlagiarism call for {} comparisons in {}", plagiarismResult.getComparisons().size(),
                TimeLogUtil.formatDurationFrom(start));
        // TODO: limit the amount temporarily because of database issues
        plagiarismResult.sortAndLimit(100);
        log.info("Limited number of comparisons to {} to avoid performance issues when saving to database", plagiarismResult.getComparisons().size());
        start = System.nanoTime();
        plagiarismResultRepository.savePlagiarismResultAndRemovePrevious(plagiarismResult);
        log.info("Finished plagiarismResultRepository.savePlagiarismResultAndRemovePrevious call in {}", TimeLogUtil.formatDurationFrom(start));
        plagiarismResultRepository.prepareResultForClient(plagiarismResult);
=======
        log.info("Started manual plagiarism checks for modeling exercise: exerciseId={}.", exerciseId);
        PlagiarismChecksConfigHelper.createAndSaveDefaultIfNull(modelingExercise, modelingExerciseRepository);
        var plagiarismResult = plagiarismChecksService.checkModelingExercise(modelingExercise);
        log.info("Finished manual plagiarism checks for modeling exercise: exerciseId={}, elapsed={}.", exerciseId, TimeLogUtil.formatDurationFrom(start));

>>>>>>> 92f10fe3
        return ResponseEntity.ok(plagiarismResult);
    }

    /**
     * PUT modeling-exercises/{exerciseId}/re-evaluate : Re-evaluates and updates an existing modelingExercise.
     *
     * @param exerciseId                                  of the exercise
     * @param modelingExercise                            the modelingExercise to re-evaluate and update
     * @param deleteFeedbackAfterGradingInstructionUpdate boolean flag that indicates whether the associated feedback should be deleted or not
     * @return the ResponseEntity with status 200 (OK) and with body the updated modelingExercise, or
     *         with status 400 (Bad Request) if the modelingExercise is not valid, or with status 409 (Conflict)
     *         if given exerciseId is not same as in the object of the request body, or with status 500 (Internal
     *         Server Error) if the modelingExercise couldn't be updated
     * @throws URISyntaxException if the Location URI syntax is incorrect
     */
    @PutMapping("modeling-exercises/{exerciseId}/re-evaluate")
    @PreAuthorize("hasRole('EDITOR')")
    public ResponseEntity<ModelingExercise> reEvaluateAndUpdateModelingExercise(@PathVariable long exerciseId, @RequestBody ModelingExercise modelingExercise,
            @RequestParam(value = "deleteFeedback", required = false) Boolean deleteFeedbackAfterGradingInstructionUpdate) throws URISyntaxException {
        log.debug("REST request to re-evaluate ModelingExercise : {}", modelingExercise);

        modelingExerciseRepository.findByIdWithStudentParticipationsSubmissionsResultsElseThrow(exerciseId);

        authCheckService.checkGivenExerciseIdSameForExerciseInRequestBodyElseThrow(exerciseId, modelingExercise);

        var user = userRepository.getUserWithGroupsAndAuthorities();
        // make sure the course actually exists
        var course = courseRepository.findByIdElseThrow(modelingExercise.getCourseViaExerciseGroupOrCourseMember().getId());
        authCheckService.checkHasAtLeastRoleInCourseElseThrow(Role.EDITOR, course, user);

        exerciseService.reEvaluateExercise(modelingExercise, deleteFeedbackAfterGradingInstructionUpdate);

        return updateModelingExercise(modelingExercise, null);
    }
}<|MERGE_RESOLUTION|>--- conflicted
+++ resolved
@@ -364,35 +364,15 @@
     @FeatureToggle(Feature.PlagiarismChecks)
     @PreAuthorize("hasRole('INSTRUCTOR')")
     public ResponseEntity<ModelingPlagiarismResult> checkPlagiarism(@PathVariable long exerciseId) {
-<<<<<<< HEAD
-        var modelingExercise = modelingExerciseRepository.findByIdWithStudentParticipationsSubmissionsResultsElseThrow(exerciseId);
-=======
         var modelingExercise = modelingExerciseRepository.findByIdWithStudentParticipationsSubmissionsResultsAndPlagiarismChecksConfigElseThrow(exerciseId);
->>>>>>> 92f10fe3
         authCheckService.checkHasAtLeastRoleForExerciseElseThrow(Role.INSTRUCTOR, modelingExercise, null);
 
         long start = System.nanoTime();
-<<<<<<< HEAD
-        log.info("Start modelingPlagiarismDetectionService.checkPlagiarism for exercise {}", exerciseId);
-        var plagiarismChecksConfig = modelingExerciseRepository.findByIdElseThrow(exerciseId).getPlagiarismChecksConfig();
-        var plagiarismResult = modelingPlagiarismDetectionService.checkPlagiarism(modelingExercise, plagiarismChecksConfig.getSimilarityThreshold(),
-                plagiarismChecksConfig.getMinimumSize(), plagiarismChecksConfig.getMinimumScore());
-        log.info("Finished modelingPlagiarismDetectionService.checkPlagiarism call for {} comparisons in {}", plagiarismResult.getComparisons().size(),
-                TimeLogUtil.formatDurationFrom(start));
-        // TODO: limit the amount temporarily because of database issues
-        plagiarismResult.sortAndLimit(100);
-        log.info("Limited number of comparisons to {} to avoid performance issues when saving to database", plagiarismResult.getComparisons().size());
-        start = System.nanoTime();
-        plagiarismResultRepository.savePlagiarismResultAndRemovePrevious(plagiarismResult);
-        log.info("Finished plagiarismResultRepository.savePlagiarismResultAndRemovePrevious call in {}", TimeLogUtil.formatDurationFrom(start));
-        plagiarismResultRepository.prepareResultForClient(plagiarismResult);
-=======
         log.info("Started manual plagiarism checks for modeling exercise: exerciseId={}.", exerciseId);
         PlagiarismChecksConfigHelper.createAndSaveDefaultIfNull(modelingExercise, modelingExerciseRepository);
         var plagiarismResult = plagiarismChecksService.checkModelingExercise(modelingExercise);
         log.info("Finished manual plagiarism checks for modeling exercise: exerciseId={}, elapsed={}.", exerciseId, TimeLogUtil.formatDurationFrom(start));
 
->>>>>>> 92f10fe3
         return ResponseEntity.ok(plagiarismResult);
     }
 
