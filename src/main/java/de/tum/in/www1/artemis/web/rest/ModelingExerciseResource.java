--- conflicted
+++ resolved
@@ -260,11 +260,7 @@
             return ResponseEntity.badRequest().headers(HeaderUtil.createFailureAlert("modelingExercise", "wrongExerciseType", "The exercise of the participation is not a modeling exercise.")).body(null);
         }
 
-<<<<<<< HEAD
         if (!courseService.userHasStudentPermissions(modelingExercise.getCourse()) || !authCheckService.isOwnerOfParticipation(participation)) {
-=======
-        if (!courseService.userHasAtLeastStudentPermissions(modelingExercise.getCourse())) {
->>>>>>> 4799bad5
             return ResponseEntity.status(HttpStatus.FORBIDDEN).build();
         }
 
