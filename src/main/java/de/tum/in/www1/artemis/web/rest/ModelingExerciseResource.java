--- conflicted
+++ resolved
@@ -87,22 +87,16 @@
 
     private final ChannelService channelService;
 
-<<<<<<< HEAD
     private final ConversationService conversationService;
-=======
+
     private final ChannelRepository channelRepository;
->>>>>>> 2dce451b
 
     public ModelingExerciseResource(ModelingExerciseRepository modelingExerciseRepository, UserRepository userRepository, CourseService courseService,
             AuthorizationCheckService authCheckService, CourseRepository courseRepository, ParticipationRepository participationRepository,
             ModelingExerciseService modelingExerciseService, ExerciseDeletionService exerciseDeletionService, PlagiarismResultRepository plagiarismResultRepository,
             ModelingExerciseImportService modelingExerciseImportService, SubmissionExportService modelingSubmissionExportService, ExerciseService exerciseService,
             GroupNotificationScheduleService groupNotificationScheduleService, GradingCriterionRepository gradingCriterionRepository,
-<<<<<<< HEAD
             ModelingPlagiarismDetectionService modelingPlagiarismDetectionService, ChannelService channelService, ConversationService conversationService) {
-=======
-            ModelingPlagiarismDetectionService modelingPlagiarismDetectionService, ChannelService channelService, ChannelRepository channelRepository) {
->>>>>>> 2dce451b
         this.modelingExerciseRepository = modelingExerciseRepository;
         this.courseService = courseService;
         this.modelingExerciseService = modelingExerciseService;
@@ -119,11 +113,8 @@
         this.gradingCriterionRepository = gradingCriterionRepository;
         this.modelingPlagiarismDetectionService = modelingPlagiarismDetectionService;
         this.channelService = channelService;
-<<<<<<< HEAD
         this.conversationService = conversationService;
-=======
         this.channelRepository = channelRepository;
->>>>>>> 2dce451b
     }
 
     // TODO: most of these calls should be done in the context of a course
@@ -156,19 +147,11 @@
         // Check that the user is authorized to create the exercise
         authCheckService.checkHasAtLeastRoleInCourseElseThrow(Role.EDITOR, course, null);
 
-<<<<<<< HEAD
-        if (modelingExercise.isCourseExercise() && modelingExercise.getChannel() != null) {
-            Channel createdChannel = channelService.createExerciseChannel(modelingExercise, modelingExercise.getChannel().getName());
-            modelingExercise.setChannel(createdChannel);
+        ModelingExercise result = modelingExerciseRepository.save(modelingExercise);
+
+        if (result.isCourseExercise()) {
+            Channel createdChannel = channelService.createExerciseChannel(result, modelingExercise.getChannelName());
             channelService.registerUsersToChannelAsynchronously(true, true, true, List.of(), createdChannel.getCourse(), createdChannel);
-        }
-
-=======
->>>>>>> 2dce451b
-        ModelingExercise result = modelingExerciseRepository.save(modelingExercise);
-
-        if (result.isCourseExercise()) {
-            channelService.createExerciseChannel(result, modelingExercise.getChannelName());
         }
         modelingExerciseService.scheduleOperations(result.getId());
         groupNotificationScheduleService.checkNotificationsForNewExercise(modelingExercise);
