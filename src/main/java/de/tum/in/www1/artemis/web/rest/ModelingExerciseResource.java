--- conflicted
+++ resolved
@@ -83,24 +83,18 @@
 
     private final FeedbackRepository feedbackRepository;
 
-<<<<<<< HEAD
     private final InstanceMessageSendService instanceMessageSendService;
-=======
+
     private final FileService fileService;
 
     private final static int EXPORTED_SUBMISSIONS_DELETION_DELAY_IN_MINUTES = 30;
->>>>>>> 1c56ddb9
 
     public ModelingExerciseResource(ModelingExerciseRepository modelingExerciseRepository, UserRepository userRepository, AuthorizationCheckService authCheckService,
             CourseRepository courseRepository, ModelingExerciseService modelingExerciseService, PlagiarismResultRepository plagiarismResultRepository,
             ModelingExerciseImportService modelingExerciseImportService, SubmissionExportService modelingSubmissionExportService, GroupNotificationService groupNotificationService,
             CompassService compassService, ExerciseService exerciseService, GradingCriterionRepository gradingCriterionRepository,
             ModelingPlagiarismDetectionService modelingPlagiarismDetectionService, ExampleSubmissionRepository exampleSubmissionRepository, FeedbackRepository feedbackRepository,
-<<<<<<< HEAD
-            InstanceMessageSendService instanceMessageSendService) {
-=======
-            FileService fileService) {
->>>>>>> 1c56ddb9
+            InstanceMessageSendService instanceMessageSendService, FileService fileService) {
         this.modelingExerciseRepository = modelingExerciseRepository;
         this.modelingExerciseService = modelingExerciseService;
         this.plagiarismResultRepository = plagiarismResultRepository;
@@ -116,11 +110,8 @@
         this.modelingPlagiarismDetectionService = modelingPlagiarismDetectionService;
         this.exampleSubmissionRepository = exampleSubmissionRepository;
         this.feedbackRepository = feedbackRepository;
-<<<<<<< HEAD
         this.instanceMessageSendService = instanceMessageSendService;
-=======
         this.fileService = fileService;
->>>>>>> 1c56ddb9
     }
 
     // TODO: most of these calls should be done in the context of a course
