--- conflicted
+++ resolved
@@ -442,17 +442,8 @@
         start = System.nanoTime();
         plagiarismResultRepository.savePlagiarismResultAndRemovePrevious(plagiarismResult);
         log.info("Finished plagiarismResultRepository.savePlagiarismResultAndRemovePrevious call in {}", TimeLogUtil.formatDurationFrom(start));
-<<<<<<< HEAD
-        for (var comparison : result.getComparisons()) {
-            comparison.setPlagiarismResult(null);
-            comparison.getSubmissionA().setPlagiarismComparison(null);
-            comparison.getSubmissionB().setPlagiarismComparison(null);
-        }
-        return ResponseEntity.ok(result);
-=======
         plagiarismResultRepository.prepareResultForClient(plagiarismResult);
         return ResponseEntity.ok(plagiarismResult);
->>>>>>> c49c8382
     }
 
     /**
