package de.tum.in.www1.artemis.domain.tutorialgroups;

import java.time.ZonedDateTime;

import org.hibernate.annotations.Cache;
import org.hibernate.annotations.CacheConcurrencyStrategy;

import com.fasterxml.jackson.annotation.JsonIgnoreProperties;
import com.fasterxml.jackson.annotation.JsonInclude;

import de.tum.in.www1.artemis.domain.DomainObject;
import jakarta.persistence.*;
import jakarta.validation.constraints.Size;

@Entity
@Table(name = "tutorial_group_free_period")
@Cache(usage = CacheConcurrencyStrategy.NONSTRICT_READ_WRITE)
@JsonInclude(JsonInclude.Include.NON_EMPTY)
public class TutorialGroupFreePeriod extends DomainObject {

    @ManyToOne
    @JoinColumn(name = "tutorial_groups_configuration_id")
    @Cache(usage = CacheConcurrencyStrategy.NONSTRICT_READ_WRITE)
    @JsonIgnoreProperties(value = "tutorialFreePeriods", allowSetters = true)
    private TutorialGroupsConfiguration tutorialGroupsConfiguration;

    /**
     * NOTE: Stored in UTC in the database
     */
<<<<<<< HEAD
    @Column(name = "start_time")
=======
    @Column(name = "period_start")
>>>>>>> f785b859
    private ZonedDateTime start;

    /**
     * NOTE: Stored in UTC in the database
     */
<<<<<<< HEAD
    @Column(name = "end_time")  // TODO: we need to rename the column with liquibase because "end" is a preserved keyword in H2
=======
    @Column(name = "period_end")
>>>>>>> f785b859
    private ZonedDateTime end;

    @Column(name = "reason")
    @Size(min = 1, max = 256)
    private String reason;

    public TutorialGroupsConfiguration getTutorialGroupsConfiguration() {
        return tutorialGroupsConfiguration;
    }

    public void setTutorialGroupsConfiguration(TutorialGroupsConfiguration tutorialGroupsConfiguration) {
        this.tutorialGroupsConfiguration = tutorialGroupsConfiguration;
    }

    public ZonedDateTime getStart() {
        return start;
    }

    public void setStart(ZonedDateTime start) {
        this.start = start;
    }

    public ZonedDateTime getEnd() {
        return end;
    }

    public void setEnd(ZonedDateTime end) {
        this.end = end;
    }

    public String getReason() {
        return reason;
    }

    public void setReason(String reason) {
        this.reason = reason;
    }
}<|MERGE_RESOLUTION|>--- conflicted
+++ resolved
@@ -27,21 +27,13 @@
     /**
      * NOTE: Stored in UTC in the database
      */
-<<<<<<< HEAD
-    @Column(name = "start_time")
-=======
     @Column(name = "period_start")
->>>>>>> f785b859
     private ZonedDateTime start;
 
     /**
      * NOTE: Stored in UTC in the database
      */
-<<<<<<< HEAD
-    @Column(name = "end_time")  // TODO: we need to rename the column with liquibase because "end" is a preserved keyword in H2
-=======
     @Column(name = "period_end")
->>>>>>> f785b859
     private ZonedDateTime end;
 
     @Column(name = "reason")
