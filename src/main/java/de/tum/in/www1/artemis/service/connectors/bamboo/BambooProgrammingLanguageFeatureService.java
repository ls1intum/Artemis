package de.tum.in.www1.artemis.service.connectors.bamboo;

import static de.tum.in.www1.artemis.domain.enumeration.ProgrammingLanguage.*;
import static de.tum.in.www1.artemis.domain.enumeration.ProjectType.*;

import java.util.List;

import org.springframework.context.annotation.Profile;
import org.springframework.stereotype.Service;

import de.tum.in.www1.artemis.service.programming.ProgrammingLanguageFeature;
import de.tum.in.www1.artemis.service.programming.ProgrammingLanguageFeatureService;

@Service
@Profile("bamboo")
public class BambooProgrammingLanguageFeatureService extends ProgrammingLanguageFeatureService {

    public BambooProgrammingLanguageFeatureService() {
        // Must be extended once a new programming language is added
<<<<<<< HEAD
        programmingLanguageFeatures.put(JAVA, new ProgrammingLanguageFeature(JAVA, true, true, true, true, false));
        programmingLanguageFeatures.put(PYTHON, new ProgrammingLanguageFeature(PYTHON, true, false, true, false, false));
        programmingLanguageFeatures.put(C, new ProgrammingLanguageFeature(C, false, false, true, false, false));
        programmingLanguageFeatures.put(HASKELL, new ProgrammingLanguageFeature(HASKELL, true, true, false, false, true));
        programmingLanguageFeatures.put(KOTLIN, new ProgrammingLanguageFeature(KOTLIN, true, false, false, true, false));
        programmingLanguageFeatures.put(VHDL, new ProgrammingLanguageFeature(VHDL, false, false, false, false, false));
        programmingLanguageFeatures.put(ASSEMBLER, new ProgrammingLanguageFeature(ASSEMBLER, false, false, false, false, false));
        programmingLanguageFeatures.put(SWIFT, new ProgrammingLanguageFeature(SWIFT, false, false, false, false, false));
=======
        programmingLanguageFeatures.put(JAVA, new ProgrammingLanguageFeature(JAVA, true, true, true, true, false, List.of(ECLIPSE, MAVEN)));
        programmingLanguageFeatures.put(PYTHON, new ProgrammingLanguageFeature(PYTHON, true, false, true, false, false, List.of()));
        programmingLanguageFeatures.put(C, new ProgrammingLanguageFeature(C, false, false, true, false, false, List.of()));
        programmingLanguageFeatures.put(HASKELL, new ProgrammingLanguageFeature(HASKELL, true, true, false, false, true, List.of()));
        programmingLanguageFeatures.put(KOTLIN, new ProgrammingLanguageFeature(KOTLIN, true, false, false, true, false, List.of()));
        programmingLanguageFeatures.put(VHDL, new ProgrammingLanguageFeature(VHDL, false, false, false, false, false, List.of()));
        programmingLanguageFeatures.put(ASSEMBLER, new ProgrammingLanguageFeature(ASSEMBLER, false, false, false, false, false, List.of()));
>>>>>>> b94defdb
    }
}<|MERGE_RESOLUTION|>--- conflicted
+++ resolved
@@ -2,8 +2,6 @@
 
 import static de.tum.in.www1.artemis.domain.enumeration.ProgrammingLanguage.*;
 import static de.tum.in.www1.artemis.domain.enumeration.ProjectType.*;
-
-import java.util.List;
 
 import org.springframework.context.annotation.Profile;
 import org.springframework.stereotype.Service;
@@ -17,7 +15,6 @@
 
     public BambooProgrammingLanguageFeatureService() {
         // Must be extended once a new programming language is added
-<<<<<<< HEAD
         programmingLanguageFeatures.put(JAVA, new ProgrammingLanguageFeature(JAVA, true, true, true, true, false));
         programmingLanguageFeatures.put(PYTHON, new ProgrammingLanguageFeature(PYTHON, true, false, true, false, false));
         programmingLanguageFeatures.put(C, new ProgrammingLanguageFeature(C, false, false, true, false, false));
@@ -26,14 +23,5 @@
         programmingLanguageFeatures.put(VHDL, new ProgrammingLanguageFeature(VHDL, false, false, false, false, false));
         programmingLanguageFeatures.put(ASSEMBLER, new ProgrammingLanguageFeature(ASSEMBLER, false, false, false, false, false));
         programmingLanguageFeatures.put(SWIFT, new ProgrammingLanguageFeature(SWIFT, false, false, false, false, false));
-=======
-        programmingLanguageFeatures.put(JAVA, new ProgrammingLanguageFeature(JAVA, true, true, true, true, false, List.of(ECLIPSE, MAVEN)));
-        programmingLanguageFeatures.put(PYTHON, new ProgrammingLanguageFeature(PYTHON, true, false, true, false, false, List.of()));
-        programmingLanguageFeatures.put(C, new ProgrammingLanguageFeature(C, false, false, true, false, false, List.of()));
-        programmingLanguageFeatures.put(HASKELL, new ProgrammingLanguageFeature(HASKELL, true, true, false, false, true, List.of()));
-        programmingLanguageFeatures.put(KOTLIN, new ProgrammingLanguageFeature(KOTLIN, true, false, false, true, false, List.of()));
-        programmingLanguageFeatures.put(VHDL, new ProgrammingLanguageFeature(VHDL, false, false, false, false, false, List.of()));
-        programmingLanguageFeatures.put(ASSEMBLER, new ProgrammingLanguageFeature(ASSEMBLER, false, false, false, false, false, List.of()));
->>>>>>> b94defdb
     }
 }