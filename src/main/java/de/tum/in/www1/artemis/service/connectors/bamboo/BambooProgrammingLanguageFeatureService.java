--- conflicted
+++ resolved
@@ -18,11 +18,7 @@
     public BambooProgrammingLanguageFeatureService() {
         // Must be extended once a new programming language is added
         programmingLanguageFeatures.put(EMPTY, new ProgrammingLanguageFeature(EMPTY, false, false, false, false, false, List.of()));
-<<<<<<< HEAD
-        programmingLanguageFeatures.put(JAVA, new ProgrammingLanguageFeature(JAVA, true, true, true, true, false, List.of(ECLIPSE, MAVEN, PLAIN_GRADLE, GRADLE_GRADLE)));
-=======
-        programmingLanguageFeatures.put(JAVA, new ProgrammingLanguageFeature(JAVA, true, true, true, true, false, List.of(PLAIN_MAVEN, MAVEN_MAVEN)));
->>>>>>> c30e4de3
+        programmingLanguageFeatures.put(JAVA, new ProgrammingLanguageFeature(JAVA, true, true, true, true, false, List.of(PLAIN_MAVEN, MAVEN_MAVEN, PLAIN_GRADLE, GRADLE_GRADLE)));
         programmingLanguageFeatures.put(PYTHON, new ProgrammingLanguageFeature(PYTHON, true, false, true, false, false, List.of()));
         programmingLanguageFeatures.put(C, new ProgrammingLanguageFeature(C, false, true, true, false, false, List.of(FACT, GCC)));
         programmingLanguageFeatures.put(HASKELL, new ProgrammingLanguageFeature(HASKELL, true, false, false, false, true, List.of()));
