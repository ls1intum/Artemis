--- conflicted
+++ resolved
@@ -17,19 +17,6 @@
 
     public BambooProgrammingLanguageFeatureService() {
         // Must be extended once a new programming language is added
-<<<<<<< HEAD
-        programmingLanguageFeatures.put(EMPTY, new ProgrammingLanguageFeature(EMPTY, false, false, false, false, false, List.of(), true, true, false));
-        programmingLanguageFeatures.put(JAVA,
-                new ProgrammingLanguageFeature(JAVA, true, true, true, true, false, List.of(PLAIN_GRADLE, GRADLE_GRADLE, PLAIN_MAVEN, MAVEN_MAVEN), true, true, true));
-        programmingLanguageFeatures.put(PYTHON, new ProgrammingLanguageFeature(PYTHON, true, false, true, false, false, List.of(), true, true, false));
-        programmingLanguageFeatures.put(C, new ProgrammingLanguageFeature(C, false, true, true, false, false, List.of(FACT, GCC), true, true, false));
-        programmingLanguageFeatures.put(HASKELL, new ProgrammingLanguageFeature(HASKELL, true, false, false, false, true, List.of(), true, true, false));
-        programmingLanguageFeatures.put(KOTLIN, new ProgrammingLanguageFeature(KOTLIN, true, false, true, true, false, List.of(), true, true, true));
-        programmingLanguageFeatures.put(VHDL, new ProgrammingLanguageFeature(VHDL, false, false, false, false, false, List.of(), true, true, false));
-        programmingLanguageFeatures.put(ASSEMBLER, new ProgrammingLanguageFeature(ASSEMBLER, false, false, false, false, false, List.of(), true, true, false));
-        programmingLanguageFeatures.put(SWIFT, new ProgrammingLanguageFeature(SWIFT, false, true, true, true, false, List.of(PLAIN, XCODE), true, true, false));
-        programmingLanguageFeatures.put(OCAML, new ProgrammingLanguageFeature(OCAML, false, false, false, false, true, List.of(), true, true, false));
-=======
         programmingLanguageFeatures.put(EMPTY, new ProgrammingLanguageFeature(EMPTY, false, false, false, false, false, List.of(), false, true, true));
         programmingLanguageFeatures.put(JAVA,
                 new ProgrammingLanguageFeature(JAVA, true, true, true, true, false, List.of(PLAIN_GRADLE, GRADLE_GRADLE, PLAIN_MAVEN, MAVEN_MAVEN), true, true, true));
@@ -41,6 +28,5 @@
         programmingLanguageFeatures.put(ASSEMBLER, new ProgrammingLanguageFeature(ASSEMBLER, false, false, false, false, false, List.of(), false, true, true));
         programmingLanguageFeatures.put(SWIFT, new ProgrammingLanguageFeature(SWIFT, false, true, true, true, false, List.of(PLAIN, XCODE), false, true, true));
         programmingLanguageFeatures.put(OCAML, new ProgrammingLanguageFeature(OCAML, false, false, false, false, true, List.of(), false, true, true));
->>>>>>> 22f276de
     }
 }