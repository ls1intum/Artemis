--- conflicted
+++ resolved
@@ -3,42 +3,9 @@
 import java.io.Serial;
 import java.io.Serializable;
 
-<<<<<<< HEAD
-import de.tum.in.www1.artemis.domain.enumeration.BuildJobResult;
-import de.tum.in.www1.artemis.domain.enumeration.RepositoryType;
-
-public record LocalCIBuildJobQueueItem(String id, String name, String buildAgentAddress, long participationId, String repositoryName, RepositoryType repositoryType,
-        String commitHash, ZonedDateTime submissionDate, int retryCount, ZonedDateTime buildStartDate, ZonedDateTime buildCompletionDate, int priority, long courseId,
-        RepositoryType triggeredByPushTo, String dockerImage, BuildJobResult status) implements Serializable {
-=======
 public record LocalCIBuildJobQueueItem(String id, String name, String buildAgentAddress, long participationId, long courseId, long exerciseId, int retryCount, int priority,
         RepositoryInfo repositoryInfo, JobTimingInfo jobTimingInfo, BuildConfig buildConfig) implements Serializable {
->>>>>>> 5eb65e23
 
     @Serial
     private static final long serialVersionUID = 1L;
-
-    /**
-     * Constructor used to update a finished build job with the build completion date and result
-     *
-     * @param queueItem           The queued build job
-     * @param buildCompletionDate The date when the build job was completed
-     * @param status              The status/result of the build job
-     */
-    public LocalCIBuildJobQueueItem(LocalCIBuildJobQueueItem queueItem, ZonedDateTime buildCompletionDate, BuildJobResult status) {
-        this(queueItem.id(), queueItem.name(), queueItem.buildAgentAddress(), queueItem.participationId(), queueItem.repositoryName(), queueItem.repositoryType(),
-                queueItem.commitHash(), queueItem.submissionDate(), queueItem.retryCount(), queueItem.buildStartDate(), buildCompletionDate, queueItem.priority(),
-                queueItem.courseId(), queueItem.triggeredByPushTo(), queueItem.dockerImage(), status);
-    }
-
-    /**
-     * Constructor used to create a new processing build job from a queued build job
-     *
-     * @param buildJob               The queued build job
-     * @param hazelcastMemberAddress The address of the hazelcast member that is processing the build job
-     */
-    public LocalCIBuildJobQueueItem(LocalCIBuildJobQueueItem buildJob, String hazelcastMemberAddress) {
-        this(buildJob.id(), buildJob.name(), hazelcastMemberAddress, buildJob.participationId(), buildJob.repositoryName(), buildJob.repositoryType(), buildJob.commitHash(),
-                buildJob.submissionDate(), buildJob.retryCount(), ZonedDateTime.now(), null, buildJob.priority(), buildJob.courseId(), buildJob.triggeredByPushTo(), null, null);
-    }
 }