--- conflicted
+++ resolved
@@ -5,123 +5,8 @@
 import java.time.ZonedDateTime;
 
 public record LocalCIBuildJobQueueItem(long id, String name, String buildAgentAddress, long participationId, String repositoryTypeOrUserName, String commitHash,
-        ZonedDateTime submissionDate, int retryCount, ZonedDateTime buildStartDate, int priority, long courseId, boolean isPushToTestRepository) implements Serializable {
+        ZonedDateTime submissionDate, int retryCount, ZonedDateTime buildStartDate, int priority, long courseId, boolean isPushToTestOrAuxRepository) implements Serializable {
 
     @Serial
     private static final long serialVersionUID = 1L;
-<<<<<<< HEAD
-
-    private final long id;
-
-    private final String name;
-
-    private String buildAgentAddress;
-
-    private final long participationId;
-
-    private final String repositoryTypeOrUserName;
-
-    private final String commitHash;
-
-    private final ZonedDateTime submissionDate;
-
-    private int retryCount;
-
-    private ZonedDateTime buildStartDate;
-
-    // 1-5, 1 is highest priority
-    private final int priority;
-
-    private final long courseId;
-
-    private final boolean isPushToTestOrAuxRepository;
-
-    public LocalCIBuildJobQueueItem(String name, long participationId, String repositoryTypeOrUserName, String commitHash, ZonedDateTime submissionDate, int priority,
-            long courseId, boolean isPushToTestOrAuxRepository) {
-        this.id = Long.parseLong(String.valueOf(participationId) + submissionDate.toInstant().toEpochMilli());
-        this.name = name;
-        this.participationId = participationId;
-        this.repositoryTypeOrUserName = repositoryTypeOrUserName;
-        this.commitHash = commitHash;
-        this.submissionDate = submissionDate;
-        this.priority = priority;
-        this.courseId = courseId;
-        this.isPushToTestOrAuxRepository = isPushToTestOrAuxRepository;
-    }
-
-    public long getId() {
-        return id;
-    }
-
-    public String getName() {
-        return name;
-    }
-
-    public String getBuildAgentAddress() {
-        return buildAgentAddress;
-    }
-
-    public void setBuildAgentAddress(String buildAgentAddress) {
-        this.buildAgentAddress = buildAgentAddress;
-    }
-
-    public long getParticipationId() {
-        return participationId;
-    }
-
-    public String getRepositoryTypeOrUserName() {
-        return repositoryTypeOrUserName;
-    }
-
-    public String getCommitHash() {
-        return commitHash;
-    }
-
-    public ZonedDateTime getSubmissionDate() {
-        return submissionDate;
-    }
-
-    public ZonedDateTime getBuildStartDate() {
-        return buildStartDate;
-    }
-
-    public void setBuildStartDate(ZonedDateTime buildStartDate) {
-        this.buildStartDate = buildStartDate;
-    }
-
-    public int getPriority() {
-        return priority;
-    }
-
-    public int getRetryCount() {
-        return retryCount;
-    }
-
-    public void setRetryCount(int retryCount) {
-        this.retryCount = retryCount;
-    }
-
-    public long getCourseId() {
-        return courseId;
-    }
-
-    /**
-     * When pushing to the test repository, build jobs are triggered for the template and solution repository.
-     * However, getCommitHash() then returns the commit hash of the test repository.
-     * This flag is necessary so we do not try to checkout the commit hash of the test repository in the template/solution repository.
-     *
-     * @return true if the build job was triggered by a push to the test repository
-     */
-    public boolean isPushToTestRepository() {
-        return isPushToTestOrAuxRepository;
-    }
-
-    @Override
-    public String toString() {
-        return "LocalCIBuildJobQueueItem{" + "id='" + id + '\'' + ", name='" + name + '\'' + ", participationId=" + participationId + ", repositoryTypeOrUserName='"
-                + repositoryTypeOrUserName + '\'' + ", commitHash='" + commitHash + '\'' + ", submissionDate=" + submissionDate + ", retryCount=" + retryCount + ", buildStartDate="
-                + buildStartDate + ", priority=" + priority + ", courseId=" + courseId + ", isPushToTestRepository=" + isPushToTestOrAuxRepository + '}';
-    }
-=======
->>>>>>> 13042e22
 }