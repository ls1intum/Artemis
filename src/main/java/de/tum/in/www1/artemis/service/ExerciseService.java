package de.tum.in.www1.artemis.service;

import java.util.HashSet;
import java.util.List;
import java.util.Optional;
import java.util.Set;
import java.util.stream.Collectors;

import org.slf4j.Logger;
import org.slf4j.LoggerFactory;
import org.springframework.boot.actuate.audit.AuditEvent;
import org.springframework.boot.actuate.audit.AuditEventRepository;
import org.springframework.stereotype.Service;
import org.springframework.transaction.annotation.Transactional;

import de.tum.in.www1.artemis.config.Constants;
import de.tum.in.www1.artemis.domain.*;
import de.tum.in.www1.artemis.domain.enumeration.ComplaintType;
import de.tum.in.www1.artemis.domain.enumeration.InitializationState;
import de.tum.in.www1.artemis.domain.exam.Exam;
import de.tum.in.www1.artemis.domain.exam.StudentExam;
import de.tum.in.www1.artemis.domain.participation.ProgrammingExerciseStudentParticipation;
import de.tum.in.www1.artemis.domain.participation.StudentParticipation;
import de.tum.in.www1.artemis.domain.quiz.QuizExercise;
import de.tum.in.www1.artemis.domain.quiz.QuizSubmission;
import de.tum.in.www1.artemis.repository.*;
import de.tum.in.www1.artemis.service.scheduled.quiz.QuizScheduleService;
import de.tum.in.www1.artemis.web.rest.errors.BadRequestAlertException;
import de.tum.in.www1.artemis.web.rest.errors.EntityNotFoundException;

/**
 * Service Implementation for managing Exercise.
 */
@Service
public class ExerciseService {

    private final Logger log = LoggerFactory.getLogger(ExerciseService.class);

    private final ExerciseRepository exerciseRepository;

    private final TutorParticipationRepository tutorParticipationRepository;

    private final ParticipationService participationService;

    private final AuthorizationCheckService authCheckService;

    private final ProgrammingExerciseService programmingExerciseService;

    private final QuizExerciseService quizExerciseService;

    private final QuizScheduleService quizScheduleService;

    private final ExamRepository examRepository;

    private final StudentExamRepository studentExamRepository;

    private final ExampleSubmissionService exampleSubmissionService;

    private final AuditEventRepository auditEventRepository;

    private final ComplaintRepository complaintRepository;

    private final ComplaintResponseRepository complaintResponseRepository;

    private final TeamService teamService;

    private final AchievementService achievementService;

    public ExerciseService(ExerciseRepository exerciseRepository, ParticipationService participationService, AuthorizationCheckService authCheckService,
            ProgrammingExerciseService programmingExerciseService, QuizExerciseService quizExerciseService, QuizScheduleService quizScheduleService,
            TutorParticipationRepository tutorParticipationRepository, ExampleSubmissionService exampleSubmissionService, AuditEventRepository auditEventRepository,
            ComplaintRepository complaintRepository, ComplaintResponseRepository complaintResponseRepository, TeamService teamService, StudentExamRepository studentExamRepository,
            ExamRepository exampRepository, AchievementService achievementService) {
        this.exerciseRepository = exerciseRepository;
        this.examRepository = exampRepository;
        this.participationService = participationService;
        this.authCheckService = authCheckService;
        this.programmingExerciseService = programmingExerciseService;
        this.tutorParticipationRepository = tutorParticipationRepository;
        this.exampleSubmissionService = exampleSubmissionService;
        this.auditEventRepository = auditEventRepository;
        this.complaintRepository = complaintRepository;
        this.complaintResponseRepository = complaintResponseRepository;
        this.teamService = teamService;
        this.quizExerciseService = quizExerciseService;
        this.quizScheduleService = quizScheduleService;
        this.studentExamRepository = studentExamRepository;
        this.achievementService = achievementService;
    }

    /**
     * Save a exercise.
     *
     * @param exercise the entity to save
     * @return the persisted entity
     */
    public Exercise save(Exercise exercise) {
        log.debug("Request to save Exercise : {}", exercise);
        return exerciseRepository.save(exercise);
    }

    /**
     * Get all exercises for a given course including their categories.
     *
     * @param course for return of exercises in course
     * @return the set of categories of all exercises in this course
     */
    public Set<String> findAllExerciseCategoriesForCourse(Course course) {
        return exerciseRepository.findAllCategoryNames(course.getId());
    }

    /**
     * Finds all Exercises for a given Course
     *
     * @param course corresponding course
     * @param user   the user entity
     * @return a List of all Exercises for the given course
     */
    public Set<Exercise> findAllForCourse(Course course, User user) {
        Set<Exercise> exercises = null;
        if (authCheckService.isAtLeastTeachingAssistantInCourse(course, user)) {
            // tutors/instructors/admins can see all exercises of the course
            exercises = exerciseRepository.findByCourseIdWithCategories(course.getId());
        }
        else if (authCheckService.isStudentInCourse(course, user)) {

            if (course.isOnlineCourse()) {
                // students in online courses can only see exercises where the lti outcome url exists, otherwise the result cannot be reported later on
                exercises = exerciseRepository.findByCourseIdWhereLtiOutcomeUrlExists(course.getId(), user.getLogin());
            }
            else {
                exercises = exerciseRepository.findByCourseIdWithCategories(course.getId());
            }

            // students for this course might not have the right to see it so we have to
            // filter out exercises that are not released (or explicitly made visible to students) yet
            exercises = exercises.stream().filter(Exercise::isVisibleToStudents).collect(Collectors.toSet());
        }

        if (exercises != null) {
            for (Exercise exercise : exercises) {
                setAssignedTeamIdForExerciseAndUser(exercise, user);

                // filter out questions and all statistical information about the quizPointStatistic from quizExercises (so users can't see which answer options are correct)
                if (exercise instanceof QuizExercise) {
                    QuizExercise quizExercise = (QuizExercise) exercise;
                    quizExercise.filterSensitiveInformation();
                }
            }
        }

        return exercises;
    }

    /**
     * Finds all team-based exercises for a course
     *
     * @param course Course for which to return all team-based exercises
     * @return set of exercises
     */
    public Set<Exercise> findAllTeamExercisesForCourse(Course course) {
        return exerciseRepository.findAllTeamExercisesByCourseId(course.getId());
    }

    /**
     * Get one exercise by exerciseId with additional details such as quiz questions and statistics or template / solution participation
     * NOTE: prefer #findOne if you don't need these additional details
     *
     * @param exerciseId the exerciseId of the entity
     * @return the entity
     */
    public Exercise findOne(Long exerciseId) {
        Optional<Exercise> exercise = exerciseRepository.findById(exerciseId);
        if (exercise.isEmpty()) {
            throw new EntityNotFoundException("Exercise with exerciseId " + exerciseId + " does not exist!");
        }
        return exercise.get();
    }

    /**
     * Get one exercise by exerciseId with additional details such as quiz questions and statistics or template / solution participation
     * NOTE: prefer #findOne if you don't need these additional details
     * <p>
     * DEPRECATED: Please use findOne() or write a custom method
     *
     * @param exerciseId the exerciseId of the entity
     * @return the entity
     */
    @Deprecated(forRemoval = true)
    // TODO: redesign this method, the caller should specify which exact elements should be loaded from the database
    public Exercise findOneWithAdditionalElements(Long exerciseId) {
        Optional<Exercise> optionalExercise = exerciseRepository.findById(exerciseId);
        if (optionalExercise.isEmpty()) {
            throw new EntityNotFoundException("Exercise with exerciseId " + exerciseId + " does not exist!");
        }
        Exercise exercise = optionalExercise.get();
        if (exercise instanceof QuizExercise) {
            // eagerly load questions and statistic
            exercise = quizExerciseService.findOneWithQuestionsAndStatistics(exerciseId);
        }
        else if (exercise instanceof ProgrammingExercise) {
            // eagerly load template participation and solution participation
            exercise = programmingExerciseService.findWithTemplateParticipationAndSolutionParticipationById(exerciseId);
        }
        return exercise;
    }

    /**
     * Get one exercise by exerciseId with its categories and its team assignment config
     *
     * @param exerciseId the exerciseId of the entity
     * @return the entity
     */
    public Exercise findOneWithCategoriesAndTeamAssignmentConfig(Long exerciseId) {
        Optional<Exercise> exercise = exerciseRepository.findWithEagerCategoriesAndTeamAssignmentConfigById(exerciseId);
        if (exercise.isEmpty()) {
            throw new EntityNotFoundException("Exercise with exerciseId " + exerciseId + " does not exist!");
        }
        return exercise.get();
    }

    /**
     * Get one exercise with all exercise hints and all student questions + answers and with all categories
     *
     * @param exerciseId the id of the exercise to find
     * @param user       the current user
     * @return the exercise
     */
    public Exercise findOneWithDetailsForStudents(Long exerciseId, User user) {
        Optional<Exercise> optionalExercise = exerciseRepository.findByIdWithDetailsForStudent(exerciseId);
        if (optionalExercise.isEmpty()) {
            throw new EntityNotFoundException("Exercise with exerciseId " + exerciseId + " does not exist!");
        }
        Exercise exercise = optionalExercise.get();
        setAssignedTeamIdForExerciseAndUser(exercise, user);
        return exercise;
    }

    /**
     * Find exercise by exerciseId and load participations in this exercise.
     *
     * @param exerciseId the exerciseId of the exercise entity
     * @return the exercise entity
     */
    public Exercise findOneWithStudentParticipations(Long exerciseId) {
        log.debug("Request to find Exercise with participations loaded: {}", exerciseId);
        Optional<Exercise> exercise = exerciseRepository.findByIdWithEagerParticipations(exerciseId);

        if (exercise.isEmpty()) {
            throw new EntityNotFoundException("Exercise with exerciseId " + exerciseId + " does not exist!");
        }
        return exercise.get();
    }

    /**
     * Resets an Exercise by deleting all its participations
     *
     * @param exercise which should be resetted
     */
    public void reset(Exercise exercise) {
        log.debug("Request reset Exercise : {}", exercise.getId());

        // delete all participations for this exercise
        participationService.deleteAllByExerciseId(exercise.getId(), true, true);

        if (exercise instanceof QuizExercise) {
            quizExerciseService.resetExercise(exercise.getId());
        }
    }

    /**
     * Delete the exercise by id and all its participations.
     *
     * @param exerciseId                   the exercise to be deleted
     * @param deleteStudentReposBuildPlans whether the student repos and build plans should be deleted (can be true for programming exercises and should be false for all other exercise types)
     * @param deleteBaseReposBuildPlans    whether the template and solution repos and build plans should be deleted (can be true for programming exercises and should be false for all other exercise types)
     */
    @Transactional
    public void delete(long exerciseId, boolean deleteStudentReposBuildPlans, boolean deleteBaseReposBuildPlans) {
        // Delete has a transactional mechanism. Therefore, all lazy objects that are deleted below, should be fetched when needed.
        final var exercise = findOne(exerciseId);

        // delete all participations belonging to this quiz
        participationService.deleteAllByExerciseId(exercise.getId(), deleteStudentReposBuildPlans, deleteStudentReposBuildPlans);
        // clean up the many to many relationship to avoid problems when deleting the entities but not the relationship table
        // to avoid a ConcurrentModificationException, we need to use a copy of the set
        var exampleSubmissions = new HashSet<>(exercise.getExampleSubmissions());
        for (ExampleSubmission exampleSubmission : exampleSubmissions) {
            exampleSubmissionService.deleteById(exampleSubmission.getId());
        }
        // make sure tutor participations are deleted before the exercise is deleted
        tutorParticipationRepository.deleteAllByAssessedExerciseId(exercise.getId());

<<<<<<< HEAD
        // delete the Achievements
        Set<Achievement> achievements = achievementService.findAllByExerciseId(exercise.getId());
        for (Achievement achievement : achievements) {
            achievementService.delete(achievement);
        }
=======
        // delete the achievements
        achievementService.deleteByExerciseId(exercise.getId());
>>>>>>> e261947c

        if (exercise.hasExerciseGroup()) {
            Exam exam = examRepository.findOneWithEagerExercisesGroupsAndStudentExams(exercise.getExerciseGroup().getExam().getId());
            for (StudentExam studentExam : exam.getStudentExams()) {
                if (studentExam.getExercises().contains(exercise)) {
                    // remove exercise reference from student exam
                    List<Exercise> exerciseList = studentExam.getExercises();
                    exerciseList.remove(exercise);
                    studentExam.setExercises(exerciseList);
                    studentExamRepository.save(studentExam);
                }
            }
        }

        // Programming exercises have some special stuff that needs to be cleaned up (solution/template participation, build plans, etc.).
        if (exercise instanceof ProgrammingExercise) {
            programmingExerciseService.delete(exercise.getId(), deleteBaseReposBuildPlans);
        }
        else {
            exerciseRepository.delete(exercise);
        }
    }

    /**
     * Delete student build plans (except BASE/SOLUTION) and optionally git repositories of all exercise student participations.
     *
     * @param exerciseId         programming exercise for which build plans in respective student participations are deleted
     * @param deleteRepositories if true, the repositories gets deleted
     */
    public void cleanup(Long exerciseId, boolean deleteRepositories) {
        Exercise exercise = findOneWithStudentParticipations(exerciseId);
        log.info("Request to cleanup all participations for Exercise : {}", exercise.getTitle());

        if (exercise instanceof ProgrammingExercise) {
            for (StudentParticipation participation : exercise.getStudentParticipations()) {
                participationService.cleanupBuildPlan((ProgrammingExerciseStudentParticipation) participation);
            }

            if (!deleteRepositories) {
                return;    // in this case, we are done
            }

            for (StudentParticipation participation : exercise.getStudentParticipations()) {
                participationService.cleanupRepository((ProgrammingExerciseStudentParticipation) participation);
            }

        }
        else {
            log.warn("Exercise with exerciseId {} is not an instance of ProgrammingExercise. Ignoring the request to cleanup repositories and build plan", exerciseId);
        }
    }

    public void logDeletion(Exercise exercise, Course course, User user) {
        var auditEvent = new AuditEvent(user.getLogin(), Constants.DELETE_EXERCISE, "exercise=" + exercise.getTitle(), "course=" + course.getTitle());
        auditEventRepository.add(auditEvent);
        log.info("User " + user.getLogin() + " has requested to delete {} {} with id {}", exercise.getClass().getSimpleName(), exercise.getTitle(), exercise.getId());
    }

    /**
     * Calculates the number of unevaluated complaints and feedback requests for tutor dashboard participation graph
     *
     * @param examMode should be set to ignore the test run submissions
     * @param exercise the exercise for which the number of unevaluated complaints should be calculated
     */
    public void calculateNrOfOpenComplaints(Exercise exercise, boolean examMode) {
        long numberOfComplaints;
        long numberOfComplaintResponses;
        long numberOfMoreFeedbackRequests;
        long numberOfMoreFeedbackComplaintResponses;
        if (examMode) {
            numberOfComplaints = complaintRepository.countByResultParticipationExerciseIdAndComplaintTypeIgnoreTestRuns(exercise.getId(), ComplaintType.COMPLAINT);
            numberOfComplaintResponses = complaintResponseRepository.countByComplaintResultParticipationExerciseIdAndComplaintComplaintTypeIgnoreTestRuns(exercise.getId(),
                    ComplaintType.COMPLAINT);
            numberOfMoreFeedbackRequests = 0;
            numberOfMoreFeedbackComplaintResponses = 0;
        }
        else {
            numberOfComplaints = complaintRepository.countByResult_Participation_Exercise_IdAndComplaintType(exercise.getId(), ComplaintType.COMPLAINT);
            numberOfComplaintResponses = complaintResponseRepository.countByComplaint_Result_Participation_Exercise_Id_AndComplaint_ComplaintType(exercise.getId(),
                    ComplaintType.COMPLAINT);
            numberOfMoreFeedbackRequests = complaintRepository.countByResult_Participation_Exercise_IdAndComplaintType(exercise.getId(), ComplaintType.MORE_FEEDBACK);
            numberOfMoreFeedbackComplaintResponses = complaintResponseRepository.countByComplaint_Result_Participation_Exercise_Id_AndComplaint_ComplaintType(exercise.getId(),
                    ComplaintType.MORE_FEEDBACK);
        }

        exercise.setNumberOfOpenComplaints(numberOfComplaints - numberOfComplaintResponses);
        exercise.setNumberOfComplaints(numberOfComplaints);
        exercise.setNumberOfOpenMoreFeedbackRequests(numberOfMoreFeedbackRequests - numberOfMoreFeedbackComplaintResponses);
        exercise.setNumberOfMoreFeedbackRequests(numberOfMoreFeedbackRequests);
    }

    /**
     * Check whether the exercise has either a course or an exerciseGroup.
     *
     * @param exercise   the Exercise to be validated
     * @param entityName name of the entity
     * @throws BadRequestAlertException if course and exerciseGroup are set or course and exerciseGroup are not set
     */
    public void checkCourseAndExerciseGroupExclusivity(Exercise exercise, String entityName) throws BadRequestAlertException {
        if (exercise.hasCourse() == exercise.hasExerciseGroup()) {
            throw new BadRequestAlertException("An exercise must have either a course or an exerciseGroup", entityName, "eitherCourseOrExerciseGroupSet");
        }
    }

    /**
     * Check to ensure that an updatedExercise is not converted from a course exercise to an exam exercise and vice versa.
     *
     * @param updatedExercise the updated Exercise
     * @param oldExercise     the old Exercise
     * @param entityName      name of the entity
     * @throws BadRequestAlertException if updated exercise was converted
     */
    public void checkForConversionBetweenExamAndCourseExercise(Exercise updatedExercise, Exercise oldExercise, String entityName) throws BadRequestAlertException {
        if (updatedExercise.hasExerciseGroup() != oldExercise.hasExerciseGroup() || updatedExercise.hasCourse() != oldExercise.hasCourse()) {
            throw new BadRequestAlertException("Course exercise cannot be converted to exam exercise and vice versa", entityName, "conversionBetweenExamAndCourseExercise");
        }
    }

    /**
     * Find the participation in participations that belongs to the given exercise that includes the exercise data, plus the found participation with its most recent relevant
     * result. Filter everything else that is not relevant
     *
     * @param exercise the exercise that should be filtered (this deletes many field values of the passed exercise object)
     * @param participations the set of participations, wherein to search for the relevant participation
     * @param username used to get quiz submission for the user
     * @param isStudent defines if the current user is a student
     */
    public void filterForCourseDashboard(Exercise exercise, List<StudentParticipation> participations, String username, boolean isStudent) {
        // remove the unnecessary inner course attribute
        exercise.setCourse(null);

        // remove the problem statement, which is loaded in the exercise details call
        exercise.setProblemStatement(null);

        if (exercise instanceof ProgrammingExercise) {
            var programmingExercise = (ProgrammingExercise) exercise;
            programmingExercise.setTestRepositoryUrl(null);
        }

        // get user's participation for the exercise
        StudentParticipation participation = participations != null ? exercise.findRelevantParticipation(participations) : null;

        // for quiz exercises also check SubmissionHashMap for submission by this user (active participation)
        // if participation was not found in database
        if (participation == null && exercise instanceof QuizExercise) {
            QuizSubmission submission = quizScheduleService.getQuizSubmission(exercise.getId(), username);
            if (submission.getSubmissionDate() != null) {
                participation = new StudentParticipation().exercise(exercise);
                participation.initializationState(InitializationState.INITIALIZED);
            }
        }

        // add relevant submission (relevancy depends on InitializationState) with its result to participation
        if (participation != null) {
            // find the latest submission with a rated result, otherwise the latest submission with
            // an unrated result or alternatively the latest submission without a result
            Set<Submission> submissions = participation.getSubmissions();

            // only transmit the relevant result
            // TODO: we should sync the following two and make sure that we return the correct submission and/or result in all scenarios
            Submission submission = (submissions == null || submissions.isEmpty()) ? null : exercise.findAppropriateSubmissionByResults(submissions);
            Submission latestSubmissionWithRatedResult = participation.getExercise().findLatestSubmissionWithRatedResultWithCompletionDate(participation, false);

            Set<Result> results = Set.of();

            if (latestSubmissionWithRatedResult != null && latestSubmissionWithRatedResult.getResult() != null) {
                results = Set.of(latestSubmissionWithRatedResult.getResult());
                // remove inner participation from result
                latestSubmissionWithRatedResult.getResult().setParticipation(null);
                // filter sensitive information about the assessor if the current user is a student
                if (isStudent) {
                    latestSubmissionWithRatedResult.getResult().filterSensitiveInformation();
                }
            }

            // filter sensitive information in submission's result
            if (isStudent && submission != null && submission.getResult() != null) {
                submission.getResult().filterSensitiveInformation();
            }

            // add submission to participation
            if (submission != null) {
                participation.setSubmissions(Set.of(submission));
            }

            participation.setResults(results);

            // remove inner exercise from participation
            participation.setExercise(null);

            // add participation into an array
            exercise.setStudentParticipations(Set.of(participation));
        }
    }

    /**
     * Sets the transient attribute "studentAssignedTeamId" that contains the id of the team to which the user is assigned
     *
     * @param exercise the exercise for which to set the attribute
     * @param user     the user for which to check to which team (or no team) he belongs to
     */
    private void setAssignedTeamIdForExerciseAndUser(Exercise exercise, User user) {
        // if the exercise is not team-based, there is nothing to do here
        if (exercise.isTeamMode()) {
            Optional<Team> team = teamService.findOneByExerciseAndUser(exercise, user);
            exercise.setStudentAssignedTeamId(team.map(Team::getId).orElse(null));
            exercise.setStudentAssignedTeamIdComputed(true);
        }
    }
}<|MERGE_RESOLUTION|>--- conflicted
+++ resolved
@@ -291,16 +291,8 @@
         // make sure tutor participations are deleted before the exercise is deleted
         tutorParticipationRepository.deleteAllByAssessedExerciseId(exercise.getId());
 
-<<<<<<< HEAD
-        // delete the Achievements
-        Set<Achievement> achievements = achievementService.findAllByExerciseId(exercise.getId());
-        for (Achievement achievement : achievements) {
-            achievementService.delete(achievement);
-        }
-=======
         // delete the achievements
         achievementService.deleteByExerciseId(exercise.getId());
->>>>>>> e261947c
 
         if (exercise.hasExerciseGroup()) {
             Exam exam = examRepository.findOneWithEagerExercisesGroupsAndStudentExams(exercise.getExerciseGroup().getExam().getId());
