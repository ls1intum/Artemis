--- conflicted
+++ resolved
@@ -100,13 +100,11 @@
 
     private final ProgrammingExerciseRepository programmingExerciseRepository;
 
-<<<<<<< HEAD
     private final PostRepository postRepository;
 
     private final AnswerPostRepository answerPostRepository;
-=======
+
     private final PlagiarismResultRepository plagiarismResultRepository;
->>>>>>> 1ff007d2
 
     public ExerciseService(ExerciseRepository exerciseRepository, ExerciseUnitRepository exerciseUnitRepository, ParticipationService participationService,
             AuthorizationCheckService authCheckService, ProgrammingExerciseService programmingExerciseService, QuizExerciseService quizExerciseService,
@@ -115,12 +113,8 @@
             ProgrammingExerciseRepository programmingExerciseRepository, LtiOutcomeUrlRepository ltiOutcomeUrlRepository,
             StudentParticipationRepository studentParticipationRepository, ResultRepository resultRepository, SubmissionRepository submissionRepository,
             ParticipantScoreRepository participantScoreRepository, LectureUnitService lectureUnitService, UserRepository userRepository, ComplaintRepository complaintRepository,
-<<<<<<< HEAD
             TutorLeaderboardService tutorLeaderboardService, ComplaintResponseRepository complaintResponseRepository, PostRepository postRepository,
-            AnswerPostRepository answerPostRepository) {
-=======
-            TutorLeaderboardService tutorLeaderboardService, ComplaintResponseRepository complaintResponseRepository, PlagiarismResultRepository plagiarismResultRepository) {
->>>>>>> 1ff007d2
+            AnswerPostRepository answerPostRepository, PlagiarismResultRepository plagiarismResultRepository) {
         this.exerciseRepository = exerciseRepository;
         this.resultRepository = resultRepository;
         this.examRepository = examRepository;
@@ -145,12 +139,9 @@
         this.tutorLeaderboardService = tutorLeaderboardService;
         this.complaintResponseRepository = complaintResponseRepository;
         this.programmingExerciseRepository = programmingExerciseRepository;
-<<<<<<< HEAD
         this.postRepository = postRepository;
         this.answerPostRepository = answerPostRepository;
-=======
         this.plagiarismResultRepository = plagiarismResultRepository;
->>>>>>> 1ff007d2
     }
 
     /**
@@ -370,13 +361,8 @@
     }
 
     /**
-<<<<<<< HEAD
-     * Resets an Exercise by deleting all its participations and
-     * anonymizing its Posts
-=======
-     * Resets an Exercise by deleting all its participations and plagiarsim results
-     *
->>>>>>> 1ff007d2
+     * Resets an Exercise by deleting all its participations, plagiarism results
+     * and anonymizing its Posts
      * @param exercise which should be reset
      */
     public void reset(Exercise exercise) {
