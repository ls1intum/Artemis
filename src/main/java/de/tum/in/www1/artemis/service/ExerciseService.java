--- conflicted
+++ resolved
@@ -685,14 +685,10 @@
 
         List<Feedback> feedbackToBeDeleted = getFeedbackToBeDeletedAfterGradingInstructionUpdate(deleteFeedbackAfterGradingInstructionUpdate, gradingInstructions, exercise);
 
-<<<<<<< HEAD
         // update the grading criteria to re-calculate the results considering the updated usage limits
         gradingCriterionRepository.saveAll(exercise.getGradingCriteria());
 
         List<Result> results = resultRepository.findWithEagerSubmissionAndFeedbackByParticipationExerciseId(exercise.getId());
-=======
-        List<Result> results = resultRepository.findWithEagerSubmissionAndFeedbackAndParticipationByParticipationExerciseId(exercise.getId());
->>>>>>> e53c5259
 
         // add example submission results that belong exercise
         if (!exercise.getExampleSubmissions().isEmpty()) {
