--- conflicted
+++ resolved
@@ -19,11 +19,8 @@
 import de.tum.in.www1.artemis.domain.quiz.QuizExercise;
 import de.tum.in.www1.artemis.domain.quiz.QuizSubmission;
 import de.tum.in.www1.artemis.repository.*;
-<<<<<<< HEAD
 import de.tum.in.www1.artemis.service.scheduled.quiz.QuizScheduleService;
-=======
 import de.tum.in.www1.artemis.web.rest.errors.BadRequestAlertException;
->>>>>>> 907fb12c
 import de.tum.in.www1.artemis.web.rest.errors.EntityNotFoundException;
 
 /**
@@ -343,7 +340,33 @@
     }
 
     /**
-<<<<<<< HEAD
+     * Check whether the exercise has either a course or an exerciseGroup.
+     *
+     * @param exercise the Exercise to be validated
+     * @param entityName name of the entity
+     * @throws BadRequestAlertException if course and exerciseGroup are set or course and exerciseGroup are not set
+     */
+    public void checkCourseAndExerciseGroupExclusivity(Exercise exercise, String entityName) throws BadRequestAlertException {
+        if (exercise.hasCourse() == exercise.hasExerciseGroup()) {
+            throw new BadRequestAlertException("An exercise must have either a course or an exerciseGroup", entityName, "eitherCourseOrExerciseGroupSet");
+        }
+    }
+
+    /**
+     * Check to ensure that an updatedExercise is not converted from a course exercise to an exam exercise and vice versa.
+     *
+     * @param updatedExercise the updated Exercise
+     * @param oldExercise the old Exercise
+     * @param entityName name of the entity
+     * @throws BadRequestAlertException if updated exercise was converted
+     */
+    public void checkForConversionBetweenExamAndCourseExercise(Exercise updatedExercise, Exercise oldExercise, String entityName) throws BadRequestAlertException {
+        if (updatedExercise.hasExerciseGroup() != oldExercise.hasExerciseGroup() || updatedExercise.hasCourse() != oldExercise.hasCourse()) {
+            throw new BadRequestAlertException("Course exercise cannot be converted to exam exercise and vice versa", entityName, "conversionBetweenExamAndCourseExercise");
+        }
+    }
+
+    /**
      * Find the participation in participations that belongs to the given exercise that includes the exercise data, plus the found participation with its most recent relevant
      * result. Filter everything else that is not relevant
      *
@@ -417,31 +440,6 @@
 
             // add participation into an array
             exercise.setStudentParticipations(Set.of(participation));
-=======
-     * Check whether the exercise has either a course or an exerciseGroup.
-     *
-     * @param exercise the Exercise to be validated
-     * @param entityName name of the entity
-     * @throws BadRequestAlertException if course and exerciseGroup are set or course and exerciseGroup are not set
-     */
-    public void checkCourseAndExerciseGroupExclusivity(Exercise exercise, String entityName) throws BadRequestAlertException {
-        if (exercise.hasCourse() == exercise.hasExerciseGroup()) {
-            throw new BadRequestAlertException("An exercise must have either a course or an exerciseGroup", entityName, "eitherCourseOrExerciseGroupSet");
-        }
-    }
-
-    /**
-     * Check to ensure that an updatedExercise is not converted from a course exercise to an exam exercise and vice versa.
-     *
-     * @param updatedExercise the updated Exercise
-     * @param oldExercise the old Exercise
-     * @param entityName name of the entity
-     * @throws BadRequestAlertException if updated exercise was converted
-     */
-    public void checkForConversionBetweenExamAndCourseExercise(Exercise updatedExercise, Exercise oldExercise, String entityName) throws BadRequestAlertException {
-        if (updatedExercise.hasExerciseGroup() != oldExercise.hasExerciseGroup() || updatedExercise.hasCourse() != oldExercise.hasCourse()) {
-            throw new BadRequestAlertException("Course exercise cannot be converted to exam exercise and vice versa", entityName, "conversionBetweenExamAndCourseExercise");
->>>>>>> 907fb12c
         }
     }
 
