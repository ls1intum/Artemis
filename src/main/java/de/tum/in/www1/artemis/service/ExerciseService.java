--- conflicted
+++ resolved
@@ -308,41 +308,14 @@
         Exercise exercise = findOneLoadParticipations(exerciseId);
         List<Path> zippedRepoFiles = new ArrayList<>();
         Path zipFilePath = null;
-<<<<<<< HEAD
         if (!Optional.ofNullable(exercise).isPresent() || !(exercise instanceof ProgrammingExercise)) {
             log.debug("Exercise with id {} is not an instance of ProgrammingExercise. Ignoring the request to export repositories", exerciseId);
             return null;
         }
         for (Participation participation : exercise.getParticipations()) {
             try {
-                if (participation.getRepositoryUrl() == null || !studentIds.contains(participation.getStudent().getLogin())) {
+                if (participation.getRepositoryUrl() == null || participation.getStudent() == null || !studentIds.contains(participation.getStudent().getLogin())) {
                     continue;
-=======
-        if (Optional.ofNullable(exercise).isPresent() && exercise instanceof ProgrammingExercise) {
-            exercise.getParticipations().forEach(participation -> {
-                try {
-                    if (participation.getRepositoryUrl() != null && participation.getStudent() != null && studentIds.contains(participation.getStudent().getLogin())) {
-                        boolean repoAlreadyExists = gitService.get().repositoryAlreadyExists(participation.getRepositoryUrlAsUrl());
-
-                        Repository repo = gitService.get().getOrCheckoutRepository(participation);
-                        log.debug("Create temporary zip file for repository " + repo.getLocalPath().toString());
-                        Path zippedRepoFile = gitService.get().zipRepository(repo);
-                        zippedRepoFiles.add(zippedRepoFile);
-                        boolean allowInlineEditor = ((ProgrammingExercise) exercise).isAllowOnlineEditor() != null && ((ProgrammingExercise) exercise).isAllowOnlineEditor();
-                        if (!allowInlineEditor) { // if onlineeditor is not allowed we are free to delete
-                            log.debug("Delete temporary repoistory " + repo.getLocalPath().toString());
-                            gitService.get().deleteLocalRepository(participation);
-                        }
-                        if (allowInlineEditor && !repoAlreadyExists) { // if onlineEditor is allowed only delete if the repo didn't exist beforehand
-                            log.debug("Delete temporary repoistory " + repo.getLocalPath().toString());
-                            gitService.get().deleteLocalRepository(participation);
-                        }
-
-                    }
-                }
-                catch (IOException | GitException | InterruptedException ex) {
-                    log.error("export repository Participation for " + participation.getRepositoryUrlAsUrl() + "and Students" + studentIds + " did not work as expected: " + ex);
->>>>>>> 0b79563d
                 }
 
                 boolean repoAlreadyExists = gitService.get().repositoryAlreadyExists(participation.getRepositoryUrlAsUrl());
@@ -360,11 +333,13 @@
                     // --> we are free to delete
                     log.debug("Delete temporary repoistory " + repo.getLocalPath().toString());
                     gitService.get().deleteLocalRepository(participation);
-                } else {
+                }
+                else {
                     // finish with clean state
                     gitService.get().resetToOriginMaster(repo);
                 }
-            } catch (IOException | GitException | InterruptedException ex) {
+            }
+            catch (IOException | GitException | InterruptedException ex) {
                 log.error("export repository Participation for " + participation.getRepositoryUrlAsUrl() + "and Students" + studentIds + " did not work as expected: " + ex);
             }
         }
@@ -375,8 +350,7 @@
         try {
             // create a large zip file with all zipped repos and provide it for download
             log.debug("Create zip file for all repositories");
-            zipFilePath = Paths.get(zippedRepoFiles.get(0).getParent().toString(),
-                    exercise.getCourse().getTitle() + " " + exercise.getTitle() + studentIds.hashCode() + ".zip");
+            zipFilePath = Paths.get(zippedRepoFiles.get(0).getParent().toString(), exercise.getCourse().getTitle() + " " + exercise.getTitle() + studentIds.hashCode() + ".zip");
             createZipFile(zipFilePath, zippedRepoFiles);
             scheduleForDeletion(zipFilePath, 10);
 
