--- conflicted
+++ resolved
@@ -398,11 +398,7 @@
             exercise.getParticipations().forEach(participation -> {
                 ProgrammingExerciseStudentParticipation studentParticipation = (ProgrammingExerciseStudentParticipation) participation;
                 try {
-<<<<<<< HEAD
-                    if (studentParticipation.getRepositoryUrl() != null) {     // ignore participations without repository URL
-=======
-                    if (participation.getRepositoryUrl() != null) {     // ignore participations without repository URL and without student
->>>>>>> eb89cabb
+                    if (studentParticipation.getRepositoryUrl() != null) {     // ignore participations without repository URL and without student
                         // 1. clone the repository
                         Repository repo = gitService.get().getOrCheckoutRepository(studentParticipation);
                         // 2. zip repository and collect the zip file
