--- conflicted
+++ resolved
@@ -74,21 +74,15 @@
 
     private final TutorParticipationRepository tutorParticipationRepository;
 
-<<<<<<< HEAD
     private final ParticipantScoreRepository participantScoreRepository;
-=======
+
     private final QuizExerciseRepository quizExerciseRepository;
->>>>>>> 5f7d7b04
 
     public ExerciseService(ExerciseRepository exerciseRepository, ExerciseUnitRepository exerciseUnitRepository, ParticipationService participationService,
             AuthorizationCheckService authCheckService, ProgrammingExerciseService programmingExerciseService, QuizExerciseService quizExerciseService,
             QuizScheduleService quizScheduleService, TutorParticipationRepository tutorParticipationRepository, ExampleSubmissionService exampleSubmissionService,
             AuditEventRepository auditEventRepository, TeamRepository teamRepository, StudentExamRepository studentExamRepository, ExamRepository examRepository,
-<<<<<<< HEAD
-            ProgrammingExerciseRepository programmingExerciseRepository, ParticipantScoreRepository participantScoreRepository) {
-=======
-            ProgrammingExerciseRepository programmingExerciseRepository, QuizExerciseRepository quizExerciseRepository) {
->>>>>>> 5f7d7b04
+            ProgrammingExerciseRepository programmingExerciseRepository, QuizExerciseRepository quizExerciseRepository, ParticipantScoreRepository participantScoreRepository) {
         this.exerciseRepository = exerciseRepository;
         this.examRepository = examRepository;
         this.participationService = participationService;
@@ -103,11 +97,8 @@
         this.studentExamRepository = studentExamRepository;
         this.exerciseUnitRepository = exerciseUnitRepository;
         this.programmingExerciseRepository = programmingExerciseRepository;
-<<<<<<< HEAD
         this.participantScoreRepository = participantScoreRepository;
-=======
         this.quizExerciseRepository = quizExerciseRepository;
->>>>>>> 5f7d7b04
     }
 
     /**
