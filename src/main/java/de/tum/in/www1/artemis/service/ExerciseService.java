package de.tum.in.www1.artemis.service;

import java.util.*;
import java.util.stream.Collectors;

import org.slf4j.Logger;
import org.slf4j.LoggerFactory;
import org.springframework.boot.actuate.audit.AuditEvent;
import org.springframework.boot.actuate.audit.AuditEventRepository;
import org.springframework.stereotype.Service;
import org.springframework.transaction.annotation.Transactional;

import de.tum.in.www1.artemis.config.Constants;
import de.tum.in.www1.artemis.domain.*;
import de.tum.in.www1.artemis.domain.enumeration.ComplaintType;
<<<<<<< HEAD
import de.tum.in.www1.artemis.domain.exam.Exam;
import de.tum.in.www1.artemis.domain.exam.StudentExam;
=======
import de.tum.in.www1.artemis.domain.enumeration.InitializationState;
>>>>>>> ffba93f3
import de.tum.in.www1.artemis.domain.participation.ProgrammingExerciseStudentParticipation;
import de.tum.in.www1.artemis.domain.participation.StudentParticipation;
import de.tum.in.www1.artemis.domain.quiz.QuizExercise;
import de.tum.in.www1.artemis.domain.quiz.QuizSubmission;
import de.tum.in.www1.artemis.repository.*;
import de.tum.in.www1.artemis.service.scheduled.quiz.QuizScheduleService;
import de.tum.in.www1.artemis.web.rest.errors.BadRequestAlertException;
import de.tum.in.www1.artemis.web.rest.errors.EntityNotFoundException;

/**
 * Service Implementation for managing Exercise.
 */
@Service
public class ExerciseService {

    private final Logger log = LoggerFactory.getLogger(ExerciseService.class);

    private final ExerciseRepository exerciseRepository;

    private final TutorParticipationRepository tutorParticipationRepository;

    private final ParticipationService participationService;

    private final AuthorizationCheckService authCheckService;

    private final ProgrammingExerciseService programmingExerciseService;

    private final QuizExerciseService quizExerciseService;

<<<<<<< HEAD
    private final ExamRepository examRepository;

    private final StudentExamService studentExamService;
=======
    private final QuizScheduleService quizScheduleService;
>>>>>>> ffba93f3

    private final ExampleSubmissionService exampleSubmissionService;

    private final AuditEventRepository auditEventRepository;

    private final ComplaintRepository complaintRepository;

    private final ComplaintResponseRepository complaintResponseRepository;

    private final TeamService teamService;

    public ExerciseService(ExerciseRepository exerciseRepository, ParticipationService participationService, AuthorizationCheckService authCheckService,
<<<<<<< HEAD
            ProgrammingExerciseService programmingExerciseService, QuizExerciseService quizExerciseService, TutorParticipationRepository tutorParticipationRepository,
            ExampleSubmissionService exampleSubmissionService, AuditEventRepository auditEventRepository, ComplaintRepository complaintRepository,
            ComplaintResponseRepository complaintResponseRepository, TeamService teamService, StudentExamService studentExamService, ExamRepository exampRepository) {
=======
            ProgrammingExerciseService programmingExerciseService, QuizExerciseService quizExerciseService, QuizScheduleService quizScheduleService,
            TutorParticipationRepository tutorParticipationRepository, ExampleSubmissionService exampleSubmissionService, AuditEventRepository auditEventRepository,
            ComplaintRepository complaintRepository, ComplaintResponseRepository complaintResponseRepository, TeamService teamService) {
>>>>>>> ffba93f3
        this.exerciseRepository = exerciseRepository;
        this.examRepository = exampRepository;
        this.participationService = participationService;
        this.authCheckService = authCheckService;
        this.programmingExerciseService = programmingExerciseService;
        this.tutorParticipationRepository = tutorParticipationRepository;
        this.exampleSubmissionService = exampleSubmissionService;
        this.auditEventRepository = auditEventRepository;
        this.complaintRepository = complaintRepository;
        this.complaintResponseRepository = complaintResponseRepository;
        this.teamService = teamService;
        this.quizExerciseService = quizExerciseService;
<<<<<<< HEAD
        this.studentExamService = studentExamService;
=======
        this.quizScheduleService = quizScheduleService;
>>>>>>> ffba93f3
    }

    /**
     * Save a exercise.
     *
     * @param exercise the entity to save
     * @return the persisted entity
     */
    public Exercise save(Exercise exercise) {
        log.debug("Request to save Exercise : {}", exercise);
        return exerciseRepository.save(exercise);
    }

    /**
     * Get all exercises for a given course including their categories.
     *
     * @param course for return of exercises in course
     * @return the set of categories of all exercises in this course
     */
    public Set<String> findAllExerciseCategoriesForCourse(Course course) {
        return exerciseRepository.findAllCategoryNames(course.getId());
    }

    /**
     * Finds all Exercises for a given Course
     *
     * @param course corresponding course
     * @param user   the user entity
     * @return a List of all Exercises for the given course
     */
    public Set<Exercise> findAllForCourse(Course course, User user) {
        Set<Exercise> exercises = null;
        if (authCheckService.isAtLeastTeachingAssistantInCourse(course, user)) {
            // tutors/instructors/admins can see all exercises of the course
            exercises = exerciseRepository.findByCourseIdWithCategories(course.getId());
        }
        else if (authCheckService.isStudentInCourse(course, user)) {

            if (course.isOnlineCourse()) {
                // students in online courses can only see exercises where the lti outcome url exists, otherwise the result cannot be reported later on
                exercises = exerciseRepository.findByCourseIdWhereLtiOutcomeUrlExists(course.getId(), user.getLogin());
            }
            else {
                exercises = exerciseRepository.findByCourseIdWithCategories(course.getId());
            }

            // students for this course might not have the right to see it so we have to
            // filter out exercises that are not released (or explicitly made visible to students) yet
            exercises = exercises.stream().filter(Exercise::isVisibleToStudents).collect(Collectors.toSet());
        }

        if (exercises != null) {
            for (Exercise exercise : exercises) {
                setAssignedTeamIdForExerciseAndUser(exercise, user);

                // filter out questions and all statistical information about the quizPointStatistic from quizExercises (so users can't see which answer options are correct)
                if (exercise instanceof QuizExercise) {
                    QuizExercise quizExercise = (QuizExercise) exercise;
                    quizExercise.filterSensitiveInformation();
                }
            }
        }

        return exercises;
    }

    /**
     * Finds all team-based exercises for a course
     *
     * @param course Course for which to return all team-based exercises
     * @return set of exercises
     */
    public Set<Exercise> findAllTeamExercisesForCourse(Course course) {
        return exerciseRepository.findAllTeamExercisesByCourseId(course.getId());
    }

    /**
     * Get one exercise by exerciseId with additional details such as quiz questions and statistics or template / solution participation
     * NOTE: prefer #findOne if you don't need these additional details
     *
     * @param exerciseId the exerciseId of the entity
     * @return the entity
     */
    public Exercise findOne(Long exerciseId) {
        Optional<Exercise> exercise = exerciseRepository.findById(exerciseId);
        if (exercise.isEmpty()) {
            throw new EntityNotFoundException("Exercise with exerciseId " + exerciseId + " does not exist!");
        }
        return exercise.get();
    }

    /**
     * Get one exercise by exerciseId with additional details such as quiz questions and statistics or template / solution participation
     * NOTE: prefer #findOne if you don't need these additional details
     * <p>
     * DEPRECATED: Please use findOne() or write a custom method
     *
     * @param exerciseId the exerciseId of the entity
     * @return the entity
     */
    @Deprecated(forRemoval = true)
    // TODO: redesign this method, the caller should specify which exact elements should be loaded from the database
    public Exercise findOneWithAdditionalElements(Long exerciseId) {
        Optional<Exercise> optionalExercise = exerciseRepository.findById(exerciseId);
        if (optionalExercise.isEmpty()) {
            throw new EntityNotFoundException("Exercise with exerciseId " + exerciseId + " does not exist!");
        }
        Exercise exercise = optionalExercise.get();
        if (exercise instanceof QuizExercise) {
            // eagerly load questions and statistic
            exercise = quizExerciseService.findOneWithQuestionsAndStatistics(exerciseId);
        }
        else if (exercise instanceof ProgrammingExercise) {
            // eagerly load template participation and solution participation
            exercise = programmingExerciseService.findWithTemplateParticipationAndSolutionParticipationById(exerciseId);
        }
        return exercise;
    }

    /**
     * Get one exercise by exerciseId with its categories and its team assignment config
     *
     * @param exerciseId the exerciseId of the entity
     * @return the entity
     */
    public Exercise findOneWithCategoriesAndTeamAssignmentConfig(Long exerciseId) {
        Optional<Exercise> exercise = exerciseRepository.findWithEagerCategoriesAndTeamAssignmentConfigById(exerciseId);
        if (exercise.isEmpty()) {
            throw new EntityNotFoundException("Exercise with exerciseId " + exerciseId + " does not exist!");
        }
        return exercise.get();
    }

    /**
     * Get one exercise with all exercise hints and all student questions + answers and with all categories
     *
     * @param exerciseId the id of the exercise to find
     * @param user       the current user
     * @return the exercise
     */
    public Exercise findOneWithDetailsForStudents(Long exerciseId, User user) {
        Optional<Exercise> optionalExercise = exerciseRepository.findByIdWithDetailsForStudent(exerciseId);
        if (optionalExercise.isEmpty()) {
            throw new EntityNotFoundException("Exercise with exerciseId " + exerciseId + " does not exist!");
        }
        Exercise exercise = optionalExercise.get();
        setAssignedTeamIdForExerciseAndUser(exercise, user);
        return exercise;
    }

    /**
     * Find exercise by exerciseId and load participations in this exercise.
     *
     * @param exerciseId the exerciseId of the exercise entity
     * @return the exercise entity
     */
    public Exercise findOneWithStudentParticipations(Long exerciseId) {
        log.debug("Request to find Exercise with participations loaded: {}", exerciseId);
        Optional<Exercise> exercise = exerciseRepository.findByIdWithEagerParticipations(exerciseId);

        if (exercise.isEmpty()) {
            throw new EntityNotFoundException("Exercise with exerciseId " + exerciseId + " does not exist!");
        }
        return exercise.get();
    }

    /**
     * Resets an Exercise by deleting all its participations
     *
     * @param exercise which should be resetted
     */
    public void reset(Exercise exercise) {
        log.debug("Request reset Exercise : {}", exercise.getId());

        // delete all participations for this exercise
        participationService.deleteAllByExerciseId(exercise.getId(), true, true);

        if (exercise instanceof QuizExercise) {
            quizExerciseService.resetExercise(exercise.getId());
        }
    }

    /**
     * Delete the exercise by id and all its participations.
     *
     * @param exerciseId                   the exercise to be deleted
     * @param deleteStudentReposBuildPlans whether the student repos and build plans should be deleted (can be true for programming exercises and should be false for all other exercise types)
     * @param deleteBaseReposBuildPlans    whether the template and solution repos and build plans should be deleted (can be true for programming exercises and should be false for all other exercise types)
     */
    @Transactional
    public void delete(long exerciseId, boolean deleteStudentReposBuildPlans, boolean deleteBaseReposBuildPlans) {
        // Delete has a transactional mechanism. Therefore, all lazy objects that are deleted below, should be fetched when needed.
        final var exercise = findOne(exerciseId);
        // delete all participations belonging to this quiz
        participationService.deleteAllByExerciseId(exercise.getId(), deleteStudentReposBuildPlans, deleteStudentReposBuildPlans);
        // clean up the many to many relationship to avoid problems when deleting the entities but not the relationship table
        // to avoid a ConcurrentModificationException, we need to use a copy of the set
        var exampleSubmissions = new HashSet<ExampleSubmission>(exercise.getExampleSubmissions());
        for (ExampleSubmission exampleSubmission : exampleSubmissions) {
            exampleSubmissionService.deleteById(exampleSubmission.getId());
        }
        // make sure tutor participations are deleted before the exercise is deleted
        tutorParticipationRepository.deleteAllByAssessedExerciseId(exercise.getId());

        if (exercise.hasExerciseGroup()) {
            Exam exam = examRepository.findOneWithEagerExercisesGroupsAndStudentExams(exercise.getExerciseGroup().getExam().getId());
            for (StudentExam studentExam : exam.getStudentExams()) {
                studentExamService.deleteStudentExam(studentExam.getId());
            }
        }

        // Programming exercises have some special stuff that needs to be cleaned up (solution/template participation, build plans, etc.).
        if (exercise instanceof ProgrammingExercise) {
            programmingExerciseService.delete(exercise.getId(), deleteBaseReposBuildPlans);
        }
        else {
            exerciseRepository.delete(exercise);
        }
    }

    /**
     * Delete student build plans (except BASE/SOLUTION) and optionally git repositories of all exercise student participations.
     *
     * @param exerciseId         programming exercise for which build plans in respective student participations are deleted
     * @param deleteRepositories if true, the repositories gets deleted
     */
    public void cleanup(Long exerciseId, boolean deleteRepositories) {
        Exercise exercise = findOneWithStudentParticipations(exerciseId);
        log.info("Request to cleanup all participations for Exercise : {}", exercise.getTitle());

        if (exercise instanceof ProgrammingExercise) {
            for (StudentParticipation participation : exercise.getStudentParticipations()) {
                participationService.cleanupBuildPlan((ProgrammingExerciseStudentParticipation) participation);
            }

            if (!deleteRepositories) {
                return;    // in this case, we are done
            }

            for (StudentParticipation participation : exercise.getStudentParticipations()) {
                participationService.cleanupRepository((ProgrammingExerciseStudentParticipation) participation);
            }

        }
        else {
            log.warn("Exercise with exerciseId {} is not an instance of ProgrammingExercise. Ignoring the request to cleanup repositories and build plan", exerciseId);
        }
    }

    public void logDeletion(Exercise exercise, Course course, User user) {
        var auditEvent = new AuditEvent(user.getLogin(), Constants.DELETE_EXERCISE, "exercise=" + exercise.getTitle(), "course=" + course.getTitle());
        auditEventRepository.add(auditEvent);
        log.info("User " + user.getLogin() + " has requested to delete {} {} with id {}", exercise.getClass().getSimpleName(), exercise.getTitle(), exercise.getId());
    }

    /**
     * Calculates the number of unevaluated complaints and feedback requests for tutor dashboard participation graph
     *
     * @param exercise the exercise for which the number of unevaluated complaints should be calculated
     */
    public void calculateNrOfOpenComplaints(Exercise exercise) {

        long numberOfComplaints = complaintRepository.countByResult_Participation_Exercise_IdAndComplaintType(exercise.getId(), ComplaintType.COMPLAINT);
        long numberOfComplaintResponses = complaintResponseRepository.countByComplaint_Result_Participation_Exercise_Id_AndComplaint_ComplaintType(exercise.getId(),
                ComplaintType.COMPLAINT);

        exercise.setNumberOfOpenComplaints(numberOfComplaints - numberOfComplaintResponses);
        exercise.setNumberOfComplaints(numberOfComplaints);

        long numberOfMoreFeedbackRequests = complaintRepository.countByResult_Participation_Exercise_IdAndComplaintType(exercise.getId(), ComplaintType.MORE_FEEDBACK);
        long numberOfMoreFeedbackComplaintResponses = complaintResponseRepository.countByComplaint_Result_Participation_Exercise_Id_AndComplaint_ComplaintType(exercise.getId(),
                ComplaintType.MORE_FEEDBACK);

        exercise.setNumberOfOpenMoreFeedbackRequests(numberOfMoreFeedbackRequests - numberOfMoreFeedbackComplaintResponses);
        exercise.setNumberOfMoreFeedbackRequests(numberOfMoreFeedbackRequests);
    }

    /**
     * Check whether the exercise has either a course or an exerciseGroup.
     *
     * @param exercise   the Exercise to be validated
     * @param entityName name of the entity
     * @throws BadRequestAlertException if course and exerciseGroup are set or course and exerciseGroup are not set
     */
    public void checkCourseAndExerciseGroupExclusivity(Exercise exercise, String entityName) throws BadRequestAlertException {
        if (exercise.hasCourse() == exercise.hasExerciseGroup()) {
            throw new BadRequestAlertException("An exercise must have either a course or an exerciseGroup", entityName, "eitherCourseOrExerciseGroupSet");
        }
    }

    /**
     * Check to ensure that an updatedExercise is not converted from a course exercise to an exam exercise and vice versa.
     *
     * @param updatedExercise the updated Exercise
     * @param oldExercise     the old Exercise
     * @param entityName      name of the entity
     * @throws BadRequestAlertException if updated exercise was converted
     */
    public void checkForConversionBetweenExamAndCourseExercise(Exercise updatedExercise, Exercise oldExercise, String entityName) throws BadRequestAlertException {
        if (updatedExercise.hasExerciseGroup() != oldExercise.hasExerciseGroup() || updatedExercise.hasCourse() != oldExercise.hasCourse()) {
            throw new BadRequestAlertException("Course exercise cannot be converted to exam exercise and vice versa", entityName, "conversionBetweenExamAndCourseExercise");
        }
    }

    /**
     * Find the participation in participations that belongs to the given exercise that includes the exercise data, plus the found participation with its most recent relevant
     * result. Filter everything else that is not relevant
     *
     * @param exercise the exercise that should be filtered (this deletes many field values of the passed exercise object)
     * @param participations the set of participations, wherein to search for the relevant participation
     * @param username used to get quiz submission for the user
     * @param isStudent defines if the current user is a student
     */
    public void filterForCourseDashboard(Exercise exercise, List<StudentParticipation> participations, String username, boolean isStudent) {
        // remove the unnecessary inner course attribute
        exercise.setCourse(null);

        // remove the problem statement, which is loaded in the exercise details call
        exercise.setProblemStatement(null);

        if (exercise instanceof ProgrammingExercise) {
            var programmingExercise = (ProgrammingExercise) exercise;
            programmingExercise.setTestRepositoryUrl(null);
        }

        // get user's participation for the exercise
        StudentParticipation participation = participations != null ? exercise.findRelevantParticipation(participations) : null;

        // for quiz exercises also check SubmissionHashMap for submission by this user (active participation)
        // if participation was not found in database
        if (participation == null && exercise instanceof QuizExercise) {
            QuizSubmission submission = quizScheduleService.getQuizSubmission(exercise.getId(), username);
            if (submission.getSubmissionDate() != null) {
                participation = new StudentParticipation().exercise(exercise);
                participation.initializationState(InitializationState.INITIALIZED);
            }
        }

        // add relevant submission (relevancy depends on InitializationState) with its result to participation
        if (participation != null) {
            // find the latest submission with a rated result, otherwise the latest submission with
            // an unrated result or alternatively the latest submission without a result
            Set<Submission> submissions = participation.getSubmissions();

            // only transmit the relevant result
            // TODO: we should sync the following two and make sure that we return the correct submission and/or result in all scenarios
            Submission submission = (submissions == null || submissions.isEmpty()) ? null : exercise.findAppropriateSubmissionByResults(submissions);
            Submission latestSubmissionWithRatedResult = participation.getExercise().findLatestSubmissionWithRatedResultWithCompletionDate(participation, false);

            Set<Result> results = Set.of();

            if (latestSubmissionWithRatedResult != null && latestSubmissionWithRatedResult.getResult() != null) {
                results = Set.of(latestSubmissionWithRatedResult.getResult());
                // remove inner participation from result
                latestSubmissionWithRatedResult.getResult().setParticipation(null);
                // filter sensitive information about the assessor if the current user is a student
                if (isStudent) {
                    latestSubmissionWithRatedResult.getResult().filterSensitiveInformation();
                }
            }

            // filter sensitive information in submission's result
            if (isStudent && submission != null && submission.getResult() != null) {
                submission.getResult().filterSensitiveInformation();
            }

            // add submission to participation
            if (submission != null) {
                participation.setSubmissions(Set.of(submission));
            }

            participation.setResults(results);

            // remove inner exercise from participation
            participation.setExercise(null);

            // add participation into an array
            exercise.setStudentParticipations(Set.of(participation));
        }
    }

    /**
     * Sets the transient attribute "studentAssignedTeamId" that contains the id of the team to which the user is assigned
     *
     * @param exercise the exercise for which to set the attribute
     * @param user     the user for which to check to which team (or no team) he belongs to
     */
    private void setAssignedTeamIdForExerciseAndUser(Exercise exercise, User user) {
        // if the exercise is not team-based, there is nothing to do here
        if (exercise.isTeamMode()) {
            Optional<Team> team = teamService.findOneByExerciseAndUser(exercise, user);
            exercise.setStudentAssignedTeamId(team.map(Team::getId).orElse(null));
            exercise.setStudentAssignedTeamIdComputed(true);
        }
    }
}<|MERGE_RESOLUTION|>--- conflicted
+++ resolved
@@ -13,12 +13,9 @@
 import de.tum.in.www1.artemis.config.Constants;
 import de.tum.in.www1.artemis.domain.*;
 import de.tum.in.www1.artemis.domain.enumeration.ComplaintType;
-<<<<<<< HEAD
+import de.tum.in.www1.artemis.domain.enumeration.InitializationState;
 import de.tum.in.www1.artemis.domain.exam.Exam;
 import de.tum.in.www1.artemis.domain.exam.StudentExam;
-=======
-import de.tum.in.www1.artemis.domain.enumeration.InitializationState;
->>>>>>> ffba93f3
 import de.tum.in.www1.artemis.domain.participation.ProgrammingExerciseStudentParticipation;
 import de.tum.in.www1.artemis.domain.participation.StudentParticipation;
 import de.tum.in.www1.artemis.domain.quiz.QuizExercise;
@@ -48,13 +45,11 @@
 
     private final QuizExerciseService quizExerciseService;
 
-<<<<<<< HEAD
+    private final QuizScheduleService quizScheduleService;
+
     private final ExamRepository examRepository;
 
     private final StudentExamService studentExamService;
-=======
-    private final QuizScheduleService quizScheduleService;
->>>>>>> ffba93f3
 
     private final ExampleSubmissionService exampleSubmissionService;
 
@@ -67,15 +62,10 @@
     private final TeamService teamService;
 
     public ExerciseService(ExerciseRepository exerciseRepository, ParticipationService participationService, AuthorizationCheckService authCheckService,
-<<<<<<< HEAD
-            ProgrammingExerciseService programmingExerciseService, QuizExerciseService quizExerciseService, TutorParticipationRepository tutorParticipationRepository,
-            ExampleSubmissionService exampleSubmissionService, AuditEventRepository auditEventRepository, ComplaintRepository complaintRepository,
-            ComplaintResponseRepository complaintResponseRepository, TeamService teamService, StudentExamService studentExamService, ExamRepository exampRepository) {
-=======
             ProgrammingExerciseService programmingExerciseService, QuizExerciseService quizExerciseService, QuizScheduleService quizScheduleService,
             TutorParticipationRepository tutorParticipationRepository, ExampleSubmissionService exampleSubmissionService, AuditEventRepository auditEventRepository,
-            ComplaintRepository complaintRepository, ComplaintResponseRepository complaintResponseRepository, TeamService teamService) {
->>>>>>> ffba93f3
+            ComplaintRepository complaintRepository, ComplaintResponseRepository complaintResponseRepository, TeamService teamService, StudentExamService studentExamService,
+            ExamRepository exampRepository) {
         this.exerciseRepository = exerciseRepository;
         this.examRepository = exampRepository;
         this.participationService = participationService;
@@ -88,11 +78,8 @@
         this.complaintResponseRepository = complaintResponseRepository;
         this.teamService = teamService;
         this.quizExerciseService = quizExerciseService;
-<<<<<<< HEAD
+        this.quizScheduleService = quizScheduleService;
         this.studentExamService = studentExamService;
-=======
-        this.quizScheduleService = quizScheduleService;
->>>>>>> ffba93f3
     }
 
     /**
