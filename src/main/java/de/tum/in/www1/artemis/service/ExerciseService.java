package de.tum.in.www1.artemis.service;

<<<<<<< HEAD
import static de.tum.in.www1.artemis.service.util.RoundingUtil.round;

import java.util.HashSet;
import java.util.List;
import java.util.Optional;
import java.util.Set;
=======
import java.util.*;
>>>>>>> d33d88a7
import java.util.stream.Collectors;
import java.util.stream.Stream;

import org.slf4j.Logger;
import org.slf4j.LoggerFactory;
import org.springframework.beans.factory.annotation.Value;
import org.springframework.boot.actuate.audit.AuditEvent;
import org.springframework.boot.actuate.audit.AuditEventRepository;
import org.springframework.http.ResponseEntity;
import org.springframework.stereotype.Service;
import org.springframework.transaction.annotation.Transactional;

import de.tum.in.www1.artemis.config.Constants;
import de.tum.in.www1.artemis.domain.*;
import de.tum.in.www1.artemis.domain.enumeration.ExerciseMode;
import de.tum.in.www1.artemis.domain.enumeration.IncludedInOverallScore;
import de.tum.in.www1.artemis.domain.enumeration.InitializationState;
import de.tum.in.www1.artemis.domain.exam.Exam;
import de.tum.in.www1.artemis.domain.exam.StudentExam;
import de.tum.in.www1.artemis.domain.participation.ProgrammingExerciseStudentParticipation;
import de.tum.in.www1.artemis.domain.participation.StudentParticipation;
import de.tum.in.www1.artemis.domain.quiz.QuizExercise;
import de.tum.in.www1.artemis.domain.quiz.QuizSubmission;
import de.tum.in.www1.artemis.domain.scores.ParticipantScore;
import de.tum.in.www1.artemis.repository.*;
import de.tum.in.www1.artemis.service.programming.ProgrammingExerciseService;
import de.tum.in.www1.artemis.service.scheduled.quiz.QuizScheduleService;
import de.tum.in.www1.artemis.web.rest.errors.BadRequestAlertException;
import de.tum.in.www1.artemis.web.rest.errors.EntityNotFoundException;
import de.tum.in.www1.artemis.web.rest.util.HeaderUtil;

/**
 * Service Implementation for managing Exercise.
 */
@Service
public class ExerciseService {

    @Value("${jhipster.clientApp.name}")
    private String applicationName;

    private final Logger log = LoggerFactory.getLogger(ExerciseService.class);

    private final ParticipationService participationService;

    private final AuthorizationCheckService authCheckService;

    private final ProgrammingExerciseService programmingExerciseService;

    private final ProgrammingExerciseRepository programmingExerciseRepository;

    private final QuizExerciseService quizExerciseService;

    private final QuizScheduleService quizScheduleService;

    private final ExampleSubmissionService exampleSubmissionService;

    private final TeamRepository teamRepository;

    private final ExamRepository examRepository;

    private final StudentExamRepository studentExamRepository;

    private final AuditEventRepository auditEventRepository;

    private final ExerciseUnitRepository exerciseUnitRepository;

    private final ExerciseRepository exerciseRepository;

    private final TutorParticipationRepository tutorParticipationRepository;

    private final ParticipantScoreRepository participantScoreRepository;

    private final QuizExerciseRepository quizExerciseRepository;

    private final LtiOutcomeUrlRepository ltiOutcomeUrlRepository;

    private final StudentParticipationRepository studentParticipationRepository;

    public ExerciseService(ExerciseRepository exerciseRepository, ExerciseUnitRepository exerciseUnitRepository, ParticipationService participationService,
            AuthorizationCheckService authCheckService, ProgrammingExerciseService programmingExerciseService, QuizExerciseService quizExerciseService,
            QuizScheduleService quizScheduleService, TutorParticipationRepository tutorParticipationRepository, ExampleSubmissionService exampleSubmissionService,
            AuditEventRepository auditEventRepository, TeamRepository teamRepository, StudentExamRepository studentExamRepository, ExamRepository examRepository,
<<<<<<< HEAD
            ProgrammingExerciseRepository programmingExerciseRepository, QuizExerciseRepository quizExerciseRepository, ParticipantScoreRepository participantScoreRepository) {
=======
            ProgrammingExerciseRepository programmingExerciseRepository, QuizExerciseRepository quizExerciseRepository, LtiOutcomeUrlRepository ltiOutcomeUrlRepository,
            StudentParticipationRepository studentParticipationRepository) {
>>>>>>> d33d88a7
        this.exerciseRepository = exerciseRepository;
        this.examRepository = examRepository;
        this.participationService = participationService;
        this.authCheckService = authCheckService;
        this.programmingExerciseService = programmingExerciseService;
        this.tutorParticipationRepository = tutorParticipationRepository;
        this.exampleSubmissionService = exampleSubmissionService;
        this.auditEventRepository = auditEventRepository;
        this.teamRepository = teamRepository;
        this.quizExerciseService = quizExerciseService;
        this.quizScheduleService = quizScheduleService;
        this.studentExamRepository = studentExamRepository;
        this.exerciseUnitRepository = exerciseUnitRepository;
        this.programmingExerciseRepository = programmingExerciseRepository;
        this.participantScoreRepository = participantScoreRepository;
        this.quizExerciseRepository = quizExerciseRepository;
        this.ltiOutcomeUrlRepository = ltiOutcomeUrlRepository;
        this.studentParticipationRepository = studentParticipationRepository;
    }

    /**
     * Gets the subset of given exercises that a user is allowed to see
     *
     * @param exercises exercises to filter
     * @param user      user
     * @return subset of the exercises that a user allowed to see
     */
    public Set<Exercise> filterOutExercisesThatUserShouldNotSee(Set<Exercise> exercises, User user) {
        if (exercises == null || user == null || exercises.isEmpty()) {
            return Set.of();
        }
        // Set is needed here to remove duplicates
        Set<Course> courses = exercises.stream().map(Exercise::getCourseViaExerciseGroupOrCourseMember).collect(Collectors.toSet());
        if (courses.size() != 1) {
            throw new IllegalArgumentException("All exercises must be from the same course!");
        }
        Course course = courses.stream().findFirst().get();

        Set<Exercise> exercisesUserIsAllowedToSee = new HashSet<>();
        if (authCheckService.isAtLeastTeachingAssistantInCourse(course, user)) {
            exercisesUserIsAllowedToSee = exercises;
        }
        else if (authCheckService.isStudentInCourse(course, user)) {
            if (course.isOnlineCourse()) {
                for (Exercise exercise : exercises) {
                    if (!exercise.isVisibleToStudents()) {
                        continue;
                    }
                    // students in online courses can only see exercises where the lti outcome url exists, otherwise the result cannot be reported later on
                    Optional<LtiOutcomeUrl> ltiOutcomeUrlOptional = ltiOutcomeUrlRepository.findByUserAndExercise(user, exercise);
                    if (ltiOutcomeUrlOptional.isPresent()) {
                        exercisesUserIsAllowedToSee.add(exercise);
                    }
                }
            }
            else {
                // disclaimer: untested syntax, something along those lines should do the job however
                exercisesUserIsAllowedToSee.addAll(exercises.stream().filter(Exercise::isVisibleToStudents).collect(Collectors.toSet()));
            }
        }
        return exercisesUserIsAllowedToSee;
    }

    /**
     * Loads exercises with all the necessary information to display them correctly in the Artemis dashboard
     *
     * @param exerciseIds exercises to load
     * @param user        user to load exercise information for
     * @return exercises with all the necessary information loaded for correct display in the Artemis dashboard
     */
    public Set<Exercise> loadExercisesWithInformationForDashboard(Set<Long> exerciseIds, User user) {
        if (exerciseIds == null || user == null) {
            throw new IllegalArgumentException();
        }
        if (exerciseIds.isEmpty()) {
            return new HashSet<>();
        }
        Set<Exercise> exercises = exerciseRepository.findByExerciseIdWithCategories(exerciseIds);
        // Set is needed here to remove duplicates
        Set<Course> courses = exercises.stream().map(Exercise::getCourseViaExerciseGroupOrCourseMember).collect(Collectors.toSet());
        if (courses.size() != 1) {
            throw new IllegalArgumentException("All exercises must be from the same course!");
        }
        Course course = courses.stream().findFirst().get();
        List<StudentParticipation> participationsOfUserInExercises = getAllParticipationsOfUserInExercises(user, exercises);
        boolean isStudent = !authCheckService.isAtLeastTeachingAssistantInCourse(course, user);
        for (Exercise exercise : exercises) {
            // add participation with submission and result to each exercise
            filterForCourseDashboard(exercise, participationsOfUserInExercises, user.getLogin(), isStudent);
            // remove sensitive information from the exercise for students
            if (isStudent) {
                exercise.filterSensitiveInformation();
            }
            setAssignedTeamIdForExerciseAndUser(exercise, user);
        }
        return exercises;
    }

    /**
     * Gets all the participations of the user in the given exercises
     *
     * @param user      the user to get the participations for
     * @param exercises the exercise to get the participations for
     * @return the participations of the user in the exercises
     */
    public List<StudentParticipation> getAllParticipationsOfUserInExercises(User user, Set<Exercise> exercises) {
        Map<ExerciseMode, List<Exercise>> exercisesGroupedByExerciseMode = exercises.stream().collect(Collectors.groupingBy(Exercise::getMode));
        List<Exercise> individualExercises = Optional.ofNullable(exercisesGroupedByExerciseMode.get(ExerciseMode.INDIVIDUAL)).orElse(List.of());
        List<Exercise> teamExercises = Optional.ofNullable(exercisesGroupedByExerciseMode.get(ExerciseMode.TEAM)).orElse(List.of());

        if (individualExercises.isEmpty() && teamExercises.isEmpty()) {
            return List.of();
        }

        // Note: we need two database calls here, because of performance reasons: the entity structure for team is significantly different and a combined database call
        // would lead to a SQL statement that cannot be optimized

        // 1st: fetch participations, submissions and results for individual exercises
        List<StudentParticipation> individualParticipations = studentParticipationRepository
                .findByStudentIdAndIndividualExercisesWithEagerSubmissionsResultIgnoreTestRuns(user.getId(), individualExercises);

        // 2nd: fetch participations, submissions and results for team exercises
        List<StudentParticipation> teamParticipations = studentParticipationRepository.findByStudentIdAndTeamExercisesWithEagerSubmissionsResult(user.getId(), teamExercises);

        // 3rd: merge both into one list for further processing
        List<StudentParticipation> participations = Stream.concat(individualParticipations.stream(), teamParticipations.stream()).collect(Collectors.toList());
        return participations;
    }

    /**
     * Finds all Exercises for a given Course
     *
     * @param course corresponding course
     * @param user   the user entity
     * @return a List of all Exercises for the given course
     */
    public Set<Exercise> findAllForCourse(Course course, User user) {
        Set<Exercise> exercises = null;
        if (authCheckService.isAtLeastTeachingAssistantInCourse(course, user)) {
            // tutors/instructors/admins can see all exercises of the course
            exercises = exerciseRepository.findByCourseIdWithCategories(course.getId());
        }
        else if (authCheckService.isStudentInCourse(course, user)) {

            if (course.isOnlineCourse()) {
                // students in online courses can only see exercises where the lti outcome url exists, otherwise the result cannot be reported later on
                exercises = exerciseRepository.findByCourseIdWhereLtiOutcomeUrlExists(course.getId(), user.getLogin());
            }
            else {
                exercises = exerciseRepository.findByCourseIdWithCategories(course.getId());
            }

            // students for this course might not have the right to see it so we have to
            // filter out exercises that are not released (or explicitly made visible to students) yet
            exercises = exercises.stream().filter(Exercise::isVisibleToStudents).collect(Collectors.toSet());
        }

        if (exercises != null) {
            for (Exercise exercise : exercises) {
                setAssignedTeamIdForExerciseAndUser(exercise, user);

                // filter out questions and all statistical information about the quizPointStatistic from quizExercises (so users can't see which answer options are correct)
                if (exercise instanceof QuizExercise) {
                    QuizExercise quizExercise = (QuizExercise) exercise;
                    quizExercise.filterSensitiveInformation();
                }
            }
        }

        return exercises;
    }

    /**
     * Get one exercise by exerciseId with additional details such as quiz questions and statistics or template / solution participation
     * NOTE: prefer #ExerciseRepository.findByIdElseThrow() if you don't need these additional details
     * <p>
     * DEPRECATED: Please use findByIdElseThrow() or write a custom method
     *
     * @param exerciseId the exerciseId of the entity
     * @return the entity
     */
    @Deprecated(forRemoval = true)
    // TODO: redesign this method, the caller should specify which exact elements should be loaded from the database
    public Exercise findOneWithAdditionalElements(Long exerciseId) {
        Optional<Exercise> optionalExercise = exerciseRepository.findById(exerciseId);
        if (optionalExercise.isEmpty()) {
            throw new EntityNotFoundException("Exercise with exerciseId " + exerciseId + " does not exist!");
        }
        Exercise exercise = optionalExercise.get();
        if (exercise instanceof QuizExercise) {
            // eagerly load questions and statistic
            exercise = quizExerciseRepository.findOneWithQuestionsAndStatistics(exerciseId);
        }
        else if (exercise instanceof ProgrammingExercise) {
            // eagerly load template participation and solution participation
            exercise = programmingExerciseRepository.findByIdWithTemplateAndSolutionParticipationElseThrow(exerciseId);
        }
        return exercise;
    }

    /**
     * Resets an Exercise by deleting all its participations
     *
     * @param exercise which should be reset
     */
    public void reset(Exercise exercise) {
        log.debug("Request reset Exercise : {}", exercise.getId());

        // delete all participations for this exercise
        participationService.deleteAllByExerciseId(exercise.getId(), true, true);

        if (exercise instanceof QuizExercise) {
            quizExerciseService.resetExercise(exercise.getId());
        }
    }

    /**
     * Delete the exercise by id and all its participations.
     *
     * @param exerciseId                   the exercise to be deleted
     * @param deleteStudentReposBuildPlans whether the student repos and build plans should be deleted (can be true for programming exercises and should be false for all other exercise types)
     * @param deleteBaseReposBuildPlans    whether the template and solution repos and build plans should be deleted (can be true for programming exercises and should be false for all other exercise types)
     */
    @Transactional // ok
    public void delete(long exerciseId, boolean deleteStudentReposBuildPlans, boolean deleteBaseReposBuildPlans) {
        // Delete has a transactional mechanism. Therefore, all lazy objects that are deleted below, should be fetched when needed.
        final var exercise = exerciseRepository.findByIdElseThrow(exerciseId);

        // delete all exercise units linking to the exercise
        this.exerciseUnitRepository.removeAllByExerciseId(exerciseId);

        // delete all participations belonging to this quiz
        participationService.deleteAllByExerciseId(exercise.getId(), deleteStudentReposBuildPlans, deleteStudentReposBuildPlans);
        // clean up the many to many relationship to avoid problems when deleting the entities but not the relationship table
        // to avoid a ConcurrentModificationException, we need to use a copy of the set
        var exampleSubmissions = new HashSet<>(exercise.getExampleSubmissions());
        for (ExampleSubmission exampleSubmission : exampleSubmissions) {
            exampleSubmissionService.deleteById(exampleSubmission.getId());
        }
        // make sure tutor participations are deleted before the exercise is deleted
        tutorParticipationRepository.deleteAllByAssessedExerciseId(exercise.getId());

        if (exercise.isExamExercise()) {
            Exam exam = examRepository.findOneWithEagerExercisesGroupsAndStudentExams(exercise.getExerciseGroup().getExam().getId());
            for (StudentExam studentExam : exam.getStudentExams()) {
                if (studentExam.getExercises().contains(exercise)) {
                    // remove exercise reference from student exam
                    List<Exercise> exerciseList = studentExam.getExercises();
                    exerciseList.remove(exercise);
                    studentExam.setExercises(exerciseList);
                    studentExamRepository.save(studentExam);
                }
            }
        }

        // make sure student scores are deleted before the exercise is deleted
        participantScoreRepository.removeAllByExercise(exercise);
        // Programming exercises have some special stuff that needs to be cleaned up (solution/template participation, build plans, etc.).
        if (exercise instanceof ProgrammingExercise) {
            programmingExerciseService.delete(exercise.getId(), deleteBaseReposBuildPlans);
        }
        else {
            exerciseRepository.delete(exercise);
        }
    }

    /**
     * Updates the points of related exercises if the points of exercises have changed
     *
     * @param originalExercise the original exercise
     * @param updatedExercise  the updatedExercise
     */
    public void updatePointsInRelatedParticipantScores(Exercise originalExercise, Exercise updatedExercise) {
        if (originalExercise.getMaxPoints().equals(updatedExercise.getMaxPoints()) && originalExercise.getBonusPoints().equals(updatedExercise.getBonusPoints())) {
            return; // nothing to do since points are still correct
        }

        List<ParticipantScore> participantScoreList = participantScoreRepository.findAllByExercise(updatedExercise);
        for (ParticipantScore participantScore : participantScoreList) {
            Double lastPoints = null;
            Double lastRatedPoints = null;
            if (participantScore.getLastScore() != null) {
                lastPoints = round(participantScore.getLastScore() * 0.01 * updatedExercise.getMaxPoints());
            }
            if (participantScore.getLastRatedScore() != null) {
                lastRatedPoints = round(participantScore.getLastRatedScore() * 0.01 * updatedExercise.getMaxPoints());
            }
            participantScore.setLastPoints(lastPoints);
            participantScore.setLastRatedPoints(lastRatedPoints);
        }
        participantScoreRepository.saveAll(participantScoreList);
    }

    /**
     * Delete student build plans (except BASE/SOLUTION) and optionally git repositories of all exercise student participations.
     *
     * @param exerciseId         programming exercise for which build plans in respective student participations are deleted
     * @param deleteRepositories if true, the repositories gets deleted
     */
    public void cleanup(Long exerciseId, boolean deleteRepositories) {
        Exercise exercise = exerciseRepository.findByIdWithStudentParticipationsElseThrow(exerciseId);
        log.info("Request to cleanup all participations for Exercise : {}", exercise.getTitle());

        if (exercise instanceof ProgrammingExercise) {
            for (StudentParticipation participation : exercise.getStudentParticipations()) {
                participationService.cleanupBuildPlan((ProgrammingExerciseStudentParticipation) participation);
            }

            if (!deleteRepositories) {
                return;    // in this case, we are done
            }

            for (StudentParticipation participation : exercise.getStudentParticipations()) {
                participationService.cleanupRepository((ProgrammingExerciseStudentParticipation) participation);
            }

        }
        else {
            log.warn("Exercise with exerciseId {} is not an instance of ProgrammingExercise. Ignoring the request to cleanup repositories and build plan", exerciseId);
        }
    }

    public void logDeletion(Exercise exercise, Course course, User user) {
        var auditEvent = new AuditEvent(user.getLogin(), Constants.DELETE_EXERCISE, "exercise=" + exercise.getTitle(), "course=" + course.getTitle());
        auditEventRepository.add(auditEvent);
        log.info("User " + user.getLogin() + " has requested to delete {} {} with id {}", exercise.getClass().getSimpleName(), exercise.getTitle(), exercise.getId());
    }

    /**
     * Check to ensure that an updatedExercise is not converted from a course exercise to an exam exercise and vice versa.
     *
     * @param updatedExercise the updated Exercise
     * @param oldExercise     the old Exercise
     * @param entityName      name of the entity
     * @throws BadRequestAlertException if updated exercise was converted
     */
    public void checkForConversionBetweenExamAndCourseExercise(Exercise updatedExercise, Exercise oldExercise, String entityName) throws BadRequestAlertException {
        if (updatedExercise.isExamExercise() != oldExercise.isExamExercise() || updatedExercise.isCourseExercise() != oldExercise.isCourseExercise()) {
            throw new BadRequestAlertException("Course exercise cannot be converted to exam exercise and vice versa", entityName, "conversionBetweenExamAndCourseExercise");
        }
    }

    /**
     * Find the participation in participations that belongs to the given exercise that includes the exercise data, plus the found participation with its most recent relevant
     * result. Filter everything else that is not relevant
     *
     * @param exercise       the exercise that should be filtered (this deletes many field values of the passed exercise object)
     * @param participations the set of participations, wherein to search for the relevant participation
     * @param username       used to get quiz submission for the user
     * @param isStudent      defines if the current user is a student
     */
    public void filterForCourseDashboard(Exercise exercise, List<StudentParticipation> participations, String username, boolean isStudent) {
        // remove the unnecessary inner course attribute
        exercise.setCourse(null);

        // remove the problem statement, which is loaded in the exercise details call
        exercise.setProblemStatement(null);

        if (exercise instanceof ProgrammingExercise) {
            var programmingExercise = (ProgrammingExercise) exercise;
            programmingExercise.setTestRepositoryUrl(null);
        }

        // get user's participation for the exercise
        StudentParticipation participation = participations != null ? exercise.findRelevantParticipation(participations) : null;

        // for quiz exercises also check SubmissionHashMap for submission by this user (active participation)
        // if participation was not found in database
        if (participation == null && exercise instanceof QuizExercise) {
            QuizSubmission submission = quizScheduleService.getQuizSubmission(exercise.getId(), username);
            if (submission.getSubmissionDate() != null) {
                participation = new StudentParticipation().exercise(exercise);
                participation.initializationState(InitializationState.INITIALIZED);
            }
        }

        // add relevant submission (relevancy depends on InitializationState) with its result to participation
        if (participation != null) {
            // find the latest submission with a rated result, otherwise the latest submission with
            // an unrated result or alternatively the latest submission without a result
            Set<Submission> submissions = participation.getSubmissions();

            // only transmit the relevant result
            // TODO: we should sync the following two and make sure that we return the correct submission and/or result in all scenarios
            Submission submission = (submissions == null || submissions.isEmpty()) ? null : exercise.findAppropriateSubmissionByResults(submissions);
            Submission latestSubmissionWithRatedResult = participation.getExercise().findLatestSubmissionWithRatedResultWithCompletionDate(participation, false);

            Set<Result> results = Set.of();

            if (latestSubmissionWithRatedResult != null && latestSubmissionWithRatedResult.getLatestResult() != null) {
                results = Set.of(latestSubmissionWithRatedResult.getLatestResult());
                // remove inner participation from result
                latestSubmissionWithRatedResult.getLatestResult().setParticipation(null);
                // filter sensitive information about the assessor if the current user is a student
                if (isStudent) {
                    latestSubmissionWithRatedResult.getLatestResult().filterSensitiveInformation();
                }
            }

            // filter sensitive information in submission's result
            if (isStudent && submission != null && submission.getLatestResult() != null) {
                submission.getLatestResult().filterSensitiveInformation();
            }

            // add submission to participation or set it to null
            participation.setSubmissions(submission != null ? Set.of(submission) : null);

            participation.setResults(results);

            // remove inner exercise from participation
            participation.setExercise(null);

            // add participation into an array
            exercise.setStudentParticipations(Set.of(participation));
        }
    }

    /**
     * Get one exercise with all exercise hints and all student questions + answers and with all categories
     *
     * @param exerciseId the id of the exercise to find
     * @param user       the current user
     * @return the exercise
     */
    public Exercise findOneWithDetailsForStudents(Long exerciseId, User user) {
        var exercise = exerciseRepository.findByIdWithDetailsForStudent(exerciseId).orElseThrow(() -> new EntityNotFoundException("Exercise", exerciseId));
        setAssignedTeamIdForExerciseAndUser(exercise, user);
        return exercise;
    }

    /**
     * Sets the transient attribute "studentAssignedTeamId" that contains the id of the team to which the user is assigned
     *
     * @param exercise the exercise for which to set the attribute
     * @param user     the user for which to check to which team (or no team) he belongs to
     */
    private void setAssignedTeamIdForExerciseAndUser(Exercise exercise, User user) {
        // if the exercise is not team-based, there is nothing to do here
        if (exercise.isTeamMode()) {
            Optional<Team> team = teamRepository.findOneByExerciseIdAndUserId(exercise.getId(), user.getId());
            exercise.setStudentAssignedTeamId(team.map(Team::getId).orElse(null));
            exercise.setStudentAssignedTeamIdComputed(true);
        }
    }

    /**
     * Validates score settings
     * 1. The maxScore needs to be greater than 0
     * 2. If the IncludedInOverallScore enum is either INCLUDED_AS_BONUS or NOT_INCLUDED, no bonus points are allowed
     *
     * @param exercise exercise to validate
     * @param <T>      specific type of exercise
     * @return Optional validation error response
     */
    public <T extends Exercise> Optional<ResponseEntity<T>> validateScoreSettings(T exercise) {
        // Check if max score is set
        if (exercise.getMaxPoints() == null || exercise.getMaxPoints() == 0) {
            return Optional
                    .of(ResponseEntity.badRequest().headers(HeaderUtil.createAlert(applicationName, "The max score needs to be greater than 0", "maxScoreInvalid")).body(null));
        }

        // Check IncludedInOverallScore
        if ((exercise.getIncludedInOverallScore() == IncludedInOverallScore.INCLUDED_AS_BONUS || exercise.getIncludedInOverallScore() == IncludedInOverallScore.NOT_INCLUDED)
                && exercise.getBonusPoints() > 0) {
            return Optional.of(ResponseEntity.badRequest().headers(HeaderUtil.createAlert(applicationName, "Bonus points are not allowed", "bonusPointsInvalid")).body(null));
        }

        if (exercise.getBonusPoints() == null) {
            // make sure the default value is set properly
            exercise.setBonusPoints(0.0);
        }
        return Optional.empty();
    }
}<|MERGE_RESOLUTION|>--- conflicted
+++ resolved
@@ -1,17 +1,8 @@
 package de.tum.in.www1.artemis.service;
 
-<<<<<<< HEAD
 import static de.tum.in.www1.artemis.service.util.RoundingUtil.round;
 
-import java.util.HashSet;
-import java.util.List;
-import java.util.Optional;
-import java.util.Set;
-=======
 import java.util.*;
->>>>>>> d33d88a7
-import java.util.stream.Collectors;
-import java.util.stream.Stream;
 
 import org.slf4j.Logger;
 import org.slf4j.LoggerFactory;
@@ -92,12 +83,8 @@
             AuthorizationCheckService authCheckService, ProgrammingExerciseService programmingExerciseService, QuizExerciseService quizExerciseService,
             QuizScheduleService quizScheduleService, TutorParticipationRepository tutorParticipationRepository, ExampleSubmissionService exampleSubmissionService,
             AuditEventRepository auditEventRepository, TeamRepository teamRepository, StudentExamRepository studentExamRepository, ExamRepository examRepository,
-<<<<<<< HEAD
-            ProgrammingExerciseRepository programmingExerciseRepository, QuizExerciseRepository quizExerciseRepository, ParticipantScoreRepository participantScoreRepository) {
-=======
             ProgrammingExerciseRepository programmingExerciseRepository, QuizExerciseRepository quizExerciseRepository, LtiOutcomeUrlRepository ltiOutcomeUrlRepository,
-            StudentParticipationRepository studentParticipationRepository) {
->>>>>>> d33d88a7
+            StudentParticipationRepository studentParticipationRepository, ParticipantScoreRepository participantScoreRepository) {
         this.exerciseRepository = exerciseRepository;
         this.examRepository = examRepository;
         this.participationService = participationService;
