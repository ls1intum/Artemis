package de.tum.in.www1.artemis.service;

import java.time.ZonedDateTime;
import java.util.*;
import java.util.stream.Collectors;

import org.slf4j.Logger;
import org.slf4j.LoggerFactory;
import org.springframework.boot.actuate.audit.AuditEvent;
import org.springframework.boot.actuate.audit.AuditEventRepository;
import org.springframework.stereotype.Service;
import org.springframework.transaction.annotation.Transactional;

import de.tum.in.www1.artemis.config.Constants;
import de.tum.in.www1.artemis.domain.*;
import de.tum.in.www1.artemis.domain.enumeration.ComplaintType;
import de.tum.in.www1.artemis.domain.enumeration.ExerciseMode;
import de.tum.in.www1.artemis.domain.enumeration.InitializationState;
import de.tum.in.www1.artemis.domain.exam.Exam;
import de.tum.in.www1.artemis.domain.exam.StudentExam;
import de.tum.in.www1.artemis.domain.participation.ProgrammingExerciseStudentParticipation;
import de.tum.in.www1.artemis.domain.participation.StudentParticipation;
import de.tum.in.www1.artemis.domain.quiz.QuizExercise;
import de.tum.in.www1.artemis.domain.quiz.QuizSubmission;
import de.tum.in.www1.artemis.repository.*;
import de.tum.in.www1.artemis.service.scheduled.quiz.QuizScheduleService;
<<<<<<< HEAD
=======
import de.tum.in.www1.artemis.web.rest.dto.CourseExerciseStatisticsDTO;
>>>>>>> 6a5fc978
import de.tum.in.www1.artemis.web.rest.dto.DueDateStat;
import de.tum.in.www1.artemis.web.rest.errors.BadRequestAlertException;
import de.tum.in.www1.artemis.web.rest.errors.EntityNotFoundException;

/**
 * Service Implementation for managing Exercise.
 */
@Service
public class ExerciseService {

    private final Logger log = LoggerFactory.getLogger(ExerciseService.class);

    private final ExerciseRepository exerciseRepository;

    private final TutorParticipationRepository tutorParticipationRepository;

    private final ParticipationService participationService;

    private final AuthorizationCheckService authCheckService;

    private final ProgrammingExerciseService programmingExerciseService;

    private final QuizExerciseService quizExerciseService;

    private final QuizScheduleService quizScheduleService;

    private final ResultService resultService;

    private final ExamRepository examRepository;

    private final StudentExamRepository studentExamRepository;

    private final ExampleSubmissionService exampleSubmissionService;

    private final AuditEventRepository auditEventRepository;

    private final ComplaintRepository complaintRepository;

    private final ComplaintResponseRepository complaintResponseRepository;

    private final TeamService teamService;

    private final ExerciseUnitRepository exerciseUnitRepository;

    public ExerciseService(ExerciseRepository exerciseRepository, ExerciseUnitRepository exerciseUnitRepository, ParticipationService participationService,
            AuthorizationCheckService authCheckService, ProgrammingExerciseService programmingExerciseService, QuizExerciseService quizExerciseService,
            QuizScheduleService quizScheduleService, TutorParticipationRepository tutorParticipationRepository, ResultService resultService,
            ExampleSubmissionService exampleSubmissionService, AuditEventRepository auditEventRepository, ComplaintRepository complaintRepository,
            ComplaintResponseRepository complaintResponseRepository, TeamService teamService, StudentExamRepository studentExamRepository, ExamRepository exampRepository) {
        this.exerciseRepository = exerciseRepository;
        this.resultService = resultService;
        this.examRepository = exampRepository;
        this.participationService = participationService;
        this.authCheckService = authCheckService;
        this.programmingExerciseService = programmingExerciseService;
        this.tutorParticipationRepository = tutorParticipationRepository;
        this.exampleSubmissionService = exampleSubmissionService;
        this.auditEventRepository = auditEventRepository;
        this.complaintRepository = complaintRepository;
        this.complaintResponseRepository = complaintResponseRepository;
        this.teamService = teamService;
        this.quizExerciseService = quizExerciseService;
        this.quizScheduleService = quizScheduleService;
        this.studentExamRepository = studentExamRepository;
        this.exerciseUnitRepository = exerciseUnitRepository;
    }

    /**
     * Save a exercise.
     *
     * @param exercise the entity to save
     * @return the persisted entity
     */
    public Exercise save(Exercise exercise) {
        log.debug("Request to save Exercise : {}", exercise);
        return exerciseRepository.save(exercise);
    }

    /**
     * Get all exercises for a given course including their categories.
     *
     * @param course for return of exercises in course
     * @return the set of categories of all exercises in this course
     */
    public Set<String> findAllExerciseCategoriesForCourse(Course course) {
        return exerciseRepository.findAllCategoryNames(course.getId());
    }

    /**
     * Finds all Exercises for a given Course
     *
     * @param course corresponding course
     * @param user   the user entity
     * @return a List of all Exercises for the given course
     */
    public Set<Exercise> findAllForCourse(Course course, User user) {
        Set<Exercise> exercises = null;
        if (authCheckService.isAtLeastTeachingAssistantInCourse(course, user)) {
            // tutors/instructors/admins can see all exercises of the course
            exercises = exerciseRepository.findByCourseIdWithCategories(course.getId());
        }
        else if (authCheckService.isStudentInCourse(course, user)) {

            if (course.isOnlineCourse()) {
                // students in online courses can only see exercises where the lti outcome url exists, otherwise the result cannot be reported later on
                exercises = exerciseRepository.findByCourseIdWhereLtiOutcomeUrlExists(course.getId(), user.getLogin());
            }
            else {
                exercises = exerciseRepository.findByCourseIdWithCategories(course.getId());
            }

            // students for this course might not have the right to see it so we have to
            // filter out exercises that are not released (or explicitly made visible to students) yet
            exercises = exercises.stream().filter(Exercise::isVisibleToStudents).collect(Collectors.toSet());
        }

        if (exercises != null) {
            for (Exercise exercise : exercises) {
                setAssignedTeamIdForExerciseAndUser(exercise, user);

                // filter out questions and all statistical information about the quizPointStatistic from quizExercises (so users can't see which answer options are correct)
                if (exercise instanceof QuizExercise) {
                    QuizExercise quizExercise = (QuizExercise) exercise;
                    quizExercise.filterSensitiveInformation();
                }
            }
        }

        return exercises;
    }

    /**
     * Finds all team-based exercises for a course
     *
     * @param course Course for which to return all team-based exercises
     * @return set of exercises
     */
    public Set<Exercise> findAllTeamExercisesForCourse(Course course) {
        return exerciseRepository.findAllTeamExercisesByCourseId(course.getId());
    }

    /**
     * Finds all exercises where the due date is in the future
     * (does not return exercises belonging to test courses).
     *
     * @return set of exercises
     */
    public Set<Exercise> findAllExercisesWithUpcomingDueDate() {
        return exerciseRepository.findAllExercisesWithUpcomingDueDate(ZonedDateTime.now());
    }

    /**
     * Get one exercise by exerciseId with additional details such as quiz questions and statistics or template / solution participation
     * NOTE: prefer #findOne if you don't need these additional details
     *
     * @param exerciseId the exerciseId of the entity
     * @return the entity
     */
    public Exercise findOne(Long exerciseId) {
        Optional<Exercise> exercise = exerciseRepository.findById(exerciseId);
        if (exercise.isEmpty()) {
            throw new EntityNotFoundException("Exercise with exerciseId " + exerciseId + " does not exist!");
        }
        return exercise.get();
    }

    /**
     * Get one exercise by exerciseId with additional details such as quiz questions and statistics or template / solution participation
     * NOTE: prefer #findOne if you don't need these additional details
     * <p>
     * DEPRECATED: Please use findOne() or write a custom method
     *
     * @param exerciseId the exerciseId of the entity
     * @return the entity
     */
    @Deprecated(forRemoval = true)
    // TODO: redesign this method, the caller should specify which exact elements should be loaded from the database
    public Exercise findOneWithAdditionalElements(Long exerciseId) {
        Optional<Exercise> optionalExercise = exerciseRepository.findById(exerciseId);
        if (optionalExercise.isEmpty()) {
            throw new EntityNotFoundException("Exercise with exerciseId " + exerciseId + " does not exist!");
        }
        Exercise exercise = optionalExercise.get();
        if (exercise instanceof QuizExercise) {
            // eagerly load questions and statistic
            exercise = quizExerciseService.findOneWithQuestionsAndStatistics(exerciseId);
        }
        else if (exercise instanceof ProgrammingExercise) {
            // eagerly load template participation and solution participation
            exercise = programmingExerciseService.findWithTemplateParticipationAndSolutionParticipationById(exerciseId);
        }
        return exercise;
    }

    /**
     * Get one exercise by exerciseId with its categories and its team assignment config
     *
     * @param exerciseId the exerciseId of the entity
     * @return the entity
     */
    public Exercise findOneWithCategoriesAndTeamAssignmentConfig(Long exerciseId) {
        Optional<Exercise> exercise = exerciseRepository.findWithEagerCategoriesAndTeamAssignmentConfigById(exerciseId);
        if (exercise.isEmpty()) {
            throw new EntityNotFoundException("Exercise with exerciseId " + exerciseId + " does not exist!");
        }
        return exercise.get();
    }

    /**
     * Get one exercise with all exercise hints and all student questions + answers and with all categories
     *
     * @param exerciseId the id of the exercise to find
     * @param user       the current user
     * @return the exercise
     */
    public Exercise findOneWithDetailsForStudents(Long exerciseId, User user) {
        Optional<Exercise> optionalExercise = exerciseRepository.findByIdWithDetailsForStudent(exerciseId);
        if (optionalExercise.isEmpty()) {
            throw new EntityNotFoundException("Exercise with exerciseId " + exerciseId + " does not exist!");
        }
        Exercise exercise = optionalExercise.get();
        setAssignedTeamIdForExerciseAndUser(exercise, user);
        return exercise;
    }

    /**
     * Find exercise by exerciseId and load participations in this exercise.
     *
     * @param exerciseId the exerciseId of the exercise entity
     * @return the exercise entity
     */
    public Exercise findOneWithStudentParticipations(Long exerciseId) {
        log.debug("Request to find Exercise with participations loaded: {}", exerciseId);
        Optional<Exercise> exercise = exerciseRepository.findByIdWithEagerParticipations(exerciseId);

        if (exercise.isEmpty()) {
            throw new EntityNotFoundException("Exercise with exerciseId " + exerciseId + " does not exist!");
        }
        return exercise.get();
    }

    /**
     * Resets an Exercise by deleting all its participations
     *
     * @param exercise which should be resetted
     */
    public void reset(Exercise exercise) {
        log.debug("Request reset Exercise : {}", exercise.getId());

        // delete all participations for this exercise
        participationService.deleteAllByExerciseId(exercise.getId(), true, true);

        if (exercise instanceof QuizExercise) {
            quizExerciseService.resetExercise(exercise.getId());
        }
    }

    /**
     * Delete the exercise by id and all its participations.
     *
     * @param exerciseId                   the exercise to be deleted
     * @param deleteStudentReposBuildPlans whether the student repos and build plans should be deleted (can be true for programming exercises and should be false for all other exercise types)
     * @param deleteBaseReposBuildPlans    whether the template and solution repos and build plans should be deleted (can be true for programming exercises and should be false for all other exercise types)
     */
    @Transactional // ok
    public void delete(long exerciseId, boolean deleteStudentReposBuildPlans, boolean deleteBaseReposBuildPlans) {
        // Delete has a transactional mechanism. Therefore, all lazy objects that are deleted below, should be fetched when needed.
        final var exercise = findOne(exerciseId);

        // delete all exercise units linking to the exercise
        this.exerciseUnitRepository.removeAllByExerciseId(exerciseId);

        // delete all participations belonging to this quiz
        participationService.deleteAllByExerciseId(exercise.getId(), deleteStudentReposBuildPlans, deleteStudentReposBuildPlans);
        // clean up the many to many relationship to avoid problems when deleting the entities but not the relationship table
        // to avoid a ConcurrentModificationException, we need to use a copy of the set
        var exampleSubmissions = new HashSet<>(exercise.getExampleSubmissions());
        for (ExampleSubmission exampleSubmission : exampleSubmissions) {
            exampleSubmissionService.deleteById(exampleSubmission.getId());
        }
        // make sure tutor participations are deleted before the exercise is deleted
        tutorParticipationRepository.deleteAllByAssessedExerciseId(exercise.getId());

        if (exercise.hasExerciseGroup()) {
            Exam exam = examRepository.findOneWithEagerExercisesGroupsAndStudentExams(exercise.getExerciseGroup().getExam().getId());
            for (StudentExam studentExam : exam.getStudentExams()) {
                if (studentExam.getExercises().contains(exercise)) {
                    // remove exercise reference from student exam
                    List<Exercise> exerciseList = studentExam.getExercises();
                    exerciseList.remove(exercise);
                    studentExam.setExercises(exerciseList);
                    studentExamRepository.save(studentExam);
                }
            }
        }

        // Programming exercises have some special stuff that needs to be cleaned up (solution/template participation, build plans, etc.).
        if (exercise instanceof ProgrammingExercise) {
            programmingExerciseService.delete(exercise.getId(), deleteBaseReposBuildPlans);
        }
        else {
            exerciseRepository.delete(exercise);
        }
    }

    /**
     * Delete student build plans (except BASE/SOLUTION) and optionally git repositories of all exercise student participations.
     *
     * @param exerciseId         programming exercise for which build plans in respective student participations are deleted
     * @param deleteRepositories if true, the repositories gets deleted
     */
    public void cleanup(Long exerciseId, boolean deleteRepositories) {
        Exercise exercise = findOneWithStudentParticipations(exerciseId);
        log.info("Request to cleanup all participations for Exercise : {}", exercise.getTitle());

        if (exercise instanceof ProgrammingExercise) {
            for (StudentParticipation participation : exercise.getStudentParticipations()) {
                participationService.cleanupBuildPlan((ProgrammingExerciseStudentParticipation) participation);
            }

            if (!deleteRepositories) {
                return;    // in this case, we are done
            }

            for (StudentParticipation participation : exercise.getStudentParticipations()) {
                participationService.cleanupRepository((ProgrammingExerciseStudentParticipation) participation);
            }

        }
        else {
            log.warn("Exercise with exerciseId {} is not an instance of ProgrammingExercise. " + "Ignoring the request to cleanup repositories and build plan", exerciseId);
        }
    }

    public void logDeletion(Exercise exercise, Course course, User user) {
        var auditEvent = new AuditEvent(user.getLogin(), Constants.DELETE_EXERCISE, "exercise=" + exercise.getTitle(), "course=" + course.getTitle());
        auditEventRepository.add(auditEvent);
        log.info("User " + user.getLogin() + " has requested to delete {} {} with id {}", exercise.getClass().getSimpleName(), exercise.getTitle(), exercise.getId());
    }

    /**
     * Calculates the number of unevaluated complaints and feedback requests for assessment dashboard participation graph
     *
     * @param examMode should be set to ignore the test run submissions
     * @param exercise the exercise for which the number of unevaluated complaints should be calculated
     */
    public void calculateNrOfOpenComplaints(Exercise exercise, boolean examMode) {
        long numberOfComplaints;
        long numberOfComplaintResponses;
        long numberOfMoreFeedbackRequests;
        long numberOfMoreFeedbackComplaintResponses;
        if (examMode) {
            numberOfComplaints = complaintRepository.countByResultParticipationExerciseIdAndComplaintTypeIgnoreTestRuns(exercise.getId(), ComplaintType.COMPLAINT);
            numberOfComplaintResponses = complaintResponseRepository.countByComplaintResultParticipationExerciseIdAndComplaintComplaintTypeIgnoreTestRuns(exercise.getId(),
                    ComplaintType.COMPLAINT);
            numberOfMoreFeedbackRequests = 0;
            numberOfMoreFeedbackComplaintResponses = 0;
        }
        else {
            numberOfComplaints = complaintRepository.countByResult_Participation_Exercise_IdAndComplaintType(exercise.getId(), ComplaintType.COMPLAINT);
            numberOfComplaintResponses = complaintResponseRepository.countByComplaint_Result_Participation_Exercise_Id_AndComplaint_ComplaintType(exercise.getId(),
                    ComplaintType.COMPLAINT);
            numberOfMoreFeedbackRequests = complaintRepository.countByResult_Participation_Exercise_IdAndComplaintType(exercise.getId(), ComplaintType.MORE_FEEDBACK);
            numberOfMoreFeedbackComplaintResponses = complaintResponseRepository.countByComplaint_Result_Participation_Exercise_Id_AndComplaint_ComplaintType(exercise.getId(),
                    ComplaintType.MORE_FEEDBACK);
        }

        exercise.setNumberOfOpenComplaints(numberOfComplaints - numberOfComplaintResponses);
        exercise.setNumberOfComplaints(numberOfComplaints);
        exercise.setNumberOfOpenMoreFeedbackRequests(numberOfMoreFeedbackRequests - numberOfMoreFeedbackComplaintResponses);
        exercise.setNumberOfMoreFeedbackRequests(numberOfMoreFeedbackRequests);
    }

    /**
     * Calculates the number of assessments done for each correction round.
     *
     * @param exercise the exercise for which we want to calculate the # of assessments for each correction round
<<<<<<< HEAD
     * @param examMode
=======
     * @param examMode states whether or not the the function is called in the exam mode
     * @param totalNumberOfAssessments so total number of assessments sum up over all correction rounds
>>>>>>> 6a5fc978
     * @return the number of assessments for each correction rounds
     */
    public DueDateStat[] calculateNrOfAssessmentsOfCorrectionRoundsForDashboard(Exercise exercise, boolean examMode, DueDateStat totalNumberOfAssessments) {
        DueDateStat[] numberOfAssessmentsOfCorrectionRounds;
        if (examMode) {
            // set number of corrections specific to each correction round
            int numberOfCorrectionRounds = exercise.getExerciseGroup().getExam().getNumberOfCorrectionRoundsInExam();
            numberOfAssessmentsOfCorrectionRounds = resultService.countNumberOfFinishedAssessmentsForExerciseByCorrectionRound(exercise, (long) numberOfCorrectionRounds);
        }
        else {
            // no examMode here, so correction rounds defaults to 1 and is the same as totalNumberOfAssessments
            numberOfAssessmentsOfCorrectionRounds = new DueDateStat[] { totalNumberOfAssessments };
        }
        return numberOfAssessmentsOfCorrectionRounds;
    }

    /**
     * Check whether the exercise has either a course or an exerciseGroup.
     *
     * @param exercise   the Exercise to be validated
     * @param entityName name of the entity
     * @throws BadRequestAlertException if course and exerciseGroup are set or course and exerciseGroup are not set
     */
    public void checkCourseAndExerciseGroupExclusivity(Exercise exercise, String entityName) throws BadRequestAlertException {
        if (exercise.hasCourse() == exercise.hasExerciseGroup()) {
            throw new BadRequestAlertException("An exercise must have either a course or an exerciseGroup", entityName, "eitherCourseOrExerciseGroupSet");
        }
    }

    /**
     * Check to ensure that an updatedExercise is not converted from a course exercise to an exam exercise and vice versa.
     *
     * @param updatedExercise the updated Exercise
     * @param oldExercise     the old Exercise
     * @param entityName      name of the entity
     * @throws BadRequestAlertException if updated exercise was converted
     */
    public void checkForConversionBetweenExamAndCourseExercise(Exercise updatedExercise, Exercise oldExercise, String entityName) throws BadRequestAlertException {
        if (updatedExercise.hasExerciseGroup() != oldExercise.hasExerciseGroup() || updatedExercise.hasCourse() != oldExercise.hasCourse()) {
            throw new BadRequestAlertException("Course exercise cannot be converted to exam exercise and vice versa", entityName, "conversionBetweenExamAndCourseExercise");
        }
    }

    /**
     * Find the participation in participations that belongs to the given exercise that includes the exercise data, plus the found participation with its most recent relevant
     * result. Filter everything else that is not relevant
     *
     * @param exercise       the exercise that should be filtered (this deletes many field values of the passed exercise object)
     * @param participations the set of participations, wherein to search for the relevant participation
     * @param username       used to get quiz submission for the user
     * @param isStudent      defines if the current user is a student
     */
    public void filterForCourseDashboard(Exercise exercise, List<StudentParticipation> participations, String username, boolean isStudent) {
        // remove the unnecessary inner course attribute
        exercise.setCourse(null);

        // remove the problem statement, which is loaded in the exercise details call
        exercise.setProblemStatement(null);

        if (exercise instanceof ProgrammingExercise) {
            var programmingExercise = (ProgrammingExercise) exercise;
            programmingExercise.setTestRepositoryUrl(null);
        }

        // get user's participation for the exercise
        StudentParticipation participation = participations != null ? exercise.findRelevantParticipation(participations) : null;

        // for quiz exercises also check SubmissionHashMap for submission by this user (active participation)
        // if participation was not found in database
        if (participation == null && exercise instanceof QuizExercise) {
            QuizSubmission submission = quizScheduleService.getQuizSubmission(exercise.getId(), username);
            if (submission.getSubmissionDate() != null) {
                participation = new StudentParticipation().exercise(exercise);
                participation.initializationState(InitializationState.INITIALIZED);
            }
        }

        // add relevant submission (relevancy depends on InitializationState) with its result to participation
        if (participation != null) {
            // find the latest submission with a rated result, otherwise the latest submission with
            // an unrated result or alternatively the latest submission without a result
            Set<Submission> submissions = participation.getSubmissions();

            // only transmit the relevant result
            // TODO: we should sync the following two and make sure that we return the correct submission and/or result in all scenarios
            Submission submission = (submissions == null || submissions.isEmpty()) ? null : exercise.findAppropriateSubmissionByResults(submissions);
            Submission latestSubmissionWithRatedResult = participation.getExercise().findLatestSubmissionWithRatedResultWithCompletionDate(participation, false);

            Set<Result> results = Set.of();

            if (latestSubmissionWithRatedResult != null && latestSubmissionWithRatedResult.getLatestResult() != null) {
                results = Set.of(latestSubmissionWithRatedResult.getLatestResult());
                // remove inner participation from result
                latestSubmissionWithRatedResult.getLatestResult().setParticipation(null);
                // filter sensitive information about the assessor if the current user is a student
                if (isStudent) {
                    latestSubmissionWithRatedResult.getLatestResult().filterSensitiveInformation();
                }
            }

            // filter sensitive information in submission's result
            if (isStudent && submission != null && submission.getLatestResult() != null) {
                submission.getLatestResult().filterSensitiveInformation();
            }

            // add submission to participation
            if (submission != null) {
                participation.setSubmissions(Set.of(submission));
            }

            participation.setResults(results);

            // remove inner exercise from participation
            participation.setExercise(null);

            // add participation into an array
            exercise.setStudentParticipations(Set.of(participation));
        }
    }

    /**
     * Sets the transient attribute "studentAssignedTeamId" that contains the id of the team to which the user is assigned
     *
     * @param exercise the exercise for which to set the attribute
     * @param user     the user for which to check to which team (or no team) he belongs to
     */
    private void setAssignedTeamIdForExerciseAndUser(Exercise exercise, User user) {
        // if the exercise is not team-based, there is nothing to do here
        if (exercise.isTeamMode()) {
            Optional<Team> team = teamService.findOneByExerciseAndUser(exercise, user);
            exercise.setStudentAssignedTeamId(team.map(Team::getId).orElse(null));
            exercise.setStudentAssignedTeamIdComputed(true);
        }
    }

    /**
     * Gets the {@link CourseExerciseStatisticsDTO} for each exercise proved in <code>exerciseIds</code>.
     *
     * calculates the average score and the participation rate of students for each given course exercise (team or individual)
     * by using the last result (rated or not)
     *
     * @param exerciseIds - list of exercise ids (must be belong to the same course)
     * @return the list of {@link CourseExerciseStatisticsDTO}
     * @throws IllegalArgumentException if exercise is not found in database, exercise is not a course exercise or not all exercises are from the same course
     */
    public List<CourseExerciseStatisticsDTO> calculateExerciseStatistics(List<Long> exerciseIds) throws IllegalArgumentException {
        List<Exercise> exercisesFromDb = new ArrayList<>();
        for (Long exerciseId : exerciseIds) {
            Optional<Exercise> exerciseFromDbOptional = this.exerciseRepository.findById(exerciseId);
            if (exerciseFromDbOptional.isEmpty()) {
                throw new IllegalArgumentException("Exercise not found in database");
            }
            Exercise exerciseFromDb = exerciseFromDbOptional.get();

            if (!exerciseFromDb.hasCourse()) {
                throw new IllegalArgumentException("Exercise is not a course exercise");
            }

            exercisesFromDb.add(exerciseFromDb);
        }

        List<Long> uniqueCourseIds = exercisesFromDb.stream().map(exercise -> exercise.getCourseViaExerciseGroupOrCourseMember().getId()).distinct().collect(Collectors.toList());
        if (uniqueCourseIds.size() > 1) {
            throw new IllegalArgumentException("Not all exercises are from the same course");
        }

        List<CourseExerciseStatisticsDTO> courseExerciseStatisticsDTOs = new ArrayList<>();

        Map<Long, Object[]> exerciseIdToRawStatisticQueryData = getRawStatisticQueryData(exercisesFromDb);

        exercisesFromDb.forEach((exercise) -> {
            CourseExerciseStatisticsDTO courseExerciseStatisticsDTO = convertRawStatisticQueryDataToDTO(exerciseIdToRawStatisticQueryData, exercise);
            courseExerciseStatisticsDTOs.add(courseExerciseStatisticsDTO);

        });

        return courseExerciseStatisticsDTOs;
    }

    /**
     * Converts the row data from the exercise statistic query into the corresponding DTO
     * @param exerciseIdToRawStatisticQueryData map from exerciseId to query data
     * @param exercise exercise
     * @return converted DTO
     */
    private CourseExerciseStatisticsDTO convertRawStatisticQueryDataToDTO(Map<Long, Object[]> exerciseIdToRawStatisticQueryData, Exercise exercise) {
        CourseExerciseStatisticsDTO courseExerciseStatisticsDTO = new CourseExerciseStatisticsDTO();
        courseExerciseStatisticsDTO.setExerciseId(exercise.getId());
        courseExerciseStatisticsDTO.setExerciseTitle(exercise.getTitle());
        courseExerciseStatisticsDTO.setExerciseMaxPoints(exercise.getMaxScore());
        courseExerciseStatisticsDTO.setExerciseMode(exercise.getMode().toString());

        if (exerciseIdToRawStatisticQueryData.containsKey(exercise.getId())) {
            Object[] exerciseStatistics = exerciseIdToRawStatisticQueryData.get(exercise.getId());
            courseExerciseStatisticsDTO.setAverageScoreInPercent(exerciseStatistics[1] != null ? ((Number) exerciseStatistics[1]).doubleValue() : 0.0);
            courseExerciseStatisticsDTO.setNoOfParticipatingStudentsOrTeams(exerciseStatistics[2] != null ? ((Number) exerciseStatistics[2]).intValue() : 0);
            int numberOfPossibleParticipants = exerciseStatistics[3] != null ? ((Number) exerciseStatistics[3]).intValue() : 0;

            if (numberOfPossibleParticipants != 0) {
                Double participationRate = ((courseExerciseStatisticsDTO.getNoOfParticipatingStudentsOrTeams() * 1.0) / (numberOfPossibleParticipants * 1.0)) * 100.0;
                courseExerciseStatisticsDTO.setParticipationRateInPercent(Math.round(participationRate * 100.0) / 100.0);
            }
            else {
                courseExerciseStatisticsDTO.setParticipationRateInPercent(0.0);
            }

        }
        else {
            courseExerciseStatisticsDTO.setAverageScoreInPercent(0.0);
            courseExerciseStatisticsDTO.setParticipationRateInPercent(0.0);
            courseExerciseStatisticsDTO.setNoOfParticipatingStudentsOrTeams(0);
        }
        return courseExerciseStatisticsDTO;
    }

    /**
     * calculates the average score and the participation rate of students for each given course exercise (team or individual)
     * by using the last result (rated or not)
     * @param exercisesFromDb exercises to calculate the statistics for
     * @return Map which maps from exercise id to statistic query row data
     */
    private Map<Long, Object[]> getRawStatisticQueryData(List<Exercise> exercisesFromDb) {
        List<Exercise> individualExercises = exercisesFromDb.stream().filter(exercise -> exercise.getMode().equals(ExerciseMode.INDIVIDUAL)).collect(Collectors.toList());
        List<Exercise> teamExercises = exercisesFromDb.stream().filter(exercise -> exercise.getMode().equals(ExerciseMode.TEAM)).collect(Collectors.toList());
        List<Object[]> statisticForIndividualExercises = this.exerciseRepository
                .calculateExerciseStatisticsForIndividualCourseExercises(individualExercises.stream().map(Exercise::getId).collect(Collectors.toList()));
        List<Object[]> statisticTeamExercises = this.exerciseRepository
                .calculateExerciseStatisticsForTeamCourseExercises(teamExercises.stream().map(Exercise::getId).collect(Collectors.toList()));

        List<Object[]> combinedStatistics = new ArrayList<>();
        combinedStatistics.addAll(statisticForIndividualExercises);
        combinedStatistics.addAll(statisticTeamExercises);

        Map<Long, Object[]> exerciseIdToStatistic = new HashMap<>();
        for (Object[] exerciseStatistic : combinedStatistics) {
            exerciseIdToStatistic.put(((Number) exerciseStatistic[0]).longValue(), exerciseStatistic);
        }
        return exerciseIdToStatistic;
    }

}<|MERGE_RESOLUTION|>--- conflicted
+++ resolved
@@ -24,10 +24,7 @@
 import de.tum.in.www1.artemis.domain.quiz.QuizSubmission;
 import de.tum.in.www1.artemis.repository.*;
 import de.tum.in.www1.artemis.service.scheduled.quiz.QuizScheduleService;
-<<<<<<< HEAD
-=======
 import de.tum.in.www1.artemis.web.rest.dto.CourseExerciseStatisticsDTO;
->>>>>>> 6a5fc978
 import de.tum.in.www1.artemis.web.rest.dto.DueDateStat;
 import de.tum.in.www1.artemis.web.rest.errors.BadRequestAlertException;
 import de.tum.in.www1.artemis.web.rest.errors.EntityNotFoundException;
@@ -405,12 +402,8 @@
      * Calculates the number of assessments done for each correction round.
      *
      * @param exercise the exercise for which we want to calculate the # of assessments for each correction round
-<<<<<<< HEAD
-     * @param examMode
-=======
      * @param examMode states whether or not the the function is called in the exam mode
      * @param totalNumberOfAssessments so total number of assessments sum up over all correction rounds
->>>>>>> 6a5fc978
      * @return the number of assessments for each correction rounds
      */
     public DueDateStat[] calculateNrOfAssessmentsOfCorrectionRoundsForDashboard(Exercise exercise, boolean examMode, DueDateStat totalNumberOfAssessments) {
