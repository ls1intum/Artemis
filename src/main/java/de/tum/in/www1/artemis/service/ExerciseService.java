package de.tum.in.www1.artemis.service;

<<<<<<< HEAD
import java.time.ZonedDateTime;
=======
>>>>>>> d33d88a7
import java.util.*;
import java.util.stream.Collectors;
import java.util.stream.Stream;

import org.slf4j.Logger;
import org.slf4j.LoggerFactory;
import org.springframework.beans.factory.annotation.Value;
import org.springframework.boot.actuate.audit.AuditEvent;
import org.springframework.boot.actuate.audit.AuditEventRepository;
import org.springframework.http.ResponseEntity;
import org.springframework.stereotype.Service;
import org.springframework.transaction.annotation.Transactional;

import de.tum.in.www1.artemis.config.Constants;
import de.tum.in.www1.artemis.domain.*;
import de.tum.in.www1.artemis.domain.enumeration.ExerciseMode;
import de.tum.in.www1.artemis.domain.enumeration.IncludedInOverallScore;
import de.tum.in.www1.artemis.domain.enumeration.InitializationState;
import de.tum.in.www1.artemis.domain.exam.Exam;
import de.tum.in.www1.artemis.domain.exam.StudentExam;
import de.tum.in.www1.artemis.domain.modeling.ModelingExercise;
import de.tum.in.www1.artemis.domain.participation.ProgrammingExerciseStudentParticipation;
import de.tum.in.www1.artemis.domain.participation.StudentParticipation;
import de.tum.in.www1.artemis.domain.quiz.QuizExercise;
import de.tum.in.www1.artemis.domain.quiz.QuizSubmission;
import de.tum.in.www1.artemis.repository.*;
import de.tum.in.www1.artemis.service.programming.ProgrammingExerciseService;
import de.tum.in.www1.artemis.service.scheduled.quiz.QuizScheduleService;
import de.tum.in.www1.artemis.web.rest.dto.CourseManagementOverviewExerciseDetailsDTO;
import de.tum.in.www1.artemis.web.rest.dto.CourseManagementOverviewExerciseStatisticsDTO;
import de.tum.in.www1.artemis.web.rest.errors.BadRequestAlertException;
import de.tum.in.www1.artemis.web.rest.errors.EntityNotFoundException;
import de.tum.in.www1.artemis.web.rest.util.HeaderUtil;

/**
 * Service Implementation for managing Exercise.
 */
@Service
public class ExerciseService {

    @Value("${jhipster.clientApp.name}")
    private String applicationName;

    private final Logger log = LoggerFactory.getLogger(ExerciseService.class);

    private final ParticipationService participationService;

    private final AuthorizationCheckService authCheckService;

    private final ProgrammingExerciseService programmingExerciseService;

    private final ProgrammingExerciseRepository programmingExerciseRepository;

    private final QuizExerciseService quizExerciseService;

    private final QuizScheduleService quizScheduleService;

    private final ExampleSubmissionService exampleSubmissionService;

    private final TeamRepository teamRepository;

    private final ExamRepository examRepository;

    private final StudentExamRepository studentExamRepository;

    private final AuditEventRepository auditEventRepository;

    private final ExerciseUnitRepository exerciseUnitRepository;

    private final ExerciseRepository exerciseRepository;

    private final TutorParticipationRepository tutorParticipationRepository;

    private final QuizExerciseRepository quizExerciseRepository;

<<<<<<< HEAD
    private final SubmissionRepository submissionRepository;

    private final ResultRepository resultRepository;
=======
    private final LtiOutcomeUrlRepository ltiOutcomeUrlRepository;

    private final StudentParticipationRepository studentParticipationRepository;
>>>>>>> d33d88a7

    public ExerciseService(ExerciseRepository exerciseRepository, ExerciseUnitRepository exerciseUnitRepository, ParticipationService participationService,
            AuthorizationCheckService authCheckService, ProgrammingExerciseService programmingExerciseService, QuizExerciseService quizExerciseService,
            QuizScheduleService quizScheduleService, TutorParticipationRepository tutorParticipationRepository, ExampleSubmissionService exampleSubmissionService,
            AuditEventRepository auditEventRepository, TeamRepository teamRepository, StudentExamRepository studentExamRepository, ExamRepository examRepository,
<<<<<<< HEAD
            ProgrammingExerciseRepository programmingExerciseRepository, QuizExerciseRepository quizExerciseRepository, ResultRepository resultRepository,
            SubmissionRepository submissionRepository) {
=======
            ProgrammingExerciseRepository programmingExerciseRepository, QuizExerciseRepository quizExerciseRepository, LtiOutcomeUrlRepository ltiOutcomeUrlRepository,
            StudentParticipationRepository studentParticipationRepository) {
>>>>>>> d33d88a7
        this.exerciseRepository = exerciseRepository;
        this.resultRepository = resultRepository;
        this.examRepository = examRepository;
        this.participationService = participationService;
        this.authCheckService = authCheckService;
        this.programmingExerciseService = programmingExerciseService;
        this.tutorParticipationRepository = tutorParticipationRepository;
        this.exampleSubmissionService = exampleSubmissionService;
        this.auditEventRepository = auditEventRepository;
        this.quizExerciseService = quizExerciseService;
        this.quizScheduleService = quizScheduleService;
        this.studentExamRepository = studentExamRepository;
        this.exerciseUnitRepository = exerciseUnitRepository;
        this.submissionRepository = submissionRepository;
        this.programmingExerciseRepository = programmingExerciseRepository;
        this.teamRepository = teamRepository;
        this.quizExerciseRepository = quizExerciseRepository;
        this.ltiOutcomeUrlRepository = ltiOutcomeUrlRepository;
        this.studentParticipationRepository = studentParticipationRepository;
    }

    /**
     * Gets the subset of given exercises that a user is allowed to see
     *
     * @param exercises exercises to filter
     * @param user      user
     * @return subset of the exercises that a user allowed to see
     */
    public Set<Exercise> filterOutExercisesThatUserShouldNotSee(Set<Exercise> exercises, User user) {
        if (exercises == null || user == null || exercises.isEmpty()) {
            return Set.of();
        }
        // Set is needed here to remove duplicates
        Set<Course> courses = exercises.stream().map(Exercise::getCourseViaExerciseGroupOrCourseMember).collect(Collectors.toSet());
        if (courses.size() != 1) {
            throw new IllegalArgumentException("All exercises must be from the same course!");
        }
        Course course = courses.stream().findFirst().get();

        Set<Exercise> exercisesUserIsAllowedToSee = new HashSet<>();
        if (authCheckService.isAtLeastTeachingAssistantInCourse(course, user)) {
            exercisesUserIsAllowedToSee = exercises;
        }
        else if (authCheckService.isStudentInCourse(course, user)) {
            if (course.isOnlineCourse()) {
                for (Exercise exercise : exercises) {
                    if (!exercise.isVisibleToStudents()) {
                        continue;
                    }
                    // students in online courses can only see exercises where the lti outcome url exists, otherwise the result cannot be reported later on
                    Optional<LtiOutcomeUrl> ltiOutcomeUrlOptional = ltiOutcomeUrlRepository.findByUserAndExercise(user, exercise);
                    if (ltiOutcomeUrlOptional.isPresent()) {
                        exercisesUserIsAllowedToSee.add(exercise);
                    }
                }
            }
            else {
                // disclaimer: untested syntax, something along those lines should do the job however
                exercisesUserIsAllowedToSee.addAll(exercises.stream().filter(Exercise::isVisibleToStudents).collect(Collectors.toSet()));
            }
        }
        return exercisesUserIsAllowedToSee;
    }

    /**
     * Loads exercises with all the necessary information to display them correctly in the Artemis dashboard
     *
     * @param exerciseIds exercises to load
     * @param user        user to load exercise information for
     * @return exercises with all the necessary information loaded for correct display in the Artemis dashboard
     */
    public Set<Exercise> loadExercisesWithInformationForDashboard(Set<Long> exerciseIds, User user) {
        if (exerciseIds == null || user == null) {
            throw new IllegalArgumentException();
        }
        if (exerciseIds.isEmpty()) {
            return new HashSet<>();
        }
        Set<Exercise> exercises = exerciseRepository.findByExerciseIdWithCategories(exerciseIds);
        // Set is needed here to remove duplicates
        Set<Course> courses = exercises.stream().map(Exercise::getCourseViaExerciseGroupOrCourseMember).collect(Collectors.toSet());
        if (courses.size() != 1) {
            throw new IllegalArgumentException("All exercises must be from the same course!");
        }
        Course course = courses.stream().findFirst().get();
        List<StudentParticipation> participationsOfUserInExercises = getAllParticipationsOfUserInExercises(user, exercises);
        boolean isStudent = !authCheckService.isAtLeastTeachingAssistantInCourse(course, user);
        for (Exercise exercise : exercises) {
            // add participation with submission and result to each exercise
            filterForCourseDashboard(exercise, participationsOfUserInExercises, user.getLogin(), isStudent);
            // remove sensitive information from the exercise for students
            if (isStudent) {
                exercise.filterSensitiveInformation();
            }
            setAssignedTeamIdForExerciseAndUser(exercise, user);
        }
        return exercises;
    }

    /**
     * Gets all the participations of the user in the given exercises
     *
     * @param user      the user to get the participations for
     * @param exercises the exercise to get the participations for
     * @return the participations of the user in the exercises
     */
    public List<StudentParticipation> getAllParticipationsOfUserInExercises(User user, Set<Exercise> exercises) {
        Map<ExerciseMode, List<Exercise>> exercisesGroupedByExerciseMode = exercises.stream().collect(Collectors.groupingBy(Exercise::getMode));
        List<Exercise> individualExercises = Optional.ofNullable(exercisesGroupedByExerciseMode.get(ExerciseMode.INDIVIDUAL)).orElse(List.of());
        List<Exercise> teamExercises = Optional.ofNullable(exercisesGroupedByExerciseMode.get(ExerciseMode.TEAM)).orElse(List.of());

        if (individualExercises.isEmpty() && teamExercises.isEmpty()) {
            return List.of();
        }

        // Note: we need two database calls here, because of performance reasons: the entity structure for team is significantly different and a combined database call
        // would lead to a SQL statement that cannot be optimized

        // 1st: fetch participations, submissions and results for individual exercises
        List<StudentParticipation> individualParticipations = studentParticipationRepository
                .findByStudentIdAndIndividualExercisesWithEagerSubmissionsResultIgnoreTestRuns(user.getId(), individualExercises);

        // 2nd: fetch participations, submissions and results for team exercises
        List<StudentParticipation> teamParticipations = studentParticipationRepository.findByStudentIdAndTeamExercisesWithEagerSubmissionsResult(user.getId(), teamExercises);

        // 3rd: merge both into one list for further processing
        List<StudentParticipation> participations = Stream.concat(individualParticipations.stream(), teamParticipations.stream()).collect(Collectors.toList());
        return participations;
    }

    /**
     * Finds all Exercises for a given Course
     *
     * @param course corresponding course
     * @param user   the user entity
     * @return a List of all Exercises for the given course
     */
    public Set<Exercise> findAllForCourse(Course course, User user) {
        Set<Exercise> exercises = null;
        if (authCheckService.isAtLeastTeachingAssistantInCourse(course, user)) {
            // tutors/instructors/admins can see all exercises of the course
            exercises = exerciseRepository.findByCourseIdWithCategories(course.getId());
        }
        else if (authCheckService.isStudentInCourse(course, user)) {

            if (course.isOnlineCourse()) {
                // students in online courses can only see exercises where the lti outcome url exists, otherwise the result cannot be reported later on
                exercises = exerciseRepository.findByCourseIdWhereLtiOutcomeUrlExists(course.getId(), user.getLogin());
            }
            else {
                exercises = exerciseRepository.findByCourseIdWithCategories(course.getId());
            }

            // students for this course might not have the right to see it so we have to
            // filter out exercises that are not released (or explicitly made visible to students) yet
            exercises = exercises.stream().filter(Exercise::isVisibleToStudents).collect(Collectors.toSet());
        }

        if (exercises != null) {
            for (Exercise exercise : exercises) {
                setAssignedTeamIdForExerciseAndUser(exercise, user);

                // filter out questions and all statistical information about the quizPointStatistic from quizExercises (so users can't see which answer options are correct)
                if (exercise instanceof QuizExercise) {
                    QuizExercise quizExercise = (QuizExercise) exercise;
                    quizExercise.filterSensitiveInformation();
                }
            }
        }

        return exercises;
    }

    /**
     * Get one exercise by exerciseId with additional details such as quiz questions and statistics or template / solution participation
     * NOTE: prefer #ExerciseRepository.findByIdElseThrow() if you don't need these additional details
     * <p>
     * DEPRECATED: Please use findByIdElseThrow() or write a custom method
     *
     * @param exerciseId the exerciseId of the entity
     * @return the entity
     */
    @Deprecated(forRemoval = true)
    // TODO: redesign this method, the caller should specify which exact elements should be loaded from the database
    public Exercise findOneWithAdditionalElements(Long exerciseId) {
        Optional<Exercise> optionalExercise = exerciseRepository.findById(exerciseId);
        if (optionalExercise.isEmpty()) {
            throw new EntityNotFoundException("Exercise with exerciseId " + exerciseId + " does not exist!");
        }
        Exercise exercise = optionalExercise.get();
        if (exercise instanceof QuizExercise) {
            // eagerly load questions and statistic
            exercise = quizExerciseRepository.findOneWithQuestionsAndStatistics(exerciseId);
        }
        else if (exercise instanceof ProgrammingExercise) {
            // eagerly load template participation and solution participation
            exercise = programmingExerciseRepository.findByIdWithTemplateAndSolutionParticipationElseThrow(exerciseId);
        }
        return exercise;
    }

    /**
     * Resets an Exercise by deleting all its participations
     *
     * @param exercise which should be reset
     */
    public void reset(Exercise exercise) {
        log.debug("Request reset Exercise : {}", exercise.getId());

        // delete all participations for this exercise
        participationService.deleteAllByExerciseId(exercise.getId(), true, true);

        if (exercise instanceof QuizExercise) {
            quizExerciseService.resetExercise(exercise.getId());
        }
    }

    /**
     * Delete the exercise by id and all its participations.
     *
     * @param exerciseId                   the exercise to be deleted
     * @param deleteStudentReposBuildPlans whether the student repos and build plans should be deleted (can be true for programming exercises and should be false for all other exercise types)
     * @param deleteBaseReposBuildPlans    whether the template and solution repos and build plans should be deleted (can be true for programming exercises and should be false for all other exercise types)
     */
    @Transactional // ok
    public void delete(long exerciseId, boolean deleteStudentReposBuildPlans, boolean deleteBaseReposBuildPlans) {
        // Delete has a transactional mechanism. Therefore, all lazy objects that are deleted below, should be fetched when needed.
        final var exercise = exerciseRepository.findByIdElseThrow(exerciseId);

        // delete all exercise units linking to the exercise
        this.exerciseUnitRepository.removeAllByExerciseId(exerciseId);

        // delete all participations belonging to this quiz
        participationService.deleteAllByExerciseId(exercise.getId(), deleteStudentReposBuildPlans, deleteStudentReposBuildPlans);
        // clean up the many to many relationship to avoid problems when deleting the entities but not the relationship table
        // to avoid a ConcurrentModificationException, we need to use a copy of the set
        var exampleSubmissions = new HashSet<>(exercise.getExampleSubmissions());
        for (ExampleSubmission exampleSubmission : exampleSubmissions) {
            exampleSubmissionService.deleteById(exampleSubmission.getId());
        }
        // make sure tutor participations are deleted before the exercise is deleted
        tutorParticipationRepository.deleteAllByAssessedExerciseId(exercise.getId());

        if (exercise.isExamExercise()) {
            Exam exam = examRepository.findOneWithEagerExercisesGroupsAndStudentExams(exercise.getExerciseGroup().getExam().getId());
            for (StudentExam studentExam : exam.getStudentExams()) {
                if (studentExam.getExercises().contains(exercise)) {
                    // remove exercise reference from student exam
                    List<Exercise> exerciseList = studentExam.getExercises();
                    exerciseList.remove(exercise);
                    studentExam.setExercises(exerciseList);
                    studentExamRepository.save(studentExam);
                }
            }
        }

        // Programming exercises have some special stuff that needs to be cleaned up (solution/template participation, build plans, etc.).
        if (exercise instanceof ProgrammingExercise) {
            programmingExerciseService.delete(exercise.getId(), deleteBaseReposBuildPlans);
        }
        else {
            exerciseRepository.delete(exercise);
        }
    }

    /**
     * Delete student build plans (except BASE/SOLUTION) and optionally git repositories of all exercise student participations.
     *
     * @param exerciseId         programming exercise for which build plans in respective student participations are deleted
     * @param deleteRepositories if true, the repositories gets deleted
     */
    public void cleanup(Long exerciseId, boolean deleteRepositories) {
        Exercise exercise = exerciseRepository.findByIdWithStudentParticipationsElseThrow(exerciseId);
        log.info("Request to cleanup all participations for Exercise : {}", exercise.getTitle());

        if (exercise instanceof ProgrammingExercise) {
            for (StudentParticipation participation : exercise.getStudentParticipations()) {
                participationService.cleanupBuildPlan((ProgrammingExerciseStudentParticipation) participation);
            }

            if (!deleteRepositories) {
                return;    // in this case, we are done
            }

            for (StudentParticipation participation : exercise.getStudentParticipations()) {
                participationService.cleanupRepository((ProgrammingExerciseStudentParticipation) participation);
            }

        }
        else {
            log.warn("Exercise with exerciseId {} is not an instance of ProgrammingExercise. Ignoring the request to cleanup repositories and build plan", exerciseId);
        }
    }

    public void logDeletion(Exercise exercise, Course course, User user) {
        var auditEvent = new AuditEvent(user.getLogin(), Constants.DELETE_EXERCISE, "exercise=" + exercise.getTitle(), "course=" + course.getTitle());
        auditEventRepository.add(auditEvent);
        log.info("User " + user.getLogin() + " has requested to delete {} {} with id {}", exercise.getClass().getSimpleName(), exercise.getTitle(), exercise.getId());
    }

    /**
     * Check to ensure that an updatedExercise is not converted from a course exercise to an exam exercise and vice versa.
     *
     * @param updatedExercise the updated Exercise
     * @param oldExercise     the old Exercise
     * @param entityName      name of the entity
     * @throws BadRequestAlertException if updated exercise was converted
     */
    public void checkForConversionBetweenExamAndCourseExercise(Exercise updatedExercise, Exercise oldExercise, String entityName) throws BadRequestAlertException {
        if (updatedExercise.isExamExercise() != oldExercise.isExamExercise() || updatedExercise.isCourseExercise() != oldExercise.isCourseExercise()) {
            throw new BadRequestAlertException("Course exercise cannot be converted to exam exercise and vice versa", entityName, "conversionBetweenExamAndCourseExercise");
        }
    }

    /**
     * Find the participation in participations that belongs to the given exercise that includes the exercise data, plus the found participation with its most recent relevant
     * result. Filter everything else that is not relevant
     *
     * @param exercise       the exercise that should be filtered (this deletes many field values of the passed exercise object)
     * @param participations the set of participations, wherein to search for the relevant participation
     * @param username       used to get quiz submission for the user
     * @param isStudent      defines if the current user is a student
     */
    public void filterForCourseDashboard(Exercise exercise, List<StudentParticipation> participations, String username, boolean isStudent) {
        // remove the unnecessary inner course attribute
        exercise.setCourse(null);

        // remove the problem statement, which is loaded in the exercise details call
        exercise.setProblemStatement(null);

        if (exercise instanceof ProgrammingExercise) {
            var programmingExercise = (ProgrammingExercise) exercise;
            programmingExercise.setTestRepositoryUrl(null);
        }

        // get user's participation for the exercise
        StudentParticipation participation = participations != null ? exercise.findRelevantParticipation(participations) : null;

        // for quiz exercises also check SubmissionHashMap for submission by this user (active participation)
        // if participation was not found in database
        if (participation == null && exercise instanceof QuizExercise) {
            QuizSubmission submission = quizScheduleService.getQuizSubmission(exercise.getId(), username);
            if (submission.getSubmissionDate() != null) {
                participation = new StudentParticipation().exercise(exercise);
                participation.initializationState(InitializationState.INITIALIZED);
            }
        }

        // add relevant submission (relevancy depends on InitializationState) with its result to participation
        if (participation != null) {
            // find the latest submission with a rated result, otherwise the latest submission with
            // an unrated result or alternatively the latest submission without a result
            Set<Submission> submissions = participation.getSubmissions();

            // only transmit the relevant result
            // TODO: we should sync the following two and make sure that we return the correct submission and/or result in all scenarios
            Submission submission = (submissions == null || submissions.isEmpty()) ? null : exercise.findAppropriateSubmissionByResults(submissions);
            Submission latestSubmissionWithRatedResult = participation.getExercise().findLatestSubmissionWithRatedResultWithCompletionDate(participation, false);

            Set<Result> results = Set.of();

            if (latestSubmissionWithRatedResult != null && latestSubmissionWithRatedResult.getLatestResult() != null) {
                results = Set.of(latestSubmissionWithRatedResult.getLatestResult());
                // remove inner participation from result
                latestSubmissionWithRatedResult.getLatestResult().setParticipation(null);
                // filter sensitive information about the assessor if the current user is a student
                if (isStudent) {
                    latestSubmissionWithRatedResult.getLatestResult().filterSensitiveInformation();
                }
            }

            // filter sensitive information in submission's result
            if (isStudent && submission != null && submission.getLatestResult() != null) {
                submission.getLatestResult().filterSensitiveInformation();
            }

            // add submission to participation or set it to null
            participation.setSubmissions(submission != null ? Set.of(submission) : null);

            participation.setResults(results);

            // remove inner exercise from participation
            participation.setExercise(null);

            // add participation into an array
            exercise.setStudentParticipations(Set.of(participation));
        }
    }

    /**
     * Get one exercise with all exercise hints and all student questions + answers and with all categories
     *
     * @param exerciseId the id of the exercise to find
     * @param user       the current user
     * @return the exercise
     */
    public Exercise findOneWithDetailsForStudents(Long exerciseId, User user) {
        var exercise = exerciseRepository.findByIdWithDetailsForStudent(exerciseId).orElseThrow(() -> new EntityNotFoundException("Exercise", exerciseId));
        setAssignedTeamIdForExerciseAndUser(exercise, user);
        return exercise;
    }

    /**
     * Sets the transient attribute "studentAssignedTeamId" that contains the id of the team to which the user is assigned
     *
     * @param exercise the exercise for which to set the attribute
     * @param user     the user for which to check to which team (or no team) he belongs to
     */
    private void setAssignedTeamIdForExerciseAndUser(Exercise exercise, User user) {
        // if the exercise is not team-based, there is nothing to do here
        if (exercise.isTeamMode()) {
            Optional<Team> team = teamRepository.findOneByExerciseIdAndUserId(exercise.getId(), user.getId());
            exercise.setStudentAssignedTeamId(team.map(Team::getId).orElse(null));
            exercise.setStudentAssignedTeamIdComputed(true);
        }
    }

    /**
     * Get specific exercise information
     *
     * @param courseId the id of the course
     * @return An Integer array containing active students for each index
     */
    public List<CourseManagementOverviewExerciseDetailsDTO> getExercisesForCourseManagementOverview(Long courseId) {
        List<CourseManagementOverviewExerciseDetailsDTO> detailsDTOS = new ArrayList<>();
        for (var listElement : exerciseRepository.getExercisesForCourseManagementOverview(courseId)) {
            var exerciseId = (Long) listElement.get("id");
            var exerciseType = listElement.get("type");
            if (exerciseId == null || exerciseId == 0 || exerciseType == null) {
                continue;
            }

            var dto = new CourseManagementOverviewExerciseDetailsDTO();
            dto.setExerciseId(exerciseId);
            dto.setExerciseTitle((String) listElement.get("title"));

            if (exerciseType == QuizExercise.class) {
                dto.setExerciseType("quiz");
                dto.setQuizStatus(quizExerciseService.evaluateQuizStatus(exerciseId));
            }
            else if (exerciseType == ProgrammingExercise.class) {
                dto.setExerciseType("programming");
            }
            else if (exerciseType == TextExercise.class) {
                dto.setExerciseType("text");
            }
            else if (exerciseType == ModelingExercise.class) {
                dto.setExerciseType("modeling");
            }
            else if (exerciseType == FileUploadExercise.class) {
                dto.setExerciseType("file-upload");
            }

            dto.setReleaseDate((ZonedDateTime) listElement.get("releaseDate"));
            dto.setDueDate((ZonedDateTime) listElement.get("dueDate"));
            dto.setAssessmentDueDate((ZonedDateTime) listElement.get("assessmentDueDate"));

            var mode = listElement.get("mode");
            dto.setTeamMode(mode == ExerciseMode.TEAM);

            dto.setCategories(exerciseRepository.findAllCategories(exerciseId));

            detailsDTOS.add(dto);
        }

        return detailsDTOS;
    }

    /**
     * Get the exercise statistics
     *
     * @param courseId the id of the course
     * @param amountOfStudentsInCourse the amount of students in the course
     * @return An Integer array containing active students for each index
     */
    public List<CourseManagementOverviewExerciseStatisticsDTO> getStatisticsForCourseManagementOverview(Long courseId, Integer amountOfStudentsInCourse) {
        List<CourseManagementOverviewExerciseStatisticsDTO> statisticsDTOS = new ArrayList<>();
        var noStudentsInCourse = amountOfStudentsInCourse == null || amountOfStudentsInCourse == 0;
        for (var listElement : exerciseRepository.getStatisticsForCourseManagementOverview(courseId)) {
            var exerciseId = (Long) listElement.get("id");
            if (exerciseId == null || exerciseId == 0) {
                continue;
            }

            var dto = new CourseManagementOverviewExerciseStatisticsDTO();
            dto.setNoOfStudentsInCourse(amountOfStudentsInCourse);
            dto.setExerciseId(exerciseId);

            var maxPoints = (Double) listElement.get("maxPoints");
            dto.setExerciseMaxPoints(maxPoints == null ? 0 : maxPoints);

            var averagePoints = (Double) listElement.get("averageScore");
            dto.setAverageScoreInPercent(averagePoints == null ? 0 : averagePoints);

            Long rawParticipations = (Long) listElement.get("participations");
            var participations = rawParticipations == null ? 0 : Math.toIntExact(rawParticipations);
            dto.setNoOfParticipatingStudentsOrTeams(participations);

            if (listElement.get("mode") == ExerciseMode.TEAM) {
                Integer teams = teamRepository.getAmountByExerciseId(exerciseId);
                dto.setNoOfTeamsInCourse(teams);

                dto.setParticipationRateInPercent(teams == null || teams == 0 ? 0.0 : Math.round(participations * 1000.0 / teams) / 10.0);
            }
            else {
                dto.setParticipationRateInPercent(noStudentsInCourse ? 0.0 : Math.round(participations * 1000.0 / amountOfStudentsInCourse) / 10.0);
            }

            long numberOfRatedAssessments = resultRepository.countNumberOfFinishedAssessmentsForExercise(exerciseId, false).getInTime();
            long noOfSubmissionsInTime = submissionRepository.countByExerciseIdSubmittedBeforeDueDate(exerciseId);
            dto.setNoOfRatedAssessments(numberOfRatedAssessments);
            dto.setNoOfSubmissionsInTime(noOfSubmissionsInTime);
            dto.setNoOfAssessmentsDoneInPercent(noOfSubmissionsInTime == 0 ? 0 : Math.round(numberOfRatedAssessments * 1000.0 / noOfSubmissionsInTime) / 10.0);

            statisticsDTOS.add(dto);
        }

        return statisticsDTOS;
    }

    /**
     * Validates score settings
     * 1. The maxScore needs to be greater than 0
     * 2. If the IncludedInOverallScore enum is either INCLUDED_AS_BONUS or NOT_INCLUDED, no bonus points are allowed
     *
     * @param exercise exercise to validate
     * @param <T>      specific type of exercise
     * @return Optional validation error response
     */
    public <T extends Exercise> Optional<ResponseEntity<T>> validateScoreSettings(T exercise) {
        // Check if max score is set
        if (exercise.getMaxPoints() == null || exercise.getMaxPoints() == 0) {
            return Optional
                    .of(ResponseEntity.badRequest().headers(HeaderUtil.createAlert(applicationName, "The max score needs to be greater than 0", "maxScoreInvalid")).body(null));
        }

        // Check IncludedInOverallScore
        if ((exercise.getIncludedInOverallScore() == IncludedInOverallScore.INCLUDED_AS_BONUS || exercise.getIncludedInOverallScore() == IncludedInOverallScore.NOT_INCLUDED)
                && exercise.getBonusPoints() > 0) {
            return Optional.of(ResponseEntity.badRequest().headers(HeaderUtil.createAlert(applicationName, "Bonus points are not allowed", "bonusPointsInvalid")).body(null));
        }

        if (exercise.getBonusPoints() == null) {
            // make sure the default value is set properly
            exercise.setBonusPoints(0.0);
        }
        return Optional.empty();
    }
}<|MERGE_RESOLUTION|>--- conflicted
+++ resolved
@@ -1,9 +1,6 @@
 package de.tum.in.www1.artemis.service;
 
-<<<<<<< HEAD
 import java.time.ZonedDateTime;
-=======
->>>>>>> d33d88a7
 import java.util.*;
 import java.util.stream.Collectors;
 import java.util.stream.Stream;
@@ -79,27 +76,20 @@
 
     private final QuizExerciseRepository quizExerciseRepository;
 
-<<<<<<< HEAD
     private final SubmissionRepository submissionRepository;
 
     private final ResultRepository resultRepository;
-=======
+
     private final LtiOutcomeUrlRepository ltiOutcomeUrlRepository;
 
     private final StudentParticipationRepository studentParticipationRepository;
->>>>>>> d33d88a7
 
     public ExerciseService(ExerciseRepository exerciseRepository, ExerciseUnitRepository exerciseUnitRepository, ParticipationService participationService,
             AuthorizationCheckService authCheckService, ProgrammingExerciseService programmingExerciseService, QuizExerciseService quizExerciseService,
             QuizScheduleService quizScheduleService, TutorParticipationRepository tutorParticipationRepository, ExampleSubmissionService exampleSubmissionService,
             AuditEventRepository auditEventRepository, TeamRepository teamRepository, StudentExamRepository studentExamRepository, ExamRepository examRepository,
-<<<<<<< HEAD
-            ProgrammingExerciseRepository programmingExerciseRepository, QuizExerciseRepository quizExerciseRepository, ResultRepository resultRepository,
-            SubmissionRepository submissionRepository) {
-=======
             ProgrammingExerciseRepository programmingExerciseRepository, QuizExerciseRepository quizExerciseRepository, LtiOutcomeUrlRepository ltiOutcomeUrlRepository,
-            StudentParticipationRepository studentParticipationRepository) {
->>>>>>> d33d88a7
+            StudentParticipationRepository studentParticipationRepository, ResultRepository resultRepository, SubmissionRepository submissionRepository) {
         this.exerciseRepository = exerciseRepository;
         this.resultRepository = resultRepository;
         this.examRepository = examRepository;
