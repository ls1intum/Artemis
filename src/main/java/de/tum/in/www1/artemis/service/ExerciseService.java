--- conflicted
+++ resolved
@@ -1,10 +1,7 @@
 package de.tum.in.www1.artemis.service;
 
-<<<<<<< HEAD
 import static de.tum.in.www1.artemis.service.util.RoundingUtil.round;
 
-=======
->>>>>>> d7d613da
 import java.time.ZonedDateTime;
 import java.util.*;
 import java.util.stream.Collectors;
@@ -97,12 +94,8 @@
             QuizScheduleService quizScheduleService, TutorParticipationRepository tutorParticipationRepository, ExampleSubmissionService exampleSubmissionService,
             AuditEventRepository auditEventRepository, TeamRepository teamRepository, StudentExamRepository studentExamRepository, ExamRepository examRepository,
             ProgrammingExerciseRepository programmingExerciseRepository, QuizExerciseRepository quizExerciseRepository, LtiOutcomeUrlRepository ltiOutcomeUrlRepository,
-<<<<<<< HEAD
             StudentParticipationRepository studentParticipationRepository, ResultRepository resultRepository, SubmissionRepository submissionRepository,
             ParticipantScoreRepository participantScoreRepository) {
-=======
-            StudentParticipationRepository studentParticipationRepository, ResultRepository resultRepository, SubmissionRepository submissionRepository) {
->>>>>>> d7d613da
         this.exerciseRepository = exerciseRepository;
         this.resultRepository = resultRepository;
         this.examRepository = examRepository;
@@ -119,10 +112,7 @@
         this.submissionRepository = submissionRepository;
         this.programmingExerciseRepository = programmingExerciseRepository;
         this.teamRepository = teamRepository;
-<<<<<<< HEAD
         this.participantScoreRepository = participantScoreRepository;
-=======
->>>>>>> d7d613da
         this.quizExerciseRepository = quizExerciseRepository;
         this.ltiOutcomeUrlRepository = ltiOutcomeUrlRepository;
         this.studentParticipationRepository = studentParticipationRepository;
@@ -636,11 +626,7 @@
             dto.setNoOfParticipatingStudentsOrTeams(participations);
 
             if (listElement.get("mode") == ExerciseMode.TEAM) {
-<<<<<<< HEAD
-                Integer teams = teamRepository.getAmountByExerciseId(exerciseId);
-=======
                 Integer teams = teamRepository.getNumberOfTeamsForExercise(exerciseId);
->>>>>>> d7d613da
                 dto.setNoOfTeamsInCourse(teams);
 
                 dto.setParticipationRateInPercent(teams == null || teams == 0 ? 0.0 : Math.round(participations * 1000.0 / teams) / 10.0);
