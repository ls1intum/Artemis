package de.tum.in.www1.artemis.service;

import static de.tum.in.www1.artemis.service.util.RoundingUtil.round;

import java.time.ZonedDateTime;
import java.util.*;
import java.util.stream.Collectors;
import java.util.stream.Stream;

import org.slf4j.Logger;
import org.slf4j.LoggerFactory;
import org.springframework.beans.factory.annotation.Value;
import org.springframework.boot.actuate.audit.AuditEvent;
import org.springframework.boot.actuate.audit.AuditEventRepository;
import org.springframework.http.ResponseEntity;
import org.springframework.stereotype.Service;
import org.springframework.transaction.annotation.Transactional;

import de.tum.in.www1.artemis.config.Constants;
import de.tum.in.www1.artemis.domain.*;
import de.tum.in.www1.artemis.domain.enumeration.ExerciseMode;
import de.tum.in.www1.artemis.domain.enumeration.IncludedInOverallScore;
import de.tum.in.www1.artemis.domain.enumeration.InitializationState;
import de.tum.in.www1.artemis.domain.exam.Exam;
import de.tum.in.www1.artemis.domain.exam.StudentExam;
import de.tum.in.www1.artemis.domain.lecture.ExerciseUnit;
import de.tum.in.www1.artemis.domain.participation.ProgrammingExerciseStudentParticipation;
import de.tum.in.www1.artemis.domain.participation.StudentParticipation;
import de.tum.in.www1.artemis.domain.quiz.QuizExercise;
import de.tum.in.www1.artemis.domain.quiz.QuizSubmission;
import de.tum.in.www1.artemis.domain.scores.ParticipantScore;
import de.tum.in.www1.artemis.repository.*;
import de.tum.in.www1.artemis.service.programming.ProgrammingExerciseService;
import de.tum.in.www1.artemis.service.scheduled.quiz.QuizScheduleService;
import de.tum.in.www1.artemis.web.rest.dto.CourseManagementOverviewExerciseStatisticsDTO;
import de.tum.in.www1.artemis.web.rest.errors.BadRequestAlertException;
import de.tum.in.www1.artemis.web.rest.errors.EntityNotFoundException;
import de.tum.in.www1.artemis.web.rest.util.HeaderUtil;

/**
 * Service Implementation for managing Exercise.
 */
@Service
public class ExerciseService {

    @Value("${jhipster.clientApp.name}")
    private String applicationName;

    private final Logger log = LoggerFactory.getLogger(ExerciseService.class);

    private final ParticipationService participationService;

    private final AuthorizationCheckService authCheckService;

    private final ProgrammingExerciseService programmingExerciseService;

    private final ProgrammingExerciseRepository programmingExerciseRepository;

    private final QuizExerciseService quizExerciseService;

    private final QuizScheduleService quizScheduleService;

    private final ExampleSubmissionService exampleSubmissionService;

    private final TeamRepository teamRepository;

    private final ExamRepository examRepository;

    private final StudentExamRepository studentExamRepository;

    private final AuditEventRepository auditEventRepository;

    private final ExerciseUnitRepository exerciseUnitRepository;

    private final ExerciseRepository exerciseRepository;

    private final TutorParticipationRepository tutorParticipationRepository;

    private final ParticipantScoreRepository participantScoreRepository;

    private final QuizExerciseRepository quizExerciseRepository;

    private final SubmissionRepository submissionRepository;

    private final ResultRepository resultRepository;

    private final LtiOutcomeUrlRepository ltiOutcomeUrlRepository;

    private final StudentParticipationRepository studentParticipationRepository;

    private final LectureUnitService lectureUnitService;

    public ExerciseService(ExerciseRepository exerciseRepository, ExerciseUnitRepository exerciseUnitRepository, ParticipationService participationService,
            AuthorizationCheckService authCheckService, ProgrammingExerciseService programmingExerciseService, QuizExerciseService quizExerciseService,
            QuizScheduleService quizScheduleService, TutorParticipationRepository tutorParticipationRepository, ExampleSubmissionService exampleSubmissionService,
            AuditEventRepository auditEventRepository, TeamRepository teamRepository, StudentExamRepository studentExamRepository, ExamRepository examRepository,
            ProgrammingExerciseRepository programmingExerciseRepository, QuizExerciseRepository quizExerciseRepository, LtiOutcomeUrlRepository ltiOutcomeUrlRepository,
            StudentParticipationRepository studentParticipationRepository, ResultRepository resultRepository, SubmissionRepository submissionRepository,
            ParticipantScoreRepository participantScoreRepository, LectureUnitService lectureUnitService) {
        this.exerciseRepository = exerciseRepository;
        this.resultRepository = resultRepository;
        this.examRepository = examRepository;
        this.participationService = participationService;
        this.authCheckService = authCheckService;
        this.programmingExerciseService = programmingExerciseService;
        this.tutorParticipationRepository = tutorParticipationRepository;
        this.exampleSubmissionService = exampleSubmissionService;
        this.auditEventRepository = auditEventRepository;
        this.quizExerciseService = quizExerciseService;
        this.quizScheduleService = quizScheduleService;
        this.studentExamRepository = studentExamRepository;
        this.exerciseUnitRepository = exerciseUnitRepository;
        this.submissionRepository = submissionRepository;
        this.programmingExerciseRepository = programmingExerciseRepository;
        this.teamRepository = teamRepository;
        this.participantScoreRepository = participantScoreRepository;
        this.quizExerciseRepository = quizExerciseRepository;
        this.ltiOutcomeUrlRepository = ltiOutcomeUrlRepository;
        this.studentParticipationRepository = studentParticipationRepository;
        this.lectureUnitService = lectureUnitService;
    }

    /**
     * Gets the subset of given exercises that a user is allowed to see
     *
     * @param exercises exercises to filter
     * @param user      user
     * @return subset of the exercises that a user allowed to see
     */
    public Set<Exercise> filterOutExercisesThatUserShouldNotSee(Set<Exercise> exercises, User user) {
        if (exercises == null || user == null || exercises.isEmpty()) {
            return Set.of();
        }
        // Set is needed here to remove duplicates
        Set<Course> courses = exercises.stream().map(Exercise::getCourseViaExerciseGroupOrCourseMember).collect(Collectors.toSet());
        if (courses.size() != 1) {
            throw new IllegalArgumentException("All exercises must be from the same course!");
        }
        Course course = courses.stream().findFirst().get();

        Set<Exercise> exercisesUserIsAllowedToSee = new HashSet<>();
        if (authCheckService.isAtLeastTeachingAssistantInCourse(course, user)) {
            exercisesUserIsAllowedToSee = exercises;
        }
        else if (authCheckService.isOnlyStudentInCourse(course, user)) {
            if (course.isOnlineCourse()) {
                for (Exercise exercise : exercises) {
                    if (!exercise.isVisibleToStudents()) {
                        continue;
                    }
                    // students in online courses can only see exercises where the lti outcome url exists, otherwise the result cannot be reported later on
                    Optional<LtiOutcomeUrl> ltiOutcomeUrlOptional = ltiOutcomeUrlRepository.findByUserAndExercise(user, exercise);
                    if (ltiOutcomeUrlOptional.isPresent()) {
                        exercisesUserIsAllowedToSee.add(exercise);
                    }
                }
            }
            else {
                // disclaimer: untested syntax, something along those lines should do the job however
                exercisesUserIsAllowedToSee.addAll(exercises.stream().filter(Exercise::isVisibleToStudents).collect(Collectors.toSet()));
            }
        }
        return exercisesUserIsAllowedToSee;
    }

    /**
     * Loads exercises with all the necessary information to display them correctly in the Artemis dashboard
     *
     * @param exerciseIds exercises to load
     * @param user        user to load exercise information for
     * @return exercises with all the necessary information loaded for correct display in the Artemis dashboard
     */
    public Set<Exercise> loadExercisesWithInformationForDashboard(Set<Long> exerciseIds, User user) {
        if (exerciseIds == null || user == null) {
            throw new IllegalArgumentException();
        }
        if (exerciseIds.isEmpty()) {
            return new HashSet<>();
        }
        Set<Exercise> exercises = exerciseRepository.findByExerciseIdWithCategories(exerciseIds);
        // Set is needed here to remove duplicates
        Set<Course> courses = exercises.stream().map(Exercise::getCourseViaExerciseGroupOrCourseMember).collect(Collectors.toSet());
        if (courses.size() != 1) {
            throw new IllegalArgumentException("All exercises must be from the same course!");
        }
        Course course = courses.stream().findFirst().get();
        List<StudentParticipation> participationsOfUserInExercises = getAllParticipationsOfUserInExercises(user, exercises);
        boolean isStudent = !authCheckService.isAtLeastTeachingAssistantInCourse(course, user);
        for (Exercise exercise : exercises) {
            // add participation with submission and result to each exercise
            filterForCourseDashboard(exercise, participationsOfUserInExercises, user.getLogin(), isStudent);
            // remove sensitive information from the exercise for students
            if (isStudent) {
                exercise.filterSensitiveInformation();
            }
            setAssignedTeamIdForExerciseAndUser(exercise, user);
        }
        return exercises;
    }

    /**
     * Gets all the participations of the user in the given exercises
     *
     * @param user      the user to get the participations for
     * @param exercises the exercise to get the participations for
     * @return the participations of the user in the exercises
     */
    public List<StudentParticipation> getAllParticipationsOfUserInExercises(User user, Set<Exercise> exercises) {
        Map<ExerciseMode, List<Exercise>> exercisesGroupedByExerciseMode = exercises.stream().collect(Collectors.groupingBy(Exercise::getMode));
        List<Exercise> individualExercises = Optional.ofNullable(exercisesGroupedByExerciseMode.get(ExerciseMode.INDIVIDUAL)).orElse(List.of());
        List<Exercise> teamExercises = Optional.ofNullable(exercisesGroupedByExerciseMode.get(ExerciseMode.TEAM)).orElse(List.of());

        if (individualExercises.isEmpty() && teamExercises.isEmpty()) {
            return List.of();
        }

        // Note: we need two database calls here, because of performance reasons: the entity structure for team is significantly different and a combined database call
        // would lead to a SQL statement that cannot be optimized

        // 1st: fetch participations, submissions and results for individual exercises
        List<StudentParticipation> individualParticipations = studentParticipationRepository
                .findByStudentIdAndIndividualExercisesWithEagerSubmissionsResultIgnoreTestRuns(user.getId(), individualExercises);

        // 2nd: fetch participations, submissions and results for team exercises
        List<StudentParticipation> teamParticipations = studentParticipationRepository.findByStudentIdAndTeamExercisesWithEagerSubmissionsResult(user.getId(), teamExercises);

        // 3rd: merge both into one list for further processing
        return Stream.concat(individualParticipations.stream(), teamParticipations.stream()).collect(Collectors.toList());
    }

    /**
     * Finds all Exercises for a given Course
     *
     * @param course corresponding course
     * @param user   the user entity
     * @return a List of all Exercises for the given course
     */
    public Set<Exercise> findAllForCourse(Course course, User user) {
        Set<Exercise> exercises = null;
        if (authCheckService.isAtLeastTeachingAssistantInCourse(course, user)) {
            // tutors/instructors/admins can see all exercises of the course
            exercises = exerciseRepository.findByCourseIdWithCategories(course.getId());
        }
        else if (authCheckService.isOnlyStudentInCourse(course, user)) {

            if (course.isOnlineCourse()) {
                // students in online courses can only see exercises where the lti outcome url exists, otherwise the result cannot be reported later on
                exercises = exerciseRepository.findByCourseIdWhereLtiOutcomeUrlExists(course.getId(), user.getLogin());
            }
            else {
                exercises = exerciseRepository.findByCourseIdWithCategories(course.getId());
            }

            // students for this course might not have the right to see it so we have to
            // filter out exercises that are not released (or explicitly made visible to students) yet
            exercises = exercises.stream().filter(Exercise::isVisibleToStudents).collect(Collectors.toSet());
        }

        if (exercises != null) {
            for (Exercise exercise : exercises) {
                setAssignedTeamIdForExerciseAndUser(exercise, user);

                // filter out questions and all statistical information about the quizPointStatistic from quizExercises (so users can't see which answer options are correct)
                if (exercise instanceof QuizExercise) {
                    QuizExercise quizExercise = (QuizExercise) exercise;
                    quizExercise.filterSensitiveInformation();
                }
            }
        }

        return exercises;
    }

    /**
<<<<<<< HEAD
     * Checks if the exercise has any test runs and sets the transient property if it does
     * @param exercise - the exercise for which we check if test runs exist
     */
    public void checkTestRunsExist(Exercise exercise) {
        Long containsTestRunParticipations = studentParticipationRepository.countParticipationsOnlyTestRunsByExerciseId(exercise.getId());
        if (containsTestRunParticipations != null && containsTestRunParticipations > 0) {
            exercise.setTestRunParticipationsExist(Boolean.TRUE);
        }
    }

    /**
     * Get one exercise by exerciseId with additional details such as quiz questions and statistics or template / solution participation
     * NOTE: prefer #ExerciseRepository.findByIdElseThrow() if you don't need these additional details
     * <p>
     * DEPRECATED: Please use findByIdElseThrow() or write a custom method
     *
     * @param exerciseId the exerciseId of the entity
     * @return the entity
     */
    @Deprecated(forRemoval = true)
    // TODO: redesign this method, the caller should specify which exact elements should be loaded from the database
    public Exercise findOneWithAdditionalElements(Long exerciseId) {
        Optional<Exercise> optionalExercise = exerciseRepository.findById(exerciseId);
        if (optionalExercise.isEmpty()) {
            throw new EntityNotFoundException("Exercise with exerciseId " + exerciseId + " does not exist!");
        }
        Exercise exercise = optionalExercise.get();
        if (exercise instanceof QuizExercise) {
            // eagerly load questions and statistic
            exercise = quizExerciseRepository.findOneWithQuestionsAndStatistics(exerciseId);
        }
        else if (exercise instanceof ProgrammingExercise) {
            // eagerly load template participation and solution participation
            exercise = programmingExerciseRepository.findByIdWithTemplateAndSolutionParticipationElseThrow(exerciseId);
        }
        return exercise;
    }

    /**
=======
>>>>>>> 53dc8b3f
     * Resets an Exercise by deleting all its participations
     *
     * @param exercise which should be reset
     */
    public void reset(Exercise exercise) {
        log.debug("Request reset Exercise : {}", exercise.getId());

        // delete all participations for this exercise
        participationService.deleteAllByExerciseId(exercise.getId(), true, true);

        if (exercise instanceof QuizExercise) {
            quizExerciseService.resetExercise(exercise.getId());
        }
    }

    /**
     * Delete the exercise by id and all its participations.
     *
     * @param exerciseId                   the exercise to be deleted
     * @param deleteStudentReposBuildPlans whether the student repos and build plans should be deleted (can be true for programming exercises and should be false for all other exercise types)
     * @param deleteBaseReposBuildPlans    whether the template and solution repos and build plans should be deleted (can be true for programming exercises and should be false for all other exercise types)
     */
    @Transactional // ok
    public void delete(long exerciseId, boolean deleteStudentReposBuildPlans, boolean deleteBaseReposBuildPlans) {
        // Delete has a transactional mechanism. Therefore, all lazy objects that are deleted below, should be fetched when needed.
        final var exercise = exerciseRepository.findByIdElseThrow(exerciseId);
        participantScoreRepository.deleteAllByExerciseIdTransactional(exerciseId);
        // delete all exercise units linking to the exercise
        List<ExerciseUnit> exerciseUnits = this.exerciseUnitRepository.findByIdWithLearningGoalsBidirectional(exerciseId);
        for (ExerciseUnit exerciseUnit : exerciseUnits) {
            this.lectureUnitService.removeLectureUnit(exerciseUnit);
        }

        // delete all participations belonging to this quiz
        participationService.deleteAllByExerciseId(exercise.getId(), deleteStudentReposBuildPlans, deleteStudentReposBuildPlans);
        // clean up the many to many relationship to avoid problems when deleting the entities but not the relationship table
        // to avoid a ConcurrentModificationException, we need to use a copy of the set
        var exampleSubmissions = new HashSet<>(exercise.getExampleSubmissions());
        for (ExampleSubmission exampleSubmission : exampleSubmissions) {
            exampleSubmissionService.deleteById(exampleSubmission.getId());
        }
        // make sure tutor participations are deleted before the exercise is deleted
        tutorParticipationRepository.deleteAllByAssessedExerciseId(exercise.getId());

        if (exercise.isExamExercise()) {
            Exam exam = examRepository.findOneWithEagerExercisesGroupsAndStudentExams(exercise.getExerciseGroup().getExam().getId());
            for (StudentExam studentExam : exam.getStudentExams()) {
                if (studentExam.getExercises().contains(exercise)) {
                    // remove exercise reference from student exam
                    List<Exercise> exerciseList = studentExam.getExercises();
                    exerciseList.remove(exercise);
                    studentExam.setExercises(exerciseList);
                    studentExamRepository.save(studentExam);
                }
            }
        }

        // Programming exercises have some special stuff that needs to be cleaned up (solution/template participation, build plans, etc.).
        if (exercise instanceof ProgrammingExercise) {
            // TODO: delete all schedules related to this programming exercise
            programmingExerciseService.delete(exercise.getId(), deleteBaseReposBuildPlans);
        }
        else {
            exerciseRepository.delete(exercise);
        }
    }

    /**
     * Updates the points of related exercises if the points of exercises have changed
     *
     * @param originalExercise the original exercise
     * @param updatedExercise  the updatedExercise
     */
    public void updatePointsInRelatedParticipantScores(Exercise originalExercise, Exercise updatedExercise) {
        if (originalExercise.getMaxPoints().equals(updatedExercise.getMaxPoints()) && originalExercise.getBonusPoints().equals(updatedExercise.getBonusPoints())) {
            return; // nothing to do since points are still correct
        }

        List<ParticipantScore> participantScoreList = participantScoreRepository.findAllByExercise(updatedExercise);
        for (ParticipantScore participantScore : participantScoreList) {
            Double lastPoints = null;
            Double lastRatedPoints = null;
            if (participantScore.getLastScore() != null) {
                lastPoints = round(participantScore.getLastScore() * 0.01 * updatedExercise.getMaxPoints());
            }
            if (participantScore.getLastRatedScore() != null) {
                lastRatedPoints = round(participantScore.getLastRatedScore() * 0.01 * updatedExercise.getMaxPoints());
            }
            participantScore.setLastPoints(lastPoints);
            participantScore.setLastRatedPoints(lastRatedPoints);
        }
        participantScoreRepository.saveAll(participantScoreList);
    }

    /**
     * Delete student build plans (except BASE/SOLUTION) and optionally git repositories of all exercise student participations.
     *
     * @param exerciseId         programming exercise for which build plans in respective student participations are deleted
     * @param deleteRepositories if true, the repositories gets deleted
     */
    public void cleanup(Long exerciseId, boolean deleteRepositories) {
        Exercise exercise = exerciseRepository.findByIdWithStudentParticipationsElseThrow(exerciseId);
        log.info("Request to cleanup all participations for Exercise : {}", exercise.getTitle());

        if (exercise instanceof ProgrammingExercise) {
            for (StudentParticipation participation : exercise.getStudentParticipations()) {
                participationService.cleanupBuildPlan((ProgrammingExerciseStudentParticipation) participation);
            }

            if (!deleteRepositories) {
                return;    // in this case, we are done
            }

            for (StudentParticipation participation : exercise.getStudentParticipations()) {
                participationService.cleanupRepository((ProgrammingExerciseStudentParticipation) participation);
            }

        }
        else {
            log.warn("Exercise with exerciseId {} is not an instance of ProgrammingExercise. Ignoring the request to cleanup repositories and build plan", exerciseId);
        }
    }

    public void logDeletion(Exercise exercise, Course course, User user) {
        var auditEvent = new AuditEvent(user.getLogin(), Constants.DELETE_EXERCISE, "exercise=" + exercise.getTitle(), "course=" + course.getTitle());
        auditEventRepository.add(auditEvent);
        log.info("User " + user.getLogin() + " has requested to delete {} {} with id {}", exercise.getClass().getSimpleName(), exercise.getTitle(), exercise.getId());
    }

    /**
     * Check to ensure that an updatedExercise is not converted from a course exercise to an exam exercise and vice versa.
     *
     * @param updatedExercise the updated Exercise
     * @param oldExercise     the old Exercise
     * @param entityName      name of the entity
     * @throws BadRequestAlertException if updated exercise was converted
     */
    public void checkForConversionBetweenExamAndCourseExercise(Exercise updatedExercise, Exercise oldExercise, String entityName) throws BadRequestAlertException {
        if (updatedExercise.isExamExercise() != oldExercise.isExamExercise() || updatedExercise.isCourseExercise() != oldExercise.isCourseExercise()) {
            throw new BadRequestAlertException("Course exercise cannot be converted to exam exercise and vice versa", entityName, "conversionBetweenExamAndCourseExercise");
        }
    }

    /**
     * Find the participation in participations that belongs to the given exercise that includes the exercise data, plus the found participation with its most recent relevant
     * result. Filter everything else that is not relevant
     *
     * @param exercise       the exercise that should be filtered (this deletes many field values of the passed exercise object)
     * @param participations the set of participations, wherein to search for the relevant participation
     * @param username       used to get quiz submission for the user
     * @param isStudent      defines if the current user is a student
     */
    public void filterForCourseDashboard(Exercise exercise, List<StudentParticipation> participations, String username, boolean isStudent) {
        // remove the unnecessary inner course attribute
        exercise.setCourse(null);

        // remove the problem statement, which is loaded in the exercise details call
        exercise.setProblemStatement(null);

        if (exercise instanceof ProgrammingExercise) {
            var programmingExercise = (ProgrammingExercise) exercise;
            programmingExercise.setTestRepositoryUrl(null);
        }

        // get user's participation for the exercise
        StudentParticipation participation = participations != null ? exercise.findRelevantParticipation(participations) : null;

        // for quiz exercises also check SubmissionHashMap for submission by this user (active participation)
        // if participation was not found in database
        if (participation == null && exercise instanceof QuizExercise) {
            QuizSubmission submission = quizScheduleService.getQuizSubmission(exercise.getId(), username);
            if (submission.getSubmissionDate() != null) {
                participation = new StudentParticipation().exercise(exercise);
                participation.initializationState(InitializationState.INITIALIZED);
            }
        }

        // add relevant submission (relevancy depends on InitializationState) with its result to participation
        if (participation != null) {
            // find the latest submission with a rated result, otherwise the latest submission with
            // an unrated result or alternatively the latest submission without a result
            Set<Submission> submissions = participation.getSubmissions();

            // only transmit the relevant result
            // TODO: we should sync the following two and make sure that we return the correct submission and/or result in all scenarios
            Submission submission = (submissions == null || submissions.isEmpty()) ? null : exercise.findAppropriateSubmissionByResults(submissions);
            Submission latestSubmissionWithRatedResult = participation.getExercise().findLatestSubmissionWithRatedResultWithCompletionDate(participation, false);

            Set<Result> results = Set.of();

            if (latestSubmissionWithRatedResult != null && latestSubmissionWithRatedResult.getLatestResult() != null) {
                results = Set.of(latestSubmissionWithRatedResult.getLatestResult());
                // remove inner participation from result
                latestSubmissionWithRatedResult.getLatestResult().setParticipation(null);
                // filter sensitive information about the assessor if the current user is a student
                if (isStudent) {
                    latestSubmissionWithRatedResult.getLatestResult().filterSensitiveInformation();
                }
            }

            // filter sensitive information in submission's result
            if (isStudent && submission != null && submission.getLatestResult() != null) {
                submission.getLatestResult().filterSensitiveInformation();
            }

            // add submission to participation or set it to null
            participation.setSubmissions(submission != null ? Set.of(submission) : null);

            participation.setResults(results);

            // remove inner exercise from participation
            participation.setExercise(null);

            // add participation into an array
            exercise.setStudentParticipations(Set.of(participation));
        }
    }

    /**
     * Get one exercise with all exercise hints and all student questions + answers and with all categories
     *
     * @param exerciseId the id of the exercise to find
     * @param user       the current user
     * @return the exercise
     */
    public Exercise findOneWithDetailsForStudents(Long exerciseId, User user) {
        var exercise = exerciseRepository.findByIdWithDetailsForStudent(exerciseId).orElseThrow(() -> new EntityNotFoundException("Exercise", exerciseId));
        setAssignedTeamIdForExerciseAndUser(exercise, user);
        return exercise;
    }

    /**
     * Sets the transient attribute "studentAssignedTeamId" that contains the id of the team to which the user is assigned
     *
     * @param exercise the exercise for which to set the attribute
     * @param user     the user for which to check to which team (or no team) he belongs to
     */
    private void setAssignedTeamIdForExerciseAndUser(Exercise exercise, User user) {
        // if the exercise is not team-based, there is nothing to do here
        if (exercise.isTeamMode()) {
            Optional<Team> team = teamRepository.findOneByExerciseIdAndUserId(exercise.getId(), user.getId());
            exercise.setStudentAssignedTeamId(team.map(Team::getId).orElse(null));
            exercise.setStudentAssignedTeamIdComputed(true);
        }
    }

    /**
     * Gets the exercise statistics by setting values for each field of the <code>CourseManagementOverviewExerciseStatisticsDTO</code>
     * Exercises with an assessment due date (or due date if there is no assessment due date) in the past are limited to the five most recent
     *
     * @param courseId the id of the course
     * @param amountOfStudentsInCourse the amount of students in the course
     * @return A list of filled <code>CourseManagementOverviewExerciseStatisticsDTO</code>
     */
    public List<CourseManagementOverviewExerciseStatisticsDTO> getStatisticsForCourseManagementOverview(Long courseId, Integer amountOfStudentsInCourse) {
        // We only display the latest five past exercises in the client, only calculate statistics for those
        var pastExercises = exerciseRepository.getPastExercisesForCourseManagementOverview(courseId, ZonedDateTime.now());
        pastExercises.sort((exerciseA, exerciseB) -> {
            var dueDateA = exerciseA.getAssessmentDueDate() != null ? exerciseA.getAssessmentDueDate() : exerciseA.getDueDate();
            var dueDateB = exerciseB.getAssessmentDueDate() != null ? exerciseB.getAssessmentDueDate() : exerciseB.getDueDate();
            if (dueDateA.equals(dueDateB)) {
                return 0;
            }

            return dueDateA.isBefore(dueDateB) ? 1 : -1;
        });
        var fivePastExercises = pastExercises.stream().limit(5).collect(Collectors.toList());

        // Calculate the average score for all five exercises at once
        var averageScore = participantScoreRepository.findAverageScoreForExercises(fivePastExercises);
        Map<Long, Double> averageScoreById = new HashMap<>();
        for (var element : averageScore) {
            averageScoreById.put((Long) element.get("exerciseId"), (Double) element.get("averageScore"));
        }

        // Fill statistics for all exercises potentially displayed on the client
        var exercisesForManagementOverview = exerciseRepository.getActiveExercisesForCourseManagementOverview(courseId, ZonedDateTime.now());
        exercisesForManagementOverview.addAll(fivePastExercises);
        return generateCourseManagementDTOs(exercisesForManagementOverview, amountOfStudentsInCourse, averageScoreById);
    }

    /**
     * Generates a <code>CourseManagementOverviewExerciseStatisticsDTO</code> for each given exercise
     *
     * @param exercisesForManagementOverview a set of exercises to generate the statistics for
     * @param amountOfStudentsInCourse the amount of students in the course
     * @param averageScoreById the average score for each exercise indexed by exerciseId
     * @return A list of filled <code>CourseManagementOverviewExerciseStatisticsDTO</code>
     */
    private List<CourseManagementOverviewExerciseStatisticsDTO> generateCourseManagementDTOs(Set<Exercise> exercisesForManagementOverview, Integer amountOfStudentsInCourse,
            Map<Long, Double> averageScoreById) {
        List<CourseManagementOverviewExerciseStatisticsDTO> statisticsDTOS = new ArrayList<>();
        for (var exercise : exercisesForManagementOverview) {
            var exerciseId = exercise.getId();
            var exerciseStatisticsDTO = new CourseManagementOverviewExerciseStatisticsDTO();
            exerciseStatisticsDTO.setExerciseId(exerciseId);
            exerciseStatisticsDTO.setExerciseMaxPoints(exercise.getMaxPoints());

            setAverageScoreForStatisticsDTO(exerciseStatisticsDTO, averageScoreById, exercise);
            setStudentsAndParticipationsAmountForStatisticsDTO(exerciseStatisticsDTO, amountOfStudentsInCourse, exercise);
            setAssessmentsAndSubmissionsForStatisticsDTO(exerciseStatisticsDTO, exercise);

            statisticsDTOS.add(exerciseStatisticsDTO);
        }
        return statisticsDTOS;
    }

    /**
     * Sets the average for the given <code>CourseManagementOverviewExerciseStatisticsDTO</code>
     * using the value provided in averageScoreById
     *
     * Quiz Exercises are a special case: They don't have a due date set in the database,
     * therefore it is hard to tell if they are over, so always calculate a score for them
     *
     * @param exerciseStatisticsDTO the <code>CourseManagementOverviewExerciseStatisticsDTO</code> to set the amounts for
     * @param averageScoreById the average score for each exercise indexed by exerciseId
     * @param exercise the exercise corresponding to the <code>CourseManagementOverviewExerciseStatisticsDTO</code>
     */
    private void setAverageScoreForStatisticsDTO(CourseManagementOverviewExerciseStatisticsDTO exerciseStatisticsDTO, Map<Long, Double> averageScoreById, Exercise exercise) {
        if (exercise instanceof QuizExercise) {
            var averageScore = participantScoreRepository.findAverageScoreForExercises(exercise.getId());
            exerciseStatisticsDTO.setAverageScoreInPercent(averageScore != null ? averageScore : 0.0);
        }
        else {
            var averageScore = averageScoreById.get(exercise.getId());
            exerciseStatisticsDTO.setAverageScoreInPercent(averageScore != null ? averageScore : 0.0);
        }
    }

    /**
     * Sets the amount of students, participations and teams for the given <code>CourseManagementOverviewExerciseStatisticsDTO</code>
     * Only the amount of students in the course is set if the exercise has ended, the rest is set to zero
     *
     * @param exerciseStatisticsDTO the <code>CourseManagementOverviewExerciseStatisticsDTO</code> to set the amounts for
     * @param amountOfStudentsInCourse the amount of students in the course
     * @param exercise the exercise corresponding to the <code>CourseManagementOverviewExerciseStatisticsDTO</code>
     */
    private void setStudentsAndParticipationsAmountForStatisticsDTO(CourseManagementOverviewExerciseStatisticsDTO exerciseStatisticsDTO, Integer amountOfStudentsInCourse,
            Exercise exercise) {
        exerciseStatisticsDTO.setNoOfStudentsInCourse(amountOfStudentsInCourse);

        if (amountOfStudentsInCourse != null && amountOfStudentsInCourse != 0 && !exercise.isEnded()) {
            if (exercise.getMode() == ExerciseMode.TEAM) {
                Long teamParticipations = exerciseRepository.getTeamParticipationCountById(exercise.getId());
                var participations = teamParticipations == null ? 0 : Math.toIntExact(teamParticipations);
                exerciseStatisticsDTO.setNoOfParticipatingStudentsOrTeams(participations);

                Integer teams = teamRepository.getNumberOfTeamsForExercise(exercise.getId());
                exerciseStatisticsDTO.setNoOfTeamsInCourse(teams);
                exerciseStatisticsDTO.setParticipationRateInPercent(teams == null || teams == 0 ? 0.0 : Math.round(participations * 1000.0 / teams) / 10.0);
            }
            else {
                Long studentParticipations = exerciseRepository.getStudentParticipationCountById(exercise.getId());
                var participations = studentParticipations == null ? 0 : Math.toIntExact(studentParticipations);
                exerciseStatisticsDTO.setNoOfParticipatingStudentsOrTeams(participations);

                exerciseStatisticsDTO.setParticipationRateInPercent(Math.round(participations * 1000.0 / amountOfStudentsInCourse) / 10.0);
            }
        }
        else {
            exerciseStatisticsDTO.setNoOfParticipatingStudentsOrTeams(0);
            exerciseStatisticsDTO.setParticipationRateInPercent(0D);
        }
    }

    /**
     * Sets the amount of rated assessments and submissions done for the given <code>CourseManagementOverviewExerciseStatisticsDTO</code>
     * The amounts are set to zero if the assessment due date has passed
     *
     * @param exerciseStatisticsDTO the <code>CourseManagementOverviewExerciseStatisticsDTO</code> to set the amounts for
     * @param exercise the exercise corresponding to the <code>CourseManagementOverviewExerciseStatisticsDTO</code>
     */
    private void setAssessmentsAndSubmissionsForStatisticsDTO(CourseManagementOverviewExerciseStatisticsDTO exerciseStatisticsDTO, Exercise exercise) {
        if (exercise.getAssessmentDueDate() != null && exercise.getAssessmentDueDate().isAfter(ZonedDateTime.now())) {
            long numberOfRatedAssessments = resultRepository.countNumberOfRatedResultsForExercise(exercise.getId());
            long noOfSubmissionsInTime = submissionRepository.countUniqueSubmissionsByExerciseId(exercise.getId());
            exerciseStatisticsDTO.setNoOfRatedAssessments(numberOfRatedAssessments);
            exerciseStatisticsDTO.setNoOfSubmissionsInTime(noOfSubmissionsInTime);
            exerciseStatisticsDTO.setNoOfAssessmentsDoneInPercent(noOfSubmissionsInTime == 0 ? 0 : Math.round(numberOfRatedAssessments * 1000.0 / noOfSubmissionsInTime) / 10.0);
        }
        else {
            exerciseStatisticsDTO.setNoOfRatedAssessments(0L);
            exerciseStatisticsDTO.setNoOfSubmissionsInTime(0L);
            exerciseStatisticsDTO.setNoOfAssessmentsDoneInPercent(0D);
        }
    }

    /**
     * Validates score settings
     * 1. The maxScore needs to be greater than 0
     * 2. If the IncludedInOverallScore enum is either INCLUDED_AS_BONUS or NOT_INCLUDED, no bonus points are allowed
     *
     * @param exercise exercise to validate
     * @param <T>      specific type of exercise
     * @return Optional validation error response
     */
    public <T extends Exercise> Optional<ResponseEntity<T>> validateScoreSettings(T exercise) {
        // Check if max score is set
        if (exercise.getMaxPoints() == null || exercise.getMaxPoints() == 0) {
            return Optional
                    .of(ResponseEntity.badRequest().headers(HeaderUtil.createAlert(applicationName, "The max score needs to be greater than 0", "maxScoreInvalid")).body(null));
        }

        // Check IncludedInOverallScore
        if ((exercise.getIncludedInOverallScore() == IncludedInOverallScore.INCLUDED_AS_BONUS || exercise.getIncludedInOverallScore() == IncludedInOverallScore.NOT_INCLUDED)
                && exercise.getBonusPoints() > 0) {
            return Optional.of(ResponseEntity.badRequest().headers(HeaderUtil.createAlert(applicationName, "Bonus points are not allowed", "bonusPointsInvalid")).body(null));
        }

        if (exercise.getBonusPoints() == null) {
            // make sure the default value is set properly
            exercise.setBonusPoints(0.0);
        }
        return Optional.empty();
    }
}<|MERGE_RESOLUTION|>--- conflicted
+++ resolved
@@ -272,7 +272,6 @@
     }
 
     /**
-<<<<<<< HEAD
      * Checks if the exercise has any test runs and sets the transient property if it does
      * @param exercise - the exercise for which we check if test runs exist
      */
@@ -283,37 +282,6 @@
         }
     }
 
-    /**
-     * Get one exercise by exerciseId with additional details such as quiz questions and statistics or template / solution participation
-     * NOTE: prefer #ExerciseRepository.findByIdElseThrow() if you don't need these additional details
-     * <p>
-     * DEPRECATED: Please use findByIdElseThrow() or write a custom method
-     *
-     * @param exerciseId the exerciseId of the entity
-     * @return the entity
-     */
-    @Deprecated(forRemoval = true)
-    // TODO: redesign this method, the caller should specify which exact elements should be loaded from the database
-    public Exercise findOneWithAdditionalElements(Long exerciseId) {
-        Optional<Exercise> optionalExercise = exerciseRepository.findById(exerciseId);
-        if (optionalExercise.isEmpty()) {
-            throw new EntityNotFoundException("Exercise with exerciseId " + exerciseId + " does not exist!");
-        }
-        Exercise exercise = optionalExercise.get();
-        if (exercise instanceof QuizExercise) {
-            // eagerly load questions and statistic
-            exercise = quizExerciseRepository.findOneWithQuestionsAndStatistics(exerciseId);
-        }
-        else if (exercise instanceof ProgrammingExercise) {
-            // eagerly load template participation and solution participation
-            exercise = programmingExerciseRepository.findByIdWithTemplateAndSolutionParticipationElseThrow(exerciseId);
-        }
-        return exercise;
-    }
-
-    /**
-=======
->>>>>>> 53dc8b3f
      * Resets an Exercise by deleting all its participations
      *
      * @param exercise which should be reset
