package de.tum.in.www1.artemis.service;

import static de.tum.in.www1.artemis.service.util.RoundingUtil.round;

import java.time.ZonedDateTime;
import java.util.*;
import java.util.stream.Collectors;

import org.slf4j.Logger;
import org.slf4j.LoggerFactory;
import org.springframework.beans.factory.annotation.Value;
import org.springframework.boot.actuate.audit.AuditEvent;
import org.springframework.boot.actuate.audit.AuditEventRepository;
import org.springframework.stereotype.Service;
import org.springframework.transaction.annotation.Transactional;

import de.tum.in.www1.artemis.config.Constants;
import de.tum.in.www1.artemis.domain.*;
import de.tum.in.www1.artemis.domain.enumeration.ComplaintType;
import de.tum.in.www1.artemis.domain.enumeration.ExerciseMode;
import de.tum.in.www1.artemis.domain.enumeration.InitializationState;
import de.tum.in.www1.artemis.domain.exam.Exam;
import de.tum.in.www1.artemis.domain.exam.StudentExam;
import de.tum.in.www1.artemis.domain.lecture.ExerciseUnit;
import de.tum.in.www1.artemis.domain.modeling.ModelingExercise;
import de.tum.in.www1.artemis.domain.participation.ProgrammingExerciseStudentParticipation;
import de.tum.in.www1.artemis.domain.participation.StudentParticipation;
import de.tum.in.www1.artemis.domain.quiz.QuizExercise;
import de.tum.in.www1.artemis.domain.quiz.QuizSubmission;
import de.tum.in.www1.artemis.domain.scores.ParticipantScore;
import de.tum.in.www1.artemis.repository.*;
import de.tum.in.www1.artemis.service.programming.ProgrammingAssessmentService;
import de.tum.in.www1.artemis.service.programming.ProgrammingExerciseService;
import de.tum.in.www1.artemis.service.scheduled.quiz.QuizScheduleService;
import de.tum.in.www1.artemis.web.rest.dto.CourseManagementOverviewExerciseStatisticsDTO;
import de.tum.in.www1.artemis.web.rest.dto.DueDateStat;
import de.tum.in.www1.artemis.web.rest.dto.StatsForDashboardDTO;
import de.tum.in.www1.artemis.web.rest.dto.TutorLeaderboardDTO;
import de.tum.in.www1.artemis.web.rest.errors.BadRequestAlertException;
import de.tum.in.www1.artemis.web.rest.errors.EntityNotFoundException;

/**
 * Service Implementation for managing Exercise.
 */
@Service
public class ExerciseService {

    @Value("${jhipster.clientApp.name}")
    private String applicationName;

    private final Logger log = LoggerFactory.getLogger(ExerciseService.class);

    private final ParticipationService participationService;

    private final AuthorizationCheckService authCheckService;

    private final ProgrammingExerciseService programmingExerciseService;

    private final ModelingExerciseService modelingExerciseService;

    private final QuizExerciseService quizExerciseService;

    private final QuizScheduleService quizScheduleService;

    private final ExampleSubmissionService exampleSubmissionService;

    private final ProgrammingAssessmentService programmingAssessmentService;

    private final TeamRepository teamRepository;

    private final ExamRepository examRepository;

    private final StudentExamRepository studentExamRepository;

    private final AuditEventRepository auditEventRepository;

    private final ExerciseUnitRepository exerciseUnitRepository;

    private final ExerciseRepository exerciseRepository;

    private final TutorParticipationRepository tutorParticipationRepository;

    private final ParticipantScoreRepository participantScoreRepository;

    private final SubmissionRepository submissionRepository;

    private final ResultRepository resultRepository;

    private final LtiOutcomeUrlRepository ltiOutcomeUrlRepository;

    private final StudentParticipationRepository studentParticipationRepository;

    private final LectureUnitService lectureUnitService;

    private final UserRepository userRepository;

    private final ComplaintRepository complaintRepository;

    private final TutorLeaderboardService tutorLeaderboardService;

    private final ComplaintResponseRepository complaintResponseRepository;

    private final ProgrammingExerciseRepository programmingExerciseRepository;

    private final GradingCriterionRepository gradingCriterionRepository;

    private final FeedbackRepository feedbackRepository;

    private final PlagiarismResultRepository plagiarismResultRepository;

    private final TextAssessmentKnowledgeService textAssessmentKnowledgeService;

    private final ModelAssessmentKnowledgeService modelAssessmentKnowledgeService;

    public ExerciseService(ExerciseRepository exerciseRepository, ExerciseUnitRepository exerciseUnitRepository, ParticipationService participationService,
            AuthorizationCheckService authCheckService, ProgrammingExerciseService programmingExerciseService, ModelingExerciseService modelingExerciseService,
            QuizExerciseService quizExerciseService, QuizScheduleService quizScheduleService, TutorParticipationRepository tutorParticipationRepository,
            ExampleSubmissionService exampleSubmissionService, AuditEventRepository auditEventRepository, TeamRepository teamRepository,
            StudentExamRepository studentExamRepository, ExamRepository examRepository, ProgrammingExerciseRepository programmingExerciseRepository,
            LtiOutcomeUrlRepository ltiOutcomeUrlRepository, StudentParticipationRepository studentParticipationRepository, ResultRepository resultRepository,
            SubmissionRepository submissionRepository, ParticipantScoreRepository participantScoreRepository, LectureUnitService lectureUnitService, UserRepository userRepository,
            ComplaintRepository complaintRepository, TutorLeaderboardService tutorLeaderboardService, ComplaintResponseRepository complaintResponseRepository,
            PlagiarismResultRepository plagiarismResultRepository, GradingCriterionRepository gradingCriterionRepository, FeedbackRepository feedbackRepository,
            ProgrammingAssessmentService programmingAssessmentService, TextAssessmentKnowledgeService textAssessmentKnowledgeService,
            ModelAssessmentKnowledgeService modelAssessmentKnowledgeService) {
        this.exerciseRepository = exerciseRepository;
        this.resultRepository = resultRepository;
        this.examRepository = examRepository;
        this.participationService = participationService;
        this.authCheckService = authCheckService;
        this.programmingExerciseService = programmingExerciseService;
        this.modelingExerciseService = modelingExerciseService;
        this.tutorParticipationRepository = tutorParticipationRepository;
        this.exampleSubmissionService = exampleSubmissionService;
        this.auditEventRepository = auditEventRepository;
        this.quizExerciseService = quizExerciseService;
        this.quizScheduleService = quizScheduleService;
        this.studentExamRepository = studentExamRepository;
        this.exerciseUnitRepository = exerciseUnitRepository;
        this.submissionRepository = submissionRepository;
        this.teamRepository = teamRepository;
        this.participantScoreRepository = participantScoreRepository;
        this.ltiOutcomeUrlRepository = ltiOutcomeUrlRepository;
        this.studentParticipationRepository = studentParticipationRepository;
        this.lectureUnitService = lectureUnitService;
        this.userRepository = userRepository;
        this.complaintRepository = complaintRepository;
        this.tutorLeaderboardService = tutorLeaderboardService;
        this.complaintResponseRepository = complaintResponseRepository;
        this.programmingExerciseRepository = programmingExerciseRepository;
        this.gradingCriterionRepository = gradingCriterionRepository;
        this.feedbackRepository = feedbackRepository;
        this.programmingAssessmentService = programmingAssessmentService;
        this.plagiarismResultRepository = plagiarismResultRepository;
        this.textAssessmentKnowledgeService = textAssessmentKnowledgeService;
        this.modelAssessmentKnowledgeService = modelAssessmentKnowledgeService;
    }

    /**
     * Gets the subset of given exercises that a user is allowed to see
     *
     * @param exercises exercises to filter
     * @param user      user
     * @return subset of the exercises that a user allowed to see
     */
    public Set<Exercise> filterOutExercisesThatUserShouldNotSee(Set<Exercise> exercises, User user) {
        if (exercises == null || user == null || exercises.isEmpty()) {
            return Set.of();
        }
        // Set is needed here to remove duplicates
        Set<Course> courses = exercises.stream().map(Exercise::getCourseViaExerciseGroupOrCourseMember).collect(Collectors.toSet());
        if (courses.size() != 1) {
            throw new IllegalArgumentException("All exercises must be from the same course!");
        }
        Course course = courses.stream().findFirst().get();

        Set<Exercise> exercisesUserIsAllowedToSee = new HashSet<>();
        if (authCheckService.isAtLeastTeachingAssistantInCourse(course, user)) {
            exercisesUserIsAllowedToSee = exercises;
        }
        else if (authCheckService.isOnlyStudentInCourse(course, user)) {
            if (course.isOnlineCourse()) {
                for (Exercise exercise : exercises) {
                    if (!exercise.isVisibleToStudents()) {
                        continue;
                    }
                    // students in online courses can only see exercises where the lti outcome url exists, otherwise the result cannot be reported later on
                    Optional<LtiOutcomeUrl> ltiOutcomeUrlOptional = ltiOutcomeUrlRepository.findByUserAndExercise(user, exercise);
                    if (ltiOutcomeUrlOptional.isPresent()) {
                        exercisesUserIsAllowedToSee.add(exercise);
                    }
                }
            }
            else {
                // disclaimer: untested syntax, something along those lines should do the job however
                exercisesUserIsAllowedToSee.addAll(exercises.stream().filter(Exercise::isVisibleToStudents).collect(Collectors.toSet()));
            }
        }
        return exercisesUserIsAllowedToSee;
    }

    /**
     * Given an exercise exerciseId, it creates an object node with numberOfSubmissions, totalNumberOfAssessments, numberOfComplaints and numberOfMoreFeedbackRequests, that are used by both
     * stats for assessment dashboard and for instructor dashboard
     * TODO: refactor and improve this method
     *
     * @param exercise - the exercise we are interested in
     * @param examMode - flag to determine if test run submissions should be deducted from the statistics
     * @return a object node with the stats
     */
    public StatsForDashboardDTO populateCommonStatistics(Exercise exercise, boolean examMode) {
        final Long exerciseId = exercise.getId();
        StatsForDashboardDTO stats = new StatsForDashboardDTO();

        Course course = exercise.getCourseViaExerciseGroupOrCourseMember();

        DueDateStat numberOfSubmissions;
        DueDateStat totalNumberOfAssessments;

        if (exercise instanceof ProgrammingExercise) {
            numberOfSubmissions = new DueDateStat(programmingExerciseRepository.countLegalSubmissionsByExerciseIdSubmitted(exerciseId, examMode), 0L);
            totalNumberOfAssessments = new DueDateStat(programmingExerciseRepository.countAssessmentsByExerciseIdSubmitted(exerciseId, examMode), 0L);
        }
        else {
            numberOfSubmissions = submissionRepository.countSubmissionsForExercise(exerciseId, examMode);
            totalNumberOfAssessments = resultRepository.countNumberOfFinishedAssessmentsForExercise(exerciseId, examMode);
        }

        stats.setNumberOfSubmissions(numberOfSubmissions);
        stats.setTotalNumberOfAssessments(totalNumberOfAssessments);

        final DueDateStat[] numberOfAssessmentsOfCorrectionRounds;
        int numberOfCorrectionRounds = 1;
        if (examMode) {
            // set number of corrections specific to each correction round
            numberOfCorrectionRounds = exercise.getExerciseGroup().getExam().getNumberOfCorrectionRoundsInExam();
            numberOfAssessmentsOfCorrectionRounds = resultRepository.countNumberOfFinishedAssessmentsForExamExerciseForCorrectionRounds(exercise, numberOfCorrectionRounds);
        }
        else {
            // no examMode here, so correction rounds defaults to 1 and is the same as totalNumberOfAssessments
            numberOfAssessmentsOfCorrectionRounds = new DueDateStat[] { totalNumberOfAssessments };
        }

        stats.setNumberOfAssessmentsOfCorrectionRounds(numberOfAssessmentsOfCorrectionRounds);

        final DueDateStat[] numberOfLockedAssessmentByOtherTutorsOfCorrectionRound;
        numberOfLockedAssessmentByOtherTutorsOfCorrectionRound = resultRepository.countNumberOfLockedAssessmentsByOtherTutorsForExamExerciseForCorrectionRounds(exercise,
                numberOfCorrectionRounds, userRepository.getUserWithGroupsAndAuthorities());
        stats.setNumberOfLockedAssessmentByOtherTutorsOfCorrectionRound(numberOfLockedAssessmentByOtherTutorsOfCorrectionRound);

        final DueDateStat numberOfAutomaticAssistedAssessments = resultRepository.countNumberOfAutomaticAssistedAssessmentsForExercise(exerciseId);
        stats.setNumberOfAutomaticAssistedAssessments(numberOfAutomaticAssistedAssessments);

        final long numberOfMoreFeedbackRequests = complaintRepository.countComplaintsByExerciseIdAndComplaintType(exerciseId, ComplaintType.MORE_FEEDBACK);
        stats.setNumberOfMoreFeedbackRequests(numberOfMoreFeedbackRequests);

        long numberOfComplaints;
        if (examMode) {
            numberOfComplaints = complaintRepository.countByResultParticipationExerciseIdAndComplaintTypeIgnoreTestRuns(exerciseId, ComplaintType.COMPLAINT);
        }
        else {
            numberOfComplaints = complaintRepository.countComplaintsByExerciseIdAndComplaintType(exerciseId, ComplaintType.COMPLAINT);
        }
        stats.setNumberOfComplaints(numberOfComplaints);

        long numberOfComplaintResponses = complaintResponseRepository.countComplaintResponseByExerciseIdAndComplaintTypeAndSubmittedTimeIsNotNull(exerciseId,
                ComplaintType.COMPLAINT);

        stats.setNumberOfOpenComplaints(numberOfComplaints - numberOfComplaintResponses);

        long numberOfMoreFeedbackComplaintResponses = complaintResponseRepository.countComplaintResponseByExerciseIdAndComplaintTypeAndSubmittedTimeIsNotNull(exerciseId,
                ComplaintType.MORE_FEEDBACK);

        stats.setNumberOfOpenMoreFeedbackRequests(numberOfMoreFeedbackRequests - numberOfMoreFeedbackComplaintResponses);

        List<TutorLeaderboardDTO> leaderboardEntries = tutorLeaderboardService.getExerciseLeaderboard(exercise);
        stats.setTutorLeaderboardEntries(leaderboardEntries);
        final long totalNumberOfAssessmentLocks = submissionRepository.countLockedSubmissionsByExerciseId(exerciseId);
        stats.setTotalNumberOfAssessmentLocks(totalNumberOfAssessmentLocks);

        stats.setFeedbackRequestEnabled(course.getComplaintsEnabled());
        stats.setFeedbackRequestEnabled(course.getRequestMoreFeedbackEnabled());

        return stats;
    }

    /**
     * Loads exercises with all the necessary information to display them correctly in the Artemis dashboard
     *
     * @param exerciseIds exercises to load
     * @param user        user to load exercise information for
     * @return exercises with all the necessary information loaded for correct display in the Artemis dashboard
     */
    public Set<Exercise> loadExercisesWithInformationForDashboard(Set<Long> exerciseIds, User user) {
        if (exerciseIds == null || user == null) {
            throw new IllegalArgumentException();
        }
        if (exerciseIds.isEmpty()) {
            return new HashSet<>();
        }
        Set<Exercise> exercises = exerciseRepository.findByExerciseIdWithCategories(exerciseIds);
        // Set is needed here to remove duplicates
        Set<Course> courses = exercises.stream().map(Exercise::getCourseViaExerciseGroupOrCourseMember).collect(Collectors.toSet());
        if (courses.size() != 1) {
            throw new IllegalArgumentException("All exercises must be from the same course!");
        }
        Course course = courses.stream().findFirst().get();
        List<StudentParticipation> participationsOfUserInExercises = studentParticipationRepository.getAllParticipationsOfUserInExercises(user, exercises);
        boolean isStudent = !authCheckService.isAtLeastTeachingAssistantInCourse(course, user);
        for (Exercise exercise : exercises) {
            // add participation with submission and result to each exercise
            filterForCourseDashboard(exercise, participationsOfUserInExercises, user.getLogin(), isStudent);
            // remove sensitive information from the exercise for students
            if (isStudent) {
                exercise.filterSensitiveInformation();
            }
            setAssignedTeamIdForExerciseAndUser(exercise, user);
        }
        return exercises;
    }

    /**
     * Finds all Exercises for a given Course
     *
     * @param course corresponding course
     * @param user   the user entity
     * @return a List of all Exercises for the given course
     */
    public Set<Exercise> findAllForCourse(Course course, User user) {
        Set<Exercise> exercises = null;
        if (authCheckService.isAtLeastTeachingAssistantInCourse(course, user)) {
            // tutors/instructors/admins can see all exercises of the course
            exercises = exerciseRepository.findByCourseIdWithCategories(course.getId());
        }
        else if (authCheckService.isOnlyStudentInCourse(course, user)) {

            if (course.isOnlineCourse()) {
                // students in online courses can only see exercises where the lti outcome url exists, otherwise the result cannot be reported later on
                exercises = exerciseRepository.findByCourseIdWhereLtiOutcomeUrlExists(course.getId(), user.getLogin());
            }
            else {
                exercises = exerciseRepository.findByCourseIdWithCategories(course.getId());
            }

            // students for this course might not have the right to see it so we have to
            // filter out exercises that are not released (or explicitly made visible to students) yet
            exercises = exercises.stream().filter(Exercise::isVisibleToStudents).collect(Collectors.toSet());
        }

        if (exercises != null) {
            for (Exercise exercise : exercises) {
                setAssignedTeamIdForExerciseAndUser(exercise, user);

                // filter out questions and all statistical information about the quizPointStatistic from quizExercises (so users can't see which answer options are correct)
                if (exercise instanceof QuizExercise quizExercise) {
                    quizExercise.filterSensitiveInformation();
                }
            }
        }

        return exercises;
    }

    /**
     * Checks if the exercise has any test runs and sets the transient property if it does
     * @param exercise - the exercise for which we check if test runs exist
     */
    public void checkTestRunsExist(Exercise exercise) {
        Long containsTestRunParticipations = studentParticipationRepository.countParticipationsOnlyTestRunsByExerciseId(exercise.getId());
        if (containsTestRunParticipations != null && containsTestRunParticipations > 0) {
            exercise.setTestRunParticipationsExist(Boolean.TRUE);
        }
    }

    /**
     * Resets an Exercise by deleting all its participations and plagiarsim results
     *
     * @param exercise which should be reset
     */
    public void reset(Exercise exercise) {
        log.debug("Request reset Exercise : {}", exercise.getId());

        // delete all plagiarism results for this exercise
        plagiarismResultRepository.deletePlagiarismResultsByExerciseId(exercise.getId());

        // delete all participations for this exercise
        participationService.deleteAllByExerciseId(exercise.getId(), true, true);

        if (exercise instanceof QuizExercise) {
            quizExerciseService.resetExercise(exercise.getId());
        }
    }

    /**
     * Delete the exercise by id and all its participations.
     *
     * @param exerciseId                   the exercise to be deleted
     * @param deleteStudentReposBuildPlans whether the student repos and build plans should be deleted (can be true for programming exercises and should be false for all other exercise types)
     * @param deleteBaseReposBuildPlans    whether the template and solution repos and build plans should be deleted (can be true for programming exercises and should be false for all other exercise types)
     */
    @Transactional // ok
    public void delete(long exerciseId, boolean deleteStudentReposBuildPlans, boolean deleteBaseReposBuildPlans) {
        // Delete has a transactional mechanism. Therefore, all lazy objects that are deleted below, should be fetched when needed.
        final var exercise = exerciseRepository.findByIdElseThrow(exerciseId);

        log.info("Checking if exercise is modeling exercise", exercise.getId());
        if (exercise instanceof ModelingExercise) {
            log.info("Deleting clusters, elements and cancel scheduled operations", exercise.getId());

            modelingExerciseService.deleteClustersAndElements((ModelingExercise) exercise);
            modelingExerciseService.cancelScheduledOperations(exerciseId);
        }

        participantScoreRepository.deleteAllByExerciseIdTransactional(exerciseId);
        // delete all exercise units linking to the exercise
        List<ExerciseUnit> exerciseUnits = this.exerciseUnitRepository.findByIdWithLearningGoalsBidirectional(exerciseId);
        for (ExerciseUnit exerciseUnit : exerciseUnits) {
            this.lectureUnitService.removeLectureUnit(exerciseUnit);
        }

        // delete all plagiarism results belonging to this exercise
        plagiarismResultRepository.deletePlagiarismResultsByExerciseId(exerciseId);

        // delete all participations belonging to this quiz
        participationService.deleteAllByExerciseId(exercise.getId(), deleteStudentReposBuildPlans, deleteStudentReposBuildPlans);
        // clean up the many to many relationship to avoid problems when deleting the entities but not the relationship table
        // to avoid a ConcurrentModificationException, we need to use a copy of the set
        var exampleSubmissions = new HashSet<>(exercise.getExampleSubmissions());
        for (ExampleSubmission exampleSubmission : exampleSubmissions) {
            exampleSubmissionService.deleteById(exampleSubmission.getId());
        }
        // make sure tutor participations are deleted before the exercise is deleted
        tutorParticipationRepository.deleteAllByAssessedExerciseId(exercise.getId());

        if (exercise.isExamExercise()) {
            Exam exam = examRepository.findOneWithEagerExercisesGroupsAndStudentExams(exercise.getExerciseGroup().getExam().getId());
            for (StudentExam studentExam : exam.getStudentExams()) {
                if (studentExam.getExercises().contains(exercise)) {
                    // remove exercise reference from student exam
                    List<Exercise> exerciseList = studentExam.getExercises();
                    exerciseList.remove(exercise);
                    studentExam.setExercises(exerciseList);
                    studentExamRepository.save(studentExam);
                }
            }
        }

        // Programming exercises have some special stuff that needs to be cleaned up (solution/template participation, build plans, etc.).
        if (exercise instanceof ProgrammingExercise) {
            // TODO: delete all schedules related to this programming exercise
            programmingExerciseService.delete(exercise.getId(), deleteBaseReposBuildPlans);
        }
        else {
            exerciseRepository.delete(exercise);
            // delete text assessment knowledge if exercise is of type TextExercise and if no other exercise uses same knowledge
            if (exercise instanceof TextExercise) {
<<<<<<< HEAD
                log.info("Deleting knowledge of exercise");

                textAssessmentKnowledgeService.deleteKnowledge(((TextExercise) exercise).getKnowledge().getId());
            }
            // delete model assessment knowledge if exercise is of type ModelExercise and if no other exercise uses same knowledge
            if (exercise instanceof ModelingExercise) {
                log.info("Deleting knowledge of exercise");

=======
                textAssessmentKnowledgeService.deleteKnowledge(((TextExercise) exercise).getKnowledge().getId());
            }
            // delete model assessment knowledge if exercise is of type ModelExercise and if no other exercise uses same knowledge
            else if (exercise instanceof ModelingExercise) {
>>>>>>> 72ae89df
                modelAssessmentKnowledgeService.deleteKnowledge(((ModelingExercise) exercise).getKnowledge().getId());
            }
        }
    }

    /**
     * Updates the points of related exercises if the points of exercises have changed
     *
     * @param originalExercise the original exercise
     * @param updatedExercise  the updatedExercise
     */
    public void updatePointsInRelatedParticipantScores(Exercise originalExercise, Exercise updatedExercise) {
        if (originalExercise.getMaxPoints().equals(updatedExercise.getMaxPoints()) && originalExercise.getBonusPoints().equals(updatedExercise.getBonusPoints())) {
            return; // nothing to do since points are still correct
        }

        List<ParticipantScore> participantScoreList = participantScoreRepository.findAllByExercise(updatedExercise);
        for (ParticipantScore participantScore : participantScoreList) {
            Double lastPoints = null;
            Double lastRatedPoints = null;
            if (participantScore.getLastScore() != null) {
                lastPoints = round(participantScore.getLastScore() * 0.01 * updatedExercise.getMaxPoints());
            }
            if (participantScore.getLastRatedScore() != null) {
                lastRatedPoints = round(participantScore.getLastRatedScore() * 0.01 * updatedExercise.getMaxPoints());
            }
            participantScore.setLastPoints(lastPoints);
            participantScore.setLastRatedPoints(lastRatedPoints);
        }
        participantScoreRepository.saveAll(participantScoreList);
    }

    /**
     * Delete student build plans (except BASE/SOLUTION) and optionally git repositories of all exercise student participations.
     *
     * @param exerciseId         programming exercise for which build plans in respective student participations are deleted
     * @param deleteRepositories if true, the repositories gets deleted
     */
    public void cleanup(Long exerciseId, boolean deleteRepositories) {
        Exercise exercise = exerciseRepository.findByIdWithStudentParticipationsElseThrow(exerciseId);
        log.info("Request to cleanup all participations for Exercise : {}", exercise.getTitle());

        if (exercise instanceof ProgrammingExercise) {
            for (StudentParticipation participation : exercise.getStudentParticipations()) {
                participationService.cleanupBuildPlan((ProgrammingExerciseStudentParticipation) participation);
            }

            if (!deleteRepositories) {
                return;    // in this case, we are done
            }

            for (StudentParticipation participation : exercise.getStudentParticipations()) {
                participationService.cleanupRepository((ProgrammingExerciseStudentParticipation) participation);
            }

        }
        else {
            log.warn("Exercise with exerciseId {} is not an instance of ProgrammingExercise. Ignoring the request to cleanup repositories and build plan", exerciseId);
        }
    }

    public void logDeletion(Exercise exercise, Course course, User user) {
        var auditEvent = new AuditEvent(user.getLogin(), Constants.DELETE_EXERCISE, "exercise=" + exercise.getTitle(), "course=" + course.getTitle());
        auditEventRepository.add(auditEvent);
        log.info("User {} has requested to delete {} {} with id {}", user.getLogin(), exercise.getClass().getSimpleName(), exercise.getTitle(), exercise.getId());
    }

    public void logUpdate(Exercise exercise, Course course, User user) {
        var auditEvent = new AuditEvent(user.getLogin(), Constants.EDIT_EXERCISE, "exercise=" + exercise.getTitle(), "course=" + course.getTitle());
        auditEventRepository.add(auditEvent);
        log.info("User {} has updated {} {} with id {}", user.getLogin(), exercise.getClass().getSimpleName(), exercise.getTitle(), exercise.getId());
    }

    /**
     * Check to ensure that an updatedExercise is not converted from a course exercise to an exam exercise and vice versa.
     *
     * @param updatedExercise the updated Exercise
     * @param oldExercise     the old Exercise
     * @param entityName      name of the entity
     * @throws BadRequestAlertException if updated exercise was converted
     */
    public void checkForConversionBetweenExamAndCourseExercise(Exercise updatedExercise, Exercise oldExercise, String entityName) throws BadRequestAlertException {
        if (updatedExercise.isExamExercise() != oldExercise.isExamExercise() || updatedExercise.isCourseExercise() != oldExercise.isCourseExercise()) {
            throw new BadRequestAlertException("Course exercise cannot be converted to exam exercise and vice versa", entityName, "conversionBetweenExamAndCourseExercise");
        }
    }

    /**
     * Find the participation in participations that belongs to the given exercise that includes the exercise data, plus the found participation with its most recent relevant
     * result. Filter everything else that is not relevant
     *
     * @param exercise       the exercise that should be filtered (this deletes many field values of the passed exercise object)
     * @param participations the set of participations, wherein to search for the relevant participation
     * @param username       used to get quiz submission for the user
     * @param isStudent      defines if the current user is a student
     */
    public void filterForCourseDashboard(Exercise exercise, List<StudentParticipation> participations, String username, boolean isStudent) {
        // remove the unnecessary inner course attribute
        exercise.setCourse(null);

        // remove the problem statement, which is loaded in the exercise details call
        exercise.setProblemStatement(null);

        if (exercise instanceof ProgrammingExercise programmingExercise) {
            programmingExercise.setTestRepositoryUrl(null);
        }

        // get user's participation for the exercise
        StudentParticipation participation = participations != null ? exercise.findRelevantParticipation(participations) : null;

        // for quiz exercises also check SubmissionHashMap for submission by this user (active participation)
        // if participation was not found in database
        if (participation == null && exercise instanceof QuizExercise) {
            QuizSubmission submission = quizScheduleService.getQuizSubmission(exercise.getId(), username);
            if (submission.getSubmissionDate() != null) {
                participation = new StudentParticipation().exercise(exercise);
                participation.initializationState(InitializationState.INITIALIZED);
            }
        }

        // add relevant submission (relevancy depends on InitializationState) with its result to participation
        if (participation != null) {
            // find the latest submission with a rated result, otherwise the latest submission with
            // an unrated result or alternatively the latest submission without a result
            Set<Submission> submissions = participation.getSubmissions();

            // only transmit the relevant result
            // TODO: we should sync the following two and make sure that we return the correct submission and/or result in all scenarios
            Submission submission = (submissions == null || submissions.isEmpty()) ? null : exercise.findAppropriateSubmissionByResults(submissions);
            Submission latestSubmissionWithRatedResult = participation.getExercise().findLatestSubmissionWithRatedResultWithCompletionDate(participation, false);

            Set<Result> results = Set.of();

            if (latestSubmissionWithRatedResult != null && latestSubmissionWithRatedResult.getLatestResult() != null) {
                results = Set.of(latestSubmissionWithRatedResult.getLatestResult());
                // remove inner participation from result
                latestSubmissionWithRatedResult.getLatestResult().setParticipation(null);
                // filter sensitive information about the assessor if the current user is a student
                if (isStudent) {
                    latestSubmissionWithRatedResult.getLatestResult().filterSensitiveInformation();
                }
            }

            // filter sensitive information in submission's result
            if (isStudent && submission != null && submission.getLatestResult() != null) {
                submission.getLatestResult().filterSensitiveInformation();
            }

            // add submission to participation or set it to null
            participation.setSubmissions(submission != null ? Set.of(submission) : null);

            participation.setResults(results);

            // remove inner exercise from participation
            participation.setExercise(null);

            // add participation into an array
            exercise.setStudentParticipations(Set.of(participation));
        }
    }

    /**
     * Get one exercise with all exercise hints and all student questions + answers and with all categories
     *
     * @param exerciseId the id of the exercise to find
     * @param user       the current user
     * @return the exercise
     */
    public Exercise findOneWithDetailsForStudents(Long exerciseId, User user) {
        var exercise = exerciseRepository.findByIdWithDetailsForStudent(exerciseId).orElseThrow(() -> new EntityNotFoundException("Exercise", exerciseId));
        setAssignedTeamIdForExerciseAndUser(exercise, user);
        return exercise;
    }

    /**
     * Sets the transient attribute "studentAssignedTeamId" that contains the id of the team to which the user is assigned
     *
     * @param exercise the exercise for which to set the attribute
     * @param user     the user for which to check to which team (or no team) he belongs to
     */
    private void setAssignedTeamIdForExerciseAndUser(Exercise exercise, User user) {
        // if the exercise is not team-based, there is nothing to do here
        if (exercise.isTeamMode()) {
            Optional<Team> team = teamRepository.findOneByExerciseIdAndUserId(exercise.getId(), user.getId());
            exercise.setStudentAssignedTeamId(team.map(Team::getId).orElse(null));
            exercise.setStudentAssignedTeamIdComputed(true);
        }
    }

    /**
     * Gets the exercise statistics by setting values for each field of the <code>CourseManagementOverviewExerciseStatisticsDTO</code>
     * Exercises with an assessment due date (or due date if there is no assessment due date) in the past are limited to the five most recent
     *
     * @param courseId the id of the course
     * @param amountOfStudentsInCourse the amount of students in the course
     * @return A list of filled <code>CourseManagementOverviewExerciseStatisticsDTO</code>
     */
    public List<CourseManagementOverviewExerciseStatisticsDTO> getStatisticsForCourseManagementOverview(Long courseId, Integer amountOfStudentsInCourse) {
        // We only display the latest five past exercises in the client, only calculate statistics for those
        var pastExercises = exerciseRepository.getPastExercisesForCourseManagementOverview(courseId, ZonedDateTime.now());
        pastExercises.sort((exerciseA, exerciseB) -> {
            var dueDateA = exerciseA.getAssessmentDueDate() != null ? exerciseA.getAssessmentDueDate() : exerciseA.getDueDate();
            var dueDateB = exerciseB.getAssessmentDueDate() != null ? exerciseB.getAssessmentDueDate() : exerciseB.getDueDate();
            if (dueDateA.equals(dueDateB)) {
                return 0;
            }

            return dueDateA.isBefore(dueDateB) ? 1 : -1;
        });
        var fivePastExercises = pastExercises.stream().limit(5).collect(Collectors.toList());

        // Calculate the average score for all five exercises at once
        var averageScore = participantScoreRepository.findAverageScoreForExercises(fivePastExercises);
        Map<Long, Double> averageScoreById = new HashMap<>();
        for (var element : averageScore) {
            averageScoreById.put((Long) element.get("exerciseId"), (Double) element.get("averageScore"));
        }

        // Fill statistics for all exercises potentially displayed on the client
        var exercisesForManagementOverview = exerciseRepository.getActiveExercisesForCourseManagementOverview(courseId, ZonedDateTime.now());
        exercisesForManagementOverview.addAll(fivePastExercises);
        return generateCourseManagementDTOs(exercisesForManagementOverview, amountOfStudentsInCourse, averageScoreById);
    }

    /**
     * Generates a <code>CourseManagementOverviewExerciseStatisticsDTO</code> for each given exercise
     *
     * @param exercisesForManagementOverview a set of exercises to generate the statistics for
     * @param amountOfStudentsInCourse the amount of students in the course
     * @param averageScoreById the average score for each exercise indexed by exerciseId
     * @return A list of filled <code>CourseManagementOverviewExerciseStatisticsDTO</code>
     */
    private List<CourseManagementOverviewExerciseStatisticsDTO> generateCourseManagementDTOs(Set<Exercise> exercisesForManagementOverview, Integer amountOfStudentsInCourse,
            Map<Long, Double> averageScoreById) {
        List<CourseManagementOverviewExerciseStatisticsDTO> statisticsDTOS = new ArrayList<>();
        for (var exercise : exercisesForManagementOverview) {
            var exerciseId = exercise.getId();
            var exerciseStatisticsDTO = new CourseManagementOverviewExerciseStatisticsDTO();
            exerciseStatisticsDTO.setExerciseId(exerciseId);
            exerciseStatisticsDTO.setExerciseMaxPoints(exercise.getMaxPoints());

            setAverageScoreForStatisticsDTO(exerciseStatisticsDTO, averageScoreById, exercise);
            setStudentsAndParticipationsAmountForStatisticsDTO(exerciseStatisticsDTO, amountOfStudentsInCourse, exercise);
            setAssessmentsAndSubmissionsForStatisticsDTO(exerciseStatisticsDTO, exercise);

            statisticsDTOS.add(exerciseStatisticsDTO);
        }
        return statisticsDTOS;
    }

    /**
     * Sets the average for the given <code>CourseManagementOverviewExerciseStatisticsDTO</code>
     * using the value provided in averageScoreById
     *
     * Quiz Exercises are a special case: They don't have a due date set in the database,
     * therefore it is hard to tell if they are over, so always calculate a score for them
     *
     * @param exerciseStatisticsDTO the <code>CourseManagementOverviewExerciseStatisticsDTO</code> to set the amounts for
     * @param averageScoreById the average score for each exercise indexed by exerciseId
     * @param exercise the exercise corresponding to the <code>CourseManagementOverviewExerciseStatisticsDTO</code>
     */
    private void setAverageScoreForStatisticsDTO(CourseManagementOverviewExerciseStatisticsDTO exerciseStatisticsDTO, Map<Long, Double> averageScoreById, Exercise exercise) {
        if (exercise instanceof QuizExercise) {
            var averageScore = participantScoreRepository.findAverageScoreForExercise(exercise.getId());
            exerciseStatisticsDTO.setAverageScoreInPercent(averageScore != null ? averageScore : 0.0);
        }
        else {
            var averageScore = averageScoreById.get(exercise.getId());
            exerciseStatisticsDTO.setAverageScoreInPercent(averageScore != null ? averageScore : 0.0);
        }
    }

    /**
     * Sets the amount of students, participations and teams for the given <code>CourseManagementOverviewExerciseStatisticsDTO</code>
     * Only the amount of students in the course is set if the exercise has ended, the rest is set to zero
     *
     * @param exerciseStatisticsDTO the <code>CourseManagementOverviewExerciseStatisticsDTO</code> to set the amounts for
     * @param amountOfStudentsInCourse the amount of students in the course
     * @param exercise the exercise corresponding to the <code>CourseManagementOverviewExerciseStatisticsDTO</code>
     */
    private void setStudentsAndParticipationsAmountForStatisticsDTO(CourseManagementOverviewExerciseStatisticsDTO exerciseStatisticsDTO, Integer amountOfStudentsInCourse,
            Exercise exercise) {
        exerciseStatisticsDTO.setNoOfStudentsInCourse(amountOfStudentsInCourse);

        if (amountOfStudentsInCourse != null && amountOfStudentsInCourse != 0 && !exercise.isEnded()) {
            if (exercise.getMode() == ExerciseMode.TEAM) {
                Long teamParticipations = exerciseRepository.getTeamParticipationCountById(exercise.getId());
                var participations = teamParticipations == null ? 0 : Math.toIntExact(teamParticipations);
                exerciseStatisticsDTO.setNoOfParticipatingStudentsOrTeams(participations);

                Integer teams = teamRepository.getNumberOfTeamsForExercise(exercise.getId());
                exerciseStatisticsDTO.setNoOfTeamsInCourse(teams);
                exerciseStatisticsDTO.setParticipationRateInPercent(teams == null || teams == 0 ? 0.0 : Math.round(participations * 1000.0 / teams) / 10.0);
            }
            else {
                Long studentParticipations = exerciseRepository.getStudentParticipationCountById(exercise.getId());
                var participations = studentParticipations == null ? 0 : Math.toIntExact(studentParticipations);
                exerciseStatisticsDTO.setNoOfParticipatingStudentsOrTeams(participations);

                exerciseStatisticsDTO.setParticipationRateInPercent(Math.round(participations * 1000.0 / amountOfStudentsInCourse) / 10.0);
            }
        }
        else {
            exerciseStatisticsDTO.setNoOfParticipatingStudentsOrTeams(0);
            exerciseStatisticsDTO.setParticipationRateInPercent(0D);
        }
    }

    /**
     * Sets the amount of rated assessments and submissions done for the given <code>CourseManagementOverviewExerciseStatisticsDTO</code>
     * The amounts are set to zero if the assessment due date has passed
     *
     * @param exerciseStatisticsDTO the <code>CourseManagementOverviewExerciseStatisticsDTO</code> to set the amounts for
     * @param exercise the exercise corresponding to the <code>CourseManagementOverviewExerciseStatisticsDTO</code>
     */
    private void setAssessmentsAndSubmissionsForStatisticsDTO(CourseManagementOverviewExerciseStatisticsDTO exerciseStatisticsDTO, Exercise exercise) {
        if (exercise.getAssessmentDueDate() != null && exercise.getAssessmentDueDate().isAfter(ZonedDateTime.now())) {
            long numberOfRatedAssessments = resultRepository.countNumberOfRatedResultsForExercise(exercise.getId());
            long noOfSubmissionsInTime = submissionRepository.countUniqueSubmissionsByExerciseId(exercise.getId());
            exerciseStatisticsDTO.setNoOfRatedAssessments(numberOfRatedAssessments);
            exerciseStatisticsDTO.setNoOfSubmissionsInTime(noOfSubmissionsInTime);
            exerciseStatisticsDTO.setNoOfAssessmentsDoneInPercent(noOfSubmissionsInTime == 0 ? 0 : Math.round(numberOfRatedAssessments * 1000.0 / noOfSubmissionsInTime) / 10.0);
        }
        else {
            exerciseStatisticsDTO.setNoOfRatedAssessments(0L);
            exerciseStatisticsDTO.setNoOfSubmissionsInTime(0L);
            exerciseStatisticsDTO.setNoOfAssessmentsDoneInPercent(0D);
        }
    }

    public void validateGeneralSettings(Exercise exercise) {
        validateScoreSettings(exercise);
        exercise.validateDates();
    }

    /**
     * Validates score settings
     * 1. The maxScore needs to be greater than 0
     * 2. If the specified amount of bonus points is valid depending on the IncludedInOverallScore value
     *
     * @param exercise exercise to validate
     */
    public void validateScoreSettings(Exercise exercise) {
        // Check if max score is set
        if (exercise.getMaxPoints() == null || exercise.getMaxPoints() <= 0) {
            throw new BadRequestAlertException("The max score needs to be greater than 0", "Exercise", "maxScoreInvalid");
        }

        if (exercise.getBonusPoints() == null) {
            // make sure the default value is set properly
            exercise.setBonusPoints(0.0);
        }

        // Check IncludedInOverallScore
        if (exercise.getIncludedInOverallScore() == null) {
            throw new BadRequestAlertException("The IncludedInOverallScore-property must be set", "Exercise", "includedInOverallScoreNotSet");
        }

        if (!exercise.getIncludedInOverallScore().validateBonusPoints(exercise.getBonusPoints())) {
            throw new BadRequestAlertException("The provided bonus points are not allowed", "Exercise", "bonusPointsInvalid");
        }
    }

    /**
     * Checks the exercise structured grading instructions if any of them is associated with the feedback
     * then, sets the corresponding exercise field
     *
     * @param gradingCriteria grading criteria list of exercise
     * @param exercise exercise to update     *
     */
    public void checkExerciseIfStructuredGradingInstructionFeedbackUsed(List<GradingCriterion> gradingCriteria, Exercise exercise) {
        List<Feedback> feedback = feedbackRepository.findFeedbackByExerciseGradingCriteria(gradingCriteria);

        if (!feedback.isEmpty()) {
            exercise.setGradingInstructionFeedbackUsed(true);
        }
    }

    /**
     * Re-evaluates the exercise before saving
     * 1. The feedback associated with the exercise grading instruction needs to be updated
     * 2. After updating feedback, result needs to be re-calculated
     *
     * @param exercise exercise to re-evaluate
     * @param deleteFeedbackAfterGradingInstructionUpdate  boolean flag that indicates whether the associated feedback should be deleted or not     *
     */
    public void reEvaluateExercise(Exercise exercise, boolean deleteFeedbackAfterGradingInstructionUpdate) {

        List<GradingCriterion> gradingCriteria = exercise.getGradingCriteria();
        // retrieve the feedback associated with the structured grading instructions
        List<Feedback> feedbackToBeUpdated = feedbackRepository.findFeedbackByExerciseGradingCriteria(gradingCriteria);

        // collect all structured grading instructions into the list
        List<GradingInstruction> gradingInstructions = gradingCriteria.stream().flatMap(gradingCriterion -> gradingCriterion.getStructuredGradingInstructions().stream()).toList();

        // update the related fields for feedback
        for (GradingInstruction instruction : gradingInstructions) {
            for (Feedback feedback : feedbackToBeUpdated) {
                if (feedback.getGradingInstruction().getId().equals(instruction.getId())) {
                    feedback.setCredits(instruction.getCredits());
                    feedback.setPositive(feedback.getCredits() >= 0);
                    feedback.setDetailText(instruction.getFeedback());
                }
            }
        }
        feedbackRepository.saveAll(feedbackToBeUpdated);

        List<Feedback> feedbackToBeDeleted = getFeedbackToBeDeletedAfterGradingInstructionUpdate(deleteFeedbackAfterGradingInstructionUpdate, gradingInstructions, exercise);

        List<Result> results = resultRepository.findWithEagerSubmissionAndFeedbackByParticipationExerciseId(exercise.getId());

        // add example submission results that belong exercise
        if (!exercise.getExampleSubmissions().isEmpty()) {
            results.addAll(resultRepository.getResultForExampleSubmissions(exercise.getExampleSubmissions()));
        }

        // re-calculate the results after updating the feedback
        for (Result result : results) {
            if (!feedbackToBeDeleted.isEmpty()) {
                List<Feedback> existingFeedback = result.getFeedbacks();
                if (!existingFeedback.isEmpty()) {
                    existingFeedback.removeAll(feedbackToBeDeleted);
                }
                // first save the feedback (that is not yet in the database) to prevent null index exception
                List<Feedback> savedFeedback = feedbackRepository.saveFeedbacks(existingFeedback);
                result.updateAllFeedbackItems(savedFeedback, exercise instanceof ProgrammingExercise);
            }

            if (!(exercise instanceof ProgrammingExercise)) {
                resultRepository.submitResult(result, exercise);
            }
            else {
                double totalScore = programmingAssessmentService.calculateTotalScore(result);
                result.setScore(totalScore, exercise.getMaxPoints());
                /*
                 * Result string has following structure e.g: "1 of 13 passed, 2 issues, 10 of 100 points" The last part of the result string has to be updated, as the points the
                 * student has achieved have changed
                 */
                String[] resultStringParts = result.getResultString().split(", ");
                resultStringParts[resultStringParts.length - 1] = result.createResultString(totalScore, exercise.getMaxPoints());
                result.setResultString(String.join(", ", resultStringParts));
                resultRepository.save(result);
            }
        }
    }

    /**
     * Gets the list of feedback that is associated with deleted grading instructions
     *
     * @param deleteFeedbackAfterGradingInstructionUpdate  boolean flag that indicates whether the associated feedback should be deleted or not
     * @param gradingInstructions grading instruction list to update
     * @param exercise exercise for which the grading instructions have to be updated
     * @return list including Feedback entries that have to be deleted due to updated grading instructions
     */
    public List<Feedback> getFeedbackToBeDeletedAfterGradingInstructionUpdate(boolean deleteFeedbackAfterGradingInstructionUpdate, List<GradingInstruction> gradingInstructions,
            Exercise exercise) {
        List<Feedback> feedbackToBeDeleted = new ArrayList<>();
        // check if the user decided to remove the feedback after deleting the associated grading instructions
        if (deleteFeedbackAfterGradingInstructionUpdate) {
            List<Long> updatedInstructionIds = gradingInstructions.stream().map(GradingInstruction::getId).toList();
            // retrieve the grading instructions from database for backup
            List<GradingCriterion> backupGradingCriteria = gradingCriterionRepository.findByExerciseIdWithEagerGradingCriteria(exercise.getId());
            List<Long> backupInstructionIds = backupGradingCriteria.stream().flatMap(gradingCriterion -> gradingCriterion.getStructuredGradingInstructions().stream())
                    .map(GradingInstruction::getId).toList();

            // collect deleted grading instruction ids into the list
            List<Long> gradingInstructionIdsToBeDeleted = backupInstructionIds.stream().filter(backupinstructionId -> !updatedInstructionIds.contains(backupinstructionId))
                    .toList();

            // determine the feedback to be deleted
            feedbackToBeDeleted = feedbackRepository.findFeedbackByGradingInstructionIds(gradingInstructionIdsToBeDeleted);
        }
        return feedbackToBeDeleted;
    }
}<|MERGE_RESOLUTION|>--- conflicted
+++ resolved
@@ -454,21 +454,10 @@
             exerciseRepository.delete(exercise);
             // delete text assessment knowledge if exercise is of type TextExercise and if no other exercise uses same knowledge
             if (exercise instanceof TextExercise) {
-<<<<<<< HEAD
-                log.info("Deleting knowledge of exercise");
-
-                textAssessmentKnowledgeService.deleteKnowledge(((TextExercise) exercise).getKnowledge().getId());
-            }
-            // delete model assessment knowledge if exercise is of type ModelExercise and if no other exercise uses same knowledge
-            if (exercise instanceof ModelingExercise) {
-                log.info("Deleting knowledge of exercise");
-
-=======
                 textAssessmentKnowledgeService.deleteKnowledge(((TextExercise) exercise).getKnowledge().getId());
             }
             // delete model assessment knowledge if exercise is of type ModelExercise and if no other exercise uses same knowledge
             else if (exercise instanceof ModelingExercise) {
->>>>>>> 72ae89df
                 modelAssessmentKnowledgeService.deleteKnowledge(((ModelingExercise) exercise).getKnowledge().getId());
             }
         }
