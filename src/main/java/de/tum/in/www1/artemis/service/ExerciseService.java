package de.tum.in.www1.artemis.service;

import static de.tum.in.www1.artemis.service.util.RoundingUtil.roundScoreSpecifiedByCourseSettings;

import java.time.ZonedDateTime;
import java.util.*;
import java.util.stream.Collectors;

import org.slf4j.Logger;
import org.slf4j.LoggerFactory;
import org.springframework.beans.factory.annotation.Value;
import org.springframework.boot.actuate.audit.AuditEvent;
import org.springframework.boot.actuate.audit.AuditEventRepository;
import org.springframework.stereotype.Service;
import org.springframework.transaction.annotation.Transactional;

import de.tum.in.www1.artemis.config.Constants;
import de.tum.in.www1.artemis.domain.*;
import de.tum.in.www1.artemis.domain.enumeration.ComplaintType;
import de.tum.in.www1.artemis.domain.enumeration.ExerciseMode;
import de.tum.in.www1.artemis.domain.enumeration.InitializationState;
import de.tum.in.www1.artemis.domain.exam.Exam;
import de.tum.in.www1.artemis.domain.exam.StudentExam;
import de.tum.in.www1.artemis.domain.lecture.ExerciseUnit;
import de.tum.in.www1.artemis.domain.modeling.ModelingExercise;
import de.tum.in.www1.artemis.domain.participation.ProgrammingExerciseStudentParticipation;
import de.tum.in.www1.artemis.domain.participation.StudentParticipation;
import de.tum.in.www1.artemis.domain.quiz.QuizExercise;
import de.tum.in.www1.artemis.domain.quiz.QuizSubmission;
import de.tum.in.www1.artemis.domain.scores.ParticipantScore;
import de.tum.in.www1.artemis.repository.*;
import de.tum.in.www1.artemis.service.programming.ProgrammingAssessmentService;
import de.tum.in.www1.artemis.service.programming.ProgrammingExerciseService;
import de.tum.in.www1.artemis.service.scheduled.quiz.QuizScheduleService;
import de.tum.in.www1.artemis.web.rest.dto.CourseManagementOverviewExerciseStatisticsDTO;
import de.tum.in.www1.artemis.web.rest.dto.DueDateStat;
import de.tum.in.www1.artemis.web.rest.dto.StatsForDashboardDTO;
import de.tum.in.www1.artemis.web.rest.dto.TutorLeaderboardDTO;
import de.tum.in.www1.artemis.web.rest.errors.BadRequestAlertException;
import de.tum.in.www1.artemis.web.rest.errors.EntityNotFoundException;

/**
 * Service Implementation for managing Exercise.
 */
@Service
public class ExerciseService {

    @Value("${jhipster.clientApp.name}")
    private String applicationName;

    private final Logger log = LoggerFactory.getLogger(ExerciseService.class);

    private final ParticipationService participationService;

    private final AuthorizationCheckService authCheckService;

    private final ProgrammingExerciseService programmingExerciseService;

    private final ModelingExerciseService modelingExerciseService;

    private final QuizExerciseService quizExerciseService;

    private final QuizScheduleService quizScheduleService;

    private final ExampleSubmissionService exampleSubmissionService;

    private final ProgrammingAssessmentService programmingAssessmentService;

    private final TeamRepository teamRepository;

    private final ExamRepository examRepository;

    private final StudentExamRepository studentExamRepository;

    private final AuditEventRepository auditEventRepository;

    private final ExerciseUnitRepository exerciseUnitRepository;

    private final ExerciseRepository exerciseRepository;

    private final TutorParticipationRepository tutorParticipationRepository;

    private final ParticipantScoreRepository participantScoreRepository;

    private final SubmissionRepository submissionRepository;

    private final ResultRepository resultRepository;

    private final LtiOutcomeUrlRepository ltiOutcomeUrlRepository;

    private final StudentParticipationRepository studentParticipationRepository;

    private final LectureUnitService lectureUnitService;

    private final UserRepository userRepository;

    private final ComplaintRepository complaintRepository;

    private final TutorLeaderboardService tutorLeaderboardService;

    private final ComplaintResponseRepository complaintResponseRepository;

    private final ProgrammingExerciseRepository programmingExerciseRepository;

    private final GradingCriterionRepository gradingCriterionRepository;

    private final FeedbackRepository feedbackRepository;

    private final PlagiarismResultRepository plagiarismResultRepository;

    private final RatingService ratingService;

    private final TextAssessmentKnowledgeService textAssessmentKnowledgeService;

    private final ModelAssessmentKnowledgeService modelAssessmentKnowledgeService;

    private final TextExerciseRepository textExerciseRepository;

    private final ModelingExerciseRepository modelingExerciseRepository;

    public ExerciseService(ExerciseRepository exerciseRepository, ExerciseUnitRepository exerciseUnitRepository, ParticipationService participationService,
            AuthorizationCheckService authCheckService, ProgrammingExerciseService programmingExerciseService, ModelingExerciseService modelingExerciseService,
            QuizExerciseService quizExerciseService, QuizScheduleService quizScheduleService, TutorParticipationRepository tutorParticipationRepository,
            ExampleSubmissionService exampleSubmissionService, AuditEventRepository auditEventRepository, TeamRepository teamRepository,
            StudentExamRepository studentExamRepository, ExamRepository examRepository, ProgrammingExerciseRepository programmingExerciseRepository,
            LtiOutcomeUrlRepository ltiOutcomeUrlRepository, StudentParticipationRepository studentParticipationRepository, ResultRepository resultRepository,
            SubmissionRepository submissionRepository, ParticipantScoreRepository participantScoreRepository, LectureUnitService lectureUnitService, UserRepository userRepository,
            ComplaintRepository complaintRepository, TutorLeaderboardService tutorLeaderboardService, ComplaintResponseRepository complaintResponseRepository,
            PlagiarismResultRepository plagiarismResultRepository, GradingCriterionRepository gradingCriterionRepository, FeedbackRepository feedbackRepository,
            ProgrammingAssessmentService programmingAssessmentService, TextAssessmentKnowledgeService textAssessmentKnowledgeService,
<<<<<<< HEAD
            ModelAssessmentKnowledgeService modelAssessmentKnowledgeService, TextExerciseRepository textExerciseRepository, ModelingExerciseRepository modelingExerciseRepository) {
=======
            ModelAssessmentKnowledgeService modelAssessmentKnowledgeService, RatingService ratingService) {
>>>>>>> e222a301
        this.exerciseRepository = exerciseRepository;
        this.resultRepository = resultRepository;
        this.examRepository = examRepository;
        this.participationService = participationService;
        this.authCheckService = authCheckService;
        this.programmingExerciseService = programmingExerciseService;
        this.modelingExerciseService = modelingExerciseService;
        this.tutorParticipationRepository = tutorParticipationRepository;
        this.exampleSubmissionService = exampleSubmissionService;
        this.auditEventRepository = auditEventRepository;
        this.quizExerciseService = quizExerciseService;
        this.quizScheduleService = quizScheduleService;
        this.studentExamRepository = studentExamRepository;
        this.exerciseUnitRepository = exerciseUnitRepository;
        this.submissionRepository = submissionRepository;
        this.teamRepository = teamRepository;
        this.participantScoreRepository = participantScoreRepository;
        this.ltiOutcomeUrlRepository = ltiOutcomeUrlRepository;
        this.studentParticipationRepository = studentParticipationRepository;
        this.lectureUnitService = lectureUnitService;
        this.userRepository = userRepository;
        this.complaintRepository = complaintRepository;
        this.tutorLeaderboardService = tutorLeaderboardService;
        this.complaintResponseRepository = complaintResponseRepository;
        this.programmingExerciseRepository = programmingExerciseRepository;
        this.gradingCriterionRepository = gradingCriterionRepository;
        this.feedbackRepository = feedbackRepository;
        this.programmingAssessmentService = programmingAssessmentService;
        this.plagiarismResultRepository = plagiarismResultRepository;
        this.ratingService = ratingService;
        this.textAssessmentKnowledgeService = textAssessmentKnowledgeService;
        this.modelAssessmentKnowledgeService = modelAssessmentKnowledgeService;
        this.textExerciseRepository = textExerciseRepository;
        this.modelingExerciseRepository = modelingExerciseRepository;
    }

    /**
     * Gets the subset of given exercises that a user is allowed to see
     *
     * @param exercises exercises to filter
     * @param user      user
     * @return subset of the exercises that a user allowed to see
     */
    public Set<Exercise> filterOutExercisesThatUserShouldNotSee(Set<Exercise> exercises, User user) {
        if (exercises == null || user == null || exercises.isEmpty()) {
            return Set.of();
        }
        // Set is needed here to remove duplicates
        Set<Course> courses = exercises.stream().map(Exercise::getCourseViaExerciseGroupOrCourseMember).collect(Collectors.toSet());
        if (courses.size() != 1) {
            throw new IllegalArgumentException("All exercises must be from the same course!");
        }
        Course course = courses.stream().findFirst().get();

        Set<Exercise> exercisesUserIsAllowedToSee = new HashSet<>();
        if (authCheckService.isAtLeastTeachingAssistantInCourse(course, user)) {
            exercisesUserIsAllowedToSee = exercises;
        }
        else if (authCheckService.isOnlyStudentInCourse(course, user)) {
            if (course.isOnlineCourse()) {
                for (Exercise exercise : exercises) {
                    if (!exercise.isVisibleToStudents()) {
                        continue;
                    }
                    // students in online courses can only see exercises where the lti outcome url exists, otherwise the result cannot be reported later on
                    Optional<LtiOutcomeUrl> ltiOutcomeUrlOptional = ltiOutcomeUrlRepository.findByUserAndExercise(user, exercise);
                    if (ltiOutcomeUrlOptional.isPresent()) {
                        exercisesUserIsAllowedToSee.add(exercise);
                    }
                }
            }
            else {
                // disclaimer: untested syntax, something along those lines should do the job however
                exercisesUserIsAllowedToSee.addAll(exercises.stream().filter(Exercise::isVisibleToStudents).collect(Collectors.toSet()));
            }
        }
        return exercisesUserIsAllowedToSee;
    }

    /**
     * Given an exercise exerciseId, it creates an object node with numberOfSubmissions, totalNumberOfAssessments, numberOfComplaints and numberOfMoreFeedbackRequests, that are used by both
     * stats for assessment dashboard and for instructor dashboard
     * TODO: refactor and improve this method
     *
     * @param exercise - the exercise we are interested in
     * @param examMode - flag to determine if test run submissions should be deducted from the statistics
     * @return a object node with the stats
     */
    public StatsForDashboardDTO populateCommonStatistics(Exercise exercise, boolean examMode) {
        final Long exerciseId = exercise.getId();
        StatsForDashboardDTO stats = new StatsForDashboardDTO();

        Course course = exercise.getCourseViaExerciseGroupOrCourseMember();

        DueDateStat numberOfSubmissions;
        DueDateStat totalNumberOfAssessments;

        if (exercise instanceof ProgrammingExercise) {
            numberOfSubmissions = new DueDateStat(programmingExerciseRepository.countLegalSubmissionsByExerciseIdSubmitted(exerciseId, examMode), 0L);
            totalNumberOfAssessments = new DueDateStat(programmingExerciseRepository.countAssessmentsByExerciseIdSubmitted(exerciseId, examMode), 0L);
        }
        else {
            numberOfSubmissions = submissionRepository.countSubmissionsForExercise(exerciseId, examMode);
            totalNumberOfAssessments = resultRepository.countNumberOfFinishedAssessmentsForExercise(exerciseId, examMode);
        }

        stats.setNumberOfSubmissions(numberOfSubmissions);
        stats.setTotalNumberOfAssessments(totalNumberOfAssessments);

        final DueDateStat[] numberOfAssessmentsOfCorrectionRounds;
        int numberOfCorrectionRounds = 1;
        if (examMode) {
            // set number of corrections specific to each correction round
            numberOfCorrectionRounds = exercise.getExerciseGroup().getExam().getNumberOfCorrectionRoundsInExam();
            numberOfAssessmentsOfCorrectionRounds = resultRepository.countNumberOfFinishedAssessmentsForExamExerciseForCorrectionRounds(exercise, numberOfCorrectionRounds);
        }
        else {
            // no examMode here, so correction rounds defaults to 1 and is the same as totalNumberOfAssessments
            numberOfAssessmentsOfCorrectionRounds = new DueDateStat[] { totalNumberOfAssessments };
        }

        stats.setNumberOfAssessmentsOfCorrectionRounds(numberOfAssessmentsOfCorrectionRounds);

        final DueDateStat[] numberOfLockedAssessmentByOtherTutorsOfCorrectionRound;
        numberOfLockedAssessmentByOtherTutorsOfCorrectionRound = resultRepository.countNumberOfLockedAssessmentsByOtherTutorsForExamExerciseForCorrectionRounds(exercise,
                numberOfCorrectionRounds, userRepository.getUserWithGroupsAndAuthorities());
        stats.setNumberOfLockedAssessmentByOtherTutorsOfCorrectionRound(numberOfLockedAssessmentByOtherTutorsOfCorrectionRound);

        final DueDateStat numberOfAutomaticAssistedAssessments = resultRepository.countNumberOfAutomaticAssistedAssessmentsForExercise(exerciseId);
        stats.setNumberOfAutomaticAssistedAssessments(numberOfAutomaticAssistedAssessments);

        final long numberOfMoreFeedbackRequests = complaintRepository.countComplaintsByExerciseIdAndComplaintType(exerciseId, ComplaintType.MORE_FEEDBACK);
        stats.setNumberOfMoreFeedbackRequests(numberOfMoreFeedbackRequests);

        long numberOfComplaints;
        if (examMode) {
            numberOfComplaints = complaintRepository.countByResultParticipationExerciseIdAndComplaintTypeIgnoreTestRuns(exerciseId, ComplaintType.COMPLAINT);
        }
        else {
            numberOfComplaints = complaintRepository.countComplaintsByExerciseIdAndComplaintType(exerciseId, ComplaintType.COMPLAINT);
        }
        stats.setNumberOfComplaints(numberOfComplaints);

        long numberOfComplaintResponses = complaintResponseRepository.countComplaintResponseByExerciseIdAndComplaintTypeAndSubmittedTimeIsNotNull(exerciseId,
                ComplaintType.COMPLAINT);

        stats.setNumberOfOpenComplaints(numberOfComplaints - numberOfComplaintResponses);

        long numberOfMoreFeedbackComplaintResponses = complaintResponseRepository.countComplaintResponseByExerciseIdAndComplaintTypeAndSubmittedTimeIsNotNull(exerciseId,
                ComplaintType.MORE_FEEDBACK);

        stats.setNumberOfOpenMoreFeedbackRequests(numberOfMoreFeedbackRequests - numberOfMoreFeedbackComplaintResponses);

        stats.setNumberOfRatings(ratingService.countRatingsByExerciseId(exerciseId));

        List<TutorLeaderboardDTO> leaderboardEntries = tutorLeaderboardService.getExerciseLeaderboard(exercise);
        stats.setTutorLeaderboardEntries(leaderboardEntries);
        final long totalNumberOfAssessmentLocks = submissionRepository.countLockedSubmissionsByExerciseId(exerciseId);
        stats.setTotalNumberOfAssessmentLocks(totalNumberOfAssessmentLocks);

        stats.setFeedbackRequestEnabled(course.getComplaintsEnabled());
        stats.setFeedbackRequestEnabled(course.getRequestMoreFeedbackEnabled());

        return stats;
    }

    /**
     * Loads exercises with all the necessary information to display them correctly in the Artemis dashboard
     *
     * @param exerciseIds exercises to load
     * @param user        user to load exercise information for
     * @return exercises with all the necessary information loaded for correct display in the Artemis dashboard
     */
    public Set<Exercise> loadExercisesWithInformationForDashboard(Set<Long> exerciseIds, User user) {
        if (exerciseIds == null || user == null) {
            throw new IllegalArgumentException();
        }
        if (exerciseIds.isEmpty()) {
            return new HashSet<>();
        }
        Set<Exercise> exercises = exerciseRepository.findByExerciseIdWithCategories(exerciseIds);
        // Set is needed here to remove duplicates
        Set<Course> courses = exercises.stream().map(Exercise::getCourseViaExerciseGroupOrCourseMember).collect(Collectors.toSet());
        if (courses.size() != 1) {
            throw new IllegalArgumentException("All exercises must be from the same course!");
        }
        Course course = courses.stream().findFirst().get();
        List<StudentParticipation> participationsOfUserInExercises = studentParticipationRepository.getAllParticipationsOfUserInExercises(user, exercises);
        boolean isStudent = !authCheckService.isAtLeastTeachingAssistantInCourse(course, user);
        for (Exercise exercise : exercises) {
            // add participation with submission and result to each exercise
            filterForCourseDashboard(exercise, participationsOfUserInExercises, user.getLogin(), isStudent);
            // remove sensitive information from the exercise for students
            if (isStudent) {
                exercise.filterSensitiveInformation();
            }
            setAssignedTeamIdForExerciseAndUser(exercise, user);
        }
        return exercises;
    }

    /**
     * Finds all Exercises for a given Course
     *
     * @param course corresponding course
     * @param user   the user entity
     * @return a List of all Exercises for the given course
     */
    public Set<Exercise> findAllForCourse(Course course, User user) {
        Set<Exercise> exercises = null;
        if (authCheckService.isAtLeastTeachingAssistantInCourse(course, user)) {
            // tutors/instructors/admins can see all exercises of the course
            exercises = exerciseRepository.findByCourseIdWithCategories(course.getId());
        }
        else if (authCheckService.isOnlyStudentInCourse(course, user)) {

            if (course.isOnlineCourse()) {
                // students in online courses can only see exercises where the lti outcome url exists, otherwise the result cannot be reported later on
                exercises = exerciseRepository.findByCourseIdWhereLtiOutcomeUrlExists(course.getId(), user.getLogin());
            }
            else {
                exercises = exerciseRepository.findByCourseIdWithCategories(course.getId());
            }

            // students for this course might not have the right to see it so we have to
            // filter out exercises that are not released (or explicitly made visible to students) yet
            exercises = exercises.stream().filter(Exercise::isVisibleToStudents).collect(Collectors.toSet());
        }

        if (exercises != null) {
            for (Exercise exercise : exercises) {
                setAssignedTeamIdForExerciseAndUser(exercise, user);

                // filter out questions and all statistical information about the quizPointStatistic from quizExercises (so users can't see which answer options are correct)
                if (exercise instanceof QuizExercise quizExercise) {
                    quizExercise.filterSensitiveInformation();
                }
            }
        }

        return exercises;
    }

    /**
     * Checks if the exercise has any test runs and sets the transient property if it does
     * @param exercise - the exercise for which we check if test runs exist
     */
    public void checkTestRunsExist(Exercise exercise) {
        Long containsTestRunParticipations = studentParticipationRepository.countParticipationsOnlyTestRunsByExerciseId(exercise.getId());
        if (containsTestRunParticipations != null && containsTestRunParticipations > 0) {
            exercise.setTestRunParticipationsExist(Boolean.TRUE);
        }
    }

    /**
     * Resets an Exercise by deleting all its participations and plagiarsim results
     *
     * @param exercise which should be reset
     */
    public void reset(Exercise exercise) {
        log.debug("Request reset Exercise : {}", exercise.getId());

        // delete all plagiarism results for this exercise
        plagiarismResultRepository.deletePlagiarismResultsByExerciseId(exercise.getId());

        // delete all participations for this exercise
        participationService.deleteAllByExerciseId(exercise.getId(), true, true);

        if (exercise instanceof QuizExercise) {
            quizExerciseService.resetExercise(exercise.getId());
        }
    }

    /**
     * Delete the exercise by id and all its participations.
     *
     * @param exerciseId                   the exercise to be deleted
     * @param deleteStudentReposBuildPlans whether the student repos and build plans should be deleted (can be true for programming exercises and should be false for all other exercise types)
     * @param deleteBaseReposBuildPlans    whether the template and solution repos and build plans should be deleted (can be true for programming exercises and should be false for all other exercise types)
     */
    @Transactional // ok
    public void delete(long exerciseId, boolean deleteStudentReposBuildPlans, boolean deleteBaseReposBuildPlans) {
        // Delete has a transactional mechanism. Therefore, all lazy objects that are deleted below, should be fetched when needed.
        final var exercise = exerciseRepository.findByIdElseThrow(exerciseId);

        log.info("Checking if exercise {} is modeling exercise", exercise.getId());
        if (exercise instanceof ModelingExercise) {
            log.info("Deleting clusters, elements and cancel scheduled operations of exercise {}", exercise.getId());

            modelingExerciseService.deleteClustersAndElements((ModelingExercise) exercise);
            modelingExerciseService.cancelScheduledOperations(exerciseId);
        }

        participantScoreRepository.deleteAllByExerciseIdTransactional(exerciseId);
        // delete all exercise units linking to the exercise
        List<ExerciseUnit> exerciseUnits = this.exerciseUnitRepository.findByIdWithLearningGoalsBidirectional(exerciseId);
        for (ExerciseUnit exerciseUnit : exerciseUnits) {
            this.lectureUnitService.removeLectureUnit(exerciseUnit);
        }

        // delete all plagiarism results belonging to this exercise
        plagiarismResultRepository.deletePlagiarismResultsByExerciseId(exerciseId);

        // delete all participations belonging to this quiz
        participationService.deleteAllByExerciseId(exercise.getId(), deleteStudentReposBuildPlans, deleteStudentReposBuildPlans);
        // clean up the many-to-many relationship to avoid problems when deleting the entities but not the relationship table
        // to avoid a ConcurrentModificationException, we need to use a copy of the set
        var exampleSubmissions = new HashSet<>(exercise.getExampleSubmissions());
        for (ExampleSubmission exampleSubmission : exampleSubmissions) {
            exampleSubmissionService.deleteById(exampleSubmission.getId());
        }
        // make sure tutor participations are deleted before the exercise is deleted
        tutorParticipationRepository.deleteAllByAssessedExerciseId(exercise.getId());

        if (exercise.isExamExercise()) {
            Exam exam = examRepository.findOneWithEagerExercisesGroupsAndStudentExams(exercise.getExerciseGroup().getExam().getId());
            for (StudentExam studentExam : exam.getStudentExams()) {
                if (studentExam.getExercises().contains(exercise)) {
                    // remove exercise reference from student exam
                    List<Exercise> exerciseList = studentExam.getExercises();
                    exerciseList.remove(exercise);
                    studentExam.setExercises(exerciseList);
                    studentExamRepository.save(studentExam);
                }
            }
        }

        // Programming exercises have some special stuff that needs to be cleaned up (solution/template participation, build plans, etc.).
        if (exercise instanceof ProgrammingExercise) {
            // TODO: delete all schedules related to this programming exercise
            programmingExerciseService.delete(exercise.getId(), deleteBaseReposBuildPlans);
        }
        else {
            // delete text assessment knowledge if exercise is of type TextExercise and if no other exercise uses same knowledge
            if (exercise instanceof textExercise) {
                // explicitly load the text exercise as such so that the knowledge is eagerly loaded as well
                TextExercise textExercise = textExerciseRepository.findByIdElseThrow(exercise.getId());
                if (textExercise.getKnowledge() != null) {
                    textAssessmentKnowledgeService.deleteKnowledge(textExercise.getKnowledge().getId(), textExercise.getId());
                }
            }
            // delete model assessment knowledge if exercise is of type ModelExercise and if no other exercise uses same knowledge
            else if (exercise instanceof modelingExercise) {
                // explicitly load the modeling exercise as such so that the knowledge is eagerly loaded as well
                ModelingExercise modelingExercise = modelingExerciseRepository.findByIdElseThrow(modelingExercise.getId());
                if (modelingExercise.getKnowledge() != null) {
                    modelAssessmentKnowledgeService.deleteKnowledge(modelingExercise.getKnowledge().getId(), modelingExercise.getId());
                }
            }
            exerciseRepository.delete(exercise);
        }
    }

    /**
     * Updates the points of related exercises if the points of exercises have changed
     *
     * @param originalExercise the original exercise
     * @param updatedExercise  the updatedExercise
     */
    public void updatePointsInRelatedParticipantScores(Exercise originalExercise, Exercise updatedExercise) {
        if (originalExercise.getMaxPoints().equals(updatedExercise.getMaxPoints()) && originalExercise.getBonusPoints().equals(updatedExercise.getBonusPoints())) {
            return; // nothing to do since points are still correct
        }

        List<ParticipantScore> participantScoreList = participantScoreRepository.findAllByExercise(updatedExercise);
        for (ParticipantScore participantScore : participantScoreList) {
            Double lastPoints = null;
            Double lastRatedPoints = null;
            if (participantScore.getLastScore() != null) {
                lastPoints = roundScoreSpecifiedByCourseSettings(participantScore.getLastScore() * 0.01 * updatedExercise.getMaxPoints(),
                        updatedExercise.getCourseViaExerciseGroupOrCourseMember());
            }
            if (participantScore.getLastRatedScore() != null) {
                lastRatedPoints = roundScoreSpecifiedByCourseSettings(participantScore.getLastRatedScore() * 0.01 * updatedExercise.getMaxPoints(),
                        updatedExercise.getCourseViaExerciseGroupOrCourseMember());
            }
            participantScore.setLastPoints(lastPoints);
            participantScore.setLastRatedPoints(lastRatedPoints);
        }
        participantScoreRepository.saveAll(participantScoreList);
    }

    /**
     * Delete student build plans (except BASE/SOLUTION) and optionally git repositories of all exercise student participations.
     *
     * @param exerciseId         programming exercise for which build plans in respective student participations are deleted
     * @param deleteRepositories if true, the repositories gets deleted
     */
    public void cleanup(Long exerciseId, boolean deleteRepositories) {
        Exercise exercise = exerciseRepository.findByIdWithStudentParticipationsElseThrow(exerciseId);
        log.info("Request to cleanup all participations for Exercise : {}", exercise.getTitle());

        if (exercise instanceof ProgrammingExercise) {
            for (StudentParticipation participation : exercise.getStudentParticipations()) {
                participationService.cleanupBuildPlan((ProgrammingExerciseStudentParticipation) participation);
            }

            if (!deleteRepositories) {
                return;    // in this case, we are done
            }

            for (StudentParticipation participation : exercise.getStudentParticipations()) {
                participationService.cleanupRepository((ProgrammingExerciseStudentParticipation) participation);
            }

        }
        else {
            log.warn("Exercise with exerciseId {} is not an instance of ProgrammingExercise. Ignoring the request to cleanup repositories and build plan", exerciseId);
        }
    }

    public void logDeletion(Exercise exercise, Course course, User user) {
        var auditEvent = new AuditEvent(user.getLogin(), Constants.DELETE_EXERCISE, "exercise=" + exercise.getTitle(), "course=" + course.getTitle());
        auditEventRepository.add(auditEvent);
        log.info("User {} has requested to delete {} {} with id {}", user.getLogin(), exercise.getClass().getSimpleName(), exercise.getTitle(), exercise.getId());
    }

    public void logUpdate(Exercise exercise, Course course, User user) {
        var auditEvent = new AuditEvent(user.getLogin(), Constants.EDIT_EXERCISE, "exercise=" + exercise.getTitle(), "course=" + course.getTitle());
        auditEventRepository.add(auditEvent);
        log.info("User {} has updated {} {} with id {}", user.getLogin(), exercise.getClass().getSimpleName(), exercise.getTitle(), exercise.getId());
    }

    /**
     * Check to ensure that an updatedExercise is not converted from a course exercise to an exam exercise and vice versa.
     *
     * @param updatedExercise the updated Exercise
     * @param oldExercise     the old Exercise
     * @param entityName      name of the entity
     * @throws BadRequestAlertException if updated exercise was converted
     */
    public void checkForConversionBetweenExamAndCourseExercise(Exercise updatedExercise, Exercise oldExercise, String entityName) throws BadRequestAlertException {
        if (updatedExercise.isExamExercise() != oldExercise.isExamExercise() || updatedExercise.isCourseExercise() != oldExercise.isCourseExercise()) {
            throw new BadRequestAlertException("Course exercise cannot be converted to exam exercise and vice versa", entityName, "conversionBetweenExamAndCourseExercise");
        }
    }

    /**
     * Find the participation in participations that belongs to the given exercise that includes the exercise data, plus the found participation with its most recent relevant
     * result. Filter everything else that is not relevant
     *
     * @param exercise       the exercise that should be filtered (this deletes many field values of the passed exercise object)
     * @param participations the set of participations, wherein to search for the relevant participation
     * @param username       used to get quiz submission for the user
     * @param isStudent      defines if the current user is a student
     */
    public void filterForCourseDashboard(Exercise exercise, List<StudentParticipation> participations, String username, boolean isStudent) {
        // remove the unnecessary inner course attribute
        exercise.setCourse(null);

        // remove the problem statement, which is loaded in the exercise details call
        exercise.setProblemStatement(null);

        if (exercise instanceof ProgrammingExercise programmingExercise) {
            programmingExercise.setTestRepositoryUrl(null);
        }

        // get user's participation for the exercise
        StudentParticipation participation = participations != null ? exercise.findRelevantParticipation(participations) : null;

        // for quiz exercises also check SubmissionHashMap for submission by this user (active participation)
        // if participation was not found in database
        if (participation == null && exercise instanceof QuizExercise) {
            QuizSubmission submission = quizScheduleService.getQuizSubmission(exercise.getId(), username);
            if (submission.getSubmissionDate() != null) {
                participation = new StudentParticipation().exercise(exercise);
                participation.initializationState(InitializationState.INITIALIZED);
            }
        }

        // add relevant submission (relevancy depends on InitializationState) with its result to participation
        if (participation != null) {
            // find the latest submission with a rated result, otherwise the latest submission with
            // an unrated result or alternatively the latest submission without a result
            Set<Submission> submissions = participation.getSubmissions();

            // only transmit the relevant result
            // TODO: we should sync the following two and make sure that we return the correct submission and/or result in all scenarios
            Submission submission = (submissions == null || submissions.isEmpty()) ? null : exercise.findAppropriateSubmissionByResults(submissions);
            Submission latestSubmissionWithRatedResult = participation.getExercise().findLatestSubmissionWithRatedResultWithCompletionDate(participation, false);

            Set<Result> results = Set.of();

            if (latestSubmissionWithRatedResult != null && latestSubmissionWithRatedResult.getLatestResult() != null) {
                results = Set.of(latestSubmissionWithRatedResult.getLatestResult());
                // remove inner participation from result
                latestSubmissionWithRatedResult.getLatestResult().setParticipation(null);
                // filter sensitive information about the assessor if the current user is a student
                if (isStudent) {
                    latestSubmissionWithRatedResult.getLatestResult().filterSensitiveInformation();
                }
            }

            // filter sensitive information in submission's result
            if (isStudent && submission != null && submission.getLatestResult() != null) {
                submission.getLatestResult().filterSensitiveInformation();
            }

            // add submission to participation or set it to null
            participation.setSubmissions(submission != null ? Set.of(submission) : null);

            participation.setResults(results);

            // remove inner exercise from participation
            participation.setExercise(null);

            // add participation into an array
            exercise.setStudentParticipations(Set.of(participation));
        }
    }

    /**
     * Get one exercise with all exercise hints and all student questions + answers and with all categories
     *
     * @param exerciseId the id of the exercise to find
     * @param user       the current user
     * @return the exercise
     */
    public Exercise findOneWithDetailsForStudents(Long exerciseId, User user) {
        var exercise = exerciseRepository.findByIdWithDetailsForStudent(exerciseId).orElseThrow(() -> new EntityNotFoundException("Exercise", exerciseId));
        setAssignedTeamIdForExerciseAndUser(exercise, user);
        return exercise;
    }

    /**
     * Sets the transient attribute "studentAssignedTeamId" that contains the id of the team to which the user is assigned
     *
     * @param exercise the exercise for which to set the attribute
     * @param user     the user for which to check to which team (or no team) he belongs to
     */
    private void setAssignedTeamIdForExerciseAndUser(Exercise exercise, User user) {
        // if the exercise is not team-based, there is nothing to do here
        if (exercise.isTeamMode()) {
            Optional<Team> team = teamRepository.findOneByExerciseIdAndUserId(exercise.getId(), user.getId());
            exercise.setStudentAssignedTeamId(team.map(Team::getId).orElse(null));
            exercise.setStudentAssignedTeamIdComputed(true);
        }
    }

    /**
     * Gets the exercise statistics by setting values for each field of the <code>CourseManagementOverviewExerciseStatisticsDTO</code>
     * Exercises with an assessment due date (or due date if there is no assessment due date) in the past are limited to the five most recent
     *
     * @param courseId the id of the course
     * @param amountOfStudentsInCourse the amount of students in the course
     * @return A list of filled <code>CourseManagementOverviewExerciseStatisticsDTO</code>
     */
    public List<CourseManagementOverviewExerciseStatisticsDTO> getStatisticsForCourseManagementOverview(Long courseId, Integer amountOfStudentsInCourse) {
        // We only display the latest five past exercises in the client, only calculate statistics for those
        var pastExercises = exerciseRepository.getPastExercisesForCourseManagementOverview(courseId, ZonedDateTime.now());
        pastExercises.sort((exerciseA, exerciseB) -> {
            var dueDateA = exerciseA.getAssessmentDueDate() != null ? exerciseA.getAssessmentDueDate() : exerciseA.getDueDate();
            var dueDateB = exerciseB.getAssessmentDueDate() != null ? exerciseB.getAssessmentDueDate() : exerciseB.getDueDate();
            if (dueDateA.equals(dueDateB)) {
                return 0;
            }

            return dueDateA.isBefore(dueDateB) ? 1 : -1;
        });
        var fivePastExercises = pastExercises.stream().limit(5).collect(Collectors.toList());

        // Calculate the average score for all five exercises at once
        var averageScore = participantScoreRepository.findAverageScoreForExercises(fivePastExercises);
        Map<Long, Double> averageScoreById = new HashMap<>();
        for (var element : averageScore) {
            averageScoreById.put((Long) element.get("exerciseId"), (Double) element.get("averageScore"));
        }

        // Fill statistics for all exercises potentially displayed on the client
        var exercisesForManagementOverview = exerciseRepository.getActiveExercisesForCourseManagementOverview(courseId, ZonedDateTime.now());
        exercisesForManagementOverview.addAll(fivePastExercises);
        return generateCourseManagementDTOs(exercisesForManagementOverview, amountOfStudentsInCourse, averageScoreById);
    }

    /**
     * Generates a <code>CourseManagementOverviewExerciseStatisticsDTO</code> for each given exercise
     *
     * @param exercisesForManagementOverview a set of exercises to generate the statistics for
     * @param amountOfStudentsInCourse the amount of students in the course
     * @param averageScoreById the average score for each exercise indexed by exerciseId
     * @return A list of filled <code>CourseManagementOverviewExerciseStatisticsDTO</code>
     */
    private List<CourseManagementOverviewExerciseStatisticsDTO> generateCourseManagementDTOs(Set<Exercise> exercisesForManagementOverview, Integer amountOfStudentsInCourse,
            Map<Long, Double> averageScoreById) {
        List<CourseManagementOverviewExerciseStatisticsDTO> statisticsDTOS = new ArrayList<>();
        for (var exercise : exercisesForManagementOverview) {
            var exerciseId = exercise.getId();
            var exerciseStatisticsDTO = new CourseManagementOverviewExerciseStatisticsDTO();
            exerciseStatisticsDTO.setExerciseId(exerciseId);
            exerciseStatisticsDTO.setExerciseMaxPoints(exercise.getMaxPoints());

            setAverageScoreForStatisticsDTO(exerciseStatisticsDTO, averageScoreById, exercise);
            setStudentsAndParticipationsAmountForStatisticsDTO(exerciseStatisticsDTO, amountOfStudentsInCourse, exercise);
            setAssessmentsAndSubmissionsForStatisticsDTO(exerciseStatisticsDTO, exercise);

            statisticsDTOS.add(exerciseStatisticsDTO);
        }
        return statisticsDTOS;
    }

    /**
     * Sets the average for the given <code>CourseManagementOverviewExerciseStatisticsDTO</code>
     * using the value provided in averageScoreById
     *
     * Quiz Exercises are a special case: They don't have a due date set in the database,
     * therefore it is hard to tell if they are over, so always calculate a score for them
     *
     * @param exerciseStatisticsDTO the <code>CourseManagementOverviewExerciseStatisticsDTO</code> to set the amounts for
     * @param averageScoreById the average score for each exercise indexed by exerciseId
     * @param exercise the exercise corresponding to the <code>CourseManagementOverviewExerciseStatisticsDTO</code>
     */
    private void setAverageScoreForStatisticsDTO(CourseManagementOverviewExerciseStatisticsDTO exerciseStatisticsDTO, Map<Long, Double> averageScoreById, Exercise exercise) {
        if (exercise instanceof QuizExercise) {
            var averageScore = participantScoreRepository.findAverageScoreForExercise(exercise.getId());
            exerciseStatisticsDTO.setAverageScoreInPercent(averageScore != null ? averageScore : 0.0);
        }
        else {
            var averageScore = averageScoreById.get(exercise.getId());
            exerciseStatisticsDTO.setAverageScoreInPercent(averageScore != null ? averageScore : 0.0);
        }
    }

    /**
     * Sets the amount of students, participations and teams for the given <code>CourseManagementOverviewExerciseStatisticsDTO</code>
     * Only the amount of students in the course is set if the exercise has ended, the rest is set to zero
     *
     * @param exerciseStatisticsDTO the <code>CourseManagementOverviewExerciseStatisticsDTO</code> to set the amounts for
     * @param amountOfStudentsInCourse the amount of students in the course
     * @param exercise the exercise corresponding to the <code>CourseManagementOverviewExerciseStatisticsDTO</code>
     */
    private void setStudentsAndParticipationsAmountForStatisticsDTO(CourseManagementOverviewExerciseStatisticsDTO exerciseStatisticsDTO, Integer amountOfStudentsInCourse,
            Exercise exercise) {
        exerciseStatisticsDTO.setNoOfStudentsInCourse(amountOfStudentsInCourse);

        if (amountOfStudentsInCourse != null && amountOfStudentsInCourse != 0 && !exercise.isEnded()) {
            if (exercise.getMode() == ExerciseMode.TEAM) {
                Long teamParticipations = exerciseRepository.getTeamParticipationCountById(exercise.getId());
                var participations = teamParticipations == null ? 0 : Math.toIntExact(teamParticipations);
                exerciseStatisticsDTO.setNoOfParticipatingStudentsOrTeams(participations);

                Integer teams = teamRepository.getNumberOfTeamsForExercise(exercise.getId());
                exerciseStatisticsDTO.setNoOfTeamsInCourse(teams);
                exerciseStatisticsDTO.setParticipationRateInPercent(teams == null || teams == 0 ? 0.0 : Math.round(participations * 1000.0 / teams) / 10.0);
            }
            else {
                Long studentParticipations = exerciseRepository.getStudentParticipationCountById(exercise.getId());
                var participations = studentParticipations == null ? 0 : Math.toIntExact(studentParticipations);
                exerciseStatisticsDTO.setNoOfParticipatingStudentsOrTeams(participations);

                exerciseStatisticsDTO.setParticipationRateInPercent(Math.round(participations * 1000.0 / amountOfStudentsInCourse) / 10.0);
            }
        }
        else {
            exerciseStatisticsDTO.setNoOfParticipatingStudentsOrTeams(0);
            exerciseStatisticsDTO.setParticipationRateInPercent(0D);
        }
    }

    /**
     * Sets the amount of rated assessments and submissions done for the given <code>CourseManagementOverviewExerciseStatisticsDTO</code>
     * The amounts are set to zero if the assessment due date has passed
     *
     * @param exerciseStatisticsDTO the <code>CourseManagementOverviewExerciseStatisticsDTO</code> to set the amounts for
     * @param exercise the exercise corresponding to the <code>CourseManagementOverviewExerciseStatisticsDTO</code>
     */
    private void setAssessmentsAndSubmissionsForStatisticsDTO(CourseManagementOverviewExerciseStatisticsDTO exerciseStatisticsDTO, Exercise exercise) {
        if (exercise.getAssessmentDueDate() != null && exercise.getAssessmentDueDate().isAfter(ZonedDateTime.now())) {
            long numberOfRatedAssessments = resultRepository.countNumberOfRatedResultsForExercise(exercise.getId());
            long noOfSubmissionsInTime = submissionRepository.countUniqueSubmissionsByExerciseId(exercise.getId());
            exerciseStatisticsDTO.setNoOfRatedAssessments(numberOfRatedAssessments);
            exerciseStatisticsDTO.setNoOfSubmissionsInTime(noOfSubmissionsInTime);
            exerciseStatisticsDTO.setNoOfAssessmentsDoneInPercent(noOfSubmissionsInTime == 0 ? 0 : Math.round(numberOfRatedAssessments * 1000.0 / noOfSubmissionsInTime) / 10.0);
        }
        else {
            exerciseStatisticsDTO.setNoOfRatedAssessments(0L);
            exerciseStatisticsDTO.setNoOfSubmissionsInTime(0L);
            exerciseStatisticsDTO.setNoOfAssessmentsDoneInPercent(0D);
        }
    }

    public void validateGeneralSettings(Exercise exercise) {
        validateScoreSettings(exercise);
        exercise.validateDates();
    }

    /**
     * Validates score settings
     * 1. The maxScore needs to be greater than 0
     * 2. If the specified amount of bonus points is valid depending on the IncludedInOverallScore value
     *
     * @param exercise exercise to validate
     */
    public void validateScoreSettings(Exercise exercise) {
        // Check if max score is set
        if (exercise.getMaxPoints() == null || exercise.getMaxPoints() <= 0) {
            throw new BadRequestAlertException("The max score needs to be greater than 0", "Exercise", "maxScoreInvalid");
        }

        if (exercise.getBonusPoints() == null) {
            // make sure the default value is set properly
            exercise.setBonusPoints(0.0);
        }

        // Check IncludedInOverallScore
        if (exercise.getIncludedInOverallScore() == null) {
            throw new BadRequestAlertException("The IncludedInOverallScore-property must be set", "Exercise", "includedInOverallScoreNotSet");
        }

        if (!exercise.getIncludedInOverallScore().validateBonusPoints(exercise.getBonusPoints())) {
            throw new BadRequestAlertException("The provided bonus points are not allowed", "Exercise", "bonusPointsInvalid");
        }
    }

    /**
     * Checks the exercise structured grading instructions if any of them is associated with the feedback
     * then, sets the corresponding exercise field
     *
     * @param gradingCriteria grading criteria list of exercise
     * @param exercise exercise to update     *
     */
    public void checkExerciseIfStructuredGradingInstructionFeedbackUsed(List<GradingCriterion> gradingCriteria, Exercise exercise) {
        List<Feedback> feedback = feedbackRepository.findFeedbackByExerciseGradingCriteria(gradingCriteria);

        if (!feedback.isEmpty()) {
            exercise.setGradingInstructionFeedbackUsed(true);
        }
    }

    /**
     * Re-evaluates the exercise before saving
     * 1. The feedback associated with the exercise grading instruction needs to be updated
     * 2. After updating feedback, result needs to be re-calculated
     *
     * @param exercise exercise to re-evaluate
     * @param deleteFeedbackAfterGradingInstructionUpdate  boolean flag that indicates whether the associated feedback should be deleted or not     *
     */
    public void reEvaluateExercise(Exercise exercise, boolean deleteFeedbackAfterGradingInstructionUpdate) {

        List<GradingCriterion> gradingCriteria = exercise.getGradingCriteria();
        // retrieve the feedback associated with the structured grading instructions
        List<Feedback> feedbackToBeUpdated = feedbackRepository.findFeedbackByExerciseGradingCriteria(gradingCriteria);

        // collect all structured grading instructions into the list
        List<GradingInstruction> gradingInstructions = gradingCriteria.stream().flatMap(gradingCriterion -> gradingCriterion.getStructuredGradingInstructions().stream()).toList();

        // update the related fields for feedback
        for (GradingInstruction instruction : gradingInstructions) {
            for (Feedback feedback : feedbackToBeUpdated) {
                if (feedback.getGradingInstruction().getId().equals(instruction.getId())) {
                    feedback.setCredits(instruction.getCredits());
                    feedback.setPositive(feedback.getCredits() >= 0);
                    feedback.setDetailText(instruction.getFeedback());
                }
            }
        }
        feedbackRepository.saveAll(feedbackToBeUpdated);

        List<Feedback> feedbackToBeDeleted = getFeedbackToBeDeletedAfterGradingInstructionUpdate(deleteFeedbackAfterGradingInstructionUpdate, gradingInstructions, exercise);

        List<Result> results = resultRepository.findWithEagerSubmissionAndFeedbackByParticipationExerciseId(exercise.getId());

        // add example submission results that belong exercise
        if (!exercise.getExampleSubmissions().isEmpty()) {
            results.addAll(resultRepository.getResultForExampleSubmissions(exercise.getExampleSubmissions()));
        }

        // re-calculate the results after updating the feedback
        for (Result result : results) {
            if (!feedbackToBeDeleted.isEmpty()) {
                List<Feedback> existingFeedback = result.getFeedbacks();
                if (!existingFeedback.isEmpty()) {
                    existingFeedback.removeAll(feedbackToBeDeleted);
                }
                // first save the feedback (that is not yet in the database) to prevent null index exception
                List<Feedback> savedFeedback = feedbackRepository.saveFeedbacks(existingFeedback);
                result.updateAllFeedbackItems(savedFeedback, exercise instanceof ProgrammingExercise);
            }

            if (!(exercise instanceof ProgrammingExercise)) {
                resultRepository.submitResult(result, exercise);
            }
            else {
                double totalScore = programmingAssessmentService.calculateTotalScore(result);
                result.setScore(totalScore, exercise.getMaxPoints());
                /*
                 * Result string has following structure e.g: "1 of 13 passed, 2 issues, 10 of 100 points" The last part of the result string has to be updated, as the points the
                 * student has achieved have changed
                 */
                String[] resultStringParts = result.getResultString().split(", ");
                resultStringParts[resultStringParts.length - 1] = result.createResultString(totalScore, exercise.getMaxPoints());
                result.setResultString(String.join(", ", resultStringParts));
                resultRepository.save(result);
            }
        }
    }

    /**
     * Gets the list of feedback that is associated with deleted grading instructions
     *
     * @param deleteFeedbackAfterGradingInstructionUpdate  boolean flag that indicates whether the associated feedback should be deleted or not
     * @param gradingInstructions grading instruction list to update
     * @param exercise exercise for which the grading instructions have to be updated
     * @return list including Feedback entries that have to be deleted due to updated grading instructions
     */
    public List<Feedback> getFeedbackToBeDeletedAfterGradingInstructionUpdate(boolean deleteFeedbackAfterGradingInstructionUpdate, List<GradingInstruction> gradingInstructions,
            Exercise exercise) {
        List<Feedback> feedbackToBeDeleted = new ArrayList<>();
        // check if the user decided to remove the feedback after deleting the associated grading instructions
        if (deleteFeedbackAfterGradingInstructionUpdate) {
            List<Long> updatedInstructionIds = gradingInstructions.stream().map(GradingInstruction::getId).toList();
            // retrieve the grading instructions from database for backup
            List<GradingCriterion> backupGradingCriteria = gradingCriterionRepository.findByExerciseIdWithEagerGradingCriteria(exercise.getId());
            List<Long> backupInstructionIds = backupGradingCriteria.stream().flatMap(gradingCriterion -> gradingCriterion.getStructuredGradingInstructions().stream())
                    .map(GradingInstruction::getId).toList();

            // collect deleted grading instruction ids into the list
            List<Long> gradingInstructionIdsToBeDeleted = backupInstructionIds.stream().filter(backupinstructionId -> !updatedInstructionIds.contains(backupinstructionId))
                    .toList();

            // determine the feedback to be deleted
            feedbackToBeDeleted = feedbackRepository.findFeedbackByGradingInstructionIds(gradingInstructionIdsToBeDeleted);
        }
        return feedbackToBeDeleted;
    }
}<|MERGE_RESOLUTION|>--- conflicted
+++ resolved
@@ -128,11 +128,8 @@
             ComplaintRepository complaintRepository, TutorLeaderboardService tutorLeaderboardService, ComplaintResponseRepository complaintResponseRepository,
             PlagiarismResultRepository plagiarismResultRepository, GradingCriterionRepository gradingCriterionRepository, FeedbackRepository feedbackRepository,
             ProgrammingAssessmentService programmingAssessmentService, TextAssessmentKnowledgeService textAssessmentKnowledgeService,
-<<<<<<< HEAD
-            ModelAssessmentKnowledgeService modelAssessmentKnowledgeService, TextExerciseRepository textExerciseRepository, ModelingExerciseRepository modelingExerciseRepository) {
-=======
-            ModelAssessmentKnowledgeService modelAssessmentKnowledgeService, RatingService ratingService) {
->>>>>>> e222a301
+            ModelAssessmentKnowledgeService modelAssessmentKnowledgeService, TextExerciseRepository textExerciseRepository, ModelingExerciseRepository modelingExerciseRepository,
+            RatingService ratingService) {
         this.exerciseRepository = exerciseRepository;
         this.resultRepository = resultRepository;
         this.examRepository = examRepository;
