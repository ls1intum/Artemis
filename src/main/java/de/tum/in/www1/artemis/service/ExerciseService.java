package de.tum.in.www1.artemis.service;

import static de.tum.in.www1.artemis.service.util.RoundingUtil.roundScoreSpecifiedByCourseSettings;

import java.time.ZonedDateTime;
import java.util.*;
import java.util.stream.Collectors;

import org.slf4j.Logger;
import org.slf4j.LoggerFactory;
import org.springframework.boot.actuate.audit.AuditEvent;
import org.springframework.boot.actuate.audit.AuditEventRepository;
import org.springframework.stereotype.Service;

import de.tum.in.www1.artemis.config.Constants;
import de.tum.in.www1.artemis.domain.*;
import de.tum.in.www1.artemis.domain.enumeration.ComplaintType;
import de.tum.in.www1.artemis.domain.enumeration.ExerciseMode;
import de.tum.in.www1.artemis.domain.enumeration.InitializationState;
import de.tum.in.www1.artemis.domain.participation.StudentParticipation;
import de.tum.in.www1.artemis.domain.quiz.AbstractQuizSubmission;
import de.tum.in.www1.artemis.domain.quiz.QuizExercise;
import de.tum.in.www1.artemis.domain.scores.ParticipantScore;
import de.tum.in.www1.artemis.repository.*;
import de.tum.in.www1.artemis.service.scheduled.cache.quiz.QuizScheduleService;
import de.tum.in.www1.artemis.web.rest.dto.CourseManagementOverviewExerciseStatisticsDTO;
import de.tum.in.www1.artemis.web.rest.dto.DueDateStat;
import de.tum.in.www1.artemis.web.rest.dto.StatsForDashboardDTO;
import de.tum.in.www1.artemis.web.rest.dto.TutorLeaderboardDTO;
import de.tum.in.www1.artemis.web.rest.errors.BadRequestAlertException;
import de.tum.in.www1.artemis.web.rest.errors.EntityNotFoundException;

/**
 * Service Implementation for managing Exercise.
 */
@Service
public class ExerciseService {

    private final Logger log = LoggerFactory.getLogger(ExerciseService.class);

    private final AuthorizationCheckService authCheckService;

    private final QuizScheduleService quizScheduleService;

    private final ExerciseDateService exerciseDateService;

    private final TeamRepository teamRepository;

    private final AuditEventRepository auditEventRepository;

    private final ExerciseRepository exerciseRepository;

    private final ParticipantScoreRepository participantScoreRepository;

    private final SubmissionRepository submissionRepository;

    private final ResultRepository resultRepository;

    private final LtiOutcomeUrlRepository ltiOutcomeUrlRepository;

    private final StudentParticipationRepository studentParticipationRepository;

    private final UserRepository userRepository;

    private final ComplaintRepository complaintRepository;

    private final TutorLeaderboardService tutorLeaderboardService;

    private final ComplaintResponseRepository complaintResponseRepository;

    private final ProgrammingExerciseRepository programmingExerciseRepository;

    private final GradingCriterionRepository gradingCriterionRepository;

    private final FeedbackRepository feedbackRepository;

    private final RatingService ratingService;

    private final ExampleSubmissionRepository exampleSubmissionRepository;

    private final QuizBatchService quizBatchService;

    public ExerciseService(ExerciseRepository exerciseRepository, AuthorizationCheckService authCheckService, QuizScheduleService quizScheduleService,
            AuditEventRepository auditEventRepository, TeamRepository teamRepository, ProgrammingExerciseRepository programmingExerciseRepository,
            LtiOutcomeUrlRepository ltiOutcomeUrlRepository, StudentParticipationRepository studentParticipationRepository, ResultRepository resultRepository,
            SubmissionRepository submissionRepository, ParticipantScoreRepository participantScoreRepository, UserRepository userRepository,
            ComplaintRepository complaintRepository, TutorLeaderboardService tutorLeaderboardService, ComplaintResponseRepository complaintResponseRepository,
            GradingCriterionRepository gradingCriterionRepository, FeedbackRepository feedbackRepository, RatingService ratingService, ExerciseDateService exerciseDateService,
            ExampleSubmissionRepository exampleSubmissionRepository, QuizBatchService quizBatchService) {
        this.exerciseRepository = exerciseRepository;
        this.resultRepository = resultRepository;
        this.authCheckService = authCheckService;
        this.auditEventRepository = auditEventRepository;
        this.quizScheduleService = quizScheduleService;
        this.submissionRepository = submissionRepository;
        this.teamRepository = teamRepository;
        this.participantScoreRepository = participantScoreRepository;
        this.ltiOutcomeUrlRepository = ltiOutcomeUrlRepository;
        this.studentParticipationRepository = studentParticipationRepository;
        this.userRepository = userRepository;
        this.complaintRepository = complaintRepository;
        this.tutorLeaderboardService = tutorLeaderboardService;
        this.complaintResponseRepository = complaintResponseRepository;
        this.programmingExerciseRepository = programmingExerciseRepository;
        this.gradingCriterionRepository = gradingCriterionRepository;
        this.feedbackRepository = feedbackRepository;
        this.exerciseDateService = exerciseDateService;
        this.ratingService = ratingService;
        this.exampleSubmissionRepository = exampleSubmissionRepository;
        this.quizBatchService = quizBatchService;
    }

    /**
     * Gets the subset of given exercises that a user is allowed to see
     *
     * @param exercises exercises to filter
     * @param user      user
     * @return subset of the exercises that a user is allowed to access
     */
    public Set<Exercise> filterOutExercisesThatUserShouldNotSee(Set<Exercise> exercises, User user) {
        if (exercises == null || user == null || exercises.isEmpty()) {
            return Set.of();
        }
        // Set is needed here to remove duplicates
        Set<Course> courses = exercises.stream().map(Exercise::getCourseViaExerciseGroupOrCourseMember).collect(Collectors.toSet());
        if (courses.size() != 1) {
            throw new IllegalArgumentException("All exercises must be from the same course!");
        }
        Course course = courses.stream().findFirst().get();

        Set<Exercise> exercisesUserIsAllowedToSee = new HashSet<>();
        if (authCheckService.isAtLeastTeachingAssistantInCourse(course, user)) {
            exercisesUserIsAllowedToSee = exercises;
        }
        else if (authCheckService.isOnlyStudentInCourse(course, user)) {
            if (course.isOnlineCourse()) {
                for (Exercise exercise : exercises) {
                    if (!exercise.isVisibleToStudents()) {
                        continue;
                    }
                    // students in online courses can only see exercises where the lti outcome url exists, otherwise the result cannot be reported later on
                    Optional<LtiOutcomeUrl> ltiOutcomeUrlOptional = ltiOutcomeUrlRepository.findByUserAndExercise(user, exercise);
                    if (ltiOutcomeUrlOptional.isPresent()) {
                        exercisesUserIsAllowedToSee.add(exercise);
                    }
                }
            }
            else {
                exercisesUserIsAllowedToSee.addAll(exercises.stream().filter(Exercise::isVisibleToStudents).collect(Collectors.toSet()));
            }
        }
        return exercisesUserIsAllowedToSee;
    }

    /**
     * Given an exercise exerciseId, it creates an object node with numberOfSubmissions, totalNumberOfAssessments, numberOfComplaints and numberOfMoreFeedbackRequests, that are
     * used by both stats for assessment dashboard and for instructor dashboard
     * TODO: refactor and improve this method
     *
     * @param exercise - the exercise we are interested in
     * @param examMode - flag to determine if test run submissions should be deducted from the statistics
     * @return an object node with the stats
     */
    public StatsForDashboardDTO populateCommonStatistics(Exercise exercise, boolean examMode) {
        final Long exerciseId = exercise.getId();
        StatsForDashboardDTO stats = new StatsForDashboardDTO();

        Course course = exercise.getCourseViaExerciseGroupOrCourseMember();

        DueDateStat numberOfSubmissions;
        DueDateStat totalNumberOfAssessments;

        if (exercise instanceof ProgrammingExercise) {
            numberOfSubmissions = new DueDateStat(programmingExerciseRepository.countLegalSubmissionsByExerciseIdSubmitted(exerciseId), 0L);
            totalNumberOfAssessments = new DueDateStat(programmingExerciseRepository.countAssessmentsByExerciseIdSubmitted(exerciseId), 0L);
        }
        else {
            numberOfSubmissions = submissionRepository.countSubmissionsForExercise(exerciseId);
            totalNumberOfAssessments = resultRepository.countNumberOfFinishedAssessmentsForExercise(exerciseId);
        }

        stats.setNumberOfSubmissions(numberOfSubmissions);
        stats.setTotalNumberOfAssessments(totalNumberOfAssessments);

        final DueDateStat[] numberOfAssessmentsOfCorrectionRounds;
        int numberOfCorrectionRounds = 1;
        if (examMode) {
            // set number of corrections specific to each correction round
            numberOfCorrectionRounds = exercise.getExerciseGroup().getExam().getNumberOfCorrectionRoundsInExam();
            numberOfAssessmentsOfCorrectionRounds = resultRepository.countNumberOfFinishedAssessmentsForExamExerciseForCorrectionRounds(exercise, numberOfCorrectionRounds);
        }
        else {
            // no examMode here, so correction rounds defaults to 1 and is the same as totalNumberOfAssessments
            numberOfAssessmentsOfCorrectionRounds = new DueDateStat[] { totalNumberOfAssessments };
        }

        stats.setNumberOfAssessmentsOfCorrectionRounds(numberOfAssessmentsOfCorrectionRounds);

        final DueDateStat[] numberOfLockedAssessmentByOtherTutorsOfCorrectionRound;
        numberOfLockedAssessmentByOtherTutorsOfCorrectionRound = resultRepository.countNumberOfLockedAssessmentsByOtherTutorsForExamExerciseForCorrectionRounds(exercise,
                numberOfCorrectionRounds, userRepository.getUserWithGroupsAndAuthorities());
        stats.setNumberOfLockedAssessmentByOtherTutorsOfCorrectionRound(numberOfLockedAssessmentByOtherTutorsOfCorrectionRound);

        final DueDateStat numberOfAutomaticAssistedAssessments = resultRepository.countNumberOfAutomaticAssistedAssessmentsForExercise(exerciseId);
        stats.setNumberOfAutomaticAssistedAssessments(numberOfAutomaticAssistedAssessments);

        final long numberOfMoreFeedbackRequests = complaintRepository.countComplaintsByExerciseIdAndComplaintType(exerciseId, ComplaintType.MORE_FEEDBACK);
        stats.setNumberOfMoreFeedbackRequests(numberOfMoreFeedbackRequests);

        long numberOfComplaints;
        if (examMode) {
            numberOfComplaints = complaintRepository.countByResultParticipationExerciseIdAndComplaintTypeIgnoreTestRuns(exerciseId, ComplaintType.COMPLAINT);
        }
        else {
            numberOfComplaints = complaintRepository.countComplaintsByExerciseIdAndComplaintType(exerciseId, ComplaintType.COMPLAINT);
        }
        stats.setNumberOfComplaints(numberOfComplaints);

        long numberOfComplaintResponses = complaintResponseRepository.countComplaintResponseByExerciseIdAndComplaintTypeAndSubmittedTimeIsNotNull(exerciseId,
                ComplaintType.COMPLAINT);

        stats.setNumberOfOpenComplaints(numberOfComplaints - numberOfComplaintResponses);

        long numberOfMoreFeedbackComplaintResponses = complaintResponseRepository.countComplaintResponseByExerciseIdAndComplaintTypeAndSubmittedTimeIsNotNull(exerciseId,
                ComplaintType.MORE_FEEDBACK);

        stats.setNumberOfOpenMoreFeedbackRequests(numberOfMoreFeedbackRequests - numberOfMoreFeedbackComplaintResponses);

        stats.setNumberOfRatings(ratingService.countRatingsByExerciseId(exerciseId));

        List<TutorLeaderboardDTO> leaderboardEntries = tutorLeaderboardService.getExerciseLeaderboard(exercise);
        stats.setTutorLeaderboardEntries(leaderboardEntries);
        final long totalNumberOfAssessmentLocks = submissionRepository.countLockedSubmissionsByExerciseId(exerciseId);
        stats.setTotalNumberOfAssessmentLocks(totalNumberOfAssessmentLocks);

        stats.setFeedbackRequestEnabled(course.getComplaintsEnabled());
        stats.setFeedbackRequestEnabled(course.getRequestMoreFeedbackEnabled());

        return stats;
    }

    /**
     * Loads exercises with all the necessary information to display them correctly in the Artemis dashboard
     *
     * @param exerciseIds exercises to load
     * @param user        user to load exercise information for
     * @return exercises with all the necessary information loaded for correct display in the Artemis dashboard
     */
    public Set<Exercise> loadExercisesWithInformationForDashboard(Set<Long> exerciseIds, User user) {
        if (exerciseIds == null || user == null) {
            throw new IllegalArgumentException();
        }
        if (exerciseIds.isEmpty()) {
            return new HashSet<>();
        }
        Set<Exercise> exercises = exerciseRepository.findByExerciseIdsWithCategories(exerciseIds);
        // Set is needed here to remove duplicates
        Set<Course> courses = exercises.stream().map(Exercise::getCourseViaExerciseGroupOrCourseMember).collect(Collectors.toSet());
        if (courses.size() != 1) {
            throw new IllegalArgumentException("All exercises must be from the same course!");
        }
        Course course = courses.stream().findFirst().get();
        List<StudentParticipation> participationsOfUserInExercises = studentParticipationRepository.getAllParticipationsOfUserInExercises(user, exercises, false);
        boolean isStudent = !authCheckService.isAtLeastTeachingAssistantInCourse(course, user);
        for (Exercise exercise : exercises) {
            // add participation with submission and result to each exercise
            filterForCourseDashboard(exercise, participationsOfUserInExercises, user.getLogin(), isStudent);
            // remove sensitive information from the exercise for students
            if (isStudent) {
                exercise.filterSensitiveInformation();
            }
            setAssignedTeamIdForExerciseAndUser(exercise, user);
        }
        return exercises;
    }

    /**
     * Filter all exercises for a given course based on the user role and course settings
     * Assumes that the exercises are already been loaded (i.e. no proxy)
     *
     * @param course corresponding course: exercises
     * @param user   the user entity
     * @return a set of all Exercises for the given course
     */
    public Set<Exercise> filterExercisesForCourse(Course course, User user) {
        Set<Exercise> exercises = course.getExercises();
        if (authCheckService.isAtLeastTeachingAssistantInCourse(course, user)) {
            // no need to filter for tutors/editors/instructors/admins because they can see all exercises of the course
            return exercises;
        }

        if (course.isOnlineCourse()) {
            // this case happens rarely, so we can reload the relevant exercises from the database
            // students in online courses can only see exercises where the lti outcome url exists, otherwise the result cannot be reported later on
            exercises = exerciseRepository.findByCourseIdWhereLtiOutcomeUrlExists(course.getId(), user.getLogin());
        }

        // students for this course might not have the right to see it, so we have to
        // filter out exercises that are not released (or explicitly made visible to students) yet
        return exercises.stream().filter(Exercise::isVisibleToStudents).collect(Collectors.toSet());
    }

    /**
     * Loads additional details for team exercises and for active quiz exercises
     * Assumes that the exercises are already been loaded (i.e. no proxy)
     *
     * @param course corresponding course: exercises
     * @param user   the user entity
     */
    public void loadExerciseDetailsIfNecessary(Course course, User user) {
        for (Exercise exercise : course.getExercises()) {
            // only necessary for team exercises
            setAssignedTeamIdForExerciseAndUser(exercise, user);

            // filter out questions and all statistical information about the quizPointStatistic from quizExercises (so users can't see which answer options are correct)
            if (exercise instanceof QuizExercise quizExercise) {
                quizExercise.filterSensitiveInformation();

                // if the quiz is not active the batches do not matter and there is no point in loading them
                if (quizExercise.isQuizStarted() && !quizExercise.isQuizEnded()) {
                    // delete the proxy as it doesn't work; getQuizBatchForStudent will load the batches from the DB directly
                    quizExercise.setQuizBatches(null);
                    quizExercise.setQuizBatches(quizBatchService.getQuizBatchForStudentByLogin(quizExercise, user.getLogin()).stream().collect(Collectors.toSet()));
                }
            }
        }
    }

    /**
     * Updates the points of related exercises if the points of exercises have changed
     *
     * @param originalExercise the original exercise
     * @param updatedExercise  the updatedExercise
     */
    public void updatePointsInRelatedParticipantScores(Exercise originalExercise, Exercise updatedExercise) {
        if (originalExercise.getMaxPoints().equals(updatedExercise.getMaxPoints()) && originalExercise.getBonusPoints().equals(updatedExercise.getBonusPoints())) {
            return; // nothing to do since points are still correct
        }

        List<ParticipantScore> participantScoreList = participantScoreRepository.findAllByExercise(updatedExercise);
        for (ParticipantScore participantScore : participantScoreList) {
            Double lastPoints = null;
            Double lastRatedPoints = null;
            if (participantScore.getLastScore() != null) {
                lastPoints = roundScoreSpecifiedByCourseSettings(participantScore.getLastScore() * 0.01 * updatedExercise.getMaxPoints(),
                        updatedExercise.getCourseViaExerciseGroupOrCourseMember());
            }
            if (participantScore.getLastRatedScore() != null) {
                lastRatedPoints = roundScoreSpecifiedByCourseSettings(participantScore.getLastRatedScore() * 0.01 * updatedExercise.getMaxPoints(),
                        updatedExercise.getCourseViaExerciseGroupOrCourseMember());
            }
            participantScore.setLastPoints(lastPoints);
            participantScore.setLastRatedPoints(lastRatedPoints);
        }
        participantScoreRepository.saveAll(participantScoreList);
    }

    public void logDeletion(Exercise exercise, Course course, User user) {
        var auditEvent = new AuditEvent(user.getLogin(), Constants.DELETE_EXERCISE, "exercise=" + exercise.getTitle(), "course=" + course.getTitle());
        auditEventRepository.add(auditEvent);
        log.info("User {} has requested to delete {} {} with id {}", user.getLogin(), exercise.getClass().getSimpleName(), exercise.getTitle(), exercise.getId());
    }

    public void logUpdate(Exercise exercise, Course course, User user) {
        var auditEvent = new AuditEvent(user.getLogin(), Constants.EDIT_EXERCISE, "exercise=" + exercise.getTitle(), "course=" + course.getTitle());
        auditEventRepository.add(auditEvent);
        log.info("User {} has updated {} {} with id {}", user.getLogin(), exercise.getClass().getSimpleName(), exercise.getTitle(), exercise.getId());
    }

    /**
     * checks the example submissions of the exercise and removes unnecessary associations to other objects
     *
     * @param exercise the exercise for which example submissions should be checked
     */
    public void checkExampleSubmissions(Exercise exercise) {
        // Avoid recursions
        if (!exercise.getExampleSubmissions().isEmpty()) {
            Set<ExampleSubmission> exampleSubmissionsWithResults = exampleSubmissionRepository.findAllWithResultByExerciseId(exercise.getId());
            exercise.setExampleSubmissions(exampleSubmissionsWithResults);
            exercise.getExampleSubmissions().forEach(exampleSubmission -> exampleSubmission.setExercise(null));
            exercise.getExampleSubmissions().forEach(exampleSubmission -> exampleSubmission.setTutorParticipations(null));
        }
    }

    /**
     * Check to ensure that an updatedExercise is not converted from a course exercise to an exam exercise and vice versa.
     *
     * @param updatedExercise the updated Exercise
     * @param oldExercise     the old Exercise
     * @param entityName      name of the entity
     * @throws BadRequestAlertException if updated exercise was converted
     */
    public void checkForConversionBetweenExamAndCourseExercise(Exercise updatedExercise, Exercise oldExercise, String entityName) throws BadRequestAlertException {
        if (updatedExercise.isExamExercise() != oldExercise.isExamExercise() || updatedExercise.isCourseExercise() != oldExercise.isCourseExercise()) {
            throw new BadRequestAlertException("Course exercise cannot be converted to exam exercise and vice versa", entityName, "conversionBetweenExamAndCourseExercise");
        }
    }

    /**
     * Find the participation in participations that belongs to the given exercise that includes the exercise data, plus the found participation with its most recent relevant
     * result. Filter everything else that is not relevant
     *
     * @param exercise       the exercise that should be filtered (this deletes many field values of the passed exercise object)
     * @param participations the set of participations, wherein to search for the relevant participation
     * @param username       used to get quiz submission for the user
     * @param isStudent      defines if the current user is a student
     */
    public void filterForCourseDashboard(Exercise exercise, List<StudentParticipation> participations, String username, boolean isStudent) {
        // remove the unnecessary inner course attribute
        exercise.setCourse(null);

        // remove the problem statement, which is loaded in the exercise details call
        exercise.setProblemStatement(null);

        if (exercise instanceof ProgrammingExercise programmingExercise) {
            programmingExercise.setTestRepositoryUrl(null);
        }

        // get user's participation for the exercise
        List<StudentParticipation> relevantParticipations = participations != null ? exercise.findRelevantParticipation(participations) : new ArrayList<>();

        // for quiz exercises also check SubmissionHashMap for submission by this user (active participation)
        // if participation was not found in database
<<<<<<< HEAD
        if (participation == null && exercise instanceof QuizExercise) {
            AbstractQuizSubmission submission = quizScheduleService.getQuizSubmission(exercise.getId(), username);
=======
        if (relevantParticipations.isEmpty() && exercise instanceof QuizExercise) {
            QuizSubmission submission = quizScheduleService.getQuizSubmission(exercise.getId(), username);
>>>>>>> 930b704e
            if (submission.getSubmissionDate() != null) {
                StudentParticipation quizParticipation = new StudentParticipation().exercise(exercise);
                quizParticipation.setInitializationState(InitializationState.INITIALIZED);
                relevantParticipations.add(quizParticipation);
            }
        }

        // add relevant submission (relevancy depends on InitializationState) with its result to participation
        relevantParticipations.forEach(participation -> {
            // find the latest submission with a rated result, otherwise the latest submission with
            // an unrated result or alternatively the latest submission without a result
            Set<Submission> submissions = participation.getSubmissions();

            // only transmit the relevant result
            // TODO: we should sync the following two and make sure that we return the correct submission and/or result in all scenarios
            Submission submission = (submissions == null || submissions.isEmpty()) ? null : exercise.findAppropriateSubmissionByResults(submissions);
            Submission latestSubmissionWithRatedResult = participation.getExercise().findLatestSubmissionWithRatedResultWithCompletionDate(participation, false);

            Set<Result> results = Set.of();

            if (latestSubmissionWithRatedResult != null && latestSubmissionWithRatedResult.getLatestResult() != null) {
                results = Set.of(latestSubmissionWithRatedResult.getLatestResult());
                // remove inner participation from result
                latestSubmissionWithRatedResult.getLatestResult().setParticipation(null);
                // filter sensitive information about the assessor if the current user is a student
                if (isStudent) {
                    latestSubmissionWithRatedResult.getLatestResult().filterSensitiveInformation();
                }
            }

            // filter sensitive information in submission's result
            if (isStudent && submission != null && submission.getLatestResult() != null) {
                submission.getLatestResult().filterSensitiveInformation();
            }

            // add submission to participation or set it to null
            participation.setSubmissions(submission != null ? Set.of(submission) : null);

            participation.setResults(results);

            // remove inner exercise from participation
            participation.setExercise(null);
        });

        exercise.setStudentParticipations(new HashSet<>(relevantParticipations));
    }

    /**
     * Get one exercise with all exercise hints and all student questions + answers and with all categories
     *
     * @param exerciseId the id of the exercise to find
     * @param user       the current user
     * @return the exercise
     */
    public Exercise findOneWithDetailsForStudents(Long exerciseId, User user) {
        var exercise = exerciseRepository.findByIdWithDetailsForStudent(exerciseId).orElseThrow(() -> new EntityNotFoundException("Exercise", exerciseId));
        setAssignedTeamIdForExerciseAndUser(exercise, user);
        return exercise;
    }

    /**
     * Sets the transient attribute "studentAssignedTeamId" that contains the id of the team to which the user is assigned
     *
     * @param exercise the exercise for which to set the attribute
     * @param user     the user for which to check to which team (or no team) he belongs to
     */
    private void setAssignedTeamIdForExerciseAndUser(Exercise exercise, User user) {
        // if the exercise is not team-based, there is nothing to do here
        if (exercise.isTeamMode()) {
            Optional<Team> team = teamRepository.findOneByExerciseIdAndUserId(exercise.getId(), user.getId());
            exercise.setStudentAssignedTeamId(team.map(Team::getId).orElse(null));
            exercise.setStudentAssignedTeamIdComputed(true);
        }
    }

    /**
     * Gets the exercise statistics by setting values for each field of the <code>CourseManagementOverviewExerciseStatisticsDTO</code>
     * Exercises with an assessment due date (or due date if there is no assessment due date) in the past are limited to the five most recent
     *
     * @param courseId                 the id of the course
     * @param amountOfStudentsInCourse the amount of students in the course
     * @return A list of filled <code>CourseManagementOverviewExerciseStatisticsDTO</code>
     */
    public List<CourseManagementOverviewExerciseStatisticsDTO> getStatisticsForCourseManagementOverview(Long courseId, Integer amountOfStudentsInCourse) {
        // We only display the latest five past exercises in the client, only calculate statistics for those
        var pastExercises = exerciseRepository.getPastExercisesForCourseManagementOverview(courseId, ZonedDateTime.now());
        pastExercises.sort((exerciseA, exerciseB) -> {
            var dueDateA = exerciseA.getAssessmentDueDate() != null ? exerciseA.getAssessmentDueDate() : exerciseA.getDueDate();
            var dueDateB = exerciseB.getAssessmentDueDate() != null ? exerciseB.getAssessmentDueDate() : exerciseB.getDueDate();
            if (dueDateA.equals(dueDateB)) {
                return 0;
            }

            return dueDateA.isBefore(dueDateB) ? 1 : -1;
        });
        var fivePastExercises = pastExercises.stream().limit(5).toList();

        // Calculate the average score for all five exercises at once
        var averageScore = participantScoreRepository.findAverageScoreForExercises(fivePastExercises);
        Map<Long, Double> averageScoreById = new HashMap<>();
        for (var element : averageScore) {
            averageScoreById.put((Long) element.get("exerciseId"), (Double) element.get("averageScore"));
        }

        // Fill statistics for all exercises potentially displayed on the client
        var exercisesForManagementOverview = exerciseRepository.getActiveExercisesForCourseManagementOverview(courseId, ZonedDateTime.now());
        exercisesForManagementOverview.addAll(fivePastExercises);
        return generateCourseManagementDTOs(exercisesForManagementOverview, amountOfStudentsInCourse, averageScoreById);
    }

    /**
     * Generates a <code>CourseManagementOverviewExerciseStatisticsDTO</code> for each given exercise
     *
     * @param exercisesForManagementOverview a set of exercises to generate the statistics for
     * @param amountOfStudentsInCourse       the amount of students in the course
     * @param averageScoreById               the average score for each exercise indexed by exerciseId
     * @return A list of filled <code>CourseManagementOverviewExerciseStatisticsDTO</code>
     */
    private List<CourseManagementOverviewExerciseStatisticsDTO> generateCourseManagementDTOs(Set<Exercise> exercisesForManagementOverview, Integer amountOfStudentsInCourse,
            Map<Long, Double> averageScoreById) {
        List<CourseManagementOverviewExerciseStatisticsDTO> statisticsDTOS = new ArrayList<>();
        for (var exercise : exercisesForManagementOverview) {
            var exerciseId = exercise.getId();
            var exerciseStatisticsDTO = new CourseManagementOverviewExerciseStatisticsDTO();
            exerciseStatisticsDTO.setExerciseId(exerciseId);
            exerciseStatisticsDTO.setExerciseMaxPoints(exercise.getMaxPoints());

            participantScoreRepository.setAverageScoreForStatisticsDTO(exerciseStatisticsDTO, averageScoreById, exercise);
            setStudentsAndParticipationsAmountForStatisticsDTO(exerciseStatisticsDTO, amountOfStudentsInCourse, exercise);
            setAssessmentsAndSubmissionsForStatisticsDTO(exerciseStatisticsDTO, exercise);

            statisticsDTOS.add(exerciseStatisticsDTO);
        }
        return statisticsDTOS;
    }

    /**
     * Sets the amount of students, participations and teams for the given <code>CourseManagementOverviewExerciseStatisticsDTO</code>
     * Only the amount of students in the course is set if the exercise has ended, the rest is set to zero
     *
     * @param exerciseStatisticsDTO    the <code>CourseManagementOverviewExerciseStatisticsDTO</code> to set the amounts for
     * @param amountOfStudentsInCourse the amount of students in the course
     * @param exercise                 the exercise corresponding to the <code>CourseManagementOverviewExerciseStatisticsDTO</code>
     */
    private void setStudentsAndParticipationsAmountForStatisticsDTO(CourseManagementOverviewExerciseStatisticsDTO exerciseStatisticsDTO, Integer amountOfStudentsInCourse,
            Exercise exercise) {
        exerciseStatisticsDTO.setNoOfStudentsInCourse(amountOfStudentsInCourse);

        if (amountOfStudentsInCourse != null && amountOfStudentsInCourse != 0 && exerciseDateService.isBeforeLatestDueDate(exercise)) {
            if (exercise.getMode() == ExerciseMode.TEAM) {
                Long teamParticipations = exerciseRepository.getTeamParticipationCountById(exercise.getId());
                var participations = teamParticipations == null ? 0 : Math.toIntExact(teamParticipations);
                exerciseStatisticsDTO.setNoOfParticipatingStudentsOrTeams(participations);

                Integer teams = teamRepository.getNumberOfTeamsForExercise(exercise.getId());
                exerciseStatisticsDTO.setNoOfTeamsInCourse(teams);
                exerciseStatisticsDTO.setParticipationRateInPercent(teams == null || teams == 0 ? 0.0 : Math.round(participations * 1000.0 / teams) / 10.0);
            }
            else {
                Long studentParticipations = exerciseRepository.getStudentParticipationCountById(exercise.getId());
                var participations = studentParticipations == null ? 0 : Math.toIntExact(studentParticipations);
                exerciseStatisticsDTO.setNoOfParticipatingStudentsOrTeams(participations);

                exerciseStatisticsDTO.setParticipationRateInPercent(Math.round(participations * 1000.0 / amountOfStudentsInCourse) / 10.0);
            }
        }
        else {
            exerciseStatisticsDTO.setNoOfParticipatingStudentsOrTeams(0);
            exerciseStatisticsDTO.setParticipationRateInPercent(0D);
        }
    }

    /**
     * Sets the amount of rated assessments and submissions done for the given <code>CourseManagementOverviewExerciseStatisticsDTO</code>
     * The amounts are set to zero if the assessment due date has passed
     *
     * @param exerciseStatisticsDTO the <code>CourseManagementOverviewExerciseStatisticsDTO</code> to set the amounts for
     * @param exercise              the exercise corresponding to the <code>CourseManagementOverviewExerciseStatisticsDTO</code>
     */
    private void setAssessmentsAndSubmissionsForStatisticsDTO(CourseManagementOverviewExerciseStatisticsDTO exerciseStatisticsDTO, Exercise exercise) {
        if (exercise.getAssessmentDueDate() != null && exercise.getAssessmentDueDate().isAfter(ZonedDateTime.now())) {
            long numberOfRatedAssessments = resultRepository.countNumberOfRatedResultsForExercise(exercise.getId());
            long noOfSubmissionsInTime = submissionRepository.countByExerciseIdSubmittedBeforeDueDate(exercise.getId());
            exerciseStatisticsDTO.setNoOfRatedAssessments(numberOfRatedAssessments);
            exerciseStatisticsDTO.setNoOfSubmissionsInTime(noOfSubmissionsInTime);
            exerciseStatisticsDTO.setNoOfAssessmentsDoneInPercent(noOfSubmissionsInTime == 0 ? 0 : Math.round(numberOfRatedAssessments * 1000.0 / noOfSubmissionsInTime) / 10.0);
        }
        else {
            exerciseStatisticsDTO.setNoOfRatedAssessments(0L);
            exerciseStatisticsDTO.setNoOfSubmissionsInTime(0L);
            exerciseStatisticsDTO.setNoOfAssessmentsDoneInPercent(0D);
        }
    }

    /**
     * Checks the exercise structured grading instructions if any of them is associated with the feedback
     * then, sets the corresponding exercise field
     *
     * @param gradingCriteria grading criteria list of exercise
     * @param exercise        exercise to update *
     */
    public void checkExerciseIfStructuredGradingInstructionFeedbackUsed(List<GradingCriterion> gradingCriteria, Exercise exercise) {
        List<Feedback> feedback = feedbackRepository.findFeedbackByExerciseGradingCriteria(gradingCriteria);

        if (!feedback.isEmpty()) {
            exercise.setGradingInstructionFeedbackUsed(true);
        }
    }

    /**
     * Re-evaluates the exercise before saving
     * 1. The feedback associated with the exercise grading instruction needs to be updated
     * 2. After updating feedback, result needs to be re-calculated
     *
     * @param exercise                                    exercise to re-evaluate
     * @param deleteFeedbackAfterGradingInstructionUpdate boolean flag that indicates whether the associated feedback should be deleted or not *
     */
    public void reEvaluateExercise(Exercise exercise, boolean deleteFeedbackAfterGradingInstructionUpdate) {
        List<GradingCriterion> gradingCriteria = exercise.getGradingCriteria();
        // retrieve the feedback associated with the structured grading instructions
        List<Feedback> feedbackToBeUpdated = feedbackRepository.findFeedbackByExerciseGradingCriteria(gradingCriteria);

        // collect all structured grading instructions into the list
        List<GradingInstruction> gradingInstructions = gradingCriteria.stream().flatMap(gradingCriterion -> gradingCriterion.getStructuredGradingInstructions().stream()).toList();

        // update the related fields for feedback
        for (GradingInstruction instruction : gradingInstructions) {
            for (Feedback feedback : feedbackToBeUpdated) {
                if (feedback.getGradingInstruction().getId().equals(instruction.getId())) {
                    feedback.setCredits(instruction.getCredits());
                    feedback.setPositiveViaCredits();
                }
            }
        }
        feedbackRepository.saveAll(feedbackToBeUpdated);

        List<Feedback> feedbackToBeDeleted = getFeedbackToBeDeletedAfterGradingInstructionUpdate(deleteFeedbackAfterGradingInstructionUpdate, gradingInstructions, exercise);

        // update the grading criteria to re-calculate the results considering the updated usage limits
        gradingCriterionRepository.saveAll(exercise.getGradingCriteria());

        List<Result> results = resultRepository.findWithEagerSubmissionAndFeedbackByParticipationExerciseId(exercise.getId());

        // add example submission results that belong exercise
        if (!exercise.getExampleSubmissions().isEmpty()) {
            results.addAll(resultRepository.getResultForExampleSubmissions(exercise.getExampleSubmissions()));
        }

        // re-calculate the results after updating the feedback
        for (Result result : results) {
            if (!feedbackToBeDeleted.isEmpty()) {
                List<Feedback> existingFeedback = result.getFeedbacks();
                if (!existingFeedback.isEmpty()) {
                    existingFeedback.removeAll(feedbackToBeDeleted);
                }
                // first save the feedback (that is not yet in the database) to prevent null index exception
                List<Feedback> savedFeedback = feedbackRepository.saveFeedbacks(existingFeedback);
                result.updateAllFeedbackItems(savedFeedback, exercise instanceof ProgrammingExercise);
            }

            if (!(exercise instanceof ProgrammingExercise programmingExercise)) {
                final Optional<ZonedDateTime> dueDate;
                if (result.getParticipation() == null) {
                    // this is only the case for example submissions, due date does not matter then
                    dueDate = Optional.empty();
                }
                else {
                    dueDate = ExerciseDateService.getDueDate(result.getParticipation());
                }
                resultRepository.submitResult(result, exercise, dueDate);
            }
            else {
                result.calculateScoreForProgrammingExercise(programmingExercise);
                resultRepository.save(result);
            }
        }
    }

    /**
     * Gets the list of feedback that is associated with deleted grading instructions
     *
     * @param deleteFeedbackAfterGradingInstructionUpdate boolean flag that indicates whether the associated feedback should be deleted or not
     * @param gradingInstructions                         grading instruction list to update
     * @param exercise                                    exercise for which the grading instructions have to be updated
     * @return list including Feedback entries that have to be deleted due to updated grading instructions
     */
    public List<Feedback> getFeedbackToBeDeletedAfterGradingInstructionUpdate(boolean deleteFeedbackAfterGradingInstructionUpdate, List<GradingInstruction> gradingInstructions,
            Exercise exercise) {
        List<Feedback> feedbackToBeDeleted = new ArrayList<>();
        // check if the user decided to remove the feedback after deleting the associated grading instructions
        if (deleteFeedbackAfterGradingInstructionUpdate) {
            List<Long> updatedInstructionIds = gradingInstructions.stream().map(GradingInstruction::getId).toList();
            // retrieve the grading instructions from database for backup
            List<GradingCriterion> backupGradingCriteria = gradingCriterionRepository.findByExerciseIdWithEagerGradingCriteria(exercise.getId());
            List<Long> backupInstructionIds = backupGradingCriteria.stream().flatMap(gradingCriterion -> gradingCriterion.getStructuredGradingInstructions().stream())
                    .map(GradingInstruction::getId).toList();

            // collect deleted grading instruction ids into the list
            List<Long> gradingInstructionIdsToBeDeleted = backupInstructionIds.stream().filter(backupInstructionId -> !updatedInstructionIds.contains(backupInstructionId))
                    .toList();

            // determine the feedback to be deleted
            feedbackToBeDeleted = feedbackRepository.findFeedbackByGradingInstructionIds(gradingInstructionIdsToBeDeleted);
        }
        return feedbackToBeDeleted;
    }
}<|MERGE_RESOLUTION|>--- conflicted
+++ resolved
@@ -421,13 +421,8 @@
 
         // for quiz exercises also check SubmissionHashMap for submission by this user (active participation)
         // if participation was not found in database
-<<<<<<< HEAD
-        if (participation == null && exercise instanceof QuizExercise) {
+        if (relevantParticipations.isEmpty() && exercise instanceof QuizExercise) {
             AbstractQuizSubmission submission = quizScheduleService.getQuizSubmission(exercise.getId(), username);
-=======
-        if (relevantParticipations.isEmpty() && exercise instanceof QuizExercise) {
-            QuizSubmission submission = quizScheduleService.getQuizSubmission(exercise.getId(), username);
->>>>>>> 930b704e
             if (submission.getSubmissionDate() != null) {
                 StudentParticipation quizParticipation = new StudentParticipation().exercise(exercise);
                 quizParticipation.setInitializationState(InitializationState.INITIALIZED);
