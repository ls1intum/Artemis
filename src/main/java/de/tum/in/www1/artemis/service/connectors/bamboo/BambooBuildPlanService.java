--- conflicted
+++ resolved
@@ -129,13 +129,9 @@
         return new Project().key(key).name(name);
     }
 
-<<<<<<< HEAD
-    private Stage createBuildStage(ProgrammingLanguage programmingLanguage, final boolean sequentialBuildRuns, Boolean staticCodeAnalysisEnabled) {
-        // TODO: swift add case SWIFT
-=======
     private Stage createBuildStage(ProgrammingLanguage programmingLanguage, final boolean sequentialBuildRuns, Boolean staticCodeAnalysisEnabled,
             boolean checkoutSolutionRepository) {
->>>>>>> b265f12a
+        // TODO: swift add case SWIFT
         final var assignmentPath = RepositoryCheckoutPath.ASSIGNMENT.forProgrammingLanguage(programmingLanguage);
         final var testPath = RepositoryCheckoutPath.TEST.forProgrammingLanguage(programmingLanguage);
         VcsCheckoutTask checkoutTask;
@@ -193,22 +189,19 @@
                 // Do not run the builds in extra docker containers if the dev-profile is active
                 return createDefaultStage(programmingLanguage, sequentialBuildRuns, checkoutTask, defaultStage, defaultJob, activeProfiles, "**/result.xml");
             }
-<<<<<<< HEAD
+            // this is needed, otherwise the compiler complaints with missing return statement
             case SWIFT -> {
                 // Do not run the builds in extra docker containers if the dev-profile is active
-//                if (!activeProfiles.contains(JHipsterConstants.SPRING_PROFILE_DEVELOPMENT)) {
+                // if (!activeProfiles.contains(JHipsterConstants.SPRING_PROFILE_DEVELOPMENT)) {
                 defaultJob.dockerConfiguration(new DockerConfiguration().image("swift:latest"));
-//                }
+                // }
                 // TODO: swift result directories correct?
                 final var testParserTask = new TestParserTask(TestParserTaskProperties.TestType.JUNIT).resultDirectories("test-reports/*results.xml");
                 var tasks = readScriptTasksFromTemplate(programmingLanguage, sequentialBuildRuns);
                 tasks.add(0, checkoutTask);
-//                return defaultStage.jobs(defaultJob.tasks(tasks.toArray(new Task[0])).finalTasks(testParserTask));
+                // return defaultStage.jobs(defaultJob.tasks(tasks.toArray(new Task[0])).finalTasks(testParserTask));
                 return defaultStage.jobs(defaultJob.tasks(tasks.toArray(new Task[0])));
             }
-=======
-            // this is needed, otherwise the compiler complaints with missing return statement
->>>>>>> b265f12a
             default -> throw new IllegalArgumentException("No build stage setup for programming language " + programmingLanguage);
         }
     }
