--- conflicted
+++ resolved
@@ -298,9 +298,6 @@
     }
 
     private DockerConfiguration dockerConfigurationImageNameFor(ProgrammingLanguage language) {
-<<<<<<< HEAD
-        var dockerImage = bambooService.getDockerImageName(language);
-=======
         var dockerImage = switch (language) {
             case JAVA, KOTLIN -> "ls1tum/artemis-maven-template:java15-2";
             case PYTHON -> "ls1tum/artemis-python-docker:latest";
@@ -310,7 +307,6 @@
             case ASSEMBLER -> "tizianleonhardt/era-artemis-assembler:latest";
             case SWIFT -> "swift:latest";
         };
->>>>>>> b94defdb
         return new DockerConfiguration().image(dockerImage);
     }
 }