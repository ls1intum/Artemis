--- conflicted
+++ resolved
@@ -296,17 +296,11 @@
     private DockerConfiguration dockerConfigurationImageNameFor(ProgrammingLanguage language) {
         var dockerImage = switch (language) {
             case JAVA, KOTLIN -> "ls1tum/artemis-maven-template:java15-2";
-<<<<<<< HEAD
             case PYTHON -> "ls1tum/artemis-python-docker:latest";
             case C -> "ls1tum/artemis-c-docker:latest";
-            case HASKELL -> "tumfpv/fpv-stack:8.4.4";
+            case HASKELL -> "tumfpv/fpv-stack:8.8.4";
             case VHDL -> "tizianleonhardt/era-artemis-vhdl:latest";
             case ASSEMBLER -> "tizianleonhardt/era-artemis-assembler:latest";
-=======
-            case PYTHON, C -> "ls1tum/artemis-python-docker:latest";
-            case HASKELL -> "tumfpv/fpv-stack:8.8.4";
-            case VHDL, ASSEMBLER -> "tizianleonhardt/era-artemis-vhdl:latest";
->>>>>>> f49b8d63
         };
         return new DockerConfiguration().image(dockerImage);
     }
