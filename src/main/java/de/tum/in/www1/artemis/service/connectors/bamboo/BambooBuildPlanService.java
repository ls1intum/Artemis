--- conflicted
+++ resolved
@@ -81,15 +81,11 @@
 
     private final Environment env;
 
-<<<<<<< HEAD
+    private final Optional<VersionControlService> versionControlService;
+
     private final String CUSTOM_FEEDBACK_DIRECTORY = "customFeedbacks";
 
-    public BambooBuildPlanService(ResourceLoaderService resourceLoaderService, BambooServer bambooServer, Environment env) {
-=======
-    private final Optional<VersionControlService> versionControlService;
-
     public BambooBuildPlanService(ResourceLoaderService resourceLoaderService, BambooServer bambooServer, Environment env, Optional<VersionControlService> versionControlService) {
->>>>>>> 3e88dbba
         this.resourceLoaderService = resourceLoaderService;
         this.bambooServer = bambooServer;
         this.env = env;
