package de.tum.in.www1.artemis.service.connectors.bamboo;

import static de.tum.in.www1.artemis.config.Constants.*;
import static de.tum.in.www1.artemis.service.connectors.ContinuousIntegrationService.RepositoryCheckoutPath;

import java.io.IOException;
import java.net.URL;
import java.nio.charset.Charset;
import java.util.*;
import java.util.stream.Collectors;

import org.apache.commons.io.IOUtils;
import org.springframework.beans.factory.annotation.Value;
import org.springframework.context.annotation.Profile;
import org.springframework.core.env.Environment;
import org.springframework.core.io.Resource;
import org.springframework.core.io.ResourceLoader;
import org.springframework.core.io.support.ResourcePatternUtils;
import org.springframework.lang.Nullable;
import org.springframework.stereotype.Service;

import com.atlassian.bamboo.specs.api.builders.AtlassianModule;
import com.atlassian.bamboo.specs.api.builders.BambooKey;
import com.atlassian.bamboo.specs.api.builders.applink.ApplicationLink;
import com.atlassian.bamboo.specs.api.builders.docker.DockerConfiguration;
import com.atlassian.bamboo.specs.api.builders.notification.AnyNotificationRecipient;
import com.atlassian.bamboo.specs.api.builders.notification.Notification;
import com.atlassian.bamboo.specs.api.builders.permission.PermissionType;
import com.atlassian.bamboo.specs.api.builders.permission.Permissions;
import com.atlassian.bamboo.specs.api.builders.permission.PlanPermissions;
import com.atlassian.bamboo.specs.api.builders.plan.Job;
import com.atlassian.bamboo.specs.api.builders.plan.Plan;
import com.atlassian.bamboo.specs.api.builders.plan.PlanIdentifier;
import com.atlassian.bamboo.specs.api.builders.plan.Stage;
import com.atlassian.bamboo.specs.api.builders.plan.artifact.Artifact;
import com.atlassian.bamboo.specs.api.builders.plan.branches.BranchCleanup;
import com.atlassian.bamboo.specs.api.builders.plan.branches.PlanBranchManagement;
import com.atlassian.bamboo.specs.api.builders.plan.configuration.ConcurrentBuilds;
import com.atlassian.bamboo.specs.api.builders.project.Project;
import com.atlassian.bamboo.specs.api.builders.repository.VcsChangeDetection;
import com.atlassian.bamboo.specs.api.builders.repository.VcsRepository;
import com.atlassian.bamboo.specs.api.builders.repository.VcsRepositoryIdentifier;
import com.atlassian.bamboo.specs.api.builders.task.Task;
import com.atlassian.bamboo.specs.builders.notification.PlanCompletedNotification;
import com.atlassian.bamboo.specs.builders.repository.bitbucket.server.BitbucketServerRepository;
import com.atlassian.bamboo.specs.builders.repository.viewer.BitbucketServerRepositoryViewer;
import com.atlassian.bamboo.specs.builders.task.*;
import com.atlassian.bamboo.specs.builders.trigger.BitbucketServerTrigger;
import com.atlassian.bamboo.specs.model.task.TestParserTaskProperties;
import com.atlassian.bamboo.specs.util.BambooServer;

import de.tum.in.www1.artemis.domain.Course;
import de.tum.in.www1.artemis.domain.ProgrammingExercise;
import de.tum.in.www1.artemis.domain.enumeration.BuildPlanType;
import de.tum.in.www1.artemis.domain.enumeration.ProgrammingLanguage;
import de.tum.in.www1.artemis.domain.enumeration.StaticCodeAnalysisTool;
import de.tum.in.www1.artemis.exception.ContinuousIntegrationBuildPlanException;
import io.github.jhipster.config.JHipsterConstants;

@Service
@Profile("bamboo")
public class BambooBuildPlanService {

    @Value("${artemis.continuous-integration.user}")
    private String bambooUser;

    @Value("${artemis.user-management.external.admin-group-name}")
    private String adminGroupName;

    @Value("${server.url}")
    private URL artemisServerUrl;

    @Value("${artemis.continuous-integration.vcs-application-link-name}")
    private String vcsApplicationLinkName;

    private final ResourceLoader resourceLoader;

    private final BambooServer bambooServer;

    private final Environment env;

    public BambooBuildPlanService(ResourceLoader resourceLoader, BambooServer bambooServer, Environment env) {
        this.resourceLoader = resourceLoader;
        this.bambooServer = bambooServer;
        this.env = env;
    }

    /**
     * Creates a Build Plan for a Programming Exercise
     * @param programmingExercise  programming exercise with the required information to create the base build plan
     * @param planKey the key of the build plan
     * @param repositoryName the slug of the assignment repository (used to separate between exercise and solution), i.e. the unique identifier
     * @param testRepositoryName the slug of the test repository, i.e. the unique identifier
     * @param solutionRepositoryName the slug of the solution repository, i.e. the unique identifier
     */
    public void createBuildPlanForExercise(ProgrammingExercise programmingExercise, String planKey, String repositoryName, String testRepositoryName,
            String solutionRepositoryName) {
        final String planDescription = planKey + " Build Plan for Exercise " + programmingExercise.getTitle();
        final String projectKey = programmingExercise.getProjectKey();
        final String projectName = programmingExercise.getProjectName();

        Plan plan = createDefaultBuildPlan(planKey, planDescription, projectKey, projectName, repositoryName, testRepositoryName,
                programmingExercise.getCheckoutSolutionRepository(), solutionRepositoryName)
                        .stages(createBuildStage(programmingExercise.getProgrammingLanguage(), programmingExercise.hasSequentialTestRuns(),
                                programmingExercise.isStaticCodeAnalysisEnabled(), programmingExercise.getCheckoutSolutionRepository()));

        bambooServer.publish(plan);

        setBuildPlanPermissionsForExercise(programmingExercise, plan.getKey().toString());
    }

    /**
     * Set Build Plan Permissions for admins, instructors and teaching assistants.
     * @param programmingExercise   a programming exercise with the required information to set the needed build plan permissions
     * @param planKey              The name of the source plan
     */
    public void setBuildPlanPermissionsForExercise(ProgrammingExercise programmingExercise, String planKey) {
        // Get course over exerciseGroup in exam mode
        Course course = programmingExercise.getCourseViaExerciseGroupOrCourseMember();

        final String teachingAssistantGroupName = course.getTeachingAssistantGroupName();
        final String instructorGroupName = course.getInstructorGroupName();
        final PlanPermissions planPermission = generatePlanPermissions(programmingExercise.getProjectKey(), planKey, teachingAssistantGroupName, instructorGroupName,
                adminGroupName);
        bambooServer.publish(planPermission);
    }

    private Project createBuildProject(String name, String key) {
        return new Project().key(key).name(name);
    }

    private Stage createBuildStage(ProgrammingLanguage programmingLanguage, final boolean sequentialBuildRuns, Boolean staticCodeAnalysisEnabled,
            boolean checkoutSolutionRepository) {
        // TODO: swift add case SWIFT
        final var assignmentPath = RepositoryCheckoutPath.ASSIGNMENT.forProgrammingLanguage(programmingLanguage);
        final var testPath = RepositoryCheckoutPath.TEST.forProgrammingLanguage(programmingLanguage);
        VcsCheckoutTask checkoutTask;
        if (checkoutSolutionRepository) {
            final var solutionPath = RepositoryCheckoutPath.SOLUTION.forProgrammingLanguage(programmingLanguage);
            checkoutTask = createCheckoutTask(assignmentPath, testPath, Optional.of(solutionPath));
        }
        else {
            checkoutTask = createCheckoutTask(assignmentPath, testPath);
        }
        Stage defaultStage = new Stage("Default Stage");
        Job defaultJob = new Job("Default Job", new BambooKey("JOB1")).cleanWorkingDirectory(true);

        /*
         * We need the profiles to not run the jobs within Docker containers in the dev-setup as the Bamboo server itself runs in a Docker container when developing.
         */
        Collection<String> activeProfiles = Arrays.asList(env.getActiveProfiles());

        switch (programmingLanguage) {
            case JAVA, KOTLIN -> {
                // Do not run the builds in extra docker containers if the dev-profile is active
                if (!activeProfiles.contains(JHipsterConstants.SPRING_PROFILE_DEVELOPMENT)) {
                    defaultJob.dockerConfiguration(dockerConfigurationImageNameFor(programmingLanguage));
                }

                if (Boolean.TRUE.equals(staticCodeAnalysisEnabled)) {
                    // Create artifacts and a final task for the execution of static code analysis
                    List<StaticCodeAnalysisTool> staticCodeAnalysisTools = StaticCodeAnalysisTool.getToolsForProgrammingLanguage(ProgrammingLanguage.JAVA);
                    String command = StaticCodeAnalysisTool.createBuildPlanCommandForProgrammingLanguage(ProgrammingLanguage.JAVA);
                    Artifact[] artifacts = staticCodeAnalysisTools.stream()
                            .map(tool -> new Artifact().name(tool.getArtifactLabel()).location("target").copyPattern(tool.getFilePattern()).shared(false)).toArray(Artifact[]::new);
                    defaultJob.finalTasks(new MavenTask().goal(command).jdk("JDK").executableLabel("Maven 3").description("Static Code Analysis").hasTests(false));
                    defaultJob.artifacts(artifacts);
                }

                if (!sequentialBuildRuns) {
                    return defaultStage
                            .jobs(defaultJob.tasks(checkoutTask, new MavenTask().goal("clean test").jdk("JDK").executableLabel("Maven 3").description("Tests").hasTests(true)));
                }
                else {
                    return defaultStage.jobs(defaultJob.tasks(checkoutTask,
                            new MavenTask().goal("clean test").workingSubdirectory("structural").jdk("JDK").executableLabel("Maven 3").description("Structural tests")
                                    .hasTests(true),
                            new MavenTask().goal("clean test").workingSubdirectory("behavior").jdk("JDK").executableLabel("Maven 3").description("Behavior tests").hasTests(true)));
                }
            }
            case PYTHON, C -> {
                return createDefaultStage(programmingLanguage, sequentialBuildRuns, checkoutTask, defaultStage, defaultJob, activeProfiles, "test-reports/*results.xml");
            }
            case HASKELL -> {
                return createDefaultStage(programmingLanguage, sequentialBuildRuns, checkoutTask, defaultStage, defaultJob, activeProfiles, "**/test-reports/*.xml");
            }
<<<<<<< HEAD
            case VHDL, ASSEMBLER, SWIFT -> {
                // Do not run the builds in extra docker containers if the dev-profile is active
=======
            case VHDL, ASSEMBLER -> {
>>>>>>> b406b6cd
                return createDefaultStage(programmingLanguage, sequentialBuildRuns, checkoutTask, defaultStage, defaultJob, activeProfiles, "**/result.xml");
            }
            // this is needed, otherwise the compiler complaints with missing return statement
            default -> throw new IllegalArgumentException("No build stage setup for programming language " + programmingLanguage);
        }
    }

    private Stage createDefaultStage(ProgrammingLanguage programmingLanguage, boolean sequentialBuildRuns, VcsCheckoutTask checkoutTask, Stage defaultStage, Job defaultJob,
            Collection<String> activeProfiles, String resultDirectories) {
        // Do not run the builds in extra docker containers if the dev-profile is active
        if (!activeProfiles.contains(JHipsterConstants.SPRING_PROFILE_DEVELOPMENT)) {
            defaultJob.dockerConfiguration(dockerConfigurationImageNameFor(programmingLanguage));
        }
        final var testParserTask = new TestParserTask(TestParserTaskProperties.TestType.JUNIT).resultDirectories(resultDirectories);
        var tasks = readScriptTasksFromTemplate(programmingLanguage, sequentialBuildRuns);
        tasks.add(0, checkoutTask);
        return defaultStage.jobs(defaultJob.tasks(tasks.toArray(new Task[0])).finalTasks(testParserTask));
    }

    private Plan createDefaultBuildPlan(String planKey, String planDescription, String projectKey, String projectName, String repositoryName, String vcsTestRepositorySlug,
            boolean checkoutSolutionRepository, String vcsSolutionRepositorySlug) {
        List<VcsRepositoryIdentifier> vcsTriggerRepositories = new LinkedList<>();
        // Trigger the build when a commit is pushed to the ASSIGNMENT_REPO.
        vcsTriggerRepositories.add(new VcsRepositoryIdentifier(ASSIGNMENT_REPO_NAME));
        // Trigger the build when a commit is pushed to the TEST_REPO only for the solution repository!
        if (planKey.equals(BuildPlanType.SOLUTION.getName())) {
            vcsTriggerRepositories.add(new VcsRepositoryIdentifier(TEST_REPO_NAME));
        }

        List<VcsRepository<?, ?>> planRepositories = new ArrayList<>();
        planRepositories.add(createBuildPlanRepository(ASSIGNMENT_REPO_NAME, projectKey, repositoryName));
        planRepositories.add(createBuildPlanRepository(TEST_REPO_NAME, projectKey, vcsTestRepositorySlug));
        if (checkoutSolutionRepository) {
            planRepositories.add(createBuildPlanRepository(SOLUTION_REPO_NAME, projectKey, vcsSolutionRepositorySlug));
        }

        return new Plan(createBuildProject(projectName, projectKey), planKey, planKey).description(planDescription)
                .pluginConfigurations(new ConcurrentBuilds().useSystemWideDefault(true)).planRepositories(planRepositories.toArray(VcsRepository[]::new))
                .triggers(new BitbucketServerTrigger().selectedTriggeringRepositories(vcsTriggerRepositories.toArray(new VcsRepositoryIdentifier[0])))
                .planBranchManagement(createPlanBranchManagement()).notifications(createNotification());
    }

    private VcsCheckoutTask createCheckoutTask(String assignmentPath, String testPath) {
        return createCheckoutTask(assignmentPath, testPath, Optional.empty());
    }

    private VcsCheckoutTask createCheckoutTask(String assignmentPath, String testPath, Optional<String> solutionPath) {
        List<CheckoutItem> checkoutItems = new ArrayList<>();
        checkoutItems.add(new CheckoutItem().repository(new VcsRepositoryIdentifier().name(TEST_REPO_NAME)).path(testPath));
        checkoutItems.add(new CheckoutItem().repository(new VcsRepositoryIdentifier().name(ASSIGNMENT_REPO_NAME)).path(assignmentPath));
        solutionPath.ifPresent(s -> checkoutItems.add(new CheckoutItem().repository(new VcsRepositoryIdentifier().name(SOLUTION_REPO_NAME)).path(s)));
        return new VcsCheckoutTask().description("Checkout Default Repository").checkoutItems(checkoutItems.toArray(CheckoutItem[]::new));
    }

    private PlanBranchManagement createPlanBranchManagement() {
        return new PlanBranchManagement().delete(new BranchCleanup()).notificationForCommitters();
    }

    private Notification createNotification() {
        return new Notification().type(new PlanCompletedNotification())
                .recipients(new AnyNotificationRecipient(new AtlassianModule("de.tum.in.www1.bamboo-server:recipient.server"))
                        .recipientString(artemisServerUrl + NEW_RESULT_RESOURCE_API_PATH));
    }

    private BitbucketServerRepository createBuildPlanRepository(String name, String vcsProjectKey, String repositorySlug) {
        return new BitbucketServerRepository().name(name).repositoryViewer(new BitbucketServerRepositoryViewer()).server(new ApplicationLink().name(vcsApplicationLinkName))
                // make sure to use lower case to avoid problems in change detection between Bamboo and Bitbucket
                .projectKey(vcsProjectKey).repositorySlug(repositorySlug.toLowerCase()).shallowClonesEnabled(true).remoteAgentCacheEnabled(false)
                .changeDetection(new VcsChangeDetection());
    }

    private PlanPermissions generatePlanPermissions(String bambooProjectKey, String bambooPlanKey, @Nullable String teachingAssistantGroupName, String instructorGroupName,
            String adminGroupName) {
        var permissions = new Permissions().userPermissions(bambooUser, PermissionType.EDIT, PermissionType.BUILD, PermissionType.CLONE, PermissionType.VIEW, PermissionType.ADMIN)
                .groupPermissions(adminGroupName, PermissionType.CLONE, PermissionType.BUILD, PermissionType.EDIT, PermissionType.VIEW, PermissionType.ADMIN)
                .groupPermissions(instructorGroupName, PermissionType.CLONE, PermissionType.BUILD, PermissionType.EDIT, PermissionType.VIEW, PermissionType.ADMIN);
        if (teachingAssistantGroupName != null) {
            permissions = permissions.groupPermissions(teachingAssistantGroupName, PermissionType.BUILD, PermissionType.EDIT, PermissionType.VIEW);
        }
        return new PlanPermissions(new PlanIdentifier(bambooProjectKey, bambooPlanKey)).permissions(permissions);
    }

    private List<Task<?, ?>> readScriptTasksFromTemplate(final ProgrammingLanguage programmingLanguage, final boolean sequentialBuildRuns) {
        final var directoryPattern = "classpath:templates/bamboo/" + programmingLanguage.name().toLowerCase() + (sequentialBuildRuns ? "/sequentialRuns/" : "/regularRuns/")
                + "*.sh";
        try {
            List<Task<?, ?>> tasks = new ArrayList<>();
            final var scriptResources = Arrays.asList(ResourcePatternUtils.getResourcePatternResolver(resourceLoader).getResources(directoryPattern));
            scriptResources.sort(Comparator.comparing(Resource::getFilename));
            for (final var resource : scriptResources) {
                // 1_some_description.sh --> "some description"
                if (resource.getFilename() != null) {
                    final var descriptionElements = Arrays.stream((resource.getFilename().split("\\.")[0] // cut .sh suffix
                            .split("_"))).collect(Collectors.toList());
                    descriptionElements.remove(0);  // Remove the index prefix: 1 some description --> some description
                    final var scriptDescription = String.join(" ", descriptionElements);
                    try (final var inputStream = resource.getInputStream()) {
                        tasks.add(new ScriptTask().description(scriptDescription).inlineBody(IOUtils.toString(inputStream, Charset.defaultCharset())));
                    }
                }
            }

            return tasks;
        }
        catch (IOException e) {
            throw new ContinuousIntegrationBuildPlanException("Unable to load template build plans", e);
        }
    }

    private DockerConfiguration dockerConfigurationImageNameFor(ProgrammingLanguage language) {
        var dockerImage = switch (language) {
            case JAVA, KOTLIN -> "ls1tum/artemis-maven-template:java15-2";
<<<<<<< HEAD
            case PYTHON, C -> "ls1tum/artemis-python-docker:latest";
            case HASKELL -> "tumfpv/fpv-stack:8.4.4";
            case VHDL, ASSEMBLER -> "tizianleonhardt/era-artemis-vhdl:latest";
=======
            case PYTHON -> "ls1tum/artemis-python-docker:latest";
            case C -> "ls1tum/artemis-c-docker:latest";
            case HASKELL -> "tumfpv/fpv-stack:8.8.4";
            case VHDL -> "tizianleonhardt/era-artemis-vhdl:latest";
            case ASSEMBLER -> "tizianleonhardt/era-artemis-assembler:latest";
>>>>>>> b406b6cd
            case SWIFT -> "swift:latest";
        };
        return new DockerConfiguration().image(dockerImage);
    }
}<|MERGE_RESOLUTION|>--- conflicted
+++ resolved
@@ -184,12 +184,7 @@
             case HASKELL -> {
                 return createDefaultStage(programmingLanguage, sequentialBuildRuns, checkoutTask, defaultStage, defaultJob, activeProfiles, "**/test-reports/*.xml");
             }
-<<<<<<< HEAD
             case VHDL, ASSEMBLER, SWIFT -> {
-                // Do not run the builds in extra docker containers if the dev-profile is active
-=======
-            case VHDL, ASSEMBLER -> {
->>>>>>> b406b6cd
                 return createDefaultStage(programmingLanguage, sequentialBuildRuns, checkoutTask, defaultStage, defaultJob, activeProfiles, "**/result.xml");
             }
             // this is needed, otherwise the compiler complaints with missing return statement
@@ -302,17 +297,11 @@
     private DockerConfiguration dockerConfigurationImageNameFor(ProgrammingLanguage language) {
         var dockerImage = switch (language) {
             case JAVA, KOTLIN -> "ls1tum/artemis-maven-template:java15-2";
-<<<<<<< HEAD
-            case PYTHON, C -> "ls1tum/artemis-python-docker:latest";
-            case HASKELL -> "tumfpv/fpv-stack:8.4.4";
-            case VHDL, ASSEMBLER -> "tizianleonhardt/era-artemis-vhdl:latest";
-=======
             case PYTHON -> "ls1tum/artemis-python-docker:latest";
             case C -> "ls1tum/artemis-c-docker:latest";
             case HASKELL -> "tumfpv/fpv-stack:8.8.4";
             case VHDL -> "tizianleonhardt/era-artemis-vhdl:latest";
             case ASSEMBLER -> "tizianleonhardt/era-artemis-assembler:latest";
->>>>>>> b406b6cd
             case SWIFT -> "swift:latest";
         };
         return new DockerConfiguration().image(dockerImage);
