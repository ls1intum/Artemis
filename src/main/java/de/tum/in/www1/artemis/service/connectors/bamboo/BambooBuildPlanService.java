--- conflicted
+++ resolved
@@ -401,13 +401,8 @@
         }
     }
 
-<<<<<<< HEAD
-    private DockerConfiguration dockerConfigurationImageNameFor(ProgrammingLanguage language, Optional<ProjectType> projectType) {
-        var dockerImage = getDockerImageName(language, projectType);
-=======
-    private DockerConfiguration dockerConfigurationImageNameFor(ProgrammingLanguage programmingLanguage) {
-        var dockerImage = programmingLanguageConfiguration.getImages().get(programmingLanguage);
->>>>>>> 74c4dff4
+    private DockerConfiguration dockerConfigurationImageNameFor(ProgrammingLanguage programmingLanguage, Optional<ProjectType> projectType) {
+        var dockerImage = programmingLanguageConfiguration.getImage(programmingLanguage, projectType);
         return new DockerConfiguration().image(dockerImage);
     }
 }