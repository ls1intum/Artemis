--- conflicted
+++ resolved
@@ -57,24 +57,16 @@
      * @param user     The user the session belongs to
      * @return The created session
      */
-<<<<<<< HEAD
-    public IrisSession createChatSessionForProgrammingExercise(ProgrammingExercise exercise, User user) {
+    public IrisChatSession createChatSessionForProgrammingExercise(ProgrammingExercise exercise, User user) {
         if (exercise.isExamExercise()) {
             throw new ConflictException("Iris is not supported for exam exercises", "Iris", "irisExamExercise");
         }
-        var irisSession = new IrisChatSession();
-        irisSession.setExercise(exercise);
-        irisSession.setUser(user);
-        irisSession.setCreationDate(ZonedDateTime.now());
-=======
-    public IrisChatSession createChatSessionForProgrammingExercise(ProgrammingExercise exercise, User user) {
         return irisChatSessionRepository.save(new IrisChatSession(exercise, user));
     }
 
     public IrisCodeEditorSession createCodeEditorSession(ProgrammingExercise exercise, User user) {
         return irisCodeEditorSessionRepository.save(new IrisCodeEditorSession(exercise, user));
     }
->>>>>>> e696753a
 
     /**
      * Checks if the exercise connected to the session has Iris activated
