package de.tum.in.www1.artemis.service.iris;

import javax.ws.rs.BadRequestException;

import org.springframework.context.annotation.Profile;
import org.springframework.stereotype.Service;

<<<<<<< HEAD
import com.fasterxml.jackson.databind.JsonNode;

import de.tum.in.www1.artemis.domain.ProgrammingExercise;
=======
>>>>>>> b43bf880
import de.tum.in.www1.artemis.domain.User;
import de.tum.in.www1.artemis.domain.iris.message.IrisMessage;
import de.tum.in.www1.artemis.domain.iris.session.*;
import de.tum.in.www1.artemis.repository.UserRepository;
import de.tum.in.www1.artemis.service.iris.session.*;

/**
 * Service for managing Iris sessions.
 */
@Service
@Profile("iris")
public class IrisSessionService {

    private final UserRepository userRepository;

    private final IrisChatSessionService irisChatSessionService;

    private final IrisHestiaSessionService irisHestiaSessionService;

    private final IrisCodeEditorSessionService irisCodeEditorSessionService;

    public IrisSessionService(UserRepository userRepository, IrisChatSessionService irisChatSessionService, IrisHestiaSessionService irisHestiaSessionService,
            IrisCodeEditorSessionService irisCodeEditorSessionService) {
        this.userRepository = userRepository;
        this.irisChatSessionService = irisChatSessionService;
        this.irisHestiaSessionService = irisHestiaSessionService;
        this.irisCodeEditorSessionService = irisCodeEditorSessionService;
    }

    /**
     * Checks if the exercise connected to the session has Iris activated
     *
     * @param session the session to check for
     */
    public void checkIsIrisActivated(IrisSession session) {
        var wrapper = getIrisSessionSubService(session);
        wrapper.irisSubFeatureInterface.checkIsFeatureActivatedFor(wrapper.irisSession);
    }

    /**
     * Checks if the user has access to the Iris session.
     * If the user is null, the user is fetched from the database.
     *
     * @param session The session to check
     * @param user    The user to check
     */
    public void checkHasAccessToIrisSession(IrisSession session, User user) {
        if (user == null) {
            user = userRepository.getUserWithGroupsAndAuthorities();
        }
        var wrapper = getIrisSessionSubService(session);
        wrapper.irisSubFeatureInterface.checkHasAccessTo(user, wrapper.irisSession);
    }

    /**
     * Sends a request to Iris to get a message for the given session.
     * It decides which Iris subsystem should handle it based on the session type.
     *
     * @param session The session to get a message for
<<<<<<< HEAD
     * @param args    Extra arguments from the client to consider in the request
     */
    public void requestMessageFromIris(IrisSession session, JsonNode args) {
        getIrisSessionSubService(session).requestAndHandleResponse(session, args);
=======
     * @param <S>     The type of the session
     * @throws BadRequestException If the session type is invalid
     */
    public <S extends IrisSession> void requestMessageFromIris(S session) {
        var wrapper = getIrisSessionSubService(session);
        if (wrapper.irisSubFeatureInterface instanceof IrisChatBasedFeatureInterface<S> chatWrapper) {
            chatWrapper.requestAndHandleResponse(wrapper.irisSession);
        }
        else {
            throw new BadRequestException("Invalid Iris session type " + session.getClass().getSimpleName());
        }
>>>>>>> b43bf880
    }

    /**
     * Sends a message over the websocket to a specific user.
     * It decides which Iris subsystem should handle it based on the session type.
     *
     * @param message The message to send
     * @param session The session to send the message for
     * @param <S>     The type of the session
     * @throws BadRequestException If the session type is invalid
     */
    public <S extends IrisSession> void sendOverWebsocket(IrisMessage message, S session) {
        var wrapper = getIrisSessionSubService(session);
        if (wrapper.irisSubFeatureInterface instanceof IrisChatBasedFeatureInterface<S> chatWrapper) {
            chatWrapper.sendOverWebsocket(message);
        }
        else {
            throw new BadRequestException("Invalid Iris session type " + message.getSession().getClass().getSimpleName());
        }
    }

    /**
     * Checks the rate limit for the given user.
     * It decides which Iris subsystem should handle it based on the session type.
     *
     * @param session The session to check the rate limit for
     * @param user    The user to check the rate limit for
     */
    public void checkRateLimit(IrisSession session, User user) {
        var wrapper = getIrisSessionSubService(session);
        if (wrapper.irisSubFeatureInterface instanceof IrisRateLimitedFeatureInterface rateLimitedWrapper) {
            rateLimitedWrapper.checkRateLimit(user);
        }
    }

    /**
     * Gets the Iris subsystem for the given session.
     * Uses generic casts that are safe because the Iris subsystems are only used for the correct session type.
     *
     * @param session The session to get the subsystem for
     * @param <S>     The type of the session
     * @throws BadRequestException If the session type is unknown
     * @return The Iris subsystem for the session
     */
    @SuppressWarnings("unchecked")
    private <S extends IrisSession> IrisSubFeatureWrapper<S> getIrisSessionSubService(S session) {
        if (session instanceof IrisChatSession chatSession) {
            return (IrisSubFeatureWrapper<S>) new IrisSubFeatureWrapper<>(irisChatSessionService, chatSession);
        }
        if (session instanceof IrisHestiaSession hestiaSession) {
            return (IrisSubFeatureWrapper<S>) new IrisSubFeatureWrapper<>(irisHestiaSessionService, hestiaSession);
        }
        if (session instanceof IrisCodeEditorSession codeEditorSession) {
            return (IrisSubFeatureWrapper<S>) new IrisSubFeatureWrapper<>(irisCodeEditorSessionService, codeEditorSession);
        }
        throw new BadRequestException("Unknown Iris session type " + session.getClass().getSimpleName());
    }

    private record IrisSubFeatureWrapper<S extends IrisSession>(IrisSubFeatureInterface<S> irisSubFeatureInterface, S irisSession) {
    }
}<|MERGE_RESOLUTION|>--- conflicted
+++ resolved
@@ -5,12 +5,8 @@
 import org.springframework.context.annotation.Profile;
 import org.springframework.stereotype.Service;
 
-<<<<<<< HEAD
 import com.fasterxml.jackson.databind.JsonNode;
 
-import de.tum.in.www1.artemis.domain.ProgrammingExercise;
-=======
->>>>>>> b43bf880
 import de.tum.in.www1.artemis.domain.User;
 import de.tum.in.www1.artemis.domain.iris.message.IrisMessage;
 import de.tum.in.www1.artemis.domain.iris.session.*;
@@ -70,24 +66,17 @@
      * It decides which Iris subsystem should handle it based on the session type.
      *
      * @param session The session to get a message for
-<<<<<<< HEAD
-     * @param args    Extra arguments from the client to consider in the request
-     */
-    public void requestMessageFromIris(IrisSession session, JsonNode args) {
-        getIrisSessionSubService(session).requestAndHandleResponse(session, args);
-=======
      * @param <S>     The type of the session
      * @throws BadRequestException If the session type is invalid
      */
-    public <S extends IrisSession> void requestMessageFromIris(S session) {
+    public <S extends IrisSession> void requestMessageFromIris(S session, JsonNode args) {
         var wrapper = getIrisSessionSubService(session);
         if (wrapper.irisSubFeatureInterface instanceof IrisChatBasedFeatureInterface<S> chatWrapper) {
-            chatWrapper.requestAndHandleResponse(wrapper.irisSession);
+            chatWrapper.requestAndHandleResponse(wrapper.irisSession, args);
         }
         else {
             throw new BadRequestException("Invalid Iris session type " + session.getClass().getSimpleName());
         }
->>>>>>> b43bf880
     }
 
     /**
