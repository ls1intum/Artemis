package de.tum.in.www1.artemis.service.iris;

import javax.ws.rs.BadRequestException;

import org.springframework.context.annotation.Profile;
import org.springframework.stereotype.Service;

<<<<<<< HEAD
import com.fasterxml.jackson.databind.JsonNode;

import de.tum.in.www1.artemis.domain.ProgrammingExercise;
import de.tum.in.www1.artemis.domain.User;
import de.tum.in.www1.artemis.domain.iris.message.IrisMessage;
import de.tum.in.www1.artemis.domain.iris.session.IrisChatSession;
import de.tum.in.www1.artemis.domain.iris.session.IrisCodeEditorSession;
import de.tum.in.www1.artemis.domain.iris.session.IrisExerciseCreationSession;
import de.tum.in.www1.artemis.domain.iris.session.IrisHestiaSession;
import de.tum.in.www1.artemis.domain.iris.session.IrisSession;
import de.tum.in.www1.artemis.repository.UserRepository;
import de.tum.in.www1.artemis.repository.iris.IrisChatSessionRepository;
import de.tum.in.www1.artemis.service.iris.session.IrisChatSessionService;
import de.tum.in.www1.artemis.service.iris.session.IrisCodeEditorSessionService;
import de.tum.in.www1.artemis.service.iris.session.IrisExerciseCreationSessionService;
import de.tum.in.www1.artemis.service.iris.session.IrisHestiaSessionService;
import de.tum.in.www1.artemis.service.iris.session.IrisSessionSubServiceInterface;
import de.tum.in.www1.artemis.web.rest.errors.ConflictException;
=======
import de.tum.in.www1.artemis.domain.User;
import de.tum.in.www1.artemis.domain.iris.message.IrisMessage;
import de.tum.in.www1.artemis.domain.iris.session.*;
import de.tum.in.www1.artemis.repository.UserRepository;
import de.tum.in.www1.artemis.service.iris.session.*;
>>>>>>> fb5ca4d3

/**
 * Service for managing Iris sessions.
 */
@Service
@Profile("iris")
public class IrisSessionService {

    private final UserRepository userRepository;

    private final IrisChatSessionService irisChatSessionService;

    private final IrisHestiaSessionService irisHestiaSessionService;

    private final IrisCodeEditorSessionService irisCodeEditorSessionService;

<<<<<<< HEAD
    private final IrisExerciseCreationSessionService irisExerciseCreationSessionService;

    private final IrisChatSessionRepository irisChatSessionRepository;

    public IrisSessionService(UserRepository userRepository, IrisChatSessionService irisChatSessionService, IrisHestiaSessionService irisHestiaSessionService,
            IrisCodeEditorSessionService irisCodeEditorSessionService, IrisExerciseCreationSessionService irisExerciseCreationSessionService,
            IrisChatSessionRepository irisChatSessionRepository) {
=======
    public IrisSessionService(UserRepository userRepository, IrisChatSessionService irisChatSessionService, IrisHestiaSessionService irisHestiaSessionService,
            IrisCodeEditorSessionService irisCodeEditorSessionService) {
>>>>>>> fb5ca4d3
        this.userRepository = userRepository;
        this.irisChatSessionService = irisChatSessionService;
        this.irisHestiaSessionService = irisHestiaSessionService;
        this.irisCodeEditorSessionService = irisCodeEditorSessionService;
<<<<<<< HEAD
        this.irisExerciseCreationSessionService = irisExerciseCreationSessionService;
        this.irisChatSessionRepository = irisChatSessionRepository;
    }

    /**
     * Creates a new Iris session for the given exercise and user.
     *
     * @param exercise The exercise the session belongs to
     * @param user     The user the session belongs to
     * @return The created session
     */
    public IrisChatSession createChatSessionForProgrammingExercise(ProgrammingExercise exercise, User user) {
        if (exercise.isExamExercise()) {
            throw new ConflictException("Iris is not supported for exam exercises", "Iris", "irisExamExercise");
        }
        return irisChatSessionRepository.save(new IrisChatSession(exercise, user));
=======
>>>>>>> fb5ca4d3
    }

    /**
     * Checks if the exercise connected to the session has Iris activated
     *
     * @param session the session to check for
     */
    public void checkIsIrisActivated(IrisSession session) {
        var wrapper = getIrisSessionSubService(session);
        wrapper.irisSubFeatureInterface.checkIsFeatureActivatedFor(wrapper.irisSession);
    }

    /**
     * Checks if the user has access to the Iris session.
     * If the user is null, the user is fetched from the database.
     *
     * @param session The session to check
     * @param user    The user to check
     */
    public void checkHasAccessToIrisSession(IrisSession session, User user) {
        if (user == null) {
            user = userRepository.getUserWithGroupsAndAuthorities();
        }
        var wrapper = getIrisSessionSubService(session);
        wrapper.irisSubFeatureInterface.checkHasAccessTo(user, wrapper.irisSession);
    }

    /**
<<<<<<< HEAD
     * Sends a request to Iris to get a message for the given session. It decides which Iris subsystem should handle it
     * based on the session type. Currently, only the chat subsystem exists.
     *
     * @param session      The session to get a message for
     * @param clientParams Some extra parameters from the client to consider in the request to Iris
     */
    public void requestMessageFromIris(IrisSession session, JsonNode clientParams) {
        getIrisSessionSubService(session).requestAndHandleResponse(session, clientParams);
=======
     * Sends a request to Iris to get a message for the given session.
     * It decides which Iris subsystem should handle it based on the session type.
     *
     * @param session The session to get a message for
     * @param <S>     The type of the session
     * @throws BadRequestException If the session type is invalid
     */
    public <S extends IrisSession> void requestMessageFromIris(S session) {
        var wrapper = getIrisSessionSubService(session);
        if (wrapper.irisSubFeatureInterface instanceof IrisChatBasedFeatureInterface<S> chatWrapper) {
            chatWrapper.requestAndHandleResponse(wrapper.irisSession);
        }
        else {
            throw new BadRequestException("Invalid Iris session type " + session.getClass().getSimpleName());
        }
>>>>>>> fb5ca4d3
    }

    /**
     * Sends a message over the websocket to a specific user.
     * It decides which Iris subsystem should handle it based on the session type.
     *
     * @param message The message to send
     * @param session The session to send the message for
     * @param <S>     The type of the session
     * @throws BadRequestException If the session type is invalid
     */
    public <S extends IrisSession> void sendOverWebsocket(IrisMessage message, S session) {
        var wrapper = getIrisSessionSubService(session);
        if (wrapper.irisSubFeatureInterface instanceof IrisChatBasedFeatureInterface<S> chatWrapper) {
            chatWrapper.sendOverWebsocket(message);
        }
        else {
            throw new BadRequestException("Invalid Iris session type " + message.getSession().getClass().getSimpleName());
        }
    }

    /**
     * Checks the rate limit for the given user.
     * It decides which Iris subsystem should handle it based on the session type.
     *
     * @param session The session to check the rate limit for
     * @param user    The user to check the rate limit for
     */
    public void checkRateLimit(IrisSession session, User user) {
        var wrapper = getIrisSessionSubService(session);
        if (wrapper.irisSubFeatureInterface instanceof IrisRateLimitedFeatureInterface rateLimitedWrapper) {
            rateLimitedWrapper.checkRateLimit(user);
        }
    }

    /**
     * Gets the Iris subsystem for the given session.
     * Uses generic casts that are safe because the Iris subsystems are only used for the correct session type.
     *
     * @param session The session to get the subsystem for
     * @param <S>     The type of the session
     * @throws BadRequestException If the session type is unknown
     * @return The Iris subsystem for the session
     */
    @SuppressWarnings("unchecked")
    private <S extends IrisSession> IrisSubFeatureWrapper<S> getIrisSessionSubService(S session) {
        if (session instanceof IrisChatSession chatSession) {
            return (IrisSubFeatureWrapper<S>) new IrisSubFeatureWrapper<>(irisChatSessionService, chatSession);
        }
        if (session instanceof IrisHestiaSession hestiaSession) {
            return (IrisSubFeatureWrapper<S>) new IrisSubFeatureWrapper<>(irisHestiaSessionService, hestiaSession);
        }
        if (session instanceof IrisCodeEditorSession codeEditorSession) {
            return (IrisSubFeatureWrapper<S>) new IrisSubFeatureWrapper<>(irisCodeEditorSessionService, codeEditorSession);
        }
        if (session instanceof IrisExerciseCreationSession) {
            return irisExerciseCreationSessionService;
        }
        throw new BadRequestException("Unknown Iris session type " + session.getClass().getSimpleName());
    }

    private record IrisSubFeatureWrapper<S extends IrisSession>(IrisSubFeatureInterface<S> irisSubFeatureInterface, S irisSession) {
    }
}<|MERGE_RESOLUTION|>--- conflicted
+++ resolved
@@ -5,12 +5,10 @@
 import org.springframework.context.annotation.Profile;
 import org.springframework.stereotype.Service;
 
-<<<<<<< HEAD
-import com.fasterxml.jackson.databind.JsonNode;
-
 import de.tum.in.www1.artemis.domain.ProgrammingExercise;
 import de.tum.in.www1.artemis.domain.User;
 import de.tum.in.www1.artemis.domain.iris.message.IrisMessage;
+import de.tum.in.www1.artemis.domain.iris.session.*;
 import de.tum.in.www1.artemis.domain.iris.session.IrisChatSession;
 import de.tum.in.www1.artemis.domain.iris.session.IrisCodeEditorSession;
 import de.tum.in.www1.artemis.domain.iris.session.IrisExerciseCreationSession;
@@ -18,19 +16,12 @@
 import de.tum.in.www1.artemis.domain.iris.session.IrisSession;
 import de.tum.in.www1.artemis.repository.UserRepository;
 import de.tum.in.www1.artemis.repository.iris.IrisChatSessionRepository;
+import de.tum.in.www1.artemis.service.iris.session.*;
 import de.tum.in.www1.artemis.service.iris.session.IrisChatSessionService;
 import de.tum.in.www1.artemis.service.iris.session.IrisCodeEditorSessionService;
 import de.tum.in.www1.artemis.service.iris.session.IrisExerciseCreationSessionService;
 import de.tum.in.www1.artemis.service.iris.session.IrisHestiaSessionService;
-import de.tum.in.www1.artemis.service.iris.session.IrisSessionSubServiceInterface;
 import de.tum.in.www1.artemis.web.rest.errors.ConflictException;
-=======
-import de.tum.in.www1.artemis.domain.User;
-import de.tum.in.www1.artemis.domain.iris.message.IrisMessage;
-import de.tum.in.www1.artemis.domain.iris.session.*;
-import de.tum.in.www1.artemis.repository.UserRepository;
-import de.tum.in.www1.artemis.service.iris.session.*;
->>>>>>> fb5ca4d3
 
 /**
  * Service for managing Iris sessions.
@@ -47,7 +38,6 @@
 
     private final IrisCodeEditorSessionService irisCodeEditorSessionService;
 
-<<<<<<< HEAD
     private final IrisExerciseCreationSessionService irisExerciseCreationSessionService;
 
     private final IrisChatSessionRepository irisChatSessionRepository;
@@ -55,15 +45,10 @@
     public IrisSessionService(UserRepository userRepository, IrisChatSessionService irisChatSessionService, IrisHestiaSessionService irisHestiaSessionService,
             IrisCodeEditorSessionService irisCodeEditorSessionService, IrisExerciseCreationSessionService irisExerciseCreationSessionService,
             IrisChatSessionRepository irisChatSessionRepository) {
-=======
-    public IrisSessionService(UserRepository userRepository, IrisChatSessionService irisChatSessionService, IrisHestiaSessionService irisHestiaSessionService,
-            IrisCodeEditorSessionService irisCodeEditorSessionService) {
->>>>>>> fb5ca4d3
         this.userRepository = userRepository;
         this.irisChatSessionService = irisChatSessionService;
         this.irisHestiaSessionService = irisHestiaSessionService;
         this.irisCodeEditorSessionService = irisCodeEditorSessionService;
-<<<<<<< HEAD
         this.irisExerciseCreationSessionService = irisExerciseCreationSessionService;
         this.irisChatSessionRepository = irisChatSessionRepository;
     }
@@ -80,8 +65,6 @@
             throw new ConflictException("Iris is not supported for exam exercises", "Iris", "irisExamExercise");
         }
         return irisChatSessionRepository.save(new IrisChatSession(exercise, user));
-=======
->>>>>>> fb5ca4d3
     }
 
     /**
@@ -110,16 +93,6 @@
     }
 
     /**
-<<<<<<< HEAD
-     * Sends a request to Iris to get a message for the given session. It decides which Iris subsystem should handle it
-     * based on the session type. Currently, only the chat subsystem exists.
-     *
-     * @param session      The session to get a message for
-     * @param clientParams Some extra parameters from the client to consider in the request to Iris
-     */
-    public void requestMessageFromIris(IrisSession session, JsonNode clientParams) {
-        getIrisSessionSubService(session).requestAndHandleResponse(session, clientParams);
-=======
      * Sends a request to Iris to get a message for the given session.
      * It decides which Iris subsystem should handle it based on the session type.
      *
@@ -135,7 +108,6 @@
         else {
             throw new BadRequestException("Invalid Iris session type " + session.getClass().getSimpleName());
         }
->>>>>>> fb5ca4d3
     }
 
     /**
