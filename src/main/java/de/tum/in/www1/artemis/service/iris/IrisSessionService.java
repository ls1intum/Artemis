package de.tum.in.www1.artemis.service.iris;

import javax.ws.rs.BadRequestException;

import org.springframework.context.annotation.Profile;
import org.springframework.stereotype.Service;

import de.tum.in.www1.artemis.domain.ProgrammingExercise;
import de.tum.in.www1.artemis.domain.User;
import de.tum.in.www1.artemis.domain.iris.message.IrisMessage;
import de.tum.in.www1.artemis.domain.iris.session.*;
import de.tum.in.www1.artemis.domain.iris.session.IrisChatSession;
import de.tum.in.www1.artemis.domain.iris.session.IrisCodeEditorSession;
import de.tum.in.www1.artemis.domain.iris.session.IrisExerciseCreationSession;
import de.tum.in.www1.artemis.domain.iris.session.IrisHestiaSession;
import de.tum.in.www1.artemis.domain.iris.session.IrisSession;
import de.tum.in.www1.artemis.repository.UserRepository;
import de.tum.in.www1.artemis.repository.iris.IrisChatSessionRepository;
import de.tum.in.www1.artemis.service.iris.session.*;
import de.tum.in.www1.artemis.service.iris.session.IrisChatSessionService;
import de.tum.in.www1.artemis.service.iris.session.IrisCodeEditorSessionService;
import de.tum.in.www1.artemis.service.iris.session.IrisExerciseCreationSessionService;
import de.tum.in.www1.artemis.service.iris.session.IrisHestiaSessionService;
import de.tum.in.www1.artemis.web.rest.errors.ConflictException;

/**
 * Service for managing Iris sessions.
 */
@Service
@Profile("iris")
public class IrisSessionService {

    private final UserRepository userRepository;

    private final IrisChatSessionService irisChatSessionService;

    private final IrisHestiaSessionService irisHestiaSessionService;

    private final IrisCodeEditorSessionService irisCodeEditorSessionService;

<<<<<<< HEAD
    private final IrisExerciseCreationSessionService irisExerciseCreationSessionService;

    private final IrisChatSessionRepository irisChatSessionRepository;

    public IrisSessionService(UserRepository userRepository, IrisChatSessionService irisChatSessionService, IrisHestiaSessionService irisHestiaSessionService,
            IrisCodeEditorSessionService irisCodeEditorSessionService, IrisExerciseCreationSessionService irisExerciseCreationSessionService,
            IrisChatSessionRepository irisChatSessionRepository) {
=======
    private final IrisCompetencyGenerationSessionService irisCompetencyGenerationSessionService;

    public IrisSessionService(UserRepository userRepository, IrisChatSessionService irisChatSessionService, IrisHestiaSessionService irisHestiaSessionService,
            IrisCodeEditorSessionService irisCodeEditorSessionService, IrisCompetencyGenerationSessionService irisCompetencyGenerationSessionService) {
>>>>>>> c0a53612
        this.userRepository = userRepository;
        this.irisChatSessionService = irisChatSessionService;
        this.irisHestiaSessionService = irisHestiaSessionService;
        this.irisCodeEditorSessionService = irisCodeEditorSessionService;
<<<<<<< HEAD
        this.irisExerciseCreationSessionService = irisExerciseCreationSessionService;
        this.irisChatSessionRepository = irisChatSessionRepository;
    }

    /**
     * Creates a new Iris session for the given exercise and user.
     *
     * @param exercise The exercise the session belongs to
     * @param user     The user the session belongs to
     * @return The created session
     */
    public IrisChatSession createChatSessionForProgrammingExercise(ProgrammingExercise exercise, User user) {
        if (exercise.isExamExercise()) {
            throw new ConflictException("Iris is not supported for exam exercises", "Iris", "irisExamExercise");
        }
        return irisChatSessionRepository.save(new IrisChatSession(exercise, user));
=======
        this.irisCompetencyGenerationSessionService = irisCompetencyGenerationSessionService;
>>>>>>> c0a53612
    }

    /**
     * Checks if the exercise connected to the session has Iris activated
     *
     * @param session the session to check for
     */
    public void checkIsIrisActivated(IrisSession session) {
        var wrapper = getIrisSessionSubService(session);
        wrapper.irisSubFeatureInterface.checkIsFeatureActivatedFor(wrapper.irisSession);
    }

    /**
     * Checks if the user has access to the Iris session.
     * If the user is null, the user is fetched from the database.
     *
     * @param session The session to check
     * @param user    The user to check
     */
    public void checkHasAccessToIrisSession(IrisSession session, User user) {
        if (user == null) {
            user = userRepository.getUserWithGroupsAndAuthorities();
        }
        var wrapper = getIrisSessionSubService(session);
        wrapper.irisSubFeatureInterface.checkHasAccessTo(user, wrapper.irisSession);
    }

    /**
     * Sends a request to Iris to get a message for the given session.
     * It decides which Iris subsystem should handle it based on the session type.
     *
     * @param session The session to get a message for
     * @param <S>     The type of the session
     * @throws BadRequestException If the session type is invalid
     */
    public <S extends IrisSession> void requestMessageFromIris(S session) {
        var wrapper = getIrisSessionSubService(session);
        if (wrapper.irisSubFeatureInterface instanceof IrisChatBasedFeatureInterface<S> chatWrapper) {
            chatWrapper.requestAndHandleResponse(wrapper.irisSession);
        }
        else {
            throw new BadRequestException("Invalid Iris session type " + session.getClass().getSimpleName());
        }
    }

    /**
     * Sends a message over the websocket to a specific user.
     * It decides which Iris subsystem should handle it based on the session type.
     *
     * @param message The message to send
     * @param session The session to send the message for
     * @param <S>     The type of the session
     * @throws BadRequestException If the session type is invalid
     */
    public <S extends IrisSession> void sendOverWebsocket(IrisMessage message, S session) {
        var wrapper = getIrisSessionSubService(session);
        if (wrapper.irisSubFeatureInterface instanceof IrisChatBasedFeatureInterface<S> chatWrapper) {
            chatWrapper.sendOverWebsocket(message);
        }
        else {
            throw new BadRequestException("Invalid Iris session type " + message.getSession().getClass().getSimpleName());
        }
    }

    /**
     * Checks the rate limit for the given user.
     * It decides which Iris subsystem should handle it based on the session type.
     *
     * @param session The session to check the rate limit for
     * @param user    The user to check the rate limit for
     */
    public void checkRateLimit(IrisSession session, User user) {
        var wrapper = getIrisSessionSubService(session);
        if (wrapper.irisSubFeatureInterface instanceof IrisRateLimitedFeatureInterface rateLimitedWrapper) {
            rateLimitedWrapper.checkRateLimit(user);
        }
    }

    /**
     * Gets the Iris subsystem for the given session.
     * Uses generic casts that are safe because the Iris subsystems are only used for the correct session type.
     *
     * @param session The session to get the subsystem for
     * @param <S>     The type of the session
     * @throws BadRequestException If the session type is unknown
     * @return The Iris subsystem for the session
     */
    @SuppressWarnings("unchecked")
    private <S extends IrisSession> IrisSubFeatureWrapper<S> getIrisSessionSubService(S session) {
        if (session instanceof IrisChatSession chatSession) {
            return (IrisSubFeatureWrapper<S>) new IrisSubFeatureWrapper<>(irisChatSessionService, chatSession);
        }
        if (session instanceof IrisHestiaSession hestiaSession) {
            return (IrisSubFeatureWrapper<S>) new IrisSubFeatureWrapper<>(irisHestiaSessionService, hestiaSession);
        }
        if (session instanceof IrisCodeEditorSession codeEditorSession) {
            return (IrisSubFeatureWrapper<S>) new IrisSubFeatureWrapper<>(irisCodeEditorSessionService, codeEditorSession);
        }
<<<<<<< HEAD
        if (session instanceof IrisExerciseCreationSession) {
            return irisExerciseCreationSessionService;
=======
        if (session instanceof IrisCompetencyGenerationSession irisCompetencyGenerationSession) {
            return (IrisSubFeatureWrapper<S>) new IrisSubFeatureWrapper<>(irisCompetencyGenerationSessionService, irisCompetencyGenerationSession);
>>>>>>> c0a53612
        }
        throw new BadRequestException("Unknown Iris session type " + session.getClass().getSimpleName());
    }

    private record IrisSubFeatureWrapper<S extends IrisSession>(IrisSubFeatureInterface<S> irisSubFeatureInterface, S irisSession) {
    }
}<|MERGE_RESOLUTION|>--- conflicted
+++ resolved
@@ -38,25 +38,20 @@
 
     private final IrisCodeEditorSessionService irisCodeEditorSessionService;
 
-<<<<<<< HEAD
     private final IrisExerciseCreationSessionService irisExerciseCreationSessionService;
 
     private final IrisChatSessionRepository irisChatSessionRepository;
 
-    public IrisSessionService(UserRepository userRepository, IrisChatSessionService irisChatSessionService, IrisHestiaSessionService irisHestiaSessionService,
-            IrisCodeEditorSessionService irisCodeEditorSessionService, IrisExerciseCreationSessionService irisExerciseCreationSessionService,
-            IrisChatSessionRepository irisChatSessionRepository) {
-=======
     private final IrisCompetencyGenerationSessionService irisCompetencyGenerationSessionService;
 
     public IrisSessionService(UserRepository userRepository, IrisChatSessionService irisChatSessionService, IrisHestiaSessionService irisHestiaSessionService,
-            IrisCodeEditorSessionService irisCodeEditorSessionService, IrisCompetencyGenerationSessionService irisCompetencyGenerationSessionService) {
->>>>>>> c0a53612
+            IrisCodeEditorSessionService irisCodeEditorSessionService, IrisExerciseCreationSessionService irisExerciseCreationSessionService,
+            IrisChatSessionRepository irisChatSessionRepository, IrisCompetencyGenerationSessionService irisCompetencyGenerationSessionService) {
         this.userRepository = userRepository;
         this.irisChatSessionService = irisChatSessionService;
         this.irisHestiaSessionService = irisHestiaSessionService;
         this.irisCodeEditorSessionService = irisCodeEditorSessionService;
-<<<<<<< HEAD
+        this.irisCompetencyGenerationSessionService = irisCompetencyGenerationSessionService;
         this.irisExerciseCreationSessionService = irisExerciseCreationSessionService;
         this.irisChatSessionRepository = irisChatSessionRepository;
     }
@@ -73,9 +68,6 @@
             throw new ConflictException("Iris is not supported for exam exercises", "Iris", "irisExamExercise");
         }
         return irisChatSessionRepository.save(new IrisChatSession(exercise, user));
-=======
-        this.irisCompetencyGenerationSessionService = irisCompetencyGenerationSessionService;
->>>>>>> c0a53612
     }
 
     /**
@@ -174,13 +166,11 @@
         if (session instanceof IrisCodeEditorSession codeEditorSession) {
             return (IrisSubFeatureWrapper<S>) new IrisSubFeatureWrapper<>(irisCodeEditorSessionService, codeEditorSession);
         }
-<<<<<<< HEAD
         if (session instanceof IrisExerciseCreationSession) {
             return irisExerciseCreationSessionService;
-=======
+        }
         if (session instanceof IrisCompetencyGenerationSession irisCompetencyGenerationSession) {
             return (IrisSubFeatureWrapper<S>) new IrisSubFeatureWrapper<>(irisCompetencyGenerationSessionService, irisCompetencyGenerationSession);
->>>>>>> c0a53612
         }
         throw new BadRequestException("Unknown Iris session type " + session.getClass().getSimpleName());
     }
