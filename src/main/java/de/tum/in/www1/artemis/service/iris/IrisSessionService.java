--- conflicted
+++ resolved
@@ -50,24 +50,12 @@
     }
 
     /**
-<<<<<<< HEAD
-     * Checks if the programming exercise for which an Iris operation was requested has Iris activated.
-     * An Iris operation can be performed if the programming exercise has Iris activated.
-     *
-     * @param programmingExercise The programming exercise to check
-     */
-    public void checkIrisActivated(ProgrammingExercise programmingExercise) {
-        if (!programmingExercise.isIrisActivated()) {
-            throw new BadRequestException("Iris not activated for Programming Exercise: " + programmingExercise.getId());
-        }
-=======
      * Checks if the exercise connected to the session has Iris activated
      *
      * @param session the session to check for
      */
     public void checkIsIrisActivated(IrisSession session) {
         getIrisSessionSubService(session).checkIsIrisActivated(session);
->>>>>>> 73b9d4c0
     }
 
     /**
