package de.tum.in.www1.artemis.service.iris;

import javax.ws.rs.BadRequestException;

import org.springframework.context.annotation.Profile;
import org.springframework.stereotype.Service;

import de.tum.in.www1.artemis.domain.User;
import de.tum.in.www1.artemis.domain.iris.message.IrisMessage;
import de.tum.in.www1.artemis.domain.iris.session.*;
import de.tum.in.www1.artemis.repository.UserRepository;
<<<<<<< HEAD
import de.tum.in.www1.artemis.repository.iris.IrisChatSessionRepository;
import de.tum.in.www1.artemis.service.iris.session.*;
import de.tum.in.www1.artemis.web.rest.errors.ConflictException;
=======
import de.tum.in.www1.artemis.service.iris.session.*;
>>>>>>> 9e6c38a2

/**
 * Service for managing Iris sessions.
 */
@Service
@Profile("iris")
public class IrisSessionService {

    private final UserRepository userRepository;

    private final IrisChatSessionService irisChatSessionService;

    private final IrisHestiaSessionService irisHestiaSessionService;

    private final IrisCodeEditorSessionService irisCodeEditorSessionService;

<<<<<<< HEAD
    private final IrisCompetencyGenerationSessionService irisCompetencyGenerationSessionService;

    private final IrisChatSessionRepository irisChatSessionRepository;

    public IrisSessionService(UserRepository userRepository, IrisChatSessionService irisChatSessionService, IrisHestiaSessionService irisHestiaSessionService,
            IrisCodeEditorSessionService irisCodeEditorSessionService, IrisCompetencyGenerationSessionService irisCompetencyGenerationSessionService,
            IrisChatSessionRepository irisChatSessionRepository) {
=======
    public IrisSessionService(UserRepository userRepository, IrisChatSessionService irisChatSessionService, IrisHestiaSessionService irisHestiaSessionService,
            IrisCodeEditorSessionService irisCodeEditorSessionService) {
>>>>>>> 9e6c38a2
        this.userRepository = userRepository;
        this.irisChatSessionService = irisChatSessionService;
        this.irisHestiaSessionService = irisHestiaSessionService;
        this.irisCodeEditorSessionService = irisCodeEditorSessionService;
<<<<<<< HEAD
        this.irisCompetencyGenerationSessionService = irisCompetencyGenerationSessionService;
        this.irisChatSessionRepository = irisChatSessionRepository;
    }

    /**
     * Creates a new Iris session for the given exercise and user.
     *
     * @param exercise The exercise the session belongs to
     * @param user     The user the session belongs to
     * @return The created session
     */
    public IrisChatSession createChatSessionForProgrammingExercise(ProgrammingExercise exercise, User user) {
        if (exercise.isExamExercise()) {
            throw new ConflictException("Iris is not supported for exam exercises", "Iris", "irisExamExercise");
        }
        return irisChatSessionRepository.save(new IrisChatSession(exercise, user));
=======
>>>>>>> 9e6c38a2
    }

    /**
     * Checks if the exercise connected to the session has Iris activated
     *
     * @param session the session to check for
     */
    public void checkIsIrisActivated(IrisSession session) {
        var wrapper = getIrisSessionSubService(session);
        wrapper.irisSubFeatureInterface.checkIsFeatureActivatedFor(wrapper.irisSession);
    }

    /**
     * Checks if the user has access to the Iris session.
     * If the user is null, the user is fetched from the database.
     *
     * @param session The session to check
     * @param user    The user to check
     */
    public void checkHasAccessToIrisSession(IrisSession session, User user) {
        if (user == null) {
            user = userRepository.getUserWithGroupsAndAuthorities();
        }
        var wrapper = getIrisSessionSubService(session);
        wrapper.irisSubFeatureInterface.checkHasAccessTo(user, wrapper.irisSession);
    }

    /**
     * Sends a request to Iris to get a message for the given session.
     * It decides which Iris subsystem should handle it based on the session type.
     *
     * @param session The session to get a message for
     * @param <S>     The type of the session
     * @throws BadRequestException If the session type is invalid
     */
    public <S extends IrisSession> void requestMessageFromIris(S session) {
        var wrapper = getIrisSessionSubService(session);
        if (wrapper.irisSubFeatureInterface instanceof IrisChatBasedFeatureInterface<S> chatWrapper) {
            chatWrapper.requestAndHandleResponse(wrapper.irisSession);
        }
        else {
            throw new BadRequestException("Invalid Iris session type " + session.getClass().getSimpleName());
        }
    }

    /**
     * Sends a message over the websocket to a specific user.
     * It decides which Iris subsystem should handle it based on the session type.
     *
     * @param message The message to send
     * @param session The session to send the message for
     * @param <S>     The type of the session
     * @throws BadRequestException If the session type is invalid
     */
    public <S extends IrisSession> void sendOverWebsocket(IrisMessage message, S session) {
        var wrapper = getIrisSessionSubService(session);
        if (wrapper.irisSubFeatureInterface instanceof IrisChatBasedFeatureInterface<S> chatWrapper) {
            chatWrapper.sendOverWebsocket(message);
        }
        else {
            throw new BadRequestException("Invalid Iris session type " + message.getSession().getClass().getSimpleName());
        }
    }

    /**
     * Checks the rate limit for the given user.
     * It decides which Iris subsystem should handle it based on the session type.
     *
     * @param session The session to check the rate limit for
     * @param user    The user to check the rate limit for
     */
    public void checkRateLimit(IrisSession session, User user) {
        var wrapper = getIrisSessionSubService(session);
        if (wrapper.irisSubFeatureInterface instanceof IrisRateLimitedFeatureInterface rateLimitedWrapper) {
            rateLimitedWrapper.checkRateLimit(user);
        }
    }

    /**
     * Gets the Iris subsystem for the given session.
     * Uses generic casts that are safe because the Iris subsystems are only used for the correct session type.
     *
     * @param session The session to get the subsystem for
     * @param <S>     The type of the session
     * @throws BadRequestException If the session type is unknown
     * @return The Iris subsystem for the session
     */
    @SuppressWarnings("unchecked")
    private <S extends IrisSession> IrisSubFeatureWrapper<S> getIrisSessionSubService(S session) {
        if (session instanceof IrisChatSession chatSession) {
            return (IrisSubFeatureWrapper<S>) new IrisSubFeatureWrapper<>(irisChatSessionService, chatSession);
        }
        if (session instanceof IrisHestiaSession hestiaSession) {
            return (IrisSubFeatureWrapper<S>) new IrisSubFeatureWrapper<>(irisHestiaSessionService, hestiaSession);
        }
        if (session instanceof IrisCodeEditorSession codeEditorSession) {
            return (IrisSubFeatureWrapper<S>) new IrisSubFeatureWrapper<>(irisCodeEditorSessionService, codeEditorSession);
        }
        if (session instanceof IrisCompetencyGenerationSession) {
            return irisCodeEditorSessionService;
        }
        if (session instanceof IrisCompetencyGenerationSession) {
            return irisCompetencyGenerationSessionService;
        }
        throw new BadRequestException("Unknown Iris session type " + session.getClass().getSimpleName());
    }

    private record IrisSubFeatureWrapper<S extends IrisSession>(IrisSubFeatureInterface<S> irisSubFeatureInterface, S irisSession) {
    }
}<|MERGE_RESOLUTION|>--- conflicted
+++ resolved
@@ -9,13 +9,9 @@
 import de.tum.in.www1.artemis.domain.iris.message.IrisMessage;
 import de.tum.in.www1.artemis.domain.iris.session.*;
 import de.tum.in.www1.artemis.repository.UserRepository;
-<<<<<<< HEAD
 import de.tum.in.www1.artemis.repository.iris.IrisChatSessionRepository;
 import de.tum.in.www1.artemis.service.iris.session.*;
 import de.tum.in.www1.artemis.web.rest.errors.ConflictException;
-=======
-import de.tum.in.www1.artemis.service.iris.session.*;
->>>>>>> 9e6c38a2
 
 /**
  * Service for managing Iris sessions.
@@ -32,7 +28,6 @@
 
     private final IrisCodeEditorSessionService irisCodeEditorSessionService;
 
-<<<<<<< HEAD
     private final IrisCompetencyGenerationSessionService irisCompetencyGenerationSessionService;
 
     private final IrisChatSessionRepository irisChatSessionRepository;
@@ -40,15 +35,10 @@
     public IrisSessionService(UserRepository userRepository, IrisChatSessionService irisChatSessionService, IrisHestiaSessionService irisHestiaSessionService,
             IrisCodeEditorSessionService irisCodeEditorSessionService, IrisCompetencyGenerationSessionService irisCompetencyGenerationSessionService,
             IrisChatSessionRepository irisChatSessionRepository) {
-=======
-    public IrisSessionService(UserRepository userRepository, IrisChatSessionService irisChatSessionService, IrisHestiaSessionService irisHestiaSessionService,
-            IrisCodeEditorSessionService irisCodeEditorSessionService) {
->>>>>>> 9e6c38a2
         this.userRepository = userRepository;
         this.irisChatSessionService = irisChatSessionService;
         this.irisHestiaSessionService = irisHestiaSessionService;
         this.irisCodeEditorSessionService = irisCodeEditorSessionService;
-<<<<<<< HEAD
         this.irisCompetencyGenerationSessionService = irisCompetencyGenerationSessionService;
         this.irisChatSessionRepository = irisChatSessionRepository;
     }
@@ -65,8 +55,6 @@
             throw new ConflictException("Iris is not supported for exam exercises", "Iris", "irisExamExercise");
         }
         return irisChatSessionRepository.save(new IrisChatSession(exercise, user));
-=======
->>>>>>> 9e6c38a2
     }
 
     /**
