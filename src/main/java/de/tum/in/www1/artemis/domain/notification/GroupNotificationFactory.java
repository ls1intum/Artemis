--- conflicted
+++ resolved
@@ -2,11 +2,6 @@
 
 import static de.tum.in.www1.artemis.domain.enumeration.NotificationPriority.*;
 import static de.tum.in.www1.artemis.domain.enumeration.NotificationType.*;
-<<<<<<< HEAD
-import static de.tum.in.www1.artemis.domain.notification.NotificationConstants.*;
-import static de.tum.in.www1.artemis.domain.notification.NotificationTargetFactory.*;
-import static de.tum.in.www1.artemis.domain.notification.NotificationTargetFactory.EXERCISE_UPDATED_TEXT;
-=======
 import static de.tum.in.www1.artemis.domain.notification.NotificationTargetFactory.createAttachmentUpdatedTarget;
 import static de.tum.in.www1.artemis.domain.notification.NotificationTargetFactory.createCoursePostTarget;
 import static de.tum.in.www1.artemis.domain.notification.NotificationTargetFactory.createCourseTarget;
@@ -17,7 +12,6 @@
 import static de.tum.in.www1.artemis.domain.notification.NotificationTargetFactory.createExerciseReleasedTarget;
 import static de.tum.in.www1.artemis.domain.notification.NotificationTargetFactory.createExerciseUpdatedTarget;
 import static de.tum.in.www1.artemis.domain.notification.NotificationTargetFactory.createLecturePostTarget;
->>>>>>> 9e90865a
 
 import java.util.List;
 
@@ -50,22 +44,13 @@
         boolean textIsPlaceholder;
         String[] placeholderValues;
         if (notificationType == ATTACHMENT_CHANGE) {
-<<<<<<< HEAD
-            title = ATTACHMENT_CHANGE_TITLE;
-            text = ATTACHMENT_CHANGE_TEXT;
-=======
             title = NotificationConstants.ATTACHMENT_CHANGE_TITLE;
             text = NotificationConstants.ATTACHMENT_CHANGE_TEXT;
->>>>>>> 9e90865a
             textIsPlaceholder = true;
             placeholderValues = new String[] {
                     attachment.getExercise() != null ? attachment.getExercise().getCourseViaExerciseGroupOrCourseMember().getTitle()
                             : attachment.getLecture().getCourse().getTitle(),
-<<<<<<< HEAD
-                    attachment.getName(), (attachment.getExercise() != null ? attachment.getExercise().getTitle() : attachment.getLecture().getTitle()) };
-=======
                     attachment.getName(), attachment.getExercise() != null ? attachment.getExercise().getTitle() : attachment.getLecture().getTitle() };
->>>>>>> 9e90865a
         }
         else {
             throw new UnsupportedOperationException("Unsupported NotificationType: " + notificationType);
@@ -113,79 +98,46 @@
 
         switch (notificationType) {
             case EXERCISE_RELEASED -> {
-<<<<<<< HEAD
-                title = EXERCISE_RELEASED_TITLE;
-=======
                 title = NotificationConstants.EXERCISE_RELEASED_TITLE;
->>>>>>> 9e90865a
                 text = NotificationConstants.EXERCISE_RELEASED_TEXT;
                 textIsPlaceholder = true;
                 placeholderValues = new String[] { exercise.getCourseViaExerciseGroupOrCourseMember().getTitle(), exercise.getTitle() };
             }
             case EXERCISE_PRACTICE -> {
-<<<<<<< HEAD
-                title = EXERCISE_PRACTICE_TITLE;
-                text = EXERCISE_PRACTICE_TEXT;
-=======
                 title = NotificationConstants.EXERCISE_PRACTICE_TITLE;
                 text = NotificationConstants.EXERCISE_PRACTICE_TEXT;
->>>>>>> 9e90865a
                 textIsPlaceholder = true;
                 placeholderValues = new String[] { exercise.getCourseViaExerciseGroupOrCourseMember().getTitle(), exercise.getTitle() };
             }
             case QUIZ_EXERCISE_STARTED -> {
-<<<<<<< HEAD
-                title = QUIZ_EXERCISE_STARTED_TITLE;
-                text = QUIZ_EXERCISE_STARTED_TEXT;
-=======
                 title = NotificationConstants.QUIZ_EXERCISE_STARTED_TITLE;
                 text = NotificationConstants.QUIZ_EXERCISE_STARTED_TEXT;
->>>>>>> 9e90865a
                 textIsPlaceholder = true;
                 placeholderValues = new String[] { exercise.getCourseViaExerciseGroupOrCourseMember().getTitle(), exercise.getTitle() };
             }
             case EXERCISE_UPDATED -> {
                 if (exercise.isExamExercise()) {
-<<<<<<< HEAD
-                    title = LIVE_EXAM_EXERCISE_UPDATE_NOTIFICATION_TITLE;
-                    text = LIVE_EXAM_EXERCISE_UPDATE_NOTIFICATION_TEXT;
-=======
                     title = NotificationConstants.LIVE_EXAM_EXERCISE_UPDATE_NOTIFICATION_TITLE;
                     text = NotificationConstants.LIVE_EXAM_EXERCISE_UPDATE_NOTIFICATION_TEXT;
->>>>>>> 9e90865a
                     textIsPlaceholder = true;
                     placeholderValues = new String[] { exercise.getCourseViaExerciseGroupOrCourseMember().getTitle(), exercise.getTitle() };
                 }
                 else {
-<<<<<<< HEAD
-                    title = EXERCISE_UPDATED_TITLE;
-=======
                     title = NotificationConstants.EXERCISE_UPDATED_TITLE;
->>>>>>> 9e90865a
                     text = NotificationConstants.EXERCISE_UPDATED_TEXT;
                     textIsPlaceholder = true;
                     placeholderValues = new String[] { exercise.getCourseViaExerciseGroupOrCourseMember().getTitle(), exercise.getTitle() };
                 }
             }
             case PROGRAMMING_TEST_CASES_CHANGED -> {
-<<<<<<< HEAD
-                title = PROGRAMMING_TEST_CASES_CHANGED_TITLE;
-                text = PROGRAMMING_TEST_CASES_CHANGED_TEXT;
-=======
                 title = NotificationConstants.PROGRAMMING_TEST_CASES_CHANGED_TITLE;
                 text = NotificationConstants.PROGRAMMING_TEST_CASES_CHANGED_TEXT;
->>>>>>> 9e90865a
                 textIsPlaceholder = true;
                 placeholderValues = new String[] { exercise.getCourseViaExerciseGroupOrCourseMember().getTitle(), exercise.getTitle() };
             }
             case NEW_MANUAL_FEEDBACK_REQUEST -> {
-<<<<<<< HEAD
-                title = NEW_MANUAL_FEEDBACK_REQUEST_TITLE;
-                text = NEW_MANUAL_FEEDBACK_REQUEST_TEXT;
-=======
                 title = NotificationConstants.NEW_MANUAL_FEEDBACK_REQUEST_TITLE;
                 text = NotificationConstants.NEW_MANUAL_FEEDBACK_REQUEST_TEXT;
->>>>>>> 9e90865a
                 textIsPlaceholder = true;
                 placeholderValues = new String[] { exercise.getCourseViaExerciseGroupOrCourseMember().getTitle(), exercise.getTitle() };
             }
@@ -197,13 +149,8 @@
                 priority = HIGH;
             }
             case ILLEGAL_SUBMISSION -> {
-<<<<<<< HEAD
-                title = ILLEGAL_SUBMISSION_TITLE;
-                text = ILLEGAL_SUBMISSION_TEXT;
-=======
                 title = NotificationConstants.ILLEGAL_SUBMISSION_TITLE;
                 text = NotificationConstants.ILLEGAL_SUBMISSION_TEXT;
->>>>>>> 9e90865a
                 textIsPlaceholder = true;
                 placeholderValues = new String[] { exercise.getCourseViaExerciseGroupOrCourseMember().getTitle(), exercise.getTitle() };
                 priority = HIGH;
@@ -265,30 +212,12 @@
         switch (notificationType) {
             case NEW_EXERCISE_POST -> {
                 Exercise exercise = post.getExercise();
-<<<<<<< HEAD
-                title = NEW_EXERCISE_POST_TITLE;
-                text = NEW_EXERCISE_POST_TEXT;
-=======
                 title = NotificationConstants.NEW_EXERCISE_POST_TITLE;
                 text = NotificationConstants.NEW_EXERCISE_POST_TEXT;
->>>>>>> 9e90865a
                 uniquePlaceholderValue = exercise.getTitle();
             }
             case NEW_LECTURE_POST -> {
                 Lecture lecture = post.getLecture();
-<<<<<<< HEAD
-                title = NEW_LECTURE_POST_TITLE;
-                text = NEW_LECTURE_POST_TEXT;
-                uniquePlaceholderValue = lecture.getTitle();
-            }
-            case NEW_COURSE_POST -> {
-                title = NEW_COURSE_POST_TITLE;
-                text = NEW_COURSE_POST_TEXT;
-            }
-            case NEW_ANNOUNCEMENT_POST -> {
-                title = NEW_ANNOUNCEMENT_POST_TITLE;
-                text = NEW_ANNOUNCEMENT_POST_TEXT;
-=======
                 title = NotificationConstants.NEW_LECTURE_POST_TITLE;
                 text = NotificationConstants.NEW_LECTURE_POST_TEXT;
                 uniquePlaceholderValue = lecture.getTitle();
@@ -300,7 +229,6 @@
             case NEW_ANNOUNCEMENT_POST -> {
                 title = NotificationConstants.NEW_ANNOUNCEMENT_POST_TITLE;
                 text = NotificationConstants.NEW_ANNOUNCEMENT_POST_TEXT;
->>>>>>> 9e90865a
             }
             default -> throw new UnsupportedOperationException("Unsupported NotificationType: " + notificationType);
         }
@@ -332,15 +260,9 @@
         return NotificationFactory.createNotificationImplementation(post, answerPost, notificationType, course, (title, placeholderValues) -> {
             String text = "";
             switch (notificationType) {
-<<<<<<< HEAD
-                case NEW_REPLY_FOR_EXERCISE_POST -> text = NEW_REPLY_FOR_EXERCISE_POST_GROUP_TEXT;
-                case NEW_REPLY_FOR_LECTURE_POST -> text = NEW_REPLY_FOR_LECTURE_POST_GROUP_TEXT;
-                case NEW_REPLY_FOR_COURSE_POST -> text = NEW_REPLY_FOR_COURSE_POST_GROUP_TEXT;
-=======
                 case NEW_REPLY_FOR_EXERCISE_POST -> text = NotificationConstants.NEW_REPLY_FOR_EXERCISE_POST_GROUP_TEXT;
                 case NEW_REPLY_FOR_LECTURE_POST -> text = NotificationConstants.NEW_REPLY_FOR_LECTURE_POST_GROUP_TEXT;
                 case NEW_REPLY_FOR_COURSE_POST -> text = NotificationConstants.NEW_REPLY_FOR_COURSE_POST_GROUP_TEXT;
->>>>>>> 9e90865a
             }
 
             return new GroupNotification(course, title, text, true, placeholderValues, author, groupNotificationType);
@@ -364,20 +286,6 @@
         String[] placeholderValues;
         switch (notificationType) {
             case COURSE_ARCHIVE_STARTED -> {
-<<<<<<< HEAD
-                title = COURSE_ARCHIVE_STARTED_TITLE;
-                text = COURSE_ARCHIVE_STARTED_TEXT;
-                placeholderValues = new String[] { course.getTitle() };
-            }
-            case COURSE_ARCHIVE_FINISHED -> {
-                title = COURSE_ARCHIVE_FINISHED_TITLE;
-                if (archiveErrors.isEmpty()) {
-                    text = COURSE_ARCHIVE_FINISHED_WITHOUT_ERRORS_TEXT;
-                    placeholderValues = new String[] { course.getTitle() };
-                }
-                else {
-                    text = COURSE_ARCHIVE_FINISHED_WITH_ERRORS_TEXT;
-=======
                 title = NotificationConstants.COURSE_ARCHIVE_STARTED_TITLE;
                 text = NotificationConstants.COURSE_ARCHIVE_STARTED_TEXT;
                 placeholderValues = new String[] { course.getTitle() };
@@ -390,29 +298,19 @@
                 }
                 else {
                     text = NotificationConstants.COURSE_ARCHIVE_FINISHED_WITH_ERRORS_TEXT;
->>>>>>> 9e90865a
                     placeholderValues = new String[] { course.getTitle(), String.join(", ", archiveErrors) };
                 }
             }
             case COURSE_ARCHIVE_FAILED -> {
-<<<<<<< HEAD
-                title = COURSE_ARCHIVE_FAILED_TITLE;
-                text = COURSE_ARCHIVE_FAILED_TEXT;
-=======
                 title = NotificationConstants.COURSE_ARCHIVE_FAILED_TITLE;
                 text = NotificationConstants.COURSE_ARCHIVE_FAILED_TEXT;
->>>>>>> 9e90865a
                 placeholderValues = new String[] { course.getTitle(), String.join(", ", archiveErrors) };
             }
             default -> throw new UnsupportedOperationException("Unsupported NotificationType: " + notificationType);
         }
 
         GroupNotification notification = new GroupNotification(course, title, text, true, placeholderValues, author, groupNotificationType);
-<<<<<<< HEAD
-        notification.setTransientAndStringTarget(createCourseTarget(course, COURSE_ARCHIVE_UPDATED_TEXT));
-=======
         notification.setTransientAndStringTarget(createCourseTarget(course, NotificationTargetFactory.COURSE_ARCHIVE_UPDATED_TEXT));
->>>>>>> 9e90865a
         return notification;
     }
 
@@ -433,20 +331,6 @@
         String[] placeholderValues;
         switch (notificationType) {
             case EXAM_ARCHIVE_STARTED -> {
-<<<<<<< HEAD
-                title = EXAM_ARCHIVE_STARTED_TITLE;
-                text = EXAM_ARCHIVE_STARTED_TEXT;
-                placeholderValues = new String[] { exam.getCourse().getTitle(), exam.getTitle() };
-            }
-            case EXAM_ARCHIVE_FINISHED -> {
-                title = EXAM_ARCHIVE_FINISHED_TITLE;
-                if (archiveErrors.isEmpty()) {
-                    text = EXAM_ARCHIVE_FINISHED_WITHOUT_ERRORS_TEXT;
-                    placeholderValues = new String[] { exam.getCourse().getTitle(), exam.getTitle() };
-                }
-                else {
-                    text = EXAM_ARCHIVE_FINISHED_WITH_ERRORS_TEXT;
-=======
                 title = NotificationConstants.EXAM_ARCHIVE_STARTED_TITLE;
                 text = NotificationConstants.EXAM_ARCHIVE_STARTED_TEXT;
                 placeholderValues = new String[] { exam.getCourse().getTitle(), exam.getTitle() };
@@ -459,18 +343,12 @@
                 }
                 else {
                     text = NotificationConstants.EXAM_ARCHIVE_FINISHED_WITH_ERRORS_TEXT;
->>>>>>> 9e90865a
                     placeholderValues = new String[] { exam.getCourse().getTitle(), exam.getTitle(), String.join(", ", archiveErrors) };
                 }
             }
             case EXAM_ARCHIVE_FAILED -> {
-<<<<<<< HEAD
-                title = EXAM_ARCHIVE_FAILED_TITLE;
-                text = EXAM_ARCHIVE_FAILED_TEXT;
-=======
                 title = NotificationConstants.EXAM_ARCHIVE_FAILED_TITLE;
                 text = NotificationConstants.EXAM_ARCHIVE_FAILED_TEXT;
->>>>>>> 9e90865a
                 placeholderValues = new String[] { exam.getCourse().getTitle(), exam.getTitle(), String.join(", ", archiveErrors) };
             }
             default -> throw new UnsupportedOperationException("Unsupported NotificationType: " + notificationType);
