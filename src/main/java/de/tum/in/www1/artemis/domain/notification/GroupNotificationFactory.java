--- conflicted
+++ resolved
@@ -15,11 +15,7 @@
 
 public class GroupNotificationFactory {
 
-<<<<<<< HEAD
     private final static NotificationTargetProvider NOTIFICATION_TARGET_PROVIDER = new NotificationTargetProvider();
-=======
-    private static final NotificationTargetProvider targetProvider = new NotificationTargetProvider();
->>>>>>> 7f5af9d5
 
     /**
      * Creates an instance of GroupNotification based on the passed parameters.
@@ -58,11 +54,7 @@
         Course course = lecture.getCourse();
         GroupNotification notification = new GroupNotification(course, title, text, author, groupNotificationType);
 
-<<<<<<< HEAD
         notification.setTransientAndStringTarget(NOTIFICATION_TARGET_PROVIDER.getAttachmentUpdatedTarget(lecture));
-=======
-        notification.setTarget(targetProvider.getAttachmentUpdatedTarget(lecture));
->>>>>>> 7f5af9d5
 
         return notification;
     }
@@ -132,25 +124,16 @@
         // Exercises for exams
         if (exercise.isExamExercise()) {
             if (LIVE_EXAM_EXERCISE_UPDATE_NOTIFICATION_TITLE.equals(title)) {
-<<<<<<< HEAD
                 notification.setTransientAndStringTarget(NOTIFICATION_TARGET_PROVIDER.getExamExerciseTargetWithExerciseUpdate(exercise));
                 notification.setPriority(HIGH);
             }
             else if (exercise instanceof ProgrammingExercise) {
                 notification
                         .setTransientAndStringTarget(NOTIFICATION_TARGET_PROVIDER.getExamProgrammingExerciseOrTestCaseTarget((ProgrammingExercise) exercise, "exerciseUpdated"));
-=======
-                notification.setTarget(targetProvider.getExamExerciseTargetWithExerciseUpdate(exercise));
-                notification.setPriority(HIGH);
-            }
-            else if (exercise instanceof ProgrammingExercise) {
-                notification.setTarget(targetProvider.getExamProgrammingExerciseOrTestCaseTarget((ProgrammingExercise) exercise, "exerciseUpdated"));
->>>>>>> 7f5af9d5
             }
         }
         // Exercises for courses (not for exams)
         else if (notificationType == EXERCISE_RELEASED) {
-<<<<<<< HEAD
             notification.setTransientAndStringTarget(NOTIFICATION_TARGET_PROVIDER.getExerciseReleasedTarget(exercise));
         }
         else if (notificationType == DUPLICATE_TEST_CASE) {
@@ -158,17 +141,7 @@
         }
         else {
             notification.setTransientAndStringTarget(NOTIFICATION_TARGET_PROVIDER.getExerciseUpdatedTarget(exercise));
-=======
-            notification.setTarget(targetProvider.getExerciseReleasedTarget(exercise));
-        }
-        else if (notificationType == DUPLICATE_TEST_CASE) {
-            notification.setTarget(targetProvider.getExamProgrammingExerciseOrTestCaseTarget((ProgrammingExercise) exercise, "duplicateTestCase"));
-        }
-        else {
-            notification.setTarget(targetProvider.getExerciseUpdatedTarget(exercise));
->>>>>>> 7f5af9d5
-        }
-
+        }
         return notification;
     }
 
@@ -192,74 +165,47 @@
                 title = NEW_EXERCISE_POST_TITLE;
                 text = "Exercise \"" + exercise.getTitle() + "\" got a new post.";
                 notification = new GroupNotification(course, title, text, author, groupNotificationType);
-<<<<<<< HEAD
                 notification.setTransientAndStringTarget(NOTIFICATION_TARGET_PROVIDER.getExercisePostTarget(post, course));
-=======
-                notification.setTarget(targetProvider.getExercisePostTarget(post, course));
->>>>>>> 7f5af9d5
             }
             case NEW_LECTURE_POST -> {
                 Lecture lecture = post.getLecture();
                 title = NEW_LECTURE_POST_TITLE;
                 text = "Lecture \"" + lecture.getTitle() + "\" got a new post.";
                 notification = new GroupNotification(course, title, text, author, groupNotificationType);
-<<<<<<< HEAD
                 notification.setTransientAndStringTarget(NOTIFICATION_TARGET_PROVIDER.getLecturePostTarget(post, course));
-=======
                 notification.setTarget(targetProvider.getLecturePostTarget(post, course));
->>>>>>> 7f5af9d5
             }
             case NEW_COURSE_POST -> {
                 title = NEW_COURSE_POST_TITLE;
                 text = "Course \"" + course.getTitle() + "\" got a new course-wide post.";
                 notification = new GroupNotification(course, title, text, author, groupNotificationType);
-<<<<<<< HEAD
                 notification.setTransientAndStringTarget(NOTIFICATION_TARGET_PROVIDER.getCoursePostTarget(post, course));
-=======
-                notification.setTarget(targetProvider.getCoursePostTarget(post, course));
->>>>>>> 7f5af9d5
             }
             case NEW_ANNOUNCEMENT_POST -> {
                 title = NEW_ANNOUNCEMENT_POST_TITLE;
                 text = "Course \"" + course.getTitle() + "\" got a new announcement.";
                 notification = new GroupNotification(course, title, text, author, groupNotificationType);
-<<<<<<< HEAD
                 notification.setTransientAndStringTarget(NOTIFICATION_TARGET_PROVIDER.getCoursePostTarget(post, course));
-=======
-                notification.setTarget(targetProvider.getCoursePostTarget(post, course));
->>>>>>> 7f5af9d5
             }
             case NEW_REPLY_FOR_EXERCISE_POST -> {
                 Exercise exercise = post.getExercise();
                 title = NEW_REPLY_FOR_EXERCISE_POST_TITLE;
                 text = "Exercise \"" + exercise.getTitle() + "\" got a new reply.";
                 notification = new GroupNotification(course, title, text, author, groupNotificationType);
-<<<<<<< HEAD
                 notification.setTransientAndStringTarget(NOTIFICATION_TARGET_PROVIDER.getExercisePostTarget(post, course));
-=======
-                notification.setTarget(targetProvider.getExercisePostTarget(post, course));
->>>>>>> 7f5af9d5
             }
             case NEW_REPLY_FOR_LECTURE_POST -> {
                 Lecture lecture = post.getLecture();
                 title = NEW_REPLY_FOR_LECTURE_POST_TITLE;
                 text = "Lecture \"" + lecture.getTitle() + "\" got a new reply.";
                 notification = new GroupNotification(course, title, text, author, groupNotificationType);
-<<<<<<< HEAD
                 notification.setTransientAndStringTarget(NOTIFICATION_TARGET_PROVIDER.getLecturePostTarget(post, course));
-=======
-                notification.setTarget(targetProvider.getLecturePostTarget(post, course));
->>>>>>> 7f5af9d5
             }
             case NEW_REPLY_FOR_COURSE_POST -> {
                 title = NEW_REPLY_FOR_COURSE_POST_TITLE;
                 text = "Course-wide post in course \"" + course.getTitle() + "\" got a new reply.";
                 notification = new GroupNotification(course, title, text, author, groupNotificationType);
-<<<<<<< HEAD
                 notification.setTransientAndStringTarget(NOTIFICATION_TARGET_PROVIDER.getCoursePostTarget(post, course));
-=======
-                notification.setTarget(targetProvider.getCoursePostTarget(post, course));
->>>>>>> 7f5af9d5
             }
             default -> throw new UnsupportedOperationException("Unsupported NotificationType: " + notificationType);
         }
@@ -301,11 +247,7 @@
         }
 
         GroupNotification notification = new GroupNotification(course, title, text, author, groupNotificationType);
-<<<<<<< HEAD
         notification.setTransientAndStringTarget(NOTIFICATION_TARGET_PROVIDER.getCourseTarget(course, "courseArchiveUpdated"));
-=======
-        notification.setTarget(targetProvider.getCourseTarget(course, "courseArchiveUpdated"));
->>>>>>> 7f5af9d5
         return notification;
     }
 
@@ -344,11 +286,7 @@
         }
 
         GroupNotification notification = new GroupNotification(exam.getCourse(), title, text, author, groupNotificationType);
-<<<<<<< HEAD
         notification.setTransientAndStringTarget(NOTIFICATION_TARGET_PROVIDER.getCourseTarget(exam.getCourse(), "examArchiveUpdated"));
-=======
-        notification.setTarget(targetProvider.getCourseTarget(exam.getCourse(), "examArchiveUpdated"));
->>>>>>> 7f5af9d5
         return notification;
     }
 }