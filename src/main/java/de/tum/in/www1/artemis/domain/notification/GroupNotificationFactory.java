package de.tum.in.www1.artemis.domain.notification;

import java.util.List;

import de.tum.in.www1.artemis.domain.*;
import de.tum.in.www1.artemis.domain.enumeration.GroupNotificationType;
import de.tum.in.www1.artemis.domain.enumeration.NotificationPriority;
import de.tum.in.www1.artemis.domain.enumeration.NotificationType;
import de.tum.in.www1.artemis.domain.exam.Exam;
import de.tum.in.www1.artemis.domain.metis.AnswerPost;
import de.tum.in.www1.artemis.domain.metis.Post;

public class GroupNotificationFactory {

    /**
     * Creates an instance of GroupNotification based on the passed parameters.
     *
     * @param attachment            for which a notification should be created
     * @param author                of the notification
     * @param groupNotificationType user group type the notification should target
     * @param notificationType      type of the notification that should be created
     * @param notificationText      custom notification text
     * @return an instance of GroupNotification
     */
    public static GroupNotification createNotification(Attachment attachment, User author, GroupNotificationType groupNotificationType, NotificationType notificationType,
            String notificationText) {
        String title, text;
        if (notificationType == NotificationType.ATTACHMENT_CHANGE) {
            title = NotificationTitleTypeConstants.ATTACHMENT_CHANGE_TITLE;
            text = "Attachment \"" + attachment.getName() + "\" updated.";
        }
        else {
            throw new UnsupportedOperationException("Unsupported NotificationType: " + notificationType);
        }

        if (notificationText != null) {
            text = notificationText;
        }

        Lecture lecture;
        // we get the lecture either from the directly connected lecture or from the attachment unit
        if (attachment.getAttachmentUnit() != null) {
            lecture = attachment.getAttachmentUnit().getLecture();
        }
        else {
            lecture = attachment.getLecture();
        }
        Course course = lecture.getCourse();
        GroupNotification notification = new GroupNotification(course, title, text, author, groupNotificationType);

        notification.setTarget(notification.getAttachmentUpdated(lecture));

        return notification;
    }

    /**
     * Creates an instance of GroupNotification based on the passed parameters.
     *
     * @param exercise              for which a notification should be created
     * @param author                of the notification
     * @param groupNotificationType user group type the notification should target
     * @param notificationType      type of the notification that should be created
     * @param notificationText      custom notification text
     * @return an instance of GroupNotification
     */
    public static GroupNotification createNotification(Exercise exercise, User author, GroupNotificationType groupNotificationType, NotificationType notificationType,
            String notificationText) {
        String title, text;
        switch (notificationType) {
            case EXERCISE_CREATED -> {
                title = NotificationTitleTypeConstants.EXERCISE_CREATED_TITLE;
                text = "A new exercise \"" + exercise.getTitle() + "\" got created.";
            }
            case EXERCISE_PRACTICE -> {
                title = NotificationTitleTypeConstants.EXERCISE_PRACTICE_TITLE;
                text = "Exercise \"" + exercise.getTitle() + "\" is now open for practice.";
            }
            case QUIZ_EXERCISE_STARTED -> {
                title = NotificationTitleTypeConstants.QUIZ_EXERCISE_STARTED_TITLE;
                text = "Quiz \"" + exercise.getTitle() + "\" just started.";
            }
            case EXERCISE_UPDATED -> {
                if (exercise.isExamExercise()) {
                    title = NotificationTitleTypeConstants.LIVE_EXAM_EXERCISE_UPDATE_NOTIFICATION_TITLE;
                    text = "Exam Exercise \"" + exercise.getTitle() + "\" updated.";
                }
                else {
                    title = NotificationTitleTypeConstants.EXERCISE_UPDATED_TITLE;
                    text = "Exercise \"" + exercise.getTitle() + "\" updated.";
                }
            }
            case DUPLICATE_TEST_CASE -> {
                title = NotificationTitleTypeConstants.DUPLICATE_TEST_CASE_TITLE;
                text = "Exercise \"" + exercise.getTitle() + "\" has multiple test cases with the same name.";
            }
            case ILLEGAL_SUBMISSION -> {
                title = NotificationTitleTypeConstants.ILLEGAL_SUBMISSION_TITLE;
                text = "Exercise \"" + exercise.getTitle() + "\" has illegal submissions of students.";
            }

            default -> throw new UnsupportedOperationException("Unsupported NotificationType: " + notificationType);
        }

        // Catches 3 different use cases : notificationText exists for 1) non-exam exercise update & 2) live exam exercise update with a notification text
        // 3) hidden/silent live exam exercise update without a set notificationText, thus no pop-up will be visible for the students
        if (notificationText != null || NotificationTitleTypeConstants.LIVE_EXAM_EXERCISE_UPDATE_NOTIFICATION_TITLE.equals(title)) {
            text = notificationText;
        }

        GroupNotification notification = new GroupNotification(exercise.getCourseViaExerciseGroupOrCourseMember(), title, text, author, groupNotificationType);

        // Exercises for exams
        if (exercise.isExamExercise()) {
<<<<<<< HEAD
            if (exercise instanceof ProgrammingExercise) {
=======
            if (NotificationTitleTypeConstants.LIVE_EXAM_EXERCISE_UPDATE_NOTIFICATION_TITLE.equals(title)) {
                notification.setTarget(notification.getExamExerciseTargetWithExerciseUpdate(exercise));
                notification.setPriority(NotificationPriority.HIGH);
            }
            else if (exercise instanceof ProgrammingExercise) {
>>>>>>> b4bbafee
                notification.setTarget(notification.getExamProgrammingExerciseOrTestCaseTarget((ProgrammingExercise) exercise, "exerciseUpdated"));
            }
            else if (exercise instanceof TextExercise) {
                notification.setTarget(notification.getExamExerciseTargetWithExerciseUpdate(exercise));
            }
            notification.setPriority(NotificationPriority.HIGH);
        }
        // Exercises for courses (not for exams)
        else if (notificationType == NotificationType.EXERCISE_CREATED) {
            notification.setTarget(notification.getExerciseCreatedTarget(exercise));
        }
        else if (notificationType == NotificationType.DUPLICATE_TEST_CASE) {
            notification.setTarget(notification.getExamProgrammingExerciseOrTestCaseTarget((ProgrammingExercise) exercise, "duplicateTestCase"));
        }
        else {
            notification.setTarget(notification.getExerciseUpdatedTarget(exercise));
        }

        return notification;
    }

    /**
     * Creates an instance of GroupNotification based on the passed parameters.
     *
     * @param post              for which a notification should be created
     * @param author                of the notification
     * @param groupNotificationType user group type the notification should target
     * @param notificationType      type of the notification that should be created
     * @return an instance of GroupNotification
     */
    public static GroupNotification createNotification(Post post, User author, GroupNotificationType groupNotificationType, NotificationType notificationType) {
        String title, text;
        Course course;
        switch (notificationType) {
            case NEW_POST_FOR_EXERCISE -> {
                Exercise exercise = post.getExercise();
                title = NotificationTitleTypeConstants.NEW_POST_FOR_EXERCISE_TITLE;
                text = "Exercise \"" + exercise.getTitle() + "\" got a new post.";
                course = exercise.getCourseViaExerciseGroupOrCourseMember();
            }
            case NEW_POST_FOR_LECTURE -> {
                Lecture lecture = post.getLecture();
                title = NotificationTitleTypeConstants.NEW_POST_FOR_LECTURE_TITLE;
                text = "Lecture \"" + lecture.getTitle() + "\" got a new post.";
                course = lecture.getCourse();
            }
            default -> throw new UnsupportedOperationException("Unsupported NotificationType: " + notificationType);
        }

        GroupNotification notification = new GroupNotification(course, title, text, author, groupNotificationType);

        if (notificationType == NotificationType.NEW_POST_FOR_EXERCISE) {
            notification.setTarget(notification.getExercisePostTarget(post.getExercise()));
        }
        else {
            notification.setTarget(notification.getLecturePostTarget(post.getLecture()));
        }

        return notification;
    }

    /**
     * Creates an instance of GroupNotification based on the passed parameters.
     *
     * @param answerPost            for which a notification should be created
     * @param author                of the notification
     * @param groupNotificationType user group type the notification should target
     * @param notificationType      type of the notification that should be created
     * @return an instance of GroupNotification
     */
    public static GroupNotification createNotification(AnswerPost answerPost, User author, GroupNotificationType groupNotificationType, NotificationType notificationType) {
        String text, title;
        Course course;
        switch (notificationType) {
            case NEW_ANSWER_POST_FOR_EXERCISE -> {
                Exercise exercise = answerPost.getPost().getExercise();
                title = NotificationTitleTypeConstants.NEW_ANSWER_POST_FOR_EXERCISE_TITLE;
                text = "Exercise \"" + exercise.getTitle() + "\" got a new reply.";
                course = exercise.getCourseViaExerciseGroupOrCourseMember();
            }
            case NEW_ANSWER_POST_FOR_LECTURE -> {
                Lecture lecture = answerPost.getPost().getLecture();
<<<<<<< HEAD
                title = NotificationTitleTypeConstants.NEW_POST_FOR_LECTURE_TITLE;
=======
                title = NotificationTitleTypeConstants.NEW_ANSWER_POST_FOR_LECTURE_TITLE;
>>>>>>> b4bbafee
                text = "Lecture \"" + lecture.getTitle() + "\" got a new reply.";
                course = lecture.getCourse();
            }
            default -> throw new UnsupportedOperationException("Unsupported NotificationType: " + notificationType);
        }

        GroupNotification notification = new GroupNotification(course, title, text, author, groupNotificationType);

        if (notificationType == NotificationType.NEW_ANSWER_POST_FOR_EXERCISE) {
            notification.setTarget(notification.getExerciseAnswerPostTarget(answerPost.getPost().getExercise()));
        }
        else {
            notification.setTarget(notification.getLectureAnswerPostTarget(answerPost.getPost().getLecture()));
        }

        return notification;
    }

    /**
     * Creates an instance of GroupNotification based on the passed parameters.
     *
     * @param course                the course being archived
     * @param author                of the notification
     * @param groupNotificationType user group type the notification should target
     * @param notificationType      type of the notification that should be created
     * @param archiveErrors         a list of errors that occurred during archiving
     * @return an instance of GroupNotification
     */
    public static GroupNotification createNotification(Course course, User author, GroupNotificationType groupNotificationType, NotificationType notificationType,
            List<String> archiveErrors) {
        String title, text;
        switch (notificationType) {
            case COURSE_ARCHIVE_STARTED -> {
                title = NotificationTitleTypeConstants.COURSE_ARCHIVE_STARTED_TITLE;
                text = "The course \"" + course.getTitle() + "\" is being archived.";
            }
            case COURSE_ARCHIVE_FINISHED -> {
                title = NotificationTitleTypeConstants.COURSE_ARCHIVE_FINISHED_TITLE;
                text = "The course \"" + course.getTitle() + "\" has been archived.";

                if (!archiveErrors.isEmpty()) {
                    text += " Some exercises couldn't be included in the archive:<br/><br/>" + String.join("<br/><br/>", archiveErrors);
                }
            }
            case COURSE_ARCHIVE_FAILED -> {
                title = NotificationTitleTypeConstants.COURSE_ARCHIVE_FAILED_TITLE;
                text = "The was a problem archiving course \"" + course.getTitle() + "\": <br/><br/>" + String.join("<br/><br/>", archiveErrors);
            }
            default -> throw new UnsupportedOperationException("Unsupported NotificationType: " + notificationType);
        }

        GroupNotification notification = new GroupNotification(course, title, text, author, groupNotificationType);
        notification.setTarget(notification.getCourseTarget(course, "courseArchiveUpdated"));
        return notification;
    }

    /**
     * Creates an instance of GroupNotification based on the passed parameters.
     *
     * @param exam                the exam being archived
     * @param author                of the notification
     * @param groupNotificationType user group type the notification should target
     * @param notificationType      type of the notification that should be created
     * @param archiveErrors         a list of errors that occurred during archiving
     * @return an instance of GroupNotification
     */
    public static GroupNotification createNotification(Exam exam, User author, GroupNotificationType groupNotificationType, NotificationType notificationType,
            List<String> archiveErrors) {
        String title, text;
        switch (notificationType) {
            case EXAM_ARCHIVE_STARTED -> {
                title = NotificationTitleTypeConstants.EXAM_ARCHIVE_STARTED_TITLE;
                text = "The exam \"" + exam.getTitle() + "\" is being archived.";
            }
            case EXAM_ARCHIVE_FINISHED -> {
                title = NotificationTitleTypeConstants.EXAM_ARCHIVE_FINISHED_TITLE;
                text = "The exam \"" + exam.getTitle() + "\" has been archived.";

                if (!archiveErrors.isEmpty()) {
                    text += " Some exercises couldn't be included in the archive:<br/><br/>" + String.join("<br/><br/>", archiveErrors);
                }
            }
            case EXAM_ARCHIVE_FAILED -> {
                title = NotificationTitleTypeConstants.EXAM_ARCHIVE_FAILED_TITLE;
                text = "The was a problem archiving exam \"" + exam.getTitle() + "\": <br/><br/>" + String.join("<br/><br/>", archiveErrors);
            }
            default -> throw new UnsupportedOperationException("Unsupported NotificationType: " + notificationType);
        }

        GroupNotification notification = new GroupNotification(exam.getCourse(), title, text, author, groupNotificationType);
        notification.setTarget(notification.getCourseTarget(exam.getCourse(), "examArchiveUpdated"));
        return notification;
    }
}<|MERGE_RESOLUTION|>--- conflicted
+++ resolved
@@ -111,21 +111,13 @@
 
         // Exercises for exams
         if (exercise.isExamExercise()) {
-<<<<<<< HEAD
-            if (exercise instanceof ProgrammingExercise) {
-=======
             if (NotificationTitleTypeConstants.LIVE_EXAM_EXERCISE_UPDATE_NOTIFICATION_TITLE.equals(title)) {
                 notification.setTarget(notification.getExamExerciseTargetWithExerciseUpdate(exercise));
                 notification.setPriority(NotificationPriority.HIGH);
             }
             else if (exercise instanceof ProgrammingExercise) {
->>>>>>> b4bbafee
                 notification.setTarget(notification.getExamProgrammingExerciseOrTestCaseTarget((ProgrammingExercise) exercise, "exerciseUpdated"));
             }
-            else if (exercise instanceof TextExercise) {
-                notification.setTarget(notification.getExamExerciseTargetWithExerciseUpdate(exercise));
-            }
-            notification.setPriority(NotificationPriority.HIGH);
         }
         // Exercises for courses (not for exams)
         else if (notificationType == NotificationType.EXERCISE_CREATED) {
@@ -202,11 +194,7 @@
             }
             case NEW_ANSWER_POST_FOR_LECTURE -> {
                 Lecture lecture = answerPost.getPost().getLecture();
-<<<<<<< HEAD
-                title = NotificationTitleTypeConstants.NEW_POST_FOR_LECTURE_TITLE;
-=======
                 title = NotificationTitleTypeConstants.NEW_ANSWER_POST_FOR_LECTURE_TITLE;
->>>>>>> b4bbafee
                 text = "Lecture \"" + lecture.getTitle() + "\" got a new reply.";
                 course = lecture.getCourse();
             }
