--- conflicted
+++ resolved
@@ -3,7 +3,6 @@
 import static de.tum.in.www1.artemis.domain.enumeration.NotificationPriority.*;
 import static de.tum.in.www1.artemis.domain.enumeration.NotificationType.*;
 import static de.tum.in.www1.artemis.domain.notification.NotificationTitleTypeConstants.*;
-import static de.tum.in.www1.artemis.service.notifications.NotificationTargetService.COURSE_ARCHIVE_UPDATED_TEXT;
 
 import java.util.List;
 
@@ -247,11 +246,7 @@
         }
 
         GroupNotification notification = new GroupNotification(course, title, text, author, groupNotificationType);
-<<<<<<< HEAD
-        notification.setTarget(targetService.getCourseTarget(course, COURSE_ARCHIVE_UPDATED_TEXT));
-=======
         notification.setTarget(targetProvider.getCourseTarget(course, "courseArchiveUpdated"));
->>>>>>> 87221518
         return notification;
     }
 
