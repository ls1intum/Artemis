--- conflicted
+++ resolved
@@ -2,7 +2,6 @@
 
 import static de.tum.in.www1.artemis.domain.enumeration.NotificationPriority.*;
 import static de.tum.in.www1.artemis.domain.enumeration.NotificationType.*;
-import static de.tum.in.www1.artemis.domain.notification.NotificationTargetFactory.*;
 import static de.tum.in.www1.artemis.domain.notification.NotificationTitleTypeConstants.*;
 import static de.tum.in.www1.artemis.service.notifications.NotificationTargetProvider.*;
 
@@ -127,11 +126,7 @@
                 notification.setPriority(HIGH);
             }
             else if (exercise instanceof ProgrammingExercise) {
-<<<<<<< HEAD
-                notification.setTarget(targetProvider.getExamProgrammingExerciseOrTestCaseTarget((ProgrammingExercise) exercise, EXERCISE_UPDATED_TEXT));
-=======
-                notification.setTransientAndStringTarget(createExamProgrammingExerciseOrTestCaseTarget((ProgrammingExercise) exercise, "exerciseUpdated"));
->>>>>>> b2481321
+                notification.setTransientAndStringTarget(createExamProgrammingExerciseOrTestCaseTarget((ProgrammingExercise) exercise, EXERCISE_UPDATED_TEXT));
             }
         }
         // Exercises for courses (not for exams)
@@ -139,11 +134,7 @@
             notification.setTransientAndStringTarget(createExerciseReleasedTarget(exercise));
         }
         else if (notificationType == DUPLICATE_TEST_CASE) {
-<<<<<<< HEAD
-            notification.setTarget(targetProvider.getExamProgrammingExerciseOrTestCaseTarget((ProgrammingExercise) exercise, DUPLICATE_TEST_CASE_TEXT));
-=======
-            notification.setTransientAndStringTarget(createExamProgrammingExerciseOrTestCaseTarget((ProgrammingExercise) exercise, "duplicateTestCase"));
->>>>>>> b2481321
+            notification.setTransientAndStringTarget(createExamProgrammingExerciseOrTestCaseTarget((ProgrammingExercise) exercise, DUPLICATE_TEST_CASE_TEXT));
         }
         else {
             notification.setTransientAndStringTarget(createExerciseUpdatedTarget(exercise));
@@ -252,11 +243,7 @@
         }
 
         GroupNotification notification = new GroupNotification(course, title, text, author, groupNotificationType);
-<<<<<<< HEAD
-        notification.setTarget(targetProvider.getCourseTarget(course, COURSE_ARCHIVE_UPDATED_TEXT));
-=======
-        notification.setTransientAndStringTarget(createCourseTarget(course, "courseArchiveUpdated"));
->>>>>>> b2481321
+        notification.setTransientAndStringTarget(createCourseTarget(course, COURSE_ARCHIVE_UPDATED_TEXT));
         return notification;
     }
 
