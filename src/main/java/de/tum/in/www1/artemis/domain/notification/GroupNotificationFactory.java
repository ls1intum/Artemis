package de.tum.in.www1.artemis.domain.notification;

import java.util.List;

import de.tum.in.www1.artemis.domain.*;
import de.tum.in.www1.artemis.domain.enumeration.GroupNotificationType;
import de.tum.in.www1.artemis.domain.enumeration.NotificationPriority;
import de.tum.in.www1.artemis.domain.enumeration.NotificationType;
import de.tum.in.www1.artemis.domain.exam.Exam;
import de.tum.in.www1.artemis.domain.metis.Post;
import de.tum.in.www1.artemis.service.notifications.NotificationTargetService;

public class GroupNotificationFactory {

    private static NotificationTargetService targetService = new NotificationTargetService();

    /**
     * Creates an instance of GroupNotification based on the passed parameters.
     *
     * @param attachment            for which a notification should be created
     * @param author                of the notification
     * @param groupNotificationType user group type the notification should target
     * @param notificationType      type of the notification that should be created
     * @param notificationText      custom notification text
     * @return an instance of GroupNotification
     */
    public static GroupNotification createNotification(Attachment attachment, User author, GroupNotificationType groupNotificationType, NotificationType notificationType,
            String notificationText) {
        String title;
        String text;
        if (notificationType == NotificationType.ATTACHMENT_CHANGE) {
            title = NotificationTitleTypeConstants.ATTACHMENT_CHANGE_TITLE;
            text = "Attachment \"" + attachment.getName() + "\" updated.";
        }
        else {
            throw new UnsupportedOperationException("Unsupported NotificationType: " + notificationType);
        }

        if (notificationText != null) {
            text = notificationText;
        }

        Lecture lecture;
        // we get the lecture either from the directly connected lecture or from the attachment unit
        if (attachment.getAttachmentUnit() != null) {
            lecture = attachment.getAttachmentUnit().getLecture();
        }
        else {
            lecture = attachment.getLecture();
        }
        Course course = lecture.getCourse();
        GroupNotification notification = new GroupNotification(course, title, text, author, groupNotificationType);

        notification.setTarget(targetService.getAttachmentUpdatedTarget(lecture));

        return notification;
    }

    /**
     * Creates an instance of GroupNotification based on the passed parameters.
     *
     * @param exercise              for which a notification should be created
     * @param author                of the notification
     * @param groupNotificationType user group type the notification should target
     * @param notificationType      type of the notification that should be created
     * @param notificationText      custom notification text
     * @return an instance of GroupNotification
     */
    public static GroupNotification createNotification(Exercise exercise, User author, GroupNotificationType groupNotificationType, NotificationType notificationType,
            String notificationText) {
        String title;
        String text;
        switch (notificationType) {
            case EXERCISE_RELEASED -> {
                title = NotificationTitleTypeConstants.EXERCISE_RELEASED_TITLE;
                text = "A new exercise \"" + exercise.getTitle() + "\" got released.";
            }
            case EXERCISE_PRACTICE -> {
                title = NotificationTitleTypeConstants.EXERCISE_PRACTICE_TITLE;
                text = "Exercise \"" + exercise.getTitle() + "\" is now open for practice.";
            }
            case QUIZ_EXERCISE_STARTED -> {
                title = NotificationTitleTypeConstants.QUIZ_EXERCISE_STARTED_TITLE;
                text = "Quiz \"" + exercise.getTitle() + "\" just started.";
            }
            case EXERCISE_UPDATED -> {
                if (exercise.isExamExercise()) {
                    title = NotificationTitleTypeConstants.LIVE_EXAM_EXERCISE_UPDATE_NOTIFICATION_TITLE;
                    text = "Exam Exercise \"" + exercise.getTitle() + "\" updated.";
                }
                else {
                    title = NotificationTitleTypeConstants.EXERCISE_UPDATED_TITLE;
                    text = "Exercise \"" + exercise.getTitle() + "\" updated.";
                }
            }
            case DUPLICATE_TEST_CASE -> {
                title = NotificationTitleTypeConstants.DUPLICATE_TEST_CASE_TITLE;
                text = "Exercise \"" + exercise.getTitle() + "\" has multiple test cases with the same name.";
            }
            case ILLEGAL_SUBMISSION -> {
                title = NotificationTitleTypeConstants.ILLEGAL_SUBMISSION_TITLE;
                text = "Exercise \"" + exercise.getTitle() + "\" has illegal submissions of students.";
            }

            default -> throw new UnsupportedOperationException("Unsupported NotificationType: " + notificationType);
        }

        // Catches 3 different use cases : notificationText exists for 1) non-exam exercise update & 2) live exam exercise update with a notification text
        // 3) hidden/silent live exam exercise update without a set notificationText, thus no pop-up will be visible for the students
        if (notificationText != null || NotificationTitleTypeConstants.LIVE_EXAM_EXERCISE_UPDATE_NOTIFICATION_TITLE.equals(title)) {
            text = notificationText;
        }

        GroupNotification notification = new GroupNotification(exercise.getCourseViaExerciseGroupOrCourseMember(), title, text, author, groupNotificationType);

        // Exercises for exams
        if (exercise.isExamExercise()) {
            if (NotificationTitleTypeConstants.LIVE_EXAM_EXERCISE_UPDATE_NOTIFICATION_TITLE.equals(title)) {
                notification.setTarget(targetService.getExamExerciseTargetWithExerciseUpdate(exercise));
                notification.setPriority(NotificationPriority.HIGH);
            }
            else if (exercise instanceof ProgrammingExercise) {
                notification.setTarget(targetService.getExamProgrammingExerciseOrTestCaseTarget((ProgrammingExercise) exercise, "exerciseUpdated"));
            }
        }
        // Exercises for courses (not for exams)
<<<<<<< HEAD
        else if (notificationType == NotificationType.EXERCISE_CREATED) {
            notification.setTarget(targetService.getExerciseCreatedTarget(exercise));
=======
        else if (notificationType == NotificationType.EXERCISE_RELEASED) {
            notification.setTarget(notification.getExerciseReleasedTarget(exercise));
>>>>>>> 781daf8d
        }
        else if (notificationType == NotificationType.DUPLICATE_TEST_CASE) {
            notification.setTarget(targetService.getExamProgrammingExerciseOrTestCaseTarget((ProgrammingExercise) exercise, "duplicateTestCase"));
        }
        else {
            notification.setTarget(targetService.getExerciseUpdatedTarget(exercise));
        }

        return notification;
    }

    /**
     * Creates an instance of GroupNotification based on the passed parameters.
     *
     * @param post                  for which a notification should be created (either if created or answered)
     * @param author                of the notification
     * @param groupNotificationType user group type the notification should target
     * @param notificationType      type of the notification that should be created
     * @param course                the post belongs to
     * @return an instance of GroupNotification
     */
    public static GroupNotification createNotification(Post post, User author, GroupNotificationType groupNotificationType, NotificationType notificationType, Course course) {
        String title;
        String text;
        GroupNotification notification;
        switch (notificationType) {
            case NEW_EXERCISE_POST -> {
                Exercise exercise = post.getExercise();
                title = NotificationTitleTypeConstants.NEW_EXERCISE_POST_TITLE;
                text = "Exercise \"" + exercise.getTitle() + "\" got a new post.";
                notification = new GroupNotification(course, title, text, author, groupNotificationType);
                notification.setTarget(targetService.getExercisePostTarget(post, course));
            }
            case NEW_LECTURE_POST -> {
                Lecture lecture = post.getLecture();
                title = NotificationTitleTypeConstants.NEW_LECTURE_POST_TITLE;
                text = "Lecture \"" + lecture.getTitle() + "\" got a new post.";
                notification = new GroupNotification(course, title, text, author, groupNotificationType);
                notification.setTarget(targetService.getLecturePostTarget(post, course));
            }
            case NEW_COURSE_POST -> {
                title = NotificationTitleTypeConstants.NEW_COURSE_POST_TITLE;
                text = "Course \"" + course.getTitle() + "\" got a new course-wide post.";
                notification = new GroupNotification(course, title, text, author, groupNotificationType);
                notification.setTarget(targetService.getCoursePostTarget(post, course));
            }
            case NEW_ANNOUNCEMENT_POST -> {
                title = NotificationTitleTypeConstants.NEW_ANNOUNCEMENT_POST_TITLE;
                text = "Course \"" + course.getTitle() + "\" got a new announcement.";
                notification = new GroupNotification(course, title, text, author, groupNotificationType);
                notification.setTarget(targetService.getCoursePostTarget(post, course));
            }
            case NEW_REPLY_FOR_EXERCISE_POST -> {
                Exercise exercise = post.getExercise();
                title = NotificationTitleTypeConstants.NEW_REPLY_FOR_EXERCISE_POST_TITLE;
                text = "Exercise \"" + exercise.getTitle() + "\" got a new reply.";
                notification = new GroupNotification(course, title, text, author, groupNotificationType);
                notification.setTarget(targetService.getExercisePostTarget(post, course));
            }
            case NEW_REPLY_FOR_LECTURE_POST -> {
                Lecture lecture = post.getLecture();
                title = NotificationTitleTypeConstants.NEW_REPLY_FOR_LECTURE_POST_TITLE;
                text = "Lecture \"" + lecture.getTitle() + "\" got a new reply.";
                notification = new GroupNotification(course, title, text, author, groupNotificationType);
                notification.setTarget(targetService.getLecturePostTarget(post, course));
            }
            case NEW_REPLY_FOR_COURSE_POST -> {
                title = NotificationTitleTypeConstants.NEW_REPLY_FOR_COURSE_POST_TITLE;
                text = "Course-wide post in course\"" + course.getTitle() + "\" got a new reply.";
                notification = new GroupNotification(course, title, text, author, groupNotificationType);
                notification.setTarget(targetService.getCoursePostTarget(post, course));
            }
            default -> throw new UnsupportedOperationException("Unsupported NotificationType: " + notificationType);
        }
        return notification;
    }

    /**
     * Creates an instance of GroupNotification based on the passed parameters.
     *
     * @param course                the course being archived
     * @param author                of the notification
     * @param groupNotificationType user group type the notification should target
     * @param notificationType      type of the notification that should be created
     * @param archiveErrors         a list of errors that occurred during archiving
     * @return an instance of GroupNotification
     */
    public static GroupNotification createNotification(Course course, User author, GroupNotificationType groupNotificationType, NotificationType notificationType,
            List<String> archiveErrors) {
        String title;
        String text;
        switch (notificationType) {
            case COURSE_ARCHIVE_STARTED -> {
                title = NotificationTitleTypeConstants.COURSE_ARCHIVE_STARTED_TITLE;
                text = "The course \"" + course.getTitle() + "\" is being archived.";
            }
            case COURSE_ARCHIVE_FINISHED -> {
                title = NotificationTitleTypeConstants.COURSE_ARCHIVE_FINISHED_TITLE;
                text = "The course \"" + course.getTitle() + "\" has been archived.";

                if (!archiveErrors.isEmpty()) {
                    text += " Some exercises couldn't be included in the archive:<br/><br/>" + String.join("<br/><br/>", archiveErrors);
                }
            }
            case COURSE_ARCHIVE_FAILED -> {
                title = NotificationTitleTypeConstants.COURSE_ARCHIVE_FAILED_TITLE;
                text = "The was a problem archiving course \"" + course.getTitle() + "\": <br/><br/>" + String.join("<br/><br/>", archiveErrors);
            }
            default -> throw new UnsupportedOperationException("Unsupported NotificationType: " + notificationType);
        }

        GroupNotification notification = new GroupNotification(course, title, text, author, groupNotificationType);
        notification.setTarget(targetService.getCourseTarget(course, "courseArchiveUpdated"));
        return notification;
    }

    /**
     * Creates an instance of GroupNotification based on the passed parameters.
     *
     * @param exam                  the exam being archived
     * @param author                of the notification
     * @param groupNotificationType user group type the notification should target
     * @param notificationType      type of the notification that should be created
     * @param archiveErrors         a list of errors that occurred during archiving
     * @return an instance of GroupNotification
     */
    public static GroupNotification createNotification(Exam exam, User author, GroupNotificationType groupNotificationType, NotificationType notificationType,
            List<String> archiveErrors) {
        String title;
        String text;
        switch (notificationType) {
            case EXAM_ARCHIVE_STARTED -> {
                title = NotificationTitleTypeConstants.EXAM_ARCHIVE_STARTED_TITLE;
                text = "The exam \"" + exam.getTitle() + "\" is being archived.";
            }
            case EXAM_ARCHIVE_FINISHED -> {
                title = NotificationTitleTypeConstants.EXAM_ARCHIVE_FINISHED_TITLE;
                text = "The exam \"" + exam.getTitle() + "\" has been archived.";

                if (!archiveErrors.isEmpty()) {
                    text += " Some exercises couldn't be included in the archive:<br/><br/>" + String.join("<br/><br/>", archiveErrors);
                }
            }
            case EXAM_ARCHIVE_FAILED -> {
                title = NotificationTitleTypeConstants.EXAM_ARCHIVE_FAILED_TITLE;
                text = "The was a problem archiving exam \"" + exam.getTitle() + "\": <br/><br/>" + String.join("<br/><br/>", archiveErrors);
            }
            default -> throw new UnsupportedOperationException("Unsupported NotificationType: " + notificationType);
        }

        GroupNotification notification = new GroupNotification(exam.getCourse(), title, text, author, groupNotificationType);
        notification.setTarget(targetService.getCourseTarget(exam.getCourse(), "examArchiveUpdated"));
        return notification;
    }
}<|MERGE_RESOLUTION|>--- conflicted
+++ resolved
@@ -124,13 +124,8 @@
             }
         }
         // Exercises for courses (not for exams)
-<<<<<<< HEAD
-        else if (notificationType == NotificationType.EXERCISE_CREATED) {
-            notification.setTarget(targetService.getExerciseCreatedTarget(exercise));
-=======
         else if (notificationType == NotificationType.EXERCISE_RELEASED) {
-            notification.setTarget(notification.getExerciseReleasedTarget(exercise));
->>>>>>> 781daf8d
+            notification.setTarget(targetService.getExerciseReleasedTarget(exercise));
         }
         else if (notificationType == NotificationType.DUPLICATE_TEST_CASE) {
             notification.setTarget(targetService.getExamProgrammingExerciseOrTestCaseTarget((ProgrammingExercise) exercise, "duplicateTestCase"));
@@ -145,7 +140,7 @@
     /**
      * Creates an instance of GroupNotification based on the passed parameters.
      *
-     * @param post                  for which a notification should be created (either if created or answered)
+     * @param post              for which a notification should be created
      * @param author                of the notification
      * @param groupNotificationType user group type the notification should target
      * @param notificationType      type of the notification that should be created
