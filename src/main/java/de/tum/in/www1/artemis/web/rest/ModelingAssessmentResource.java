package de.tum.in.www1.artemis.web.rest;

import static de.tum.in.www1.artemis.web.rest.util.ResponseUtil.forbidden;
import static de.tum.in.www1.artemis.web.rest.util.ResponseUtil.notFound;

import java.util.ArrayList;
import java.util.List;

import org.slf4j.Logger;
import org.slf4j.LoggerFactory;
import org.springframework.beans.factory.annotation.Value;
import org.springframework.http.HttpStatus;
import org.springframework.http.ResponseEntity;
import org.springframework.messaging.simp.SimpMessageSendingOperations;
import org.springframework.security.access.prepost.PreAuthorize;
import org.springframework.transaction.annotation.Transactional;
import org.springframework.web.bind.annotation.*;

import de.tum.in.www1.artemis.domain.*;
import de.tum.in.www1.artemis.domain.modeling.ModelingExercise;
import de.tum.in.www1.artemis.domain.modeling.ModelingSubmission;
import de.tum.in.www1.artemis.service.*;
import de.tum.in.www1.artemis.service.compass.CompassService;
import de.tum.in.www1.artemis.service.compass.conflict.Conflict;
import de.tum.in.www1.artemis.web.rest.errors.ErrorConstants;
import io.swagger.annotations.ApiResponse;
import io.swagger.annotations.ApiResponses;

/** REST controller for managing ModelingAssessment. */
@RestController
@RequestMapping("/api")
public class ModelingAssessmentResource extends AssessmentResource {

    private final Logger log = LoggerFactory.getLogger(ModelingAssessmentResource.class); // TODO MJ add logging or remove unused logger

    private static final String ENTITY_NAME = "modelingAssessment";

<<<<<<< HEAD
    @Value("${jhipster.clientApp.name}")
    private String applicationName;

    private static final String PUT_ASSESSMENT_409_REASON = "Given assessment conflicts with exsisting assessments in the database. Assessment has been stored but is not used for automatic assessment by compass";
=======
    private static final String PUT_ASSESSMENT_409_REASON = "Given assessment conflicts with existing assessments in the database. Assessment has been stored but is not used for automatic assessment by compass";
>>>>>>> ce8441a7

    private static final String PUT_ASSESSMENT_200_REASON = "Given assessment has been saved but is not used for automatic assessment by Compass";

    private static final String PUT_SUBMIT_ASSESSMENT_200_REASON = "Given assessment has been saved and used for automatic assessment by Compass";

    private static final String POST_ASSESSMENT_AFTER_COMPLAINT_200_REASON = "Assessment has been updated after complaint";

    private final CompassService compassService;

    private final ModelingExerciseService modelingExerciseService;

    private final AuthorizationCheckService authCheckService;

    private final CourseService courseService;

    private final ModelingAssessmentService modelingAssessmentService;

    private final ModelingSubmissionService modelingSubmissionService;

    private final ExampleSubmissionService exampleSubmissionService;

    private final SimpMessageSendingOperations messagingTemplate;

    public ModelingAssessmentResource(AuthorizationCheckService authCheckService, UserService userService, CompassService compassService,
            ModelingExerciseService modelingExerciseService, AuthorizationCheckService authCheckService1, CourseService courseService,
            ModelingAssessmentService modelingAssessmentService, ModelingSubmissionService modelingSubmissionService, ExampleSubmissionService exampleSubmissionService,
            SimpMessageSendingOperations messagingTemplate) {
        super(authCheckService, userService);
        this.compassService = compassService;
        this.modelingExerciseService = modelingExerciseService;
        this.authCheckService = authCheckService1;
        this.courseService = courseService;
        this.exampleSubmissionService = exampleSubmissionService;
        this.modelingAssessmentService = modelingAssessmentService;
        this.modelingSubmissionService = modelingSubmissionService;
        this.messagingTemplate = messagingTemplate;
    }

    @GetMapping("/modeling-submissions/{submissionId}/partial-assessment")
    @PreAuthorize("hasAnyRole('TA', 'INSTRUCTOR', 'ADMIN')") // TODO MJ better path
    // "/modeling-submissions/{submissionId}/result"?
    // TODO MJ merge with getAssessmentBySubmissionId() ?
    // Note: This endpoint is currently not used and not fully tested after migrating UML models and
    // modeling
    // submissions from file system to database.
    public ResponseEntity<Result> getPartialAssessment(@PathVariable Long submissionId) {
        ModelingSubmission submission = modelingSubmissionService.findOneWithEagerResult(submissionId);
        Participation participation = submission.getParticipation();
        ModelingExercise modelingExercise = modelingExerciseService.findOne(participation.getExercise().getId());
        checkAuthorization(modelingExercise);
        if (compassService.isSupported(modelingExercise.getDiagramType())) {
            List<Feedback> partialFeedbackAssessment = compassService.getPartialAssessment(participation.getExercise().getId(), submission);
            Result result = submission.getResult();
            if (result != null) {
                result.getFeedbacks().clear();
                result.getFeedbacks().addAll(partialFeedbackAssessment);
                return ResponseEntity.ok(result);
            }
            else {
                return notFound();
            }
        }
        else {
            return notFound();
        }
    }

    @GetMapping("/modeling-submissions/{submissionId}/result")
    @PreAuthorize("hasAnyRole('USER', 'TA', 'INSTRUCTOR', 'ADMIN')")
    public ResponseEntity<Result> getAssessmentBySubmissionId(@PathVariable Long submissionId) {
        ModelingSubmission submission = modelingSubmissionService.findOneWithEagerResultAndFeedback(submissionId);
        Participation participation = submission.getParticipation();
        Exercise exercise = participation.getExercise();
        if (!courseService.userHasAtLeastStudentPermissions(exercise.getCourse()) || !authCheckService.isOwnerOfParticipation(participation)) {
            return forbidden();
        }
        Result result = submission.getResult();
        if (result == null) {
            return notFound();
        }

        // remove sensitive information for students
        if (!authCheckService.isAtLeastTeachingAssistantForExercise(exercise)) {
            exercise.filterSensitiveInformation();
            result.setAssessor(null);
        }

        return ResponseEntity.ok(result);
    }

    /**
     * Retrieve the result for an example submission, only if the user is an instructor or if the example submission is not used for tutorial purposes.
     *
     * @param exerciseId   the id of the exercise
     * @param submissionId the id of the example submission
     * @return the result linked to the example submission
     */
    @GetMapping("/exercise/{exerciseId}/submission/{submissionId}/modelingExampleAssessment")
    @PreAuthorize("hasAnyRole('TA', 'INSTRUCTOR', 'ADMIN')")
    @Transactional
    public ResponseEntity<Result> getExampleAssessment(@PathVariable Long exerciseId, @PathVariable Long submissionId) {
        log.debug("REST request to get example assessment for tutors text assessment: {}", submissionId);
        ModelingExercise modelingExercise = modelingExerciseService.findOne(exerciseId);
        ExampleSubmission exampleSubmission = exampleSubmissionService.findOneBySubmissionId(submissionId);

        // It is allowed to get the example assessment, if the user is an instructor or
        // if the user is a tutor and the submission is not used for tutorial in the tutor dashboard
        boolean isAllowed = authCheckService.isAtLeastInstructorForExercise(modelingExercise)
                || authCheckService.isAtLeastTeachingAssistantForExercise(modelingExercise) && !exampleSubmission.isUsedForTutorial();
        if (!isAllowed) {
            forbidden();
        }

        return ResponseEntity.ok(modelingAssessmentService.getExampleAssessment(submissionId));
    }

    @ResponseStatus(HttpStatus.OK)
    @ApiResponses({ @ApiResponse(code = 200, message = PUT_SUBMIT_ASSESSMENT_200_REASON, response = Result.class),
            @ApiResponse(code = 403, message = ErrorConstants.REQ_403_REASON), @ApiResponse(code = 404, message = ErrorConstants.REQ_404_REASON),
            @ApiResponse(code = 409, message = PUT_ASSESSMENT_409_REASON, response = Conflict.class, responseContainer = "List") })
    @PutMapping("/modeling-submissions/{submissionId}/feedback")
    @PreAuthorize("hasAnyRole('TA', 'INSTRUCTOR', 'ADMIN')")
    // TODO MJ changing submitted assessment always produces Conflict
    public ResponseEntity<Object> saveModelingAssessment(@PathVariable Long submissionId, @RequestParam(value = "ignoreConflicts", defaultValue = "false") boolean ignoreConflict,
            @RequestParam(value = "submit", defaultValue = "false") boolean submit, @RequestBody List<Feedback> feedbacks) {
        ModelingSubmission modelingSubmission = modelingSubmissionService.findOneWithEagerResultAndFeedback(submissionId);
        long exerciseId = modelingSubmission.getParticipation().getExercise().getId();
        ModelingExercise modelingExercise = modelingExerciseService.findOne(exerciseId);
        checkAuthorization(modelingExercise);

        Result result = modelingAssessmentService.saveManualAssessment(modelingSubmission, feedbacks, modelingExercise);
        // TODO CZ: move submit logic to modeling assessment service
        if (submit) {
            List<Conflict> conflicts = new ArrayList<>();
            if (compassService.isSupported(modelingExercise.getDiagramType())) {
                try {
                    conflicts = compassService.getConflicts(modelingSubmission, exerciseId, result, result.getFeedbacks());
                }
                catch (Exception ex) { // catch potential null pointer exceptions as they should not prevent submitting an assessment
                    log.warn("Exception occurred when trying to get conflicts for model with submission id " + modelingSubmission.getId(), ex);
                }
            }
            if (!conflicts.isEmpty() && !ignoreConflict) {
                return ResponseEntity.status(HttpStatus.CONFLICT).body(conflicts);
            }
            else {
                modelingAssessmentService.submitManualAssessment(result, modelingExercise, modelingSubmission.getSubmissionDate());
                if (compassService.isSupported(modelingExercise.getDiagramType())) {
                    compassService.addAssessment(exerciseId, submissionId, feedbacks);
                }
            }
        }
        // remove information about the student for tutors to ensure double-blind assessment
        if (!authCheckService.isAtLeastInstructorForExercise(modelingExercise)) {
            result.getParticipation().setStudent(null);
        }
        if (submit) {
            messagingTemplate.convertAndSend("/topic/participation/" + result.getParticipation().getId() + "/newResults", result);
        }
        return ResponseEntity.ok(result);
    }

    @ResponseStatus(HttpStatus.OK)
    @ApiResponses({ @ApiResponse(code = 200, message = PUT_SUBMIT_ASSESSMENT_200_REASON, response = Result.class),
            @ApiResponse(code = 403, message = ErrorConstants.REQ_403_REASON), @ApiResponse(code = 404, message = ErrorConstants.REQ_404_REASON),
            @ApiResponse(code = 409, message = PUT_ASSESSMENT_409_REASON, response = Conflict.class, responseContainer = "List") })
    @PutMapping("/modeling-submissions/{exampleSubmissionId}/exampleAssessment")
    @PreAuthorize("hasAnyRole('TA', 'INSTRUCTOR', 'ADMIN')")
    @Transactional
    public ResponseEntity<Object> saveModelingExampleAssessment(@PathVariable Long exampleSubmissionId, @RequestBody List<Feedback> feedbacks) {
        ExampleSubmission exampleSubmission = exampleSubmissionService.findOneWithEagerResult(exampleSubmissionId);
        ModelingSubmission modelingSubmission = (ModelingSubmission) exampleSubmission.getSubmission();
        ModelingExercise modelingExercise = (ModelingExercise) exampleSubmission.getExercise();
        checkAuthorization(modelingExercise);
        Result result = modelingAssessmentService.saveManualAssessment(modelingSubmission, feedbacks, modelingExercise);
        return ResponseEntity.ok(result);
    }

    @ResponseStatus(HttpStatus.OK)
    @ApiResponses({ @ApiResponse(code = 200, message = POST_ASSESSMENT_AFTER_COMPLAINT_200_REASON, response = Result.class),
            @ApiResponse(code = 403, message = ErrorConstants.REQ_403_REASON), @ApiResponse(code = 404, message = ErrorConstants.REQ_404_REASON) })
    @PostMapping("/modeling-submissions/{submissionId}/assessment-after-complaint")
    @PreAuthorize("hasAnyRole('TA', 'INSTRUCTOR', 'ADMIN')")
    public ResponseEntity<Result> updateModelingAssessmentAfterComplaint(@PathVariable Long submissionId, @RequestBody AssessmentUpdate assessmentUpdate) {
        ModelingSubmission modelingSubmission = modelingSubmissionService.findOneWithEagerResultAndFeedback(submissionId);
        long exerciseId = modelingSubmission.getParticipation().getExercise().getId();
        ModelingExercise modelingExercise = modelingExerciseService.findOne(exerciseId);
        checkAuthorization(modelingExercise);
        Result result = modelingAssessmentService.updateAssessmentAfterComplaint(modelingSubmission.getResult(), modelingExercise, assessmentUpdate);
        return ResponseEntity.ok(result);
    }

    /**
     * Cancel an assessment of a given submission for the current user, i.e. delete the corresponding result / release the lock. Then the submission is available for assessment
     * again.
     *
     * @param submissionId the id of the submission for which the current assessment should be canceled
     * @return 200 Ok response if canceling was successful, 403 Forbidden if current user is not the assessor of the submission
     */
    @PutMapping("/modeling-submissions/{submissionId}/cancel-assessment")
    @PreAuthorize("hasAnyRole('TA', 'INSTRUCTOR', 'ADMIN')")
    public ResponseEntity cancelAssessment(@PathVariable Long submissionId) {
        log.debug("REST request to cancel assessment of submission: {}", submissionId);
        ModelingSubmission modelingSubmission = modelingSubmissionService.findOneWithEagerResult(submissionId);
        if (modelingSubmission.getResult() == null) {
            // if there is no result everything is fine
            return ResponseEntity.ok().build();
        }
        if (!userService.getUser().getId().equals(modelingSubmission.getResult().getAssessor().getId())) {
            // you cannot cancel the assessment of other tutors
            return forbidden();
        }
        modelingAssessmentService.cancelAssessmentOfSubmission(modelingSubmission);
        return ResponseEntity.ok().build();
    }

    @Override
    String getEntityName() {
        return ENTITY_NAME;
    }
}<|MERGE_RESOLUTION|>--- conflicted
+++ resolved
@@ -34,15 +34,11 @@
     private final Logger log = LoggerFactory.getLogger(ModelingAssessmentResource.class); // TODO MJ add logging or remove unused logger
 
     private static final String ENTITY_NAME = "modelingAssessment";
-
-<<<<<<< HEAD
+    
     @Value("${jhipster.clientApp.name}")
     private String applicationName;
-
-    private static final String PUT_ASSESSMENT_409_REASON = "Given assessment conflicts with exsisting assessments in the database. Assessment has been stored but is not used for automatic assessment by compass";
-=======
+    
     private static final String PUT_ASSESSMENT_409_REASON = "Given assessment conflicts with existing assessments in the database. Assessment has been stored but is not used for automatic assessment by compass";
->>>>>>> ce8441a7
 
     private static final String PUT_ASSESSMENT_200_REASON = "Given assessment has been saved but is not used for automatic assessment by Compass";
 
