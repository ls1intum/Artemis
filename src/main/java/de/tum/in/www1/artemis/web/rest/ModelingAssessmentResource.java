--- conflicted
+++ resolved
@@ -25,9 +25,7 @@
 import io.swagger.annotations.ApiResponse;
 import io.swagger.annotations.ApiResponses;
 
-/**
- * REST controller for managing ModelingAssessment.
- */
+/** REST controller for managing ModelingAssessment. */
 @RestController
 @RequestMapping("/api")
 public class ModelingAssessmentResource extends AssessmentResource {
@@ -58,33 +56,24 @@
 
     private final ExampleSubmissionService exampleSubmissionService;
 
-<<<<<<< HEAD
+    private final SimpMessageSendingOperations messagingTemplate;
+
     private final ModelAssessmentConflictService conflictService;
-=======
-    private final SimpMessageSendingOperations messagingTemplate;
->>>>>>> 308b2c57
 
     public ModelingAssessmentResource(AuthorizationCheckService authCheckService, UserService userService, CompassService compassService,
             ModelingExerciseService modelingExerciseService, AuthorizationCheckService authCheckService1, CourseService courseService,
             ModelingAssessmentService modelingAssessmentService, ModelingSubmissionService modelingSubmissionService, ExampleSubmissionService exampleSubmissionService,
-<<<<<<< HEAD
-            ModelAssessmentConflictService conflictService) {
-=======
-            SimpMessageSendingOperations messagingTemplate) {
->>>>>>> 308b2c57
+            SimpMessageSendingOperations messagingTemplate, ModelAssessmentConflictService conflictService) {
         super(authCheckService, userService);
         this.compassService = compassService;
         this.modelingExerciseService = modelingExerciseService;
         this.authCheckService = authCheckService1;
         this.courseService = courseService;
+        this.exampleSubmissionService = exampleSubmissionService;
         this.modelingAssessmentService = modelingAssessmentService;
         this.modelingSubmissionService = modelingSubmissionService;
-<<<<<<< HEAD
-        this.exampleSubmissionService = exampleSubmissionService;
+        this.messagingTemplate = messagingTemplate;
         this.conflictService = conflictService;
-=======
-        this.messagingTemplate = messagingTemplate;
->>>>>>> 308b2c57
     }
 
     @GetMapping("/modeling-submissions/{submissionId}/partial-assessment")
