package de.tum.in.www1.artemis.web.rest;

import static de.tum.in.www1.artemis.web.rest.util.ResponseUtil.forbidden;
import static de.tum.in.www1.artemis.web.rest.util.ResponseUtil.notFound;

import java.util.ArrayList;
import java.util.List;

import org.slf4j.Logger;
import org.slf4j.LoggerFactory;
import org.springframework.http.HttpStatus;
import org.springframework.http.ResponseEntity;
import org.springframework.security.access.prepost.PreAuthorize;
import org.springframework.transaction.annotation.Transactional;
import org.springframework.web.bind.annotation.*;

import de.tum.in.www1.artemis.domain.*;
import de.tum.in.www1.artemis.domain.modeling.ModelingExercise;
import de.tum.in.www1.artemis.domain.modeling.ModelingSubmission;
import de.tum.in.www1.artemis.service.*;
import de.tum.in.www1.artemis.service.compass.CompassService;
import de.tum.in.www1.artemis.service.compass.conflict.Conflict;
import de.tum.in.www1.artemis.web.rest.errors.ErrorConstants;
import io.swagger.annotations.ApiResponse;
import io.swagger.annotations.ApiResponses;

/** REST controller for managing ModelingAssessment. */
@RestController
@RequestMapping("/api")
public class ModelingAssessmentResource extends AssessmentResource {

    private final Logger log = LoggerFactory.getLogger(ModelingAssessmentResource.class); // TODO MJ add logging or remove unused logger

    private static final String ENTITY_NAME = "modelingAssessment";

    private static final String PUT_ASSESSMENT_409_REASON = "Given assessment conflicts with existing assessments in the database. Assessment has been stored but is not used for automatic assessment by compass";

    private static final String PUT_ASSESSMENT_200_REASON = "Given assessment has been saved but is not used for automatic assessment by Compass";

    private static final String PUT_SUBMIT_ASSESSMENT_200_REASON = "Given assessment has been saved and used for automatic assessment by Compass";

    private static final String POST_ASSESSMENT_AFTER_COMPLAINT_200_REASON = "Assessment has been updated after complaint";

    private final CompassService compassService;

    private final ModelingExerciseService modelingExerciseService;

    private final AuthorizationCheckService authCheckService;

    private final CourseService courseService;

    private final ModelingAssessmentService modelingAssessmentService;

    private final ModelingSubmissionService modelingSubmissionService;

    private final ExampleSubmissionService exampleSubmissionService;

    public ModelingAssessmentResource(AuthorizationCheckService authCheckService, UserService userService, CompassService compassService,
            ModelingExerciseService modelingExerciseService, AuthorizationCheckService authCheckService1, CourseService courseService,
            ModelingAssessmentService modelingAssessmentService, ModelingSubmissionService modelingSubmissionService, ExampleSubmissionService exampleSubmissionService) {
        super(authCheckService, userService);
        this.compassService = compassService;
        this.modelingExerciseService = modelingExerciseService;
        this.authCheckService = authCheckService1;
        this.courseService = courseService;
        this.exampleSubmissionService = exampleSubmissionService;
        this.modelingAssessmentService = modelingAssessmentService;
        this.modelingSubmissionService = modelingSubmissionService;
    }

    @GetMapping("/modeling-submissions/{submissionId}/partial-assessment")
    @PreAuthorize("hasAnyRole('TA', 'INSTRUCTOR', 'ADMIN')") // TODO MJ better path
    // "/modeling-submissions/{submissionId}/result"?
    // TODO MJ merge with getAssessmentBySubmissionId() ?
    // Note: This endpoint is currently not used and not fully tested after migrating UML models and
    // modeling
    // submissions from file system to database.
    public ResponseEntity<Result> getPartialAssessment(@PathVariable Long submissionId) {
        ModelingSubmission submission = modelingSubmissionService.findOneWithEagerResult(submissionId);
        Participation participation = submission.getParticipation();
        ModelingExercise modelingExercise = modelingExerciseService.findOne(participation.getExercise().getId());
        checkAuthorization(modelingExercise);
        if (compassService.isSupported(modelingExercise.getDiagramType())) {
            List<Feedback> partialFeedbackAssessment = compassService.getPartialAssessment(participation.getExercise().getId(), submission);
            Result result = submission.getResult();
            if (result != null) {
                result.getFeedbacks().clear();
                result.getFeedbacks().addAll(partialFeedbackAssessment);
                return ResponseEntity.ok(result);
            }
            else {
                return notFound();
            }
        }
        else {
            return notFound();
        }
    }

    @GetMapping("/modeling-submissions/{submissionId}/result")
    @PreAuthorize("hasAnyRole('USER', 'TA', 'INSTRUCTOR', 'ADMIN')")
    public ResponseEntity<Result> getAssessmentBySubmissionId(@PathVariable Long submissionId) {
        ModelingSubmission submission = modelingSubmissionService.findOneWithEagerResultAndFeedback(submissionId);
        Participation participation = submission.getParticipation();
        Exercise exercise = participation.getExercise();
        if (!courseService.userHasAtLeastStudentPermissions(exercise.getCourse()) || !authCheckService.isOwnerOfParticipation(participation)) {
            return forbidden();
        }
        Result result = submission.getResult();
        if (result == null) {
            return notFound();
        }

        // remove sensitive information for students
        if (!authCheckService.isAtLeastTeachingAssistantForExercise(exercise)) {
            exercise.filterSensitiveInformation();
            result.setAssessor(null);
        }

        return ResponseEntity.ok(result);
    }

    /**
     * Retrieve the result for an example submission, only if the user is an instructor or if the example submission is not used for tutorial purposes.
     *
     * @param exerciseId   the id of the exercise
     * @param submissionId the id of the example submission
     * @return the result linked to the example submission
     */
    @GetMapping("/exercise/{exerciseId}/submission/{submissionId}/modelingExampleAssessment")
    @PreAuthorize("hasAnyRole('TA', 'INSTRUCTOR', 'ADMIN')")
    @Transactional
    public ResponseEntity<Result> getExampleAssessment(@PathVariable Long exerciseId, @PathVariable Long submissionId) {
        log.debug("REST request to get example assessment for tutors text assessment: {}", submissionId);
        ModelingExercise modelingExercise = modelingExerciseService.findOne(exerciseId);
        ExampleSubmission exampleSubmission = exampleSubmissionService.findOneBySubmissionId(submissionId);

        // It is allowed to get the example assessment, if the user is an instructor or
        // if the user is a tutor and the submission is not used for tutorial in the tutor dashboard
        boolean isAllowed = authCheckService.isAtLeastInstructorForExercise(modelingExercise)
                || authCheckService.isAtLeastTeachingAssistantForExercise(modelingExercise) && !exampleSubmission.isUsedForTutorial();
        if (!isAllowed) {
            forbidden();
        }

        return ResponseEntity.ok(modelingAssessmentService.getExampleAssessment(submissionId));
    }

    @ResponseStatus(HttpStatus.OK)
    @ApiResponses({ @ApiResponse(code = 200, message = PUT_SUBMIT_ASSESSMENT_200_REASON, response = Result.class),
            @ApiResponse(code = 403, message = ErrorConstants.REQ_403_REASON), @ApiResponse(code = 404, message = ErrorConstants.REQ_404_REASON),
            @ApiResponse(code = 409, message = PUT_ASSESSMENT_409_REASON, response = Conflict.class, responseContainer = "List") })
    @PutMapping("/modeling-submissions/{submissionId}/feedback")
    @PreAuthorize("hasAnyRole('TA', 'INSTRUCTOR', 'ADMIN')")
    // TODO MJ changing submitted assessment always produces Conflict
    public ResponseEntity<Object> saveModelingAssessment(@PathVariable Long submissionId, @RequestParam(value = "ignoreConflicts", defaultValue = "false") boolean ignoreConflict,
            @RequestParam(value = "submit", defaultValue = "false") boolean submit, @RequestBody List<Feedback> feedbacks) {
        ModelingSubmission modelingSubmission = modelingSubmissionService.findOneWithEagerResultAndFeedback(submissionId);
        long exerciseId = modelingSubmission.getParticipation().getExercise().getId();
        ModelingExercise modelingExercise = modelingExerciseService.findOne(exerciseId);
        checkAuthorization(modelingExercise);
        Result result = modelingAssessmentService.saveManualAssessment(modelingSubmission, feedbacks);
        // TODO CZ: move submit logic to modeling assessment service
        if (submit) {
            List<Conflict> conflicts = new ArrayList<>();
            if (compassService.isSupported(modelingExercise.getDiagramType())) {
                try {
                    conflicts = compassService.getConflicts(modelingSubmission, exerciseId, result, result.getFeedbacks());
                }
                catch (Exception ex) { // catch potential null pointer exceptions as they should not prevent submitting an assessment
                    log.warn("Exception occurred when trying to get conflicts for model with submission id " + modelingSubmission.getId(), ex);
                }
            }
            if (!conflicts.isEmpty() && !ignoreConflict) {
                return ResponseEntity.status(HttpStatus.CONFLICT).body(conflicts);
            }
            else {
                modelingAssessmentService.submitManualAssessment(result, modelingExercise, modelingSubmission.getSubmissionDate());
                if (compassService.isSupported(modelingExercise.getDiagramType())) {
                    compassService.addAssessment(exerciseId, submissionId, feedbacks);
                }
            }
        }
        // remove information about the student for tutors to ensure double-blind assessment
        if (!authCheckService.isAtLeastInstructorForExercise(modelingExercise)) {
            result.getParticipation().setStudent(null);
        }
        return ResponseEntity.ok(result);
    }

    @ResponseStatus(HttpStatus.OK)
    @ApiResponses({ @ApiResponse(code = 200, message = PUT_SUBMIT_ASSESSMENT_200_REASON, response = Result.class),
            @ApiResponse(code = 403, message = ErrorConstants.REQ_403_REASON), @ApiResponse(code = 404, message = ErrorConstants.REQ_404_REASON),
            @ApiResponse(code = 409, message = PUT_ASSESSMENT_409_REASON, response = Conflict.class, responseContainer = "List") })
    @PutMapping("/modeling-submissions/{exampleSubmissionId}/exampleAssessment")
    @PreAuthorize("hasAnyRole('TA', 'INSTRUCTOR', 'ADMIN')")
    @Transactional
    public ResponseEntity<Object> saveModelingExampleAssessment(@PathVariable Long exampleSubmissionId, @RequestBody List<Feedback> feedbacks) {
        ExampleSubmission exampleSubmission = exampleSubmissionService.findOneWithEagerResult(exampleSubmissionId);
        ModelingSubmission modelingSubmission = (ModelingSubmission) exampleSubmission.getSubmission();
        ModelingExercise modelingExercise = (ModelingExercise) exampleSubmission.getExercise();
        checkAuthorization(modelingExercise);
        Result result = modelingAssessmentService.saveManualAssessment(modelingSubmission, feedbacks);
        return ResponseEntity.ok(result);
    }

<<<<<<< HEAD
    /**
     * Cancel an assessment of a given submission for the current user, i.e. delete the corresponding result / release the lock. Then the submission is available for assessment
     * again.
     *
     * @param submissionId the id of the submission for which the current assessment should be canceled
     * @return 200 Ok response if canceling was successful, 403 Forbidden if current user is not the assessor of the submission
     */
    @PutMapping("/modeling-submissions/{submissionId}/cancel-assessment")
    @PreAuthorize("hasAnyRole('TA', 'INSTRUCTOR', 'ADMIN')")
    public ResponseEntity cancelAssessment(@PathVariable Long submissionId) {
        log.debug("REST request to cancel assessment of submission: {}", submissionId);
        ModelingSubmission modelingSubmission = modelingSubmissionService.findOneWithEagerResult(submissionId);
        if (modelingSubmission.getResult() == null) {
            // if there is no result everything is fine
            return ResponseEntity.ok().build();
        }
        if (!userService.getUser().getId().equals(modelingSubmission.getResult().getAssessor().getId())) {
            // you cannot cancel the assessment of other tutors
            return forbidden();
        }
        modelingAssessmentService.cancelAssessmentOfSubmission(modelingSubmission);
        return ResponseEntity.ok().build();
=======
    @ResponseStatus(HttpStatus.OK)
    @ApiResponses({ @ApiResponse(code = 200, message = POST_ASSESSMENT_AFTER_COMPLAINT_200_REASON, response = Result.class),
            @ApiResponse(code = 403, message = ErrorConstants.REQ_403_REASON), @ApiResponse(code = 404, message = ErrorConstants.REQ_404_REASON) })
    @PostMapping("/modeling-submissions/{submissionId}/assessment-after-complaint")
    @PreAuthorize("hasAnyRole('TA', 'INSTRUCTOR', 'ADMIN')")
    public ResponseEntity<Result> updateModelingAssessmentAfterComplaint(@PathVariable Long submissionId, @RequestBody AssessmentUpdate assessmentUpdate) {
        ModelingSubmission modelingSubmission = modelingSubmissionService.findOneWithEagerResultAndFeedback(submissionId);
        long exerciseId = modelingSubmission.getParticipation().getExercise().getId();
        ModelingExercise modelingExercise = modelingExerciseService.findOne(exerciseId);
        checkAuthorization(modelingExercise);
        Result result = modelingAssessmentService.updateAssessmentAfterComplaint(modelingSubmission.getResult(), modelingExercise, assessmentUpdate);
        return ResponseEntity.ok(result);
>>>>>>> 4d27d9d9
    }

    @Override
    String getEntityName() {
        return ENTITY_NAME;
    }
}<|MERGE_RESOLUTION|>--- conflicted
+++ resolved
@@ -204,7 +204,20 @@
         return ResponseEntity.ok(result);
     }
 
-<<<<<<< HEAD
+    @ResponseStatus(HttpStatus.OK)
+    @ApiResponses({ @ApiResponse(code = 200, message = POST_ASSESSMENT_AFTER_COMPLAINT_200_REASON, response = Result.class),
+            @ApiResponse(code = 403, message = ErrorConstants.REQ_403_REASON), @ApiResponse(code = 404, message = ErrorConstants.REQ_404_REASON) })
+    @PostMapping("/modeling-submissions/{submissionId}/assessment-after-complaint")
+    @PreAuthorize("hasAnyRole('TA', 'INSTRUCTOR', 'ADMIN')")
+    public ResponseEntity<Result> updateModelingAssessmentAfterComplaint(@PathVariable Long submissionId, @RequestBody AssessmentUpdate assessmentUpdate) {
+        ModelingSubmission modelingSubmission = modelingSubmissionService.findOneWithEagerResultAndFeedback(submissionId);
+        long exerciseId = modelingSubmission.getParticipation().getExercise().getId();
+        ModelingExercise modelingExercise = modelingExerciseService.findOne(exerciseId);
+        checkAuthorization(modelingExercise);
+        Result result = modelingAssessmentService.updateAssessmentAfterComplaint(modelingSubmission.getResult(), modelingExercise, assessmentUpdate);
+        return ResponseEntity.ok(result);
+    }
+
     /**
      * Cancel an assessment of a given submission for the current user, i.e. delete the corresponding result / release the lock. Then the submission is available for assessment
      * again.
@@ -227,20 +240,6 @@
         }
         modelingAssessmentService.cancelAssessmentOfSubmission(modelingSubmission);
         return ResponseEntity.ok().build();
-=======
-    @ResponseStatus(HttpStatus.OK)
-    @ApiResponses({ @ApiResponse(code = 200, message = POST_ASSESSMENT_AFTER_COMPLAINT_200_REASON, response = Result.class),
-            @ApiResponse(code = 403, message = ErrorConstants.REQ_403_REASON), @ApiResponse(code = 404, message = ErrorConstants.REQ_404_REASON) })
-    @PostMapping("/modeling-submissions/{submissionId}/assessment-after-complaint")
-    @PreAuthorize("hasAnyRole('TA', 'INSTRUCTOR', 'ADMIN')")
-    public ResponseEntity<Result> updateModelingAssessmentAfterComplaint(@PathVariable Long submissionId, @RequestBody AssessmentUpdate assessmentUpdate) {
-        ModelingSubmission modelingSubmission = modelingSubmissionService.findOneWithEagerResultAndFeedback(submissionId);
-        long exerciseId = modelingSubmission.getParticipation().getExercise().getId();
-        ModelingExercise modelingExercise = modelingExerciseService.findOne(exerciseId);
-        checkAuthorization(modelingExercise);
-        Result result = modelingAssessmentService.updateAssessmentAfterComplaint(modelingSubmission.getResult(), modelingExercise, assessmentUpdate);
-        return ResponseEntity.ok(result);
->>>>>>> 4d27d9d9
     }
 
     @Override
