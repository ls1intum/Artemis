--- conflicted
+++ resolved
@@ -252,11 +252,7 @@
 
         // remove circular dependencies if the results of the participation are there
         if (result.getParticipation() != null && Hibernate.isInitialized(result.getParticipation().getResults()) && result.getParticipation().getResults() != null) {
-<<<<<<< HEAD
-            result.getParticipation().getResults().forEach(participationResult -> participationResult.setParticipation(null));
-=======
             result.getParticipation().setResults(null);
->>>>>>> a82ec373
         }
 
         return ResponseEntity.ok(result);
