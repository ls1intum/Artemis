--- conflicted
+++ resolved
@@ -1,13 +1,18 @@
 package de.tum.in.www1.artemis.web.rest;
 
+import static de.tum.in.www1.artemis.web.rest.util.ResponseUtil.forbidden;
+import static de.tum.in.www1.artemis.web.rest.util.ResponseUtil.notFound;
+
 import de.tum.in.www1.artemis.domain.*;
-import de.tum.in.www1.artemis.domain.enumeration.DiagramType;
 import de.tum.in.www1.artemis.service.*;
 import de.tum.in.www1.artemis.service.compass.CompassService;
 import de.tum.in.www1.artemis.service.compass.conflict.Conflict;
 import de.tum.in.www1.artemis.web.rest.errors.ErrorConstants;
 import io.swagger.annotations.ApiResponse;
 import io.swagger.annotations.ApiResponses;
+import java.util.ArrayList;
+import java.util.List;
+import java.util.Set;
 import org.slf4j.Logger;
 import org.slf4j.LoggerFactory;
 import org.springframework.http.HttpStatus;
@@ -16,25 +21,21 @@
 import org.springframework.transaction.annotation.Transactional;
 import org.springframework.web.bind.annotation.*;
 
-import java.util.ArrayList;
-import java.util.List;
-import java.util.Set;
-
-import static de.tum.in.www1.artemis.web.rest.util.ResponseUtil.forbidden;
-import static de.tum.in.www1.artemis.web.rest.util.ResponseUtil.notFound;
-
-/**
- * REST controller for managing ModelingAssessment.
- */
+/** REST controller for managing ModelingAssessment. */
 @RestController
 @RequestMapping("/api")
 public class ModelingAssessmentResource extends AssessmentResource {
-    private final Logger log = LoggerFactory.getLogger(ModelingAssessmentResource.class); //TODO MJ add logging or remove unused logger
+    private final Logger log =
+            LoggerFactory.getLogger(
+                    ModelingAssessmentResource.class); // TODO MJ add logging or remove unused logger
 
     private static final String ENTITY_NAME = "modelingAssessment";
-    private static final String PUT_ASSESSMENT_409_REASON = "Given assessment conflicts with exsisting assessments in the database. Assessment has been stored but is not used for automatic assessment by compass";
-    private static final String PUT_ASSESSMENT_200_REASON = "Given assessment has been saved but is not used for automatic assessment by Compass";
-    private static final String PUT_SUBMIT_ASSESSMENT_200_REASON = "Given assessment has been saved and used for automatic assessment by Compass";
+    private static final String PUT_ASSESSMENT_409_REASON =
+            "Given assessment conflicts with exsisting assessments in the database. Assessment has been stored but is not used for automatic assessment by compass";
+    private static final String PUT_ASSESSMENT_200_REASON =
+            "Given assessment has been saved but is not used for automatic assessment by Compass";
+    private static final String PUT_SUBMIT_ASSESSMENT_200_REASON =
+            "Given assessment has been saved and used for automatic assessment by Compass";
 
     private final CompassService compassService;
     private final ModelingExerciseService modelingExerciseService;
@@ -43,16 +44,15 @@
     private final ModelingAssessmentService modelingAssessmentService;
     private final ModelingSubmissionService modelingSubmissionService;
 
-
     public ModelingAssessmentResource(
-        AuthorizationCheckService authCheckService,
-        UserService userService,
-        CompassService compassService,
-        ModelingExerciseService modelingExerciseService,
-        AuthorizationCheckService authCheckService1,
-        CourseService courseService,
-        ModelingAssessmentService modelingAssessmentService,
-        ModelingSubmissionService modelingSubmissionService) {
+            AuthorizationCheckService authCheckService,
+            UserService userService,
+            CompassService compassService,
+            ModelingExerciseService modelingExerciseService,
+            AuthorizationCheckService authCheckService1,
+            CourseService courseService,
+            ModelingAssessmentService modelingAssessmentService,
+            ModelingSubmissionService modelingSubmissionService) {
         super(authCheckService, userService);
         this.compassService = compassService;
         this.modelingExerciseService = modelingExerciseService;
@@ -61,7 +61,6 @@
         this.modelingAssessmentService = modelingAssessmentService;
         this.modelingSubmissionService = modelingSubmissionService;
     }
-
 
     @DeleteMapping("/exercises/{exerciseId}/optimal-model-submissions")
     @PreAuthorize("hasAnyRole('TA', 'INSTRUCTOR', 'ADMIN')")
@@ -74,8 +73,7 @@
         return ResponseEntity.noContent().build();
     }
 
-
-    //TODO MJ add api documentation (returns list of submission ids as array)
+    // TODO MJ add api documentation (returns list of submission ids as array)
     @GetMapping("/exercises/{exerciseId}/optimal-model-submissions")
     @PreAuthorize("hasAnyRole('TA', 'INSTRUCTOR', 'ADMIN')")
     @Transactional
@@ -83,44 +81,34 @@
         ModelingExercise modelingExercise = modelingExerciseService.findOne(exerciseId);
         checkAuthorization(modelingExercise);
         // TODO: we need to make sure that per participation there is only one optimalModel
-<<<<<<< HEAD
-        Set<Long> optimalModelSubmissions = compassService.getModelsWaitingForAssessment(exerciseId);
-        if (optimalModelSubmissions.isEmpty()) {
+        if (compassService.isSupported(modelingExercise.getDiagramType())) {
+            Set<Long> optimalModelSubmissions = compassService.getModelsWaitingForAssessment(exerciseId);
+            if (optimalModelSubmissions.isEmpty()) {
+                return ResponseEntity.notFound().build();
+            }
+            return ResponseEntity.ok(optimalModelSubmissions.toArray(new Long[] {}));
+        } else {
+            // TODO: proper error message Not supported
             return ResponseEntity.notFound().build();
         }
-        return ResponseEntity.ok(optimalModelSubmissions.toArray(new Long[]{}));
-=======
-        if (compassService.isSupported(modelingExercise.getDiagramType())) {
-            Set<Long> optimalModelSubmissions = compassService.getModelsWaitingForAssessment(exerciseId);
-            JsonArray response = new JsonArray();
-            for (Long optimalModelSubmissionId : optimalModelSubmissions) {
-                JsonObject entry = new JsonObject();
-                response.add(entry);
-                entry.addProperty("id", optimalModelSubmissionId);
-            }
-            return ResponseEntity.ok(response.toString());
-        }
-        else {
-            //TODO: proper error message Not supported
-            return ResponseEntity.ok("");
-        }
->>>>>>> 5e8f470a
     }
-
 
     @GetMapping("/modeling-submissions/{submissionId}/partial-assessment")
     @PreAuthorize("hasAnyRole('TA', 'INSTRUCTOR', 'ADMIN')")
-//TODO MJ better path "/modeling-submissions/{submissionId}/result"?
+    // TODO MJ better path "/modeling-submissions/{submissionId}/result"?
     // TODO MJ merge with getAssessmentBySubmissionId() ?
-    // Note: This endpoint is currently not used and not fully tested after migrating UML models and modeling
+    // Note: This endpoint is currently not used and not fully tested after migrating UML models and
+    // modeling
     //       submissions from file system to database.
     public ResponseEntity<Result> getPartialAssessment(@PathVariable Long submissionId) {
         ModelingSubmission submission = modelingSubmissionService.findOneWithEagerResult(submissionId);
         Participation participation = submission.getParticipation();
-        ModelingExercise modelingExercise = modelingExerciseService.findOne(participation.getExercise().getId());
+        ModelingExercise modelingExercise =
+                modelingExerciseService.findOne(participation.getExercise().getId());
         checkAuthorization(modelingExercise);
         if (compassService.isSupported(modelingExercise.getDiagramType())) {
-            List<Feedback> partialFeedbackAssessment = compassService.getPartialAssessment(participation.getExercise().getId(), submission);
+            List<Feedback> partialFeedbackAssessment =
+                    compassService.getPartialAssessment(participation.getExercise().getId(), submission);
             Result result = submission.getResult();
             if (result != null) {
                 result.getFeedbacks().clear();
@@ -129,20 +117,19 @@
             } else {
                 return notFound();
             }
-        }
-        else {
+        } else {
             return notFound();
         }
     }
 
-
     @GetMapping("/modeling-submissions/{submissionId}/result")
     @PreAuthorize("hasAnyRole('USER', 'TA', 'INSTRUCTOR', 'ADMIN')")
     public ResponseEntity<Result> getAssessmentBySubmissionId(@PathVariable Long submissionId) {
-        ModelingSubmission submission = modelingSubmissionService.findOneWithEagerResultAndFeedback(submissionId);
+        ModelingSubmission submission =
+                modelingSubmissionService.findOneWithEagerResultAndFeedback(submissionId);
         Participation participation = submission.getParticipation();
         if (!courseService.userHasAtLeastStudentPermissions(participation.getExercise().getCourse())
-            || !authCheckService.isOwnerOfParticipation(participation)) {
+                || !authCheckService.isOwnerOfParticipation(participation)) {
             return forbidden();
         }
         Result result = submission.getResult();
@@ -153,45 +140,39 @@
         }
     }
 
-
     @ResponseStatus(HttpStatus.OK)
     @ApiResponses({
         @ApiResponse(code = 200, message = PUT_SUBMIT_ASSESSMENT_200_REASON, response = Result.class),
         @ApiResponse(code = 403, message = ErrorConstants.REQ_403_REASON),
         @ApiResponse(code = 404, message = ErrorConstants.REQ_404_REASON),
         @ApiResponse(
-            code = 409,
-            message = PUT_ASSESSMENT_409_REASON,
-            response = Conflict.class,
-            responseContainer = "List")
+                code = 409,
+                message = PUT_ASSESSMENT_409_REASON,
+                response = Conflict.class,
+                responseContainer = "List")
     })
     @PutMapping("/modeling-submissions/{submissionId}/feedback")
     @PreAuthorize("hasAnyRole('TA', 'INSTRUCTOR', 'ADMIN')")
     // TODO MJ changing submitted assessment always produces Conflict
     @Transactional
     public ResponseEntity<Object> saveModelingAssessment(
-        @PathVariable Long submissionId,
-        @RequestParam(value = "ignoreConflicts", defaultValue = "false") boolean ignoreConflict,
-        @RequestParam(value = "submit", defaultValue = "false") boolean submit,
-        @RequestBody List<Feedback> feedbacks) {
-        ModelingSubmission modelingSubmission = modelingSubmissionService.findOneWithEagerResultAndFeedback(submissionId);
+            @PathVariable Long submissionId,
+            @RequestParam(value = "ignoreConflicts", defaultValue = "false") boolean ignoreConflict,
+            @RequestParam(value = "submit", defaultValue = "false") boolean submit,
+            @RequestBody List<Feedback> feedbacks) {
+        ModelingSubmission modelingSubmission =
+                modelingSubmissionService.findOneWithEagerResultAndFeedback(submissionId);
         long exerciseId = modelingSubmission.getParticipation().getExercise().getId();
         ModelingExercise modelingExercise = modelingExerciseService.findOne(exerciseId);
         checkAuthorization(modelingExercise);
         Result result = modelingAssessmentService.saveManualAssessment(modelingSubmission, feedbacks);
         // TODO CZ: move submit logic to modeling assessment service
         if (submit) {
-<<<<<<< HEAD
-            List<ModelAssessmentConflict> conflicts =
-                compassService.getConflicts(exerciseId, result, result.getFeedbacks());
-=======
-            List<Conflict> conflicts = new ArrayList<>();
+            List<ModelAssessmentConflict> conflicts = new ArrayList<>();
             if (compassService.isSupported(modelingExercise.getDiagramType())) {
-                conflicts = compassService.getConflicts(exerciseId, submissionId, result.getFeedbacks());
+                conflicts = compassService.getConflicts(exerciseId, result, result.getFeedbacks());
             }
->>>>>>> 5e8f470a
             if (!conflicts.isEmpty() && !ignoreConflict) {
-
                 return ResponseEntity.status(HttpStatus.CONFLICT).body(conflicts);
             } else {
                 modelingAssessmentService.submitManualAssessment(result, modelingExercise);
@@ -203,7 +184,6 @@
         return ResponseEntity.ok(result);
     }
 
-
     @Override
     String getEntityName() {
         return ENTITY_NAME;
