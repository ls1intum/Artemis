--- conflicted
+++ resolved
@@ -16,18 +16,12 @@
 import org.springframework.web.bind.annotation.*;
 
 import de.tum.in.www1.artemis.domain.*;
-<<<<<<< HEAD
 import de.tum.in.www1.artemis.domain.modeling.*;
-=======
-import de.tum.in.www1.artemis.domain.modeling.ModelingExercise;
-import de.tum.in.www1.artemis.domain.modeling.ModelingSubmission;
->>>>>>> 8d776eeb
 import de.tum.in.www1.artemis.repository.ModelingSubmissionRepository;
 import de.tum.in.www1.artemis.repository.ResultRepository;
 import de.tum.in.www1.artemis.service.*;
 import de.tum.in.www1.artemis.service.compass.CompassService;
 import de.tum.in.www1.artemis.web.rest.errors.ErrorConstants;
-import de.tum.in.www1.artemis.web.rest.util.HeaderUtil;
 import io.swagger.annotations.ApiResponse;
 import io.swagger.annotations.ApiResponses;
 
@@ -166,11 +160,6 @@
     public ResponseEntity<Result> getExampleAssessment(@PathVariable Long exerciseId, @PathVariable Long submissionId) {
         log.debug("REST request to get example assessment for tutors text assessment: {}", submissionId);
         ModelingExercise modelingExercise = modelingExerciseService.findOne(exerciseId);
-<<<<<<< HEAD
-        // If the user is not an instructor do not provide the results
-        if (!authCheckService.isAtLeastInstructorForExercise(modelingExercise)) {
-            return ResponseEntity.badRequest().headers(HeaderUtil.createFailureAlert("modelingSubmission", "notAuthorized", "You cannot see results")).body(null);
-=======
         ExampleSubmission exampleSubmission = exampleSubmissionService.findOneBySubmissionId(submissionId);
 
         // It is allowed to get the example assessment, if the user is an instructor or
@@ -179,7 +168,6 @@
                 || authCheckService.isAtLeastTeachingAssistantForExercise(modelingExercise) && !exampleSubmission.isUsedForTutorial();
         if (!isAllowed) {
             forbidden();
->>>>>>> 8d776eeb
         }
 
         return ResponseEntity.ok(modelingAssessmentService.getExampleAssessment(submissionId));
@@ -227,11 +215,7 @@
     @ResponseStatus(HttpStatus.OK)
     @ApiResponses({ @ApiResponse(code = 200, message = PUT_SUBMIT_ASSESSMENT_200_REASON, response = Result.class),
             @ApiResponse(code = 403, message = ErrorConstants.REQ_403_REASON), @ApiResponse(code = 404, message = ErrorConstants.REQ_404_REASON),
-<<<<<<< HEAD
             @ApiResponse(code = 409, message = PUT_ASSESSMENT_409_REASON, response = ModelAssessmentConflict.class, responseContainer = "List") })
-=======
-            @ApiResponse(code = 409, message = PUT_ASSESSMENT_409_REASON, response = Conflict.class, responseContainer = "List") })
->>>>>>> 8d776eeb
     @PutMapping("/modeling-submissions/{exampleSubmissionId}/exampleAssessment")
     @PreAuthorize("hasAnyRole('TA', 'INSTRUCTOR', 'ADMIN')")
     @Transactional
