--- conflicted
+++ resolved
@@ -10,12 +10,9 @@
 import org.springframework.context.annotation.Profile;
 import org.springframework.data.domain.Page;
 import org.springframework.data.domain.Pageable;
-<<<<<<< HEAD
-import org.springframework.data.jpa.repository.*;
-=======
 import org.springframework.data.jpa.repository.JpaRepository;
+import org.springframework.data.jpa.repository.JpaSpecificationExecutor;
 import org.springframework.data.jpa.repository.Query;
->>>>>>> 6db03803
 import org.springframework.data.repository.query.Param;
 import org.springframework.stereotype.Repository;
 
@@ -45,28 +42,6 @@
             """)
     Optional<Competency> findByIdWithLectureUnits(@Param("competencyId") long competencyId);
 
-<<<<<<< HEAD
-    @EntityGraph(type = LOAD, attributePaths = { "userProgress", "exercises", "lectureUnits", "lectureUnits.completedUsers", "lectureUnits.lecture" })
-    Optional<Competency> findCompetencyWithUserProgressAndExercisesAndCompletedUsersAndLecturesById(Long id);
-
-    /**
-     * Fetches a competency with all linked exercises, lecture units, the associated progress, and completion of the specified user.
-     * <p>
-     * As JPQL doesn't support conditional JOIN FETCH statements, we have to filter the fetched results manually.
-     *
-     * @param competencyId the id of the competency that should be fetched
-     * @param userId       the id of the user whose progress should be fetched
-     * @return the competency
-     */
-    default Optional<Competency> findByIdWithExercisesAndLectureUnitsAndProgressForUser(Long competencyId, Long userId) {
-        Optional<Competency> competency = findCompetencyWithUserProgressAndExercisesAndCompletedUsersAndLecturesById(competencyId);
-        return competency.map(c -> {
-            c.getUserProgress().removeIf(p -> !p.getUser().getId().equals(userId));
-            c.getLectureUnits().forEach(unit -> unit.getCompletedUsers().removeIf(u -> !u.getUser().getId().equals(userId)));
-            return c;
-        });
-    }
-=======
     @Query("""
             SELECT c
             FROM Competency c
@@ -75,7 +50,6 @@
             WHERE c.id = :competencyId
             """)
     Optional<Competency> findWithLectureUnitsAndExercisesById(@Param("competencyId") long competencyId);
->>>>>>> 6db03803
 
     @Query("""
             SELECT c
@@ -239,28 +213,6 @@
 
     long countByCourse(Course course);
 
-<<<<<<< HEAD
-    @EntityGraph(type = LOAD, attributePaths = { "userProgress" })
-    List<Competency> findWithUserProgressByCourseId(long courseId);
-
-    /**
-     * Gets all competencies for the given course with the progress of the specified user.
-     * <p>
-     * The query only fetches data related to specified user. Participations for other users are not included.
-     * IMPORTANT: JPA doesn't support JOIN-FETCH-ON statements. To fetch the relevant data we have to filter the retrieved data.
-     *
-     * @param courseId the id of the course
-     * @param userId   the id of the user
-     * @return the competencies with the progress of the user
-     */
-    @EntityGraph(type = LOAD, attributePaths = { "userProgress" })
-    default List<Competency> findWithUserSpecificProgressByCourseId(long courseId, long userId) {
-        List<Competency> competencies = findWithUserProgressByCourseId(courseId);
-        competencies.forEach(competency -> competency.getUserProgress().removeIf(progress -> progress.getUser().getId() != userId));
-        return competencies;
-    }
-
-=======
     List<Competency> findByCourseId(long courseId);
->>>>>>> 6db03803
+
 }