--- conflicted
+++ resolved
@@ -98,8 +98,6 @@
             """)
     Optional<Competency> findByIdWithExercises(@Param("competencyId") long competencyId);
 
-<<<<<<< HEAD
-=======
     @Query("""
             SELECT c
             FROM Competency c
@@ -111,7 +109,6 @@
             """)
     Optional<Competency> findByIdWithExercisesAndLectureUnitsBidirectional(@Param("competencyId") long competencyId);
 
->>>>>>> a8d23ed4
     /**
      * Query which fetches all competencies for which the user is editor or instructor in the course and
      * matching the search criteria.
