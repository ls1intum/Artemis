--- conflicted
+++ resolved
@@ -148,13 +148,8 @@
         return findByIdWithExercisesAndLectureUnitsBidirectional(competencyId).orElseThrow(() -> new EntityNotFoundException("Competency", competencyId));
     }
 
-<<<<<<< HEAD
     default Competency findByIdElseThrow(long competencyId) {
         return findById(competencyId).orElseThrow(() -> new EntityNotFoundException("Competency", competencyId));
-=======
-    default Competency findByIdWithConsecutiveCoursesElseThrow(long competencyId) {
-        return findByIdWithConsecutiveCourses(competencyId).orElseThrow(() -> new EntityNotFoundException("Competency", competencyId));
->>>>>>> a7897217
     }
 
     default Competency findWithLectureUnitsAndExercisesByIdElseThrow(long competencyId) {
