--- conflicted
+++ resolved
@@ -239,11 +239,7 @@
             participation.setProgrammingExercise(programmingExerciseRepository.findByParticipationIdOrElseThrow(participation.getId()));
         }
 
-<<<<<<< HEAD
-        CompletableFuture<LocalCIBuildResult> futureResult = localCIBuildJobManagementService.addBuildJobToQueue(participation, commitHash, isRetry);
-=======
-        CompletableFuture<LocalCIBuildResult> futureResult = localCIBuildJobManagementService.executeBuildJob(participation, commitHash, buildJob.isTestPush());
->>>>>>> 95a3ac80
+        CompletableFuture<LocalCIBuildResult> futureResult = localCIBuildJobManagementService.executeBuildJob(participation, commitHash, isRetry, buildJob.isTestPush());
         futureResult.thenAccept(buildResult -> {
 
             // Do not process the result if the participation has been deleted in the meantime
@@ -300,27 +296,13 @@
 
         @Override
         public void itemAdded(ItemEvent<LocalCIBuildJobQueueItem> item) {
-<<<<<<< HEAD
-            log.info("Item added to queue: {}", item.getItem());
+            log.info("CIBuildJobQueueItem added to queue: {}", item.getItem());
             checkAvailabilityAndProcessNextBuild();
-=======
-            log.info("CIBuildJobQueueItem added to queue: " + item.getItem());
-            if (nodeIsAvailable()) {
-                processBuild();
-            }
-            else {
-                log.info("Node has no available threads currently");
-            }
->>>>>>> 95a3ac80
         }
 
         @Override
         public void itemRemoved(ItemEvent<LocalCIBuildJobQueueItem> item) {
-<<<<<<< HEAD
-            log.info("Item removed from queue: {}", item.getItem());
-=======
-            log.info("CIBuildJobQueueItem removed from queue: " + item.getItem());
->>>>>>> 95a3ac80
+            log.info("CIBuildJobQueueItem removed from queue: {}", item.getItem());
         }
     }
 }