package de.tum.in.www1.artemis.service.connectors.localci;

import java.time.ZonedDateTime;
import java.util.*;
import java.util.concurrent.*;
import java.util.concurrent.atomic.AtomicInteger;
import java.util.concurrent.locks.ReentrantLock;
import java.util.stream.Collectors;

import javax.annotation.PostConstruct;

import org.slf4j.Logger;
import org.slf4j.LoggerFactory;
import org.springframework.context.annotation.Profile;
import org.springframework.scheduling.annotation.Scheduled;
import org.springframework.stereotype.Service;

import com.hazelcast.collection.IQueue;
import com.hazelcast.collection.ItemEvent;
import com.hazelcast.collection.ItemListener;
import com.hazelcast.core.HazelcastInstance;
import com.hazelcast.cp.lock.FencedLock;
import com.hazelcast.map.IMap;

import de.tum.in.www1.artemis.domain.BuildJob;
import de.tum.in.www1.artemis.domain.Result;
import de.tum.in.www1.artemis.domain.enumeration.BuildJobResult;
import de.tum.in.www1.artemis.domain.participation.Participation;
import de.tum.in.www1.artemis.domain.participation.ProgrammingExerciseParticipation;
import de.tum.in.www1.artemis.repository.*;
import de.tum.in.www1.artemis.security.SecurityUtils;
import de.tum.in.www1.artemis.service.connectors.localci.dto.*;
import de.tum.in.www1.artemis.service.programming.ProgrammingExerciseGradingService;
import de.tum.in.www1.artemis.service.programming.ProgrammingMessagingService;
import de.tum.in.www1.artemis.web.websocket.programmingSubmission.BuildTriggerWebsocketError;

@Service
@Profile("localci")
public class LocalCISharedBuildJobQueueService {

    private static final Logger log = LoggerFactory.getLogger(LocalCISharedBuildJobQueueService.class);

    private final HazelcastInstance hazelcastInstance;

    private final IQueue<LocalCIBuildJobQueueItem> queue;

    private final ThreadPoolExecutor localCIBuildExecutorService;

    private final LocalCIBuildJobManagementService localCIBuildJobManagementService;

    private final ParticipationRepository participationRepository;

    private final ProgrammingExerciseGradingService programmingExerciseGradingService;

    private final ProgrammingMessagingService programmingMessagingService;

    private final BuildJobRepository buildJobRepository;

    private final ProgrammingExerciseRepository programmingExerciseRepository;

    /**
     * Map of build jobs currently being processed across all nodes
     */
    private final IMap<String, LocalCIBuildJobQueueItem> processingJobs;

    private final IMap<String, LocalCIBuildAgentInformation> buildAgentInformation;

    private final List<LocalCIBuildJobQueueItem> recentBuildJobs = new ArrayList<>();

    private final AtomicInteger localProcessingJobs = new AtomicInteger(0);

    /**
     * Lock to prevent multiple nodes from processing the same build job.
     */
    private final FencedLock sharedLock;

    /**
     * Lock for operations on single instance.
     */
    private final ReentrantLock instanceLock = new ReentrantLock();

    private UUID listenerId;

    public LocalCISharedBuildJobQueueService(HazelcastInstance hazelcastInstance, ExecutorService localCIBuildExecutorService,
            LocalCIBuildJobManagementService localCIBuildJobManagementService, ParticipationRepository participationRepository,
            ProgrammingExerciseGradingService programmingExerciseGradingService, ProgrammingMessagingService programmingMessagingService, BuildJobRepository buildJobRepository,
            ProgrammingExerciseRepository programmingExerciseRepository) {
        this.hazelcastInstance = hazelcastInstance;
        this.localCIBuildExecutorService = (ThreadPoolExecutor) localCIBuildExecutorService;
        this.localCIBuildJobManagementService = localCIBuildJobManagementService;
        this.participationRepository = participationRepository;
        this.programmingExerciseGradingService = programmingExerciseGradingService;
        this.programmingMessagingService = programmingMessagingService;
        this.buildJobRepository = buildJobRepository;
        this.programmingExerciseRepository = programmingExerciseRepository;
        this.buildAgentInformation = this.hazelcastInstance.getMap("buildAgentInformation");
        this.processingJobs = this.hazelcastInstance.getMap("processingJobs");
        this.sharedLock = this.hazelcastInstance.getCPSubsystem().getLock("buildJobQueueLock");
        this.queue = this.hazelcastInstance.getQueue("buildJobQueue");
    }

    /**
     * Add listener to the shared build job queue.
     */
    @PostConstruct
    public void addListener() {
        this.listenerId = this.queue.addItemListener(new QueuedBuildJobItemListener(), true);
    }

    public void removeListener() {
        this.queue.removeItemListener(this.listenerId);
    }

<<<<<<< HEAD
    /**
     * Create build job item object and add it to the queue.
     *
     * @param name              name of the build job
     * @param participationId   participation id of the build job
     * @param repositoryName    name of the repository to be build
     * @param repositoryType    type of the repository to be build
     * @param commitHash        commit hash of the build job
     * @param submissionDate    submission date of the build job
     * @param priority          priority of the build job
     * @param courseId          course id of the build job
     * @param triggeredByPushTo type of the repository that was pushed to and triggered the build job
     */
    public void addBuildJob(String name, long participationId, String repositoryName, RepositoryType repositoryType, String commitHash, ZonedDateTime submissionDate, int priority,
            long courseId, RepositoryType triggeredByPushTo) {
        LocalCIBuildJobQueueItem buildJobQueueItem = new LocalCIBuildJobQueueItem((String.valueOf(participationId) + submissionDate.toInstant().toEpochMilli()), name, null,
                participationId, repositoryName, repositoryType, commitHash, submissionDate, 0, null, null, priority, courseId, triggeredByPushTo, null, null);
        queue.add(buildJobQueueItem);
    }

=======
>>>>>>> 5eb65e23
    public List<LocalCIBuildJobQueueItem> getQueuedJobs() {
        return queue.stream().toList();
    }

    public List<LocalCIBuildJobQueueItem> getProcessingJobs() {
        return processingJobs.values().stream().toList();
    }

    public List<LocalCIBuildJobQueueItem> getQueuedJobsForCourse(long courseId) {
        return queue.stream().filter(job -> job.courseId() == courseId).toList();
    }

    public List<LocalCIBuildJobQueueItem> getProcessingJobsForCourse(long courseId) {
        return processingJobs.values().stream().filter(job -> job.courseId() == courseId).toList();
    }

    public List<LocalCIBuildAgentInformation> getBuildAgentInformation() {
        // Remove build agent information of offline nodes
        removeOfflineNodes();
        return buildAgentInformation.values().stream().toList();
    }

    /**
     * Save a finished build job to the database.
     *
     * @param queueItem           the build job object from the queue
     * @param result              the result of the build job (SUCCESSFUL, FAILED, CANCELLED)
     * @param buildCompletionDate the date when the build job was completed
     */
    public void saveFinishedBuildJob(LocalCIBuildJobQueueItem queueItem, BuildJobResult result, ZonedDateTime buildCompletionDate) {
        try {
            BuildJob buildJob = new BuildJob();
            buildJob.setName(queueItem.name());
            buildJob.setExerciseId(queueItem.exerciseId());
            buildJob.setCourseId(queueItem.courseId());
            buildJob.setParticipationId(queueItem.participationId());
            buildJob.setBuildAgentAddress(queueItem.buildAgentAddress());
            buildJob.setBuildStartDate(queueItem.jobTimingInfo().buildStartDate());
            buildJob.setBuildCompletionDate(buildCompletionDate);
            buildJob.setRepositoryType(queueItem.repositoryInfo().repositoryType());
            buildJob.setRepositoryName(queueItem.repositoryInfo().repositoryName());
            buildJob.setCommitHash(queueItem.buildConfig().commitHash());
            buildJob.setRetryCount(queueItem.retryCount());
            buildJob.setPriority(queueItem.priority());
            buildJob.setTriggeredByPushTo(queueItem.repositoryInfo().triggeredByPushTo());
            buildJob.setBuildJobResult(result);
<<<<<<< HEAD
            buildJob.setDockerImage(queueItem.dockerImage());
=======
            buildJob.setDockerImage(queueItem.buildConfig().dockerImage());

>>>>>>> 5eb65e23
            buildJobRepository.save(buildJob);
        }
        catch (Exception e) {
            log.error("Could not save build job to database", e);
        }
        addToRecentBuildJobs(new LocalCIBuildJobQueueItem(queueItem, buildCompletionDate, result));
    }

    /**
     * Wait 1 minute after startup and then every 1 minute update the build agent information of the local hazelcast member.
     * This is necessary because the build agent information is not updated automatically when a node joins the cluster.
     */
    @Scheduled(initialDelay = 60000, fixedRate = 60000) // 1 minute initial delay, 1 minute fixed rate
    public void updateBuildAgentInformation() {
        // Remove build agent information of offline nodes
        removeOfflineNodes();

        // Add build agent information of local hazelcast member to map if not already present
        if (!buildAgentInformation.containsKey(hazelcastInstance.getCluster().getLocalMember().getAddress().toString())) {
            updateLocalBuildAgentInformation();
        }
    }

    /**
     * Check every 10 seconds whether the node has at least one thread available for a new build job.
     * If so, process the next build job.
     * This is a backup mechanism in case the build queue is not empty, no new build jobs are entering the queue and the
     * node otherwise stopped checking for build jobs in the queue.
     */
    @Scheduled(fixedRate = 10000)
    public void checkForBuildJobs() {
        checkAvailabilityAndProcessNextBuild();
    }

    /**
     * Checks whether the node has at least one thread available for a new build job.
     * If so, process the next build job.
     */
    private void checkAvailabilityAndProcessNextBuild() {
        // Check conditions before acquiring the lock to avoid unnecessary locking
        if (!nodeIsAvailable()) {
            // Add build agent information of local hazelcast member to map if not already present
            if (!buildAgentInformation.containsKey(hazelcastInstance.getCluster().getLocalMember().getAddress().toString())) {
                updateLocalBuildAgentInformation();
            }

            log.debug("Node has no available threads currently");
            return;
        }

        if (queue.isEmpty()) {
            return;
        }

        instanceLock.lock();
        try {
            // Recheck conditions after acquiring the lock to ensure they are still valid
            if (!nodeIsAvailable() || queue.isEmpty()) {
                return;
            }

            LocalCIBuildJobQueueItem buildJob;

            // Lock the queue to prevent multiple nodes from processing the same build job
            sharedLock.lock();
            try {
                buildJob = addToProcessingJobs();
            }
            finally {
                sharedLock.unlock();
            }
            processBuild(buildJob);
        }
        finally {
            instanceLock.unlock();
        }
    }

    private LocalCIBuildJobQueueItem addToProcessingJobs() {
        LocalCIBuildJobQueueItem buildJob = queue.poll();
        if (buildJob != null) {
            String hazelcastMemberAddress = hazelcastInstance.getCluster().getLocalMember().getAddress().toString();
<<<<<<< HEAD
            LocalCIBuildJobQueueItem processingJob = new LocalCIBuildJobQueueItem(buildJob, hazelcastMemberAddress);
=======

            JobTimingInfo jobTimingInfo = new JobTimingInfo(buildJob.jobTimingInfo().submissionDate(), ZonedDateTime.now(), null);

            LocalCIBuildJobQueueItem processingJob = new LocalCIBuildJobQueueItem(buildJob.id(), buildJob.name(), hazelcastMemberAddress, buildJob.participationId(),
                    buildJob.courseId(), buildJob.exerciseId(), buildJob.retryCount(), buildJob.priority(), buildJob.repositoryInfo(), jobTimingInfo, buildJob.buildConfig());

>>>>>>> 5eb65e23
            processingJobs.put(processingJob.id(), processingJob);
            localProcessingJobs.incrementAndGet();

            updateLocalBuildAgentInformation();
            return processingJob;
        }
        return null;
    }

    private void updateLocalBuildAgentInformation() {
        // Add/update
        String memberAddress = hazelcastInstance.getCluster().getLocalMember().getAddress().toString();
        List<LocalCIBuildJobQueueItem> processingJobsOfMember = getProcessingJobsOfNode(memberAddress);
        int numberOfCurrentBuildJobs = processingJobsOfMember.size();
        int maxNumberOfConcurrentBuilds = localCIBuildExecutorService.getMaximumPoolSize();
        boolean active = numberOfCurrentBuildJobs > 0;
        LocalCIBuildAgentInformation info = new LocalCIBuildAgentInformation(memberAddress, maxNumberOfConcurrentBuilds, numberOfCurrentBuildJobs, processingJobsOfMember, active,
                recentBuildJobs);
        buildAgentInformation.put(memberAddress, info);
    }

    private List<LocalCIBuildJobQueueItem> getProcessingJobsOfNode(String memberAddress) {
        return processingJobs.values().stream().filter(job -> Objects.equals(job.buildAgentAddress(), memberAddress)).toList();
    }

    private void removeOfflineNodes() {
        Set<String> memberAddresses = hazelcastInstance.getCluster().getMembers().stream().map(member -> member.getAddress().toString()).collect(Collectors.toSet());
        for (String key : buildAgentInformation.keySet()) {
            if (!memberAddresses.contains(key)) {
                buildAgentInformation.remove(key);
            }
        }
    }

    /**
     * Process a build job by submitting it to the local CI executor service.
     * On completion, check for next job.
     */
    private void processBuild(LocalCIBuildJobQueueItem buildJob) {
        // The 'user' is not properly logged into Artemis, this leads to an issue when accessing custom repository methods.
        // Therefore, a mock auth object has to be created.
        SecurityUtils.setAuthorizationObject();

        if (buildJob == null) {
            return;
        }

        log.info("Processing build job: {}", buildJob);
        boolean isRetry = buildJob.retryCount() >= 1;

<<<<<<< HEAD
        ProgrammingExerciseParticipation participation;

        // Participation might not be persisted in the database yet or it has been deleted in the meantime
        try {
            participation = retrieveParticipationWithRetry(buildJob.participationId());
        }
        catch (IllegalStateException e) {
            log.error("Cannot process build job for participation with id {} because it could not be retrieved from the database.", buildJob.participationId());
            processingJobs.remove(buildJob.id());
            localProcessingJobs.decrementAndGet();
            updateLocalBuildAgentInformation();
            checkAvailabilityAndProcessNextBuild();
            return;
        }
        catch (Exception e) {
            log.error("Cannot process build job for participation with id {} because of an unexpected error.", buildJob.participationId(), e);
            processingJobs.remove(buildJob.id());
            localProcessingJobs.decrementAndGet();
            updateLocalBuildAgentInformation();
            checkAvailabilityAndProcessNextBuild();
            return;
        }

        // For some reason, it is possible that the participation object does not have the programming exercise
        if (participation.getProgrammingExercise() == null) {
            SecurityUtils.setAuthorizationObject();
            participation.setProgrammingExercise(programmingExerciseRepository.findByParticipationIdOrElseThrow(participation.getId()));
        }

        ProgrammingExercise programmingExercise = participation.getProgrammingExercise();
        String dockerImage;
        try {
            dockerImage = programmingExercise.getWindfile().getMetadata().getDocker().getImage();
        }
        catch (NullPointerException e) {
            log.warn("Could not retrieve Docker image from windfile metadata for programming exercise {}. Using default Docker image instead.", programmingExercise.getId());
            dockerImage = programmingLanguageConfiguration.getImage(programmingExercise.getProgrammingLanguage(), Optional.ofNullable(programmingExercise.getProjectType()));
        }
        LocalCIBuildJobQueueItem updatedJob = new LocalCIBuildJobQueueItem(buildJob.id(), buildJob.name(), buildJob.buildAgentAddress(), buildJob.participationId(),
                buildJob.repositoryName(), buildJob.repositoryType(), buildJob.commitHash(), buildJob.submissionDate(), buildJob.retryCount(), buildJob.buildStartDate(), null,
                buildJob.priority(), buildJob.courseId(), buildJob.triggeredByPushTo(), dockerImage, null);

        processingJobs.put(buildJob.id(), updatedJob);

        boolean isPushToTestOrAuxRepository = buildJob.triggeredByPushTo() == RepositoryType.TESTS || buildJob.triggeredByPushTo() == RepositoryType.AUXILIARY;

        CompletableFuture<LocalCIBuildResult> futureResult = localCIBuildJobManagementService.executeBuildJob(participation, commitHash, isRetry, isPushToTestOrAuxRepository,
                updatedJob.id(), dockerImage);
=======
        CompletableFuture<LocalCIBuildResult> futureResult = localCIBuildJobManagementService.executeBuildJob(buildJob);
>>>>>>> 5eb65e23
        futureResult.thenAccept(buildResult -> {

            ZonedDateTime buildCompletionDate = ZonedDateTime.now();

            // Do not process the result if the participation has been deleted in the meantime
            Optional<Participation> participationOptional = participationRepository.findById(buildJob.participationId());
            if (participationOptional.isPresent()) {
                ProgrammingExerciseParticipation participation = (ProgrammingExerciseParticipation) participationOptional.get();

                // In case the participation does not contain the exercise, we have to load it from the database
                if (participation.getProgrammingExercise() == null) {
                    participation.setProgrammingExercise(programmingExerciseRepository.findByParticipationIdOrElseThrow(participation.getId()));
                }

                SecurityUtils.setAuthorizationObject();
                Result result = programmingExerciseGradingService.processNewProgrammingExerciseResult(participation, buildResult);
                if (result != null) {
                    programmingMessagingService.notifyUserAboutNewResult(result, participation);
                }
                else {
                    programmingMessagingService.notifyUserAboutSubmissionError((Participation) participation,
                            new BuildTriggerWebsocketError("Result could not be processed", participation.getId()));
                }
            }
            else {
                log.warn("Participation with id {} has been deleted. Cancelling the processing of the build result.", buildJob.participationId());
            }

            // save build job to database
            saveFinishedBuildJob(buildJob, BuildJobResult.SUCCESSFUL, buildCompletionDate);

            // after processing a build job, remove it from the processing jobs
            processingJobs.remove(buildJob.id());
            localProcessingJobs.decrementAndGet();
            // Add build job to recent build jobs
            updateLocalBuildAgentInformation();

            // process next build job if node is available
            checkAvailabilityAndProcessNextBuild();

        }).exceptionally(ex -> {
            ZonedDateTime buildCompletionDate = ZonedDateTime.now();
            SecurityUtils.setAuthorizationObject();
            Optional<Participation> participationOptional = participationRepository.findById(buildJob.participationId());
            if (ex.getCause() instanceof CancellationException && ex.getMessage().equals("Build job with id " + buildJob.id() + " was cancelled.")) {
                localProcessingJobs.decrementAndGet();
                updateLocalBuildAgentInformation();

                if (participationOptional.isPresent()) {
                    ProgrammingExerciseParticipation participation = (ProgrammingExerciseParticipation) participationOptional.get();
                    programmingMessagingService.notifyUserAboutSubmissionError((Participation) participation,
                            new BuildTriggerWebsocketError("Build job was cancelled", participation.getId()));
                }

                saveFinishedBuildJob(buildJob, BuildJobResult.CANCELLED, buildCompletionDate);
            }
            else {
                log.error("Error while processing build job: {}", buildJob, ex);

                processingJobs.remove(buildJob.id());
                localProcessingJobs.decrementAndGet();
                updateLocalBuildAgentInformation();

                if (participationOptional.isPresent() && !isRetry) {
                    ProgrammingExerciseParticipation participation = (ProgrammingExerciseParticipation) participationOptional.get();
                    programmingMessagingService.notifyUserAboutSubmissionError((Participation) participation,
                            new BuildTriggerWebsocketError(ex.getMessage(), participation.getId()));

<<<<<<< HEAD
                // Do not requeue the build job if the participation has been deleted in the meantime
                SecurityUtils.setAuthorizationObject();
                Optional<Participation> participationOptional = participationRepository.findById(participation.getId());
                if (participationOptional.isPresent()) {
                    log.warn("Requeueing failed build job: {}", updatedJob);
                    LocalCIBuildJobQueueItem requeuedBuildJob = new LocalCIBuildJobQueueItem(updatedJob.id(), updatedJob.name(), null, updatedJob.participationId(),
                            updatedJob.repositoryName(), updatedJob.repositoryType(), updatedJob.commitHash(), updatedJob.submissionDate(), updatedJob.retryCount() + 1, null, null,
                            updatedJob.priority(), updatedJob.courseId(), updatedJob.triggeredByPushTo(), null, null);
=======
                    log.warn("Requeueing failed build job: {}", buildJob);
                    LocalCIBuildJobQueueItem requeuedBuildJob = new LocalCIBuildJobQueueItem(buildJob.id(), buildJob.name(), null, buildJob.participationId(), buildJob.courseId(),
                            buildJob.exerciseId(), buildJob.retryCount() + 1, buildJob.priority(), buildJob.repositoryInfo(), buildJob.jobTimingInfo(), buildJob.buildConfig());
>>>>>>> 5eb65e23
                    queue.add(requeuedBuildJob);
                }
                else if (participationOptional.isEmpty()) {
                    log.warn("Participation with id {} has been deleted. Cancelling the requeueing of the build job.", buildJob.participationId());
                }
                else {
                    log.error("Build job failed for the second time: {}", buildJob);
                }

                saveFinishedBuildJob(buildJob, BuildJobResult.FAILED, buildCompletionDate);
            }
            checkAvailabilityAndProcessNextBuild();
            return null;
        });
    }

    /**
     * Add a build job to the list of recent build jobs. Only the last 5 build jobs are needed.
     *
     * @param buildJob The build job to add to the list of recent build jobs
     */
    private void addToRecentBuildJobs(LocalCIBuildJobQueueItem buildJob) {
        if (recentBuildJobs.size() >= 5) {
            recentBuildJobs.remove(0);
        }
        recentBuildJobs.add(buildJob);
        updateLocalBuildAgentInformation();
    }

    /**
     * Checks whether the node has at least one thread available for a new build job.
     */
    private boolean nodeIsAvailable() {
        log.debug("Currently processing jobs on this node: {}, maximum pool size of thread executor : {}", localProcessingJobs.get(),
                localCIBuildExecutorService.getMaximumPoolSize());
        return localProcessingJobs.get() < localCIBuildExecutorService.getMaximumPoolSize();
    }

    /**
     * Cancel a build job by removing it from the queue or stopping the build process.
     *
     * @param buildJobId id of the build job to cancel
     */
    public void cancelBuildJob(String buildJobId) {
        sharedLock.lock();
        try {
            // Remove build job if it is queued
            if (queue.stream().anyMatch(job -> Objects.equals(job.id(), buildJobId))) {
                List<LocalCIBuildJobQueueItem> toRemove = new ArrayList<>();
                for (LocalCIBuildJobQueueItem job : queue) {
                    if (Objects.equals(job.id(), buildJobId)) {
                        toRemove.add(job);
                    }
                }
                queue.removeAll(toRemove);
            }
            else {
                // Cancel build job if it is currently being processed
                LocalCIBuildJobQueueItem buildJob = processingJobs.remove(buildJobId);
                if (buildJob != null) {
                    localCIBuildJobManagementService.triggerBuildJobCancellation(buildJobId);
                }
            }
        }
        finally {
            sharedLock.unlock();
        }
    }

    /**
     * Cancel all queued build jobs.
     */
    public void cancelAllQueuedBuildJobs() {
        sharedLock.lock();
        try {
            log.debug("Cancelling all queued build jobs");
            queue.clear();
        }
        finally {
            sharedLock.unlock();
        }
    }

    /**
     * Cancel all running build jobs.
     */
    public void cancelAllRunningBuildJobs() {
        sharedLock.lock();
        try {
            for (LocalCIBuildJobQueueItem buildJob : processingJobs.values()) {
                cancelBuildJob(buildJob.id());
            }
        }
        finally {
            sharedLock.unlock();
        }
    }

    /**
     * Cancel all queued build jobs for a course.
     *
     * @param courseId id of the course
     */
    public void cancelAllQueuedBuildJobsForCourse(long courseId) {
        sharedLock.lock();
        try {
            List<LocalCIBuildJobQueueItem> toRemove = new ArrayList<>();
            for (LocalCIBuildJobQueueItem job : queue) {
                if (job.courseId() == courseId) {
                    toRemove.add(job);
                }
            }
            queue.removeAll(toRemove);
        }
        finally {
            sharedLock.unlock();
        }
    }

    /**
     * Cancel all running build jobs for a course.
     *
     * @param courseId id of the course
     */
    public void cancelAllRunningBuildJobsForCourse(long courseId) {
        for (LocalCIBuildJobQueueItem buildJob : processingJobs.values()) {
            if (buildJob.courseId() == courseId) {
                cancelBuildJob(buildJob.id());
            }
        }
    }

    /**
     * Remove all queued build jobs for a participation from the shared build job queue.
     *
     * @param participationId id of the participation
     */
    public void cancelAllJobsForParticipation(long participationId) {
        sharedLock.lock();
        try {
            List<LocalCIBuildJobQueueItem> toRemove = new ArrayList<>();
            for (LocalCIBuildJobQueueItem queuedJob : queue) {
                if (queuedJob.participationId() == participationId) {
                    toRemove.add(queuedJob);
                }
            }
            queue.removeAll(toRemove);

            for (LocalCIBuildJobQueueItem runningJob : processingJobs.values()) {
                if (runningJob.participationId() == participationId) {
                    cancelBuildJob(runningJob.id());
                }
            }
        }
        finally {
            sharedLock.unlock();
        }
    }

    public class QueuedBuildJobItemListener implements ItemListener<LocalCIBuildJobQueueItem> {

        @Override
        public void itemAdded(ItemEvent<LocalCIBuildJobQueueItem> event) {
            log.debug("CIBuildJobQueueItem added to queue: {}", event.getItem());
            checkAvailabilityAndProcessNextBuild();
        }

        @Override
        public void itemRemoved(ItemEvent<LocalCIBuildJobQueueItem> event) {
            log.debug("CIBuildJobQueueItem removed from queue: {}", event.getItem());
        }
    }
}<|MERGE_RESOLUTION|>--- conflicted
+++ resolved
@@ -111,29 +111,6 @@
         this.queue.removeItemListener(this.listenerId);
     }
 
-<<<<<<< HEAD
-    /**
-     * Create build job item object and add it to the queue.
-     *
-     * @param name              name of the build job
-     * @param participationId   participation id of the build job
-     * @param repositoryName    name of the repository to be build
-     * @param repositoryType    type of the repository to be build
-     * @param commitHash        commit hash of the build job
-     * @param submissionDate    submission date of the build job
-     * @param priority          priority of the build job
-     * @param courseId          course id of the build job
-     * @param triggeredByPushTo type of the repository that was pushed to and triggered the build job
-     */
-    public void addBuildJob(String name, long participationId, String repositoryName, RepositoryType repositoryType, String commitHash, ZonedDateTime submissionDate, int priority,
-            long courseId, RepositoryType triggeredByPushTo) {
-        LocalCIBuildJobQueueItem buildJobQueueItem = new LocalCIBuildJobQueueItem((String.valueOf(participationId) + submissionDate.toInstant().toEpochMilli()), name, null,
-                participationId, repositoryName, repositoryType, commitHash, submissionDate, 0, null, null, priority, courseId, triggeredByPushTo, null, null);
-        queue.add(buildJobQueueItem);
-    }
-
-=======
->>>>>>> 5eb65e23
     public List<LocalCIBuildJobQueueItem> getQueuedJobs() {
         return queue.stream().toList();
     }
@@ -180,12 +157,8 @@
             buildJob.setPriority(queueItem.priority());
             buildJob.setTriggeredByPushTo(queueItem.repositoryInfo().triggeredByPushTo());
             buildJob.setBuildJobResult(result);
-<<<<<<< HEAD
-            buildJob.setDockerImage(queueItem.dockerImage());
-=======
             buildJob.setDockerImage(queueItem.buildConfig().dockerImage());
 
->>>>>>> 5eb65e23
             buildJobRepository.save(buildJob);
         }
         catch (Exception e) {
@@ -268,16 +241,12 @@
         LocalCIBuildJobQueueItem buildJob = queue.poll();
         if (buildJob != null) {
             String hazelcastMemberAddress = hazelcastInstance.getCluster().getLocalMember().getAddress().toString();
-<<<<<<< HEAD
-            LocalCIBuildJobQueueItem processingJob = new LocalCIBuildJobQueueItem(buildJob, hazelcastMemberAddress);
-=======
 
             JobTimingInfo jobTimingInfo = new JobTimingInfo(buildJob.jobTimingInfo().submissionDate(), ZonedDateTime.now(), null);
 
             LocalCIBuildJobQueueItem processingJob = new LocalCIBuildJobQueueItem(buildJob.id(), buildJob.name(), hazelcastMemberAddress, buildJob.participationId(),
                     buildJob.courseId(), buildJob.exerciseId(), buildJob.retryCount(), buildJob.priority(), buildJob.repositoryInfo(), jobTimingInfo, buildJob.buildConfig());
 
->>>>>>> 5eb65e23
             processingJobs.put(processingJob.id(), processingJob);
             localProcessingJobs.incrementAndGet();
 
@@ -328,58 +297,7 @@
         log.info("Processing build job: {}", buildJob);
         boolean isRetry = buildJob.retryCount() >= 1;
 
-<<<<<<< HEAD
-        ProgrammingExerciseParticipation participation;
-
-        // Participation might not be persisted in the database yet or it has been deleted in the meantime
-        try {
-            participation = retrieveParticipationWithRetry(buildJob.participationId());
-        }
-        catch (IllegalStateException e) {
-            log.error("Cannot process build job for participation with id {} because it could not be retrieved from the database.", buildJob.participationId());
-            processingJobs.remove(buildJob.id());
-            localProcessingJobs.decrementAndGet();
-            updateLocalBuildAgentInformation();
-            checkAvailabilityAndProcessNextBuild();
-            return;
-        }
-        catch (Exception e) {
-            log.error("Cannot process build job for participation with id {} because of an unexpected error.", buildJob.participationId(), e);
-            processingJobs.remove(buildJob.id());
-            localProcessingJobs.decrementAndGet();
-            updateLocalBuildAgentInformation();
-            checkAvailabilityAndProcessNextBuild();
-            return;
-        }
-
-        // For some reason, it is possible that the participation object does not have the programming exercise
-        if (participation.getProgrammingExercise() == null) {
-            SecurityUtils.setAuthorizationObject();
-            participation.setProgrammingExercise(programmingExerciseRepository.findByParticipationIdOrElseThrow(participation.getId()));
-        }
-
-        ProgrammingExercise programmingExercise = participation.getProgrammingExercise();
-        String dockerImage;
-        try {
-            dockerImage = programmingExercise.getWindfile().getMetadata().getDocker().getImage();
-        }
-        catch (NullPointerException e) {
-            log.warn("Could not retrieve Docker image from windfile metadata for programming exercise {}. Using default Docker image instead.", programmingExercise.getId());
-            dockerImage = programmingLanguageConfiguration.getImage(programmingExercise.getProgrammingLanguage(), Optional.ofNullable(programmingExercise.getProjectType()));
-        }
-        LocalCIBuildJobQueueItem updatedJob = new LocalCIBuildJobQueueItem(buildJob.id(), buildJob.name(), buildJob.buildAgentAddress(), buildJob.participationId(),
-                buildJob.repositoryName(), buildJob.repositoryType(), buildJob.commitHash(), buildJob.submissionDate(), buildJob.retryCount(), buildJob.buildStartDate(), null,
-                buildJob.priority(), buildJob.courseId(), buildJob.triggeredByPushTo(), dockerImage, null);
-
-        processingJobs.put(buildJob.id(), updatedJob);
-
-        boolean isPushToTestOrAuxRepository = buildJob.triggeredByPushTo() == RepositoryType.TESTS || buildJob.triggeredByPushTo() == RepositoryType.AUXILIARY;
-
-        CompletableFuture<LocalCIBuildResult> futureResult = localCIBuildJobManagementService.executeBuildJob(participation, commitHash, isRetry, isPushToTestOrAuxRepository,
-                updatedJob.id(), dockerImage);
-=======
         CompletableFuture<LocalCIBuildResult> futureResult = localCIBuildJobManagementService.executeBuildJob(buildJob);
->>>>>>> 5eb65e23
         futureResult.thenAccept(buildResult -> {
 
             ZonedDateTime buildCompletionDate = ZonedDateTime.now();
@@ -414,7 +332,6 @@
             // after processing a build job, remove it from the processing jobs
             processingJobs.remove(buildJob.id());
             localProcessingJobs.decrementAndGet();
-            // Add build job to recent build jobs
             updateLocalBuildAgentInformation();
 
             // process next build job if node is available
@@ -448,20 +365,9 @@
                     programmingMessagingService.notifyUserAboutSubmissionError((Participation) participation,
                             new BuildTriggerWebsocketError(ex.getMessage(), participation.getId()));
 
-<<<<<<< HEAD
-                // Do not requeue the build job if the participation has been deleted in the meantime
-                SecurityUtils.setAuthorizationObject();
-                Optional<Participation> participationOptional = participationRepository.findById(participation.getId());
-                if (participationOptional.isPresent()) {
-                    log.warn("Requeueing failed build job: {}", updatedJob);
-                    LocalCIBuildJobQueueItem requeuedBuildJob = new LocalCIBuildJobQueueItem(updatedJob.id(), updatedJob.name(), null, updatedJob.participationId(),
-                            updatedJob.repositoryName(), updatedJob.repositoryType(), updatedJob.commitHash(), updatedJob.submissionDate(), updatedJob.retryCount() + 1, null, null,
-                            updatedJob.priority(), updatedJob.courseId(), updatedJob.triggeredByPushTo(), null, null);
-=======
                     log.warn("Requeueing failed build job: {}", buildJob);
                     LocalCIBuildJobQueueItem requeuedBuildJob = new LocalCIBuildJobQueueItem(buildJob.id(), buildJob.name(), null, buildJob.participationId(), buildJob.courseId(),
                             buildJob.exerciseId(), buildJob.retryCount() + 1, buildJob.priority(), buildJob.repositoryInfo(), buildJob.jobTimingInfo(), buildJob.buildConfig());
->>>>>>> 5eb65e23
                     queue.add(requeuedBuildJob);
                 }
                 else if (participationOptional.isEmpty()) {
