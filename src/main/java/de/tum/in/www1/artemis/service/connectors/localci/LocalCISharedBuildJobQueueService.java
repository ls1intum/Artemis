--- conflicted
+++ resolved
@@ -433,7 +433,6 @@
         throw new IllegalStateException("Could not retrieve participation with id " + participationId + " from database after " + maxRetries + " retries.");
     }
 
-<<<<<<< HEAD
     public void cancelAllQueuedBuildJobs() {
         queue.clear();
     }
@@ -462,10 +461,7 @@
         }
     }
 
-    private class BuildJobItemListener implements ItemListener<LocalCIBuildJobQueueItem> {
-=======
     private class QueuedBuildJobItemListener implements ItemListener<LocalCIBuildJobQueueItem> {
->>>>>>> d76fc417
 
         @Override
         public void itemAdded(ItemEvent<LocalCIBuildJobQueueItem> item) {
