package de.tum.in.www1.artemis.service.connectors.localci;

import java.time.ZonedDateTime;
import java.util.*;
import java.util.concurrent.*;
import java.util.concurrent.atomic.AtomicInteger;
import java.util.concurrent.locks.ReentrantLock;

import javax.annotation.PostConstruct;

import org.slf4j.Logger;
import org.slf4j.LoggerFactory;
import org.springframework.context.annotation.Profile;
import org.springframework.scheduling.annotation.Scheduled;
import org.springframework.stereotype.Service;

import com.hazelcast.collection.IQueue;
import com.hazelcast.collection.ItemEvent;
import com.hazelcast.collection.ItemListener;
import com.hazelcast.core.HazelcastInstance;
import com.hazelcast.cp.lock.FencedLock;
import com.hazelcast.map.IMap;

import de.tum.in.www1.artemis.domain.Result;
import de.tum.in.www1.artemis.domain.participation.Participation;
import de.tum.in.www1.artemis.domain.participation.ProgrammingExerciseParticipation;
import de.tum.in.www1.artemis.repository.ParticipationRepository;
import de.tum.in.www1.artemis.repository.ProgrammingExerciseRepository;
import de.tum.in.www1.artemis.security.SecurityUtils;
import de.tum.in.www1.artemis.service.connectors.localci.dto.LocalCIBuildAgentInformation;
import de.tum.in.www1.artemis.service.connectors.localci.dto.LocalCIBuildJobQueueItem;
import de.tum.in.www1.artemis.service.connectors.localci.dto.LocalCIBuildResult;
import de.tum.in.www1.artemis.service.programming.ProgrammingExerciseGradingService;
import de.tum.in.www1.artemis.service.programming.ProgrammingMessagingService;
import de.tum.in.www1.artemis.web.websocket.programmingSubmission.BuildTriggerWebsocketError;

@Service
@Profile("localci")
public class LocalCISharedBuildJobQueueService {

    private final Logger log = LoggerFactory.getLogger(LocalCISharedBuildJobQueueService.class);

    private final HazelcastInstance hazelcastInstance;

    private final IQueue<LocalCIBuildJobQueueItem> queue;

    private final ThreadPoolExecutor localCIBuildExecutorService;

    private final LocalCIBuildJobManagementService localCIBuildJobManagementService;

    private final ParticipationRepository participationRepository;

    private final ProgrammingExerciseGradingService programmingExerciseGradingService;

    private final ProgrammingMessagingService programmingMessagingService;

    private final ProgrammingExerciseRepository programmingExerciseRepository;

    /**
     * Map of build jobs currently being processed across all nodes
     */
    private final IMap<Long, LocalCIBuildJobQueueItem> processingJobs;

    private final IMap<String, LocalCIBuildAgentInformation> buildAgentInformation;

    private final AtomicInteger localProcessingJobs = new AtomicInteger(0);

    /**
     * Lock to prevent multiple nodes from processing the same build job.
     */
    private final FencedLock sharedLock;

    /**
     * Lock for operations on single instance.
     */
    private final ReentrantLock instanceLock = new ReentrantLock();

    public LocalCISharedBuildJobQueueService(HazelcastInstance hazelcastInstance, ExecutorService localCIBuildExecutorService,
            LocalCIBuildJobManagementService localCIBuildJobManagementService, ParticipationRepository participationRepository,
            ProgrammingExerciseGradingService programmingExerciseGradingService, ProgrammingMessagingService programmingMessagingService,
            ProgrammingExerciseRepository programmingExerciseRepository) {
        this.hazelcastInstance = hazelcastInstance;
        this.localCIBuildExecutorService = (ThreadPoolExecutor) localCIBuildExecutorService;
        this.localCIBuildJobManagementService = localCIBuildJobManagementService;
        this.participationRepository = participationRepository;
        this.programmingExerciseGradingService = programmingExerciseGradingService;
        this.programmingMessagingService = programmingMessagingService;
        this.programmingExerciseRepository = programmingExerciseRepository;
        this.buildAgentInformation = this.hazelcastInstance.getMap("buildAgentInformation");
        this.processingJobs = this.hazelcastInstance.getMap("processingJobs");
        this.sharedLock = this.hazelcastInstance.getCPSubsystem().getLock("buildJobQueueLock");
        this.queue = this.hazelcastInstance.getQueue("buildJobQueue");
    }

    /**
     * Add listener to the shared build job queue.
     */
    @PostConstruct
    public void addListener() {
        this.queue.addItemListener(new QueuedBuildJobItemListener(), true);
    }

    /**
     * Create build job item object and add it to the queue.
     *
     * @param name                     name of the build job
     * @param participationId          participation id of the build job
     * @param repositoryTypeOrUsername repository type (if template or solution) or username (if student repository)
     * @param commitHash               commit hash of the build job
     * @param submissionDate           submission date of the build job
     * @param priority                 priority of the build job
     * @param courseId                 course id of the build job
     * @param isPushToTestRepository   defines if the build job is triggered by a push to a test repository
     */
    public void addBuildJob(String name, long participationId, String repositoryTypeOrUsername, String commitHash, ZonedDateTime submissionDate, int priority, long courseId,
            boolean isPushToTestRepository) {
        LocalCIBuildJobQueueItem buildJobQueueItem = new LocalCIBuildJobQueueItem(name, participationId, repositoryTypeOrUsername, commitHash, submissionDate, priority, courseId,
                isPushToTestRepository);
        queue.add(buildJobQueueItem);
    }

    public List<LocalCIBuildJobQueueItem> getQueuedJobs() {
        return queue.stream().toList();
    }

    public List<LocalCIBuildJobQueueItem> getProcessingJobs() {
        return processingJobs.values().stream().toList();
    }

    public List<LocalCIBuildJobQueueItem> getQueuedJobsForCourse(long courseId) {
        return queue.stream().filter(job -> job.getCourseId() == courseId).toList();
    }

    public List<LocalCIBuildJobQueueItem> getProcessingJobsForCourse(long courseId) {
        return processingJobs.values().stream().filter(job -> job.getCourseId() == courseId).toList();
    }

    public List<LocalCIBuildAgentInformation> getBuildAgentInformation() {
        // Remove build agent information of offline nodes
        removeOfflineNodes();
        return buildAgentInformation.values().stream().toList();
    }

    /**
     * Remove all queued build jobs for a participation from the shared build job queue.
     *
     * @param participationId id of the participation
     */
    public void removeQueuedJobsForParticipation(long participationId) {
        List<LocalCIBuildJobQueueItem> toRemove = new ArrayList<>();
        for (LocalCIBuildJobQueueItem job : queue) {
            if (job.getParticipationId() == participationId) {
                toRemove.add(job);
            }
        }
        queue.removeAll(toRemove);
    }

    /**
     * Wait 1 minute after startup and then every 1 minute update the build agent information of the local hazelcast member.
     * This is necessary because the build agent information is not updated automatically when a node joins the cluster.
     */
    @Scheduled(initialDelay = 60000, fixedRate = 60000) // 1 minute initial delay, 1 minute fixed rate
    public void updateBuildAgentInformation() {
        // Remove build agent information of offline nodes
        removeOfflineNodes();

        // Add build agent information of local hazelcast member to map if not already present
        if (!buildAgentInformation.containsKey(hazelcastInstance.getCluster().getLocalMember().getAddress().toString())) {
            updateLocalBuildAgentInformation();
        }
    }

    /**
     * Check every 10 seconds whether the node has at least one thread available for a new build job.
     * If so, process the next build job.
     */
    @Scheduled(fixedRate = 10000)
    public void checkForBuildJobs() {
        checkAvailabilityAndProcessNextBuild();
    }

    /**
     * Checks whether the node has at least one thread available for a new build job.
     * If so, process the next build job.
     */
    private void checkAvailabilityAndProcessNextBuild() {
        // Check conditions before acquiring the lock to avoid unnecessary locking
        if (!nodeIsAvailable()) {
            // Add build agent information of local hazelcast member to map if not already present
            if (!buildAgentInformation.containsKey(hazelcastInstance.getCluster().getLocalMember().getAddress().toString())) {
                updateLocalBuildAgentInformation();
            }

            log.debug("Node has no available threads currently");
            return;
        }

        if (queue.isEmpty()) {
            return;
        }

        instanceLock.lock();
        try {
            // Recheck conditions after acquiring the lock to ensure they are still valid
            if (!nodeIsAvailable() || queue.isEmpty()) {
                return;
            }

            LocalCIBuildJobQueueItem buildJob;

            // Lock the queue to prevent multiple nodes from processing the same build job
            sharedLock.lock();
            try {
                buildJob = addToProcessingJobs();
            }
            finally {
                sharedLock.unlock();
            }

            processBuild(buildJob);
        }
        finally {
            instanceLock.unlock();
        }
    }

    private LocalCIBuildJobQueueItem addToProcessingJobs() {
        LocalCIBuildJobQueueItem buildJob = queue.poll();
        if (buildJob != null) {
            String hazelcastMemberAddress = hazelcastInstance.getCluster().getLocalMember().getAddress().toString();
            buildJob.setBuildAgentAddress(hazelcastMemberAddress);
            buildJob.setBuildStartDate(ZonedDateTime.now());
            processingJobs.put(buildJob.getId(), buildJob);
            localProcessingJobs.incrementAndGet();

            updateLocalBuildAgentInformation();
        }
        return buildJob;
    }

    private void updateLocalBuildAgentInformation() {
        // Add/update
        String memberAddress = hazelcastInstance.getCluster().getLocalMember().getAddress().toString();
        List<LocalCIBuildJobQueueItem> processingJobsOfMember = getProcessingJobsOfNode(memberAddress);
        int numberOfCurrentBuildJobs = processingJobsOfMember.size();
        int maxNumberOfConcurrentBuilds = localCIBuildExecutorService.getMaximumPoolSize();
        LocalCIBuildAgentInformation info = new LocalCIBuildAgentInformation(memberAddress, maxNumberOfConcurrentBuilds, numberOfCurrentBuildJobs, processingJobsOfMember);
        buildAgentInformation.put(memberAddress, info);
    }

    private List<LocalCIBuildJobQueueItem> getProcessingJobsOfNode(String memberAddress) {
        return processingJobs.values().stream().filter(job -> Objects.equals(job.getBuildAgentAddress(), memberAddress)).toList();
    }

    private void removeOfflineNodes() {
        List<String> memberAddresses = hazelcastInstance.getCluster().getMembers().stream().map(member -> member.getAddress().toString()).toList();
        for (String key : buildAgentInformation.keySet()) {
            if (!memberAddresses.contains(key)) {
                buildAgentInformation.remove(key);
            }
        }
    }

    /**
     * Process a build job by submitting it to the local CI executor service.
     * On completion, check for next job.
     */
    private void processBuild(LocalCIBuildJobQueueItem buildJob) {
        // The 'user' is not properly logged into Artemis, this leads to an issue when accessing custom repository methods.
        // Therefore, a mock auth object has to be created.
        SecurityUtils.setAuthorizationObject();

        if (buildJob == null) {
            return;
        }

        log.info("Processing build job: " + buildJob);
        String commitHash = buildJob.getCommitHash();
        boolean isRetry = buildJob.getRetryCount() >= 1;

        ProgrammingExerciseParticipation participation;

        // Participation might not be persisted in the database yet or it has been deleted in the meantime
        try {
            participation = retrieveParticipationWithRetry(buildJob.getParticipationId());
        }
        catch (IllegalStateException e) {
            log.error("Cannot process build job for participation with id {} because it could not be retrieved from the database.", buildJob.getParticipationId());
            processingJobs.remove(buildJob.getId());
            localProcessingJobs.decrementAndGet();
            updateLocalBuildAgentInformation();
            checkAvailabilityAndProcessNextBuild();
            return;
        }
        catch (Exception e) {
            log.error("Cannot process build job for participation with id {} because of an unexpected error.", buildJob.getParticipationId(), e);
            processingJobs.remove(buildJob.getId());
            localProcessingJobs.decrementAndGet();
            updateLocalBuildAgentInformation();
            checkAvailabilityAndProcessNextBuild();
            return;
        }

        // For some reason, it is possible that the participation object does not have the programming exercise
        if (participation.getProgrammingExercise() == null) {
            SecurityUtils.setAuthorizationObject();
            participation.setProgrammingExercise(programmingExerciseRepository.findByParticipationIdOrElseThrow(participation.getId()));
        }

        CompletableFuture<LocalCIBuildResult> futureResult = localCIBuildJobManagementService.executeBuildJob(participation, commitHash, isRetry, buildJob.isPushToTestRepository(),
                buildJob.getId());
        futureResult.thenAccept(buildResult -> {

            // Do not process the result if the participation has been deleted in the meantime
            Optional<Participation> participationOptional = participationRepository.findById(participation.getId());
            if (participationOptional.isPresent()) {
                SecurityUtils.setAuthorizationObject();
                Result result = programmingExerciseGradingService.processNewProgrammingExerciseResult(participation, buildResult);
                if (result != null) {
                    programmingMessagingService.notifyUserAboutNewResult(result, participation);
                }
                else {
                    programmingMessagingService.notifyUserAboutSubmissionError((Participation) participation,
                            new BuildTriggerWebsocketError("Result could not be processed", participation.getId()));
                }
            }
            else {
                log.warn("Participation with id {} has been deleted. Cancelling the processing of the build result.", participation.getId());
            }

            // after processing a build job, remove it from the processing jobs
            processingJobs.remove(buildJob.getId());
            localProcessingJobs.decrementAndGet();
            updateLocalBuildAgentInformation();

            // process next build job if node is available
            checkAvailabilityAndProcessNextBuild();
        }).exceptionally(ex -> {
            if (ex.getCause() instanceof CancellationException && ex.getMessage().equals("Build job with id " + buildJob.getId() + " was cancelled.")) {
                localProcessingJobs.decrementAndGet();
                updateLocalBuildAgentInformation();
            }
            else {
                log.error("Error while processing build job: {}", buildJob, ex);

                processingJobs.remove(buildJob.getId());
                localProcessingJobs.decrementAndGet();
                updateLocalBuildAgentInformation();

                if (buildJob.getRetryCount() > 0) {
                    log.error("Build job failed for the second time: {}", buildJob);
                    return null;
                }

<<<<<<< HEAD
                // Do not requeue the build job if the participation has been deleted in the meantime
                SecurityUtils.setAuthorizationObject();
                Optional<Participation> participationOptional = participationRepository.findById(participation.getId());
                if (participationOptional.isPresent()) {
                    log.warn("Requeueing failed build job: {}", buildJob);
                    buildJob.setRetryCount(buildJob.getRetryCount() + 1);
                    queue.add(buildJob);
                }
                else {
                    log.warn("Participation with id {} has been deleted. Cancelling the requeueing of the build job.", participation.getId());
                }
=======
            // Do not requeue the build job if the participation has been deleted in the meantime
            SecurityUtils.setAuthorizationObject();
            Optional<Participation> participationOptional = participationRepository.findById(participation.getId());
            if (participationOptional.isPresent()) {
                log.warn("Requeueing failed build job: {}", buildJob);
                buildJob.setRetryCount(buildJob.getRetryCount() + 1);
                queue.add(buildJob);
                checkAvailabilityAndProcessNextBuild();
            }
            else {
                log.warn("Participation with id {} has been deleted. Cancelling the requeueing of the build job.", participation.getId());
>>>>>>> 2be8e25b
            }
            return null;
        });
    }

    /**
     * Checks whether the node has at least one thread available for a new build job.
     */
    private boolean nodeIsAvailable() {
        log.debug("Currently processing jobs on this node: {}, maximum pool size of thread executor : {}", localProcessingJobs.get(),
                localCIBuildExecutorService.getMaximumPoolSize());
        return localProcessingJobs.get() < localCIBuildExecutorService.getMaximumPoolSize();
    }

    /**
     * Cancel a build job by removing it from the queue or stopping the build process.
     *
     * @param buildJobId id of the build job to cancel
     */
    public void cancelBuildJob(long buildJobId) {
        // Remove build job if it is queued
        if (queue.stream().anyMatch(job -> Objects.equals(job.getId(), buildJobId))) {
            List<LocalCIBuildJobQueueItem> toRemove = new ArrayList<>();
            for (LocalCIBuildJobQueueItem job : queue) {
                if (Objects.equals(job.getId(), buildJobId)) {
                    toRemove.add(job);
                }
            }
            queue.removeAll(toRemove);
        }
        else {
            // Remove build job if it is currently being processed
            LocalCIBuildJobQueueItem buildJob = processingJobs.values().stream().filter(job -> Objects.equals(job.getId(), buildJobId)).findFirst().orElse(null);
            if (buildJob != null) {
                processingJobs.remove(buildJob.getId());
                localCIBuildJobManagementService.cancelBuildJob(buildJobId);
            }
        }
    }

    /**
     * Retrieve participation from database with retries.
     * This is necessary because the participation might not be persisted in the database yet.
     *
     * @param participationId id of the participation
     */
    private ProgrammingExerciseParticipation retrieveParticipationWithRetry(Long participationId) {
        int maxRetries = 5;
        int retries = 0;
        ProgrammingExerciseParticipation participation;
        Optional<Participation> tempParticipation;
        while (retries < maxRetries) {
            SecurityUtils.setAuthorizationObject();
            tempParticipation = participationRepository.findById(participationId);
            if (tempParticipation.isPresent()) {
                participation = (ProgrammingExerciseParticipation) tempParticipation.get();
                return participation;
            }
            else {
                log.debug("Could not retrieve participation with id {} from database", participationId);
                log.info("Retrying to retrieve participation with id {} from database", participationId);
                retries++;
                try {
                    Thread.sleep(1000);
                }
                catch (InterruptedException e1) {
                    log.error("Error while waiting for participation with id {} to be persisted in database", participationId, e1);
                }
            }
        }
        throw new IllegalStateException("Could not retrieve participation with id " + participationId + " from database after " + maxRetries + " retries.");
    }

    /**
     * Cancel all queued build jobs.
     */
    public void cancelAllQueuedBuildJobs() {
        queue.clear();
    }

    /**
     * Cancel all running build jobs.
     */
    public void cancelAllRunningBuildJobs() {
        for (LocalCIBuildJobQueueItem buildJob : processingJobs.values()) {
            cancelBuildJob(buildJob.getId());
        }
    }

    /**
     * Cancel all queued build jobs for a course.
     *
     * @param courseId id of the course
     */
    public void cancelAllQueuedBuildJobsForCourse(long courseId) {
        List<LocalCIBuildJobQueueItem> toRemove = new ArrayList<>();
        for (LocalCIBuildJobQueueItem job : queue) {
            if (job.getCourseId() == courseId) {
                toRemove.add(job);
            }
        }
        queue.removeAll(toRemove);
    }

    /**
     * Cancel all running build jobs for a course.
     *
     * @param courseId id of the course
     */
    public void cancelAllRunningBuildJobsForCourse(long courseId) {
        for (LocalCIBuildJobQueueItem buildJob : processingJobs.values()) {
            if (buildJob.getCourseId() == courseId) {
                cancelBuildJob(buildJob.getId());
            }
        }
    }

    private class QueuedBuildJobItemListener implements ItemListener<LocalCIBuildJobQueueItem> {

        @Override
        public void itemAdded(ItemEvent<LocalCIBuildJobQueueItem> event) {
            log.debug("CIBuildJobQueueItem added to queue: {}", event.getItem());
            checkAvailabilityAndProcessNextBuild();
        }

        @Override
        public void itemRemoved(ItemEvent<LocalCIBuildJobQueueItem> event) {
            log.debug("CIBuildJobQueueItem removed from queue: {}", event.getItem());
        }
    }
}<|MERGE_RESOLUTION|>--- conflicted
+++ resolved
@@ -353,7 +353,6 @@
                     return null;
                 }
 
-<<<<<<< HEAD
                 // Do not requeue the build job if the participation has been deleted in the meantime
                 SecurityUtils.setAuthorizationObject();
                 Optional<Participation> participationOptional = participationRepository.findById(participation.getId());
@@ -361,23 +360,11 @@
                     log.warn("Requeueing failed build job: {}", buildJob);
                     buildJob.setRetryCount(buildJob.getRetryCount() + 1);
                     queue.add(buildJob);
+                    checkAvailabilityAndProcessNextBuild();
                 }
                 else {
                     log.warn("Participation with id {} has been deleted. Cancelling the requeueing of the build job.", participation.getId());
                 }
-=======
-            // Do not requeue the build job if the participation has been deleted in the meantime
-            SecurityUtils.setAuthorizationObject();
-            Optional<Participation> participationOptional = participationRepository.findById(participation.getId());
-            if (participationOptional.isPresent()) {
-                log.warn("Requeueing failed build job: {}", buildJob);
-                buildJob.setRetryCount(buildJob.getRetryCount() + 1);
-                queue.add(buildJob);
-                checkAvailabilityAndProcessNextBuild();
-            }
-            else {
-                log.warn("Participation with id {} has been deleted. Cancelling the requeueing of the build job.", participation.getId());
->>>>>>> 2be8e25b
             }
             return null;
         });
