package de.tum.in.www1.artemis.service.connectors.localci;

import java.time.ZonedDateTime;
import java.util.*;
import java.util.concurrent.*;
import java.util.concurrent.atomic.AtomicInteger;
import java.util.concurrent.locks.ReentrantLock;

import javax.annotation.PostConstruct;

import org.slf4j.Logger;
import org.slf4j.LoggerFactory;
import org.springframework.context.annotation.Profile;
import org.springframework.scheduling.annotation.Scheduled;
import org.springframework.stereotype.Service;

import com.hazelcast.collection.IQueue;
import com.hazelcast.collection.ItemEvent;
import com.hazelcast.collection.ItemListener;
import com.hazelcast.core.HazelcastInstance;
import com.hazelcast.cp.lock.FencedLock;
import com.hazelcast.map.IMap;

import de.tum.in.www1.artemis.domain.Result;
import de.tum.in.www1.artemis.domain.participation.*;
import de.tum.in.www1.artemis.repository.ParticipationRepository;
import de.tum.in.www1.artemis.repository.ProgrammingExerciseRepository;
import de.tum.in.www1.artemis.security.SecurityUtils;
import de.tum.in.www1.artemis.service.connectors.localci.dto.LocalCIBuildAgentInformation;
import de.tum.in.www1.artemis.service.connectors.localci.dto.LocalCIBuildJobQueueItem;
import de.tum.in.www1.artemis.service.connectors.localci.dto.LocalCIBuildResult;
import de.tum.in.www1.artemis.service.programming.ProgrammingExerciseGradingService;
import de.tum.in.www1.artemis.service.programming.ProgrammingMessagingService;
import de.tum.in.www1.artemis.web.websocket.programmingSubmission.BuildTriggerWebsocketError;

@Service
@Profile("localci")
public class LocalCISharedBuildJobQueueService {

    private final Logger log = LoggerFactory.getLogger(LocalCISharedBuildJobQueueService.class);

    private final HazelcastInstance hazelcastInstance;

    private final IQueue<LocalCIBuildJobQueueItem> queue;

    private final ThreadPoolExecutor localCIBuildExecutorService;

    private final LocalCIBuildJobManagementService localCIBuildJobManagementService;

    private final ParticipationRepository participationRepository;

    private final ProgrammingExerciseGradingService programmingExerciseGradingService;

    private final ProgrammingMessagingService programmingMessagingService;

    private final ProgrammingExerciseRepository programmingExerciseRepository;

    /**
     * Map of build jobs currently being processed across all nodes
     */
    private final IMap<Long, LocalCIBuildJobQueueItem> processingJobs;

    private final IMap<String, LocalCIBuildAgentInformation> buildAgentInformation;

    private final AtomicInteger localProcessingJobs = new AtomicInteger(0);

    /**
     * Lock to prevent multiple nodes from processing the same build job.
     */
    private final FencedLock sharedLock;

    /**
     * Lock for operations on single instance.
     */
    private final ReentrantLock instanceLock = new ReentrantLock();

    public LocalCISharedBuildJobQueueService(HazelcastInstance hazelcastInstance, ExecutorService localCIBuildExecutorService,
            LocalCIBuildJobManagementService localCIBuildJobManagementService, ParticipationRepository participationRepository,
            ProgrammingExerciseGradingService programmingExerciseGradingService, ProgrammingMessagingService programmingMessagingService,
            ProgrammingExerciseRepository programmingExerciseRepository) {
        this.hazelcastInstance = hazelcastInstance;
        this.localCIBuildExecutorService = (ThreadPoolExecutor) localCIBuildExecutorService;
        this.localCIBuildJobManagementService = localCIBuildJobManagementService;
        this.participationRepository = participationRepository;
        this.programmingExerciseGradingService = programmingExerciseGradingService;
        this.programmingMessagingService = programmingMessagingService;
        this.programmingExerciseRepository = programmingExerciseRepository;
        this.buildAgentInformation = this.hazelcastInstance.getMap("buildAgentInformation");
        this.processingJobs = this.hazelcastInstance.getMap("processingJobs");
        this.sharedLock = this.hazelcastInstance.getCPSubsystem().getLock("buildJobQueueLock");
        this.queue = this.hazelcastInstance.getQueue("buildJobQueue");
    }

    /**
     * Add listener to the shared build job queue.
     */
    @PostConstruct
    public void addListener() {
        this.queue.addItemListener(new QueuedBuildJobItemListener(), true);
    }

    /**
     * Create build job item object and add it to the queue.
     *
     * @param name                     name of the build job
     * @param participationId          participation id of the build job
     * @param repositoryTypeOrUsername repository type (if template or solution) or username (if student repository)
     * @param commitHash               commit hash of the build job
     * @param submissionDate           submission date of the build job
     * @param priority                 priority of the build job
     * @param courseId                 course id of the build job
     * @param isPushToTestRepository   defines if the build job is triggered by a push to a test repository
     */
    public void addBuildJob(String name, long participationId, String repositoryTypeOrUsername, String commitHash, ZonedDateTime submissionDate, int priority, long courseId,
            boolean isPushToTestRepository) {
        LocalCIBuildJobQueueItem buildJobQueueItem = new LocalCIBuildJobQueueItem(Long.parseLong(String.valueOf(participationId) + submissionDate.toInstant().toEpochMilli()), name,
                null, participationId, repositoryTypeOrUsername, commitHash, submissionDate, 0, null, priority, courseId, isPushToTestRepository);
        queue.add(buildJobQueueItem);
    }

    public List<LocalCIBuildJobQueueItem> getQueuedJobs() {
        return queue.stream().toList();
    }

    public List<LocalCIBuildJobQueueItem> getProcessingJobs() {
        return processingJobs.values().stream().toList();
    }

    public List<LocalCIBuildJobQueueItem> getQueuedJobsForCourse(long courseId) {
        return queue.stream().filter(job -> job.courseId() == courseId).toList();
    }

    public List<LocalCIBuildJobQueueItem> getProcessingJobsForCourse(long courseId) {
        return processingJobs.values().stream().filter(job -> job.courseId() == courseId).toList();
    }

    public List<LocalCIBuildAgentInformation> getBuildAgentInformation() {
        // Remove build agent information of offline nodes
        removeOfflineNodes();
        return buildAgentInformation.values().stream().toList();
    }

    /**
     * Remove all queued build jobs for a participation from the shared build job queue.
     *
     * @param participationId id of the participation
     */
    public void removeQueuedJobsForParticipation(long participationId) {
<<<<<<< HEAD
        sharedLock.lock();
        try {
            List<LocalCIBuildJobQueueItem> toRemove = new ArrayList<>();
            for (LocalCIBuildJobQueueItem job : queue) {
                if (job.getParticipationId() == participationId) {
                    toRemove.add(job);
                }
=======
        List<LocalCIBuildJobQueueItem> toRemove = new ArrayList<>();
        for (LocalCIBuildJobQueueItem job : queue) {
            if (job.participationId() == participationId) {
                toRemove.add(job);
>>>>>>> 13042e22
            }
            queue.removeAll(toRemove);
        }
        finally {
            sharedLock.unlock();
        }
    }

    /**
     * Wait 1 minute after startup and then every 1 minute update the build agent information of the local hazelcast member.
     * This is necessary because the build agent information is not updated automatically when a node joins the cluster.
     */
    @Scheduled(initialDelay = 60000, fixedRate = 60000) // 1 minute initial delay, 1 minute fixed rate
    public void updateBuildAgentInformation() {
        // Remove build agent information of offline nodes
        removeOfflineNodes();

        // Add build agent information of local hazelcast member to map if not already present
        if (!buildAgentInformation.containsKey(hazelcastInstance.getCluster().getLocalMember().getAddress().toString())) {
            updateLocalBuildAgentInformation();
        }
    }

    /**
     * Check every 10 seconds whether the node has at least one thread available for a new build job.
     * If so, process the next build job.
     * This is a backup mechanism in case the build queue is not empty, no new build jobs are entering the queue and the
     * node otherwise stopped checking for build jobs in the queue.
     */
    @Scheduled(fixedRate = 10000)
    public void checkForBuildJobs() {
        checkAvailabilityAndProcessNextBuild();
    }

    /**
     * Checks whether the node has at least one thread available for a new build job.
     * If so, process the next build job.
     */
    private void checkAvailabilityAndProcessNextBuild() {
        // Check conditions before acquiring the lock to avoid unnecessary locking
        if (!nodeIsAvailable()) {
            // Add build agent information of local hazelcast member to map if not already present
            if (!buildAgentInformation.containsKey(hazelcastInstance.getCluster().getLocalMember().getAddress().toString())) {
                updateLocalBuildAgentInformation();
            }

            log.debug("Node has no available threads currently");
            return;
        }

        if (queue.isEmpty()) {
            return;
        }

        instanceLock.lock();
        try {
            // Recheck conditions after acquiring the lock to ensure they are still valid
            if (!nodeIsAvailable() || queue.isEmpty()) {
                return;
            }

            LocalCIBuildJobQueueItem buildJob;

            // Lock the queue to prevent multiple nodes from processing the same build job
            sharedLock.lock();
            try {
                buildJob = addToProcessingJobs();
            }
            finally {
                sharedLock.unlock();
            }

            processBuild(buildJob);
        }
        finally {
            instanceLock.unlock();
        }
    }

    private LocalCIBuildJobQueueItem addToProcessingJobs() {
        LocalCIBuildJobQueueItem buildJob = queue.poll();
        if (buildJob != null) {
            String hazelcastMemberAddress = hazelcastInstance.getCluster().getLocalMember().getAddress().toString();
            LocalCIBuildJobQueueItem processingJob = new LocalCIBuildJobQueueItem(buildJob.id(), buildJob.name(), hazelcastMemberAddress, buildJob.participationId(),
                    buildJob.repositoryTypeOrUserName(), buildJob.commitHash(), buildJob.submissionDate(), buildJob.retryCount(), ZonedDateTime.now(), buildJob.priority(),
                    buildJob.courseId(), buildJob.isPushToTestRepository());
            processingJobs.put(processingJob.id(), processingJob);
            localProcessingJobs.incrementAndGet();

            updateLocalBuildAgentInformation();
        }
        return buildJob;
    }

    private void updateLocalBuildAgentInformation() {
        // Add/update
        String memberAddress = hazelcastInstance.getCluster().getLocalMember().getAddress().toString();
        List<LocalCIBuildJobQueueItem> processingJobsOfMember = getProcessingJobsOfNode(memberAddress);
        int numberOfCurrentBuildJobs = processingJobsOfMember.size();
        int maxNumberOfConcurrentBuilds = localCIBuildExecutorService.getMaximumPoolSize();
        LocalCIBuildAgentInformation info = new LocalCIBuildAgentInformation(memberAddress, maxNumberOfConcurrentBuilds, numberOfCurrentBuildJobs, processingJobsOfMember);
        buildAgentInformation.put(memberAddress, info);
    }

    private List<LocalCIBuildJobQueueItem> getProcessingJobsOfNode(String memberAddress) {
        return processingJobs.values().stream().filter(job -> Objects.equals(job.buildAgentAddress(), memberAddress)).toList();
    }

    private void removeOfflineNodes() {
        List<String> memberAddresses = hazelcastInstance.getCluster().getMembers().stream().map(member -> member.getAddress().toString()).toList();
        for (String key : buildAgentInformation.keySet()) {
            if (!memberAddresses.contains(key)) {
                buildAgentInformation.remove(key);
            }
        }
    }

    /**
     * Process a build job by submitting it to the local CI executor service.
     * On completion, check for next job.
     */
    private void processBuild(LocalCIBuildJobQueueItem buildJob) {
        // The 'user' is not properly logged into Artemis, this leads to an issue when accessing custom repository methods.
        // Therefore, a mock auth object has to be created.
        SecurityUtils.setAuthorizationObject();

        if (buildJob == null) {
            return;
        }

        log.info("Processing build job: " + buildJob);
        String commitHash = buildJob.commitHash();
        boolean isRetry = buildJob.retryCount() >= 1;

        ProgrammingExerciseParticipation participation;

        // Participation might not be persisted in the database yet or it has been deleted in the meantime
        try {
            participation = retrieveParticipationWithRetry(buildJob.participationId());
        }
        catch (IllegalStateException e) {
            log.error("Cannot process build job for participation with id {} because it could not be retrieved from the database.", buildJob.participationId());
            processingJobs.remove(buildJob.id());
            localProcessingJobs.decrementAndGet();
            updateLocalBuildAgentInformation();
            checkAvailabilityAndProcessNextBuild();
            return;
        }
        catch (Exception e) {
            log.error("Cannot process build job for participation with id {} because of an unexpected error.", buildJob.participationId(), e);
            processingJobs.remove(buildJob.id());
            localProcessingJobs.decrementAndGet();
            updateLocalBuildAgentInformation();
            checkAvailabilityAndProcessNextBuild();
            return;
        }

        // For some reason, it is possible that the participation object does not have the programming exercise
        if (participation.getProgrammingExercise() == null) {
            SecurityUtils.setAuthorizationObject();
            participation.setProgrammingExercise(programmingExerciseRepository.findByParticipationIdOrElseThrow(participation.getId()));
        }

        CompletableFuture<LocalCIBuildResult> futureResult = localCIBuildJobManagementService.executeBuildJob(participation, commitHash, isRetry, buildJob.isPushToTestRepository(),
                buildJob.getId());
        futureResult.thenAccept(buildResult -> {

            // Do not process the result if the participation has been deleted in the meantime
            Optional<Participation> participationOptional = participationRepository.findById(participation.getId());
            if (participationOptional.isPresent()) {
                SecurityUtils.setAuthorizationObject();
                Result result = programmingExerciseGradingService.processNewProgrammingExerciseResult(participation, buildResult);
                if (result != null) {
                    programmingMessagingService.notifyUserAboutNewResult(result, participation);
                }
                else {
                    BuildTriggerWebsocketError error = new BuildTriggerWebsocketError("Result could not be created", buildJob.getId());
                    programmingMessagingService.notifyUserAboutSubmissionError((Participation) participation, error);
                }
            }
            else {
                log.warn("Participation with id {} has been deleted. Cancelling the processing of the build result.", participation.getId());
            }

            // after processing a build job, remove it from the processing jobs
            processingJobs.remove(buildJob.id());
            localProcessingJobs.decrementAndGet();
            updateLocalBuildAgentInformation();

            // process next build job if node is available
            checkAvailabilityAndProcessNextBuild();
        }).exceptionally(ex -> {
            if (ex.getCause() instanceof CancellationException && ex.getMessage().equals("Build job with id " + buildJob.getId() + " was cancelled.")) {
                localProcessingJobs.decrementAndGet();
                updateLocalBuildAgentInformation();
            }
            else {
                log.error("Error while processing build job: {}", buildJob, ex);

<<<<<<< HEAD
                processingJobs.remove(buildJob.getId());
                localProcessingJobs.decrementAndGet();
                updateLocalBuildAgentInformation();

                if (buildJob.getRetryCount() > 0) {
                    log.error("Build job failed for the second time: {}", buildJob);
                    return null;
                }

                // Do not requeue the build job if the participation has been deleted in the meantime
                SecurityUtils.setAuthorizationObject();
                Optional<Participation> participationOptional = participationRepository.findById(participation.getId());
                if (participationOptional.isPresent()) {
                    log.warn("Requeueing failed build job: {}", buildJob);
                    buildJob.setRetryCount(buildJob.getRetryCount() + 1);
                    queue.add(buildJob);
                    checkAvailabilityAndProcessNextBuild();
                }
                else {
                    log.warn("Participation with id {} has been deleted. Cancelling the requeueing of the build job.", participation.getId());
                }
=======
            processingJobs.remove(buildJob.id());
            localProcessingJobs.decrementAndGet();
            updateLocalBuildAgentInformation();

            if (isRetry) {
                log.error("Build job failed for the second time: {}", buildJob);
                return null;
            }

            // Do not requeue the build job if the participation has been deleted in the meantime
            SecurityUtils.setAuthorizationObject();
            Optional<Participation> participationOptional = participationRepository.findById(participation.getId());
            if (participationOptional.isPresent()) {
                log.warn("Requeueing failed build job: {}", buildJob);
                LocalCIBuildJobQueueItem requeuedBuildJob = new LocalCIBuildJobQueueItem(buildJob.id(), buildJob.name(), buildJob.buildAgentAddress(), buildJob.participationId(),
                        buildJob.repositoryTypeOrUserName(), buildJob.commitHash(), buildJob.submissionDate(), buildJob.retryCount() + 1, null, buildJob.priority(),
                        buildJob.courseId(), buildJob.isPushToTestRepository());
                queue.add(requeuedBuildJob);
            }
            else {
                log.warn("Participation with id {} has been deleted. Cancelling the requeueing of the build job.", participation.getId());
>>>>>>> 13042e22
            }
            return null;
        });
    }

    /**
     * Checks whether the node has at least one thread available for a new build job.
     */
    private boolean nodeIsAvailable() {
        log.debug("Currently processing jobs on this node: {}, maximum pool size of thread executor : {}", localProcessingJobs.get(),
                localCIBuildExecutorService.getMaximumPoolSize());
        return localProcessingJobs.get() < localCIBuildExecutorService.getMaximumPoolSize();
    }

    /**
     * Cancel a build job by removing it from the queue or stopping the build process.
     *
     * @param buildJobId id of the build job to cancel
     */
    public void cancelBuildJob(long buildJobId) {
        sharedLock.lock();
        try {
            // Remove build job if it is queued
            if (queue.stream().anyMatch(job -> Objects.equals(job.getId(), buildJobId))) {
                List<LocalCIBuildJobQueueItem> toRemove = new ArrayList<>();
                for (LocalCIBuildJobQueueItem job : queue) {
                    if (Objects.equals(job.getId(), buildJobId)) {
                        toRemove.add(job);
                    }
                }
                queue.removeAll(toRemove);
            }
            else {
                // Cancel build job if it is currently being processed
                LocalCIBuildJobQueueItem buildJob = processingJobs.remove(buildJobId);
                if (buildJob != null) {
                    localCIBuildJobManagementService.cancelBuildJob(buildJobId);
                }
            }
        }
        finally {
            sharedLock.unlock();
        }
    }

    /**
     * Retrieve participation from database with retries.
     * This is necessary because the participation might not be persisted in the database yet.
     *
     * @param participationId id of the participation
     */
    private ProgrammingExerciseParticipation retrieveParticipationWithRetry(Long participationId) {
        int maxRetries = 5;
        int retries = 0;
        ProgrammingExerciseParticipation participation;
        Optional<Participation> tempParticipation;
        while (retries < maxRetries) {
            SecurityUtils.setAuthorizationObject();
            tempParticipation = participationRepository.findById(participationId);
            if (tempParticipation.isPresent()) {
                participation = (ProgrammingExerciseParticipation) tempParticipation.get();
                return participation;
            }
            else {
                log.debug("Could not retrieve participation with id {} from database", participationId);
                log.info("Retrying to retrieve participation with id {} from database", participationId);
                retries++;
                try {
                    Thread.sleep(1000);
                }
                catch (InterruptedException e1) {
                    log.error("Error while waiting for participation with id {} to be persisted in database", participationId, e1);
                }
            }
        }
        throw new IllegalStateException("Could not retrieve participation with id " + participationId + " from database after " + maxRetries + " retries.");
    }

    /**
     * Cancel all queued build jobs.
     */
    public void cancelAllQueuedBuildJobs() {
        log.debug("Cancelling all queued build jobs");
        queue.clear();
    }

    /**
     * Cancel all running build jobs.
     */
    public void cancelAllRunningBuildJobs() {
        for (LocalCIBuildJobQueueItem buildJob : processingJobs.values()) {
            cancelBuildJob(buildJob.getId());
        }
    }

    /**
     * Cancel all queued build jobs for a course.
     *
     * @param courseId id of the course
     */
    public void cancelAllQueuedBuildJobsForCourse(long courseId) {
        sharedLock.lock();
        try {
            List<LocalCIBuildJobQueueItem> toRemove = new ArrayList<>();
            for (LocalCIBuildJobQueueItem job : queue) {
                if (job.getCourseId() == courseId) {
                    toRemove.add(job);
                }
            }
            queue.removeAll(toRemove);
        }
        finally {
            sharedLock.unlock();
        }
    }

    /**
     * Cancel all running build jobs for a course.
     *
     * @param courseId id of the course
     */
    public void cancelAllRunningBuildJobsForCourse(long courseId) {
        for (LocalCIBuildJobQueueItem buildJob : processingJobs.values()) {
            if (buildJob.getCourseId() == courseId) {
                cancelBuildJob(buildJob.getId());
            }
        }
    }

    private class QueuedBuildJobItemListener implements ItemListener<LocalCIBuildJobQueueItem> {

        @Override
        public void itemAdded(ItemEvent<LocalCIBuildJobQueueItem> event) {
            log.debug("CIBuildJobQueueItem added to queue: {}", event.getItem());
            checkAvailabilityAndProcessNextBuild();
        }

        @Override
        public void itemRemoved(ItemEvent<LocalCIBuildJobQueueItem> event) {
            log.debug("CIBuildJobQueueItem removed from queue: {}", event.getItem());
        }
    }
}<|MERGE_RESOLUTION|>--- conflicted
+++ resolved
@@ -22,7 +22,8 @@
 import com.hazelcast.map.IMap;
 
 import de.tum.in.www1.artemis.domain.Result;
-import de.tum.in.www1.artemis.domain.participation.*;
+import de.tum.in.www1.artemis.domain.participation.Participation;
+import de.tum.in.www1.artemis.domain.participation.ProgrammingExerciseParticipation;
 import de.tum.in.www1.artemis.repository.ParticipationRepository;
 import de.tum.in.www1.artemis.repository.ProgrammingExerciseRepository;
 import de.tum.in.www1.artemis.security.SecurityUtils;
@@ -146,20 +147,13 @@
      * @param participationId id of the participation
      */
     public void removeQueuedJobsForParticipation(long participationId) {
-<<<<<<< HEAD
         sharedLock.lock();
         try {
             List<LocalCIBuildJobQueueItem> toRemove = new ArrayList<>();
             for (LocalCIBuildJobQueueItem job : queue) {
-                if (job.getParticipationId() == participationId) {
+                if (job.participationId() == participationId) {
                     toRemove.add(job);
                 }
-=======
-        List<LocalCIBuildJobQueueItem> toRemove = new ArrayList<>();
-        for (LocalCIBuildJobQueueItem job : queue) {
-            if (job.participationId() == participationId) {
-                toRemove.add(job);
->>>>>>> 13042e22
             }
             queue.removeAll(toRemove);
         }
@@ -336,8 +330,8 @@
                     programmingMessagingService.notifyUserAboutNewResult(result, participation);
                 }
                 else {
-                    BuildTriggerWebsocketError error = new BuildTriggerWebsocketError("Result could not be created", buildJob.getId());
-                    programmingMessagingService.notifyUserAboutSubmissionError((Participation) participation, error);
+                    programmingMessagingService.notifyUserAboutSubmissionError((Participation) participation,
+                            new BuildTriggerWebsocketError("Result could not be processed", participation.getId()));
                 }
             }
             else {
@@ -359,12 +353,11 @@
             else {
                 log.error("Error while processing build job: {}", buildJob, ex);
 
-<<<<<<< HEAD
-                processingJobs.remove(buildJob.getId());
+                processingJobs.remove(buildJob.id());
                 localProcessingJobs.decrementAndGet();
                 updateLocalBuildAgentInformation();
 
-                if (buildJob.getRetryCount() > 0) {
+                if (isRetry) {
                     log.error("Build job failed for the second time: {}", buildJob);
                     return null;
                 }
@@ -374,36 +367,15 @@
                 Optional<Participation> participationOptional = participationRepository.findById(participation.getId());
                 if (participationOptional.isPresent()) {
                     log.warn("Requeueing failed build job: {}", buildJob);
-                    buildJob.setRetryCount(buildJob.getRetryCount() + 1);
-                    queue.add(buildJob);
+                    LocalCIBuildJobQueueItem requeuedBuildJob = new LocalCIBuildJobQueueItem(buildJob.id(), buildJob.name(), buildJob.buildAgentAddress(),
+                            buildJob.participationId(), buildJob.repositoryTypeOrUserName(), buildJob.commitHash(), buildJob.submissionDate(), buildJob.retryCount() + 1, null,
+                            buildJob.priority(), buildJob.courseId(), buildJob.isPushToTestRepository());
+                    queue.add(requeuedBuildJob);
                     checkAvailabilityAndProcessNextBuild();
                 }
                 else {
                     log.warn("Participation with id {} has been deleted. Cancelling the requeueing of the build job.", participation.getId());
                 }
-=======
-            processingJobs.remove(buildJob.id());
-            localProcessingJobs.decrementAndGet();
-            updateLocalBuildAgentInformation();
-
-            if (isRetry) {
-                log.error("Build job failed for the second time: {}", buildJob);
-                return null;
-            }
-
-            // Do not requeue the build job if the participation has been deleted in the meantime
-            SecurityUtils.setAuthorizationObject();
-            Optional<Participation> participationOptional = participationRepository.findById(participation.getId());
-            if (participationOptional.isPresent()) {
-                log.warn("Requeueing failed build job: {}", buildJob);
-                LocalCIBuildJobQueueItem requeuedBuildJob = new LocalCIBuildJobQueueItem(buildJob.id(), buildJob.name(), buildJob.buildAgentAddress(), buildJob.participationId(),
-                        buildJob.repositoryTypeOrUserName(), buildJob.commitHash(), buildJob.submissionDate(), buildJob.retryCount() + 1, null, buildJob.priority(),
-                        buildJob.courseId(), buildJob.isPushToTestRepository());
-                queue.add(requeuedBuildJob);
-            }
-            else {
-                log.warn("Participation with id {} has been deleted. Cancelling the requeueing of the build job.", participation.getId());
->>>>>>> 13042e22
             }
             return null;
         });
