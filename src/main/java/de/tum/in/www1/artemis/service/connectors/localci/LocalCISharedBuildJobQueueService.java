--- conflicted
+++ resolved
@@ -119,21 +119,6 @@
     /**
      * Create build job item object and add it to the queue.
      *
-<<<<<<< HEAD
-     * @param name                        name of the build job
-     * @param participationId             participation id of the build job
-     * @param repositoryTypeOrUsername    repository type (if template or solution) or username (if student repository)
-     * @param commitHash                  commit hash of the build job
-     * @param submissionDate              submission date of the build job
-     * @param priority                    priority of the build job
-     * @param courseId                    course id of the build job
-     * @param isPushToTestOrAuxRepository defines if the build job is triggered by a push to a test or aux repository
-     */
-    public void addBuildJob(String name, long participationId, String repositoryTypeOrUsername, String commitHash, ZonedDateTime submissionDate, int priority, long courseId,
-            boolean isPushToTestOrAuxRepository) {
-        LocalCIBuildJobQueueItem buildJobQueueItem = new LocalCIBuildJobQueueItem(Long.parseLong(String.valueOf(participationId) + submissionDate.toInstant().toEpochMilli()), name,
-                null, participationId, repositoryTypeOrUsername, commitHash, submissionDate, 0, null, priority, courseId, isPushToTestOrAuxRepository);
-=======
      * @param name              name of the build job
      * @param participationId   participation id of the build job
      * @param repositoryName    name of the repository to be build
@@ -148,7 +133,6 @@
             long courseId, RepositoryType triggeredByPushTo) {
         LocalCIBuildJobQueueItem buildJobQueueItem = new LocalCIBuildJobQueueItem(Long.parseLong(String.valueOf(participationId) + submissionDate.toInstant().toEpochMilli()), name,
                 null, participationId, repositoryName, repositoryType, commitHash, submissionDate, 0, null, null, priority, courseId, triggeredByPushTo, null);
->>>>>>> 0e0d2217
         queue.add(buildJobQueueItem);
     }
 
@@ -304,13 +288,8 @@
         if (buildJob != null) {
             String hazelcastMemberAddress = hazelcastInstance.getCluster().getLocalMember().getAddress().toString();
             LocalCIBuildJobQueueItem processingJob = new LocalCIBuildJobQueueItem(buildJob.id(), buildJob.name(), hazelcastMemberAddress, buildJob.participationId(),
-<<<<<<< HEAD
-                    buildJob.repositoryTypeOrUserName(), buildJob.commitHash(), buildJob.submissionDate(), buildJob.retryCount(), ZonedDateTime.now(), buildJob.priority(),
-                    buildJob.courseId(), buildJob.isPushToTestOrAuxRepository());
-=======
                     buildJob.repositoryName(), buildJob.repositoryType(), buildJob.commitHash(), buildJob.submissionDate(), buildJob.retryCount(), ZonedDateTime.now(), null,
                     buildJob.priority(), buildJob.courseId(), buildJob.triggeredByPushTo(), null);
->>>>>>> 0e0d2217
             processingJobs.put(processingJob.id(), processingJob);
             localProcessingJobs.incrementAndGet();
 
@@ -389,10 +368,6 @@
             participation.setProgrammingExercise(programmingExerciseRepository.findByParticipationIdOrElseThrow(participation.getId()));
         }
 
-<<<<<<< HEAD
-        CompletableFuture<LocalCIBuildResult> futureResult = localCIBuildJobManagementService.executeBuildJob(participation, commitHash, isRetry,
-                buildJob.isPushToTestOrAuxRepository(), buildJob.id());
-=======
         ProgrammingExercise programmingExercise = participation.getProgrammingExercise();
         String dockerImage;
         try {
@@ -412,7 +387,6 @@
 
         CompletableFuture<LocalCIBuildResult> futureResult = localCIBuildJobManagementService.executeBuildJob(participation, commitHash, isRetry, isPushToTestOrAuxRepository,
                 updatedJob.id(), dockerImage);
->>>>>>> 0e0d2217
         futureResult.thenAccept(buildResult -> {
 
             ZonedDateTime buildCompletionDate = ZonedDateTime.now();
@@ -469,17 +443,10 @@
                 SecurityUtils.setAuthorizationObject();
                 Optional<Participation> participationOptional = participationRepository.findById(participation.getId());
                 if (participationOptional.isPresent()) {
-<<<<<<< HEAD
-                    log.warn("Requeueing failed build job: {}", buildJob);
-                    LocalCIBuildJobQueueItem requeuedBuildJob = new LocalCIBuildJobQueueItem(buildJob.id(), buildJob.name(), buildJob.buildAgentAddress(),
-                            buildJob.participationId(), buildJob.repositoryTypeOrUserName(), buildJob.commitHash(), buildJob.submissionDate(), buildJob.retryCount() + 1, null,
-                            buildJob.priority(), buildJob.courseId(), buildJob.isPushToTestOrAuxRepository());
-=======
                     log.warn("Requeueing failed build job: {}", updatedJob);
                     LocalCIBuildJobQueueItem requeuedBuildJob = new LocalCIBuildJobQueueItem(updatedJob.id(), updatedJob.name(), null, updatedJob.participationId(),
                             updatedJob.repositoryName(), updatedJob.repositoryType(), updatedJob.commitHash(), updatedJob.submissionDate(), updatedJob.retryCount() + 1, null, null,
                             updatedJob.priority(), updatedJob.courseId(), updatedJob.triggeredByPushTo(), null);
->>>>>>> 0e0d2217
                     queue.add(requeuedBuildJob);
                 }
                 else {
