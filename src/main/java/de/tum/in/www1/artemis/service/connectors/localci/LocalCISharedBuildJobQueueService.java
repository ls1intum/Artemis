--- conflicted
+++ resolved
@@ -1,13 +1,7 @@
 package de.tum.in.www1.artemis.service.connectors.localci;
 
-<<<<<<< HEAD
 import java.time.ZonedDateTime;
-import java.util.ArrayList;
-import java.util.List;
-import java.util.Optional;
-=======
 import java.util.*;
->>>>>>> 33940836
 import java.util.concurrent.*;
 import java.util.concurrent.atomic.AtomicInteger;
 import java.util.concurrent.locks.ReentrantLock;
@@ -218,14 +212,9 @@
     private LocalCIBuildJobQueueItem addToProcessingJobs() {
         LocalCIBuildJobQueueItem buildJob = queue.poll();
         if (buildJob != null) {
-<<<<<<< HEAD
-            buildJob.setBuildStartDate(ZonedDateTime.now());
-=======
             String hazelcastMemberAddress = hazelcastInstance.getCluster().getLocalMember().getAddress().toString();
             buildJob.setBuildAgentAddress(hazelcastMemberAddress);
-            buildJob.setBuildStartDate(System.currentTimeMillis());
-            buildJob.setExpirationTime(System.currentTimeMillis() + TimeUnit.SECONDS.toMillis(180));
->>>>>>> 33940836
+            buildJob.setBuildStartDate(ZonedDateTime.now());
             processingJobs.put(buildJob.getId(), buildJob);
             localProcessingJobs.incrementAndGet();
 
