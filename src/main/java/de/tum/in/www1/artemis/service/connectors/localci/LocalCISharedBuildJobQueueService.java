package de.tum.in.www1.artemis.service.connectors.localci;

import java.util.List;
import java.util.concurrent.*;

import org.slf4j.Logger;
import org.slf4j.LoggerFactory;
import org.springframework.beans.factory.annotation.Autowired;
import org.springframework.context.annotation.Profile;
import org.springframework.scheduling.annotation.Scheduled;
import org.springframework.stereotype.Service;

import com.hazelcast.collection.IQueue;
import com.hazelcast.collection.ItemEvent;
import com.hazelcast.collection.ItemListener;
import com.hazelcast.core.HazelcastInstance;
import com.hazelcast.cp.lock.FencedLock;
import com.hazelcast.map.IMap;

import de.tum.in.www1.artemis.domain.Result;
import de.tum.in.www1.artemis.domain.participation.Participation;
import de.tum.in.www1.artemis.domain.participation.ProgrammingExerciseParticipation;
import de.tum.in.www1.artemis.repository.ParticipationRepository;
import de.tum.in.www1.artemis.repository.ProgrammingExerciseRepository;
import de.tum.in.www1.artemis.security.SecurityUtils;
import de.tum.in.www1.artemis.service.connectors.localci.dto.LocalCIBuildJobQueueItem;
import de.tum.in.www1.artemis.service.connectors.localci.dto.LocalCIBuildResult;
import de.tum.in.www1.artemis.service.programming.ProgrammingExerciseGradingService;
import de.tum.in.www1.artemis.service.programming.ProgrammingMessagingService;
import de.tum.in.www1.artemis.web.websocket.programmingSubmission.BuildTriggerWebsocketError;

@Service
@Profile("localci")
public class LocalCISharedBuildJobQueueService {

    private final Logger log = LoggerFactory.getLogger(LocalCISharedBuildJobQueueService.class);

    private final HazelcastInstance hazelcastInstance;

    private final IQueue<LocalCIBuildJobQueueItem> queue;

    private final ThreadPoolExecutor localCIBuildExecutorService;

    private final LocalCIBuildJobManagementService localCIBuildJobManagementService;

    private final ParticipationRepository participationRepository;

    private final ProgrammingExerciseGradingService programmingExerciseGradingService;

    private final ProgrammingMessagingService programmingMessagingService;

    private final ProgrammingExerciseRepository programmingExerciseRepository;

    private final IMap<Long, LocalCIBuildJobQueueItem> processingJobs;

    private final FencedLock lock;

    private final int threadPoolSize;

    @Autowired
    public LocalCISharedBuildJobQueueService(HazelcastInstance hazelcastInstance, ExecutorService localCIBuildExecutorService,
            LocalCIBuildJobManagementService localCIBuildJobManagementService, ParticipationRepository participationRepository,
            ProgrammingExerciseGradingService programmingExerciseGradingService, ProgrammingMessagingService programmingMessagingService,
            ProgrammingExerciseRepository programmingExerciseRepository, int threadPoolSize) {
        this.hazelcastInstance = hazelcastInstance;
        this.localCIBuildExecutorService = (ThreadPoolExecutor) localCIBuildExecutorService;
        this.localCIBuildJobManagementService = localCIBuildJobManagementService;
        this.participationRepository = participationRepository;
        this.programmingExerciseGradingService = programmingExerciseGradingService;
        this.programmingMessagingService = programmingMessagingService;
        this.programmingExerciseRepository = programmingExerciseRepository;
        this.processingJobs = this.hazelcastInstance.getMap("processingJobs");
        this.lock = this.hazelcastInstance.getCPSubsystem().getLock("buildJobQueueLock");
        this.queue = this.hazelcastInstance.getQueue("buildJobQueue");
        this.queue.addItemListener(new BuildJobItemListener(), true);
        this.threadPoolSize = threadPoolSize;
    }

    /**
     * Create build job item object and add it to the queue.
     *
     * @param participationId participation id of the build job
     * @param commitHash      commit hash of the build job
     */
    public void addBuildJobInformation(String name, long participationId, String commitHash, long submissionDate, int priority, long courseId) {
        LocalCIBuildJobQueueItem buildJobQueueItem = new LocalCIBuildJobQueueItem(name, participationId, commitHash, submissionDate, priority, 0, 0, courseId);
        queue.add(buildJobQueueItem);
    }

    public List<LocalCIBuildJobQueueItem> getQueuedJobs() {
        return queue.stream().toList();
    }

    public List<LocalCIBuildJobQueueItem> getProcessingJobs() {
        return processingJobs.values().stream().toList();
    }

    public List<LocalCIBuildJobQueueItem> getQueuedJobsForCourse(long courseId) {
        return queue.stream().filter(job -> job.getCourseId() == courseId).toList();
    }

    public List<LocalCIBuildJobQueueItem> getProcessingJobsForCourse(long courseId) {
        return processingJobs.values().stream().filter(job -> job.getCourseId() == courseId).toList();
    }

    /**
     * Get first build job item from the queue. If it exists, process build job and after completion,
     * try to process next item.
     */
    private void processBuild() {

        if (queue.isEmpty()) {
            return;
        }
        // need to add the build job to processingJobs before taking it from the queue,
        // so it can be later added back to the queue if the node fails
        LocalCIBuildJobQueueItem buildJob;

        // lock the queue to prevent multiple nodes from processing the same build job
        lock.lock();
        try {
            buildJob = addToProcessingJobs();
        }
        finally {
            lock.unlock();
        }

        if (buildJob == null) {
            return;
        }

        log.info("Processing build job: " + buildJob);

        String commitHash = buildJob.getCommitHash();
        // participation might not be persisted in the database yet
        ProgrammingExerciseParticipation participation = retrieveParticipationWithRetry(buildJob.getParticipationId());

        // For some reason, it is possible that the participation object does not have the programming exercise
        if (participation.getProgrammingExercise() == null) {
            participation.setProgrammingExercise(programmingExerciseRepository.findByParticipationIdOrElseThrow(participation.getId()));
        }

        CompletableFuture<LocalCIBuildResult> futureResult = localCIBuildJobManagementService.addBuildJobToQueue(participation, commitHash);
        futureResult.thenAccept(buildResult -> {
            // The 'user' is not properly logged into Artemis, this leads to an issue when accessing custom repository methods.
            // Therefore, a mock auth object has to be created.
            SecurityUtils.setAuthorizationObject();
            Result result = programmingExerciseGradingService.processNewProgrammingExerciseResult(participation, buildResult);
            if (result != null) {
                programmingMessagingService.notifyUserAboutNewResult(result, participation);
            }
            else {
                programmingMessagingService.notifyUserAboutSubmissionError((Participation) participation,
                        new BuildTriggerWebsocketError("Result could not be processed", participation.getId()));
            }

            // after processing a build job, remove it from the processing jobs
            processingJobs.remove(buildJob.getParticipationId());

            // process next build job
            processBuild();
        });
    }

    /**
     * Requeue timed out build jobs only once. If a build job is still in processedJobs after the expiration time,
     * it might be because the node crashed. Therefore, the build job is added back to the queue.
     */
    @Scheduled(fixedRate = 60000)
    protected void requeueTimedOutJobs() {

        lock.lock();
        try {
            for (Long participationId : processingJobs.keySet()) {
                LocalCIBuildJobQueueItem buildJob = processingJobs.get(participationId);
                if (buildJob != null && buildJob.getExpirationTime() < System.currentTimeMillis()) {
                    if (buildJob.getRetryCount() > 0) {
                        log.error("Build job timed out for the second time: " + buildJob + ". Removing it from the queue.");
                        processingJobs.delete(participationId);
                        continue;
                    }
                    log.warn("Requeueing timed out build job: " + buildJob);
                    processingJobs.delete(participationId);
                    buildJob.setRetryCount(buildJob.getRetryCount() + 1);
                    queue.add(buildJob);
                }
            }
        }
        finally {
            lock.unlock();
        }
    }

    private LocalCIBuildJobQueueItem addToProcessingJobs() {
        LocalCIBuildJobQueueItem buildJob = queue.poll();
        if (buildJob != null) {
            Long participationId = buildJob.getParticipationId();
<<<<<<< HEAD
            buildJob.setExpirationTime(System.currentTimeMillis() + TimeUnit.SECONDS.toMillis(130));
            buildJob.setBuildStartDate(System.currentTimeMillis());
=======
            buildJob.setExpirationTime(System.currentTimeMillis() + TimeUnit.SECONDS.toMillis(180));
>>>>>>> 265f0aee
            processingJobs.put(participationId, buildJob);
        }
        return buildJob;
    }

    private ProgrammingExerciseParticipation retrieveParticipationWithRetry(Long participationId) {
        int maxRetries = 5;
        int retries = 0;
        while (retries < maxRetries) {
            try {
                return (ProgrammingExerciseParticipation) participationRepository.findByIdElseThrow(participationId);
            }
            catch (Exception e) {
                log.debug("Error while retrieving participation with id " + participationId + " from database: " + e.getMessage());
                log.info("Retrying to retrieve participation with id " + participationId + " from database");
                retries++;
                try {
                    Thread.sleep(1000);
                }
                catch (InterruptedException e1) {
                    log.error("Error while waiting for participation with id " + participationId + " to be persisted in database: " + e1.getMessage());
                }
            }
        }
        throw new IllegalStateException("Could not retrieve participation with id " + participationId + " from database after " + maxRetries + " retries");
    }

    // Checks whether the node has at least one thread available for a new build job
    // getActiveCount() returns an approximation thus we double check with getQueue().size()
    private Boolean nodeIsAvailable() {
        log.info("Current active threads: " + localCIBuildExecutorService.getActiveCount());
        return localCIBuildExecutorService.getActiveCount() < threadPoolSize && localCIBuildExecutorService.getQueue().size() < 1;
    }

    private class BuildJobItemListener implements ItemListener<LocalCIBuildJobQueueItem> {

        @Override
        public void itemAdded(ItemEvent<LocalCIBuildJobQueueItem> item) {
            log.info("Item added to queue: " + item.getItem());
            if (nodeIsAvailable()) {
                processBuild();
            }
            else {
                log.info("Node has no available threads currently");
            }
        }

        @Override
        public void itemRemoved(ItemEvent<LocalCIBuildJobQueueItem> item) {
            log.info("Item removed from queue: " + item.getItem());
        }
    }
}<|MERGE_RESOLUTION|>--- conflicted
+++ resolved
@@ -195,12 +195,8 @@
         LocalCIBuildJobQueueItem buildJob = queue.poll();
         if (buildJob != null) {
             Long participationId = buildJob.getParticipationId();
-<<<<<<< HEAD
-            buildJob.setExpirationTime(System.currentTimeMillis() + TimeUnit.SECONDS.toMillis(130));
             buildJob.setBuildStartDate(System.currentTimeMillis());
-=======
             buildJob.setExpirationTime(System.currentTimeMillis() + TimeUnit.SECONDS.toMillis(180));
->>>>>>> 265f0aee
             processingJobs.put(participationId, buildJob);
         }
         return buildJob;
