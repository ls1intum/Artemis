--- conflicted
+++ resolved
@@ -278,15 +278,9 @@
             return;
         }
 
-<<<<<<< HEAD
         log.info("Processing build job: {}", buildJob);
-        String commitHash = buildJob.getCommitHash();
-        boolean isRetry = buildJob.getRetryCount() >= 1;
-=======
-        log.info("Processing build job: " + buildJob);
         String commitHash = buildJob.commitHash();
         boolean isRetry = buildJob.retryCount() >= 1;
->>>>>>> cd029686
 
         ProgrammingExerciseParticipation participation;
 
