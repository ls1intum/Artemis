package de.tum.in.www1.artemis.service.connectors.localci;

import java.time.ZonedDateTime;
import java.util.*;
import java.util.concurrent.*;
import java.util.concurrent.atomic.AtomicInteger;
import java.util.concurrent.locks.ReentrantLock;

import javax.annotation.PostConstruct;

import org.slf4j.Logger;
import org.slf4j.LoggerFactory;
import org.springframework.context.annotation.Profile;
import org.springframework.scheduling.annotation.Scheduled;
import org.springframework.stereotype.Service;

import com.hazelcast.collection.IQueue;
import com.hazelcast.collection.ItemEvent;
import com.hazelcast.collection.ItemListener;
import com.hazelcast.core.HazelcastInstance;
import com.hazelcast.cp.lock.FencedLock;
import com.hazelcast.map.IMap;
import com.hazelcast.map.listener.EntryAddedListener;
import com.hazelcast.map.listener.EntryRemovedListener;

import de.tum.in.www1.artemis.domain.Result;
import de.tum.in.www1.artemis.domain.participation.Participation;
import de.tum.in.www1.artemis.domain.participation.ProgrammingExerciseParticipation;
import de.tum.in.www1.artemis.repository.ParticipationRepository;
import de.tum.in.www1.artemis.repository.ProgrammingExerciseRepository;
import de.tum.in.www1.artemis.security.SecurityUtils;
import de.tum.in.www1.artemis.service.ProfileService;
import de.tum.in.www1.artemis.service.connectors.localci.dto.LocalCIBuildAgentInformation;
import de.tum.in.www1.artemis.service.connectors.localci.dto.LocalCIBuildJobQueueItem;
import de.tum.in.www1.artemis.service.connectors.localci.dto.LocalCIBuildResult;
import de.tum.in.www1.artemis.service.programming.ProgrammingExerciseGradingService;
import de.tum.in.www1.artemis.service.programming.ProgrammingMessagingService;
import de.tum.in.www1.artemis.web.websocket.localci.LocalCIBuildQueueWebsocketService;
import de.tum.in.www1.artemis.web.websocket.programmingSubmission.BuildTriggerWebsocketError;

@Service
@Profile("localci")
public class LocalCISharedBuildJobQueueService {

    private final Logger log = LoggerFactory.getLogger(LocalCISharedBuildJobQueueService.class);

    private final HazelcastInstance hazelcastInstance;

    private final IQueue<LocalCIBuildJobQueueItem> queue;

    private final ThreadPoolExecutor localCIBuildExecutorService;

    private final LocalCIBuildJobManagementService localCIBuildJobManagementService;

    private final ParticipationRepository participationRepository;

    private final ProgrammingExerciseGradingService programmingExerciseGradingService;

    private final ProgrammingMessagingService programmingMessagingService;

    private final ProgrammingExerciseRepository programmingExerciseRepository;

    /**
     * Map of build jobs currently being processed across all nodes
     */
    private final IMap<Long, LocalCIBuildJobQueueItem> processingJobs;

    private final IMap<String, LocalCIBuildAgentInformation> buildAgentInformation;

    private final AtomicInteger localProcessingJobs = new AtomicInteger(0);

    /**
     * Lock to prevent multiple nodes from processing the same build job.
     */
    private final FencedLock sharedLock;

    /**
     * Lock for operations on single instance.
     */
    private final ReentrantLock instanceLock = new ReentrantLock();

    private final ProfileService profileService;

    private final LocalCIBuildQueueWebsocketService localCIBuildQueueWebsocketService;

    public LocalCISharedBuildJobQueueService(HazelcastInstance hazelcastInstance, ExecutorService localCIBuildExecutorService,
            LocalCIBuildJobManagementService localCIBuildJobManagementService, ParticipationRepository participationRepository,
            ProgrammingExerciseGradingService programmingExerciseGradingService, ProgrammingMessagingService programmingMessagingService,
<<<<<<< HEAD
            ProgrammingExerciseRepository programmingExerciseRepository, ProfileService profileService) {
=======
            ProgrammingExerciseRepository programmingExerciseRepository, LocalCIBuildQueueWebsocketService localCIBuildQueueWebsocketService) {
>>>>>>> ba0dbdaf
        this.hazelcastInstance = hazelcastInstance;
        this.localCIBuildExecutorService = (ThreadPoolExecutor) localCIBuildExecutorService;
        this.localCIBuildJobManagementService = localCIBuildJobManagementService;
        this.participationRepository = participationRepository;
        this.programmingExerciseGradingService = programmingExerciseGradingService;
        this.programmingMessagingService = programmingMessagingService;
        this.programmingExerciseRepository = programmingExerciseRepository;
        this.profileService = profileService;
        this.buildAgentInformation = this.hazelcastInstance.getMap("buildAgentInformation");
        this.processingJobs = this.hazelcastInstance.getMap("processingJobs");
        this.sharedLock = this.hazelcastInstance.getCPSubsystem().getLock("buildJobQueueLock");
        this.queue = this.hazelcastInstance.getQueue("buildJobQueue");
<<<<<<< HEAD
    }

    @Autowired(required = false)
    public void setLocalCIBuildQueueWebsocketService(LocalCIBuildQueueWebsocketService localCIBuildQueueWebsocketService) {
=======
        this.env = env;
>>>>>>> ba0dbdaf
        this.localCIBuildQueueWebsocketService = localCIBuildQueueWebsocketService;
    }

    @PostConstruct
    public void enableWebsocketFunctionalityIfSchedulingActive() {
        this.queue.addItemListener(new QueuedBuildJobItemListener(), true);
        if (profileService.isScheduling()) {
            this.processingJobs.addLocalEntryListener(new ProcessingBuildJobItemListener());
            this.buildAgentInformation.addLocalEntryListener(new BuildAgentListener());
        }
    }

    /**
     * Create build job item object and add it to the queue.
     *
     * @param name                     name of the build job
     * @param participationId          participation id of the build job
     * @param repositoryTypeOrUsername repository type (if template or solution) or username (if student repository)
     * @param commitHash               commit hash of the build job
     * @param submissionDate           submission date of the build job
     * @param priority                 priority of the build job
     * @param courseId                 course id of the build job
     * @param isPushToTestRepository   defines if the build job is triggered by a push to a test repository
     */
    public void addBuildJob(String name, long participationId, String repositoryTypeOrUsername, String commitHash, ZonedDateTime submissionDate, int priority, long courseId,
            boolean isPushToTestRepository) {
        LocalCIBuildJobQueueItem buildJobQueueItem = new LocalCIBuildJobQueueItem(name, participationId, repositoryTypeOrUsername, commitHash, submissionDate, priority, courseId,
                isPushToTestRepository);
        queue.add(buildJobQueueItem);
    }

    public List<LocalCIBuildJobQueueItem> getQueuedJobs() {
        return queue.stream().toList();
    }

    public List<LocalCIBuildJobQueueItem> getProcessingJobs() {
        return processingJobs.values().stream().toList();
    }

    public List<LocalCIBuildJobQueueItem> getQueuedJobsForCourse(long courseId) {
        return queue.stream().filter(job -> job.getCourseId() == courseId).toList();
    }

    public List<LocalCIBuildJobQueueItem> getProcessingJobsForCourse(long courseId) {
        return processingJobs.values().stream().filter(job -> job.getCourseId() == courseId).toList();
    }

    public List<LocalCIBuildAgentInformation> getBuildAgentInformation() {
        // Remove build agent information of offline nodes
        removeOfflineNodes();
        return buildAgentInformation.values().stream().toList();
    }

    /**
     * Remove all queued build jobs for a participation from the shared build job queue.
     *
     * @param participationId id of the participation
     */
    public void removeQueuedJobsForParticipation(long participationId) {
        List<LocalCIBuildJobQueueItem> toRemove = new ArrayList<>();
        for (LocalCIBuildJobQueueItem job : queue) {
            if (job.getParticipationId() == participationId) {
                toRemove.add(job);
            }
        }
        queue.removeAll(toRemove);
    }

    /**
     * Wait 1 minute after startup and then every 1 minute update the build agent information of the local hazelcast member.
     * This is necessary because the build agent information is not updated automatically when a node joins the cluster.
     */
    @Scheduled(initialDelay = 60000, fixedRate = 60000) // 1 minute initial delay, 1 minute fixed rate
    public void updateBuildAgentInformation() {
        // Remove build agent information of offline nodes
        removeOfflineNodes();

        // Add build agent information of local hazelcast member to map if not already present
        if (!buildAgentInformation.containsKey(hazelcastInstance.getCluster().getLocalMember().getAddress().toString())) {
            updateLocalBuildAgentInformation();
        }
    }

    /**
     * Check every 10 seconds whether the node has at least one thread available for a new build job.
     * If so, process the next build job.
     */
    @Scheduled(fixedRate = 10000)
    public void checkForBuildJobs() {
        checkAvailabilityAndProcessNextBuild();
    }

    /**
     * Checks whether the node has at least one thread available for a new build job.
     * If so, process the next build job.
     */
    private void checkAvailabilityAndProcessNextBuild() {
        // Check conditions before acquiring the lock to avoid unnecessary locking
        if (!nodeIsAvailable()) {
            // Add build agent information of local hazelcast member to map if not already present
            if (!buildAgentInformation.containsKey(hazelcastInstance.getCluster().getLocalMember().getAddress().toString())) {
                updateLocalBuildAgentInformation();
            }

            log.debug("Node has no available threads currently");
            return;
        }

        if (queue.isEmpty()) {
            return;
        }

        instanceLock.lock();
        try {
            // Recheck conditions after acquiring the lock to ensure they are still valid
            if (!nodeIsAvailable() || queue.isEmpty()) {
                return;
            }

            LocalCIBuildJobQueueItem buildJob;

            // Lock the queue to prevent multiple nodes from processing the same build job
            sharedLock.lock();
            try {
                buildJob = addToProcessingJobs();
            }
            finally {
                sharedLock.unlock();
            }

            processBuild(buildJob);
        }
        finally {
            instanceLock.unlock();
        }
    }

    private LocalCIBuildJobQueueItem addToProcessingJobs() {
        LocalCIBuildJobQueueItem buildJob = queue.poll();
        if (buildJob != null) {
            String hazelcastMemberAddress = hazelcastInstance.getCluster().getLocalMember().getAddress().toString();
            buildJob.setBuildAgentAddress(hazelcastMemberAddress);
            buildJob.setBuildStartDate(ZonedDateTime.now());
            processingJobs.put(buildJob.getId(), buildJob);
            localProcessingJobs.incrementAndGet();

            updateLocalBuildAgentInformation();
        }
        return buildJob;
    }

    private void updateLocalBuildAgentInformation() {
        // Add/update
        String memberAddress = hazelcastInstance.getCluster().getLocalMember().getAddress().toString();
        List<LocalCIBuildJobQueueItem> processingJobsOfMember = getProcessingJobsOfNode(memberAddress);
        int numberOfCurrentBuildJobs = processingJobsOfMember.size();
        int maxNumberOfConcurrentBuilds = localCIBuildExecutorService.getMaximumPoolSize();
        LocalCIBuildAgentInformation info = new LocalCIBuildAgentInformation(memberAddress, maxNumberOfConcurrentBuilds, numberOfCurrentBuildJobs, processingJobsOfMember);
        buildAgentInformation.put(memberAddress, info);
    }

    private List<LocalCIBuildJobQueueItem> getProcessingJobsOfNode(String memberAddress) {
        return processingJobs.values().stream().filter(job -> Objects.equals(job.getBuildAgentAddress(), memberAddress)).toList();
    }

    private void removeOfflineNodes() {
        List<String> memberAddresses = hazelcastInstance.getCluster().getMembers().stream().map(member -> member.getAddress().toString()).toList();
        for (String key : buildAgentInformation.keySet()) {
            if (!memberAddresses.contains(key)) {
                buildAgentInformation.remove(key);
            }
        }
    }

    /**
     * Process a build job by submitting it to the local CI executor service.
     * On completion, check for next job.
     */
    private void processBuild(LocalCIBuildJobQueueItem buildJob) {
        // The 'user' is not properly logged into Artemis, this leads to an issue when accessing custom repository methods.
        // Therefore, a mock auth object has to be created.
        SecurityUtils.setAuthorizationObject();

        if (buildJob == null) {
            return;
        }

        log.info("Processing build job: " + buildJob);
        String commitHash = buildJob.getCommitHash();
        boolean isRetry = buildJob.getRetryCount() >= 1;

        ProgrammingExerciseParticipation participation;

        // Participation might not be persisted in the database yet or it has been deleted in the meantime
        try {
            participation = retrieveParticipationWithRetry(buildJob.getParticipationId());
        }
        catch (IllegalStateException e) {
            log.error("Cannot process build job for participation with id {} because it could not be retrieved from the database.", buildJob.getParticipationId());
            processingJobs.remove(buildJob.getId());
            localProcessingJobs.decrementAndGet();
            updateLocalBuildAgentInformation();
            checkAvailabilityAndProcessNextBuild();
            return;
        }
        catch (Exception e) {
            log.error("Cannot process build job for participation with id {} because of an unexpected error.", buildJob.getParticipationId(), e);
            processingJobs.remove(buildJob.getId());
            localProcessingJobs.decrementAndGet();
            updateLocalBuildAgentInformation();
            checkAvailabilityAndProcessNextBuild();
            return;
        }

        // For some reason, it is possible that the participation object does not have the programming exercise
        if (participation.getProgrammingExercise() == null) {
            SecurityUtils.setAuthorizationObject();
            participation.setProgrammingExercise(programmingExerciseRepository.findByParticipationIdOrElseThrow(participation.getId()));
        }

        CompletableFuture<LocalCIBuildResult> futureResult = localCIBuildJobManagementService.executeBuildJob(participation, commitHash, isRetry,
                buildJob.isPushToTestRepository());
        futureResult.thenAccept(buildResult -> {

            // Do not process the result if the participation has been deleted in the meantime
            Optional<Participation> participationOptional = participationRepository.findById(participation.getId());
            if (participationOptional.isPresent()) {
                SecurityUtils.setAuthorizationObject();
                Result result = programmingExerciseGradingService.processNewProgrammingExerciseResult(participation, buildResult);
                if (result != null) {
                    programmingMessagingService.notifyUserAboutNewResult(result, participation);
                }
                else {
                    programmingMessagingService.notifyUserAboutSubmissionError((Participation) participation,
                            new BuildTriggerWebsocketError("Result could not be processed", participation.getId()));
                }
            }
            else {
                log.warn("Participation with id {} has been deleted. Cancelling the processing of the build result.", participation.getId());
            }

            // after processing a build job, remove it from the processing jobs
            processingJobs.remove(buildJob.getId());
            localProcessingJobs.decrementAndGet();
            updateLocalBuildAgentInformation();

            // process next build job if node is available
            checkAvailabilityAndProcessNextBuild();
        }).exceptionally(ex -> {
            log.error("Error while processing build job: {}", buildJob, ex);

            processingJobs.remove(buildJob.getId());
            localProcessingJobs.decrementAndGet();
            updateLocalBuildAgentInformation();

            if (buildJob.getRetryCount() > 0) {
                log.error("Build job failed for the second time: {}", buildJob);
                return null;
            }

            // Do not requeue the build job if the participation has been deleted in the meantime
            SecurityUtils.setAuthorizationObject();
            Optional<Participation> participationOptional = participationRepository.findById(participation.getId());
            if (participationOptional.isPresent()) {
                log.warn("Requeueing failed build job: {}", buildJob);
                buildJob.setRetryCount(buildJob.getRetryCount() + 1);
                queue.add(buildJob);
                checkAvailabilityAndProcessNextBuild();
            }
            else {
                log.warn("Participation with id {} has been deleted. Cancelling the requeueing of the build job.", participation.getId());
            }
            return null;
        });
    }

    /**
     * Checks whether the node has at least one thread available for a new build job.
     */
    private boolean nodeIsAvailable() {
        log.debug("Currently processing jobs on this node: {}, maximum pool size of thread executor : {}", localProcessingJobs.get(),
                localCIBuildExecutorService.getMaximumPoolSize());
        return localProcessingJobs.get() < localCIBuildExecutorService.getMaximumPoolSize();
    }

    /**
     * Retrieve participation from database with retries.
     * This is necessary because the participation might not be persisted in the database yet.
     *
     * @param participationId id of the participation
     */
    private ProgrammingExerciseParticipation retrieveParticipationWithRetry(Long participationId) {
        int maxRetries = 5;
        int retries = 0;
        ProgrammingExerciseParticipation participation;
        Optional<Participation> tempParticipation;
        while (retries < maxRetries) {
            SecurityUtils.setAuthorizationObject();
            tempParticipation = participationRepository.findById(participationId);
            if (tempParticipation.isPresent()) {
                participation = (ProgrammingExerciseParticipation) tempParticipation.get();
                return participation;
            }
            else {
                log.debug("Could not retrieve participation with id {} from database", participationId);
                log.info("Retrying to retrieve participation with id {} from database", participationId);
                retries++;
                try {
                    Thread.sleep(1000);
                }
                catch (InterruptedException e1) {
                    log.error("Error while waiting for participation with id {} to be persisted in database", participationId, e1);
                }
            }
        }
        throw new IllegalStateException("Could not retrieve participation with id " + participationId + " from database after " + maxRetries + " retries.");
    }

    private void sendQueuedJobsOverWebsocket(long courseId) {
        localCIBuildQueueWebsocketService.sendQueuedBuildJobs(getQueuedJobs());
        localCIBuildQueueWebsocketService.sendQueuedBuildJobsForCourse(courseId, getQueuedJobsForCourse(courseId));
    }

    private void sendProcessingJobsOverWebsocket(long courseId) {
        localCIBuildQueueWebsocketService.sendRunningBuildJobs(getProcessingJobs());
        localCIBuildQueueWebsocketService.sendRunningBuildJobsForCourse(courseId, getProcessingJobsForCourse(courseId));
    }

    private class QueuedBuildJobItemListener implements ItemListener<LocalCIBuildJobQueueItem> {

        @Override
        public void itemAdded(ItemEvent<LocalCIBuildJobQueueItem> event) {
            log.debug("CIBuildJobQueueItem added to queue: {}", event.getItem());
            checkAvailabilityAndProcessNextBuild();
            if (profileService.isScheduling()) {
                sendQueuedJobsOverWebsocket(event.getItem().getCourseId());
            }
        }

        @Override
        public void itemRemoved(ItemEvent<LocalCIBuildJobQueueItem> event) {
            log.debug("CIBuildJobQueueItem removed from queue: {}", event.getItem());
            if (profileService.isScheduling()) {
                sendQueuedJobsOverWebsocket(event.getItem().getCourseId());
            }
        }
    }

    private class ProcessingBuildJobItemListener implements EntryAddedListener<Long, LocalCIBuildJobQueueItem>, EntryRemovedListener<Long, LocalCIBuildJobQueueItem> {

        @Override
        public void entryAdded(com.hazelcast.core.EntryEvent<Long, LocalCIBuildJobQueueItem> event) {
            log.debug("CIBuildJobQueueItem added to processing jobs: {}", event.getValue());
            sendProcessingJobsOverWebsocket(event.getValue().getCourseId());
        }

        @Override
        public void entryRemoved(com.hazelcast.core.EntryEvent<Long, LocalCIBuildJobQueueItem> event) {
            log.debug("CIBuildJobQueueItem removed from processing jobs: {}", event.getOldValue());
            sendProcessingJobsOverWebsocket(event.getOldValue().getCourseId());
        }
    }

    private class BuildAgentListener implements EntryAddedListener<String, LocalCIBuildAgentInformation>, EntryRemovedListener<String, LocalCIBuildAgentInformation> {

        @Override
        public void entryAdded(com.hazelcast.core.EntryEvent<String, LocalCIBuildAgentInformation> event) {
            log.debug("Build agent added: {}", event.getValue());
            localCIBuildQueueWebsocketService.sendBuildAgentInformation(getBuildAgentInformation());
        }

        @Override
        public void entryRemoved(com.hazelcast.core.EntryEvent<String, LocalCIBuildAgentInformation> event) {
            log.debug("Build agent removed: {}", event.getOldValue());
            localCIBuildQueueWebsocketService.sendBuildAgentInformation(getBuildAgentInformation());
        }
    }
}<|MERGE_RESOLUTION|>--- conflicted
+++ resolved
@@ -20,8 +20,6 @@
 import com.hazelcast.core.HazelcastInstance;
 import com.hazelcast.cp.lock.FencedLock;
 import com.hazelcast.map.IMap;
-import com.hazelcast.map.listener.EntryAddedListener;
-import com.hazelcast.map.listener.EntryRemovedListener;
 
 import de.tum.in.www1.artemis.domain.Result;
 import de.tum.in.www1.artemis.domain.participation.Participation;
@@ -29,13 +27,11 @@
 import de.tum.in.www1.artemis.repository.ParticipationRepository;
 import de.tum.in.www1.artemis.repository.ProgrammingExerciseRepository;
 import de.tum.in.www1.artemis.security.SecurityUtils;
-import de.tum.in.www1.artemis.service.ProfileService;
 import de.tum.in.www1.artemis.service.connectors.localci.dto.LocalCIBuildAgentInformation;
 import de.tum.in.www1.artemis.service.connectors.localci.dto.LocalCIBuildJobQueueItem;
 import de.tum.in.www1.artemis.service.connectors.localci.dto.LocalCIBuildResult;
 import de.tum.in.www1.artemis.service.programming.ProgrammingExerciseGradingService;
 import de.tum.in.www1.artemis.service.programming.ProgrammingMessagingService;
-import de.tum.in.www1.artemis.web.websocket.localci.LocalCIBuildQueueWebsocketService;
 import de.tum.in.www1.artemis.web.websocket.programmingSubmission.BuildTriggerWebsocketError;
 
 @Service
@@ -79,18 +75,10 @@
      */
     private final ReentrantLock instanceLock = new ReentrantLock();
 
-    private final ProfileService profileService;
-
-    private final LocalCIBuildQueueWebsocketService localCIBuildQueueWebsocketService;
-
     public LocalCISharedBuildJobQueueService(HazelcastInstance hazelcastInstance, ExecutorService localCIBuildExecutorService,
             LocalCIBuildJobManagementService localCIBuildJobManagementService, ParticipationRepository participationRepository,
             ProgrammingExerciseGradingService programmingExerciseGradingService, ProgrammingMessagingService programmingMessagingService,
-<<<<<<< HEAD
-            ProgrammingExerciseRepository programmingExerciseRepository, ProfileService profileService) {
-=======
-            ProgrammingExerciseRepository programmingExerciseRepository, LocalCIBuildQueueWebsocketService localCIBuildQueueWebsocketService) {
->>>>>>> ba0dbdaf
+            ProgrammingExerciseRepository programmingExerciseRepository) {
         this.hazelcastInstance = hazelcastInstance;
         this.localCIBuildExecutorService = (ThreadPoolExecutor) localCIBuildExecutorService;
         this.localCIBuildJobManagementService = localCIBuildJobManagementService;
@@ -98,29 +86,15 @@
         this.programmingExerciseGradingService = programmingExerciseGradingService;
         this.programmingMessagingService = programmingMessagingService;
         this.programmingExerciseRepository = programmingExerciseRepository;
-        this.profileService = profileService;
         this.buildAgentInformation = this.hazelcastInstance.getMap("buildAgentInformation");
         this.processingJobs = this.hazelcastInstance.getMap("processingJobs");
         this.sharedLock = this.hazelcastInstance.getCPSubsystem().getLock("buildJobQueueLock");
         this.queue = this.hazelcastInstance.getQueue("buildJobQueue");
-<<<<<<< HEAD
-    }
-
-    @Autowired(required = false)
-    public void setLocalCIBuildQueueWebsocketService(LocalCIBuildQueueWebsocketService localCIBuildQueueWebsocketService) {
-=======
-        this.env = env;
->>>>>>> ba0dbdaf
-        this.localCIBuildQueueWebsocketService = localCIBuildQueueWebsocketService;
     }
 
     @PostConstruct
-    public void enableWebsocketFunctionalityIfSchedulingActive() {
+    public void addListener() {
         this.queue.addItemListener(new QueuedBuildJobItemListener(), true);
-        if (profileService.isScheduling()) {
-            this.processingJobs.addLocalEntryListener(new ProcessingBuildJobItemListener());
-            this.buildAgentInformation.addLocalEntryListener(new BuildAgentListener());
-        }
     }
 
     /**
@@ -429,63 +403,17 @@
         throw new IllegalStateException("Could not retrieve participation with id " + participationId + " from database after " + maxRetries + " retries.");
     }
 
-    private void sendQueuedJobsOverWebsocket(long courseId) {
-        localCIBuildQueueWebsocketService.sendQueuedBuildJobs(getQueuedJobs());
-        localCIBuildQueueWebsocketService.sendQueuedBuildJobsForCourse(courseId, getQueuedJobsForCourse(courseId));
-    }
-
-    private void sendProcessingJobsOverWebsocket(long courseId) {
-        localCIBuildQueueWebsocketService.sendRunningBuildJobs(getProcessingJobs());
-        localCIBuildQueueWebsocketService.sendRunningBuildJobsForCourse(courseId, getProcessingJobsForCourse(courseId));
-    }
-
     private class QueuedBuildJobItemListener implements ItemListener<LocalCIBuildJobQueueItem> {
 
         @Override
         public void itemAdded(ItemEvent<LocalCIBuildJobQueueItem> event) {
             log.debug("CIBuildJobQueueItem added to queue: {}", event.getItem());
             checkAvailabilityAndProcessNextBuild();
-            if (profileService.isScheduling()) {
-                sendQueuedJobsOverWebsocket(event.getItem().getCourseId());
-            }
         }
 
         @Override
         public void itemRemoved(ItemEvent<LocalCIBuildJobQueueItem> event) {
             log.debug("CIBuildJobQueueItem removed from queue: {}", event.getItem());
-            if (profileService.isScheduling()) {
-                sendQueuedJobsOverWebsocket(event.getItem().getCourseId());
-            }
-        }
-    }
-
-    private class ProcessingBuildJobItemListener implements EntryAddedListener<Long, LocalCIBuildJobQueueItem>, EntryRemovedListener<Long, LocalCIBuildJobQueueItem> {
-
-        @Override
-        public void entryAdded(com.hazelcast.core.EntryEvent<Long, LocalCIBuildJobQueueItem> event) {
-            log.debug("CIBuildJobQueueItem added to processing jobs: {}", event.getValue());
-            sendProcessingJobsOverWebsocket(event.getValue().getCourseId());
-        }
-
-        @Override
-        public void entryRemoved(com.hazelcast.core.EntryEvent<Long, LocalCIBuildJobQueueItem> event) {
-            log.debug("CIBuildJobQueueItem removed from processing jobs: {}", event.getOldValue());
-            sendProcessingJobsOverWebsocket(event.getOldValue().getCourseId());
-        }
-    }
-
-    private class BuildAgentListener implements EntryAddedListener<String, LocalCIBuildAgentInformation>, EntryRemovedListener<String, LocalCIBuildAgentInformation> {
-
-        @Override
-        public void entryAdded(com.hazelcast.core.EntryEvent<String, LocalCIBuildAgentInformation> event) {
-            log.debug("Build agent added: {}", event.getValue());
-            localCIBuildQueueWebsocketService.sendBuildAgentInformation(getBuildAgentInformation());
-        }
-
-        @Override
-        public void entryRemoved(com.hazelcast.core.EntryEvent<String, LocalCIBuildAgentInformation> event) {
-            log.debug("Build agent removed: {}", event.getOldValue());
-            localCIBuildQueueWebsocketService.sendBuildAgentInformation(getBuildAgentInformation());
         }
     }
 }