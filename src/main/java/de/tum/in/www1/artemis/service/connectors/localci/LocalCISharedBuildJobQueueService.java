package de.tum.in.www1.artemis.service.connectors.localci;

import java.time.ZonedDateTime;
import java.util.*;
import java.util.concurrent.*;
import java.util.concurrent.atomic.AtomicInteger;
import java.util.concurrent.locks.ReentrantLock;

import javax.annotation.PostConstruct;

import org.slf4j.Logger;
import org.slf4j.LoggerFactory;
import org.springframework.context.annotation.Profile;
import org.springframework.scheduling.annotation.Scheduled;
import org.springframework.stereotype.Service;

import com.hazelcast.collection.IQueue;
import com.hazelcast.collection.ItemEvent;
import com.hazelcast.collection.ItemListener;
import com.hazelcast.core.HazelcastInstance;
import com.hazelcast.cp.lock.FencedLock;
import com.hazelcast.map.IMap;

import de.tum.in.www1.artemis.domain.Result;
import de.tum.in.www1.artemis.domain.participation.Participation;
import de.tum.in.www1.artemis.domain.participation.ProgrammingExerciseParticipation;
import de.tum.in.www1.artemis.repository.ParticipationRepository;
import de.tum.in.www1.artemis.repository.ProgrammingExerciseRepository;
import de.tum.in.www1.artemis.security.SecurityUtils;
import de.tum.in.www1.artemis.service.connectors.localci.dto.LocalCIBuildAgentInformation;
import de.tum.in.www1.artemis.service.connectors.localci.dto.LocalCIBuildJobQueueItem;
import de.tum.in.www1.artemis.service.connectors.localci.dto.LocalCIBuildResult;
import de.tum.in.www1.artemis.service.programming.ProgrammingExerciseGradingService;
import de.tum.in.www1.artemis.service.programming.ProgrammingMessagingService;
import de.tum.in.www1.artemis.web.websocket.programmingSubmission.BuildTriggerWebsocketError;

@Service
@Profile("localci")
public class LocalCISharedBuildJobQueueService {

    private final Logger log = LoggerFactory.getLogger(LocalCISharedBuildJobQueueService.class);

    private final HazelcastInstance hazelcastInstance;

    private final IQueue<LocalCIBuildJobQueueItem> queue;

    private final ThreadPoolExecutor localCIBuildExecutorService;

    private final LocalCIBuildJobManagementService localCIBuildJobManagementService;

    private final ParticipationRepository participationRepository;

    private final ProgrammingExerciseGradingService programmingExerciseGradingService;

    private final ProgrammingMessagingService programmingMessagingService;

    private final ProgrammingExerciseRepository programmingExerciseRepository;

    /**
     * Map of build jobs currently being processed across all nodes
     */
    private final IMap<Long, LocalCIBuildJobQueueItem> processingJobs;

    private final IMap<String, LocalCIBuildAgentInformation> buildAgentInformation;

    private final AtomicInteger localProcessingJobs = new AtomicInteger(0);

    /**
     * Lock to prevent multiple nodes from processing the same build job.
     */
    private final FencedLock sharedLock;

    /**
     * Lock for operations on single instance.
     */
    private final ReentrantLock instanceLock = new ReentrantLock();

    public LocalCISharedBuildJobQueueService(HazelcastInstance hazelcastInstance, ExecutorService localCIBuildExecutorService,
            LocalCIBuildJobManagementService localCIBuildJobManagementService, ParticipationRepository participationRepository,
            ProgrammingExerciseGradingService programmingExerciseGradingService, ProgrammingMessagingService programmingMessagingService,
            ProgrammingExerciseRepository programmingExerciseRepository) {
        this.hazelcastInstance = hazelcastInstance;
        this.localCIBuildExecutorService = (ThreadPoolExecutor) localCIBuildExecutorService;
        this.localCIBuildJobManagementService = localCIBuildJobManagementService;
        this.participationRepository = participationRepository;
        this.programmingExerciseGradingService = programmingExerciseGradingService;
        this.programmingMessagingService = programmingMessagingService;
        this.programmingExerciseRepository = programmingExerciseRepository;
        this.buildAgentInformation = this.hazelcastInstance.getMap("buildAgentInformation");
        this.processingJobs = this.hazelcastInstance.getMap("processingJobs");
        this.sharedLock = this.hazelcastInstance.getCPSubsystem().getLock("buildJobQueueLock");
        this.queue = this.hazelcastInstance.getQueue("buildJobQueue");
    }

    /**
     * Add listener to the shared build job queue.
     */
    @PostConstruct
    public void addListener() {
        this.queue.addItemListener(new QueuedBuildJobItemListener(), true);
    }

    /**
     * Create build job item object and add it to the queue.
     *
     * @param name                        name of the build job
     * @param participationId             participation id of the build job
     * @param repositoryTypeOrUsername    repository type (if template or solution) or username (if student repository)
     * @param commitHash                  commit hash of the build job
     * @param submissionDate              submission date of the build job
     * @param priority                    priority of the build job
     * @param courseId                    course id of the build job
     * @param isPushToTestOrAuxRepository defines if the build job is triggered by a push to a test or aux repository
     */
    public void addBuildJob(String name, long participationId, String repositoryTypeOrUsername, String commitHash, ZonedDateTime submissionDate, int priority, long courseId,
<<<<<<< HEAD
            boolean isPushToTestOrAuxRepository) {
        LocalCIBuildJobQueueItem buildJobQueueItem = new LocalCIBuildJobQueueItem(name, participationId, repositoryTypeOrUsername, commitHash, submissionDate, priority, courseId,
                isPushToTestOrAuxRepository);
=======
            boolean isPushToTestRepository) {
        LocalCIBuildJobQueueItem buildJobQueueItem = new LocalCIBuildJobQueueItem(Long.parseLong(String.valueOf(participationId) + submissionDate.toInstant().toEpochMilli()), name,
                null, participationId, repositoryTypeOrUsername, commitHash, submissionDate, 0, null, priority, courseId, isPushToTestRepository);
>>>>>>> 13042e22
        queue.add(buildJobQueueItem);
    }

    public List<LocalCIBuildJobQueueItem> getQueuedJobs() {
        return queue.stream().toList();
    }

    public List<LocalCIBuildJobQueueItem> getProcessingJobs() {
        return processingJobs.values().stream().toList();
    }

    public List<LocalCIBuildJobQueueItem> getQueuedJobsForCourse(long courseId) {
        return queue.stream().filter(job -> job.courseId() == courseId).toList();
    }

    public List<LocalCIBuildJobQueueItem> getProcessingJobsForCourse(long courseId) {
        return processingJobs.values().stream().filter(job -> job.courseId() == courseId).toList();
    }

    public List<LocalCIBuildAgentInformation> getBuildAgentInformation() {
        // Remove build agent information of offline nodes
        removeOfflineNodes();
        return buildAgentInformation.values().stream().toList();
    }

    /**
     * Remove all queued build jobs for a participation from the shared build job queue.
     *
     * @param participationId id of the participation
     */
    public void removeQueuedJobsForParticipation(long participationId) {
        List<LocalCIBuildJobQueueItem> toRemove = new ArrayList<>();
        for (LocalCIBuildJobQueueItem job : queue) {
            if (job.participationId() == participationId) {
                toRemove.add(job);
            }
        }
        queue.removeAll(toRemove);
    }

    /**
     * Wait 1 minute after startup and then every 1 minute update the build agent information of the local hazelcast member.
     * This is necessary because the build agent information is not updated automatically when a node joins the cluster.
     */
    @Scheduled(initialDelay = 60000, fixedRate = 60000) // 1 minute initial delay, 1 minute fixed rate
    public void updateBuildAgentInformation() {
        // Remove build agent information of offline nodes
        removeOfflineNodes();

        // Add build agent information of local hazelcast member to map if not already present
        if (!buildAgentInformation.containsKey(hazelcastInstance.getCluster().getLocalMember().getAddress().toString())) {
            updateLocalBuildAgentInformation();
        }
    }

    /**
     * Check every 10 seconds whether the node has at least one thread available for a new build job.
     * If so, process the next build job.
     * This is a backup mechanism in case the build queue is not empty, no new build jobs are entering the queue and the
     * node otherwise stopped checking for build jobs in the queue.
     */
    @Scheduled(fixedRate = 10000)
    public void checkForBuildJobs() {
        checkAvailabilityAndProcessNextBuild();
    }

    /**
     * Checks whether the node has at least one thread available for a new build job.
     * If so, process the next build job.
     */
    private void checkAvailabilityAndProcessNextBuild() {
        // Check conditions before acquiring the lock to avoid unnecessary locking
        if (!nodeIsAvailable()) {
            // Add build agent information of local hazelcast member to map if not already present
            if (!buildAgentInformation.containsKey(hazelcastInstance.getCluster().getLocalMember().getAddress().toString())) {
                updateLocalBuildAgentInformation();
            }

            log.debug("Node has no available threads currently");
            return;
        }

        if (queue.isEmpty()) {
            return;
        }

        instanceLock.lock();
        try {
            // Recheck conditions after acquiring the lock to ensure they are still valid
            if (!nodeIsAvailable() || queue.isEmpty()) {
                return;
            }

            LocalCIBuildJobQueueItem buildJob;

            // Lock the queue to prevent multiple nodes from processing the same build job
            sharedLock.lock();
            try {
                buildJob = addToProcessingJobs();
            }
            finally {
                sharedLock.unlock();
            }

            processBuild(buildJob);
        }
        finally {
            instanceLock.unlock();
        }
    }

    private LocalCIBuildJobQueueItem addToProcessingJobs() {
        LocalCIBuildJobQueueItem buildJob = queue.poll();
        if (buildJob != null) {
            String hazelcastMemberAddress = hazelcastInstance.getCluster().getLocalMember().getAddress().toString();
            LocalCIBuildJobQueueItem processingJob = new LocalCIBuildJobQueueItem(buildJob.id(), buildJob.name(), hazelcastMemberAddress, buildJob.participationId(),
                    buildJob.repositoryTypeOrUserName(), buildJob.commitHash(), buildJob.submissionDate(), buildJob.retryCount(), ZonedDateTime.now(), buildJob.priority(),
                    buildJob.courseId(), buildJob.isPushToTestRepository());
            processingJobs.put(processingJob.id(), processingJob);
            localProcessingJobs.incrementAndGet();

            updateLocalBuildAgentInformation();
        }
        return buildJob;
    }

    private void updateLocalBuildAgentInformation() {
        // Add/update
        String memberAddress = hazelcastInstance.getCluster().getLocalMember().getAddress().toString();
        List<LocalCIBuildJobQueueItem> processingJobsOfMember = getProcessingJobsOfNode(memberAddress);
        int numberOfCurrentBuildJobs = processingJobsOfMember.size();
        int maxNumberOfConcurrentBuilds = localCIBuildExecutorService.getMaximumPoolSize();
        LocalCIBuildAgentInformation info = new LocalCIBuildAgentInformation(memberAddress, maxNumberOfConcurrentBuilds, numberOfCurrentBuildJobs, processingJobsOfMember);
        buildAgentInformation.put(memberAddress, info);
    }

    private List<LocalCIBuildJobQueueItem> getProcessingJobsOfNode(String memberAddress) {
        return processingJobs.values().stream().filter(job -> Objects.equals(job.buildAgentAddress(), memberAddress)).toList();
    }

    private void removeOfflineNodes() {
        List<String> memberAddresses = hazelcastInstance.getCluster().getMembers().stream().map(member -> member.getAddress().toString()).toList();
        for (String key : buildAgentInformation.keySet()) {
            if (!memberAddresses.contains(key)) {
                buildAgentInformation.remove(key);
            }
        }
    }

    /**
     * Process a build job by submitting it to the local CI executor service.
     * On completion, check for next job.
     */
    private void processBuild(LocalCIBuildJobQueueItem buildJob) {
        // The 'user' is not properly logged into Artemis, this leads to an issue when accessing custom repository methods.
        // Therefore, a mock auth object has to be created.
        SecurityUtils.setAuthorizationObject();

        if (buildJob == null) {
            return;
        }

        log.info("Processing build job: " + buildJob);
        String commitHash = buildJob.commitHash();
        boolean isRetry = buildJob.retryCount() >= 1;

        ProgrammingExerciseParticipation participation;

        // Participation might not be persisted in the database yet or it has been deleted in the meantime
        try {
            participation = retrieveParticipationWithRetry(buildJob.participationId());
        }
        catch (IllegalStateException e) {
            log.error("Cannot process build job for participation with id {} because it could not be retrieved from the database.", buildJob.participationId());
            processingJobs.remove(buildJob.id());
            localProcessingJobs.decrementAndGet();
            updateLocalBuildAgentInformation();
            checkAvailabilityAndProcessNextBuild();
            return;
        }
        catch (Exception e) {
            log.error("Cannot process build job for participation with id {} because of an unexpected error.", buildJob.participationId(), e);
            processingJobs.remove(buildJob.id());
            localProcessingJobs.decrementAndGet();
            updateLocalBuildAgentInformation();
            checkAvailabilityAndProcessNextBuild();
            return;
        }

        // For some reason, it is possible that the participation object does not have the programming exercise
        if (participation.getProgrammingExercise() == null) {
            SecurityUtils.setAuthorizationObject();
            participation.setProgrammingExercise(programmingExerciseRepository.findByParticipationIdOrElseThrow(participation.getId()));
        }

        CompletableFuture<LocalCIBuildResult> futureResult = localCIBuildJobManagementService.executeBuildJob(participation, commitHash, isRetry,
                buildJob.isPushToTestRepository());
        futureResult.thenAccept(buildResult -> {

            // Do not process the result if the participation has been deleted in the meantime
            Optional<Participation> participationOptional = participationRepository.findById(participation.getId());
            if (participationOptional.isPresent()) {
                SecurityUtils.setAuthorizationObject();
                Result result = programmingExerciseGradingService.processNewProgrammingExerciseResult(participation, buildResult);
                if (result != null) {
                    programmingMessagingService.notifyUserAboutNewResult(result, participation);
                }
                else {
                    programmingMessagingService.notifyUserAboutSubmissionError((Participation) participation,
                            new BuildTriggerWebsocketError("Result could not be processed", participation.getId()));
                }
            }
            else {
                log.warn("Participation with id {} has been deleted. Cancelling the processing of the build result.", participation.getId());
            }

            // after processing a build job, remove it from the processing jobs
            processingJobs.remove(buildJob.id());
            localProcessingJobs.decrementAndGet();
            updateLocalBuildAgentInformation();

            // process next build job if node is available
            checkAvailabilityAndProcessNextBuild();
        }).exceptionally(ex -> {
            log.error("Error while processing build job: {}", buildJob, ex);

            processingJobs.remove(buildJob.id());
            localProcessingJobs.decrementAndGet();
            updateLocalBuildAgentInformation();

            if (isRetry) {
                log.error("Build job failed for the second time: {}", buildJob);
                return null;
            }

            // Do not requeue the build job if the participation has been deleted in the meantime
            SecurityUtils.setAuthorizationObject();
            Optional<Participation> participationOptional = participationRepository.findById(participation.getId());
            if (participationOptional.isPresent()) {
                log.warn("Requeueing failed build job: {}", buildJob);
                LocalCIBuildJobQueueItem requeuedBuildJob = new LocalCIBuildJobQueueItem(buildJob.id(), buildJob.name(), buildJob.buildAgentAddress(), buildJob.participationId(),
                        buildJob.repositoryTypeOrUserName(), buildJob.commitHash(), buildJob.submissionDate(), buildJob.retryCount() + 1, null, buildJob.priority(),
                        buildJob.courseId(), buildJob.isPushToTestRepository());
                queue.add(requeuedBuildJob);
            }
            else {
                log.warn("Participation with id {} has been deleted. Cancelling the requeueing of the build job.", participation.getId());
            }
            return null;
        });
    }

    /**
     * Checks whether the node has at least one thread available for a new build job.
     */
    private boolean nodeIsAvailable() {
        log.debug("Currently processing jobs on this node: {}, maximum pool size of thread executor : {}", localProcessingJobs.get(),
                localCIBuildExecutorService.getMaximumPoolSize());
        return localProcessingJobs.get() < localCIBuildExecutorService.getMaximumPoolSize();
    }

    /**
     * Retrieve participation from database with retries.
     * This is necessary because the participation might not be persisted in the database yet.
     *
     * @param participationId id of the participation
     */
    private ProgrammingExerciseParticipation retrieveParticipationWithRetry(Long participationId) {
        int maxRetries = 5;
        int retries = 0;
        ProgrammingExerciseParticipation participation;
        Optional<Participation> tempParticipation;
        while (retries < maxRetries) {
            SecurityUtils.setAuthorizationObject();
            tempParticipation = participationRepository.findById(participationId);
            if (tempParticipation.isPresent()) {
                participation = (ProgrammingExerciseParticipation) tempParticipation.get();
                return participation;
            }
            else {
                log.debug("Could not retrieve participation with id {} from database", participationId);
                log.info("Retrying to retrieve participation with id {} from database", participationId);
                retries++;
                try {
                    Thread.sleep(1000);
                }
                catch (InterruptedException e1) {
                    log.error("Error while waiting for participation with id {} to be persisted in database", participationId, e1);
                }
            }
        }
        throw new IllegalStateException("Could not retrieve participation with id " + participationId + " from database after " + maxRetries + " retries.");
    }

    private class QueuedBuildJobItemListener implements ItemListener<LocalCIBuildJobQueueItem> {

        @Override
        public void itemAdded(ItemEvent<LocalCIBuildJobQueueItem> event) {
            log.debug("CIBuildJobQueueItem added to queue: {}", event.getItem());
            checkAvailabilityAndProcessNextBuild();
        }

        @Override
        public void itemRemoved(ItemEvent<LocalCIBuildJobQueueItem> event) {
            log.debug("CIBuildJobQueueItem removed from queue: {}", event.getItem());
        }
    }
}<|MERGE_RESOLUTION|>--- conflicted
+++ resolved
@@ -113,15 +113,9 @@
      * @param isPushToTestOrAuxRepository defines if the build job is triggered by a push to a test or aux repository
      */
     public void addBuildJob(String name, long participationId, String repositoryTypeOrUsername, String commitHash, ZonedDateTime submissionDate, int priority, long courseId,
-<<<<<<< HEAD
             boolean isPushToTestOrAuxRepository) {
-        LocalCIBuildJobQueueItem buildJobQueueItem = new LocalCIBuildJobQueueItem(name, participationId, repositoryTypeOrUsername, commitHash, submissionDate, priority, courseId,
-                isPushToTestOrAuxRepository);
-=======
-            boolean isPushToTestRepository) {
         LocalCIBuildJobQueueItem buildJobQueueItem = new LocalCIBuildJobQueueItem(Long.parseLong(String.valueOf(participationId) + submissionDate.toInstant().toEpochMilli()), name,
-                null, participationId, repositoryTypeOrUsername, commitHash, submissionDate, 0, null, priority, courseId, isPushToTestRepository);
->>>>>>> 13042e22
+                null, participationId, repositoryTypeOrUsername, commitHash, submissionDate, 0, null, priority, courseId, isPushToTestOrAuxRepository);
         queue.add(buildJobQueueItem);
     }
 
@@ -239,7 +233,7 @@
             String hazelcastMemberAddress = hazelcastInstance.getCluster().getLocalMember().getAddress().toString();
             LocalCIBuildJobQueueItem processingJob = new LocalCIBuildJobQueueItem(buildJob.id(), buildJob.name(), hazelcastMemberAddress, buildJob.participationId(),
                     buildJob.repositoryTypeOrUserName(), buildJob.commitHash(), buildJob.submissionDate(), buildJob.retryCount(), ZonedDateTime.now(), buildJob.priority(),
-                    buildJob.courseId(), buildJob.isPushToTestRepository());
+                    buildJob.courseId(), buildJob.isPushToTestOrAuxRepository());
             processingJobs.put(processingJob.id(), processingJob);
             localProcessingJobs.incrementAndGet();
 
@@ -318,7 +312,7 @@
         }
 
         CompletableFuture<LocalCIBuildResult> futureResult = localCIBuildJobManagementService.executeBuildJob(participation, commitHash, isRetry,
-                buildJob.isPushToTestRepository());
+                buildJob.isPushToTestOrAuxRepository());
         futureResult.thenAccept(buildResult -> {
 
             // Do not process the result if the participation has been deleted in the meantime
