--- conflicted
+++ resolved
@@ -27,7 +27,6 @@
 import de.tum.in.www1.artemis.repository.ParticipationRepository;
 import de.tum.in.www1.artemis.repository.ProgrammingExerciseRepository;
 import de.tum.in.www1.artemis.security.SecurityUtils;
-import de.tum.in.www1.artemis.service.ProfileService;
 import de.tum.in.www1.artemis.service.connectors.localci.dto.LocalCIBuildAgentInformation;
 import de.tum.in.www1.artemis.service.connectors.localci.dto.LocalCIBuildJobQueueItem;
 import de.tum.in.www1.artemis.service.connectors.localci.dto.LocalCIBuildResult;
@@ -76,22 +75,10 @@
      */
     private final ReentrantLock instanceLock = new ReentrantLock();
 
-<<<<<<< HEAD
-    private final LocalCIBuildQueueWebsocketService localCIBuildQueueWebsocketService;
-
-    private final boolean schedulingActive;
-
-    @Autowired
-    public LocalCISharedBuildJobQueueService(HazelcastInstance hazelcastInstance, ExecutorService localCIBuildExecutorService,
-            LocalCIBuildJobManagementService localCIBuildJobManagementService, ParticipationRepository participationRepository,
-            ProgrammingExerciseGradingService programmingExerciseGradingService, ProgrammingMessagingService programmingMessagingService,
-            ProgrammingExerciseRepository programmingExerciseRepository, ProfileService profileService, LocalCIBuildQueueWebsocketService localCIBuildQueueWebsocketService) {
-=======
     public LocalCISharedBuildJobQueueService(HazelcastInstance hazelcastInstance, ExecutorService localCIBuildExecutorService,
             LocalCIBuildJobManagementService localCIBuildJobManagementService, ParticipationRepository participationRepository,
             ProgrammingExerciseGradingService programmingExerciseGradingService, ProgrammingMessagingService programmingMessagingService,
             ProgrammingExerciseRepository programmingExerciseRepository) {
->>>>>>> 7d294a3e
         this.hazelcastInstance = hazelcastInstance;
         this.localCIBuildExecutorService = (ThreadPoolExecutor) localCIBuildExecutorService;
         this.localCIBuildJobManagementService = localCIBuildJobManagementService;
@@ -111,14 +98,6 @@
     @PostConstruct
     public void addListener() {
         this.queue.addItemListener(new QueuedBuildJobItemListener(), true);
-<<<<<<< HEAD
-        this.processingJobs.addLocalEntryListener(new ProcessingBuildJobItemListener());
-        this.buildAgentInformation.addLocalEntryListener(new BuildAgentListener());
-        this.localCIBuildQueueWebsocketService = localCIBuildQueueWebsocketService;
-        this.schedulingActive = profileService.isScheduling();
-
-=======
->>>>>>> 7d294a3e
     }
 
     /**
@@ -377,16 +356,10 @@
             Optional<Participation> participationOptional = participationRepository.findById(participation.getId());
             if (participationOptional.isPresent()) {
                 log.warn("Requeueing failed build job: {}", buildJob);
-<<<<<<< HEAD
                 LocalCIBuildJobQueueItem requeuedBuildJob = new LocalCIBuildJobQueueItem(buildJob.id(), buildJob.name(), buildJob.buildAgentAddress(), buildJob.participationId(),
                         buildJob.repositoryTypeOrUserName(), buildJob.commitHash(), buildJob.submissionDate(), buildJob.retryCount() + 1, null, buildJob.priority(),
                         buildJob.courseId(), buildJob.isPushToTestRepository());
                 queue.add(requeuedBuildJob);
-=======
-                buildJob.setRetryCount(buildJob.getRetryCount() + 1);
-                queue.add(buildJob);
-                checkAvailabilityAndProcessNextBuild();
->>>>>>> 7d294a3e
             }
             else {
                 log.warn("Participation with id {} has been deleted. Cancelling the requeueing of the build job.", participation.getId());
@@ -437,83 +410,17 @@
         throw new IllegalStateException("Could not retrieve participation with id " + participationId + " from database after " + maxRetries + " retries.");
     }
 
-    private void sendQueuedJobsOverWebsocket(long courseId) {
-        localCIBuildQueueWebsocketService.sendQueuedBuildJobs(getQueuedJobs());
-        localCIBuildQueueWebsocketService.sendQueuedBuildJobsForCourse(courseId, getQueuedJobsForCourse(courseId));
-    }
-
-    private void sendProcessingJobsOverWebsocket(long courseId) {
-        localCIBuildQueueWebsocketService.sendRunningBuildJobs(getProcessingJobs());
-        localCIBuildQueueWebsocketService.sendRunningBuildJobsForCourse(courseId, getProcessingJobsForCourse(courseId));
-    }
-
-    private void sendBuildAgentInformationOverWebsocket() {
-        localCIBuildQueueWebsocketService.sendBuildAgentInformation(getBuildAgentInformation());
-    }
-
-    public class QueuedBuildJobItemListener implements ItemListener<LocalCIBuildJobQueueItem> {
+    private class QueuedBuildJobItemListener implements ItemListener<LocalCIBuildJobQueueItem> {
 
         @Override
         public void itemAdded(ItemEvent<LocalCIBuildJobQueueItem> event) {
             log.debug("CIBuildJobQueueItem added to queue: {}", event.getItem());
             checkAvailabilityAndProcessNextBuild();
-<<<<<<< HEAD
-            if (schedulingActive) {
-                sendQueuedJobsOverWebsocket(event.getItem().courseId());
-            }
-        }
-
-        @Override
-        public void itemRemoved(ItemEvent<LocalCIBuildJobQueueItem> event) {
-            if (schedulingActive) {
-                log.debug("CIBuildJobQueueItem removed from queue: {}", event.getItem());
-                sendQueuedJobsOverWebsocket(event.getItem().courseId());
-            }
-        }
-    }
-
-    private class ProcessingBuildJobItemListener implements EntryAddedListener<Long, LocalCIBuildJobQueueItem>, EntryRemovedListener<Long, LocalCIBuildJobQueueItem> {
-
-        @Override
-        public void entryAdded(com.hazelcast.core.EntryEvent<Long, LocalCIBuildJobQueueItem> event) {
-            if (schedulingActive) {
-                log.debug("CIBuildJobQueueItem added to processing jobs: {}", event.getValue());
-                sendProcessingJobsOverWebsocket(event.getValue().courseId());
-            }
-        }
-
-        @Override
-        public void entryRemoved(com.hazelcast.core.EntryEvent<Long, LocalCIBuildJobQueueItem> event) {
-            if (schedulingActive) {
-                log.debug("CIBuildJobQueueItem removed from processing jobs: {}", event.getOldValue());
-                sendProcessingJobsOverWebsocket(event.getOldValue().courseId());
-            }
-        }
-    }
-
-    public class BuildAgentListener implements EntryAddedListener<String, LocalCIBuildAgentInformation>, EntryRemovedListener<String, LocalCIBuildAgentInformation> {
-
-        @Override
-        public void entryAdded(com.hazelcast.core.EntryEvent<String, LocalCIBuildAgentInformation> event) {
-            if (schedulingActive) {
-                log.debug("Build agent added: {}", event.getValue());
-                sendBuildAgentInformationOverWebsocket();
-            }
-        }
-
-        @Override
-        public void entryRemoved(com.hazelcast.core.EntryEvent<String, LocalCIBuildAgentInformation> event) {
-            if (schedulingActive) {
-                log.debug("Build agent removed: {}", event.getOldValue());
-                sendBuildAgentInformationOverWebsocket();
-            }
-=======
         }
 
         @Override
         public void itemRemoved(ItemEvent<LocalCIBuildJobQueueItem> event) {
             log.debug("CIBuildJobQueueItem removed from queue: {}", event.getItem());
->>>>>>> 7d294a3e
         }
     }
 }