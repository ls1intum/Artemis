package de.tum.in.www1.artemis.service.connectors.localci;

import java.time.ZonedDateTime;
import java.util.*;
import java.util.concurrent.*;
import java.util.concurrent.atomic.AtomicInteger;
import java.util.concurrent.locks.ReentrantLock;

import javax.annotation.PostConstruct;

import org.slf4j.Logger;
import org.slf4j.LoggerFactory;
import org.springframework.context.annotation.Profile;
import org.springframework.scheduling.annotation.Scheduled;
import org.springframework.stereotype.Service;

import com.hazelcast.collection.IQueue;
import com.hazelcast.collection.ItemEvent;
import com.hazelcast.collection.ItemListener;
import com.hazelcast.core.HazelcastInstance;
import com.hazelcast.cp.lock.FencedLock;
import com.hazelcast.map.IMap;

import de.tum.in.www1.artemis.domain.Result;
import de.tum.in.www1.artemis.domain.participation.Participation;
import de.tum.in.www1.artemis.domain.participation.ProgrammingExerciseParticipation;
import de.tum.in.www1.artemis.repository.ParticipationRepository;
import de.tum.in.www1.artemis.repository.ProgrammingExerciseRepository;
import de.tum.in.www1.artemis.security.SecurityUtils;
import de.tum.in.www1.artemis.service.connectors.localci.dto.LocalCIBuildAgentInformation;
import de.tum.in.www1.artemis.service.connectors.localci.dto.LocalCIBuildJobQueueItem;
import de.tum.in.www1.artemis.service.connectors.localci.dto.LocalCIBuildResult;
import de.tum.in.www1.artemis.service.programming.ProgrammingExerciseGradingService;
import de.tum.in.www1.artemis.service.programming.ProgrammingMessagingService;
import de.tum.in.www1.artemis.web.websocket.programmingSubmission.BuildTriggerWebsocketError;

@Service
@Profile("localci")
public class LocalCISharedBuildJobQueueService {

    private final Logger log = LoggerFactory.getLogger(LocalCISharedBuildJobQueueService.class);

    private final HazelcastInstance hazelcastInstance;

    private final IQueue<LocalCIBuildJobQueueItem> queue;

    private final ThreadPoolExecutor localCIBuildExecutorService;

    private final LocalCIBuildJobManagementService localCIBuildJobManagementService;

    private final ParticipationRepository participationRepository;

    private final ProgrammingExerciseGradingService programmingExerciseGradingService;

    private final ProgrammingMessagingService programmingMessagingService;

    private final ProgrammingExerciseRepository programmingExerciseRepository;

    /**
     * Map of build jobs currently being processed across all nodes
     */
    private final IMap<Long, LocalCIBuildJobQueueItem> processingJobs;

    private final IMap<String, LocalCIBuildAgentInformation> buildAgentInformation;

    private final AtomicInteger localProcessingJobs = new AtomicInteger(0);

    /**
     * Lock to prevent multiple nodes from processing the same build job.
     */
    private final FencedLock sharedLock;

    /**
     * Lock for operations on single instance.
     */
    private final ReentrantLock instanceLock = new ReentrantLock();

    private UUID listenerId;

    public LocalCISharedBuildJobQueueService(HazelcastInstance hazelcastInstance, ExecutorService localCIBuildExecutorService,
            LocalCIBuildJobManagementService localCIBuildJobManagementService, ParticipationRepository participationRepository,
            ProgrammingExerciseGradingService programmingExerciseGradingService, ProgrammingMessagingService programmingMessagingService,
            ProgrammingExerciseRepository programmingExerciseRepository) {
        this.hazelcastInstance = hazelcastInstance;
        this.localCIBuildExecutorService = (ThreadPoolExecutor) localCIBuildExecutorService;
        this.localCIBuildJobManagementService = localCIBuildJobManagementService;
        this.participationRepository = participationRepository;
        this.programmingExerciseGradingService = programmingExerciseGradingService;
        this.programmingMessagingService = programmingMessagingService;
        this.programmingExerciseRepository = programmingExerciseRepository;
        this.buildAgentInformation = this.hazelcastInstance.getMap("buildAgentInformation");
        this.processingJobs = this.hazelcastInstance.getMap("processingJobs");
        this.sharedLock = this.hazelcastInstance.getCPSubsystem().getLock("buildJobQueueLock");
        this.queue = this.hazelcastInstance.getQueue("buildJobQueue");
    }

    /**
     * Add listener to the shared build job queue.
     */
    @PostConstruct
    public void addListener() {
        this.listenerId = this.queue.addItemListener(new QueuedBuildJobItemListener(), true);
    }

    public void removeListener() {
        this.queue.removeItemListener(this.listenerId);
    }

    /**
     * Create build job item object and add it to the queue.
     *
     * @param name                        name of the build job
     * @param participationId             participation id of the build job
     * @param repositoryTypeOrUsername    repository type (if template or solution) or username (if student repository)
     * @param commitHash                  commit hash of the build job
     * @param submissionDate              submission date of the build job
     * @param priority                    priority of the build job
     * @param courseId                    course id of the build job
     * @param isPushToTestOrAuxRepository defines if the build job is triggered by a push to a test or aux repository
     */
    public void addBuildJob(String name, long participationId, String repositoryTypeOrUsername, String commitHash, ZonedDateTime submissionDate, int priority, long courseId,
            boolean isPushToTestOrAuxRepository) {
        LocalCIBuildJobQueueItem buildJobQueueItem = new LocalCIBuildJobQueueItem(Long.parseLong(String.valueOf(participationId) + submissionDate.toInstant().toEpochMilli()), name,
                null, participationId, repositoryTypeOrUsername, commitHash, submissionDate, 0, null, priority, courseId, isPushToTestOrAuxRepository);
        queue.add(buildJobQueueItem);
    }

    public List<LocalCIBuildJobQueueItem> getQueuedJobs() {
        return queue.stream().toList();
    }

    public List<LocalCIBuildJobQueueItem> getProcessingJobs() {
        return processingJobs.values().stream().toList();
    }

    public List<LocalCIBuildJobQueueItem> getQueuedJobsForCourse(long courseId) {
        return queue.stream().filter(job -> job.courseId() == courseId).toList();
    }

    public List<LocalCIBuildJobQueueItem> getProcessingJobsForCourse(long courseId) {
        return processingJobs.values().stream().filter(job -> job.courseId() == courseId).toList();
    }

    public List<LocalCIBuildAgentInformation> getBuildAgentInformation() {
        // Remove build agent information of offline nodes
        removeOfflineNodes();
        return buildAgentInformation.values().stream().toList();
    }

    /**
     * Remove all queued build jobs for a participation from the shared build job queue.
     *
     * @param participationId id of the participation
     */
    public void removeQueuedJobsForParticipation(long participationId) {
        sharedLock.lock();
        try {
            List<LocalCIBuildJobQueueItem> toRemove = new ArrayList<>();
            for (LocalCIBuildJobQueueItem job : queue) {
                if (job.participationId() == participationId) {
                    toRemove.add(job);
                }
            }
            queue.removeAll(toRemove);
        }
        finally {
            sharedLock.unlock();
        }
    }

    /**
     * Wait 1 minute after startup and then every 1 minute update the build agent information of the local hazelcast member.
     * This is necessary because the build agent information is not updated automatically when a node joins the cluster.
     */
    @Scheduled(initialDelay = 60000, fixedRate = 60000) // 1 minute initial delay, 1 minute fixed rate
    public void updateBuildAgentInformation() {
        // Remove build agent information of offline nodes
        removeOfflineNodes();

        // Add build agent information of local hazelcast member to map if not already present
        if (!buildAgentInformation.containsKey(hazelcastInstance.getCluster().getLocalMember().getAddress().toString())) {
            updateLocalBuildAgentInformation();
        }
    }

    /**
     * Check every 10 seconds whether the node has at least one thread available for a new build job.
     * If so, process the next build job.
     * This is a backup mechanism in case the build queue is not empty, no new build jobs are entering the queue and the
     * node otherwise stopped checking for build jobs in the queue.
     */
    @Scheduled(fixedRate = 10000)
    public void checkForBuildJobs() {
        checkAvailabilityAndProcessNextBuild();
    }

    /**
     * Checks whether the node has at least one thread available for a new build job.
     * If so, process the next build job.
     */
    private void checkAvailabilityAndProcessNextBuild() {
        // Check conditions before acquiring the lock to avoid unnecessary locking
        if (!nodeIsAvailable()) {
            // Add build agent information of local hazelcast member to map if not already present
            if (!buildAgentInformation.containsKey(hazelcastInstance.getCluster().getLocalMember().getAddress().toString())) {
                updateLocalBuildAgentInformation();
            }

            log.debug("Node has no available threads currently");
            return;
        }

        if (queue.isEmpty()) {
            return;
        }

        instanceLock.lock();
        try {
            // Recheck conditions after acquiring the lock to ensure they are still valid
            if (!nodeIsAvailable() || queue.isEmpty()) {
                return;
            }

            LocalCIBuildJobQueueItem buildJob;

            // Lock the queue to prevent multiple nodes from processing the same build job
            sharedLock.lock();
            try {
                buildJob = addToProcessingJobs();
            }
            finally {
                sharedLock.unlock();
            }

            processBuild(buildJob);
        }
        finally {
            instanceLock.unlock();
        }
    }

    private LocalCIBuildJobQueueItem addToProcessingJobs() {
        LocalCIBuildJobQueueItem buildJob = queue.poll();
        if (buildJob != null) {
            String hazelcastMemberAddress = hazelcastInstance.getCluster().getLocalMember().getAddress().toString();
            LocalCIBuildJobQueueItem processingJob = new LocalCIBuildJobQueueItem(buildJob.id(), buildJob.name(), hazelcastMemberAddress, buildJob.participationId(),
                    buildJob.repositoryTypeOrUserName(), buildJob.commitHash(), buildJob.submissionDate(), buildJob.retryCount(), ZonedDateTime.now(), buildJob.priority(),
                    buildJob.courseId(), buildJob.isPushToTestOrAuxRepository());
            processingJobs.put(processingJob.id(), processingJob);
            localProcessingJobs.incrementAndGet();

            updateLocalBuildAgentInformation();
        }
        return buildJob;
    }

    private void updateLocalBuildAgentInformation() {
        // Add/update
        String memberAddress = hazelcastInstance.getCluster().getLocalMember().getAddress().toString();
        List<LocalCIBuildJobQueueItem> processingJobsOfMember = getProcessingJobsOfNode(memberAddress);
        int numberOfCurrentBuildJobs = processingJobsOfMember.size();
        int maxNumberOfConcurrentBuilds = localCIBuildExecutorService.getMaximumPoolSize();
        LocalCIBuildAgentInformation info = new LocalCIBuildAgentInformation(memberAddress, maxNumberOfConcurrentBuilds, numberOfCurrentBuildJobs, processingJobsOfMember);
        buildAgentInformation.put(memberAddress, info);
    }

    private List<LocalCIBuildJobQueueItem> getProcessingJobsOfNode(String memberAddress) {
        return processingJobs.values().stream().filter(job -> Objects.equals(job.buildAgentAddress(), memberAddress)).toList();
    }

    private void removeOfflineNodes() {
        List<String> memberAddresses = hazelcastInstance.getCluster().getMembers().stream().map(member -> member.getAddress().toString()).toList();
        for (String key : buildAgentInformation.keySet()) {
            if (!memberAddresses.contains(key)) {
                buildAgentInformation.remove(key);
            }
        }
    }

    /**
     * Process a build job by submitting it to the local CI executor service.
     * On completion, check for next job.
     */
    private void processBuild(LocalCIBuildJobQueueItem buildJob) {
        // The 'user' is not properly logged into Artemis, this leads to an issue when accessing custom repository methods.
        // Therefore, a mock auth object has to be created.
        SecurityUtils.setAuthorizationObject();

        if (buildJob == null) {
            return;
        }

        log.info("Processing build job: " + buildJob);
        String commitHash = buildJob.commitHash();
        boolean isRetry = buildJob.retryCount() >= 1;

        ProgrammingExerciseParticipation participation;

        // Participation might not be persisted in the database yet or it has been deleted in the meantime
        try {
            participation = retrieveParticipationWithRetry(buildJob.participationId());
        }
        catch (IllegalStateException e) {
            log.error("Cannot process build job for participation with id {} because it could not be retrieved from the database.", buildJob.participationId());
            processingJobs.remove(buildJob.id());
            localProcessingJobs.decrementAndGet();
            updateLocalBuildAgentInformation();
            checkAvailabilityAndProcessNextBuild();
            return;
        }
        catch (Exception e) {
            log.error("Cannot process build job for participation with id {} because of an unexpected error.", buildJob.participationId(), e);
            processingJobs.remove(buildJob.id());
            localProcessingJobs.decrementAndGet();
            updateLocalBuildAgentInformation();
            checkAvailabilityAndProcessNextBuild();
            return;
        }

        // For some reason, it is possible that the participation object does not have the programming exercise
        if (participation.getProgrammingExercise() == null) {
            SecurityUtils.setAuthorizationObject();
            participation.setProgrammingExercise(programmingExerciseRepository.findByParticipationIdOrElseThrow(participation.getId()));
        }

<<<<<<< HEAD
        CompletableFuture<LocalCIBuildResult> futureResult = localCIBuildJobManagementService.executeBuildJob(participation, commitHash, isRetry,
                buildJob.isPushToTestOrAuxRepository());
=======
        CompletableFuture<LocalCIBuildResult> futureResult = localCIBuildJobManagementService.executeBuildJob(participation, commitHash, isRetry, buildJob.isPushToTestRepository(),
                buildJob.id());
>>>>>>> a9980af4
        futureResult.thenAccept(buildResult -> {

            // Do not process the result if the participation has been deleted in the meantime
            Optional<Participation> participationOptional = participationRepository.findById(participation.getId());
            if (participationOptional.isPresent()) {
                SecurityUtils.setAuthorizationObject();
                Result result = programmingExerciseGradingService.processNewProgrammingExerciseResult(participation, buildResult);
                if (result != null) {
                    programmingMessagingService.notifyUserAboutNewResult(result, participation);
                }
                else {
                    programmingMessagingService.notifyUserAboutSubmissionError((Participation) participation,
                            new BuildTriggerWebsocketError("Result could not be processed", participation.getId()));
                }
            }
            else {
                log.warn("Participation with id {} has been deleted. Cancelling the processing of the build result.", participation.getId());
            }

            // after processing a build job, remove it from the processing jobs
            processingJobs.remove(buildJob.id());
            localProcessingJobs.decrementAndGet();
            updateLocalBuildAgentInformation();

            // process next build job if node is available
            checkAvailabilityAndProcessNextBuild();
        }).exceptionally(ex -> {
            if (ex.getCause() instanceof CancellationException && ex.getMessage().equals("Build job with id " + buildJob.id() + " was cancelled.")) {
                localProcessingJobs.decrementAndGet();
                updateLocalBuildAgentInformation();
            }
            else {
                log.error("Error while processing build job: {}", buildJob, ex);

                processingJobs.remove(buildJob.id());
                localProcessingJobs.decrementAndGet();
                updateLocalBuildAgentInformation();

                if (isRetry) {
                    log.error("Build job failed for the second time: {}", buildJob);
                    return null;
                }

<<<<<<< HEAD
            // Do not requeue the build job if the participation has been deleted in the meantime
            SecurityUtils.setAuthorizationObject();
            Optional<Participation> participationOptional = participationRepository.findById(participation.getId());
            if (participationOptional.isPresent()) {
                log.warn("Requeueing failed build job: {}", buildJob);
                LocalCIBuildJobQueueItem requeuedBuildJob = new LocalCIBuildJobQueueItem(buildJob.id(), buildJob.name(), buildJob.buildAgentAddress(), buildJob.participationId(),
                        buildJob.repositoryTypeOrUserName(), buildJob.commitHash(), buildJob.submissionDate(), buildJob.retryCount() + 1, null, buildJob.priority(),
                        buildJob.courseId(), buildJob.isPushToTestOrAuxRepository());
                queue.add(requeuedBuildJob);
            }
            else {
                log.warn("Participation with id {} has been deleted. Cancelling the requeueing of the build job.", participation.getId());
=======
                // Do not requeue the build job if the participation has been deleted in the meantime
                SecurityUtils.setAuthorizationObject();
                Optional<Participation> participationOptional = participationRepository.findById(participation.getId());
                if (participationOptional.isPresent()) {
                    log.warn("Requeueing failed build job: {}", buildJob);
                    LocalCIBuildJobQueueItem requeuedBuildJob = new LocalCIBuildJobQueueItem(buildJob.id(), buildJob.name(), buildJob.buildAgentAddress(),
                            buildJob.participationId(), buildJob.repositoryTypeOrUserName(), buildJob.commitHash(), buildJob.submissionDate(), buildJob.retryCount() + 1, null,
                            buildJob.priority(), buildJob.courseId(), buildJob.isPushToTestRepository());
                    queue.add(requeuedBuildJob);
                }
                else {
                    log.warn("Participation with id {} has been deleted. Cancelling the requeueing of the build job.", participation.getId());
                }
>>>>>>> a9980af4
            }
            checkAvailabilityAndProcessNextBuild();
            return null;
        });
    }

    /**
     * Checks whether the node has at least one thread available for a new build job.
     */
    private boolean nodeIsAvailable() {
        log.debug("Currently processing jobs on this node: {}, maximum pool size of thread executor : {}", localProcessingJobs.get(),
                localCIBuildExecutorService.getMaximumPoolSize());
        return localProcessingJobs.get() < localCIBuildExecutorService.getMaximumPoolSize();
    }

    /**
     * Cancel a build job by removing it from the queue or stopping the build process.
     *
     * @param buildJobId id of the build job to cancel
     */
    public void cancelBuildJob(long buildJobId) {
        sharedLock.lock();
        try {
            // Remove build job if it is queued
            if (queue.stream().anyMatch(job -> Objects.equals(job.id(), buildJobId))) {
                List<LocalCIBuildJobQueueItem> toRemove = new ArrayList<>();
                for (LocalCIBuildJobQueueItem job : queue) {
                    if (Objects.equals(job.id(), buildJobId)) {
                        toRemove.add(job);
                    }
                }
                queue.removeAll(toRemove);
            }
            else {
                // Cancel build job if it is currently being processed
                LocalCIBuildJobQueueItem buildJob = processingJobs.remove(buildJobId);
                if (buildJob != null) {
                    localCIBuildJobManagementService.cancelBuildJob(buildJobId);
                }
            }
        }
        finally {
            sharedLock.unlock();
        }
    }

    /**
     * Retrieve participation from database with retries.
     * This is necessary because the participation might not be persisted in the database yet.
     *
     * @param participationId id of the participation
     */
    private ProgrammingExerciseParticipation retrieveParticipationWithRetry(Long participationId) {
        int maxRetries = 5;
        int retries = 0;
        ProgrammingExerciseParticipation participation;
        Optional<Participation> tempParticipation;
        while (retries < maxRetries) {
            SecurityUtils.setAuthorizationObject();
            tempParticipation = participationRepository.findById(participationId);
            if (tempParticipation.isPresent()) {
                participation = (ProgrammingExerciseParticipation) tempParticipation.get();
                return participation;
            }
            else {
                log.debug("Could not retrieve participation with id {} from database", participationId);
                log.info("Retrying to retrieve participation with id {} from database", participationId);
                retries++;
                try {
                    Thread.sleep(1000);
                }
                catch (InterruptedException e1) {
                    log.error("Error while waiting for participation with id {} to be persisted in database", participationId, e1);
                }
            }
        }
        throw new IllegalStateException("Could not retrieve participation with id " + participationId + " from database after " + maxRetries + " retries.");
    }

<<<<<<< HEAD
    public class QueuedBuildJobItemListener implements ItemListener<LocalCIBuildJobQueueItem> {
=======
    /**
     * Cancel all queued build jobs.
     */
    public void cancelAllQueuedBuildJobs() {
        log.debug("Cancelling all queued build jobs");
        sharedLock.lock();
        try {
            queue.clear();
        }
        finally {
            sharedLock.unlock();
        }
    }

    /**
     * Cancel all running build jobs.
     */
    public void cancelAllRunningBuildJobs() {
        for (LocalCIBuildJobQueueItem buildJob : processingJobs.values()) {
            cancelBuildJob(buildJob.id());
        }
    }

    /**
     * Cancel all queued build jobs for a course.
     *
     * @param courseId id of the course
     */
    public void cancelAllQueuedBuildJobsForCourse(long courseId) {
        sharedLock.lock();
        try {
            List<LocalCIBuildJobQueueItem> toRemove = new ArrayList<>();
            for (LocalCIBuildJobQueueItem job : queue) {
                if (job.courseId() == courseId) {
                    toRemove.add(job);
                }
            }
            queue.removeAll(toRemove);
        }
        finally {
            sharedLock.unlock();
        }
    }

    /**
     * Cancel all running build jobs for a course.
     *
     * @param courseId id of the course
     */
    public void cancelAllRunningBuildJobsForCourse(long courseId) {
        for (LocalCIBuildJobQueueItem buildJob : processingJobs.values()) {
            if (buildJob.courseId() == courseId) {
                cancelBuildJob(buildJob.id());
            }
        }
    }

    private class QueuedBuildJobItemListener implements ItemListener<LocalCIBuildJobQueueItem> {
>>>>>>> a9980af4

        @Override
        public void itemAdded(ItemEvent<LocalCIBuildJobQueueItem> event) {
            log.debug("CIBuildJobQueueItem added to queue: {}", event.getItem());
            checkAvailabilityAndProcessNextBuild();
        }

        @Override
        public void itemRemoved(ItemEvent<LocalCIBuildJobQueueItem> event) {
            log.debug("CIBuildJobQueueItem removed from queue: {}", event.getItem());
        }
    }
}<|MERGE_RESOLUTION|>--- conflicted
+++ resolved
@@ -323,13 +323,8 @@
             participation.setProgrammingExercise(programmingExerciseRepository.findByParticipationIdOrElseThrow(participation.getId()));
         }
 
-<<<<<<< HEAD
         CompletableFuture<LocalCIBuildResult> futureResult = localCIBuildJobManagementService.executeBuildJob(participation, commitHash, isRetry,
-                buildJob.isPushToTestOrAuxRepository());
-=======
-        CompletableFuture<LocalCIBuildResult> futureResult = localCIBuildJobManagementService.executeBuildJob(participation, commitHash, isRetry, buildJob.isPushToTestRepository(),
-                buildJob.id());
->>>>>>> a9980af4
+                buildJob.isPushToTestOrAuxRepository(), buildJob.id());
         futureResult.thenAccept(buildResult -> {
 
             // Do not process the result if the participation has been deleted in the meantime
@@ -373,20 +368,6 @@
                     return null;
                 }
 
-<<<<<<< HEAD
-            // Do not requeue the build job if the participation has been deleted in the meantime
-            SecurityUtils.setAuthorizationObject();
-            Optional<Participation> participationOptional = participationRepository.findById(participation.getId());
-            if (participationOptional.isPresent()) {
-                log.warn("Requeueing failed build job: {}", buildJob);
-                LocalCIBuildJobQueueItem requeuedBuildJob = new LocalCIBuildJobQueueItem(buildJob.id(), buildJob.name(), buildJob.buildAgentAddress(), buildJob.participationId(),
-                        buildJob.repositoryTypeOrUserName(), buildJob.commitHash(), buildJob.submissionDate(), buildJob.retryCount() + 1, null, buildJob.priority(),
-                        buildJob.courseId(), buildJob.isPushToTestOrAuxRepository());
-                queue.add(requeuedBuildJob);
-            }
-            else {
-                log.warn("Participation with id {} has been deleted. Cancelling the requeueing of the build job.", participation.getId());
-=======
                 // Do not requeue the build job if the participation has been deleted in the meantime
                 SecurityUtils.setAuthorizationObject();
                 Optional<Participation> participationOptional = participationRepository.findById(participation.getId());
@@ -394,13 +375,12 @@
                     log.warn("Requeueing failed build job: {}", buildJob);
                     LocalCIBuildJobQueueItem requeuedBuildJob = new LocalCIBuildJobQueueItem(buildJob.id(), buildJob.name(), buildJob.buildAgentAddress(),
                             buildJob.participationId(), buildJob.repositoryTypeOrUserName(), buildJob.commitHash(), buildJob.submissionDate(), buildJob.retryCount() + 1, null,
-                            buildJob.priority(), buildJob.courseId(), buildJob.isPushToTestRepository());
+                            buildJob.priority(), buildJob.courseId(), buildJob.isPushToTestOrAuxRepository());
                     queue.add(requeuedBuildJob);
                 }
                 else {
                     log.warn("Participation with id {} has been deleted. Cancelling the requeueing of the build job.", participation.getId());
                 }
->>>>>>> a9980af4
             }
             checkAvailabilityAndProcessNextBuild();
             return null;
@@ -480,9 +460,6 @@
         throw new IllegalStateException("Could not retrieve participation with id " + participationId + " from database after " + maxRetries + " retries.");
     }
 
-<<<<<<< HEAD
-    public class QueuedBuildJobItemListener implements ItemListener<LocalCIBuildJobQueueItem> {
-=======
     /**
      * Cancel all queued build jobs.
      */
@@ -540,8 +517,7 @@
         }
     }
 
-    private class QueuedBuildJobItemListener implements ItemListener<LocalCIBuildJobQueueItem> {
->>>>>>> a9980af4
+    public class QueuedBuildJobItemListener implements ItemListener<LocalCIBuildJobQueueItem> {
 
         @Override
         public void itemAdded(ItemEvent<LocalCIBuildJobQueueItem> event) {
