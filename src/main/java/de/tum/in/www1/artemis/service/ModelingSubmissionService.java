package de.tum.in.www1.artemis.service;

import java.time.ZonedDateTime;
import java.util.*;
import java.util.stream.Collectors;

import org.slf4j.*;
import org.springframework.http.HttpStatus;
import org.springframework.stereotype.Service;
import org.springframework.transaction.annotation.Transactional;
import org.springframework.web.server.ResponseStatusException;

import de.tum.in.www1.artemis.domain.*;
import de.tum.in.www1.artemis.domain.enumeration.*;
import de.tum.in.www1.artemis.domain.modeling.ModelingExercise;
import de.tum.in.www1.artemis.domain.modeling.ModelingSubmission;
import de.tum.in.www1.artemis.domain.participation.StudentParticipation;
import de.tum.in.www1.artemis.repository.*;
import de.tum.in.www1.artemis.service.compass.CompassService;
import de.tum.in.www1.artemis.web.rest.errors.EntityNotFoundException;

@Service
public class ModelingSubmissionService extends SubmissionService {

    private final Logger log = LoggerFactory.getLogger(ModelingSubmissionService.class);

    private final ModelingSubmissionRepository modelingSubmissionRepository;

    private final ResultService resultService;

    private final ResultRepository resultRepository;

    private final CompassService compassService;

    private final ParticipationService participationService;

    private final StudentParticipationRepository studentParticipationRepository;

    public ModelingSubmissionService(ModelingSubmissionRepository modelingSubmissionRepository, SubmissionRepository submissionRepository, ResultService resultService,
            ResultRepository resultRepository, CompassService compassService, ParticipationService participationService, UserService userService,
            StudentParticipationRepository studentParticipationRepository, AuthorizationCheckService authCheckService) {
        super(submissionRepository, userService, authCheckService);
        this.modelingSubmissionRepository = modelingSubmissionRepository;
        this.resultService = resultService;
        this.resultRepository = resultRepository;
        this.compassService = compassService;
        this.participationService = participationService;
        this.studentParticipationRepository = studentParticipationRepository;
    }

    /**
     * Given an exerciseId, returns all the modeling submissions for that exercise, including their results. Submissions can be filtered to include only already submitted
     * submissions
     *
     * @param exerciseId    - the id of the exercise we are interested into
     * @param submittedOnly - if true, it returns only submission with submitted flag set to true
     * @return a list of modeling submissions for the given exercise id
     */
    @Transactional(readOnly = true)
    public List<ModelingSubmission> getModelingSubmissions(Long exerciseId, boolean submittedOnly) {
        List<StudentParticipation> participations = studentParticipationRepository.findAllWithEagerSubmissionsAndEagerResultsAndEagerAssessorByExerciseId(exerciseId);
        List<ModelingSubmission> submissions = new ArrayList<>();
        for (StudentParticipation participation : participations) {
            Optional<Submission> optionalSubmission = participation.findLatestSubmission();
            if (optionalSubmission.isPresent()) {
                if (submittedOnly && !optionalSubmission.get().isSubmitted()) {
                    // filter out non submitted submissions if the flag is set to true
                    continue;
                }
                submissions.add((ModelingSubmission) optionalSubmission.get());
            }
            // avoid infinite recursion
            participation.getExercise().setStudentParticipations(null);
        }
        return submissions;
    }

    /**
     * Get the modeling submission with the given ID from the database and lock the submission to prevent other tutors from receiving and assessing it. Additionally, check if the
     * submission lock limit has been reached.
     *
     * @param submissionId     the id of the modeling submission
     * @param modelingExercise the corresponding exercise
     * @return the locked modeling submission
     */
    @Transactional
    public ModelingSubmission getLockedModelingSubmission(Long submissionId, ModelingExercise modelingExercise) {
        ModelingSubmission modelingSubmission = findOneWithEagerResultAndFeedbackAndAssessorAndParticipationResults(submissionId);

        if (modelingSubmission.getResult() == null || modelingSubmission.getResult().getAssessor() == null) {
            checkSubmissionLockLimit(modelingExercise.getCourse().getId());
            modelingSubmission = assignAutomaticResultToSubmission(modelingSubmission);
        }

        lockSubmission(modelingSubmission, modelingExercise);
        return modelingSubmission;
    }

    /**
     * Get a modeling submission of the given exercise that still needs to be assessed, assign the automatic result of Compass to it and lock the submission to prevent other tutors from receiving and assessing it.
     *
     * @param modelingExercise the exercise the submission should belong to
     * @return a locked modeling submission that needs an assessment
     */
    @Transactional
    public ModelingSubmission lockModelingSubmissionWithoutResult(ModelingExercise modelingExercise) {
        ModelingSubmission modelingSubmission = getModelingSubmissionWithoutManualResult(modelingExercise)
                .orElseThrow(() -> new EntityNotFoundException("Modeling submission for exercise " + modelingExercise.getId() + " could not be found"));
        modelingSubmission = assignAutomaticResultToSubmission(modelingSubmission);
        lockSubmission(modelingSubmission, modelingExercise);
        return modelingSubmission;
    }

    /**
     * Given an exercise, find a modeling submission for that exercise which still doesn't have a manual result. If the diagram type is supported by Compass we get the next optimal
     * submission from Compass, i.e. the submission for which an assessment means the most knowledge gain for the automatic assessment mechanism. If it's not supported by Compass
     * we just get a random submission without assessment. If there is no submission without manual result we return an empty optional. Note, that we cannot use a readonly
     * transaction here as it is making problems when initially loading the calculation engine and assessing all submissions automatically: we would get an sql exception
     * "Connection is read-only" from hibernate when saving the result in CompassService#assessAutomatically.
     *
     * @param modelingExercise the modeling exercise for which we want to get a modeling submission without result
     * @return a modeling submission without any result
     */
    @Transactional
    public Optional<ModelingSubmission> getModelingSubmissionWithoutManualResult(ModelingExercise modelingExercise) {
        // if the diagram type is supported by Compass, ask Compass for optimal (i.e. most knowledge gain for automatic assessments) submissions to assess next
        if (compassService.isSupported(modelingExercise.getDiagramType())) {
            List<Long> modelsWaitingForAssessment = compassService.getModelsWaitingForAssessment(modelingExercise.getId());

            // shuffle the model list to prevent that the user gets the same submission again after canceling an assessment
            Collections.shuffle(modelsWaitingForAssessment);

            for (Long submissionId : modelsWaitingForAssessment) {
                Optional<ModelingSubmission> submission = modelingSubmissionRepository.findWithEagerResultAndFeedbackAndAssessorAndParticipationResultsById(submissionId);
                if (submission.isPresent()) {
                    return submission;
                }
                else {
                    compassService.removeModelWaitingForAssessment(modelingExercise.getId(), submissionId);
                }
            }
        }

        // otherwise return a random submission that is not manually assessed or an empty optional if there is none
        var participations = participationService.findByExerciseIdWithLatestSubmissionWithoutManualResults(modelingExercise.getId());
        var submissionsWithoutResult = participations.stream().map(StudentParticipation::findLatestSubmission).filter(Optional::isPresent).map(Optional::get)
                .collect(Collectors.toList());

        if (submissionsWithoutResult.isEmpty()) {
            return Optional.empty();
        }

        Random random = new Random();
        var submissionWithoutResult = (ModelingSubmission) submissionsWithoutResult.get(random.nextInt(submissionsWithoutResult.size()));
        return Optional.of(submissionWithoutResult);
    }

    /**
     * Given an exercise id and a tutor id, it returns all the modeling submissions where the tutor has a result associated
     *
     * @param exerciseId - the id of the exercise we are looking for
     * @param tutorId    - the id of the tutor we are interested in
     * @return a list of modeling submissions
     */
    @Transactional(readOnly = true)
    public List<ModelingSubmission> getAllModelingSubmissionsByTutorForExercise(Long exerciseId, Long tutorId) {
        // We take all the results in this exercise associated to the tutor, and from there we retrieve the submissions
        List<Result> results = this.resultRepository.findAllByParticipationExerciseIdAndAssessorId(exerciseId, tutorId);

        // TODO: properly load the submissions with all required data from the database without using @Transactional
        return results.stream().map(result -> {
            Submission submission = result.getSubmission();
            ModelingSubmission modelingSubmission = new ModelingSubmission();

            result.setSubmission(null);
            modelingSubmission.setResult(result);
            modelingSubmission.setParticipation(submission.getParticipation());
            modelingSubmission.setId(submission.getId());
            modelingSubmission.setSubmissionDate(submission.getSubmissionDate());

            return modelingSubmission;
        }).collect(Collectors.toList());
    }

    /**
     * Saves the given submission and the corresponding model and creates the result if necessary. This method used for creating and updating modeling submissions. If it is used
     * for a submit action, Compass is notified about the new model. Rolls back if inserting fails - occurs for concurrent createModelingSubmission() calls.
     *
     * @param modelingSubmission the submission that should be saved
     * @param modelingExercise   the exercise the submission belongs to
     * @param username           the name of the corresponding user
     * @return the saved modelingSubmission entity
     */
    public ModelingSubmission save(ModelingSubmission modelingSubmission, ModelingExercise modelingExercise, String username) {
        Optional<StudentParticipation> optionalParticipation = participationService.findOneByExerciseIdAndStudentLoginWithEagerSubmissionsAnyState(modelingExercise.getId(),
                username);
        if (optionalParticipation.isEmpty()) {
            throw new EntityNotFoundException("No participation found for " + username + " in exercise with id " + modelingExercise.getId());
        }
        StudentParticipation participation = optionalParticipation.get();

        final var exerciseDueDate = modelingExercise.getDueDate();
        if (exerciseDueDate != null && exerciseDueDate.isBefore(ZonedDateTime.now()) && participation.getInitializationDate().isBefore(exerciseDueDate)) {
            throw new ResponseStatusException(HttpStatus.FORBIDDEN);
        }

        // remove result from submission (in the unlikely case it is passed here), so that students cannot inject a result
        modelingSubmission.setResult(null);

        // update submission properties
        modelingSubmission.setSubmissionDate(ZonedDateTime.now());
        modelingSubmission.setType(SubmissionType.MANUAL);
        modelingSubmission.setParticipation(participation);
        modelingSubmission = modelingSubmissionRepository.save(modelingSubmission);

        participation.addSubmissions(modelingSubmission);

        if (modelingSubmission.isSubmitted()) {
            try {
                notifyCompass(modelingSubmission, modelingExercise);
            }
            catch (Exception ex) {
                log.error(ex.getMessage(), ex);
            }
            participation.setInitializationState(InitializationState.FINISHED);
        }

        StudentParticipation savedParticipation = studentParticipationRepository.save(participation);
        if (modelingSubmission.getId() == null) {
            Optional<Submission> optionalSubmission = savedParticipation.findLatestSubmission();
            if (optionalSubmission.isPresent()) {
                modelingSubmission = (ModelingSubmission) optionalSubmission.get();
            }
        }

        log.debug("return model: " + modelingSubmission.getModel());
        return modelingSubmission;
    }

    /**
     * Soft lock the submission to prevent other tutors from receiving and assessing it. We remove the model from the models waiting for assessment in Compass to prevent other
     * tutors from retrieving it in the first place. Additionally, we set the assessor and save the result to soft lock the assessment in the client, i.e. the client will not allow
     * tutors to assess a model when an assessor is already assigned. If no result exists for this submission we create one first.
     *
     * @param modelingSubmission the submission to lock
     * @param modelingExercise   the exercise to which the submission belongs to (needed for Compass)
     */
    private void lockSubmission(ModelingSubmission modelingSubmission, ModelingExercise modelingExercise) {
        Result result = modelingSubmission.getResult();
        if (result == null) {
            result = setNewResult(modelingSubmission);
        }

        if (result.getAssessor() == null) {
            if (compassService.isSupported(modelingExercise.getDiagramType())) {
                compassService.removeModelWaitingForAssessment(modelingExercise.getId(), modelingSubmission.getId());
            }
            resultService.setAssessor(result);
        }

        result.setAssessmentType(AssessmentType.MANUAL);
        result = resultRepository.save(result);
        log.debug("Assessment locked with result id: " + result.getId() + " for assessor: " + result.getAssessor().getName());
    }

    /**
     * Assigns an automatic result generated by Compass to the given modeling submission and saves the updated submission to the database. If the given submission already contains
     * a manual result, it will not get updated with the automatic result.
     *
     * @param modelingSubmission the modeling submission that should be updated with an automatic result generated by Compass
     * @return the updated modeling submission
     */
    private ModelingSubmission assignAutomaticResultToSubmission(ModelingSubmission modelingSubmission) {
        Result existingResult = modelingSubmission.getResult();
        if (existingResult != null && existingResult.getAssessmentType() != null && existingResult.getAssessmentType().equals(AssessmentType.MANUAL)) {
            return modelingSubmission;
        }
        StudentParticipation studentParticipation = (StudentParticipation) modelingSubmission.getParticipation();
        long exerciseId = studentParticipation.getExercise().getId();
        Result automaticResult = compassService.getAutomaticResultForSubmission(modelingSubmission.getId(), exerciseId);
        if (automaticResult != null) {
            automaticResult.setSubmission(modelingSubmission);
            modelingSubmission.setResult(automaticResult);
            modelingSubmission.getParticipation().addResult(automaticResult);
            modelingSubmission = modelingSubmissionRepository.save(modelingSubmission);
            resultRepository.save(automaticResult);

            compassService.removeAutomaticResultForSubmission(modelingSubmission.getId(), exerciseId);
        }

        return modelingSubmission;
    }

    /**
     * Creates a new Result object, assigns it to the given submission and stores the changes to the database. Note, that this method is also called for example submissions which
     * do not have a participation. Therefore, we check if the given submission has a participation and only then update the participation with the new result.
     *
     * @param submission the submission for which a new result should be created
     * @return the newly created result
     */
    public Result setNewResult(ModelingSubmission submission) {
        Result result = new Result();
        result.setSubmission(submission);
        submission.setResult(result);
        if (submission.getParticipation() != null) {
            result.setParticipation(submission.getParticipation());
        }
        result = resultRepository.save(result);
        modelingSubmissionRepository.save(submission);
        return result;
    }

    /**
     * Adds a model to compass service to include it in the automatic grading process.
     *
     * @param modelingSubmission the submission which contains the model
     * @param modelingExercise   the exercise the submission belongs to
     */
    public void notifyCompass(ModelingSubmission modelingSubmission, ModelingExercise modelingExercise) {
        if (compassService.isSupported(modelingExercise.getDiagramType())) {
            this.compassService.addModel(modelingExercise.getId(), modelingSubmission.getId(), modelingSubmission.getModel());
        }
    }

    /**
     * Get the modeling submission with the given id from the database. Throws an EntityNotFoundException if no submission could be found for the given id.
     *
     * @param submissionId the id of the submission that should be loaded from the database
     * @return the modeling submission with the given id
     */
    public ModelingSubmission findOne(Long submissionId) {
        return modelingSubmissionRepository.findById(submissionId)
                .orElseThrow(() -> new EntityNotFoundException("Modeling submission with id \"" + submissionId + "\" does not exist"));
    }

    /**
     * Get the modeling submission with the given id from the database. The submission is loaded together with its result and the assessor. Throws an EntityNotFoundException if no
     * submission could be found for the given id.
     *
     * @param submissionId the id of the submission that should be loaded from the database
     * @return the modeling submission with the given id
     */
    public ModelingSubmission findOneWithEagerResult(Long submissionId) {
        return modelingSubmissionRepository.findByIdWithEagerResult(submissionId)
                .orElseThrow(() -> new EntityNotFoundException("Modeling submission with id \"" + submissionId + "\" does not exist"));
    }

    /**
     * Get the modeling submission with the given id from the database. The submission is loaded together with its result, the feedback of the result and the assessor of the
     * result. Throws an EntityNotFoundException if no submission could be found for the given id.
     *
     * @param submissionId the id of the submission that should be loaded from the database
     * @return the modeling submission with the given id
     */
    public ModelingSubmission findOneWithEagerResultAndFeedback(Long submissionId) {
        return modelingSubmissionRepository.findByIdWithEagerResultAndFeedback(submissionId)
                .orElseThrow(() -> new EntityNotFoundException("Modeling submission with id \"" + submissionId + "\" does not exist"));
    }

    /**
     * Get the modeling submission with the given id from the database. The submission is loaded together with its result, the feedback of the result, the assessor of the result,
     * its participation and all results of the participation. Throws an EntityNotFoundException if no submission could be found for the given id.
     *
     * @param submissionId the id of the submission that should be loaded from the database
     * @return the modeling submission with the given id
     */
    private ModelingSubmission findOneWithEagerResultAndFeedbackAndAssessorAndParticipationResults(Long submissionId) {
        return modelingSubmissionRepository.findWithEagerResultAndFeedbackAndAssessorAndParticipationResultsById(submissionId)
                .orElseThrow(() -> new EntityNotFoundException("Modeling submission with id \"" + submissionId + "\" does not exist"));
    }
<<<<<<< HEAD

    /**
     * @param courseId the course we are interested in
     * @return the number of modeling submissions which should be assessed, so we ignore the ones after the exercise due date
     */
    @Transactional(readOnly = true)
    public long countSubmissionsToAssessByCourseId(Long courseId) {
        return modelingSubmissionRepository.countByCourseIdSubmittedBeforeDueDate(courseId);
    }

    /**
     * @param exerciseId the exercise we are interested in
     * @return the number of modeling submissions which should be assessed, so we ignore the ones after the exercise due date
     */
    @Transactional(readOnly = true)
    public long countSubmissionsToAssessByExerciseId(Long exerciseId) {
        return modelingSubmissionRepository.countByExerciseIdSubmittedBeforeDueDate(exerciseId);
    }

    public void validateExerciseIdExists(long submissionId) {
        if (!modelingSubmissionRepository.existsById(submissionId)) {
            throw new EntityNotFoundException("Modeling submission with id \"" + submissionId + "\" does not exist");
        }
    }
=======
>>>>>>> 6dc58a57
}<|MERGE_RESOLUTION|>--- conflicted
+++ resolved
@@ -368,31 +368,10 @@
         return modelingSubmissionRepository.findWithEagerResultAndFeedbackAndAssessorAndParticipationResultsById(submissionId)
                 .orElseThrow(() -> new EntityNotFoundException("Modeling submission with id \"" + submissionId + "\" does not exist"));
     }
-<<<<<<< HEAD
-
-    /**
-     * @param courseId the course we are interested in
-     * @return the number of modeling submissions which should be assessed, so we ignore the ones after the exercise due date
-     */
-    @Transactional(readOnly = true)
-    public long countSubmissionsToAssessByCourseId(Long courseId) {
-        return modelingSubmissionRepository.countByCourseIdSubmittedBeforeDueDate(courseId);
-    }
-
-    /**
-     * @param exerciseId the exercise we are interested in
-     * @return the number of modeling submissions which should be assessed, so we ignore the ones after the exercise due date
-     */
-    @Transactional(readOnly = true)
-    public long countSubmissionsToAssessByExerciseId(Long exerciseId) {
-        return modelingSubmissionRepository.countByExerciseIdSubmittedBeforeDueDate(exerciseId);
-    }
 
     public void validateExerciseIdExists(long submissionId) {
         if (!modelingSubmissionRepository.existsById(submissionId)) {
             throw new EntityNotFoundException("Modeling submission with id \"" + submissionId + "\" does not exist");
         }
     }
-=======
->>>>>>> 6dc58a57
 }