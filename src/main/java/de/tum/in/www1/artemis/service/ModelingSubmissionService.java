--- conflicted
+++ resolved
@@ -333,13 +333,4 @@
         return modelingSubmissionRepository.findWithEagerResultAndFeedbackAndAssessorAndParticipationResultsById(submissionId)
                 .orElseThrow(() -> new EntityNotFoundException("Modeling submission with id \"" + submissionId + "\" does not exist"));
     }
-<<<<<<< HEAD
-=======
-
-    public void validateSubmissionIdExists(long submissionId) {
-        if (!modelingSubmissionRepository.existsById(submissionId)) {
-            throw new EntityNotFoundException("Modeling submission with id \"" + submissionId + "\" does not exist");
-        }
-    }
->>>>>>> eb0dfff2
 }