--- conflicted
+++ resolved
@@ -90,11 +90,7 @@
             @RequestParam(value = "staticAnalysis", defaultValue = "false") boolean staticAnalysis,
             @RequestParam(value = "sequentialRuns", defaultValue = "false") boolean sequentialRuns,
             @RequestParam(value = "testCoverage", defaultValue = "false") boolean testCoverage) {
-<<<<<<< HEAD
-        logger.debug("REST request to get aeolus template for programming language {} and project type {}, static Analysis: {}, sequential Runs {}, testCoverage: {}", language,
-=======
         log.debug("REST request to get aeolus template for programming language {} and project type {}, static Analysis: {}, sequential Runs {}, testCoverage: {}", language,
->>>>>>> 5f2ae309
                 projectType, staticAnalysis, sequentialRuns, testCoverage);
 
         String projectTypePrefix = projectType.map(type -> type.name().toLowerCase()).orElse("");
@@ -166,33 +162,4 @@
             return new ResponseEntity<>(null, responseHeaders, HttpStatus.NOT_FOUND);
         }
     }
-
-    /**
-     * Returns the file content of the template script for the given language and project type as JSON.
-     *
-     * @param language          The programming language for which the template file should be returned
-     * @param projectTypePrefix The project type for which the template file should be returned. If omitted, a default depending on the language will be used.
-     * @param staticAnalysis    Whether the static analysis template should be used
-     * @param sequentialRuns    Whether the sequential runs template should be used
-     * @param testCoverage      Whether the test coverage template should be used
-     * @return The requested file, or 404 if the file doesn't exist
-     */
-    private ResponseEntity<String> getAeolusTemplateScriptWithResponse(ProgrammingLanguage language, String projectTypePrefix, boolean staticAnalysis, boolean sequentialRuns,
-            boolean testCoverage) {
-        try {
-            Optional<ProjectType> optionalProjectType = Optional.empty();
-            if (!projectTypePrefix.isEmpty()) {
-                optionalProjectType = Optional.of(ProjectType.valueOf(projectTypePrefix.toUpperCase()));
-            }
-            String script = buildScriptProvider.getScriptFor(language, optionalProjectType, staticAnalysis, sequentialRuns, testCoverage);
-            HttpHeaders responseHeaders = new HttpHeaders();
-            responseHeaders.setContentType(MediaType.TEXT_PLAIN);
-            return new ResponseEntity<>(script, responseHeaders, HttpStatus.OK);
-        }
-        catch (IOException ex) {
-            logger.warn("Error when retrieving aeolus template script", ex);
-            HttpHeaders responseHeaders = new HttpHeaders();
-            return new ResponseEntity<>(null, responseHeaders, HttpStatus.NOT_FOUND);
-        }
-    }
 }