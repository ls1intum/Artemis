package de.tum.in.www1.artemis.web.rest.metis.conversation;

import java.net.URI;
import java.net.URISyntaxException;
import java.util.ArrayList;
import java.util.HashSet;
import java.util.List;

import org.slf4j.Logger;
import org.slf4j.LoggerFactory;
import org.springframework.http.ResponseEntity;
import org.springframework.security.access.prepost.PreAuthorize;
import org.springframework.web.bind.annotation.*;

import de.tum.in.www1.artemis.domain.enumeration.NotificationType;
import de.tum.in.www1.artemis.repository.CourseRepository;
import de.tum.in.www1.artemis.repository.UserRepository;
import de.tum.in.www1.artemis.service.metis.conversation.ConversationDTOService;
import de.tum.in.www1.artemis.service.metis.conversation.ConversationService;
import de.tum.in.www1.artemis.service.metis.conversation.OneToOneChatService;
import de.tum.in.www1.artemis.service.metis.conversation.auth.OneToOneChatAuthorizationService;
import de.tum.in.www1.artemis.service.notifications.SingleUserNotificationService;
import de.tum.in.www1.artemis.web.rest.errors.BadRequestAlertException;
import de.tum.in.www1.artemis.web.rest.metis.conversation.dtos.OneToOneChatDTO;

@RestController
@RequestMapping("/api/courses")
public class OneToOneChatResource extends ConversationManagementResource {

    private final Logger log = LoggerFactory.getLogger(OneToOneChatResource.class);

    private final OneToOneChatAuthorizationService oneToOneChatAuthorizationService;

    private final ConversationDTOService conversationDTOService;

    private final UserRepository userRepository;

    private final OneToOneChatService oneToOneChatService;

    private final ConversationService conversationService;

<<<<<<< HEAD
    private final SingleUserNotificationService singleUserNotificationService;

    public OneToOneChatResource(SingleUserNotificationService singleUserNotificationService, OneToOneChatAuthorizationService oneToOneChatAuthorizationService,
            ConversationDTOService conversationDTOService, UserRepository userRepository, CourseRepository courseRepository, OneToOneChatService oneToOneChatService,
            ConversationService conversationService) {
=======
    public OneToOneChatResource(OneToOneChatAuthorizationService oneToOneChatAuthorizationService, ConversationDTOService conversationDTOService, UserRepository userRepository,
            CourseRepository courseRepository, OneToOneChatService oneToOneChatService, ConversationService conversationService) {
        super(courseRepository);
>>>>>>> 74320eb9
        this.oneToOneChatAuthorizationService = oneToOneChatAuthorizationService;
        this.conversationDTOService = conversationDTOService;
        this.userRepository = userRepository;
        this.oneToOneChatService = oneToOneChatService;
        this.conversationService = conversationService;
        this.singleUserNotificationService = singleUserNotificationService;
    }

    /**
     * POST /api/courses/:courseId/one-to-one-chats/: Starts a new one to one chat in a course
     *
     * @param courseId                   the id of the course
     * @param otherChatParticipantLogins logins of other participants (must be 1 for one to one chat) excluding the requesting user
     * @return ResponseEntity with status 201 (Created) and with body containing the created one to one chat
     */
    @PostMapping("/{courseId}/one-to-one-chats")
    @PreAuthorize("hasRole('USER')")
    public ResponseEntity<OneToOneChatDTO> startOneToOneChat(@PathVariable Long courseId, @RequestBody List<String> otherChatParticipantLogins) throws URISyntaxException {
        var requestingUser = userRepository.getUserWithGroupsAndAuthorities();
        log.debug("REST request to create one to one chat in course {} between : {} and : {}", courseId, requestingUser.getLogin(), otherChatParticipantLogins);
        var course = courseRepository.findByIdElseThrow(courseId);
        checkMessagingEnabledElseThrow(course);
        oneToOneChatAuthorizationService.isAllowedToCreateOneToOneChat(course, requestingUser);

        var loginsToSearchFor = new HashSet<>(otherChatParticipantLogins);
        loginsToSearchFor.add(requestingUser.getLogin());
        var chatMembers = new ArrayList<>(conversationService.findUsersInDatabase(loginsToSearchFor.stream().toList()));

        if (chatMembers.size() != 2) {
            throw new BadRequestAlertException("A one-to-one chat can only be started with two users", "OneToOneChat", "invalidUserCount");
        }

        var userA = chatMembers.get(0);
        var userB = chatMembers.get(1);

        var oneToOneChat = oneToOneChatService.startOneToOneChat(course, userA, userB);
        var userToBeNotified = userA.getLogin().equals(requestingUser.getLogin()) ? userB : userA;
        singleUserNotificationService.notifyClientAboutConversationCreationOrDeletion(oneToOneChat, userToBeNotified, requestingUser,
                NotificationType.CONVERSATION_CREATE_ONE_TO_ONE_CHAT);
        // also send notification to the author in order for the author to subscribe to the new chat (this notification won't be saved and shown to author)
        singleUserNotificationService.notifyClientAboutConversationCreationOrDeletion(oneToOneChat, requestingUser, requestingUser,
                NotificationType.CONVERSATION_CREATE_ONE_TO_ONE_CHAT);
        return ResponseEntity.created(new URI("/api/one-to-one-chats/" + oneToOneChat.getId())).body(conversationDTOService.convertOneToOneChatToDto(requestingUser, oneToOneChat));
    }
}<|MERGE_RESOLUTION|>--- conflicted
+++ resolved
@@ -39,17 +39,12 @@
 
     private final ConversationService conversationService;
 
-<<<<<<< HEAD
     private final SingleUserNotificationService singleUserNotificationService;
 
     public OneToOneChatResource(SingleUserNotificationService singleUserNotificationService, OneToOneChatAuthorizationService oneToOneChatAuthorizationService,
             ConversationDTOService conversationDTOService, UserRepository userRepository, CourseRepository courseRepository, OneToOneChatService oneToOneChatService,
             ConversationService conversationService) {
-=======
-    public OneToOneChatResource(OneToOneChatAuthorizationService oneToOneChatAuthorizationService, ConversationDTOService conversationDTOService, UserRepository userRepository,
-            CourseRepository courseRepository, OneToOneChatService oneToOneChatService, ConversationService conversationService) {
         super(courseRepository);
->>>>>>> 74320eb9
         this.oneToOneChatAuthorizationService = oneToOneChatAuthorizationService;
         this.conversationDTOService = conversationDTOService;
         this.userRepository = userRepository;
