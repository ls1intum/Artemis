package de.tum.in.www1.artemis.domain;

import static de.tum.in.www1.artemis.service.util.RoundingUtil.*;

import java.time.ZonedDateTime;
import java.util.*;

import javax.annotation.Nullable;
import javax.persistence.*;

import org.hibernate.annotations.Cache;
import org.hibernate.annotations.CacheConcurrencyStrategy;

import com.fasterxml.jackson.annotation.*;
import com.google.common.base.Strings;

import de.tum.in.www1.artemis.domain.enumeration.AssessmentType;
import de.tum.in.www1.artemis.domain.enumeration.FeedbackType;
import de.tum.in.www1.artemis.domain.enumeration.SubmissionType;
import de.tum.in.www1.artemis.domain.hestia.CoverageFileReport;
import de.tum.in.www1.artemis.domain.participation.Participation;
import de.tum.in.www1.artemis.domain.participation.StudentParticipation;
import de.tum.in.www1.artemis.domain.quiz.QuizExercise;
import de.tum.in.www1.artemis.domain.quiz.QuizSubmission;
import de.tum.in.www1.artemis.domain.view.QuizView;
import de.tum.in.www1.artemis.service.listeners.ResultListener;

/**
 * A Result.
 */
@Entity
@Table(name = "result")
@EntityListeners(ResultListener.class)
@Cache(usage = CacheConcurrencyStrategy.NONSTRICT_READ_WRITE)
@JsonInclude(JsonInclude.Include.NON_EMPTY)
public class Result extends DomainObject {

    @Column(name = "completion_date")
    @JsonView(QuizView.Before.class)
    private ZonedDateTime completionDate;

    @Column(name = "jhi_successful")
    @JsonView(QuizView.After.class)
    private Boolean successful;

    /**
     * Relative score in % (typically between 0 ... 100, can also be larger if bonus points are available)
     */
    @Column(name = "score")
    @JsonView(QuizView.After.class)
    private Double score;

    /**
     * Describes whether a result counts against the total score of a student. It determines whether the result is shown in the course dashboard or not. For quiz exercises: -
     * results are rated=true when students participate in the live quiz mode (there can only be one such result) - results are rated=false when students participate in the
     * practice mode
     * <p>
     * For all other exercises (modeling, programming, etc.) - results are rated=true when students submit before the due date (or when the due date is null), multiple results can
     * be rated=true, then the result with the last completionDate counts towards the total score of a student - results are rated=false when students submit after the due date
     */
    @Column(name = "rated")
    @JsonView(QuizView.Before.class)
    private Boolean rated;

    // This explicit flag exists intentionally, as sometimes a Result is loaded from the database without
<<<<<<< HEAD
    // loading its Feedback list. In this case you still want to know if Feedback for this Result exists
=======
    // loading its Feedback list. In this case you still want to know, if Feedback for this Result exists
>>>>>>> 15117483
    // without querying the server/database again.
    // IMPORTANT: Please note, that this flag should only be used for Programming Exercises at the moment
    // all other exercise types should set this flag to false
    @Column(name = "has_feedback")
    private Boolean hasFeedback;

    @ManyToOne(fetch = FetchType.LAZY)
    @JsonView(QuizView.Before.class)
    @JsonIgnoreProperties({ "results", "participation" })
    private Submission submission;

    @OneToMany(mappedBy = "result", cascade = CascadeType.ALL, orphanRemoval = true)
    @OrderColumn
    @JsonIgnoreProperties(value = "result", allowSetters = true)
    @Cache(usage = CacheConcurrencyStrategy.NONSTRICT_READ_WRITE)
    @JsonView(QuizView.Before.class)
    private List<Feedback> feedbacks = new ArrayList<>();

    @ManyToOne
    @JsonView(QuizView.Before.class)
    private Participation participation;

    @ManyToOne(fetch = FetchType.LAZY)
    @JoinColumn()
    private User assessor;

    @Enumerated(EnumType.STRING)
    @Column(name = "assessment_type")
    @JsonView(QuizView.After.class)
    private AssessmentType assessmentType;

    @Column(name = "has_complaint")
    private Boolean hasComplaint;

    @Column(name = "example_result")
    private Boolean exampleResult;

    @Column(name = "test_case_amount")
    private Integer testCaseAmount;

    @Column(name = "passed_test_case_amount")
    private Integer passedTestCaseAmount;

    @Column(name = "code_issue_amount")
    private Integer codeIssueAmount;

    // This attribute is required to forward the coverage file reports after creating the build result. This is required in order to
    // delay referencing the corresponding test cases from the entries because the test cases are not saved in the database
    // at this point of time but the required test case name would be lost, otherwise.
    @Transient
    @JsonIgnore
    private Map<String, Set<CoverageFileReport>> fileReportsByTestCaseName;

    public ZonedDateTime getCompletionDate() {
        return completionDate;
    }

    public Result completionDate(ZonedDateTime completionDate) {
        this.completionDate = completionDate;
        return this;
    }

    public void setCompletionDate(ZonedDateTime completionDate) {
        this.completionDate = completionDate;
    }

    public Boolean isSuccessful() {
        return successful;
    }

    public Result successful(Boolean successful) {
        this.successful = successful;
        return this;
    }

    public void setSuccessful(Boolean successful) {
        this.successful = successful;
    }

    public Double getScore() {
        return score;
    }

    public Result score(Double score) {
        this.score = score;
        return this;
    }

    /**
     * This explicit flag exists intentionally, as sometimes a Result is loaded from the database without loading its Feedback list. In this case you still want to know, if
     * Feedback for this Result exists without querying the server/database again. IMPORTANT: Please note, that this flag should only be used for Programming Exercises at the
     * moment all other exercise types should set this flag to false
     *
     * @param hasFeedback explicit flag used only by Programming Exercise
     */
    public void setHasFeedback(Boolean hasFeedback) {
        this.hasFeedback = hasFeedback;
    }

    /**
     * This explicit flag exists intentionally, as sometimes a Result is loaded from the database without loading its Feedback list. In this case you still want to know, if
     * Feedback for this Result exists without querying the server/database again. IMPORTANT: Please note, that this flag should only be used for Programming Exercises at the
     * moment all other exercise types should set this flag to false
     *
     * @return true if the result has feedback, otherwise false
     */
    public Boolean getHasFeedback() {
        return hasFeedback;
    }

    /**
     * This explicit flag exists intentionally, as sometimes a Result is loaded from the database without loading its Feedback list. In this case you still want to know, if
     * Feedback for this Result exists without querying the server/database again. IMPORTANT: Please note, that this flag should only be used for Programming Exercises at the
     * moment all other exercise types should set this flag to false
     *
     * @param hasFeedback explicit flag used only by Programming Exercise
     * @return result with newly set hasFeedback property
     */
    public Result hasFeedback(Boolean hasFeedback) {
        this.hasFeedback = hasFeedback;
        return this;
    }

    /**
     * Sets the score to the specified score rounded to 4 decimal places.
     * If you are handling student results that potentially need rounding, use {@link Result#setScore(Double score, Course course)} instead!
     *
     * @param score new score
     */
    public void setScore(Double score) {
        if (score != null) {
            // We need to round the score to four decimal places to have a score of 99.999999 to be rounded to 100.0.
            // Otherwise, a result would not be successful.
            this.score = roundToNDecimalPlaces(score, 4);
            this.successful = this.score >= 100.0;
        }
    }

    /**
     * 1. set score and round it to the specified accuracy in the course
     * 2. set successful = true, if score >= 100 or false if not
     *
     * @param score new score
     * @param course the course that specifies the accuracy
     */
    public void setScore(Double score, Course course) {
        if (score != null) {
            setScore(roundScoreSpecifiedByCourseSettings(score, course));
        }
    }

    /**
     * calculates and sets the score attribute and accordingly the successful flag
     *
     * @param totalPoints total amount of points between 0 and maxPoints
     * @param maxPoints   maximum points reachable at corresponding exercise
     * @param course the course that specifies the accuracy
     */
    public void setScore(double totalPoints, double maxPoints, Course course) {
        setScore(totalPoints / maxPoints * 100, course);
    }

    public Boolean isRated() {
        return rated;
    }

    public Result rated(Boolean rated) {
        this.rated = rated;
        return this;
    }

    public void setRated(Boolean rated) {
        this.rated = rated;
    }

    public void setRatedIfNotExceeded(@Nullable ZonedDateTime exerciseDueDate, ZonedDateTime submissionDate) {
        this.rated = exerciseDueDate == null || submissionDate.isBefore(exerciseDueDate) || submissionDate.isEqual(exerciseDueDate);
    }

    /**
     * A result is rated if:
     * - the submission date is before the due date OR
     * - no due date is set OR
     * - the submission type is INSTRUCTOR / TEST
     * @param exerciseDueDate date after which no normal submission is considered rated.
     * @param submission to which the result belongs.
     */
    public void setRatedIfNotExceeded(ZonedDateTime exerciseDueDate, Submission submission) {
        if (submission.getType() == SubmissionType.INSTRUCTOR || submission.getType() == SubmissionType.TEST) {
            this.rated = true;
        }
        else if (submission.getType() == SubmissionType.ILLEGAL) {
            this.rated = false;
        }
        else {
            setRatedIfNotExceeded(exerciseDueDate, submission.getSubmissionDate());
        }
    }

    public Submission getSubmission() {
        return submission;
    }

    public Result submission(Submission submission) {
        this.submission = submission;
        return this;
    }

    public void setSubmission(Submission submission) {
        this.submission = submission;
    }

    public List<Feedback> getFeedbacks() {
        return feedbacks;
    }

    public Result feedbacks(List<Feedback> feedbacks) {
        this.feedbacks = feedbacks;
        return this;
    }

    public Result addFeedback(Feedback feedback) {
        this.feedbacks.add(feedback);
        feedback.setResult(this);
        return this;
    }

    public void addFeedbacks(List<Feedback> feedbacks) {
        feedbacks.forEach(this::addFeedback);
    }

    public void removeFeedback(Feedback feedback) {
        this.feedbacks.remove(feedback);
        feedback.setResult(null);
    }

    public void setFeedbacks(List<Feedback> feedbacks) {
        this.feedbacks = feedbacks;
    }

    /**
     * Assigns the given feedback list to the result. It first sets the positive flag and the feedback type of every feedback element, clears the existing list of feedback and
     * assigns the new feedback afterwards. IMPORTANT: This method should not be used for Quiz and Programming exercises with completely automatic assessments!
     *
     * @param feedbacks the new feedback list
     * @param skipAutomaticResults if true automatic results won't be updated
     */
    public void updateAllFeedbackItems(List<Feedback> feedbacks, boolean skipAutomaticResults) {
        for (Feedback feedback : feedbacks) {
            if (skipAutomaticResults && feedback.getType() == FeedbackType.AUTOMATIC) {
                continue;
            }
            if (feedback.getCredits() != null) {
                feedback.setPositive(feedback.getCredits() >= 0);
            }
            else {
                feedback.setCredits(0.0);
            }
            setFeedbackType(feedback);
        }
        // Note: If there is old feedback that gets removed here and not added again in the forEach-loop, it
        // will also be deleted in the database because of the 'orphanRemoval = true' flag.
        getFeedbacks().clear();
        feedbacks.forEach(this::addFeedback);
    }

    /**
     * Sets the feedback type of a new feedback element. The type is set to MANUAL if it was not set before. It is set to AUTOMATIC_ADAPTED if Compass created the feedback
     * automatically and the tutor has overridden the feedback in the manual assessment. This is done to differentiate between automatic feedback that was overridden manually and
     * pure manual feedback to analyze the quality of automatic assessments. In all other cases the type stays the same.
     *
     * @param feedback the new feedback for which to set the type
     */
    private void setFeedbackType(Feedback feedback) {
        if (feedback.getType() == null) {
            feedback.setType(FeedbackType.MANUAL);
        }
        else if ((feedback.getType().equals(FeedbackType.AUTOMATIC) && feedbackHasChanged(feedback))) {
            feedback.setType(FeedbackType.AUTOMATIC_ADAPTED);
        }
    }

    /**
     * Checks for a new feedback if the score or text has changed compared to the already existing feedback for the same element.
     */
    private boolean feedbackHasChanged(Feedback feedback) {
        if (this.feedbacks == null || this.feedbacks.isEmpty()) {
            return false;
        }
        return this.feedbacks.stream().filter(existingFeedback -> existingFeedback.getReference() != null && existingFeedback.getReference().equals(feedback.getReference()))
                .anyMatch(sameFeedback -> !sameFeedback.getCredits().equals(feedback.getCredits()) || feedbackTextHasChanged(sameFeedback.getText(), feedback.getText()));
    }

    /**
     * Compares the given feedback texts (existingText and newText) and checks if the text has changed.
     */
    private boolean feedbackTextHasChanged(String existingText, String newText) {
        if (Strings.isNullOrEmpty(existingText) && Strings.isNullOrEmpty(newText)) {
            return false;
        }
        return !Objects.equals(existingText, newText);
    }

    public Participation getParticipation() {
        return participation;
    }

    public Result participation(Participation participation) {
        this.participation = participation;
        return this;
    }

    public void setParticipation(Participation participation) {
        this.participation = participation;
    }

    public User getAssessor() {
        return assessor;
    }

    public void setAssessor(User assessor) {
        this.assessor = assessor;
    }

    public AssessmentType getAssessmentType() {
        return assessmentType;
    }

    public Result assessmentType(AssessmentType assessmentType) {
        this.assessmentType = assessmentType;
        return this;
    }

    public void setAssessmentType(AssessmentType assessmentType) {
        this.assessmentType = assessmentType;
    }

    public void determineAssessmentType() {
        setAssessmentType(AssessmentType.MANUAL);
        if (feedbacks.stream().anyMatch(feedback -> feedback.getType() == FeedbackType.AUTOMATIC || feedback.getType() == FeedbackType.AUTOMATIC_ADAPTED)) {
            setAssessmentType(AssessmentType.SEMI_AUTOMATIC);
        }
    }

    public Boolean hasComplaint() {
        return hasComplaint;
    }

    /**
     * `hasComplaint` could be null in the database
     * @return hasComplaint property value
     */
    public Optional<Boolean> getHasComplaint() {
        return Optional.ofNullable(hasComplaint);
    }

    public Result hasComplaint(Boolean hasComplaint) {
        this.hasComplaint = hasComplaint;
        return this;
    }

    public void setHasComplaint(Boolean hasComplaint) {
        this.hasComplaint = hasComplaint;
    }

    public Boolean isExampleResult() {
        return exampleResult;
    }

    public void setExampleResult(Boolean exampleResult) {
        this.exampleResult = exampleResult;
    }

    public Integer getTestCaseAmount() {
        return testCaseAmount;
    }

    public void setTestCaseAmount(Integer testCaseAmount) {
        if (testCaseAmount != null) {
            this.testCaseAmount = Math.min(testCaseAmount, 255);
        }
    }

    public Integer getPassedTestCaseAmount() {
        return passedTestCaseAmount;
    }

    public void setPassedTestCaseAmount(Integer passedTestCaseAmount) {
        if (passedTestCaseAmount != null) {
            this.passedTestCaseAmount = Math.min(passedTestCaseAmount, 255);
        }
    }

    public Integer getCodeIssueAmount() {
        return codeIssueAmount;
    }

    public void setCodeIssueAmount(Integer codeIssueAmount) {
        if (codeIssueAmount != null) {
            this.codeIssueAmount = Math.min(codeIssueAmount, 255);
        }
    }

    public Map<String, Set<CoverageFileReport>> getCoverageFileReportsByTestCaseName() {
        return fileReportsByTestCaseName;
    }

    public void setCoverageFileReportsByTestCaseName(Map<String, Set<CoverageFileReport>> fileReportsByTestCaseName) {
        this.fileReportsByTestCaseName = fileReportsByTestCaseName;
    }

    // jhipster-needle-entity-add-getters-setters - JHipster will add getters and setters here, do not remove

    /**
     * Updates the attributes "score" and "successful" by evaluating its submission
     */
    public void evaluateQuizSubmission() {
        if (submission instanceof QuizSubmission quizSubmission) {
            // get the exercise this result belongs to
            StudentParticipation studentParticipation = (StudentParticipation) getParticipation();
            QuizExercise quizExercise = (QuizExercise) studentParticipation.getExercise();
            // update score
            setScore(quizExercise.getScoreForSubmission(quizSubmission), quizExercise.getCourseViaExerciseGroupOrCourseMember());
        }
    }

    /**
     * Removes the assessor from the result, can be invoked to make sure that sensitive information is not sent to the client. E.g. students should not see information about
     * their assessor.
     *
     * Does not filter feedbacks.
     */
    public void filterSensitiveInformation() {
        setAssessor(null);
    }

    /**
     * Remove all feedbacks marked with visibility never.
     * @param isBeforeDueDate if feedbacks marked with visibility 'after due date' should also be removed.
     */
    public void filterSensitiveFeedbacks(boolean isBeforeDueDate) {
        feedbacks.removeIf(Feedback::isInvisible);

        if (isBeforeDueDate) {
            feedbacks.removeIf(Feedback::isAfterDueDate);
        }
    }

    /**
     * Checks whether the result is a manual result. A manual result can be from type MANUAL or SEMI_AUTOMATIC
     *
     * @return true if the result is a manual result
     */
    @JsonIgnore
    public boolean isManual() {
        return AssessmentType.MANUAL == assessmentType || AssessmentType.SEMI_AUTOMATIC == assessmentType;
    }

    /**
     * Checks whether the result is an automatic result: AUTOMATIC
     *
     * @return true if the result is an automatic result
     */
    @JsonIgnore
    public boolean isAutomatic() {
        return AssessmentType.AUTOMATIC == assessmentType;
    }

    @Override
    public String toString() {
        return "Result{" + "id=" + getId() + ", completionDate=" + completionDate + ", successful=" + successful + ", score=" + score + ", rated=" + rated + ", hasFeedback="
                + hasFeedback + ", assessmentType=" + assessmentType + ", hasComplaint=" + hasComplaint + '}';
    }

    /**
     * Calculates the total score for programming exercises. Do not use it for other exercise types
     * @return calculated totalScore
     */
    public Double calculateTotalPointsForProgrammingExercises() {
        double totalPoints = 0.0;
        double scoreAutomaticTests = 0.0;
        ProgrammingExercise programmingExercise = (ProgrammingExercise) getParticipation().getExercise();
        List<Feedback> feedbacks = getFeedbacks();
        var gradingInstructions = new HashMap<Long, Integer>(); // { instructionId: noOfEncounters }

        for (Feedback feedback : feedbacks) {
            if (feedback.getGradingInstruction() != null) {
                totalPoints = feedback.computeTotalScore(totalPoints, gradingInstructions);
            }
            else {
                /*
                 * In case no structured grading instruction was applied on the assessment model we just sum the feedback credit. We differentiate between automatic test and
                 * automatic SCA feedback (automatic test feedback has to be capped)
                 */
                if (feedback.getType() == FeedbackType.AUTOMATIC && !feedback.isStaticCodeAnalysisFeedback()) {
                    scoreAutomaticTests += Objects.requireNonNullElse(feedback.getCredits(), 0.0);
                }
                else {
                    totalPoints += Objects.requireNonNullElse(feedback.getCredits(), 0.0);
                }
            }
        }
        /*
         * Calculated score from automatic test feedbacks, is capped to max points + bonus points, see also see {@link ProgrammingExerciseGradingService#updateScore}
         */
        double maxPoints = programmingExercise.getMaxPoints() + Objects.requireNonNullElse(programmingExercise.getBonusPoints(), 0.0);
        if (scoreAutomaticTests > maxPoints) {
            scoreAutomaticTests = maxPoints;
        }
        totalPoints += scoreAutomaticTests;
        // Make sure to not give negative points
        if (totalPoints < 0) {
            totalPoints = 0;
        }
        // Make sure to not give more than maxPoints
        if (totalPoints > maxPoints) {
            totalPoints = maxPoints;
        }
        return totalPoints;
    }

    /**
     * calculates the score for programming exercises
     * @param exercise the exercise
     */
    public void calculateScoreForProgrammingExercise(ProgrammingExercise exercise) {
        double totalPoints = calculateTotalPointsForProgrammingExercises();
<<<<<<< HEAD
        setScore(totalPoints, exercise.getMaxPoints(), exercise.getCourseViaExerciseGroupOrCourseMember());
=======
        setScore(totalPoints, maxPoints);

        // Result string has the following structure e.g: "1 of 13 passed, 2 issues, 10 of 100 points"
        // The last part of the result string has to be updated, as the points the student has achieved have changed
        String[] resultStringParts = getResultString().split(", ");
        resultStringParts[resultStringParts.length - 1] = createResultString(totalPoints, maxPoints);
        setResultString(String.join(", ", resultStringParts));
>>>>>>> 15117483
    }
}<|MERGE_RESOLUTION|>--- conflicted
+++ resolved
@@ -63,11 +63,7 @@
     private Boolean rated;
 
     // This explicit flag exists intentionally, as sometimes a Result is loaded from the database without
-<<<<<<< HEAD
     // loading its Feedback list. In this case you still want to know if Feedback for this Result exists
-=======
-    // loading its Feedback list. In this case you still want to know, if Feedback for this Result exists
->>>>>>> 15117483
     // without querying the server/database again.
     // IMPORTANT: Please note, that this flag should only be used for Programming Exercises at the moment
     // all other exercise types should set this flag to false
@@ -105,6 +101,7 @@
     @Column(name = "example_result")
     private Boolean exampleResult;
 
+    // The following attributes are only used for Programming Exercises
     @Column(name = "test_case_amount")
     private Integer testCaseAmount;
 
@@ -595,16 +592,6 @@
      */
     public void calculateScoreForProgrammingExercise(ProgrammingExercise exercise) {
         double totalPoints = calculateTotalPointsForProgrammingExercises();
-<<<<<<< HEAD
         setScore(totalPoints, exercise.getMaxPoints(), exercise.getCourseViaExerciseGroupOrCourseMember());
-=======
-        setScore(totalPoints, maxPoints);
-
-        // Result string has the following structure e.g: "1 of 13 passed, 2 issues, 10 of 100 points"
-        // The last part of the result string has to be updated, as the points the student has achieved have changed
-        String[] resultStringParts = getResultString().split(", ");
-        resultStringParts[resultStringParts.length - 1] = createResultString(totalPoints, maxPoints);
-        setResultString(String.join(", ", resultStringParts));
->>>>>>> 15117483
     }
 }