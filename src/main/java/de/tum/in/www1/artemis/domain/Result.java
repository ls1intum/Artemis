package de.tum.in.www1.artemis.domain;

import java.text.DecimalFormat;
import java.time.ZonedDateTime;
import java.util.ArrayList;
import java.util.List;
import java.util.Objects;
import java.util.Optional;

import javax.annotation.Nullable;
import javax.persistence.*;

import org.hibernate.annotations.Cache;
import org.hibernate.annotations.CacheConcurrencyStrategy;

import com.fasterxml.jackson.annotation.JsonIgnore;
import com.fasterxml.jackson.annotation.JsonIgnoreProperties;
import com.fasterxml.jackson.annotation.JsonInclude;
import com.fasterxml.jackson.annotation.JsonView;
import com.google.common.base.Strings;

import de.tum.in.www1.artemis.domain.enumeration.AssessmentType;
import de.tum.in.www1.artemis.domain.enumeration.FeedbackType;
import de.tum.in.www1.artemis.domain.enumeration.SubmissionType;
import de.tum.in.www1.artemis.domain.participation.Participation;
import de.tum.in.www1.artemis.domain.participation.StudentParticipation;
import de.tum.in.www1.artemis.domain.quiz.QuizExercise;
import de.tum.in.www1.artemis.domain.quiz.QuizSubmission;
import de.tum.in.www1.artemis.domain.view.QuizView;

/**
 * A Result.
 */
@Entity
@Table(name = "result")
@Cache(usage = CacheConcurrencyStrategy.NONSTRICT_READ_WRITE)
@JsonInclude(JsonInclude.Include.NON_EMPTY)
public class Result extends DomainObject {

    @Column(name = "result_string")
    @JsonView(QuizView.After.class)
    private String resultString;

    @Column(name = "completion_date")
    @JsonView(QuizView.Before.class)
    private ZonedDateTime completionDate;

    @Column(name = "jhi_successful")
    @JsonView(QuizView.After.class)
    private Boolean successful;

    /**
     * Relative score in %
     */
    @Column(name = "score")
    @JsonView(QuizView.After.class)
    private Long score;

    /**
     * Describes whether a result counts against the total score of a student. It determines whether the result is shown in the course dashboard or not. For quiz exercises: -
     * results are rated=true when students participate in the live quiz mode (there can only be one such result) - results are rated=false when students participate in the
     * practice mode
     * <p>
     * For all other exercises (modeling, programming, etc.) - results are rated=true when students submit before the due date (or when the due date is null), multiple results can
     * be rated=true, then the result with the last completionDate counts towards the total score of a student - results are rated=false when students submit after the due date
     */
    @Column(name = "rated")
    @JsonView(QuizView.Before.class)
    private Boolean rated;

    // This explicit flag exists intentionally, as sometimes a Result is loaded from the database without
    // loading it's Feedback list. In this case you still want to know, if Feedback for this Result exists
    // without querying the server/database again.
    // IMPORTANT: Please note, that this flag should only be used for Programming Exercises at the moment
    // all other exercise types should set this flag to false
    @Column(name = "hasFeedback")
    private Boolean hasFeedback;

    @ManyToOne(fetch = FetchType.LAZY)
    @JsonView(QuizView.Before.class)
    @JsonIgnoreProperties({ "results", "participation" })
    private Submission submission;

    @OneToMany(mappedBy = "result", cascade = CascadeType.ALL, orphanRemoval = true)
    @OrderColumn
    @JsonIgnoreProperties(value = "result", allowSetters = true)
    @Cache(usage = CacheConcurrencyStrategy.NONSTRICT_READ_WRITE)
    @JsonView(QuizView.Before.class)
    private List<Feedback> feedbacks = new ArrayList<>();

    @ManyToOne
    @JsonView(QuizView.Before.class)
    private Participation participation;

    @OneToOne(fetch = FetchType.LAZY)
    @JoinColumn(unique = false)
    private User assessor;

    @Enumerated(EnumType.STRING)
    @Column(name = "assessment_type")
    @JsonView(QuizView.After.class)
    private AssessmentType assessmentType;

    @Column(name = "has_complaint")
    private Boolean hasComplaint;

    @Column(name = "example_result")
    private Boolean exampleResult;

    public String getResultString() {
        return resultString;
    }

    public Result resultString(String resultString) {
        this.resultString = resultString;
        return this;
    }

    public void setResultString(String resultString) {
        this.resultString = resultString;
    }

    /**
     * Sets the resultString attribute
     *
     * @param totalPoints total amount of points between 0 and maxPoints
     * @param maxPoints   maximum points reachable at corresponding exercise
     */
    public void setResultString(Double totalPoints, Double maxPoints) {
        resultString = createResultString(totalPoints, maxPoints);
    }

    /**
     * Builds the resultString attribute
     *
     * @param totalPoints total amount of scored points
     * @param maxPoints   maximum score reachable at corresponding exercise
     * @return String with result string in this format "2 of 13 points"
     */
    public String createResultString(Double totalPoints, Double maxPoints) {
        DecimalFormat formatter = new DecimalFormat("#.##");
        return formatter.format(totalPoints) + " of " + formatter.format(maxPoints) + " points";
    }

    public ZonedDateTime getCompletionDate() {
        return completionDate;
    }

    public Result completionDate(ZonedDateTime completionDate) {
        this.completionDate = completionDate;
        return this;
    }

    public void setCompletionDate(ZonedDateTime completionDate) {
        this.completionDate = completionDate;
    }

    public Boolean isSuccessful() {
        return successful;
    }

    public Result successful(Boolean successful) {
        this.successful = successful;
        return this;
    }

    public void setSuccessful(Boolean successful) {
        this.successful = successful;
    }

    public Long getScore() {
        return score;
    }

    public Result score(Long score) {
        this.score = score;
        return this;
    }

    /**
     * This explicit flag exists intentionally, as sometimes a Result is loaded from the database without loading it's Feedback list. In this case you still want to know, if
     * Feedback for this Result exists without querying the server/database again. IMPORTANT: Please note, that this flag should only be used for Programming Exercises at the
     * moment all other exercise types should set this flag to false
     *
     * @param hasFeedback explicit flag used only by Programming Exercise
     */
    public void setHasFeedback(Boolean hasFeedback) {
        this.hasFeedback = hasFeedback;
    }

    /**
     * This explicit flag exists intentionally, as sometimes a Result is loaded from the database without loading it's Feedback list. In this case you still want to know, if
     * Feedback for this Result exists without querying the server/database again. IMPORTANT: Please note, that this flag should only be used for Programming Exercises at the
     * moment all other exercise types should set this flag to false
     *
     * @return true if the result has feedback, otherwise false
     */
    public Boolean getHasFeedback() {
        return hasFeedback;
    }

    /**
     * This explicit flag exists intentionally, as sometimes a Result is loaded from the database without loading it's Feedback list. In this case you still want to know, if
     * Feedback for this Result exists without querying the server/database again. IMPORTANT: Please note, that this flag should only be used for Programming Exercises at the
     * moment all other exercise types should set this flag to false
     *
     * @param hasFeedback explicit flag used only by Programming Exercise
     * @return result with newly set hasFeedback property
     */
    public Result hasFeedback(Boolean hasFeedback) {
        this.hasFeedback = hasFeedback;
        return this;
    }

    /**
     * 1. set score 2. set successful = true, if score >= 100 or false if not
     *
     * @param score new score
     */
    public void setScore(Long score) {
        if (score != null) {
            this.score = score;
            this.successful = score >= 100L;
        }
    }

    /**
     * calculates and sets the score attribute and accordingly the successful flag
     *
     * @param totalPoints total amount of points between 0 and maxPoints
     * @param maxPoints   maximum points reachable at corresponding exercise
     */
    public void setScore(Double totalPoints, Double maxPoints) {
        Long score = Math.round(totalPoints / maxPoints * 100);
        setScore(score);
    }

    public Boolean isRated() {
        return rated;
    }

    public Result rated(Boolean rated) {
        this.rated = rated;
        return this;
    }

    public void setRated(Boolean rated) {
        this.rated = rated;
    }

    public void setRatedIfNotExceeded(@Nullable ZonedDateTime exerciseDueDate, ZonedDateTime submissionDate) {
        this.rated = exerciseDueDate == null || submissionDate.isBefore(exerciseDueDate);
    }

    /**
     * A result is rated if:
     * - the submission date is before the due date OR
     * - no due date is set OR
     * - the submission type is INSTRUCTOR / TEST
     * @param exerciseDueDate date after which no normal submission is considered rated.
     * @param submission to which the result belongs.
     */
    public void setRatedIfNotExceeded(ZonedDateTime exerciseDueDate, Submission submission) {
        if (submission.getType() == SubmissionType.INSTRUCTOR || submission.getType() == SubmissionType.TEST) {
            this.rated = true;
        }
        else {
            setRatedIfNotExceeded(exerciseDueDate, submission.getSubmissionDate());
        }
    }

    public Submission getSubmission() {
        return submission;
    }

    public Result submission(Submission submission) {
        this.submission = submission;
        return this;
    }

    public void setSubmission(Submission submission) {
        this.submission = submission;
    }

    public List<Feedback> getFeedbacks() {
        return feedbacks;
    }

    public Result feedbacks(List<Feedback> feedbacks) {
        this.feedbacks = feedbacks;
        return this;
    }

    public Result addFeedback(Feedback feedback) {
        this.feedbacks.add(feedback);
        feedback.setResult(this);
        return this;
    }

    public Result addFeedbacks(List<Feedback> feedbacks) {
        feedbacks.forEach(this::addFeedback);
        return this;
    }

    public Result removeFeedback(Feedback feedback) {
        this.feedbacks.remove(feedback);
        feedback.setResult(null);
        return this;
    }

    public void setFeedbacks(List<Feedback> feedbacks) {
        this.feedbacks = feedbacks;
    }

    /**
     * Assigns the given feedback list to the result. It first sets the positive flag and the feedback type of every feedback element, clears the existing list of feedback and
     * assigns the new feedback afterwards. IMPORTANT: This method should not be used for Quiz and Programming exercises with completely automatic assessments!
     *
     * @param feedbacks the new feedback list
     * @param skipAutomaticResults if true automatic results won't be updated
     */
    public void updateAllFeedbackItems(List<Feedback> feedbacks, boolean skipAutomaticResults) {
        for (Feedback feedback : feedbacks) {
            if (skipAutomaticResults && feedback.getType() == FeedbackType.AUTOMATIC) {
                continue;
            }
            if (feedback.getCredits() != null) {
                feedback.setPositive(feedback.getCredits() >= 0);
            }
            else {
                feedback.setCredits(0.0);
            }
            setFeedbackType(feedback);
        }
        // Note: If there is old feedback that gets removed here and not added again in the forEach-loop, it
        // will also be deleted in the database because of the 'orphanRemoval = true' flag.
        getFeedbacks().clear();
        feedbacks.forEach(this::addFeedback);
    }

    /**
     * Sets the feedback type of a new feedback element. The type is set to MANUAL if it was not set before. It is set to AUTOMATIC_ADAPTED if Compass created the feedback
     * automatically and the tutor has overridden the feedback in the manual assessment. This is done to differentiate between automatic feedback that was overridden manually and
     * pure manual feedback to analyze the quality of automatic assessments. In all other cases the type stays the same.
     *
     * @param feedback the new feedback for which to set the type
     */
    private void setFeedbackType(Feedback feedback) {
        if (feedback.getType() == null) {
            feedback.setType(FeedbackType.MANUAL);
        }
        else if ((feedback.getType().equals(FeedbackType.AUTOMATIC) && feedbackHasChanged(feedback))) {
            feedback.setType(FeedbackType.AUTOMATIC_ADAPTED);
        }
    }

    /**
     * Checks for a new feedback if the score or text has changed compared to the already existing feedback for the same element.
     */
    private boolean feedbackHasChanged(Feedback feedback) {
        if (this.feedbacks == null || this.feedbacks.size() == 0) {
            return false;
        }
        return this.feedbacks.stream().filter(existingFeedback -> existingFeedback.getReference() != null && existingFeedback.getReference().equals(feedback.getReference()))
                .anyMatch(sameFeedback -> !sameFeedback.getCredits().equals(feedback.getCredits()) || feedbackTextHasChanged(sameFeedback.getText(), feedback.getText()));
    }

    /**
     * Compares the given feedback texts (existingText and newText) and checks if the text has changed.
     */
    private boolean feedbackTextHasChanged(String existingText, String newText) {
        if (Strings.isNullOrEmpty(existingText) && Strings.isNullOrEmpty(newText)) {
            return false;
        }
        return !Objects.equals(existingText, newText);
    }

    public Participation getParticipation() {
        return participation;
    }

    public Result participation(Participation participation) {
        this.participation = participation;
        return this;
    }

    public void setParticipation(Participation participation) {
        this.participation = participation;
    }

    public User getAssessor() {
        return assessor;
    }

    public void setAssessor(User assessor) {
        this.assessor = assessor;
    }

    public AssessmentType getAssessmentType() {
        return assessmentType;
    }

    public Result assessmentType(AssessmentType assessmentType) {
        this.assessmentType = assessmentType;
        return this;
    }

    public void setAssessmentType(AssessmentType assessmentType) {
        this.assessmentType = assessmentType;
    }

    public void determineAssessmentType() {
        setAssessmentType(AssessmentType.MANUAL);
        if (feedbacks.stream().anyMatch(feedback -> feedback.getType() == FeedbackType.AUTOMATIC || feedback.getType() == FeedbackType.AUTOMATIC_ADAPTED)) {
            setAssessmentType(AssessmentType.SEMI_AUTOMATIC);
        }
    }

    public Boolean hasComplaint() {
        return hasComplaint;
    }

    /**
     * `hasComplaint` could be null in the database
     * @return hasComplaint property value
     */
    public Optional<Boolean> getHasComplaint() {
        return Optional.ofNullable(hasComplaint);
    }

    public Result hasComplaint(Boolean hasComplaint) {
        this.hasComplaint = hasComplaint;
        return this;
    }

    public void setHasComplaint(Boolean hasComplaint) {
        this.hasComplaint = hasComplaint;
    }

    public Boolean isExampleResult() {
        return exampleResult;
    }

    public void setExampleResult(Boolean exampleResult) {
        this.exampleResult = exampleResult;
    }

    // jhipster-needle-entity-add-getters-setters - JHipster will add getters and setters here, do not remove

    /**
     * Updates the attributes "score" and "successful" by evaluating its submission
     */
    public void evaluateSubmission() {
        if (submission instanceof QuizSubmission) {
            QuizSubmission quizSubmission = (QuizSubmission) submission;
            // get the exercise this result belongs to
            StudentParticipation studentParticipation = (StudentParticipation) getParticipation();
            QuizExercise quizExercise = (QuizExercise) studentParticipation.getExercise();
            // update score
            setScore(quizExercise.getScoreForSubmission(quizSubmission));
            // update result string
<<<<<<< HEAD
            setResultString(quizExercise.getScoreInPointsForSubmission(quizSubmission), quizExercise.getMaxTotalScore());
=======
            setResultString(quizExercise.getScoreInPointsForSubmission(quizSubmission), quizExercise.getOverallQuizPoints().doubleValue());
>>>>>>> 6a4bbc00
        }
    }

    /**
     * Removes the assessor from the result, can be invoked to make sure that sensitive information is not sent to the client. E.g. students should not see information about
     * their assessor.
     *
     * Does not filter feedbacks.
     */
    public void filterSensitiveInformation() {
        setAssessor(null);
    }

    /**
     * Remove all feedbacks marked with visibility never.
     * @param isBeforeDueDate if feedbacks marked with visibility 'after due date' should also be removed.
     */
    public void filterSensitiveFeedbacks(boolean isBeforeDueDate) {
        feedbacks.removeIf(Feedback::isInvisible);

        if (isBeforeDueDate) {
            feedbacks.removeIf(Feedback::isAfterDueDate);
        }
    }

    /**
     * Checks whether the result is a manual result. A manual result can be from type MANUAL or SEMI_AUTOMATIC
     *
     * @return true if the result is a manual result
     */
    @JsonIgnore
    public boolean isManual() {
        return AssessmentType.MANUAL.equals(assessmentType) || AssessmentType.SEMI_AUTOMATIC.equals(assessmentType) || AssessmentType.TEST_RUN.equals(assessmentType);
    }

    /**
     * Checks whether the result is an automatic result: AUTOMATIC
     *
     * @return true if the result is an automatic result
     */
    @JsonIgnore
    public boolean isAutomatic() {
        return AssessmentType.AUTOMATIC.equals(assessmentType);
    }

    @Override
    public String toString() {
        return "Result{" + "id=" + getId() + ", resultString='" + resultString + '\'' + ", completionDate=" + completionDate + ", successful=" + successful + ", score=" + score
                + ", rated=" + rated + ", hasFeedback=" + hasFeedback + ", assessmentType=" + assessmentType + ", hasComplaint=" + hasComplaint + '}';
    }
}<|MERGE_RESOLUTION|>--- conflicted
+++ resolved
@@ -459,11 +459,7 @@
             // update score
             setScore(quizExercise.getScoreForSubmission(quizSubmission));
             // update result string
-<<<<<<< HEAD
-            setResultString(quizExercise.getScoreInPointsForSubmission(quizSubmission), quizExercise.getMaxTotalScore());
-=======
             setResultString(quizExercise.getScoreInPointsForSubmission(quizSubmission), quizExercise.getOverallQuizPoints().doubleValue());
->>>>>>> 6a4bbc00
         }
     }
 
