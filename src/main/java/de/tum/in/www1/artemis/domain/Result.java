--- conflicted
+++ resolved
@@ -40,10 +40,6 @@
 import com.fasterxml.jackson.annotation.JsonIgnore;
 import com.fasterxml.jackson.annotation.JsonIgnoreProperties;
 import com.fasterxml.jackson.annotation.JsonInclude;
-<<<<<<< HEAD
-import com.fasterxml.jackson.annotation.JsonProperty;
-=======
->>>>>>> 68a8e4cf
 import com.fasterxml.jackson.annotation.JsonView;
 import com.google.common.base.Strings;
 
@@ -485,12 +481,6 @@
         this.fileReportsByTestCaseName = fileReportsByTestCaseName;
     }
 
-<<<<<<< HEAD
-    @Transient
-    @JsonProperty("type")
-    public String getType() {
-        return this.getClass().getSimpleName();
-=======
     /**
      * Checks the initialization status of the assessment note before returning. Only a single element is returned instead of the list,
      * because it is modelled that way on the client-side. Jackson therefore needs a single object for the (de-)serialization.
@@ -517,7 +507,6 @@
         if (assessmentNote != null) {
             this.assessmentNote.add(assessmentNote);
         }
->>>>>>> 68a8e4cf
     }
 
     // jhipster-needle-entity-add-getters-setters - JHipster will add getters and setters here, do not remove
