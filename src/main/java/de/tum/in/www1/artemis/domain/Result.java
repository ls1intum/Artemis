--- conflicted
+++ resolved
@@ -56,12 +56,7 @@
     @Column(name = "hasFeedback")
     private Boolean hasFeedback;
 
-<<<<<<< HEAD
-
-    @OneToOne(fetch = FetchType.LAZY, cascade = CascadeType.MERGE)
-=======
     @OneToOne(fetch = FetchType.LAZY, cascade = CascadeType.PERSIST)
->>>>>>> 634750f8
     @JoinColumn(unique = true)
     @JsonView(QuizView.Before.class)
     @JsonIgnoreProperties({"result", "participation"})
