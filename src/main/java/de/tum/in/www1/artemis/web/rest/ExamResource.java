--- conflicted
+++ resolved
@@ -249,11 +249,7 @@
     /**
      * Checks that the visible/start/end-dates are present and in the correct order.
      * For real exams: visibleDate < startDate < endDate
-<<<<<<< HEAD
      * For test exams: visibleDate <= startDate < endDate
-=======
-     * For test exam: visibleDate <= startDate < endDate
->>>>>>> 074c91b3
      *
      * @param exam the exam to be checked
      */
@@ -275,11 +271,7 @@
     }
 
     /**
-<<<<<<< HEAD
-     * Validates the working time, which should be equal (real exams) or smaller / equal (test exams) to the
-=======
      * Validates the working time, which should be equal (real exams) or smaller / equal (test exam) to the
->>>>>>> 074c91b3
      * difference between start- and endDate.
      *
      * @param exam the exam to be checked
