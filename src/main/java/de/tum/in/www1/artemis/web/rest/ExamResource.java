--- conflicted
+++ resolved
@@ -533,13 +533,9 @@
         // Validate settings of the exam
         examService.validateForStudentExamGeneration(exam);
 
-<<<<<<< HEAD
         examService.combineTemplateCommitsOfAllProgrammingExercisesInExam(exam);
 
-        List<StudentExam> studentExams = examService.generateStudentExams(exam);
-=======
         List<StudentExam> studentExams = studentExamRepository.generateStudentExams(exam);
->>>>>>> f986ef22
 
         // we need to break a cycle for the serialization
         for (StudentExam studentExam : studentExams) {
