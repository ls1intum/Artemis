package de.tum.in.www1.artemis.web.rest;

import static de.tum.in.www1.artemis.web.rest.util.ResponseUtil.conflict;
import static de.tum.in.www1.artemis.web.rest.util.ResponseUtil.forbidden;
import static de.tum.in.www1.artemis.web.rest.util.ResponseUtil.notFound;

import java.net.URI;
import java.net.URISyntaxException;
import java.time.ZonedDateTime;
import java.util.HashSet;
import java.util.List;
import java.util.Objects;
import java.util.Optional;
import java.util.Set;

import org.slf4j.Logger;
import org.slf4j.LoggerFactory;
import org.springframework.beans.factory.annotation.Value;
import org.springframework.boot.actuate.audit.AuditEvent;
import org.springframework.boot.actuate.audit.AuditEventRepository;
import org.springframework.http.ResponseEntity;
import org.springframework.security.access.prepost.PreAuthorize;
import org.springframework.web.bind.annotation.DeleteMapping;
import org.springframework.web.bind.annotation.GetMapping;
import org.springframework.web.bind.annotation.PathVariable;
import org.springframework.web.bind.annotation.PostMapping;
import org.springframework.web.bind.annotation.PutMapping;
import org.springframework.web.bind.annotation.RequestBody;
import org.springframework.web.bind.annotation.RequestMapping;
import org.springframework.web.bind.annotation.RequestParam;
import org.springframework.web.bind.annotation.RestController;

import de.tum.in.www1.artemis.config.Constants;
import de.tum.in.www1.artemis.domain.Course;
import de.tum.in.www1.artemis.domain.Exercise;
import de.tum.in.www1.artemis.domain.ProgrammingExercise;
import de.tum.in.www1.artemis.domain.User;
import de.tum.in.www1.artemis.domain.exam.Exam;
import de.tum.in.www1.artemis.domain.exam.ExerciseGroup;
import de.tum.in.www1.artemis.domain.exam.StudentExam;
<<<<<<< HEAD
import de.tum.in.www1.artemis.domain.participation.TutorParticipation;
=======
import de.tum.in.www1.artemis.domain.participation.StudentParticipation;
>>>>>>> 41fbda43
import de.tum.in.www1.artemis.repository.ExamRepository;
import de.tum.in.www1.artemis.service.AuthorizationCheckService;
import de.tum.in.www1.artemis.service.CourseService;
import de.tum.in.www1.artemis.service.ExamAccessService;
import de.tum.in.www1.artemis.service.ExamService;
import de.tum.in.www1.artemis.service.ExerciseService;
import de.tum.in.www1.artemis.service.TutorDashboardService;
import de.tum.in.www1.artemis.service.TutorParticipationService;
import de.tum.in.www1.artemis.service.UserService;
import de.tum.in.www1.artemis.service.dto.StudentDTO;
import de.tum.in.www1.artemis.service.messaging.InstanceMessageSendService;
import de.tum.in.www1.artemis.web.rest.errors.BadRequestAlertException;
import de.tum.in.www1.artemis.web.rest.util.HeaderUtil;
import io.github.jhipster.web.util.ResponseUtil;

/**
 * REST controller for managing Exam.
 */
@RestController
@RequestMapping("/api")
public class ExamResource {

    private final Logger log = LoggerFactory.getLogger(ExamResource.class);

    private static final String ENTITY_NAME = "exam";

    @Value("${jhipster.clientApp.name}")
    private String applicationName;

    private final UserService userService;

    private final CourseService courseService;

    private final ExamRepository examRepository;

    private final ExamService examService;

    private final StudentExamService studentExamService;

    private final ExamAccessService examAccessService;

    private final ExerciseService exerciseService;

    private final ParticipationService participationService;

    private final AuditEventRepository auditEventRepository;

    private final InstanceMessageSendService instanceMessageSendService;

    private final AuthorizationCheckService authCheckService;

    private final TutorParticipationService tutorParticipationService;

    private final TutorDashboardService tutorDashboardService;

    public ExamResource(UserService userService, CourseService courseService, ExamRepository examRepository, ExamService examService, ExamAccessService examAccessService,
            ExerciseService exerciseService, AuditEventRepository auditEventRepository, InstanceMessageSendService instanceMessageSendService,
<<<<<<< HEAD
            AuthorizationCheckService authCheckService, TutorParticipationService tutorParticipationService, TutorDashboardService tutorDashboardService) {
=======
            StudentExamService studentExamService, ParticipationService participationService) {
>>>>>>> 41fbda43
        this.userService = userService;
        this.courseService = courseService;
        this.examRepository = examRepository;
        this.examService = examService;
        this.examAccessService = examAccessService;
        this.exerciseService = exerciseService;
        this.auditEventRepository = auditEventRepository;
        this.instanceMessageSendService = instanceMessageSendService;
<<<<<<< HEAD
        this.authCheckService = authCheckService;
        this.tutorParticipationService = tutorParticipationService;
        this.tutorDashboardService = tutorDashboardService;
=======
        this.studentExamService = studentExamService;
        this.participationService = participationService;
>>>>>>> 41fbda43
    }

    /**
     * POST /courses/{courseId}/exams : Create a new exam.
     *
     * @param courseId  the course to which the exam belongs
     * @param exam      the exam to create
     * @return the ResponseEntity with status 201 (Created) and with body the new exam, or with status 400 (Bad Request) if the exam has already an ID
     * @throws URISyntaxException if the Location URI syntax is incorrect
     */
    @PostMapping("/courses/{courseId}/exams")
    @PreAuthorize("hasAnyRole('ADMIN', 'INSTRUCTOR')")
    public ResponseEntity<Exam> createExam(@PathVariable Long courseId, @RequestBody Exam exam) throws URISyntaxException {
        log.debug("REST request to create an exam : {}", exam);
        if (exam.getId() != null) {
            throw new BadRequestAlertException("A new exam cannot already have an ID", ENTITY_NAME, "idexists");
        }

        if (exam.getCourse() == null) {
            return conflict();
        }

        if (!exam.getCourse().getId().equals(courseId)) {
            return conflict();
        }

        if (exam.getVisibleDate() == null || exam.getStartDate() == null || exam.getEndDate() == null || !exam.getVisibleDate().isBefore(exam.getStartDate())
                || !exam.getStartDate().isBefore(exam.getEndDate())) {
            return conflict();
        }

        // Check that exerciseGroups are not set to prevent manipulation of associated exerciseGroups
        if (!exam.getExerciseGroups().isEmpty()) {
            return forbidden();
        }

        Optional<ResponseEntity<Exam>> courseAccessFailure = examAccessService.checkCourseAccess(courseId);
        if (courseAccessFailure.isPresent()) {
            return courseAccessFailure.get();
        }

        Exam result = examService.save(exam);
        return ResponseEntity.created(new URI("/api/courses/" + courseId + "/exams/" + result.getId()))
                .headers(HeaderUtil.createEntityCreationAlert(applicationName, true, ENTITY_NAME, result.getTitle())).body(result);
    }

    /**
     * PUT /courses/{courseId}/exams : Updates an existing exam.
     * This route does not save changes to the exercise groups. This should be done via the ExerciseGroupResource.
     *
     * @param courseId      the course to which the exam belongs
     * @param updatedExam   the exam to update
     * @return the ResponseEntity with status 200 (OK) and with body the updated exam
     * @throws URISyntaxException if the Location URI syntax is incorrect
     */
    @PutMapping("/courses/{courseId}/exams")
    @PreAuthorize("hasAnyRole('ADMIN', 'INSTRUCTOR')")
    public ResponseEntity<Exam> updateExam(@PathVariable Long courseId, @RequestBody Exam updatedExam) throws URISyntaxException {
        log.debug("REST request to update an exam : {}", updatedExam);
        if (updatedExam.getId() == null) {
            return createExam(courseId, updatedExam);
        }

        if (updatedExam.getCourse() == null) {
            return conflict();
        }

        if (!updatedExam.getCourse().getId().equals(courseId)) {
            return conflict();
        }

        if (updatedExam.getVisibleDate() == null || updatedExam.getStartDate() == null || updatedExam.getEndDate() == null
                || !updatedExam.getVisibleDate().isBefore(updatedExam.getStartDate()) || !updatedExam.getStartDate().isBefore(updatedExam.getEndDate())) {
            return conflict();
        }

        Optional<ResponseEntity<Exam>> courseAndExamAccessFailure = examAccessService.checkCourseAndExamAccess(courseId, updatedExam.getId());
        if (courseAndExamAccessFailure.isPresent()) {
            return courseAndExamAccessFailure.get();
        }

        // Make sure that the original references are preserved.
        Exam originalExam = examService.findOne(updatedExam.getId());

        // NOTE: Make sure that all references are preserved here
        updatedExam.setExerciseGroups(originalExam.getExerciseGroups());
        updatedExam.setStudentExams(originalExam.getStudentExams());
        updatedExam.setRegisteredUsers(originalExam.getRegisteredUsers());

        Exam result = examService.save(updatedExam);

        if (!Objects.equals(originalExam.getVisibleDate(), updatedExam.getVisibleDate()) || !Objects.equals(originalExam.getStartDate(), updatedExam.getStartDate())) {
            // get all exercises
            Exam examWithExercises = examService.findOneWithExerciseGroupsAndExercises(result.getId());
            // for all programming exercises in the exam, send their ids for scheduling
            examWithExercises.getExerciseGroups().stream().flatMap(group -> group.getExercises().stream()).filter(exercise -> exercise instanceof ProgrammingExercise)
                    .map(Exercise::getId).forEach(instanceMessageSendService::sendProgrammingExerciseSchedule);
        }

        return ResponseEntity.ok().headers(HeaderUtil.createEntityUpdateAlert(applicationName, true, ENTITY_NAME, result.getTitle())).body(result);
    }

    /**
     * GET /courses/{courseId}/exams/{examId} : Find an exam by id.
     *
     * @param courseId              the course to which the exam belongs
     * @param examId                the exam to find
     * @param withStudents          boolean flag whether to include all students registered for the exam
     * @param withExerciseGroups    boolean flag whether to include all exercise groups of the exam
     * @return the ResponseEntity with status 200 (OK) and with the found exam as body
     */
    @GetMapping("/courses/{courseId}/exams/{examId}")
    @PreAuthorize("hasAnyRole('ADMIN', 'INSTRUCTOR')")
    public ResponseEntity<Exam> getExam(@PathVariable Long courseId, @PathVariable Long examId, @RequestParam(defaultValue = "false") boolean withStudents,
            @RequestParam(defaultValue = "false") boolean withExerciseGroups) {
        log.debug("REST request to get exam : {}", examId);
        Optional<ResponseEntity<Exam>> courseAndExamAccessFailure = examAccessService.checkCourseAndExamAccess(courseId, examId);
        if (courseAndExamAccessFailure.isPresent()) {
            return courseAndExamAccessFailure.get();
        }
        if (!withStudents && !withExerciseGroups) {
            return ResponseEntity.ok(examService.findOne(examId));
        }
        if (withStudents && withExerciseGroups) {
            return ResponseEntity.ok(examService.findOneWithRegisteredUsersAndExerciseGroupsAndExercises(examId));
        }
        if (withExerciseGroups) {
            return ResponseEntity.ok(examService.findOneWithExerciseGroupsAndExercises(examId));
        }
        Exam exam = examService.findOneWithRegisteredUsers(examId);
        exam.getRegisteredUsers().forEach(user -> user.setVisibleRegistrationNumber(user.getRegistrationNumber()));
        return ResponseEntity.ok(exam);
    }

    /**
     * GET /courses/:courseId/exams/:examId:for-exam-tutor-dashboard
     *
     * @param courseId the id of the course to retrieve
     * @param examId the id of the exam that contains the exercises
     * @return data about a course including all exercises, plus some data for the tutor as tutor status for assessment
     */
    @GetMapping("/courses/{courseId}/exams/{examId}/for-exam-tutor-dashboard")
    @PreAuthorize("hasAnyRole('TA', 'INSTRUCTOR', 'ADMIN')")
    public ResponseEntity<Exam> getExamForTutorDashboard(@PathVariable long courseId, @PathVariable long examId) {
        log.debug("REST request /courses/{courseId}/exams/{examId}/for-exam-tutor-dashboard");

        Exam exam = examService.findOneWithExerciseGroupsAndExercises(examId);
        Course course = courseService.findOne(courseId);
        User user = userService.getUserWithGroupsAndAuthorities();

        if (!authCheckService.isAtLeastTeachingAssistantInCourse(course, user)) {
            return forbidden();
        }

        Set<Exercise> exercises = new HashSet<>();

        // extract all exercises for all the exam
        List<ExerciseGroup> exerciseGroups = exam.getExerciseGroups();
        for (ExerciseGroup exerciseGroup : exam.getExerciseGroups()) {
            if (ZonedDateTime.now().isAfter(exam.getEndDate())) {
                exercises.addAll(exerciseGroup.getExercises());
                exerciseGroup.setExercises(exerciseGroup.getInterestingExercisesForAssessmentDashboards());
            }
            else {
                // clear exercises if exam is not over
                exerciseGroup.setExercises(new HashSet<>());
            }
        }

        List<TutorParticipation> tutorParticipations = tutorParticipationService.findAllByCourseAndTutor(course, user);

        tutorDashboardService.prepareExercisesForTutorDashboard(exercises, tutorParticipations);

        return ResponseUtil.wrapOrNotFound(Optional.of(exam));
    }

    /**
     * GET /courses/{courseId}/exams : Find all exams for the given course.
     *
     * @param courseId  the course to which the exam belongs
     * @return the ResponseEntity with status 200 (OK) and a list of exams. The list can be empty
     */
    @GetMapping("/courses/{courseId}/exams")
    @PreAuthorize("hasAnyRole('ADMIN', 'INSTRUCTOR')")
    public ResponseEntity<List<Exam>> getExamsForCourse(@PathVariable Long courseId) {
        log.debug("REST request to get all exams for Course : {}", courseId);
        Optional<ResponseEntity<List<Exam>>> courseAccessFailure = examAccessService.checkCourseAccess(courseId);
        return courseAccessFailure.orElseGet(() -> {
            List<Exam> exams = examService.findAllByCourseId(courseId);
            examService.setNumberOfRegisteredUsersForExams(exams);
            return ResponseEntity.ok(exams);
        });
    }

    /**
     * DELETE /courses/{courseId}/exams/{examId} : Delete the exam with the given id.
     * The delete operation cascades to all student exams, exercise group, exercises and their participations.
     *
     * @param courseId  the course to which the exam belongs
     * @param examId    the id of the exam to delete
     * @return the ResponseEntity with status 200 (OK)
     */
    @DeleteMapping("/courses/{courseId}/exams/{examId}")
    @PreAuthorize("hasAnyRole('ADMIN', 'INSTRUCTOR')")
    public ResponseEntity<Void> deleteExam(@PathVariable Long courseId, @PathVariable Long examId) {
        log.info("REST request to delete exam : {}", examId);
        Optional<ResponseEntity<Void>> courseAndExamAccessFailure = examAccessService.checkCourseAndExamAccess(courseId, examId);
        if (courseAndExamAccessFailure.isPresent()) {
            return courseAndExamAccessFailure.get();
        }

        Exam exam = examService.findOneWithExercisesGroupsAndStudentExamsByExamId(examId);

        User user = userService.getUser();
        AuditEvent auditEvent = new AuditEvent(user.getLogin(), Constants.DELETE_EXAM, "exam=" + exam.getTitle());
        auditEventRepository.add(auditEvent);
        log.info("User " + user.getLogin() + " has requested to delete the exam {}", exam.getTitle());
        for (ExerciseGroup exerciseGroup : exam.getExerciseGroups()) {
            for (Exercise exercise : exerciseGroup.getExercises()) {
                exerciseService.delete(exercise.getId(), false, false);
            }
        }

        // The database operation cascades to Student Exams and Exercise Groups
        examService.delete(examId);
        return ResponseEntity.ok().headers(HeaderUtil.createEntityDeletionAlert(applicationName, true, ENTITY_NAME, exam.getTitle())).build();
    }

    /**
     * POST /courses/:courseId/exams/:examId/students/:studentLogin : Add one single given user (based on the login) to the students of the exam so that the student can access the exam
     *
     * @param courseId     the id of the course
     * @param examId       the id of the exam
     * @param studentLogin the login of the user who should get student access
     * @return empty ResponseEntity with status 200 (OK) or with status 404 (Not Found)
     */
    @PostMapping(value = "/courses/{courseId}/exams/{examId}/students/{studentLogin:" + Constants.LOGIN_REGEX + "}")
    @PreAuthorize("hasAnyRole('INSTRUCTOR', 'ADMIN')")
    public ResponseEntity<Void> addStudentToExam(@PathVariable Long courseId, @PathVariable Long examId, @PathVariable String studentLogin) {
        log.debug("REST request to add {} as student to exam : {}", studentLogin, examId);

        Optional<ResponseEntity<Void>> courseAndExamAccessFailure = examAccessService.checkCourseAndExamAccess(courseId, examId);
        if (courseAndExamAccessFailure.isPresent()) {
            return courseAndExamAccessFailure.get();
        }

        var course = courseService.findOne(courseId);
        var exam = examService.findOneWithRegisteredUsers(examId);

        Optional<User> student = userService.getUserWithGroupsAndAuthoritiesByLogin(studentLogin);
        if (student.isEmpty()) {
            return notFound();
        }
        exam.addUser(student.get());
        // NOTE: we intentionally add the user to the course group, because the user only has access to the exam of a course, if the student also
        // has access to the course of the exam.
        // we only need to add the user to the course group, if the student is not yet part of it, otherwise the student cannot access the exam (within the course)
        if (!student.get().getGroups().contains(course.getStudentGroupName())) {
            userService.addUserToGroup(student.get(), course.getStudentGroupName());
        }
        examRepository.save(exam);
        return ResponseEntity.ok().body(null);
    }

    /**
     * POST /courses/:courseId/exams/:examId/generate-student-exams : Generates the student exams randomly based on the exam configuration and the exercise groups
     *
     * @param courseId      the id of the course
     * @param examId        the id of the exam
     * @return the list of student exams with their corresponding users
     */
    @PostMapping(value = "/courses/{courseId}/exams/{examId}/generate-student-exams")
    @PreAuthorize("hasAnyRole('INSTRUCTOR', 'ADMIN')")
    public ResponseEntity<List<StudentExam>> generateStudentExams(@PathVariable Long courseId, @PathVariable Long examId) {
        log.info("REST request to generate student exams for exam {}", examId);

        Optional<ResponseEntity<List<StudentExam>>> courseAndExamAccessFailure = examAccessService.checkCourseAndExamAccess(courseId, examId);
        if (courseAndExamAccessFailure.isPresent()) {
            return courseAndExamAccessFailure.get();
        }

        List<StudentExam> studentExams = examService.generateStudentExams(examId);

        // we need to break a cycle for the serialization
        for (StudentExam studentExam : studentExams) {
            studentExam.getExam().setRegisteredUsers(null);
            studentExam.getExam().setExerciseGroups(null);
            studentExam.getExam().setStudentExams(null);
        }

        log.info("Generated {} student exams for exam {}", studentExams.size(), examId);
        return ResponseEntity.ok().body(studentExams);
    }

    /**
     * POST /courses/:courseId/exams/:examId/generate-missing-student-exams:
     * Generates exams for students, who don't have an individual exam yet.
     * They are created randomly based on the exam configuration and the exercise groups.
     *
     * @param courseId      the id of the course
     * @param examId        the id of the exam
     * @return the list of student exams with their corresponding users
     */
    @PostMapping(value = "/courses/{courseId}/exams/{examId}/generate-missing-student-exams")
    @PreAuthorize("hasAnyRole('INSTRUCTOR', 'ADMIN')")
    public ResponseEntity<List<StudentExam>> generateMissingStudentExams(@PathVariable Long courseId, @PathVariable Long examId) {
        log.info("REST request to generate missing student exams for exam {}", examId);

        Optional<ResponseEntity<List<StudentExam>>> courseAndExamAccessFailure = examAccessService.checkCourseAndExamAccess(courseId, examId);
        if (courseAndExamAccessFailure.isPresent()) {
            return courseAndExamAccessFailure.get();
        }

        List<StudentExam> studentExams = examService.generateMissingStudentExams(examId);

        // we need to break a cycle for the serialization
        for (StudentExam studentExam : studentExams) {
            studentExam.getExam().setRegisteredUsers(null);
            studentExam.getExam().setExerciseGroups(null);
            studentExam.getExam().setStudentExams(null);
        }

        log.info("Generated {} missing student exams for exam {}", studentExams.size(), examId);
        return ResponseEntity.ok().body(studentExams);
    }

    /**
     * POST /courses/{courseId}/exams/{examId}/student-exams/start-exercises : Generate the participation objects
     * for all the student exams belonging to the exam
     *
     * @param courseId the course to which the exam belongs to
     * @param examId   the exam to which the student exam belongs to
     * @return ResponsEntity containing the list of generated participations
     */
    @PostMapping(value = "/courses/{courseId}/exams/{examId}/student-exams/start-exercises")
    @PreAuthorize("hasAnyRole('INSTRUCTOR', 'ADMIN')")
    public ResponseEntity<Integer> startExercises(@PathVariable Long courseId, @PathVariable Long examId) {
        log.info("REST request to start exercises for student exams of exam {}", examId);

        Optional<ResponseEntity<Integer>> courseAndExamAccessFailure = examAccessService.checkCourseAndExamAccess(courseId, examId);
        if (courseAndExamAccessFailure.isPresent())
            return courseAndExamAccessFailure.get();

        Integer noOfgeneratedParticipations = examService.startExercises(examId);

        log.info("Generated {} participations for student exams of exam {}", noOfgeneratedParticipations, examId);

        return ResponseEntity.ok().body(noOfgeneratedParticipations);
    }

    /**
     * POST /courses/{courseId}/exams/{examId}/student-exams/evaluate-quiz-exercises : Evaluate the quiz exercises of the exam
     *
     * @param courseId the course to which the exam belongs to
     * @param examId   the id of the exam
     * @return ResponsEntity the number of evaluated quiz exercises
     */
    @PostMapping(value = "/courses/{courseId}/exams/{examId}/student-exams/evaluate-quiz-exercises")
    @PreAuthorize("hasAnyRole('INSTRUCTOR', 'ADMIN')")
    public ResponseEntity<Integer> evaluateQuizExercises(@PathVariable Long courseId, @PathVariable Long examId) {
        log.info("REST request to evaluate quiz exercises of exam {}", examId);

        Optional<ResponseEntity<Integer>> courseAndExamAccessFailure = examAccessService.checkCourseAndExamAccess(courseId, examId);
        if (courseAndExamAccessFailure.isPresent())
            return courseAndExamAccessFailure.get();

        Integer numOfEvaluatedExercises = examService.evaluateQuizExercises(examId);

        log.info("Evaluated {} quiz exercises of exam {}", numOfEvaluatedExercises, examId);

        return ResponseEntity.ok().body(numOfEvaluatedExercises);
    }

    /**
     * POST /courses/:courseId/exams/:examId/students : Add multiple users to the students of the exam so that they can access the exam
     * The passed list of UserDTOs must include the registration number (the other entries are currently ignored and can be left out)
     * Note: registration based on other user attributes (e.g. email, name, login) is currently NOT supported
     *
     * This method first tries to find the student in the internal Artemis user database (because the user is most probably already using Artemis).
     * In case the user cannot be found, we additionally search the (TUM) LDAP in case it is configured properly.
     *
     * @param courseId      the id of the course
     * @param examId        the id of the exam
     * @param studentDtos   the list of students (with at least registration number) who should get access to the exam
     * @return the list of students who could not be registered for the exam, because they could NOT be found in the Artemis database and could NOT be found in the TUM LDAP
     */
    @PostMapping(value = "/courses/{courseId}/exams/{examId}/students")
    @PreAuthorize("hasAnyRole('INSTRUCTOR', 'ADMIN')")
    public ResponseEntity<List<StudentDTO>> addStudentsToExam(@PathVariable Long courseId, @PathVariable Long examId, @RequestBody List<StudentDTO> studentDtos) {
        log.debug("REST request to add {} as students to exam {}", studentDtos, examId);

        Optional<ResponseEntity<List<StudentDTO>>> courseAndExamAccessFailure = examAccessService.checkCourseAndExamAccess(courseId, examId);
        if (courseAndExamAccessFailure.isPresent()) {
            return courseAndExamAccessFailure.get();
        }

        List<StudentDTO> notFoundStudentsDtos = examService.registerStudentsForExam(courseId, examId, studentDtos);
        return ResponseEntity.ok().body(notFoundStudentsDtos);
    }

    /**
     * DELETE /courses/:courseId/exams/:examId/students/:studentLogin :
     * Remove one single given user (based on the login) from the students of the exam so that the student cannot access the exam any more.
     * Optionally, also deletes participations and submissions of the student in the student exam.
     *
     * @param courseId     the id of the course
     * @param examId       the id of the exam
     * @param studentLogin the login of the user who should lose student access
     * @param withParticipationsAndSubmission request param deciding whether participations and submissions should also be deleted
     * @return empty ResponseEntity with status 200 (OK) or with status 404 (Not Found)
     */
    @DeleteMapping(value = "/courses/{courseId}/exams/{examId}/students/{studentLogin:" + Constants.LOGIN_REGEX + "}")
    @PreAuthorize("hasAnyRole('INSTRUCTOR', 'ADMIN')")
    public ResponseEntity<Void> removeStudentFromExam(@PathVariable Long courseId, @PathVariable Long examId, @PathVariable String studentLogin,
            @RequestParam(defaultValue = "false") boolean withParticipationsAndSubmission) {
        log.debug("REST request to remove {} as student from exam : {}", studentLogin, examId);

        Optional<ResponseEntity<Void>> courseAndExamAccessFailure = examAccessService.checkCourseAndExamAccess(courseId, examId);
        if (courseAndExamAccessFailure.isPresent()) {
            return courseAndExamAccessFailure.get();
        }

        Optional<User> optionalStudent = userService.getUserWithGroupsAndAuthoritiesByLogin(studentLogin);
        if (optionalStudent.isEmpty()) {
            return notFound();
        }
        var exam = examService.findOneWithRegisteredUsers(examId);
        User student = optionalStudent.get();
        exam.removeUser(student);

        // Note: we intentionally do not remove the user from the course, because the student might just have "deregistered" from the exam, but should
        // still have access to the course.
        examRepository.save(exam);

        // The student exam might not be generated yet
        Optional<StudentExam> optionalStudentExam = studentExamService.findOneWithExercisesByUserIdAndExamIdOptional(student.getId(), exam.getId());
        if (optionalStudentExam.isPresent()) {
            StudentExam studentExam = optionalStudentExam.get();

            // Optionally delete participations and submissions
            if (withParticipationsAndSubmission) {
                List<StudentParticipation> participations = participationService.findByStudentIdAndIndividualExercisesWithEagerSubmissionsResult(student.getId(),
                        studentExam.getExercises());
                for (var participation : participations) {
                    participationService.delete(participation.getId(), true, true);
                }
            }

            // Delete the student exam
            studentExamService.deleteStudentExam(studentExam.getId());
        }
        return ResponseEntity.ok().body(null);
    }

    /**
     * GET /courses/{courseId}/exams/{examId}/conduction : Get an exam for conduction.
     *
     * @param courseId  the id of the course
     * @param examId    the id of the exam
     * @return the ResponseEntity with status 200 (OK) and with the found exam as body
     */
    @GetMapping("/courses/{courseId}/exams/{examId}/conduction")
    @PreAuthorize("hasAnyRole('USER', 'TA', 'INSTRUCTOR', 'ADMIN')")
    public ResponseEntity<Exam> getExamForConduction(@PathVariable Long courseId, @PathVariable Long examId) {
        log.debug("REST request to get exam {} for conduction", examId);
        return examAccessService.checkAndGetCourseAndExamAccessForConduction(courseId, examId);
    }

    /**
     * PUT /courses/:courseId/exams/:examId/exerciseGroupsOrder : Update the order of exercise groups. If the received
     * exercise groups do not belong to the exam the operation is aborted.
     *
     * @param courseId              the id of the course
     * @param examId                the id of the exam
     * @param orderedExerciseGroups the exercise groups of the exam in the desired order.
     * @return the list of exercise groups
     */
    @PutMapping("/courses/{courseId}/exams/{examId}/exerciseGroupsOrder")
    @PreAuthorize("hasAnyRole('ADMIN', 'INSTRUCTOR')")
    public ResponseEntity<List<ExerciseGroup>> updateOrderOfExerciseGroups(@PathVariable Long courseId, @PathVariable Long examId,
            @RequestBody List<ExerciseGroup> orderedExerciseGroups) {
        log.debug("REST request to update the order of exercise groups of exam : {}", examId);

        Optional<ResponseEntity<List<ExerciseGroup>>> courseAndExamAccessFailure = examAccessService.checkCourseAndExamAccess(courseId, examId);
        if (courseAndExamAccessFailure.isPresent()) {
            return courseAndExamAccessFailure.get();
        }

        Exam exam = examService.findOneWithExerciseGroups(examId);

        // Ensure that exactly as many exercise groups have been received as are currently related to the exam
        if (orderedExerciseGroups.size() != exam.getExerciseGroups().size()) {
            return forbidden();
        }

        // Ensure that all received exercise groups are already related to the exam
        for (ExerciseGroup exerciseGroup : orderedExerciseGroups) {
            if (!exam.getExerciseGroups().contains(exerciseGroup)) {
                return forbidden();
            }
            // Set the exam manually as it won't be included in orderedExerciseGroups
            exerciseGroup.setExam(exam);
        }

        exam.setExerciseGroups(orderedExerciseGroups);
        exam = examService.save(exam);

        return ResponseEntity.ok(exam.getExerciseGroups());
    }
}<|MERGE_RESOLUTION|>--- conflicted
+++ resolved
@@ -20,15 +20,7 @@
 import org.springframework.boot.actuate.audit.AuditEventRepository;
 import org.springframework.http.ResponseEntity;
 import org.springframework.security.access.prepost.PreAuthorize;
-import org.springframework.web.bind.annotation.DeleteMapping;
-import org.springframework.web.bind.annotation.GetMapping;
-import org.springframework.web.bind.annotation.PathVariable;
-import org.springframework.web.bind.annotation.PostMapping;
-import org.springframework.web.bind.annotation.PutMapping;
-import org.springframework.web.bind.annotation.RequestBody;
-import org.springframework.web.bind.annotation.RequestMapping;
-import org.springframework.web.bind.annotation.RequestParam;
-import org.springframework.web.bind.annotation.RestController;
+import org.springframework.web.bind.annotation.*;
 
 import de.tum.in.www1.artemis.config.Constants;
 import de.tum.in.www1.artemis.domain.Course;
@@ -38,20 +30,10 @@
 import de.tum.in.www1.artemis.domain.exam.Exam;
 import de.tum.in.www1.artemis.domain.exam.ExerciseGroup;
 import de.tum.in.www1.artemis.domain.exam.StudentExam;
-<<<<<<< HEAD
+import de.tum.in.www1.artemis.domain.participation.StudentParticipation;
 import de.tum.in.www1.artemis.domain.participation.TutorParticipation;
-=======
-import de.tum.in.www1.artemis.domain.participation.StudentParticipation;
->>>>>>> 41fbda43
 import de.tum.in.www1.artemis.repository.ExamRepository;
-import de.tum.in.www1.artemis.service.AuthorizationCheckService;
-import de.tum.in.www1.artemis.service.CourseService;
-import de.tum.in.www1.artemis.service.ExamAccessService;
-import de.tum.in.www1.artemis.service.ExamService;
-import de.tum.in.www1.artemis.service.ExerciseService;
-import de.tum.in.www1.artemis.service.TutorDashboardService;
-import de.tum.in.www1.artemis.service.TutorParticipationService;
-import de.tum.in.www1.artemis.service.UserService;
+import de.tum.in.www1.artemis.service.*;
 import de.tum.in.www1.artemis.service.dto.StudentDTO;
 import de.tum.in.www1.artemis.service.messaging.InstanceMessageSendService;
 import de.tum.in.www1.artemis.web.rest.errors.BadRequestAlertException;
@@ -100,11 +82,8 @@
 
     public ExamResource(UserService userService, CourseService courseService, ExamRepository examRepository, ExamService examService, ExamAccessService examAccessService,
             ExerciseService exerciseService, AuditEventRepository auditEventRepository, InstanceMessageSendService instanceMessageSendService,
-<<<<<<< HEAD
-            AuthorizationCheckService authCheckService, TutorParticipationService tutorParticipationService, TutorDashboardService tutorDashboardService) {
-=======
-            StudentExamService studentExamService, ParticipationService participationService) {
->>>>>>> 41fbda43
+            StudentExamService studentExamService, ParticipationService participationService, AuthorizationCheckService authCheckService,
+            TutorParticipationService tutorParticipationService, TutorDashboardService tutorDashboardService) {
         this.userService = userService;
         this.courseService = courseService;
         this.examRepository = examRepository;
@@ -113,14 +92,11 @@
         this.exerciseService = exerciseService;
         this.auditEventRepository = auditEventRepository;
         this.instanceMessageSendService = instanceMessageSendService;
-<<<<<<< HEAD
+        this.studentExamService = studentExamService;
+        this.participationService = participationService;
         this.authCheckService = authCheckService;
         this.tutorParticipationService = tutorParticipationService;
         this.tutorDashboardService = tutorDashboardService;
-=======
-        this.studentExamService = studentExamService;
-        this.participationService = participationService;
->>>>>>> 41fbda43
     }
 
     /**
@@ -278,7 +254,6 @@
         Set<Exercise> exercises = new HashSet<>();
 
         // extract all exercises for all the exam
-        List<ExerciseGroup> exerciseGroups = exam.getExerciseGroups();
         for (ExerciseGroup exerciseGroup : exam.getExerciseGroups()) {
             if (ZonedDateTime.now().isAfter(exam.getEndDate())) {
                 exercises.addAll(exerciseGroup.getExercises());
