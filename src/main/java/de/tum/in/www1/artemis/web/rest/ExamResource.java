--- conflicted
+++ resolved
@@ -728,6 +728,10 @@
 
         final var exam = checkAccessAndLog(courseId, examId, Constants.GENERATE_STUDENT_EXAMS);
         examService.combineTemplateCommitsOfAllProgrammingExercisesInExam(exam);
+
+        // Reset existing student exams & participations
+        examService.deleteStudentExamsAndExistingParticipationsForExam(exam.getId());
+
         List<StudentExam> studentExams = studentExamRepository.generateStudentExams(exam);
 
         // we need to break a cycle for the serialization
@@ -752,32 +756,10 @@
         // Validate settings of the exam
         examService.validateForStudentExamGeneration(exam);
 
-<<<<<<< HEAD
-        examService.combineTemplateCommitsOfAllProgrammingExercisesInExam(exam);
-
-        // Reset existing student exams & participations
-        examService.deleteStudentExamsAndExistingParticipationsForExam(exam.getId());
-
-        List<StudentExam> studentExams = studentExamRepository.generateStudentExams(exam);
-
-        // we need to break a cycle for the serialization
-        for (StudentExam studentExam : studentExams) {
-            studentExam.getExam().setRegisteredUsers(null);
-            studentExam.getExam().setExerciseGroups(null);
-            studentExam.getExam().setStudentExams(null);
-        }
-
-        // Reschedule after creation (possible longer working time)
-        examMonitoringScheduleService.scheduleExamActivitySave(examId);
-
-        log.info("Generated {} student exams in {} for exam {}", studentExams.size(), formatDurationFrom(start), examId);
-        return ResponseEntity.ok().body(studentExams);
-=======
         User instructor = userRepository.getUser();
         AuditEvent auditEvent = new AuditEvent(instructor.getLogin(), auditEventAction, "examId=" + examId, "user=" + instructor.getLogin());
         auditEventRepository.add(auditEvent);
         return exam;
->>>>>>> 203421af
     }
 
     /**
