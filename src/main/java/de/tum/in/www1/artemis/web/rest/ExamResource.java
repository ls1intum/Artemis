package de.tum.in.www1.artemis.web.rest;

<<<<<<< HEAD
import static de.tum.in.www1.artemis.web.rest.util.ResponseUtil.forbidden;
import static de.tum.in.www1.artemis.web.rest.util.ResponseUtil.notFound;

import java.net.URI;
import java.net.URISyntaxException;
import java.util.ArrayList;
=======
import static de.tum.in.www1.artemis.web.rest.util.ResponseUtil.conflict;

import java.net.URI;
import java.net.URISyntaxException;
>>>>>>> 58ae4626
import java.util.List;
import java.util.Optional;

import org.slf4j.Logger;
import org.slf4j.LoggerFactory;
import org.springframework.beans.factory.annotation.Value;
import org.springframework.boot.actuate.audit.AuditEvent;
import org.springframework.boot.actuate.audit.AuditEventRepository;
import org.springframework.http.ResponseEntity;
import org.springframework.security.access.prepost.PreAuthorize;
import org.springframework.web.bind.annotation.*;

import de.tum.in.www1.artemis.config.Constants;
<<<<<<< HEAD
import de.tum.in.www1.artemis.domain.Course;
=======
>>>>>>> 58ae4626
import de.tum.in.www1.artemis.domain.User;
import de.tum.in.www1.artemis.domain.exam.Exam;
import de.tum.in.www1.artemis.service.ExamAccessService;
import de.tum.in.www1.artemis.service.ExamService;
import de.tum.in.www1.artemis.service.UserService;
import de.tum.in.www1.artemis.service.dto.StudentDTO;
import de.tum.in.www1.artemis.web.rest.errors.BadRequestAlertException;
import de.tum.in.www1.artemis.web.rest.util.HeaderUtil;

/**
 * REST controller for managing Exam.
 */
@RestController
@RequestMapping("/api")
public class ExamResource {

    private final Logger log = LoggerFactory.getLogger(ExamResource.class);

    private static final String ENTITY_NAME = "exam";

    @Value("${jhipster.clientApp.name}")
    private String applicationName;

    private final UserService userService;

    private final ExamService examService;

    private final ExamAccessService examAccessService;

    private final AuditEventRepository auditEventRepository;

    public ExamResource(UserService userService, ExamService examService, ExamAccessService examAccessService, AuditEventRepository auditEventRepository) {
        this.userService = userService;
        this.examService = examService;
        this.examAccessService = examAccessService;
        this.auditEventRepository = auditEventRepository;
    }

    /**
     * POST /courses/{courseId}/exams : Create a new exam.
     *
     * @param courseId  the course to which the exam belongs
     * @param exam      the exam to create
     * @return the ResponseEntity with status 201 (Created) and with body the new exam, or with status 400 (Bad Request) if the exam has already an ID
     * @throws URISyntaxException if the Location URI syntax is incorrect
     */
    @PostMapping("/courses/{courseId}/exams")
    @PreAuthorize("hasAnyRole('ADMIN', 'INSTRUCTOR')")
    public ResponseEntity<Exam> createExam(@PathVariable Long courseId, @RequestBody Exam exam) throws URISyntaxException {
        log.debug("REST request to create an exam : {}", exam);
        if (exam.getId() != null) {
            throw new BadRequestAlertException("A new exam cannot already have an ID", ENTITY_NAME, "idexists");
        }

        if (exam.getCourse() == null) {
            return conflict();
        }

        if (!exam.getCourse().getId().equals(courseId)) {
            return conflict();
        }

        Optional<ResponseEntity<Exam>> courseAccessFailure = examAccessService.checkCourseAccess(courseId);
        if (courseAccessFailure.isPresent()) {
            return courseAccessFailure.get();
        }

        Exam result = examService.save(exam);
        return ResponseEntity.created(new URI("/api/courses/" + courseId + "/exams/" + result.getId()))
                .headers(HeaderUtil.createEntityCreationAlert(applicationName, true, ENTITY_NAME, result.getTitle())).body(result);
    }

    /**
     * PUT /courses/{courseId}/exams : Updates an existing exam.
     *
     * @param courseId      the course to which the exam belongs
     * @param updatedExam   the exam to update
     * @return the ResponseEntity with status 200 (OK) and with body the updated exam
     * @throws URISyntaxException if the Location URI syntax is incorrect
     */
    @PutMapping("/courses/{courseId}/exams")
    @PreAuthorize("hasAnyRole('ADMIN', 'INSTRUCTOR')")
    public ResponseEntity<Exam> updateExam(@PathVariable Long courseId, @RequestBody Exam updatedExam) throws URISyntaxException {
        log.debug("REST request to update an exam : {}", updatedExam);
        if (updatedExam.getId() == null) {
            return createExam(courseId, updatedExam);
        }

        if (updatedExam.getCourse() == null) {
            return conflict();
        }

        if (!updatedExam.getCourse().getId().equals(courseId)) {
            return conflict();
        }

        Optional<ResponseEntity<Exam>> courseAndExamAccessFailure = examAccessService.checkCourseAndExamAccess(courseId, updatedExam.getId());
        if (courseAndExamAccessFailure.isPresent()) {
            return courseAndExamAccessFailure.get();
        }

        Exam result = examService.save(updatedExam);
        return ResponseEntity.ok().headers(HeaderUtil.createEntityUpdateAlert(applicationName, true, ENTITY_NAME, result.getTitle())).body(result);
    }

    /**
<<<<<<< HEAD
     * Post /courses/:courseId/exams/:examId/students/:studentLogin : Add one single given user (based on the login) to the students of the exam so that the student can access the exam
     *
     * @param courseId     the id of the course
     * @param examId       the id of the exam
     * @param studentLogin the login of the user who should get student access
     * @return empty ResponseEntity with status 200 (OK) or with status 404 (Not Found)
     */
    @PostMapping(value = "/courses/{courseId}/exams/{examId}/students/{studentLogin:" + Constants.LOGIN_REGEX + "}")
    @PreAuthorize("hasAnyRole('INSTRUCTOR', 'ADMIN')")
    public ResponseEntity<Void> addStudentToCourse(@PathVariable Long courseId, @PathVariable Long examId, @PathVariable String studentLogin) {
        log.debug("REST request to add {} as student to exam : {}", studentLogin, examId);
        var course = courseService.findOne(courseId);
        var instructorOrAdmin = userService.getUserWithGroupsAndAuthorities();
        if (!authCheckService.isAtLeastInstructorInCourse(course, instructorOrAdmin)) {
            return forbidden();
        }
        var exam = examService.findOneWithRegisteredUsers(examId);
        if (!course.equals(exam.getCourse())) {
            return forbidden();
        }
        Optional<User> student = userService.getUserWithGroupsAndAuthoritiesByLogin(studentLogin);
        if (student.isEmpty()) {
            return notFound();
        }
        exam.addUser(student.get());
        examRepository.save(exam);
        return ResponseEntity.ok().body(null);
    }

    /**
     * Post /courses/:courseId/exams/:examId/students : Add multiple users to the students of the exam so that they can access the exam
     * The passed list of UserDTOs must include the registration number (the other entries are currently ignored and can be left out)
     * Note: registration based on other user attributes (e.g. email, name, login) is currently NOT supported
     *
     * This method first tries to find the student in the internal Artemis user database (because the user is most probably already using Artemis).
     * In case the user cannot be found, we additionally search the (TUM) LDAP in case it is configured properly.
     *
     * @param courseId     the id of the course
     * @param examId       the id of the exam
     * @param students     the list of students (with at least registration number) who should get access to the exam
     * @return             the list of students who could not be registered for the exam, because they could NOT be found in the Artemis database and could NOT be found in the TUM LDAP
     */
    @PostMapping(value = "/courses/{courseId}/exams/{examId}/students")
    @PreAuthorize("hasAnyRole('INSTRUCTOR', 'ADMIN')")
    public ResponseEntity<List<StudentDTO>> addStudentToCourse(@PathVariable Long courseId, @PathVariable Long examId, @RequestBody List<StudentDTO> students) {
        log.debug("REST request to add {} as students to exam : {}", students, examId);
        var course = courseService.findOne(courseId);
        var instructorOrAdmin = userService.getUserWithGroupsAndAuthorities();
        if (!authCheckService.isAtLeastInstructorInCourse(course, instructorOrAdmin)) {
            return forbidden();
        }
        var exam = examService.findOneWithRegisteredUsers(examId);
        if (!course.equals(exam.getCourse())) {
            return forbidden();
        }
        List<StudentDTO> notFoundStudents = new ArrayList<>();
        for (var student : students) {
            var registrationNumber = student.getRegistrationNumber();
            // 1) we use the registration number and try to find the student in the Artemis user database
            Optional<User> user = userService.findUserWithGroupsAndAuthoritiesByRegistrationNumber(registrationNumber);
            if (user.isPresent()) {
                exam.addUser(user.get());
                // we only need to add the user to the course group, if the student is not yet part of it, otherwise the student cannot access the exam (within the course)
                if (!user.get().getGroups().contains(course.getStudentGroupName())) {
                    userService.addUserToGroup(user.get(), course.getStudentGroupName());
                }
                continue;
            }
            // 2) if we cannot find the user, we use the registration number and try to find the student in the (TUM) LDAP
            user = userService.createUserFromLdap(registrationNumber);
            if (user.isPresent()) {
                exam.addUser(user.get());
                // the newly created user needs to get the rights to access the course, otherwise the student cannot access the exam (within the course)
                userService.addUserToGroup(user.get(), course.getStudentGroupName());
                continue;
            }
            // 3) if we cannot find the user in the (TUM) LDAP, we report this to the client
            log.warn("User with registration number " + registrationNumber + " not found in Artemis user database and not found in (TUM) LDAP");
            notFoundStudents.add(student);
        }
        examRepository.save(exam);
        return ResponseEntity.ok().body(notFoundStudents);
    }

    /**
     * DELETE /courses/:courseId/exams/:examId/students/:studentLogin : Remove one single given user (based on the login) from the students of the exam so that the student cannot access the exam any more
     *
     * @param courseId     the id of the course
     * @param examId       the id of the exam
     * @param studentLogin the login of the user who should lose student access
     * @return empty ResponseEntity with status 200 (OK) or with status 404 (Not Found)
     */
    @DeleteMapping(value = "/courses/{courseId}/exams/{examId}/students/{studentLogin:" + Constants.LOGIN_REGEX + "}")
    @PreAuthorize("hasAnyRole('INSTRUCTOR', 'ADMIN')")
    public ResponseEntity<Void> removeStudentFromExam(@PathVariable Long courseId, @PathVariable Long examId, @PathVariable String studentLogin) {
        log.debug("REST request to remove {} as student from exam : {}", studentLogin, examId);
        var course = courseService.findOne(courseId);
        var instructorOrAdmin = userService.getUserWithGroupsAndAuthorities();
        if (!authCheckService.isAtLeastInstructorInCourse(course, instructorOrAdmin)) {
            return forbidden();
        }
        var exam = examService.findOneWithRegisteredUsers(examId);
        if (!course.equals(exam.getCourse())) {
            return forbidden();
        }
        Optional<User> student = userService.getUserWithGroupsAndAuthoritiesByLogin(studentLogin);
        if (student.isEmpty()) {
            return notFound();
        }
        exam.removeUser(student.get());
        examRepository.save(exam);
        return ResponseEntity.ok().body(null);
=======
     * GET /courses/{courseId}/exams/{examId} : Find an exam by id.
     *
     * @param courseId  the course to which the exam belongs
     * @param examId    the exam to find
     * @return the ResponseEntity with status 200 (OK) and with the found exam as body
     */
    @GetMapping("/courses/{courseId}/exams/{examId}")
    @PreAuthorize("hasAnyRole('ADMIN', 'INSTRUCTOR')")
    public ResponseEntity<Exam> getExam(@PathVariable Long courseId, @PathVariable Long examId) {
        log.debug("REST request to get exam : {}", examId);
        Optional<ResponseEntity<Exam>> courseAndExamAccessFailure = examAccessService.checkCourseAndExamAccess(courseId, examId);
        return courseAndExamAccessFailure.orElseGet(() -> ResponseEntity.ok(examService.findOne(examId)));
    }

    /**
     * GET /courses/{courseId}/exams : Find all exams for the given course.
     *
     * @param courseId  the course to which the exam belongs
     * @return the ResponseEntity with status 200 (OK) and a list of exams. The list can be empty
     */
    @GetMapping("/courses/{courseId}/exams")
    @PreAuthorize("hasAnyRole('ADMIN', 'INSTRUCTOR')")
    public ResponseEntity<List<Exam>> getExamsForCourse(@PathVariable Long courseId) {
        log.debug("REST request to get all exams for Course : {}", courseId);
        Optional<ResponseEntity<List<Exam>>> courseAccessFailure = examAccessService.checkCourseAccess(courseId);
        return courseAccessFailure.orElseGet(() -> ResponseEntity.ok(examService.findAllByCourseId(courseId)));
    }

    /**
     * DELETE /courses/{courseId}/exams/{examId} : Delete the exam with the given id.
     *
     * @param courseId  the course to which the exam belongs
     * @param examId    the id of the exam to delete
     * @return the ResponseEntity with status 200 (OK)
     */
    @DeleteMapping("/courses/{courseId}/exams/{examId}")
    @PreAuthorize("hasAnyRole('ADMIN', 'INSTRUCTOR')")
    public ResponseEntity<Void> deleteExam(@PathVariable Long courseId, @PathVariable Long examId) {
        log.info("REST request to delete exam : {}", examId);
        Optional<ResponseEntity<Void>> courseAndExamAccessFailure = examAccessService.checkCourseAndExamAccess(courseId, examId);
        if (courseAndExamAccessFailure.isPresent()) {
            return courseAndExamAccessFailure.get();
        }

        Exam exam = examService.findOne(examId);

        User user = userService.getUser();
        AuditEvent auditEvent = new AuditEvent(user.getLogin(), Constants.DELETE_EXAM, "exam=" + exam.getTitle());
        auditEventRepository.add(auditEvent);
        log.info("User " + user.getLogin() + " has requested to delete the exam {}", exam.getTitle());

        examService.delete(examId);

        return ResponseEntity.ok().headers(HeaderUtil.createEntityDeletionAlert(applicationName, true, ENTITY_NAME, exam.getTitle())).build();
>>>>>>> 58ae4626
    }
}<|MERGE_RESOLUTION|>--- conflicted
+++ resolved
@@ -1,20 +1,10 @@
 package de.tum.in.www1.artemis.web.rest;
 
-<<<<<<< HEAD
-import static de.tum.in.www1.artemis.web.rest.util.ResponseUtil.forbidden;
-import static de.tum.in.www1.artemis.web.rest.util.ResponseUtil.notFound;
+import static de.tum.in.www1.artemis.web.rest.util.ResponseUtil.*;
 
 import java.net.URI;
 import java.net.URISyntaxException;
-import java.util.ArrayList;
-=======
-import static de.tum.in.www1.artemis.web.rest.util.ResponseUtil.conflict;
-
-import java.net.URI;
-import java.net.URISyntaxException;
->>>>>>> 58ae4626
-import java.util.List;
-import java.util.Optional;
+import java.util.*;
 
 import org.slf4j.Logger;
 import org.slf4j.LoggerFactory;
@@ -26,15 +16,10 @@
 import org.springframework.web.bind.annotation.*;
 
 import de.tum.in.www1.artemis.config.Constants;
-<<<<<<< HEAD
-import de.tum.in.www1.artemis.domain.Course;
-=======
->>>>>>> 58ae4626
 import de.tum.in.www1.artemis.domain.User;
 import de.tum.in.www1.artemis.domain.exam.Exam;
-import de.tum.in.www1.artemis.service.ExamAccessService;
-import de.tum.in.www1.artemis.service.ExamService;
-import de.tum.in.www1.artemis.service.UserService;
+import de.tum.in.www1.artemis.repository.ExamRepository;
+import de.tum.in.www1.artemis.service.*;
 import de.tum.in.www1.artemis.service.dto.StudentDTO;
 import de.tum.in.www1.artemis.web.rest.errors.BadRequestAlertException;
 import de.tum.in.www1.artemis.web.rest.util.HeaderUtil;
@@ -55,16 +40,26 @@
 
     private final UserService userService;
 
+    private final CourseService courseService;
+
+    private final ExamRepository examRepository;
+
     private final ExamService examService;
 
     private final ExamAccessService examAccessService;
 
+    private final AuthorizationCheckService authCheckService;
+
     private final AuditEventRepository auditEventRepository;
 
-    public ExamResource(UserService userService, ExamService examService, ExamAccessService examAccessService, AuditEventRepository auditEventRepository) {
+    public ExamResource(UserService userService, CourseService courseService, ExamRepository examRepository, ExamService examService, ExamAccessService examAccessService,
+            AuthorizationCheckService authCheckService, AuditEventRepository auditEventRepository) {
         this.userService = userService;
+        this.courseService = courseService;
+        this.examRepository = examRepository;
         this.examService = examService;
         this.examAccessService = examAccessService;
+        this.authCheckService = authCheckService;
         this.auditEventRepository = auditEventRepository;
     }
 
@@ -136,7 +131,63 @@
     }
 
     /**
-<<<<<<< HEAD
+     * GET /courses/{courseId}/exams/{examId} : Find an exam by id.
+     *
+     * @param courseId  the course to which the exam belongs
+     * @param examId    the exam to find
+     * @return the ResponseEntity with status 200 (OK) and with the found exam as body
+     */
+    @GetMapping("/courses/{courseId}/exams/{examId}")
+    @PreAuthorize("hasAnyRole('ADMIN', 'INSTRUCTOR')")
+    public ResponseEntity<Exam> getExam(@PathVariable Long courseId, @PathVariable Long examId) {
+        log.debug("REST request to get exam : {}", examId);
+        Optional<ResponseEntity<Exam>> courseAndExamAccessFailure = examAccessService.checkCourseAndExamAccess(courseId, examId);
+        return courseAndExamAccessFailure.orElseGet(() -> ResponseEntity.ok(examService.findOne(examId)));
+    }
+
+    /**
+     * GET /courses/{courseId}/exams : Find all exams for the given course.
+     *
+     * @param courseId  the course to which the exam belongs
+     * @return the ResponseEntity with status 200 (OK) and a list of exams. The list can be empty
+     */
+    @GetMapping("/courses/{courseId}/exams")
+    @PreAuthorize("hasAnyRole('ADMIN', 'INSTRUCTOR')")
+    public ResponseEntity<List<Exam>> getExamsForCourse(@PathVariable Long courseId) {
+        log.debug("REST request to get all exams for Course : {}", courseId);
+        Optional<ResponseEntity<List<Exam>>> courseAccessFailure = examAccessService.checkCourseAccess(courseId);
+        return courseAccessFailure.orElseGet(() -> ResponseEntity.ok(examService.findAllByCourseId(courseId)));
+    }
+
+    /**
+     * DELETE /courses/{courseId}/exams/{examId} : Delete the exam with the given id.
+     *
+     * @param courseId  the course to which the exam belongs
+     * @param examId    the id of the exam to delete
+     * @return the ResponseEntity with status 200 (OK)
+     */
+    @DeleteMapping("/courses/{courseId}/exams/{examId}")
+    @PreAuthorize("hasAnyRole('ADMIN', 'INSTRUCTOR')")
+    public ResponseEntity<Void> deleteExam(@PathVariable Long courseId, @PathVariable Long examId) {
+        log.info("REST request to delete exam : {}", examId);
+        Optional<ResponseEntity<Void>> courseAndExamAccessFailure = examAccessService.checkCourseAndExamAccess(courseId, examId);
+        if (courseAndExamAccessFailure.isPresent()) {
+            return courseAndExamAccessFailure.get();
+        }
+
+        Exam exam = examService.findOne(examId);
+
+        User user = userService.getUser();
+        AuditEvent auditEvent = new AuditEvent(user.getLogin(), Constants.DELETE_EXAM, "exam=" + exam.getTitle());
+        auditEventRepository.add(auditEvent);
+        log.info("User " + user.getLogin() + " has requested to delete the exam {}", exam.getTitle());
+
+        examService.delete(examId);
+
+        return ResponseEntity.ok().headers(HeaderUtil.createEntityDeletionAlert(applicationName, true, ENTITY_NAME, exam.getTitle())).build();
+    }
+
+    /**
      * Post /courses/:courseId/exams/:examId/students/:studentLogin : Add one single given user (based on the login) to the students of the exam so that the student can access the exam
      *
      * @param courseId     the id of the course
@@ -249,61 +300,5 @@
         exam.removeUser(student.get());
         examRepository.save(exam);
         return ResponseEntity.ok().body(null);
-=======
-     * GET /courses/{courseId}/exams/{examId} : Find an exam by id.
-     *
-     * @param courseId  the course to which the exam belongs
-     * @param examId    the exam to find
-     * @return the ResponseEntity with status 200 (OK) and with the found exam as body
-     */
-    @GetMapping("/courses/{courseId}/exams/{examId}")
-    @PreAuthorize("hasAnyRole('ADMIN', 'INSTRUCTOR')")
-    public ResponseEntity<Exam> getExam(@PathVariable Long courseId, @PathVariable Long examId) {
-        log.debug("REST request to get exam : {}", examId);
-        Optional<ResponseEntity<Exam>> courseAndExamAccessFailure = examAccessService.checkCourseAndExamAccess(courseId, examId);
-        return courseAndExamAccessFailure.orElseGet(() -> ResponseEntity.ok(examService.findOne(examId)));
-    }
-
-    /**
-     * GET /courses/{courseId}/exams : Find all exams for the given course.
-     *
-     * @param courseId  the course to which the exam belongs
-     * @return the ResponseEntity with status 200 (OK) and a list of exams. The list can be empty
-     */
-    @GetMapping("/courses/{courseId}/exams")
-    @PreAuthorize("hasAnyRole('ADMIN', 'INSTRUCTOR')")
-    public ResponseEntity<List<Exam>> getExamsForCourse(@PathVariable Long courseId) {
-        log.debug("REST request to get all exams for Course : {}", courseId);
-        Optional<ResponseEntity<List<Exam>>> courseAccessFailure = examAccessService.checkCourseAccess(courseId);
-        return courseAccessFailure.orElseGet(() -> ResponseEntity.ok(examService.findAllByCourseId(courseId)));
-    }
-
-    /**
-     * DELETE /courses/{courseId}/exams/{examId} : Delete the exam with the given id.
-     *
-     * @param courseId  the course to which the exam belongs
-     * @param examId    the id of the exam to delete
-     * @return the ResponseEntity with status 200 (OK)
-     */
-    @DeleteMapping("/courses/{courseId}/exams/{examId}")
-    @PreAuthorize("hasAnyRole('ADMIN', 'INSTRUCTOR')")
-    public ResponseEntity<Void> deleteExam(@PathVariable Long courseId, @PathVariable Long examId) {
-        log.info("REST request to delete exam : {}", examId);
-        Optional<ResponseEntity<Void>> courseAndExamAccessFailure = examAccessService.checkCourseAndExamAccess(courseId, examId);
-        if (courseAndExamAccessFailure.isPresent()) {
-            return courseAndExamAccessFailure.get();
-        }
-
-        Exam exam = examService.findOne(examId);
-
-        User user = userService.getUser();
-        AuditEvent auditEvent = new AuditEvent(user.getLogin(), Constants.DELETE_EXAM, "exam=" + exam.getTitle());
-        auditEventRepository.add(auditEvent);
-        log.info("User " + user.getLogin() + " has requested to delete the exam {}", exam.getTitle());
-
-        examService.delete(examId);
-
-        return ResponseEntity.ok().headers(HeaderUtil.createEntityDeletionAlert(applicationName, true, ENTITY_NAME, exam.getTitle())).build();
->>>>>>> 58ae4626
     }
 }