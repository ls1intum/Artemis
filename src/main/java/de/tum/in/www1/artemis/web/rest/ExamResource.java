package de.tum.in.www1.artemis.web.rest;

<<<<<<< HEAD
=======
import static de.tum.in.www1.artemis.web.rest.util.ResponseUtil.conflict;

>>>>>>> 0aa10c41
import java.net.URI;
import java.net.URISyntaxException;
import java.util.List;
import java.util.Optional;

import org.slf4j.Logger;
import org.slf4j.LoggerFactory;
import org.springframework.beans.factory.annotation.Value;
import org.springframework.boot.actuate.audit.AuditEvent;
import org.springframework.boot.actuate.audit.AuditEventRepository;
import org.springframework.http.ResponseEntity;
import org.springframework.security.access.prepost.PreAuthorize;
import org.springframework.web.bind.annotation.*;

import de.tum.in.www1.artemis.config.Constants;
import de.tum.in.www1.artemis.domain.User;
import de.tum.in.www1.artemis.domain.exam.Exam;
import de.tum.in.www1.artemis.service.ExamAccessService;
import de.tum.in.www1.artemis.service.ExamService;
import de.tum.in.www1.artemis.service.UserService;
import de.tum.in.www1.artemis.web.rest.errors.BadRequestAlertException;
import de.tum.in.www1.artemis.web.rest.util.HeaderUtil;

/**
 * REST controller for managing Exam.
 */
@RestController
@RequestMapping("/api")
public class ExamResource {

    private final Logger log = LoggerFactory.getLogger(ExamResource.class);

    private static final String ENTITY_NAME = "exam";

    @Value("${jhipster.clientApp.name}")
    private String applicationName;

    private final UserService userService;

    private final ExamService examService;

    private final ExamAccessService examAccessService;

    private final AuditEventRepository auditEventRepository;

    public ExamResource(UserService userService, ExamService examService, ExamAccessService examAccessService, AuditEventRepository auditEventRepository) {
        this.userService = userService;
        this.examService = examService;
        this.examAccessService = examAccessService;
        this.auditEventRepository = auditEventRepository;
    }

    /**
     * POST /courses/{courseId}/exams : Create a new exam.
     *
     * @param courseId  the course to which the exam belongs
     * @param exam      the exam to create
     * @return the ResponseEntity with status 201 (Created) and with body the new exam, or with status 400 (Bad Request) if the exam has already an ID
     * @throws URISyntaxException if the Location URI syntax is incorrect
     */
    @PostMapping("/courses/{courseId}/exams")
    @PreAuthorize("hasAnyRole('ADMIN', 'INSTRUCTOR')")
    public ResponseEntity<Exam> createExam(@PathVariable Long courseId, @RequestBody Exam exam) throws URISyntaxException {
        log.debug("REST request to create an exam : {}", exam);
        if (exam.getId() != null) {
            throw new BadRequestAlertException("A new exam cannot already have an ID", ENTITY_NAME, "idexists");
        }

<<<<<<< HEAD
=======
        if (exam.getCourse() == null) {
            return conflict();
        }

        if (!exam.getCourse().getId().equals(courseId)) {
            return conflict();
        }

>>>>>>> 0aa10c41
        Optional<ResponseEntity<Exam>> courseAccessFailure = examAccessService.checkCourseAccess(courseId);
        if (courseAccessFailure.isPresent()) {
            return courseAccessFailure.get();
        }

        Exam result = examService.save(exam);
        return ResponseEntity.created(new URI("/api/courses/" + courseId + "/exams/" + result.getId()))
                .headers(HeaderUtil.createEntityCreationAlert(applicationName, true, ENTITY_NAME, result.getTitle())).body(result);
    }

    /**
     * PUT /courses/{courseId}/exams : Updates an existing exam.
     *
     * @param courseId      the course to which the exam belongs
     * @param updatedExam   the exam to update
     * @return the ResponseEntity with status 200 (OK) and with body the updated exam
     * @throws URISyntaxException if the Location URI syntax is incorrect
     */
    @PutMapping("/courses/{courseId}/exams")
    @PreAuthorize("hasAnyRole('ADMIN', 'INSTRUCTOR')")
    public ResponseEntity<Exam> updateExam(@PathVariable Long courseId, @RequestBody Exam updatedExam) throws URISyntaxException {
        log.debug("REST request to update an exam : {}", updatedExam);
        if (updatedExam.getId() == null) {
            return createExam(courseId, updatedExam);
        }

<<<<<<< HEAD
=======
        if (updatedExam.getCourse() == null) {
            return conflict();
        }

        if (!updatedExam.getCourse().getId().equals(courseId)) {
            return conflict();
        }

>>>>>>> 0aa10c41
        Optional<ResponseEntity<Exam>> courseAndExamAccessFailure = examAccessService.checkCourseAndExamAccess(courseId, updatedExam.getId());
        if (courseAndExamAccessFailure.isPresent()) {
            return courseAndExamAccessFailure.get();
        }

        Exam result = examService.save(updatedExam);
        return ResponseEntity.ok().headers(HeaderUtil.createEntityUpdateAlert(applicationName, true, ENTITY_NAME, result.getTitle())).body(result);
    }

    /**
     * GET /courses/{courseId}/exams/{examId} : Find an exam by id.
     *
     * @param courseId  the course to which the exam belongs
     * @param examId    the exam to find
     * @return the ResponseEntity with status 200 (OK) and with the found exam as body
     */
    @GetMapping("/courses/{courseId}/exams/{examId}")
    @PreAuthorize("hasAnyRole('ADMIN', 'INSTRUCTOR')")
    public ResponseEntity<Exam> getExam(@PathVariable Long courseId, @PathVariable Long examId) {
        log.debug("REST request to get exam : {}", examId);
        Optional<ResponseEntity<Exam>> courseAndExamAccessFailure = examAccessService.checkCourseAndExamAccess(courseId, examId);
        return courseAndExamAccessFailure.orElseGet(() -> ResponseEntity.ok(examService.findOne(examId)));
    }

    /**
     * GET /courses/{courseId}/exams : Find all exams for the given course.
     *
     * @param courseId  the course to which the exam belongs
     * @return the ResponseEntity with status 200 (OK) and a list of exams. The list can be empty
     */
    @GetMapping("/courses/{courseId}/exams")
    @PreAuthorize("hasAnyRole('ADMIN', 'INSTRUCTOR')")
    public ResponseEntity<List<Exam>> getExamsForCourse(@PathVariable Long courseId) {
        log.debug("REST request to get all exams for Course : {}", courseId);
        Optional<ResponseEntity<List<Exam>>> courseAccessFailure = examAccessService.checkCourseAccess(courseId);
        return courseAccessFailure.orElseGet(() -> ResponseEntity.ok(examService.findAllByCourseId(courseId)));
    }

    /**
     * DELETE /courses/{courseId}/exams/{examId} : Delete the exam with the given id.
     *
     * @param courseId  the course to which the exam belongs
     * @param examId    the id of the exam to delete
     * @return the ResponseEntity with status 200 (OK)
     */
    @DeleteMapping("/courses/{courseId}/exams/{examId}")
    @PreAuthorize("hasAnyRole('ADMIN', 'INSTRUCTOR')")
    public ResponseEntity<Void> deleteExam(@PathVariable Long courseId, @PathVariable Long examId) {
        log.info("REST request to delete exam : {}", examId);
<<<<<<< HEAD

=======
>>>>>>> 0aa10c41
        Optional<ResponseEntity<Void>> courseAndExamAccessFailure = examAccessService.checkCourseAndExamAccess(courseId, examId);
        if (courseAndExamAccessFailure.isPresent()) {
            return courseAndExamAccessFailure.get();
        }

        Exam exam = examService.findOne(examId);

        User user = userService.getUser();
        AuditEvent auditEvent = new AuditEvent(user.getLogin(), Constants.DELETE_EXAM, "exam=" + exam.getTitle());
        auditEventRepository.add(auditEvent);
        log.info("User " + user.getLogin() + " has requested to delete the exam {}", exam.getTitle());

        examService.delete(examId);

        return ResponseEntity.ok().headers(HeaderUtil.createEntityDeletionAlert(applicationName, true, ENTITY_NAME, exam.getTitle())).build();
    }
}<|MERGE_RESOLUTION|>--- conflicted
+++ resolved
@@ -1,10 +1,7 @@
 package de.tum.in.www1.artemis.web.rest;
 
-<<<<<<< HEAD
-=======
 import static de.tum.in.www1.artemis.web.rest.util.ResponseUtil.conflict;
 
->>>>>>> 0aa10c41
 import java.net.URI;
 import java.net.URISyntaxException;
 import java.util.List;
@@ -73,8 +70,6 @@
             throw new BadRequestAlertException("A new exam cannot already have an ID", ENTITY_NAME, "idexists");
         }
 
-<<<<<<< HEAD
-=======
         if (exam.getCourse() == null) {
             return conflict();
         }
@@ -83,7 +78,6 @@
             return conflict();
         }
 
->>>>>>> 0aa10c41
         Optional<ResponseEntity<Exam>> courseAccessFailure = examAccessService.checkCourseAccess(courseId);
         if (courseAccessFailure.isPresent()) {
             return courseAccessFailure.get();
@@ -110,8 +104,6 @@
             return createExam(courseId, updatedExam);
         }
 
-<<<<<<< HEAD
-=======
         if (updatedExam.getCourse() == null) {
             return conflict();
         }
@@ -120,7 +112,6 @@
             return conflict();
         }
 
->>>>>>> 0aa10c41
         Optional<ResponseEntity<Exam>> courseAndExamAccessFailure = examAccessService.checkCourseAndExamAccess(courseId, updatedExam.getId());
         if (courseAndExamAccessFailure.isPresent()) {
             return courseAndExamAccessFailure.get();
@@ -170,10 +161,6 @@
     @PreAuthorize("hasAnyRole('ADMIN', 'INSTRUCTOR')")
     public ResponseEntity<Void> deleteExam(@PathVariable Long courseId, @PathVariable Long examId) {
         log.info("REST request to delete exam : {}", examId);
-<<<<<<< HEAD
-
-=======
->>>>>>> 0aa10c41
         Optional<ResponseEntity<Void>> courseAndExamAccessFailure = examAccessService.checkCourseAndExamAccess(courseId, examId);
         if (courseAndExamAccessFailure.isPresent()) {
             return courseAndExamAccessFailure.get();
@@ -185,7 +172,6 @@
         AuditEvent auditEvent = new AuditEvent(user.getLogin(), Constants.DELETE_EXAM, "exam=" + exam.getTitle());
         auditEventRepository.add(auditEvent);
         log.info("User " + user.getLogin() + " has requested to delete the exam {}", exam.getTitle());
-
         examService.delete(examId);
 
         return ResponseEntity.ok().headers(HeaderUtil.createEntityDeletionAlert(applicationName, true, ENTITY_NAME, exam.getTitle())).build();
