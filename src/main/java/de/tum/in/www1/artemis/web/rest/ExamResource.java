package de.tum.in.www1.artemis.web.rest;

import static de.tum.in.www1.artemis.service.util.TimeLogUtil.formatDurationFrom;
import static java.time.ZonedDateTime.now;

import java.io.File;
import java.io.FileInputStream;
import java.io.FileNotFoundException;
import java.net.URI;
import java.net.URISyntaxException;
import java.nio.file.Path;
import java.time.Duration;
import java.time.ZonedDateTime;
import java.time.temporal.ChronoUnit;
import java.util.*;

import org.slf4j.Logger;
import org.slf4j.LoggerFactory;
import org.springframework.beans.factory.annotation.Value;
import org.springframework.core.io.InputStreamResource;
import org.springframework.core.io.Resource;
import org.springframework.http.MediaType;
import org.springframework.http.ResponseEntity;
import org.springframework.security.access.prepost.PreAuthorize;
import org.springframework.web.bind.annotation.*;

import de.tum.in.www1.artemis.config.Constants;
import de.tum.in.www1.artemis.domain.*;
import de.tum.in.www1.artemis.domain.exam.Exam;
import de.tum.in.www1.artemis.domain.exam.ExerciseGroup;
import de.tum.in.www1.artemis.domain.exam.StudentExam;
import de.tum.in.www1.artemis.domain.participation.TutorParticipation;
import de.tum.in.www1.artemis.repository.*;
import de.tum.in.www1.artemis.security.Role;
import de.tum.in.www1.artemis.service.*;
import de.tum.in.www1.artemis.service.dto.StudentDTO;
import de.tum.in.www1.artemis.service.exam.*;
import de.tum.in.www1.artemis.service.messaging.InstanceMessageSendService;
import de.tum.in.www1.artemis.service.scheduled.cache.monitoring.ExamMonitoringScheduleService;
import de.tum.in.www1.artemis.web.rest.dto.*;
import de.tum.in.www1.artemis.web.rest.errors.AccessForbiddenException;
import de.tum.in.www1.artemis.web.rest.errors.BadRequestAlertException;
import de.tum.in.www1.artemis.web.rest.errors.ConflictException;
import de.tum.in.www1.artemis.web.rest.errors.EntityNotFoundException;
import de.tum.in.www1.artemis.web.rest.util.HeaderUtil;

/**
 * REST controller for managing Exam.
 */
@RestController
@RequestMapping("/api")
public class ExamResource {

    private final Logger log = LoggerFactory.getLogger(ExamResource.class);

    private static final String ENTITY_NAME = "exam";

    @Value("${jhipster.clientApp.name}")
    private String applicationName;

    @Value("${artemis.course-archives-path}")
    private String examArchivesDirPath;

    private final UserRepository userRepository;

    private final CourseRepository courseRepository;

    private final ExamService examService;

    private final ExamDateService examDateService;

    private final ExamRegistrationService examRegistrationService;

    private final ExamRepository examRepository;

    private final ExamAccessService examAccessService;

    private final SubmissionService submissionService;

    private final InstanceMessageSendService instanceMessageSendService;

    private final AuthorizationCheckService authCheckService;

    private final TutorParticipationRepository tutorParticipationRepository;

    private final AssessmentDashboardService assessmentDashboardService;

    private final StudentExamRepository studentExamRepository;

<<<<<<< HEAD
    private final EntityTitleCacheService entityTitleCacheService;
=======
    private final ExamMonitoringScheduleService examMonitoringScheduleService;
>>>>>>> 18461efe

    public ExamResource(UserRepository userRepository, CourseRepository courseRepository, ExamService examService, ExamAccessService examAccessService,
            InstanceMessageSendService instanceMessageSendService, ExamRepository examRepository, SubmissionService submissionService, AuthorizationCheckService authCheckService,
            ExamDateService examDateService, TutorParticipationRepository tutorParticipationRepository, AssessmentDashboardService assessmentDashboardService,
<<<<<<< HEAD
            ExamRegistrationService examRegistrationService, StudentExamRepository studentExamRepository, EntityTitleCacheService entityTitleCacheService) {
=======
            ExamRegistrationService examRegistrationService, StudentExamRepository studentExamRepository, ExamMonitoringScheduleService examMonitoringScheduleService) {
>>>>>>> 18461efe
        this.userRepository = userRepository;
        this.courseRepository = courseRepository;
        this.examService = examService;
        this.submissionService = submissionService;
        this.examDateService = examDateService;
        this.examRegistrationService = examRegistrationService;
        this.examRepository = examRepository;
        this.examAccessService = examAccessService;
        this.instanceMessageSendService = instanceMessageSendService;
        this.authCheckService = authCheckService;
        this.tutorParticipationRepository = tutorParticipationRepository;
        this.assessmentDashboardService = assessmentDashboardService;
        this.studentExamRepository = studentExamRepository;
<<<<<<< HEAD
        this.entityTitleCacheService = entityTitleCacheService;
=======
        this.examMonitoringScheduleService = examMonitoringScheduleService;
>>>>>>> 18461efe
    }

    /**
     * POST /courses/{courseId}/exams : Create a new exam.
     *
     * @param courseId the course to which the exam belongs
     * @param exam     the exam to create
     * @return the ResponseEntity with status 201 (Created) and with body the new exam, or with status 400 (Bad Request) if the exam has already an ID
     * @throws URISyntaxException if the Location URI syntax is incorrect
     */
    @PostMapping("/courses/{courseId}/exams")
    @PreAuthorize("hasRole('INSTRUCTOR')")
    public ResponseEntity<Exam> createExam(@PathVariable Long courseId, @RequestBody Exam exam) throws URISyntaxException {
        log.debug("REST request to create an exam : {}", exam);
        if (exam.getId() != null) {
            throw new BadRequestAlertException("A new exam cannot already have an ID", ENTITY_NAME, "idexists");
        }

        checkForExamConflictsElseThrow(courseId, exam);

        // Check that exerciseGroups are not set to prevent manipulation of associated exerciseGroups
        if (!exam.getExerciseGroups().isEmpty()) {
            throw new ConflictException("A new exam cannot have exercise groups yet", ENTITY_NAME, "groupsExist");
        }

        examAccessService.checkCourseAccessForInstructorElseThrow(courseId);

        Exam result = examRepository.save(exam);

        if (result.isMonitoring()) {
            examMonitoringScheduleService.scheduleExamActivitySave(result.getId());
        }

        return ResponseEntity.created(new URI("/api/courses/" + courseId + "/exams/" + result.getId()))
                .headers(HeaderUtil.createEntityCreationAlert(applicationName, true, ENTITY_NAME, result.getTitle())).body(result);
    }

    /**
     * PUT /courses/{courseId}/exams : Updates an existing exam.
     * This route does not save changes to the exercise groups. This should be done via the ExerciseGroupResource.
     *
     * @param courseId    the course to which the exam belongs
     * @param updatedExam the exam to update
     * @return the ResponseEntity with status 200 (OK) and with body the updated exam
     * @throws URISyntaxException if the Location URI syntax is incorrect
     */
    @PutMapping("/courses/{courseId}/exams")
    @PreAuthorize("hasRole('INSTRUCTOR')")
    public ResponseEntity<Exam> updateExam(@PathVariable Long courseId, @RequestBody Exam updatedExam) throws URISyntaxException {
        log.debug("REST request to update an exam : {}", updatedExam);
        if (updatedExam.getId() == null) {
            return createExam(courseId, updatedExam);
        }

        checkForExamConflictsElseThrow(courseId, updatedExam);

        examAccessService.checkCourseAndExamAccessForInstructorElseThrow(courseId, updatedExam.getId());

        // Make sure that the original references are preserved.
        Exam originalExam = examRepository.findByIdElseThrow(updatedExam.getId());

        // The Exam Mode cannot be changed after creation -> Compare request with version in the database
        if (updatedExam.isTestExam() != originalExam.isTestExam()) {
            throw new ConflictException("The Exam Mode cannot be changed after creation", ENTITY_NAME, "examModeMismatch");
        }

        // NOTE: Make sure that all references are preserved here
        updatedExam.setExerciseGroups(originalExam.getExerciseGroups());
        updatedExam.setStudentExams(originalExam.getStudentExams());
        updatedExam.setRegisteredUsers(originalExam.getRegisteredUsers());

        Exam result = examRepository.save(updatedExam);

        if (updatedExam.isMonitoring()) {
            examMonitoringScheduleService.scheduleExamActivitySave(result.getId());
        }

        // We can't test dates for equality as the dates retrieved from the database lose precision. Also use instant to take timezones into account
        Comparator<ZonedDateTime> comparator = Comparator.comparing(date -> date.truncatedTo(ChronoUnit.SECONDS).toInstant());
        if (comparator.compare(originalExam.getVisibleDate(), updatedExam.getVisibleDate()) != 0
                || comparator.compare(originalExam.getStartDate(), updatedExam.getStartDate()) != 0) {
            // get all exercises
            Exam examWithExercises = examService.findByIdWithExerciseGroupsAndExercisesElseThrow(result.getId());
            // for all programming exercises in the exam, send their ids for scheduling
            examWithExercises.getExerciseGroups().stream().flatMap(group -> group.getExercises().stream()).filter(ProgrammingExercise.class::isInstance).map(Exercise::getId)
                    .forEach(instanceMessageSendService::sendProgrammingExerciseSchedule);
        }

        if (comparator.compare(originalExam.getEndDate(), updatedExam.getEndDate()) != 0) {
            // get all exercises
            Exam examWithExercises = examService.findByIdWithExerciseGroupsAndExercisesElseThrow(result.getId());
            examService.scheduleModelingExercises(examWithExercises);
        }

        return ResponseEntity.ok().headers(HeaderUtil.createEntityUpdateAlert(applicationName, true, ENTITY_NAME, result.getTitle())).body(result);
    }

    /**
     * Checks if the input values are set correctly. More details in the corresponding methods
     *
     * @param courseId the exam should belong to.
     * @param exam     which should be checked.
     */
    private void checkForExamConflictsElseThrow(Long courseId, Exam exam) {

        checkExamCourseIdElseThrow(courseId, exam);

        checkExamForDatesConflictsElseThrow(exam);

        checkExamForWorkingTimeConflictsElseThrow(exam);

        checkExamPointsElseThrow(exam);
    }

    /**
     * Checks that the correct course is present and set
     *
     * @param courseId the course to which the exam should be linked
     * @param exam     the exam to be checked
     */
    private void checkExamCourseIdElseThrow(Long courseId, Exam exam) {
        if (exam.getCourse() == null) {
            throw new BadRequestAlertException("An exam has to belong to a course.", ENTITY_NAME, "noCourse");
        }

        if (!exam.getCourse().getId().equals(courseId)) {
            throw new BadRequestAlertException("The course id does not match the id of the course connected to the exam.", ENTITY_NAME, "wrongCourseId");
        }
    }

    /**
     * Checks that the visible/start/end-dates are present and in the correct order.
     * For RealExams: visibleDate < startDate < endDate
     * For TestExams: visibleDate <= startDate < endDate
     *
     * @param exam the exam to be checked
     */
    private void checkExamForDatesConflictsElseThrow(Exam exam) {
        if (exam.getVisibleDate() == null || exam.getStartDate() == null || exam.getEndDate() == null) {
            throw new BadRequestAlertException("An exam has to have times when it becomes visible, starts, and ends as well as a working time.", ENTITY_NAME, "examTimes");
        }

        if (exam.isTestExam()) {
            if (!(exam.getVisibleDate().isBefore(exam.getStartDate()) || exam.getVisibleDate().isEqual(exam.getStartDate())) || !exam.getStartDate().isBefore(exam.getEndDate())) {
                throw new BadRequestAlertException("For TestExams, the visible Date has to be before or equal to the start Date and the start Date has to be before the End Date",
                        ENTITY_NAME, "examTimes");
            }
        }
        else if (!exam.getVisibleDate().isBefore(exam.getStartDate()) || !exam.getStartDate().isBefore(exam.getEndDate())) {
            throw new BadRequestAlertException("For RealExams, the visible Date has to be before the start Date and the start Date has to be before the end Date", ENTITY_NAME,
                    "examTimes");
        }
    }

    /**
     * Validates the working time, which should be equal (RealExams) or smaller / equal (TestExams) to the
     * difference between start- and endDate.
     *
     * @param exam the exam to be checked
     */
    private void checkExamForWorkingTimeConflictsElseThrow(Exam exam) {
        int differenceStartEndDate = Math.toIntExact(Duration.between(exam.getStartDate(), exam.getEndDate()).toSeconds());

        if (exam.isTestExam()) {
            if (exam.getWorkingTime() > differenceStartEndDate || exam.getWorkingTime() < 1) {
                throw new BadRequestAlertException("For TestExams, the working time must be at least 1 and at most the duration of the working window.", ENTITY_NAME, "examTimes");
            }
        }
        else if (exam.getWorkingTime() != differenceStartEndDate) {
            /*
             * Set the working time to the time difference for RealExams, if not done by the client. This can be an issue if the working time calculation in the client is not
             * performed (e.g. for Cypress-2E2-Tests). However, since the working time currently depends on the start- and end-date, we can do a server-side assignment
             */
            exam.setWorkingTime(differenceStartEndDate);
        }
    }

    /**
     * Checks if the exam has at least one point achievable
     *
     * @param exam the exam to be checked
     */
    private void checkExamPointsElseThrow(Exam exam) {
        if (exam.getMaxPoints() <= 0) {
            throw new BadRequestAlertException("An exam cannot have negative points.", ENTITY_NAME, "negativePoints");
        }
    }

    /**
     * GET /courses/{courseId}/exams/{examId} : Find an exam by id.
     *
     * @param courseId           the course to which the exam belongs
     * @param examId             the exam to find
     * @param withStudents       boolean flag whether to include all students registered for the exam
     * @param withExerciseGroups boolean flag whether to include all exercise groups of the exam
     * @return the ResponseEntity with status 200 (OK) and with the found exam as body
     */
    @GetMapping("/courses/{courseId}/exams/{examId}")
    @PreAuthorize("hasRole('EDITOR')")
    public ResponseEntity<Exam> getExam(@PathVariable Long courseId, @PathVariable Long examId, @RequestParam(defaultValue = "false") boolean withStudents,
            @RequestParam(defaultValue = "false") boolean withExerciseGroups) {
        log.debug("REST request to get exam : {}", examId);

        if (withStudents) {
            examAccessService.checkCourseAndExamAccessForInstructorElseThrow(courseId, examId);
        }
        else {
            examAccessService.checkCourseAndExamAccessForEditorElseThrow(courseId, examId);
        }

        if (!withStudents && !withExerciseGroups) {
            return ResponseEntity.ok(examRepository.findByIdElseThrow(examId));
        }

        if (withExerciseGroups) {
            Exam exam;
            if (withStudents) {
                exam = examRepository.findByIdWithRegisteredUsersExerciseGroupsAndExercisesElseThrow(examId);
            }
            else {
                exam = examService.findByIdWithExerciseGroupsAndExercisesElseThrow(examId);
            }
            examService.setExamProperties(exam);
            return ResponseEntity.ok(exam);
        }

        Exam exam = examRepository.findByIdWithRegisteredUsersElseThrow(examId);
        exam.getRegisteredUsers().forEach(user -> user.setVisibleRegistrationNumber(user.getRegistrationNumber()));

        return ResponseEntity.ok(exam);
    }

    /**
     * GET /exams/{examId}/title : Returns the title of the exam with the given id
     *
     * @param examId the id of the exam
     * @return the title of the exam wrapped in an ResponseEntity or 404 Not Found if no exam with that id exists
     */
    @GetMapping(value = "/exams/{examId}/title")
    @PreAuthorize("hasRole('USER')")
    public ResponseEntity<String> getExamTitle(@PathVariable Long examId) {
        final var title = entityTitleCacheService.getExamTitle(examId);
        return title == null ? ResponseEntity.notFound().build() : ResponseEntity.ok(title);
    }

    /**
     * GET /courses/{courseId}/exams/{examId} : Find an exam by id.
     *
     * @param courseId the course to which the exam belongs
     * @param examId   the exam to find
     * @return the ResponseEntity with status 200 (OK) and with the found exam as body
     */
    @GetMapping("/courses/{courseId}/exams/{examId}/statistics")
    @PreAuthorize("hasRole('TA')")
    public ResponseEntity<ExamChecklistDTO> getExamStatistics(@PathVariable Long courseId, @PathVariable Long examId) {
        log.debug("REST request to get exam statistics: {}", examId);

        examAccessService.checkCourseAndExamAccessForTeachingAssistantElseThrow(courseId, examId);

        var course = courseRepository.findByIdElseThrow(courseId);
        var isInstructorInCourse = authCheckService.isAtLeastInstructorInCourse(course, null);

        Exam exam = examRepository.findByIdWithRegisteredUsersExerciseGroupsAndExercisesElseThrow(examId);
        ExamChecklistDTO examChecklistDTO = examService.getStatsForChecklist(exam, isInstructorInCourse);

        return ResponseEntity.ok(examChecklistDTO);
    }

    /**
     * GET /courses/{courseId}/exams/{examId}/scores : Find scores for an exam by id.
     *
     * @param courseId the course to which the exam belongs
     * @param examId   the exam to find
     * @return the ResponseEntity with status 200 (OK) and with the found ExamScoreDTO as body
     */
    @GetMapping("/courses/{courseId}/exams/{examId}/scores")
    @PreAuthorize("hasRole('INSTRUCTOR')")
    public ResponseEntity<ExamScoresDTO> getExamScore(@PathVariable Long courseId, @PathVariable Long examId) {
        long start = System.currentTimeMillis();
        log.debug("REST request to get score for exam : {}", examId);
        examAccessService.checkCourseAndExamAccessForInstructorElseThrow(courseId, examId);
        ExamScoresDTO examScoresDTO = examService.calculateExamScores(examId);
        log.info("get scores for exam {} took {}ms", examId, System.currentTimeMillis() - start);
        return ResponseEntity.ok(examScoresDTO);
    }

    /**
     * GET /courses/:courseId/exams/:examId/exam-for-assessment-dashboard
     *
     * @param courseId the id of the course to retrieve
     * @param examId   the id of the exam that contains the exercises
     * @return data about a course including all exercises, plus some data for the tutor as tutor status for assessment
     */
    @GetMapping("/courses/{courseId}/exams/{examId}/exam-for-assessment-dashboard")
    @PreAuthorize("hasRole('TA')")
    public ResponseEntity<Exam> getExamForAssessmentDashboard(@PathVariable long courseId, @PathVariable long examId) {
        log.debug("REST request /courses/{courseId}/exams/{examId}/exam-for-assessment-dashboard");

        Exam exam = examService.findByIdWithExerciseGroupsAndExercisesElseThrow(examId);
        Course course = exam.getCourse();
        checkExamCourseIdElseThrow(courseId, exam);

        User user = userRepository.getUserWithGroupsAndAuthorities();
        authCheckService.checkHasAtLeastRoleInCourseElseThrow(Role.TEACHING_ASSISTANT, course, user);

        if (ZonedDateTime.now().isBefore(exam.getEndDate()) && authCheckService.isTeachingAssistantInCourse(course, user)) {
            // tutors cannot access the exercises before the exam ends
            throw new AccessForbiddenException("exam", examId);
        }

        Set<Exercise> exercises = new HashSet<>();
        // extract all exercises for all the exam
        for (ExerciseGroup exerciseGroup : exam.getExerciseGroups()) {
            exerciseGroup.setExercises(courseRepository.getInterestingExercisesForAssessmentDashboards(exerciseGroup.getExercises()));
            exercises.addAll(exerciseGroup.getExercises());
        }
        List<TutorParticipation> tutorParticipations = tutorParticipationRepository.findAllByAssessedExercise_ExerciseGroup_Exam_IdAndTutor_Id(examId, user.getId());

        assessmentDashboardService.generateStatisticsForExercisesForAssessmentDashboard(exercises, tutorParticipations, true);

        return ResponseEntity.ok(exam);
    }

    /**
     * GET /courses/:courseId/exams/:examId/exam-for-test-run-assessment-dashboard
     *
     * @param courseId the id of the course to retrieve
     * @param examId   the id of the exam that contains the exercises
     * @return data about an exam test run including all exercises, plus some data for the tutor as tutor status for assessment
     */
    @GetMapping("/courses/{courseId}/exams/{examId}/exam-for-test-run-assessment-dashboard")
    @PreAuthorize("hasRole('INSTRUCTOR')")
    public ResponseEntity<Exam> getExamForTestRunAssessmentDashboard(@PathVariable long courseId, @PathVariable long examId) {
        log.debug("REST request /courses/{courseId}/exams/{examId}/exam-for-test-run-assessment-dashboard");

        Exam exam = examService.findByIdWithExerciseGroupsAndExercisesElseThrow(examId);
        Course course = exam.getCourse();
        checkExamCourseIdElseThrow(courseId, exam);

        authCheckService.checkHasAtLeastRoleInCourseElseThrow(Role.INSTRUCTOR, course, null);

        for (ExerciseGroup exerciseGroup : exam.getExerciseGroups()) {
            exerciseGroup.setExercises(courseRepository.getInterestingExercisesForAssessmentDashboards(exerciseGroup.getExercises()));
        }

        return ResponseEntity.ok(exam);
    }

    /**
     * GET /courses/:courseId/exams/:examId/stats-for-exam-assessment-dashboard A collection of useful statistics for the tutor course dashboard,
     * including: - number of submissions to the course - number of assessments - number of assessments assessed by the tutor - number of complaints
     *
     * @param courseId - the id of the course
     * @param examId   - the id of the exam to retrieve stats from
     * @return data about a course including all exercises, plus some data for the tutor as tutor status for assessment
     */
    @GetMapping("/courses/{courseId}/exams/{examId}/stats-for-exam-assessment-dashboard")
    @PreAuthorize("hasRole('TA')")
    public ResponseEntity<StatsForDashboardDTO> getStatsForExamAssessmentDashboard(@PathVariable Long courseId, @PathVariable Long examId) {
        log.debug("REST request /courses/{courseId}/stats-for-exam-assessment-dashboard");

        Course course = courseRepository.findByIdElseThrow(courseId);
        authCheckService.checkHasAtLeastRoleInCourseElseThrow(Role.TEACHING_ASSISTANT, course, null);

        return ResponseEntity.ok(examService.getStatsForExamAssessmentDashboard(course, examId));
    }

    /**
     * GET /courses/{courseId}/exams : Find all exams for the given course.
     *
     * @param courseId the course to which the exam belongs
     * @return the ResponseEntity with status 200 (OK) and a list of exams. The list can be empty
     */
    @GetMapping("/courses/{courseId}/exams")
    @PreAuthorize("hasRole('TA')")
    public ResponseEntity<List<Exam>> getExamsForCourse(@PathVariable Long courseId) {
        log.debug("REST request to get all exams for Course : {}", courseId);

        examAccessService.checkCourseAccessForTeachingAssistantElseThrow(courseId);
        // We need the exercise groups and exercises for the exam status now
        List<Exam> exams = examRepository.findByCourseIdWithExerciseGroupsAndExercises(courseId);
        examRepository.setNumberOfRegisteredUsersForExams(exams);
        return ResponseEntity.ok(exams);
    }

    /**
     * GET /courses/{courseId}/exams-for-user : Find all exams the user is allowed to access (Is at least Instructor)
     *
     * @param courseId the course to which the exam belongs
     * @return the ResponseEntity with status 200 (OK) and a list of exams. The list can be empty
     */
    @GetMapping("/courses/{courseId}/exams-for-user")
    @PreAuthorize("hasRole('INSTRUCTOR')")
    public ResponseEntity<List<Exam>> getExamsForUser(@PathVariable Long courseId) {
        User user = userRepository.getUserWithGroupsAndAuthorities();
        if (authCheckService.isAdmin(user)) {
            return ResponseEntity.ok(examRepository.findAllWithQuizExercisesWithEagerExerciseGroupsAndExercises());
        }
        else {
            Course course = courseRepository.findByIdElseThrow(courseId);
            authCheckService.checkHasAtLeastRoleInCourseElseThrow(Role.INSTRUCTOR, course, user);
            var userGroups = new ArrayList<>(user.getGroups());
            return ResponseEntity.ok(examRepository.getExamsWithQuizExercisesForWhichUserHasInstructorAccess(userGroups));
        }
    }

    /**
     * GET /exams/upcoming : Find all current and upcoming exams.
     *
     * @return the ResponseEntity with status 200 (OK) and a list of exams.
     */
    @GetMapping("/courses/upcoming-exams")
    @PreAuthorize("hasRole('ADMIN')")
    public ResponseEntity<List<Exam>> getCurrentAndUpcomingExams() {
        log.debug("REST request to get all upcoming exams");

        if (!authCheckService.isAdmin()) {
            throw new AccessForbiddenException("Only admins are allowed to access all exams!");
        }

        List<Exam> upcomingExams = examRepository.findAllCurrentAndUpcomingExams();
        return ResponseEntity.ok(upcomingExams);
    }

    /**
     * DELETE /courses/{courseId}/exams/{examId} : Delete the exam with the given id.
     * The delete operation cascades to all student exams, exercise group, exercises and their participations.
     *
     * @param courseId the course to which the exam belongs
     * @param examId   the id of the exam to delete
     * @return the ResponseEntity with status 200 (OK)
     */
    @DeleteMapping("/courses/{courseId}/exams/{examId}")
    @PreAuthorize("hasRole('INSTRUCTOR')")
    public ResponseEntity<Void> deleteExam(@PathVariable Long courseId, @PathVariable Long examId) {
        log.info("REST request to delete exam : {}", examId);

        var exam = examRepository.findByIdElseThrow(examId);
        examAccessService.checkCourseAndExamAccessForInstructorElseThrow(courseId, examId);

        if (exam.isMonitoring()) {
            // Cancel schedule of exam monitoring
            examMonitoringScheduleService.cancelExamActivitySave(examId);
        }

        examService.delete(examId);
        return ResponseEntity.ok().headers(HeaderUtil.createEntityDeletionAlert(applicationName, true, ENTITY_NAME, exam.getTitle())).build();
    }

    /**
     * DELETE /courses/{courseId}/exams/{examId}/reset : Reset the exam with the given id.
     * The reset operation deletes all studentExams, participations, submissions and feedback.
     *
     * @param courseId the course to which the exam belongs
     * @param examId   the id of the exam to reset
     * @return the ResponseEntity with status 200 (OK)
     */
    @DeleteMapping("/courses/{courseId}/exams/{examId}/reset")
    @PreAuthorize("hasRole('INSTRUCTOR')")
    public ResponseEntity<Exam> resetExam(@PathVariable Long courseId, @PathVariable Long examId) {
        log.info("REST request to reset exam : {}", examId);

        var exam = examRepository.findByIdElseThrow(examId);
        examAccessService.checkCourseAndExamAccessForInstructorElseThrow(courseId, examId);

        if (exam.isMonitoring()) {
            // Cancel schedule of exam monitoring
            examMonitoringScheduleService.cancelExamActivitySave(examId);
        }

        examService.reset(exam.getId());
        Exam returnExam = examService.findByIdWithExerciseGroupsAndExercisesElseThrow(examId);
        examService.setExamProperties(returnExam);

        if (returnExam.isMonitoring()) {
            // Schedule exam monitoring
            examMonitoringScheduleService.scheduleExamActivitySave(examId);
        }

        return ResponseEntity.ok(returnExam);
    }

    /**
     * POST /courses/:courseId/exams/:examId/students/:studentLogin : Add one single given user (based on the login) to the students of the exam so that the student can access the exam
     *
     * @param courseId     the id of the course
     * @param examId       the id of the exam
     * @param studentLogin the login of the user who should get student access
     * @return empty ResponseEntity with status 200 (OK) or with status 404 (Not Found)
     */
    @PostMapping(value = "/courses/{courseId}/exams/{examId}/students/{studentLogin:" + Constants.LOGIN_REGEX + "}")
    @PreAuthorize("hasRole('INSTRUCTOR')")
    public ResponseEntity<StudentDTO> addStudentToExam(@PathVariable Long courseId, @PathVariable Long examId, @PathVariable String studentLogin) {
        log.debug("REST request to add {} as student to exam : {}", studentLogin, examId);

        examAccessService.checkCourseAndExamAccessForInstructorElseThrow(courseId, examId);

        var course = courseRepository.findByIdElseThrow(courseId);
        var exam = examRepository.findByIdWithRegisteredUsersElseThrow(examId);

        var student = userRepository.findOneWithGroupsAndAuthoritiesByLogin(studentLogin)
                .orElseThrow(() -> new EntityNotFoundException("User with login: \"" + studentLogin + "\" does not exist"));

        if (student.getGroups().contains(exam.getCourse().getInstructorGroupName()) || authCheckService.isAdmin(student)) {
            throw new AccessForbiddenException("You cannot register instructors or administrators to exams.");
        }

        examRegistrationService.registerStudentToExam(course, exam, student);
        var studentDto = new StudentDTO();
        studentDto.setRegistrationNumber(student.getRegistrationNumber());
        studentDto.setFirstName(student.getFirstName());
        studentDto.setLastName(student.getLastName());
        studentDto.setLogin(student.getLogin());
        return ResponseEntity.ok().body(studentDto);
    }

    /**
     * POST /courses/:courseId/exams/:examId/generate-student-exams : Generates the student exams randomly based on the exam configuration and the exercise groups
     *
     * @param courseId the id of the course
     * @param examId   the id of the exam
     * @return the list of student exams with their corresponding users
     */
    @PostMapping(value = "/courses/{courseId}/exams/{examId}/generate-student-exams")
    @PreAuthorize("hasRole('INSTRUCTOR')")
    public ResponseEntity<List<StudentExam>> generateStudentExams(@PathVariable Long courseId, @PathVariable Long examId) {
        long start = System.nanoTime();
        log.info("REST request to generate student exams for exam {}", examId);

        final Exam exam = examRepository.findByIdWithRegisteredUsersExerciseGroupsAndExercisesElseThrow(examId);
        examAccessService.checkCourseAndExamAccessForInstructorElseThrow(courseId, exam);

        // Validate settings of the exam
        examService.validateForStudentExamGeneration(exam);

        examService.combineTemplateCommitsOfAllProgrammingExercisesInExam(exam);

        List<StudentExam> studentExams = studentExamRepository.generateStudentExams(exam);

        // we need to break a cycle for the serialization
        for (StudentExam studentExam : studentExams) {
            studentExam.getExam().setRegisteredUsers(null);
            studentExam.getExam().setExerciseGroups(null);
            studentExam.getExam().setStudentExams(null);
        }

        // Reschedule after creation (possible longer working time)
        examMonitoringScheduleService.scheduleExamActivitySave(examId);

        log.info("Generated {} student exams in {} for exam {}", studentExams.size(), formatDurationFrom(start), examId);
        return ResponseEntity.ok().body(studentExams);
    }

    /**
     * POST /courses/:courseId/exams/:examId/generate-missing-student-exams:
     * Generates exams for students, who don't have an individual exam yet.
     * They are created randomly based on the exam configuration and the exercise groups.
     *
     * @param courseId the id of the course
     * @param examId   the id of the exam
     * @return the list of student exams with their corresponding users
     */
    @PostMapping(value = "/courses/{courseId}/exams/{examId}/generate-missing-student-exams")
    @PreAuthorize("hasRole('INSTRUCTOR')")
    public ResponseEntity<List<StudentExam>> generateMissingStudentExams(@PathVariable Long courseId, @PathVariable Long examId) {
        log.info("REST request to generate missing student exams for exam {}", examId);

        final Exam exam = examRepository.findByIdWithRegisteredUsersExerciseGroupsAndExercisesElseThrow(examId);
        examAccessService.checkCourseAndExamAccessForInstructorElseThrow(courseId, examId);

        // Validate settings of the exam
        examService.validateForStudentExamGeneration(exam);

        List<StudentExam> studentExams = studentExamRepository.generateMissingStudentExams(exam);

        // we need to break a cycle for the serialization
        for (StudentExam studentExam : studentExams) {
            studentExam.getExam().setRegisteredUsers(null);
            studentExam.getExam().setExerciseGroups(null);
            studentExam.getExam().setStudentExams(null);
        }

        // Reschedule after creation (possible longer working time)
        examMonitoringScheduleService.scheduleExamActivitySave(examId);

        log.info("Generated {} missing student exams for exam {}", studentExams.size(), examId);
        return ResponseEntity.ok().body(studentExams);
    }

    /**
     * POST /courses/{courseId}/exams/{examId}/student-exams/evaluate-quiz-exercises : Evaluate the quiz exercises of the exam
     *
     * @param courseId the course to which the exam belongs to
     * @param examId   the id of the exam
     * @return ResponseEntity the number of evaluated quiz exercises
     */
    @PostMapping(value = "/courses/{courseId}/exams/{examId}/student-exams/evaluate-quiz-exercises")
    @PreAuthorize("hasRole('INSTRUCTOR')")
    public ResponseEntity<Integer> evaluateQuizExercises(@PathVariable Long courseId, @PathVariable Long examId) {
        log.info("REST request to evaluate quiz exercises of exam {}", examId);

        examAccessService.checkCourseAndExamAccessForInstructorElseThrow(courseId, examId);

        if (examDateService.getLatestIndividualExamEndDate(examId).isAfter(ZonedDateTime.now())) {
            throw new AccessForbiddenException("There are still exams running, quizzes can only be evaluated once all exams are finished.");
        }

        Integer numOfEvaluatedExercises = examService.evaluateQuizExercises(examId);

        log.info("Evaluated {} quiz exercises of exam {}", numOfEvaluatedExercises, examId);

        return ResponseEntity.ok().body(numOfEvaluatedExercises);
    }

    /**
     * POST /courses/{courseId}/exams/{examId}/student-exams/unlock-all-repositories : Unlock all repositories of the exam
     *
     * @param courseId the course to which the exam belongs to
     * @param examId   the id of the exam
     * @return the number of unlocked exercises
     */
    @PostMapping(value = "/courses/{courseId}/exams/{examId}/student-exams/unlock-all-repositories")
    @PreAuthorize("hasRole('INSTRUCTOR')")
    public ResponseEntity<Integer> unlockAllRepositories(@PathVariable Long courseId, @PathVariable Long examId) {
        log.info("REST request to unlock all repositories of exam {}", examId);

        examAccessService.checkCourseAndExamAccessForInstructorElseThrow(courseId, examId);

        Integer numOfUnlockedExercises = examService.unlockAllRepositories(examId);

        log.info("Unlocked {} programming exercises of exam {}", numOfUnlockedExercises, examId);

        return ResponseEntity.ok().body(numOfUnlockedExercises);
    }

    /**
     * POST /courses/{courseId}/exams/{examId}/student-exams/lock-all-repositories : Lock all repositories of the exam
     *
     * @param courseId the course to which the exam belongs to
     * @param examId   the id of the exam
     * @return the number of locked exercises
     */
    @PostMapping(value = "/courses/{courseId}/exams/{examId}/student-exams/lock-all-repositories")
    @PreAuthorize("hasRole('INSTRUCTOR')")
    public ResponseEntity<Integer> lockAllRepositories(@PathVariable Long courseId, @PathVariable Long examId) {
        log.info("REST request to lock all repositories of exam {}", examId);

        examAccessService.checkCourseAndExamAccessForInstructorElseThrow(courseId, examId);

        Integer numOfLockedExercises = examService.lockAllRepositories(examId);

        log.info("Locked {} programming exercises of exam {}", numOfLockedExercises, examId);

        return ResponseEntity.ok().body(numOfLockedExercises);
    }

    /**
     * POST /courses/:courseId/exams/:examId/students : Add multiple users to the students of the exam so that they can access the exam
     * The passed list of UserDTOs must include the registration number (the other entries are currently ignored and can be left out)
     * Note: registration based on other user attributes (e.g. email, name, login) is currently NOT supported
     *
     * This method first tries to find the student in the internal Artemis user database (because the user is most probably already using Artemis).
     * In case the user cannot be found, we additionally search the (TUM) LDAP in case it is configured properly.
     *
     * @param courseId    the id of the course
     * @param examId      the id of the exam
     * @param studentDtos the list of students (with at least registration number) who should get access to the exam
     * @return the list of students who could not be registered for the exam, because they could NOT be found in the Artemis database and could NOT be found in the TUM LDAP
     */
    @PostMapping(value = "/courses/{courseId}/exams/{examId}/students")
    @PreAuthorize("hasRole('INSTRUCTOR')")
    public ResponseEntity<List<StudentDTO>> addStudentsToExam(@PathVariable Long courseId, @PathVariable Long examId, @RequestBody List<StudentDTO> studentDtos) {
        log.debug("REST request to add {} as students to exam {}", studentDtos, examId);

        examAccessService.checkCourseAndExamAccessForInstructorElseThrow(courseId, examId);

        List<StudentDTO> notFoundStudentsDtos = examRegistrationService.registerStudentsForExam(courseId, examId, studentDtos);
        return ResponseEntity.ok().body(notFoundStudentsDtos);
    }

    /**
     * POST /courses/:courseId/exams/:examId/register-course-students : Add all users which are enrolled in the course to the exam so that the student can access the exam
     *
     * @param courseId the id of the course
     * @param examId   the id of the exam
     * @return empty ResponseEntity with status 200 (OK) or with status 404 (Not Found)
     */
    @PostMapping(value = "/courses/{courseId}/exams/{examId}/register-course-students")
    @PreAuthorize("hasRole('INSTRUCTOR')")
    public ResponseEntity<Void> registerCourseStudents(@PathVariable Long courseId, @PathVariable Long examId) {
        // get all students enrolled in the course
        log.debug("REST request to add all students to exam {} with courseId {}", examId, courseId);

        examAccessService.checkCourseAndExamAccessForInstructorElseThrow(courseId, examId);

        examRegistrationService.addAllStudentsOfCourseToExam(courseId, examId);
        return ResponseEntity.ok().body(null);
    }

    /**
     * DELETE /courses/:courseId/exams/:examId/students/:studentLogin :
     * Remove one single given user (based on the login) from the students of the exam so that the student cannot access the exam anymore.
     * Optionally, also deletes participations and submissions of the student in the student exam.
     *
     * @param courseId                        the id of the course
     * @param examId                          the id of the exam
     * @param studentLogin                    the login of the user who should lose student access
     * @param withParticipationsAndSubmission request param deciding whether participations and submissions should also be deleted
     * @return empty ResponseEntity with status 200 (OK) or with status 404 (Not Found)
     */
    @DeleteMapping(value = "/courses/{courseId}/exams/{examId}/students/{studentLogin:" + Constants.LOGIN_REGEX + "}")
    @PreAuthorize("hasRole('INSTRUCTOR')")
    public ResponseEntity<Void> removeStudentFromExam(@PathVariable Long courseId, @PathVariable Long examId, @PathVariable String studentLogin,
            @RequestParam(defaultValue = "false") boolean withParticipationsAndSubmission) {
        log.debug("REST request to remove {} as student from exam : {}", studentLogin, examId);

        examAccessService.checkCourseAndExamAccessForInstructorElseThrow(courseId, examId);

        Optional<User> optionalStudent = userRepository.findOneWithGroupsAndAuthoritiesByLogin(studentLogin);
        if (optionalStudent.isEmpty()) {
            throw new EntityNotFoundException("user", studentLogin);
        }

        examRegistrationService.unregisterStudentFromExam(examId, withParticipationsAndSubmission, optionalStudent.get());
        return ResponseEntity.ok().body(null);
    }

    /**
     * DELETE /courses/{courseId}/exams/{examId}/allstudents :
     * Remove all students of the exam so that they cannot access the exam anymore.
     * Optionally, also deletes participations and submissions of all students in their student exams.
     *
     * @param courseId                        the id of the course
     * @param examId                          the id of the exam
     * @param withParticipationsAndSubmission request param deciding whether participations and submissions should also be deleted
     * @return empty ResponseEntity with status 200 (OK) or with status 404 (Not Found)
     */
    @DeleteMapping(value = "/courses/{courseId}/exams/{examId}/students")
    @PreAuthorize("hasRole('INSTRUCTOR')")
    public ResponseEntity<Void> removeAllStudentsFromExam(@PathVariable Long courseId, @PathVariable Long examId,
            @RequestParam(defaultValue = "false") boolean withParticipationsAndSubmission) {
        log.debug("REST request to remove all students from exam {} with courseId {}", examId, courseId);

        examAccessService.checkCourseAndExamAccessForInstructorElseThrow(courseId, examId);

        examRegistrationService.unregisterAllStudentFromExam(examId, withParticipationsAndSubmission);
        return ResponseEntity.ok().body(null);
    }

    /**
     * GET /courses/{courseId}/exams/{examId}/start : Get an exam for the exam start.
     *
     * @param courseId the id of the course
     * @param examId   the id of the exam
     * @return the ResponseEntity with status 200 (OK) and with the found student exam (without exercises) as body
     */
    @GetMapping("/courses/{courseId}/exams/{examId}/start")
    @PreAuthorize("hasRole('USER')")
    public ResponseEntity<StudentExam> getStudentExamForStart(@PathVariable Long courseId, @PathVariable Long examId) {
        log.debug("REST request to get exam {} for conduction", examId);

        StudentExam exam = examAccessService.getExamInCourseElseThrow(courseId, examId);
        return ResponseEntity.ok(exam);
    }

    /**
     * PUT /courses/:courseId/exams/:examId/exercise-groups-order : Update the order of exercise groups. If the received
     * exercise groups do not belong to the exam the operation is aborted.
     *
     * @param courseId              the id of the course
     * @param examId                the id of the exam
     * @param orderedExerciseGroups the exercise groups of the exam in the desired order.
     * @return the list of exercise groups
     */
    @PutMapping("/courses/{courseId}/exams/{examId}/exercise-groups-order")
    @PreAuthorize("hasRole('EDITOR')")
    public ResponseEntity<List<ExerciseGroup>> updateOrderOfExerciseGroups(@PathVariable Long courseId, @PathVariable Long examId,
            @RequestBody List<ExerciseGroup> orderedExerciseGroups) {
        log.debug("REST request to update the order of exercise groups of exam : {}", examId);

        examAccessService.checkCourseAndExamAccessForEditorElseThrow(courseId, examId);

        Exam exam = examRepository.findByIdWithExerciseGroupsElseThrow(examId);

        // Ensure that exactly as many exercise groups have been received as are currently related to the exam
        if (orderedExerciseGroups.size() != exam.getExerciseGroups().size()) {
            throw new AccessForbiddenException("exam", examId);
        }

        // Ensure that all received exercise groups are already related to the exam
        for (ExerciseGroup exerciseGroup : orderedExerciseGroups) {
            if (!exam.getExerciseGroups().contains(exerciseGroup)) {
                throw new AccessForbiddenException("exam", examId);
            }
            // Set the exam manually as it won't be included in orderedExerciseGroups
            exerciseGroup.setExam(exam);
        }

        exam.setExerciseGroups(orderedExerciseGroups);
        examRepository.save(exam);

        // Return the original request body as it might contain exercise details (e.g. quiz questions), which would be lost otherwise
        return ResponseEntity.ok(orderedExerciseGroups);
    }

    /**
     * GET /courses/{courseId}/exams/{examId}/latest-end-date : Get an exam for conduction.
     *
     * @param courseId the id of the course
     * @param examId   the id of the exam
     * @return the ResponseEntity with status 200 (OK) and with the found exam as body or NotFound if it culd not be
     * determined
     */
    @GetMapping("/courses/{courseId}/exams/{examId}/latest-end-date")
    @PreAuthorize("hasRole('TA')")
    public ResponseEntity<ExamInformationDTO> getLatestIndividualEndDateOfExam(@PathVariable Long courseId, @PathVariable Long examId) {
        log.debug("REST request to get latest individual end date of exam : {}", examId);

        examAccessService.checkCourseAndExamAccessForTeachingAssistantElseThrow(courseId, examId);

        var examInformation = new ExamInformationDTO(examDateService.getLatestIndividualExamEndDate(examId));
        return ResponseEntity.ok().body(examInformation);
    }

    /**
     * GET /courses/:courseId/exams/:examId/lockedSubmissions Get locked submissions for exam for user
     *
     * @param courseId - the id of the course
     * @param examId   - the id of the exam
     * @return the ResponseEntity with status 200 (OK) and with body the course, or with status 404 (Not Found)
     */
    @GetMapping("/courses/{courseId}/exams/{examId}/lockedSubmissions")
    @PreAuthorize("hasRole('INSTRUCTOR')")
    public ResponseEntity<List<Submission>> getLockedSubmissionsForExam(@PathVariable Long courseId, @PathVariable Long examId) {
        log.debug("REST request to get all locked submissions for course : {}", courseId);
        long start = System.currentTimeMillis();
        Course course = courseRepository.findWithEagerExercisesById(courseId);
        User user = userRepository.getUserWithGroupsAndAuthorities();
        authCheckService.checkHasAtLeastRoleInCourseElseThrow(Role.INSTRUCTOR, course, user);

        List<Submission> submissions = submissionService.getLockedSubmissions(examId, user);

        long end = System.currentTimeMillis();
        log.debug("Finished /courses/{}/submissions call in {}ms", courseId, end - start);
        return ResponseEntity.ok(submissions);
    }

    /**
     * PUT /courses/{courseId}/exams/{examId}/archive : archive an existing exam asynchronously.
     *
     * This method starts the process of archiving all exam exercises and submissions.
     * It immediately returns and runs this task asynchronously. When the task is done, the exam is marked as archived, which means the zip file can be downloaded.
     *
     * @param courseId the id of the course
     * @param examId   the id of the exam to archive
     * @return empty
     */
    @PutMapping("/courses/{courseId}/exams/{examId}/archive")
    @PreAuthorize("hasRole('INSTRUCTOR')")
    public ResponseEntity<Void> archiveExam(@PathVariable Long courseId, @PathVariable Long examId) {
        log.info("REST request to archive exam : {}", examId);

        final Exam exam = examRepository.findOneWithEagerExercisesGroupsAndStudentExams(examId);
        if (exam == null) {
            throw new EntityNotFoundException("exam", examId);
        }

        examAccessService.checkCourseAndExamAccessForInstructorElseThrow(courseId, examId);

        // Archiving an exam is only possible after the exam is over
        if (now().isBefore(exam.getEndDate())) {
            throw new BadRequestAlertException("You cannot archive an exam that is not over.", ENTITY_NAME, "examNotOver", true);
        }

        examService.archiveExam(exam);
        return ResponseEntity.ok().build();
    }

    /**
     * Downloads the zip file of the archived exam if it exists. Throws a 404 if the exam doesn't exist.
     *
     * @param courseId The course id of the course
     * @param examId   The id of the archived exam
     * @return ResponseEntity with status
     */
    @GetMapping("/courses/{courseId}/exams/{examId}/download-archive")
    @PreAuthorize("hasRole('INSTRUCTOR')")
    public ResponseEntity<Resource> downloadExamArchive(@PathVariable Long courseId, @PathVariable Long examId) throws FileNotFoundException {
        log.info("REST request to download archive of exam : {}", examId);
        final Exam exam = examRepository.findByIdElseThrow(examId);

        examAccessService.checkCourseAndExamAccessForInstructorElseThrow(courseId, examId);

        if (!exam.hasExamArchive()) {
            throw new EntityNotFoundException("exam", examId);
        }

        // The path is stored in the exam table
        Path archive = Path.of(examArchivesDirPath, exam.getExamArchivePath());

        File zipFile = archive.toFile();
        InputStreamResource resource = new InputStreamResource(new FileInputStream(zipFile));
        return ResponseEntity.ok().contentLength(zipFile.length()).contentType(MediaType.APPLICATION_OCTET_STREAM).header("filename", zipFile.getName()).body(resource);
    }

}<|MERGE_RESOLUTION|>--- conflicted
+++ resolved
@@ -87,20 +87,15 @@
 
     private final StudentExamRepository studentExamRepository;
 
-<<<<<<< HEAD
     private final EntityTitleCacheService entityTitleCacheService;
-=======
+
     private final ExamMonitoringScheduleService examMonitoringScheduleService;
->>>>>>> 18461efe
 
     public ExamResource(UserRepository userRepository, CourseRepository courseRepository, ExamService examService, ExamAccessService examAccessService,
             InstanceMessageSendService instanceMessageSendService, ExamRepository examRepository, SubmissionService submissionService, AuthorizationCheckService authCheckService,
             ExamDateService examDateService, TutorParticipationRepository tutorParticipationRepository, AssessmentDashboardService assessmentDashboardService,
-<<<<<<< HEAD
-            ExamRegistrationService examRegistrationService, StudentExamRepository studentExamRepository, EntityTitleCacheService entityTitleCacheService) {
-=======
-            ExamRegistrationService examRegistrationService, StudentExamRepository studentExamRepository, ExamMonitoringScheduleService examMonitoringScheduleService) {
->>>>>>> 18461efe
+            ExamRegistrationService examRegistrationService, StudentExamRepository studentExamRepository, EntityTitleCacheService entityTitleCacheService,
+            ExamMonitoringScheduleService examMonitoringScheduleService) {
         this.userRepository = userRepository;
         this.courseRepository = courseRepository;
         this.examService = examService;
@@ -114,11 +109,8 @@
         this.tutorParticipationRepository = tutorParticipationRepository;
         this.assessmentDashboardService = assessmentDashboardService;
         this.studentExamRepository = studentExamRepository;
-<<<<<<< HEAD
         this.entityTitleCacheService = entityTitleCacheService;
-=======
         this.examMonitoringScheduleService = examMonitoringScheduleService;
->>>>>>> 18461efe
     }
 
     /**
