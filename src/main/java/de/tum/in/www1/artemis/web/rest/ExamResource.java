--- conflicted
+++ resolved
@@ -1191,7 +1191,6 @@
      */
     @GetMapping("courses/{courseId}/exams/{examId}/suspicious-sessions")
     @EnforceAtLeastInstructor
-<<<<<<< HEAD
     public Set<SuspiciousExamSessionsDTO> getAllSuspiciousExamSessions(@PathVariable long courseId, @PathVariable long examId,
             @RequestParam("differentStudentExamsSameIPAddress") boolean analyzeSessionsWithTheSameIp,
             @RequestParam("differentStudentExamsSameBrowserFingerprint") boolean analyzeSessionsWithTheSameBrowserFingerprint,
@@ -1213,13 +1212,6 @@
                 analyzeSessionsIpOutsideOfRange);
         return examSessionService.retrieveAllSuspiciousExamSessionsByExamId(examId, options, lowerBoundIP, upperBoundIP);
 
-=======
-    public Set<SuspiciousExamSessionsDTO> getAllSuspiciousExamSessions(@PathVariable long courseId, @PathVariable long examId) {
-        log.debug("REST request to get all exam sessions that are suspicious for exam : {}", examId);
-        Course course = courseRepository.findByIdElseThrow(courseId);
-        authCheckService.checkHasAtLeastRoleInCourseElseThrow(Role.INSTRUCTOR, course, null);
-        return examSessionService.retrieveAllSuspiciousExamSessionsByExamId(examId);
->>>>>>> 1ddc6761
     }
 
 }