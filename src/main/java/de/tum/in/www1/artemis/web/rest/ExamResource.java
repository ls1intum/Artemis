--- conflicted
+++ resolved
@@ -223,14 +223,8 @@
         if (withExerciseGroups) {
             return ResponseEntity.ok(examService.findByIdWithExerciseGroupsAndExercisesElseThrow(examId));
         }
-<<<<<<< HEAD
         Exam exam = examRepository.findByIdWithRegisteredUsersElseThrow(examId);
-
-        examService.setStatsForChecklist(exam);
-=======
-        Exam exam = examService.findOneWithRegisteredUsers(examId);
         examService.setNumberOfRegisteredUsersForExams(Collections.singletonList(exam));
->>>>>>> cb415a5d
 
         exam.getRegisteredUsers().forEach(user -> user.setVisibleRegistrationNumber(user.getRegistrationNumber()));
         return ResponseEntity.ok(exam);
@@ -251,7 +245,7 @@
         if (courseAndExamAccessFailure.isPresent()) {
             return courseAndExamAccessFailure.get();
         }
-        Exam exam = examService.findOneWithRegisteredUsersAndExerciseGroupsAndExercises(examId);
+        Exam exam = examRepository.findByIdWithRegisteredUsersExerciseGroupsAndExercisesElseThrow(examId);
         ExamChecklistDTO examChecklistDTO = examService.getStatsForChecklist(exam);
 
         return ResponseEntity.ok(examChecklistDTO);
