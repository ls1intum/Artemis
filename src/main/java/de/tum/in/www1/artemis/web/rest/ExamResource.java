--- conflicted
+++ resolved
@@ -226,7 +226,6 @@
     }
 
     /**
-<<<<<<< HEAD
      * GET /courses/{courseId}/exams/{examId}/scores : Find scores for an exam by id.
      *
      * @param courseId              the course to which the exam belongs
@@ -243,7 +242,9 @@
         }
         ExamScoresDTO examScoresDTO = examService.getExamScore(examId);
         return ResponseEntity.ok(examScoresDTO);
-=======
+    }
+
+    /**
      * GET /courses/:courseId/exams/:examId:for-exam-tutor-dashboard
      *
      * @param courseId the id of the course to retrieve
@@ -283,7 +284,6 @@
         tutorDashboardService.prepareExercisesForTutorDashboard(exercises, tutorParticipations);
 
         return ResponseEntity.ok(exam);
->>>>>>> cc449442
     }
 
     /**
