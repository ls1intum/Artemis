package de.tum.in.www1.artemis.web.rest;

import static de.tum.in.www1.artemis.service.util.TimeLogUtil.formatDurationFrom;
import static de.tum.in.www1.artemis.web.rest.util.ResponseUtil.*;

import java.net.URI;
import java.net.URISyntaxException;
import java.time.ZonedDateTime;
import java.time.temporal.ChronoUnit;
import java.util.*;

import org.slf4j.Logger;
import org.slf4j.LoggerFactory;
import org.springframework.beans.factory.annotation.Value;
import org.springframework.http.ResponseEntity;
import org.springframework.security.access.prepost.PreAuthorize;
import org.springframework.web.bind.annotation.*;

import de.tum.in.www1.artemis.config.Constants;
import de.tum.in.www1.artemis.domain.*;
import de.tum.in.www1.artemis.domain.exam.Exam;
import de.tum.in.www1.artemis.domain.exam.ExerciseGroup;
import de.tum.in.www1.artemis.domain.exam.StudentExam;
import de.tum.in.www1.artemis.domain.participation.TutorParticipation;
import de.tum.in.www1.artemis.repository.CourseRepository;
import de.tum.in.www1.artemis.repository.ExamRepository;
import de.tum.in.www1.artemis.repository.UserRepository;
import de.tum.in.www1.artemis.service.*;
import de.tum.in.www1.artemis.service.dto.StudentDTO;
import de.tum.in.www1.artemis.service.exam.ExamAccessService;
import de.tum.in.www1.artemis.service.exam.ExamDateService;
import de.tum.in.www1.artemis.service.exam.ExamRegistrationService;
import de.tum.in.www1.artemis.service.exam.ExamService;
import de.tum.in.www1.artemis.service.messaging.InstanceMessageSendService;
import de.tum.in.www1.artemis.web.rest.dto.ExamChecklistDTO;
import de.tum.in.www1.artemis.web.rest.dto.ExamInformationDTO;
import de.tum.in.www1.artemis.web.rest.dto.ExamScoresDTO;
import de.tum.in.www1.artemis.web.rest.dto.StatsForInstructorDashboardDTO;
import de.tum.in.www1.artemis.web.rest.errors.AccessForbiddenException;
import de.tum.in.www1.artemis.web.rest.errors.BadRequestAlertException;
import de.tum.in.www1.artemis.web.rest.util.HeaderUtil;

/**
 * REST controller for managing Exam.
 */
@RestController
@RequestMapping("/api")
public class ExamResource {

    private final Logger log = LoggerFactory.getLogger(ExamResource.class);

    private static final String ENTITY_NAME = "exam";

    @Value("${jhipster.clientApp.name}")
    private String applicationName;

    private final UserRepository userRepository;

    private final CourseRepository courseRepository;

    private final ExamService examService;

    private final ExamDateService examDateService;

    private final ExamRegistrationService examRegistrationService;

    private final ExamRepository examRepository;

    private final ExamAccessService examAccessService;

    private final InstanceMessageSendService instanceMessageSendService;

    private final AuthorizationCheckService authCheckService;

    private final TutorParticipationService tutorParticipationService;

    private final AssessmentDashboardService assessmentDashboardService;

    public ExamResource(UserRepository userRepository, CourseRepository courseRepository, ExamService examService, ExamAccessService examAccessService,
            InstanceMessageSendService instanceMessageSendService, ExamRepository examRepository, AuthorizationCheckService authCheckService, ExamDateService examDateService,
            TutorParticipationService tutorParticipationService, AssessmentDashboardService assessmentDashboardService, ExamRegistrationService examRegistrationService) {
        this.userRepository = userRepository;
        this.courseRepository = courseRepository;
        this.examService = examService;
        this.examDateService = examDateService;
        this.examRegistrationService = examRegistrationService;
        this.examRepository = examRepository;
        this.examAccessService = examAccessService;
        this.instanceMessageSendService = instanceMessageSendService;
        this.authCheckService = authCheckService;
        this.tutorParticipationService = tutorParticipationService;
        this.assessmentDashboardService = assessmentDashboardService;
    }

    /**
     * POST /courses/{courseId}/exams : Create a new exam.
     *
     * @param courseId  the course to which the exam belongs
     * @param exam      the exam to create
     * @return the ResponseEntity with status 201 (Created) and with body the new exam, or with status 400 (Bad Request) if the exam has already an ID
     * @throws URISyntaxException if the Location URI syntax is incorrect
     */
    @PostMapping("/courses/{courseId}/exams")
    @PreAuthorize("hasAnyRole('ADMIN', 'INSTRUCTOR')")
    public ResponseEntity<Exam> createExam(@PathVariable Long courseId, @RequestBody Exam exam) throws URISyntaxException {
        log.debug("REST request to create an exam : {}", exam);
        if (exam.getId() != null) {
            throw new BadRequestAlertException("A new exam cannot already have an ID", ENTITY_NAME, "idexists");
        }

        if (exam.getCourse() == null) {
            return conflict();
        }

        if (!exam.getCourse().getId().equals(courseId)) {
            return conflict();
        }

        if (exam.getVisibleDate() == null || exam.getStartDate() == null || exam.getEndDate() == null || !exam.getVisibleDate().isBefore(exam.getStartDate())
                || !exam.getStartDate().isBefore(exam.getEndDate())) {
            return conflict();
        }

        // Check that exerciseGroups are not set to prevent manipulation of associated exerciseGroups
        if (!exam.getExerciseGroups().isEmpty()) {
            return forbidden();
        }

        Optional<ResponseEntity<Exam>> courseAccessFailure = examAccessService.checkCourseAccessForInstructor(courseId);
        if (courseAccessFailure.isPresent()) {
            return courseAccessFailure.get();
        }

        Exam result = examRepository.save(exam);
        return ResponseEntity.created(new URI("/api/courses/" + courseId + "/exams/" + result.getId()))
                .headers(HeaderUtil.createEntityCreationAlert(applicationName, true, ENTITY_NAME, result.getTitle())).body(result);
    }

    /**
     * PUT /courses/{courseId}/exams : Updates an existing exam.
     * This route does not save changes to the exercise groups. This should be done via the ExerciseGroupResource.
     *
     * @param courseId      the course to which the exam belongs
     * @param updatedExam   the exam to update
     * @return the ResponseEntity with status 200 (OK) and with body the updated exam
     * @throws URISyntaxException if the Location URI syntax is incorrect
     */
    @PutMapping("/courses/{courseId}/exams")
    @PreAuthorize("hasAnyRole('ADMIN', 'INSTRUCTOR')")
    public ResponseEntity<Exam> updateExam(@PathVariable Long courseId, @RequestBody Exam updatedExam) throws URISyntaxException {
        log.debug("REST request to update an exam : {}", updatedExam);
        if (updatedExam.getId() == null) {
            return createExam(courseId, updatedExam);
        }

        if (updatedExam.getCourse() == null) {
            return conflict();
        }

        if (!updatedExam.getCourse().getId().equals(courseId)) {
            return conflict();
        }

        if (updatedExam.getVisibleDate() == null || updatedExam.getStartDate() == null || updatedExam.getEndDate() == null
                || !updatedExam.getVisibleDate().isBefore(updatedExam.getStartDate()) || !updatedExam.getStartDate().isBefore(updatedExam.getEndDate())) {
            return conflict();
        }

        Optional<ResponseEntity<Exam>> courseAndExamAccessFailure = examAccessService.checkCourseAndExamAccessForInstructor(courseId, updatedExam.getId());
        if (courseAndExamAccessFailure.isPresent()) {
            return courseAndExamAccessFailure.get();
        }

        // Make sure that the original references are preserved.
        Exam originalExam = examRepository.findByIdElseThrow(updatedExam.getId());

        // NOTE: Make sure that all references are preserved here
        updatedExam.setExerciseGroups(originalExam.getExerciseGroups());
        updatedExam.setStudentExams(originalExam.getStudentExams());
        updatedExam.setRegisteredUsers(originalExam.getRegisteredUsers());

        Exam result = examRepository.save(updatedExam);

        // We can't test dates for equality as the dates retrieved from the database lose precision. Also use instant to take timezones into account
        Comparator<ZonedDateTime> comparator = Comparator.comparing(date -> date.truncatedTo(ChronoUnit.SECONDS).toInstant());
        // TODO: we could limit this to changes in the start date
        if (comparator.compare(originalExam.getVisibleDate(), updatedExam.getVisibleDate()) != 0
                || comparator.compare(originalExam.getStartDate(), updatedExam.getStartDate()) != 0) {
            // get all exercises
            Exam examWithExercises = examService.findByIdWithExerciseGroupsAndExercisesElseThrow(result.getId());
            // for all programming exercises in the exam, send their ids for scheduling
            examWithExercises.getExerciseGroups().stream().flatMap(group -> group.getExercises().stream()).filter(exercise -> exercise instanceof ProgrammingExercise)
                    .map(Exercise::getId).forEach(instanceMessageSendService::sendProgrammingExerciseSchedule);
        }

        return ResponseEntity.ok().headers(HeaderUtil.createEntityUpdateAlert(applicationName, true, ENTITY_NAME, result.getTitle())).body(result);
    }

    /**
     * GET /courses/{courseId}/exams/{examId} : Find an exam by id.
     *
     * @param courseId              the course to which the exam belongs
     * @param examId                the exam to find
     * @param withStudents          boolean flag whether to include all students registered for the exam
     * @param withExerciseGroups    boolean flag whether to include all exercise groups of the exam
     * @return the ResponseEntity with status 200 (OK) and with the found exam as body
     */
    @GetMapping("/courses/{courseId}/exams/{examId}")
    @PreAuthorize("hasAnyRole('ADMIN', 'INSTRUCTOR')")
    public ResponseEntity<Exam> getExam(@PathVariable Long courseId, @PathVariable Long examId, @RequestParam(defaultValue = "false") boolean withStudents,
            @RequestParam(defaultValue = "false") boolean withExerciseGroups) {
        log.debug("REST request to get exam : {}", examId);
        Optional<ResponseEntity<Exam>> courseAndExamAccessFailure = examAccessService.checkCourseAndExamAccessForInstructor(courseId, examId);
        if (courseAndExamAccessFailure.isPresent()) {
            return courseAndExamAccessFailure.get();
        }
        if (!withStudents && !withExerciseGroups) {
            return ResponseEntity.ok(examRepository.findByIdElseThrow(examId));
        }
        if (withStudents && withExerciseGroups) {
            return ResponseEntity.ok(examRepository.findByIdWithRegisteredUsersExerciseGroupsAndExercisesElseThrow(examId));
        }
        if (withExerciseGroups) {
            return ResponseEntity.ok(examService.findByIdWithExerciseGroupsAndExercisesElseThrow(examId));
        }
        Exam exam = examRepository.findByIdWithRegisteredUsersElseThrow(examId);
        examService.setNumberOfRegisteredUsersForExams(Collections.singletonList(exam));

        exam.getRegisteredUsers().forEach(user -> user.setVisibleRegistrationNumber(user.getRegistrationNumber()));
        return ResponseEntity.ok(exam);
    }

    /**
     * GET /courses/{courseId}/exams/{examId} : Find an exam by id.
     *
     * @param courseId              the course to which the exam belongs
     * @param examId                the exam to find
     * @return the ResponseEntity with status 200 (OK) and with the found exam as body
     */
    @GetMapping("/courses/{courseId}/exams/{examId}/statistics")
    @PreAuthorize("hasAnyRole('ADMIN', 'INSTRUCTOR')")
    public ResponseEntity<ExamChecklistDTO> getExamStatistics(@PathVariable Long courseId, @PathVariable Long examId) {
        log.debug("REST request to get exam statistics: {}", examId);
        Optional<ResponseEntity<ExamChecklistDTO>> courseAndExamAccessFailure = examAccessService.checkCourseAndExamAccessForInstructor(courseId, examId);
        if (courseAndExamAccessFailure.isPresent()) {
            return courseAndExamAccessFailure.get();
        }
        Exam exam = examRepository.findByIdWithRegisteredUsersExerciseGroupsAndExercisesElseThrow(examId);
        ExamChecklistDTO examChecklistDTO = examService.getStatsForChecklist(exam);

        return ResponseEntity.ok(examChecklistDTO);
    }

    /**
     * GET /courses/{courseId}/exams/{examId}/scores : Find scores for an exam by id.
     *
     * @param courseId              the course to which the exam belongs
     * @param examId                the exam to find
     * @return the ResponseEntity with status 200 (OK) and with the found ExamScoreDTO as body
     */
    @GetMapping("/courses/{courseId}/exams/{examId}/scores")
    @PreAuthorize("hasAnyRole('ADMIN', 'INSTRUCTOR')")
    public ResponseEntity<ExamScoresDTO> getExamScore(@PathVariable Long courseId, @PathVariable Long examId) {
        long start = System.currentTimeMillis();
        log.debug("REST request to get score for exam : {}", examId);
        Optional<ResponseEntity<ExamScoresDTO>> courseAndExamAccessFailure = examAccessService.checkCourseAndExamAccessForInstructor(courseId, examId);
        if (courseAndExamAccessFailure.isPresent()) {
            return courseAndExamAccessFailure.get();
        }
        ExamScoresDTO examScoresDTO = examService.getExamScore(examId);
        log.info("get scores for exam " + examId + " took " + (System.currentTimeMillis() - start) + "ms");
        return ResponseEntity.ok(examScoresDTO);
    }

    /**
     * GET /courses/:courseId/exams/:examId/exam-for-assessment-dashboard
     *
     * @param courseId the id of the course to retrieve
     * @param examId the id of the exam that contains the exercises
     * @return data about a course including all exercises, plus some data for the tutor as tutor status for assessment
     */
    @GetMapping("/courses/{courseId}/exams/{examId}/exam-for-assessment-dashboard")
    @PreAuthorize("hasAnyRole('TA', 'INSTRUCTOR', 'ADMIN')")
    public ResponseEntity<Exam> getExamForAssessmentDashboard(@PathVariable long courseId, @PathVariable long examId) {
        log.debug("REST request /courses/{courseId}/exams/{examId}/exam-for-assessment-dashboard");

        Exam exam = examService.findByIdWithExerciseGroupsAndExercisesElseThrow(examId);
        Course course = exam.getCourse();
        if (!course.getId().equals(courseId)) {
            return conflict();
        }

        User user = userRepository.getUserWithGroupsAndAuthorities();

        if (!authCheckService.isAtLeastTeachingAssistantInCourse(course, user)) {
            return forbidden();
        }

        if (ZonedDateTime.now().isBefore(exam.getEndDate()) && authCheckService.isTeachingAssistantInCourse(course, user)) {
            // tutors cannot access the exercises before the exam ends
            return forbidden();
        }

        Set<Exercise> exercises = new HashSet<>();
        // extract all exercises for all the exam
        for (ExerciseGroup exerciseGroup : exam.getExerciseGroups()) {
            exerciseGroup.setExercises(courseRepository.getInterestingExercisesForAssessmentDashboards(exerciseGroup.getExercises()));
            exercises.addAll(exerciseGroup.getExercises());
        }

        List<TutorParticipation> tutorParticipations = tutorParticipationService.findAllByCourseAndTutor(course, user);
        assessmentDashboardService.generateStatisticsForExercisesForAssessmentDashboard(exercises, tutorParticipations, true);

        return ResponseEntity.ok(exam);
    }

    /**
     * GET /courses/:courseId/exams/:examId/exam-for-test-run-assessment-dashboard
     *
     * @param courseId the id of the course to retrieve
     * @param examId the id of the exam that contains the exercises
     * @return data about a exam test run including all exercises, plus some data for the tutor as tutor status for assessment
     */
    @GetMapping("/courses/{courseId}/exams/{examId}/exam-for-test-run-assessment-dashboard")
    @PreAuthorize("hasAnyRole('INSTRUCTOR', 'ADMIN')")
    public ResponseEntity<Exam> getExamForTestRunAssessmentDashboard(@PathVariable long courseId, @PathVariable long examId) {
        log.debug("REST request /courses/{courseId}/exams/{examId}/exam-for-test-run-assessment-dashboard");

        Exam exam = examService.findByIdWithExerciseGroupsAndExercisesElseThrow(examId);
        Course course = exam.getCourse();
        if (!course.getId().equals(courseId)) {
            return conflict();
        }

        User user = userRepository.getUserWithGroupsAndAuthorities();

        if (!authCheckService.isAtLeastInstructorInCourse(course, user)) {
            return forbidden();
        }

        for (ExerciseGroup exerciseGroup : exam.getExerciseGroups()) {
            exerciseGroup.setExercises(courseRepository.getInterestingExercisesForAssessmentDashboards(exerciseGroup.getExercises()));
        }

        return ResponseEntity.ok(exam);
    }

    /**
     * GET /courses/:courseId/exams/:examId/stats-for-exam-assessment-dashboard A collection of useful statistics for the tutor course dashboard,
     * including: - number of submissions to the course - number of assessments - number of assessments assessed by the tutor - number of complaints
     *
     * @param courseId - the id of the course
     * @param examId   - the id of the exam to retrieve stats from
     * @return data about a course including all exercises, plus some data for the tutor as tutor status for assessment
     */
    @GetMapping("/courses/{courseId}/exams/{examId}/stats-for-exam-assessment-dashboard")
    @PreAuthorize("hasAnyRole('TA', 'INSTRUCTOR', 'ADMIN')")
    public ResponseEntity<StatsForInstructorDashboardDTO> getStatsForExamAssessmentDashboard(@PathVariable Long courseId, @PathVariable Long examId) {
        log.debug("REST request /courses/{courseId}/stats-for-exam-assessment-dashboard");

        Course course = courseRepository.findByIdElseThrow(courseId);
        User user = userRepository.getUserWithGroupsAndAuthorities();
        if (!authCheckService.isAtLeastTeachingAssistantInCourse(course, user)) {
            return forbidden();
        }
        return ResponseEntity.ok(examService.getStatsForExamAssessmentDashboard(course, examId));
    }

    /**
     * GET /courses/{courseId}/exams : Find all exams for the given course.
     *
     * @param courseId the course to which the exam belongs
     * @return the ResponseEntity with status 200 (OK) and a list of exams. The list can be empty
     */
    @GetMapping("/courses/{courseId}/exams")
    @PreAuthorize("hasAnyRole('ADMIN', 'INSTRUCTOR', 'TA')")
    public ResponseEntity<List<Exam>> getExamsForCourse(@PathVariable Long courseId) {
        log.debug("REST request to get all exams for Course : {}", courseId);
        Optional<ResponseEntity<List<Exam>>> courseAccessFailure = examAccessService.checkCourseAccessForTeachingAssistant(courseId);
        return courseAccessFailure.orElseGet(() -> {
            List<Exam> exams = examRepository.findByCourseId(courseId);
            examService.setNumberOfRegisteredUsersForExams(exams);
            return ResponseEntity.ok(exams);
        });
    }

    /**
     * GET /courses/{courseId}/exams-for-user : Find all exams the user is allowed to access (Is at least Instructor)
     *
     * @param courseId the course to which the exam belongs
     * @return the ResponseEntity with status 200 (OK) and a list of exams. The list can be empty
     */
    @GetMapping("/courses/{courseId}/exams-for-user")
    @PreAuthorize("hasAnyRole('ADMIN', 'INSTRUCTOR')")
    public ResponseEntity<List<Exam>> getExamsForUser(@PathVariable Long courseId) {
        User user = userRepository.getUserWithGroupsAndAuthorities();
        if (authCheckService.isAdmin(user)) {
            return ResponseEntity.ok(examRepository.findAllWithQuizExercisesWithEagerExerciseGroupsAndExercises());
        }
        else {
            Course course = courseRepository.findByIdElseThrow(courseId);
            if (!authCheckService.isAtLeastInstructorInCourse(course, user)) {
                return forbidden();
            }
            var userGroups = new ArrayList<>(user.getGroups());
            return ResponseEntity.ok(examRepository.getExamsWithQuizExercisesForWhichUserHasInstructorAccess(userGroups));
        }
    }

    /**
     * GET /exams/upcoming : Find all current and upcoming exams.
     *
     * @return the ResponseEntity with status 200 (OK) and a list of exams.
     */
    @GetMapping("/courses/upcoming-exams")
    @PreAuthorize("hasRole('ADMIN')")
    public ResponseEntity<List<Exam>> getCurrentAndUpcomingExams() {
        log.debug("REST request to get all upcoming exams");

        if (!authCheckService.isAdmin()) {
            return forbidden();
        }

        List<Exam> upcomingExams = examRepository.findAllCurrentAndUpcomingExams();
        return ResponseEntity.ok(upcomingExams);
    }

    /**
     * DELETE /courses/{courseId}/exams/{examId} : Delete the exam with the given id.
     * The delete operation cascades to all student exams, exercise group, exercises and their participations.
     *
     * @param courseId  the course to which the exam belongs
     * @param examId    the id of the exam to delete
     * @return the ResponseEntity with status 200 (OK)
     */
    @DeleteMapping("/courses/{courseId}/exams/{examId}")
    @PreAuthorize("hasAnyRole('ADMIN', 'INSTRUCTOR')")
    public ResponseEntity<Void> deleteExam(@PathVariable Long courseId, @PathVariable Long examId) {
        log.info("REST request to delete exam : {}", examId);
        var exam = examRepository.findByIdElseThrow(examId);
        Optional<ResponseEntity<Void>> courseAndExamAccessFailure = examAccessService.checkCourseAndExamAccessForInstructor(courseId, examId);
        if (courseAndExamAccessFailure.isPresent()) {
            return courseAndExamAccessFailure.get();
        }

        examService.delete(examId);
        return ResponseEntity.ok().headers(HeaderUtil.createEntityDeletionAlert(applicationName, true, ENTITY_NAME, exam.getTitle())).build();
    }

    /**
     * POST /courses/:courseId/exams/:examId/students/:studentLogin : Add one single given user (based on the login) to the students of the exam so that the student can access the exam
     *
     * @param courseId     the id of the course
     * @param examId       the id of the exam
     * @param studentLogin the login of the user who should get student access
     * @return empty ResponseEntity with status 200 (OK) or with status 404 (Not Found)
     */
    @PostMapping(value = "/courses/{courseId}/exams/{examId}/students/{studentLogin:" + Constants.LOGIN_REGEX + "}")
    @PreAuthorize("hasAnyRole('INSTRUCTOR', 'ADMIN')")
    public ResponseEntity<Void> addStudentToExam(@PathVariable Long courseId, @PathVariable Long examId, @PathVariable String studentLogin) {
        log.debug("REST request to add {} as student to exam : {}", studentLogin, examId);

        Optional<ResponseEntity<Void>> courseAndExamAccessFailure = examAccessService.checkCourseAndExamAccessForInstructor(courseId, examId);
        if (courseAndExamAccessFailure.isPresent()) {
            return courseAndExamAccessFailure.get();
        }

        var course = courseRepository.findByIdElseThrow(courseId);
        var exam = examRepository.findByIdWithRegisteredUsersElseThrow(examId);

        Optional<User> student = userRepository.findOneWithGroupsAndAuthoritiesByLogin(studentLogin);
        if (student.isEmpty()) {
            return notFound();
        }

        if (student.get().getGroups().contains(exam.getCourse().getInstructorGroupName()) || authCheckService.isAdmin(student.get())) {
            return forbidden("exam", "cannotRegisterInstructor", "You cannot register instructors or administrators to exams.");
        }

        examRegistrationService.registerStudentToExam(course, exam, student.get());
        return ResponseEntity.ok().body(null);
    }

    /**
     * POST /courses/:courseId/exams/:examId/generate-student-exams : Generates the student exams randomly based on the exam configuration and the exercise groups
     *
     * @param courseId      the id of the course
     * @param examId        the id of the exam
     * @return the list of student exams with their corresponding users
     */
    @PostMapping(value = "/courses/{courseId}/exams/{examId}/generate-student-exams")
    @PreAuthorize("hasAnyRole('INSTRUCTOR', 'ADMIN')")
    public ResponseEntity<List<StudentExam>> generateStudentExams(@PathVariable Long courseId, @PathVariable Long examId) {
        long start = System.nanoTime();
        log.info("REST request to generate student exams for exam {}", examId);
        final var exam = examRepository.findByIdWithRegisteredUsersExerciseGroupsAndExercisesElseThrow(examId);

        Optional<ResponseEntity<List<StudentExam>>> courseAndExamAccessFailure = examAccessService.checkCourseAndExamAccessForInstructor(courseId, exam);
        if (courseAndExamAccessFailure.isPresent()) {
            return courseAndExamAccessFailure.get();
        }

        // Validate settings of the exam
        examService.validateForStudentExamGeneration(exam);

        List<StudentExam> studentExams = examService.generateStudentExams(exam);

        // we need to break a cycle for the serialization
        for (StudentExam studentExam : studentExams) {
            studentExam.getExam().setRegisteredUsers(null);
            studentExam.getExam().setExerciseGroups(null);
            studentExam.getExam().setStudentExams(null);
        }
        log.info("Generated {} student exams in {} for exam {}", studentExams.size(), formatDurationFrom(start), examId);
        return ResponseEntity.ok().body(studentExams);
    }

    /**
     * POST /courses/:courseId/exams/:examId/generate-missing-student-exams:
     * Generates exams for students, who don't have an individual exam yet.
     * They are created randomly based on the exam configuration and the exercise groups.
     *
     * @param courseId      the id of the course
     * @param examId        the id of the exam
     * @return the list of student exams with their corresponding users
     */
    @PostMapping(value = "/courses/{courseId}/exams/{examId}/generate-missing-student-exams")
    @PreAuthorize("hasAnyRole('INSTRUCTOR', 'ADMIN')")
    public ResponseEntity<List<StudentExam>> generateMissingStudentExams(@PathVariable Long courseId, @PathVariable Long examId) {
        log.info("REST request to generate missing student exams for exam {}", examId);

        final var exam = examRepository.findByIdWithRegisteredUsersExerciseGroupsAndExercisesElseThrow(examId);

        Optional<ResponseEntity<List<StudentExam>>> courseAndExamAccessFailure = examAccessService.checkCourseAndExamAccessForInstructor(courseId, examId);
        if (courseAndExamAccessFailure.isPresent()) {
            return courseAndExamAccessFailure.get();
        }

        // Validate settings of the exam
        examService.validateForStudentExamGeneration(exam);

        List<StudentExam> studentExams = examService.generateMissingStudentExams(exam);

        // we need to break a cycle for the serialization
        for (StudentExam studentExam : studentExams) {
            studentExam.getExam().setRegisteredUsers(null);
            studentExam.getExam().setExerciseGroups(null);
            studentExam.getExam().setStudentExams(null);
        }

        log.info("Generated {} missing student exams for exam {}", studentExams.size(), examId);
        return ResponseEntity.ok().body(studentExams);
    }

    /**
     * POST /courses/{courseId}/exams/{examId}/student-exams/evaluate-quiz-exercises : Evaluate the quiz exercises of the exam
     *
     * @param courseId the course to which the exam belongs to
     * @param examId   the id of the exam
     * @return ResponseEntity the number of evaluated quiz exercises
     */
    @PostMapping(value = "/courses/{courseId}/exams/{examId}/student-exams/evaluate-quiz-exercises")
    @PreAuthorize("hasAnyRole('INSTRUCTOR', 'ADMIN')")
    public ResponseEntity<Integer> evaluateQuizExercises(@PathVariable Long courseId, @PathVariable Long examId) {
        log.info("REST request to evaluate quiz exercises of exam {}", examId);

        Optional<ResponseEntity<Integer>> courseAndExamAccessFailure = examAccessService.checkCourseAndExamAccessForInstructor(courseId, examId);
        if (courseAndExamAccessFailure.isPresent())
            return courseAndExamAccessFailure.get();

        if (examDateService.getLatestIndividualExamEndDate(examId).isAfter(ZonedDateTime.now())) {
            // Quizzes should only be evaluated if no exams are running
            return forbidden(applicationName, ENTITY_NAME, "quizevaluationPendingExams",
                    "There are still exams running, quizzes can only be evaluated once all exams are finished.");
        }

        Integer numOfEvaluatedExercises = examService.evaluateQuizExercises(examId);

        log.info("Evaluated {} quiz exercises of exam {}", numOfEvaluatedExercises, examId);

        return ResponseEntity.ok().body(numOfEvaluatedExercises);
    }

    /**
     * POST /courses/{courseId}/exams/{examId}/student-exams/unlock-all-repositories : Unlock all repositories of the exam
     *
     * @param courseId the course to which the exam belongs to
     * @param examId   the id of the exam
     * @return the number of unlocked exercises
     */
    @PostMapping(value = "/courses/{courseId}/exams/{examId}/student-exams/unlock-all-repositories")
    @PreAuthorize("hasAnyRole('INSTRUCTOR', 'ADMIN')")
    public ResponseEntity<Integer> unlockAllRepositories(@PathVariable Long courseId, @PathVariable Long examId) {
        log.info("REST request to unlock all repositories of exam {}", examId);

        Optional<ResponseEntity<Integer>> courseAndExamAccessFailure = examAccessService.checkCourseAndExamAccessForInstructor(courseId, examId);
        if (courseAndExamAccessFailure.isPresent())
            return courseAndExamAccessFailure.get();

        Integer numOfUnlockedExercises = examService.unlockAllRepositories(examId);

        log.info("Unlocked {} programming exercises of exam {}", numOfUnlockedExercises, examId);

        return ResponseEntity.ok().body(numOfUnlockedExercises);
    }

    /**
     * POST /courses/{courseId}/exams/{examId}/student-exams/lock-all-repositories : Lock all repositories of the exam
     *
     * @param courseId the course to which the exam belongs to
     * @param examId   the id of the exam
     * @return the number of locked exercises
     */
    @PostMapping(value = "/courses/{courseId}/exams/{examId}/student-exams/lock-all-repositories")
    @PreAuthorize("hasAnyRole('INSTRUCTOR', 'ADMIN')")
    public ResponseEntity<Integer> lockAllRepositories(@PathVariable Long courseId, @PathVariable Long examId) {
        log.info("REST request to lock all repositories of exam {}", examId);

        Optional<ResponseEntity<Integer>> courseAndExamAccessFailure = examAccessService.checkCourseAndExamAccessForInstructor(courseId, examId);
        if (courseAndExamAccessFailure.isPresent()) {
            return courseAndExamAccessFailure.get();
        }
        Integer numOfLockedExercises = examService.lockAllRepositories(examId);

        log.info("Locked {} programming exercises of exam {}", numOfLockedExercises, examId);

        return ResponseEntity.ok().body(numOfLockedExercises);
    }

    /**
     * POST /courses/:courseId/exams/:examId/students : Add multiple users to the students of the exam so that they can access the exam
     * The passed list of UserDTOs must include the registration number (the other entries are currently ignored and can be left out)
     * Note: registration based on other user attributes (e.g. email, name, login) is currently NOT supported
     *
     * This method first tries to find the student in the internal Artemis user database (because the user is most probably already using Artemis).
     * In case the user cannot be found, we additionally search the (TUM) LDAP in case it is configured properly.
     *
     * @param courseId      the id of the course
     * @param examId        the id of the exam
     * @param studentDtos   the list of students (with at least registration number) who should get access to the exam
     * @return the list of students who could not be registered for the exam, because they could NOT be found in the Artemis database and could NOT be found in the TUM LDAP
     */
    @PostMapping(value = "/courses/{courseId}/exams/{examId}/students")
    @PreAuthorize("hasAnyRole('INSTRUCTOR', 'ADMIN')")
    public ResponseEntity<List<StudentDTO>> addStudentsToExam(@PathVariable Long courseId, @PathVariable Long examId, @RequestBody List<StudentDTO> studentDtos) {
        log.debug("REST request to add {} as students to exam {}", studentDtos, examId);

        Optional<ResponseEntity<List<StudentDTO>>> courseAndExamAccessFailure = examAccessService.checkCourseAndExamAccessForInstructor(courseId, examId);
        if (courseAndExamAccessFailure.isPresent()) {
            return courseAndExamAccessFailure.get();
        }

        List<StudentDTO> notFoundStudentsDtos = examRegistrationService.registerStudentsForExam(courseId, examId, studentDtos);
        return ResponseEntity.ok().body(notFoundStudentsDtos);
    }

    /**
     * POST /courses/:courseId/exams/:examId/register-course-students : Add all users which are enrolled in the course to the exam so that the student can access the exam
     *
     * @param courseId     the id of the course
     * @param examId       the id of the exam
     * @return empty ResponseEntity with status 200 (OK) or with status 404 (Not Found)
    */
    @PostMapping(value = "/courses/{courseId}/exams/{examId}/register-course-students")
    @PreAuthorize("hasAnyRole('INSTRUCTOR', 'ADMIN')")
    public ResponseEntity<Void> registerCourseStudents(@PathVariable Long courseId, @PathVariable Long examId) {
        // get all students enrolled in the course
        log.debug("REST request to add all students to exam {} with courseId {}", examId, courseId);

        Optional<ResponseEntity<Void>> courseAndExamAccessFailure = examAccessService.checkCourseAndExamAccessForInstructor(courseId, examId);
        if (courseAndExamAccessFailure.isPresent())
            return courseAndExamAccessFailure.get();

        examRegistrationService.addAllStudentsOfCourseToExam(courseId, examId);
        return ResponseEntity.ok().body(null);
    }

    /**
     * DELETE /courses/:courseId/exams/:examId/students/:studentLogin :
     * Remove one single given user (based on the login) from the students of the exam so that the student cannot access the exam any more.
     * Optionally, also deletes participations and submissions of the student in the student exam.
     *
     * @param courseId     the id of the course
     * @param examId       the id of the exam
     * @param studentLogin the login of the user who should lose student access
     * @param withParticipationsAndSubmission request param deciding whether participations and submissions should also be deleted
     * @return empty ResponseEntity with status 200 (OK) or with status 404 (Not Found)
     */
    @DeleteMapping(value = "/courses/{courseId}/exams/{examId}/students/{studentLogin:" + Constants.LOGIN_REGEX + "}")
    @PreAuthorize("hasAnyRole('INSTRUCTOR', 'ADMIN')")
    public ResponseEntity<Void> removeStudentFromExam(@PathVariable Long courseId, @PathVariable Long examId, @PathVariable String studentLogin,
            @RequestParam(defaultValue = "false") boolean withParticipationsAndSubmission) {
        log.debug("REST request to remove {} as student from exam : {}", studentLogin, examId);

        Optional<ResponseEntity<Void>> courseAndExamAccessFailure = examAccessService.checkCourseAndExamAccessForInstructor(courseId, examId);
        if (courseAndExamAccessFailure.isPresent()) {
            return courseAndExamAccessFailure.get();
        }

        Optional<User> optionalStudent = userRepository.findOneWithGroupsAndAuthoritiesByLogin(studentLogin);
        if (optionalStudent.isEmpty()) {
            return notFound();
        }

        examRegistrationService.unregisterStudentFromExam(examId, withParticipationsAndSubmission, optionalStudent.get());
        return ResponseEntity.ok().body(null);
    }

    /**
     * GET /courses/{courseId}/exams/{examId}/start : Get an exam for the exam start.
     *
     * @param courseId  the id of the course
     * @param examId    the id of the exam
     * @return the ResponseEntity with status 200 (OK) and with the found student exam (without exercises) as body
     */
    @GetMapping("/courses/{courseId}/exams/{examId}/start")
    @PreAuthorize("hasAnyRole('USER', 'TA', 'INSTRUCTOR', 'ADMIN')")
    public ResponseEntity<StudentExam> getStudentExamForStart(@PathVariable Long courseId, @PathVariable Long examId) {
        log.debug("REST request to get exam {} for conduction", examId);
        return examAccessService.checkAndGetCourseAndExamAccessForConduction(courseId, examId);
    }

    /**
     * PUT /courses/:courseId/exams/:examId/exercise-groups-order : Update the order of exercise groups. If the received
     * exercise groups do not belong to the exam the operation is aborted.
     *
     * @param courseId              the id of the course
     * @param examId                the id of the exam
     * @param orderedExerciseGroups the exercise groups of the exam in the desired order.
     * @return the list of exercise groups
     */
    @PutMapping("/courses/{courseId}/exams/{examId}/exercise-groups-order")
    @PreAuthorize("hasAnyRole('ADMIN', 'INSTRUCTOR')")
    public ResponseEntity<List<ExerciseGroup>> updateOrderOfExerciseGroups(@PathVariable Long courseId, @PathVariable Long examId,
            @RequestBody List<ExerciseGroup> orderedExerciseGroups) {
        log.debug("REST request to update the order of exercise groups of exam : {}", examId);

        Optional<ResponseEntity<List<ExerciseGroup>>> courseAndExamAccessFailure = examAccessService.checkCourseAndExamAccessForInstructor(courseId, examId);
        if (courseAndExamAccessFailure.isPresent()) {
            return courseAndExamAccessFailure.get();
        }

        Exam exam = examRepository.findByIdWithExerciseGroupsElseThrow(examId);

        // Ensure that exactly as many exercise groups have been received as are currently related to the exam
        if (orderedExerciseGroups.size() != exam.getExerciseGroups().size()) {
            return forbidden();
        }

        // Ensure that all received exercise groups are already related to the exam
        for (ExerciseGroup exerciseGroup : orderedExerciseGroups) {
            if (!exam.getExerciseGroups().contains(exerciseGroup)) {
                return forbidden();
            }
            // Set the exam manually as it won't be included in orderedExerciseGroups
            exerciseGroup.setExam(exam);
        }

        exam.setExerciseGroups(orderedExerciseGroups);
        examRepository.save(exam);

        // Return the original request body as it might contain exercise details (e.g. quiz questions), which would be lost otherwise
        return ResponseEntity.ok(orderedExerciseGroups);
    }

    /**
     * GET /courses/{courseId}/exams/{examId}/latest-end-date : Get an exam for conduction.
     *
     * @param courseId the id of the course
     * @param examId   the id of the exam
     * @return the ResponseEntity with status 200 (OK) and with the found exam as body or NotFound if it culd not be
     * determined
     */
    @GetMapping("/courses/{courseId}/exams/{examId}/latest-end-date")
    @PreAuthorize("hasAnyRole('TA', 'INSTRUCTOR', 'ADMIN')")
    public ResponseEntity<ExamInformationDTO> getLatestIndividualEndDateOfExam(@PathVariable Long courseId, @PathVariable Long examId) {
        log.debug("REST request to get latest individual end date of exam : {}", examId);
        Optional<ResponseEntity<ExamInformationDTO>> courseAndExamAccessFailure = examAccessService.checkCourseAndExamAccessForTeachingAssistant(courseId, examId);
        return courseAndExamAccessFailure.orElseGet(() -> ResponseEntity.ok().body(new ExamInformationDTO(examDateService.getLatestIndividualExamEndDate(examId))));
    }
<<<<<<< HEAD

    /**
     * GET /courses/:courseId/exams/:examId/lockedSubmissions Get locked submissions for exam for user
     *
     * @param courseId  - the id of the course
     * @param examId    - the id of the exam
     * @return the ResponseEntity with status 200 (OK) and with body the course, or with status 404 (Not Found)
     * @throws AccessForbiddenException if the current user doesn't have the permission to access the course
     */
    @GetMapping("/courses/{courseId}/exams/{examId}/lockedSubmissions")
    @PreAuthorize("hasAnyRole('INSTRUCTOR', 'ADMIN')")
    public ResponseEntity<List<Submission>> getLockedSubmissionsForExam(@PathVariable Long courseId, @PathVariable Long examId) throws AccessForbiddenException {
        log.debug("REST request to get all locked submissions for course : {}", courseId);
        long start = System.currentTimeMillis();
        Course course = courseRepository.findWithEagerExercisesById(courseId);
        User user = userRepository.getUserWithGroupsAndAuthorities();
        if (!authCheckService.isAtLeastInstructorInCourse(course, user)) {
            throw new AccessForbiddenException("You are not allowed to access this resource");
        }

        List<Submission> submissions = examService.getLockedSubmissions(examId, user);

        long end = System.currentTimeMillis();
        log.debug("Finished /courses/" + courseId + "/submissions call in " + (end - start) + "ms");
        return ResponseEntity.ok(submissions);
    }

=======
>>>>>>> be736dbb
}<|MERGE_RESOLUTION|>--- conflicted
+++ resolved
@@ -183,7 +183,6 @@
 
         // We can't test dates for equality as the dates retrieved from the database lose precision. Also use instant to take timezones into account
         Comparator<ZonedDateTime> comparator = Comparator.comparing(date -> date.truncatedTo(ChronoUnit.SECONDS).toInstant());
-        // TODO: we could limit this to changes in the start date
         if (comparator.compare(originalExam.getVisibleDate(), updatedExam.getVisibleDate()) != 0
                 || comparator.compare(originalExam.getStartDate(), updatedExam.getStartDate()) != 0) {
             // get all exercises
@@ -778,7 +777,6 @@
         Optional<ResponseEntity<ExamInformationDTO>> courseAndExamAccessFailure = examAccessService.checkCourseAndExamAccessForTeachingAssistant(courseId, examId);
         return courseAndExamAccessFailure.orElseGet(() -> ResponseEntity.ok().body(new ExamInformationDTO(examDateService.getLatestIndividualExamEndDate(examId))));
     }
-<<<<<<< HEAD
 
     /**
      * GET /courses/:courseId/exams/:examId/lockedSubmissions Get locked submissions for exam for user
@@ -806,6 +804,4 @@
         return ResponseEntity.ok(submissions);
     }
 
-=======
->>>>>>> be736dbb
 }