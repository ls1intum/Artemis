--- conflicted
+++ resolved
@@ -393,25 +393,10 @@
         if (student.isEmpty()) {
             return notFound();
         }
-<<<<<<< HEAD
+
         if (student.get().getGroups().contains(exam.getCourse().getInstructorGroupName()) || authCheckService.isAdmin(student.get())) {
             return forbidden("exam", "cannotRegisterInstructor", "You cannot register instructors or administrators to exams.");
         }
-        exam.addRegisteredUser(student.get());
-        // NOTE: we intentionally add the user to the course group, because the user only has access to the exam of a course, if the student also
-        // has access to the course of the exam.
-        // we only need to add the user to the course group, if the student is not yet part of it, otherwise the student cannot access the exam (within the course)
-        if (!student.get().getGroups().contains(course.getStudentGroupName())) {
-            userService.addUserToGroup(student.get(), course.getStudentGroupName());
-        }
-        examRepository.save(exam);
-
-        User currentUser = userService.getUserWithGroupsAndAuthorities();
-        AuditEvent auditEvent = new AuditEvent(currentUser.getLogin(), Constants.ADD_USER_TO_EXAM, "exam=" + exam.getTitle(), "user=" + studentLogin);
-        auditEventRepository.add(auditEvent);
-        log.info("User " + currentUser.getLogin() + " has added user " + studentLogin + " to the exam " + exam.getTitle() + " with id " + exam.getId());
-=======
->>>>>>> f782e9da
 
         examService.registerStudentToExam(course, exam, student.get());
         return ResponseEntity.ok().body(null);
