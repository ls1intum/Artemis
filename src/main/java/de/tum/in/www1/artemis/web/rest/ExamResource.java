package de.tum.in.www1.artemis.web.rest;

import static de.tum.in.www1.artemis.service.util.TimeLogUtil.formatDurationFrom;
import static java.time.ZonedDateTime.now;

import java.io.File;
import java.io.FileInputStream;
import java.io.FileNotFoundException;
import java.io.IOException;
import java.net.URI;
import java.net.URISyntaxException;
import java.nio.file.Path;
import java.time.*;
import java.time.temporal.ChronoUnit;
import java.util.*;

import javax.validation.constraints.NotNull;

import org.slf4j.Logger;
import org.slf4j.LoggerFactory;
import org.springframework.beans.factory.annotation.Value;
import org.springframework.boot.actuate.audit.AuditEvent;
import org.springframework.core.io.InputStreamResource;
import org.springframework.core.io.Resource;
import org.springframework.data.domain.Page;
import org.springframework.data.domain.Pageable;
import org.springframework.http.HttpHeaders;
import org.springframework.http.HttpStatus;
import org.springframework.http.MediaType;
import org.springframework.http.ResponseEntity;
import org.springframework.web.bind.annotation.*;
import org.springframework.web.servlet.support.ServletUriComponentsBuilder;

import de.tum.in.www1.artemis.config.Constants;
import de.tum.in.www1.artemis.domain.*;
import de.tum.in.www1.artemis.domain.exam.Exam;
import de.tum.in.www1.artemis.domain.exam.ExerciseGroup;
import de.tum.in.www1.artemis.domain.exam.StudentExam;
import de.tum.in.www1.artemis.domain.participation.TutorParticipation;
import de.tum.in.www1.artemis.repository.*;
import de.tum.in.www1.artemis.security.Role;
import de.tum.in.www1.artemis.security.annotations.*;
import de.tum.in.www1.artemis.service.AssessmentDashboardService;
import de.tum.in.www1.artemis.service.AuthorizationCheckService;
import de.tum.in.www1.artemis.service.ProfileService;
import de.tum.in.www1.artemis.service.SubmissionService;
import de.tum.in.www1.artemis.service.dto.StudentDTO;
import de.tum.in.www1.artemis.service.exam.*;
import de.tum.in.www1.artemis.service.feature.Feature;
import de.tum.in.www1.artemis.service.feature.FeatureToggle;
import de.tum.in.www1.artemis.service.messaging.InstanceMessageSendService;
import de.tum.in.www1.artemis.service.scheduled.cache.monitoring.ExamMonitoringScheduleService;
import de.tum.in.www1.artemis.web.rest.dto.*;
import de.tum.in.www1.artemis.web.rest.errors.*;
import de.tum.in.www1.artemis.web.rest.util.HeaderUtil;
import io.swagger.annotations.ApiParam;
import tech.jhipster.web.util.PaginationUtil;

/**
 * REST controller for managing Exam.
 */
@RestController
@RequestMapping("api/")
public class ExamResource {

    private final Logger log = LoggerFactory.getLogger(ExamResource.class);

    private static final String ENTITY_NAME = "exam";

    @Value("${jhipster.clientApp.name}")
    private String applicationName;

    @Value("${artemis.course-archives-path}")
    private String examArchivesDirPath;

    private final ProfileService profileService;

    private final UserRepository userRepository;

    private final CourseRepository courseRepository;

    private final ExamService examService;

    private final ExamDeletionService examDeletionService;

    private final ExamDateService examDateService;

    private final ExamRegistrationService examRegistrationService;

    private final ExamRepository examRepository;

    private final ExamAccessService examAccessService;

    private final SubmissionService submissionService;

    private final InstanceMessageSendService instanceMessageSendService;

    private final AuthorizationCheckService authCheckService;

    private final TutorParticipationRepository tutorParticipationRepository;

    private final AssessmentDashboardService assessmentDashboardService;

    private final StudentExamRepository studentExamRepository;

    private final ExamImportService examImportService;

    private final ExamMonitoringScheduleService examMonitoringScheduleService;

    private final CustomAuditEventRepository auditEventRepository;

    public ExamResource(ProfileService profileService, UserRepository userRepository, CourseRepository courseRepository, ExamService examService,
            ExamDeletionService examDeletionService, ExamAccessService examAccessService, InstanceMessageSendService instanceMessageSendService, ExamRepository examRepository,
            SubmissionService submissionService, AuthorizationCheckService authCheckService, ExamDateService examDateService,
            TutorParticipationRepository tutorParticipationRepository, AssessmentDashboardService assessmentDashboardService, ExamRegistrationService examRegistrationService,
            StudentExamRepository studentExamRepository, ExamImportService examImportService, ExamMonitoringScheduleService examMonitoringScheduleService,
            CustomAuditEventRepository auditEventRepository) {
        this.profileService = profileService;
        this.userRepository = userRepository;
        this.courseRepository = courseRepository;
        this.examService = examService;
        this.examDeletionService = examDeletionService;
        this.submissionService = submissionService;
        this.examDateService = examDateService;
        this.examRegistrationService = examRegistrationService;
        this.examRepository = examRepository;
        this.examAccessService = examAccessService;
        this.instanceMessageSendService = instanceMessageSendService;
        this.authCheckService = authCheckService;
        this.tutorParticipationRepository = tutorParticipationRepository;
        this.assessmentDashboardService = assessmentDashboardService;
        this.studentExamRepository = studentExamRepository;
        this.examImportService = examImportService;
        this.examMonitoringScheduleService = examMonitoringScheduleService;
        this.auditEventRepository = auditEventRepository;
    }

    /**
     * POST /courses/{courseId}/exams : Create a new exam.
     *
     * @param courseId the course to which the exam belongs
     * @param exam     the exam to create
     * @return the ResponseEntity with status 201 (Created) and with body the new exam, or with status 400 (Bad Request) if the exam has already an ID
     * @throws URISyntaxException if the Location URI syntax is incorrect
     */
    @PostMapping("courses/{courseId}/exams")
    @EnforceAtLeastInstructor
    public ResponseEntity<Exam> createExam(@PathVariable Long courseId, @RequestBody Exam exam) throws URISyntaxException {
        log.debug("REST request to create an exam : {}", exam);
        if (exam.getId() != null) {
            throw new BadRequestAlertException("A new exam cannot already have an ID", ENTITY_NAME, "idExists");
        }

        checkForExamConflictsElseThrow(courseId, exam);

        // Check that exerciseGroups are not set to prevent manipulation of associated exerciseGroups
        if (!exam.getExerciseGroups().isEmpty()) {
            throw new ConflictException("A new exam cannot have exercise groups yet", ENTITY_NAME, "groupsExist");
        }

        examAccessService.checkCourseAccessForInstructorElseThrow(courseId);

        Exam result = examRepository.save(exam);

        if (result.isMonitoring()) {
            instanceMessageSendService.sendExamMonitoringSchedule(result.getId());
        }

        return ResponseEntity.created(new URI("/api/courses/" + courseId + "/exams/" + result.getId())).body(result);
    }

    /**
     * PUT /courses/{courseId}/exams : Updates an existing exam.
     * This route does not save changes to the exercise groups. This should be done via the ExerciseGroupResource.
     *
     * @param courseId    the course to which the exam belongs
     * @param updatedExam the exam to update
     * @return the ResponseEntity with status 200 (OK) and with body the updated exam
     * @throws URISyntaxException if the Location URI syntax is incorrect
     */
    @PutMapping("courses/{courseId}/exams")
    @EnforceAtLeastInstructor
    public ResponseEntity<Exam> updateExam(@PathVariable Long courseId, @RequestBody Exam updatedExam) throws URISyntaxException {
        log.debug("REST request to update an exam : {}", updatedExam);
        if (updatedExam.getId() == null) {
            return createExam(courseId, updatedExam);
        }

        checkForExamConflictsElseThrow(courseId, updatedExam);

        examAccessService.checkCourseAndExamAccessForInstructorElseThrow(courseId, updatedExam.getId());

        // Make sure that the original references are preserved.
        Exam originalExam = examRepository.findByIdElseThrow(updatedExam.getId());

        // The Exam Mode cannot be changed after creation -> Compare request with version in the database
        if (updatedExam.isTestExam() != originalExam.isTestExam()) {
            throw new ConflictException("The Exam Mode cannot be changed after creation", ENTITY_NAME, "examModeMismatch");
        }

        // NOTE: Make sure that all references are preserved here
        updatedExam.setExerciseGroups(originalExam.getExerciseGroups());
        updatedExam.setStudentExams(originalExam.getStudentExams());
        updatedExam.setExamUsers(originalExam.getExamUsers());

        Exam result = examRepository.save(updatedExam);

        if (updatedExam.isMonitoring()) {
            instanceMessageSendService.sendExamMonitoringSchedule(result.getId());
        }
        else {
            instanceMessageSendService.sendExamMonitoringScheduleCancel(result.getId());
        }
        examMonitoringScheduleService.notifyMonitoringUpdate(result.getId(), updatedExam.isMonitoring());

        // We can't test dates for equality as the dates retrieved from the database lose precision. Also use instant to take timezones into account
        Comparator<ZonedDateTime> comparator = Comparator.comparing(date -> date.truncatedTo(ChronoUnit.SECONDS).toInstant());
        if (comparator.compare(originalExam.getVisibleDate(), updatedExam.getVisibleDate()) != 0
                || comparator.compare(originalExam.getStartDate(), updatedExam.getStartDate()) != 0) {
            // get all exercises
            Exam examWithExercises = examService.findByIdWithExerciseGroupsAndExercisesElseThrow(result.getId());
            // for all programming exercises in the exam, send their ids for scheduling
            examWithExercises.getExerciseGroups().stream().flatMap(group -> group.getExercises().stream()).filter(ProgrammingExercise.class::isInstance).map(Exercise::getId)
                    .forEach(instanceMessageSendService::sendProgrammingExerciseSchedule);
        }

        if (comparator.compare(originalExam.getEndDate(), updatedExam.getEndDate()) != 0) {
            // get all exercises
            Exam examWithExercises = examService.findByIdWithExerciseGroupsAndExercisesElseThrow(result.getId());
            examService.scheduleModelingExercises(examWithExercises);
        }

        return ResponseEntity.ok(result);
    }

    /**
     * POST /courses/{courseId}/exam-import : Imports a new exam with exercises.
     *
     * @param courseId         the course to which the exam belongs
     * @param examToBeImported the exam to import / create
     * @return the ResponseEntity with status 201 (Created) and with body the newly imported exam, or with status 400 (Bad Request) if the exam has already an ID
     * @throws URISyntaxException if the Location URI syntax is incorrect
     */
    @PostMapping("courses/{courseId}/exam-import")
<<<<<<< HEAD
    @PreAuthorize("hasRole('INSTRUCTOR')")
    public ResponseEntity<Exam> importExamWithExercises(@PathVariable Long courseId, @RequestBody Exam examToBeImported) throws URISyntaxException, IOException {
=======
    @EnforceAtLeastInstructor
    public ResponseEntity<Exam> importExamWithExercises(@PathVariable Long courseId, @RequestBody Exam examToBeImported) throws URISyntaxException {
>>>>>>> 6c63af54
        log.debug("REST request to import an exam : {}", examToBeImported);

        // Step 1: Check if Exam has an ID
        if (examToBeImported.getId() != null) {
            throw new BadRequestAlertException("A imported exam cannot already have an ID", ENTITY_NAME, "idexists");
        }

        examAccessService.checkCourseAccessForInstructorElseThrow(courseId);

        // Step 3: Validate the Exam dates
        checkForExamConflictsElseThrow(courseId, examToBeImported);

        // Step 4: Import Exam with Exercises
        Exam examCopied = examImportService.importExamWithExercises(examToBeImported, courseId);

        // Step 5: Set Exam Monitoring
        if (examCopied.isMonitoring()) {
            instanceMessageSendService.sendExamMonitoringSchedule(examCopied.getId());
        }

        return ResponseEntity.created(new URI("/api/courses/" + courseId + "/exams/" + examCopied.getId()))
                .headers(HeaderUtil.createEntityCreationAlert(applicationName, true, ENTITY_NAME, examCopied.getTitle())).body(examCopied);
    }

    /**
     * Checks if the input values are set correctly. More details in the corresponding methods
     *
     * @param courseId the exam should belong to.
     * @param exam     which should be checked.
     */
    private void checkForExamConflictsElseThrow(Long courseId, Exam exam) {

        checkExamCourseIdElseThrow(courseId, exam);

        checkExamForDatesConflictsElseThrow(exam);

        checkExamForWorkingTimeConflictsElseThrow(exam);

        checkExamPointsAndCorrectionRoundsElseThrow(exam);
    }

    /**
     * Checks that the correct course is present and set
     *
     * @param courseId the course to which the exam should be linked
     * @param exam     the exam to be checked
     */
    private void checkExamCourseIdElseThrow(Long courseId, Exam exam) {
        if (exam.getCourse() == null) {
            throw new BadRequestAlertException("An exam has to belong to a course.", ENTITY_NAME, "noCourse");
        }

        if (!exam.getCourse().getId().equals(courseId)) {
            throw new BadRequestAlertException("The course id does not match the id of the course connected to the exam.", ENTITY_NAME, "wrongCourseId");
        }
    }

    /**
     * Checks that the visible/start/end-dates are present and in the correct order.
     * For real exams: visibleDate < startDate < endDate
     * For test exams: visibleDate <= startDate < endDate
     *
     * @param exam the exam to be checked
     */
    private void checkExamForDatesConflictsElseThrow(Exam exam) {
        if (exam.getVisibleDate() == null || exam.getStartDate() == null || exam.getEndDate() == null) {
            throw new BadRequestAlertException("An exam has to have times when it becomes visible, starts, and ends as well as a working time.", ENTITY_NAME, "examTimes");
        }

        if (exam.isTestExam()) {
            if (!(exam.getVisibleDate().isBefore(exam.getStartDate()) || exam.getVisibleDate().isEqual(exam.getStartDate())) || !exam.getStartDate().isBefore(exam.getEndDate())) {
                throw new BadRequestAlertException("For test exams, the visible date has to be before or equal to the start date and the start date has to be before the end date",
                        ENTITY_NAME, "examTimes");
            }
        }
        else if (!exam.getVisibleDate().isBefore(exam.getStartDate()) || !exam.getStartDate().isBefore(exam.getEndDate())) {
            throw new BadRequestAlertException("For real exams, the visible date has to be before the start date and the start date has to be before the end date", ENTITY_NAME,
                    "examTimes");
        }

        if (exam.getExampleSolutionPublicationDate() != null && exam.getExampleSolutionPublicationDate().isBefore(exam.getEndDate())) {
            throw new BadRequestAlertException("Example solutions cannot be published before the end date of an exam.", ENTITY_NAME, "examTimes");
        }
    }

    /**
     * Validates the working time, which should be equal (real exams) or smaller / equal (test exam) to the
     * difference between start- and endDate.
     *
     * @param exam the exam to be checked
     */
    private void checkExamForWorkingTimeConflictsElseThrow(Exam exam) {
        int differenceStartEndDate = Math.toIntExact(Duration.between(exam.getStartDate(), exam.getEndDate()).toSeconds());

        if (exam.isTestExam()) {
            if (exam.getWorkingTime() > differenceStartEndDate || exam.getWorkingTime() < 1) {
                throw new BadRequestAlertException("For TestExams, the working time must be at least 1 and at most the duration of the working window.", ENTITY_NAME, "examTimes");
            }
        }
        else if (exam.getWorkingTime() != differenceStartEndDate) {
            /*
             * Set the working time to the time difference for real exams, if not done by the client. This can be an issue if the working time calculation in the client is not
             * performed (e.g. for Cypress-2E2-Tests). However, since the working time currently depends on the start- and end-date, we can do a server-side assignment
             */
            exam.setWorkingTime(differenceStartEndDate);
        }
    }

    /**
     * Checks if the exam has at least one point achievable
     *
     * @param exam the exam to be checked
     */
    private void checkExamPointsAndCorrectionRoundsElseThrow(Exam exam) {
        if (exam.getExamMaxPoints() <= 0) {
            throw new BadRequestAlertException("An exam cannot have negative points.", ENTITY_NAME, "negativePoints");
        }

        if (exam.isTestExam() && exam.getNumberOfCorrectionRoundsInExam() != 0) {
            throw new BadRequestAlertException("A testExam has to have 0 correction rounds", ENTITY_NAME, "correctionRoundViolation");
        }

        if (!exam.isTestExam() && (exam.getNumberOfCorrectionRoundsInExam() <= 0 || exam.getNumberOfCorrectionRoundsInExam() > 2)) {
            throw new BadRequestAlertException("A realExam has to have either 1 or 2 correction rounds", ENTITY_NAME, "correctionRoundViolation");
        }
    }

    /**
     * GET /exams/active : Find all active exams the user is allowed to access.
     * Exams that are active have visibilityDate for the previous and upcoming seven days.
     *
     * @param pageable pageable parameters
     * @return the ResponseEntity with status 200 (OK) and a list of exams. The list can be empty
     */
    @GetMapping("exams/active")
    @EnforceAtLeastInstructor
    public ResponseEntity<List<Exam>> getAllActiveExams(@ApiParam Pageable pageable) {
        final var user = userRepository.getUserWithGroupsAndAuthorities();
        Page<Exam> page = examService.getAllActiveExams(pageable, user);
        HttpHeaders headers = PaginationUtil.generatePaginationHttpHeaders(ServletUriComponentsBuilder.fromCurrentRequest(), page);
        return new ResponseEntity<>(page.getContent(), headers, HttpStatus.OK);
    }

    /**
     * GET /exams : Find all exams the user is allowed to access
     *
     * @param withExercises if only exams with at least one exercise Groups should be considered
     * @param search        Pageable with all relevant information
     * @return the ResponseEntity with status 200 (OK) and a list of exams. The list can be empty
     */
    @GetMapping("exams")
    @EnforceAtLeastEditor
    public ResponseEntity<SearchResultPageDTO<Exam>> getAllExamsOnPage(@RequestParam(defaultValue = "false") boolean withExercises, PageableSearchDTO<String> search) {
        final var user = userRepository.getUserWithGroupsAndAuthorities();
        return ResponseEntity.ok(examService.getAllOnPageWithSize(search, user, withExercises));
    }

    /**
     * GET /exams/{examId} : Find an exam by id with exercises for the exam import
     *
     * @param examId the exam to find
     * @return the ResponseEntity with status 200 (OK) and with the found exam as body
     */
    @GetMapping("exams/{examId}")
    @EnforceAtLeastInstructor
    public ResponseEntity<Exam> getExamForImportWithExercises(@PathVariable Long examId) {
        log.debug("REST request to get exam : {} for import with exercises", examId);

        Exam exam = examService.findByIdWithExerciseGroupsAndExercisesElseThrow(examId);
        examAccessService.checkCourseAndExamAccessForInstructorElseThrow(exam.getCourse().getId(), examId);

        return ResponseEntity.ok(exam);
    }

    /**
     * GET /courses/{courseId}/exams/{examId} : Find an exam by id.
     *
     * @param courseId           the course to which the exam belongs
     * @param examId             the exam to find
     * @param withStudents       boolean flag whether to include all students registered for the exam
     * @param withExerciseGroups boolean flag whether to include all exercise groups of the exam
     * @return the ResponseEntity with status 200 (OK) and with the found exam as body
     */
    @GetMapping("courses/{courseId}/exams/{examId}")
    @EnforceAtLeastEditor
    public ResponseEntity<Exam> getExam(@PathVariable Long courseId, @PathVariable Long examId, @RequestParam(defaultValue = "false") boolean withStudents,
            @RequestParam(defaultValue = "false") boolean withExerciseGroups) {
        log.debug("REST request to get exam : {}", examId);

        if (withStudents) {
            examAccessService.checkCourseAndExamAccessForInstructorElseThrow(courseId, examId);
        }
        else {
            examAccessService.checkCourseAndExamAccessForEditorElseThrow(courseId, examId);
        }

        if (!withStudents && !withExerciseGroups) {
            return ResponseEntity.ok(examRepository.findByIdElseThrow(examId));
        }

        if (withExerciseGroups) {
            Exam exam;
            if (withStudents) {
                exam = examRepository.findByIdWithExamUsersExerciseGroupsAndExercisesElseThrow(examId);
            }
            else {
                exam = examService.findByIdWithExerciseGroupsAndExercisesElseThrow(examId);
            }
            examService.setExamProperties(exam);
            return ResponseEntity.ok(exam);
        }

        Exam exam = examRepository.findByIdWithExamUsersElseThrow(examId);
        exam.getExamUsers().forEach(examUser -> examUser.getUser().setVisibleRegistrationNumber(examUser.getUser().getRegistrationNumber()));

        return ResponseEntity.ok(exam);
    }

    /**
     * GET /exams/{examId}/title : Returns the title of the exam with the given id
     *
     * @param examId the id of the exam
     * @return the title of the exam wrapped in an ResponseEntity or 404 Not Found if no exam with that id exists
     */
    @GetMapping("exams/{examId}/title")
    @EnforceAtLeastStudent
    public ResponseEntity<String> getExamTitle(@PathVariable Long examId) {
        final var title = examRepository.getExamTitle(examId);
        return title == null ? ResponseEntity.notFound().build() : ResponseEntity.ok(title);
    }

    /**
     * GET /courses/{courseId}/exams/{examId} : Find an exam by id.
     *
     * @param courseId the course to which the exam belongs
     * @param examId   the exam to find
     * @return the ResponseEntity with status 200 (OK) and with the found exam as body
     */
    @GetMapping("courses/{courseId}/exams/{examId}/statistics")
    @EnforceAtLeastTutor
    public ResponseEntity<ExamChecklistDTO> getExamStatistics(@PathVariable Long courseId, @PathVariable Long examId) {
        log.debug("REST request to get exam statistics: {}", examId);

        examAccessService.checkCourseAndExamAccessForTeachingAssistantElseThrow(courseId, examId);

        var course = courseRepository.findByIdElseThrow(courseId);
        var isInstructorInCourse = authCheckService.isAtLeastInstructorInCourse(course, null);

        Exam exam = examRepository.findByIdWithExamUsersExerciseGroupsAndExercisesElseThrow(examId);
        ExamChecklistDTO examChecklistDTO = examService.getStatsForChecklist(exam, isInstructorInCourse);

        return ResponseEntity.ok(examChecklistDTO);
    }

    /**
     * GET /courses/{courseId}/exams/{examId}/scores : Find scores for an exam by id.
     *
     * @param courseId the course to which the exam belongs
     * @param examId   the exam to find
     * @return the ResponseEntity with status 200 (OK) and with the found ExamScoreDTO as body
     */
    @GetMapping("courses/{courseId}/exams/{examId}/scores")
    @EnforceAtLeastInstructor
    public ResponseEntity<ExamScoresDTO> getExamScore(@PathVariable Long courseId, @PathVariable Long examId) {
        long start = System.currentTimeMillis();
        log.info("REST request to get score for exam : {}", examId);
        examAccessService.checkCourseAndExamAccessForInstructorElseThrow(courseId, examId);
        ExamScoresDTO examScoresDTO = examService.calculateExamScores(examId);
        log.info("get scores for exam {} took {}ms", examId, System.currentTimeMillis() - start);
        return ResponseEntity.ok(examScoresDTO);
    }

    /**
     * GET /courses/:courseId/exams/:examId/exam-for-assessment-dashboard
     *
     * @param courseId the id of the course to retrieve
     * @param examId   the id of the exam that contains the exercises
     * @return data about a course including all exercises, plus some data for the tutor as tutor status for assessment
     */
    @GetMapping("courses/{courseId}/exams/{examId}/exam-for-assessment-dashboard")
    @EnforceAtLeastTutor
    public ResponseEntity<Exam> getExamForAssessmentDashboard(@PathVariable long courseId, @PathVariable long examId) {
        log.debug("REST request /courses/{courseId}/exams/{examId}/exam-for-assessment-dashboard");

        Exam exam = examService.findByIdWithExerciseGroupsAndExercisesElseThrow(examId);
        Course course = exam.getCourse();
        checkExamCourseIdElseThrow(courseId, exam);

        User user = userRepository.getUserWithGroupsAndAuthorities();
        authCheckService.checkHasAtLeastRoleInCourseElseThrow(Role.TEACHING_ASSISTANT, course, user);

        if (ZonedDateTime.now().isBefore(exam.getEndDate()) && authCheckService.isTeachingAssistantInCourse(course, user)) {
            // tutors cannot access the exercises before the exam ends
            throw new AccessForbiddenException("exam", examId);
        }

        Set<Exercise> exercises = new HashSet<>();
        // extract all exercises for all the exam
        for (ExerciseGroup exerciseGroup : exam.getExerciseGroups()) {
            exerciseGroup.setExercises(courseRepository.getInterestingExercisesForAssessmentDashboards(exerciseGroup.getExercises()));
            exercises.addAll(exerciseGroup.getExercises());
        }
        List<TutorParticipation> tutorParticipations = tutorParticipationRepository.findAllByAssessedExercise_ExerciseGroup_Exam_IdAndTutor_Id(examId, user.getId());

        assessmentDashboardService.generateStatisticsForExercisesForAssessmentDashboard(exercises, tutorParticipations, true);

        return ResponseEntity.ok(exam);
    }

    /**
     * GET /courses/:courseId/exams/:examId/exam-for-test-run-assessment-dashboard
     *
     * @param courseId the id of the course to retrieve
     * @param examId   the id of the exam that contains the exercises
     * @return data about an exam test run including all exercises, plus some data for the tutor as tutor status for assessment
     */
    @GetMapping("courses/{courseId}/exams/{examId}/exam-for-test-run-assessment-dashboard")
    @EnforceAtLeastInstructor
    public ResponseEntity<Exam> getExamForTestRunAssessmentDashboard(@PathVariable long courseId, @PathVariable long examId) {
        log.debug("REST request /courses/{courseId}/exams/{examId}/exam-for-test-run-assessment-dashboard");

        Exam exam = examService.findByIdWithExerciseGroupsAndExercisesElseThrow(examId);
        Course course = exam.getCourse();
        checkExamCourseIdElseThrow(courseId, exam);

        authCheckService.checkHasAtLeastRoleInCourseElseThrow(Role.INSTRUCTOR, course, null);

        for (ExerciseGroup exerciseGroup : exam.getExerciseGroups()) {
            exerciseGroup.setExercises(courseRepository.getInterestingExercisesForAssessmentDashboards(exerciseGroup.getExercises()));
        }

        return ResponseEntity.ok(exam);
    }

    /**
     * GET /courses/:courseId/exams/:examId/stats-for-exam-assessment-dashboard A collection of useful statistics for the tutor course dashboard,
     * including: - number of submissions to the course - number of assessments - number of assessments assessed by the tutor - number of complaints
     *
     * @param courseId - the id of the course
     * @param examId   - the id of the exam to retrieve stats from
     * @return data about a course including all exercises, plus some data for the tutor as tutor status for assessment
     */
    @GetMapping("courses/{courseId}/exams/{examId}/stats-for-exam-assessment-dashboard")
    @EnforceAtLeastTutor
    public ResponseEntity<StatsForDashboardDTO> getStatsForExamAssessmentDashboard(@PathVariable Long courseId, @PathVariable Long examId) {
        log.debug("REST request /courses/{courseId}/stats-for-exam-assessment-dashboard");

        Course course = courseRepository.findByIdElseThrow(courseId);
        authCheckService.checkHasAtLeastRoleInCourseElseThrow(Role.TEACHING_ASSISTANT, course, null);

        return ResponseEntity.ok(examService.getStatsForExamAssessmentDashboard(course, examId));
    }

    /**
     * GET /courses/{courseId}/exams : Find all exams for the given course.
     *
     * @param courseId the course to which the exam belongs
     * @return the ResponseEntity with status 200 (OK) and a list of exams. The list can be empty
     */
    @GetMapping("courses/{courseId}/exams")
    @EnforceAtLeastTutor
    public ResponseEntity<List<Exam>> getExamsForCourse(@PathVariable Long courseId) {
        log.debug("REST request to get all exams for Course : {}", courseId);

        examAccessService.checkCourseAccessForTeachingAssistantElseThrow(courseId);
        // We need the exercise groups and exercises for the exam status now
        List<Exam> exams = examRepository.findByCourseIdWithExerciseGroupsAndExercises(courseId);
        examRepository.setNumberOfExamUsersForExams(exams);
        return ResponseEntity.ok(exams);
    }

    /**
     * GET /courses/{courseId}/exams-for-user : Find all exams with quiz-questions the user is allowed to access (Is at least Instructor)
     *
     * @param courseId the course to which the exam belongs
     * @return the ResponseEntity with status 200 (OK) and a list of exams. The list can be empty
     */
    @GetMapping("courses/{courseId}/exams-for-user")
    @EnforceAtLeastInstructor
    public ResponseEntity<List<Exam>> getExamsWithQuizExercisesForUser(@PathVariable Long courseId) {
        User user = userRepository.getUserWithGroupsAndAuthorities();
        if (authCheckService.isAdmin(user)) {
            return ResponseEntity.ok(examRepository.findAllWithQuizExercisesWithEagerExerciseGroupsAndExercises());
        }
        else {
            Course course = courseRepository.findByIdElseThrow(courseId);
            authCheckService.checkHasAtLeastRoleInCourseElseThrow(Role.INSTRUCTOR, course, user);
            var userGroups = new ArrayList<>(user.getGroups());
            return ResponseEntity.ok(examRepository.getExamsWithQuizExercisesForWhichUserHasInstructorAccess(userGroups));
        }
    }

    /**
     * DELETE /courses/{courseId}/exams/{examId} : Delete the exam with the given id.
     * The delete operation cascades to all student exams, exercise group, exercises and their participations.
     *
     * @param courseId the course to which the exam belongs
     * @param examId   the id of the exam to delete
     * @return the ResponseEntity with status 200 (OK)
     */
    @DeleteMapping("courses/{courseId}/exams/{examId}")
    @EnforceAtLeastInstructor
    public ResponseEntity<Void> deleteExam(@PathVariable Long courseId, @PathVariable Long examId) {
        log.info("REST request to delete exam : {}", examId);

        var exam = examRepository.findByIdElseThrow(examId);
        examAccessService.checkCourseAndExamAccessForInstructorElseThrow(courseId, examId);

        if (exam.isMonitoring()) {
            // Cancel schedule of exam monitoring
            instanceMessageSendService.sendExamMonitoringScheduleCancel(examId);
        }

        examDeletionService.delete(examId);
        return ResponseEntity.ok().headers(HeaderUtil.createEntityDeletionAlert(applicationName, true, ENTITY_NAME, exam.getTitle())).build();
    }

    /**
     * DELETE /courses/{courseId}/exams/{examId}/reset : Reset the exam with the given id.
     * The reset operation deletes all studentExams, participations, submissions and feedback.
     *
     * @param courseId the course to which the exam belongs
     * @param examId   the id of the exam to reset
     * @return the ResponseEntity with status 200 (OK)
     */
    @DeleteMapping("courses/{courseId}/exams/{examId}/reset")
    @EnforceAtLeastInstructor
    public ResponseEntity<Exam> resetExam(@PathVariable Long courseId, @PathVariable Long examId) {
        log.info("REST request to reset exam : {}", examId);

        var exam = examRepository.findByIdElseThrow(examId);
        examAccessService.checkCourseAndExamAccessForInstructorElseThrow(courseId, examId);

        if (exam.isMonitoring()) {
            // Cancel schedule of exam monitoring
            instanceMessageSendService.sendExamMonitoringScheduleCancel(examId);
        }

        examDeletionService.reset(exam.getId());
        Exam returnExam = examService.findByIdWithExerciseGroupsAndExercisesElseThrow(examId);
        examService.setExamProperties(returnExam);

        if (returnExam.isMonitoring()) {
            // Schedule exam monitoring
            instanceMessageSendService.sendExamMonitoringSchedule(examId);
        }

        return ResponseEntity.ok(returnExam);
    }

    /**
     * POST /courses/:courseId/exams/:examId/students/:studentLogin : Add one single given user (based on the login) to the students of the exam so that the student can access the
     * exam
     *
     * @param courseId     the id of the course
     * @param examId       the id of the exam
     * @param studentLogin the login of the user who should get student access
     * @return empty ResponseEntity with status 200 (OK) or with status 404 (Not Found)
     */
    @PostMapping("courses/{courseId}/exams/{examId}/students/{studentLogin:" + Constants.LOGIN_REGEX + "}")
    @EnforceAtLeastInstructor
    public ResponseEntity<StudentDTO> addStudentToExam(@PathVariable Long courseId, @PathVariable Long examId, @PathVariable String studentLogin) {
        log.debug("REST request to add {} as student to exam : {}", studentLogin, examId);

        examAccessService.checkCourseAndExamAccessForInstructorElseThrow(courseId, examId);

        var course = courseRepository.findByIdElseThrow(courseId);
        var exam = examRepository.findByIdWithExamUsersElseThrow(examId);

        if (exam.isTestExam()) {
            throw new BadRequestAlertException("Add student to exam is only allowed for real exams", ENTITY_NAME, "addStudentOnlyForRealExams");
        }

        var student = userRepository.findOneWithGroupsAndAuthoritiesByLogin(studentLogin)
                .orElseThrow(() -> new EntityNotFoundException("User with login: \"" + studentLogin + "\" does not exist"));

        if (student.getGroups().contains(exam.getCourse().getInstructorGroupName()) || authCheckService.isAdmin(student)) {
            throw new AccessForbiddenAlertException("You cannot register instructors or administrators to exams.", ENTITY_NAME, "cannotRegisterInstructor");
        }

        examRegistrationService.registerStudentToExam(course, exam, student);
        var studentDto = new StudentDTO();
        studentDto.setRegistrationNumber(student.getRegistrationNumber());
        studentDto.setFirstName(student.getFirstName());
        studentDto.setLastName(student.getLastName());
        studentDto.setLogin(student.getLogin());
        return ResponseEntity.ok().body(studentDto);
    }

    /**
     * POST /courses/:courseId/exams/:examId/generate-student-exams : Generates the student exams randomly based on the exam configuration and the exercise groups
     *
     * @param courseId the id of the course
     * @param examId   the id of the exam
     * @return the list of student exams with their corresponding users
     */
    @PostMapping("courses/{courseId}/exams/{examId}/generate-student-exams")
    @EnforceAtLeastInstructor
    public ResponseEntity<List<StudentExam>> generateStudentExams(@PathVariable Long courseId, @PathVariable Long examId) {
        long start = System.nanoTime();
        log.info("REST request to generate student exams for exam {}", examId);

        final var exam = checkAccessForStudentExamGenerationAndLogAuditEvent(courseId, examId, Constants.GENERATE_STUDENT_EXAMS);

        // Reset existing student exams & participations in case they already exist
        examDeletionService.deleteStudentExamsAndExistingParticipationsForExam(exam.getId());

        List<StudentExam> studentExams = studentExamRepository.generateStudentExams(exam);

        // we need to break a cycle for the serialization
        breakCyclesForSerialization(studentExams);

        // Reschedule after creation (possible longer working time)
        instanceMessageSendService.sendExamMonitoringSchedule(examId);
        log.info("Generated {} student exams in {} for exam {}", studentExams.size(), formatDurationFrom(start), examId);
        return ResponseEntity.ok().body(studentExams);
    }

    @NotNull
    private Exam checkAccessForStudentExamGenerationAndLogAuditEvent(Long courseId, Long examId, String auditEventAction) {
        final Exam exam = examRepository.findByIdWithExamUsersExerciseGroupsAndExercisesElseThrow(examId);

        if (exam.isTestExam()) {
            throw new BadRequestAlertException("Generate student exams is only allowed for real exams", ENTITY_NAME, "generateStudentExamsOnlyForRealExams");
        }

        examAccessService.checkCourseAndExamAccessForInstructorElseThrow(courseId, exam);

        // Validate settings of the exam
        examService.validateForStudentExamGeneration(exam);

        User instructor = userRepository.getUser();
        AuditEvent auditEvent = new AuditEvent(instructor.getLogin(), auditEventAction, "examId=" + examId, "user=" + instructor.getLogin());
        auditEventRepository.add(auditEvent);
        return exam;
    }

    /**
     * POST /courses/:courseId/exams/:examId/generate-missing-student-exams:
     * Generates exams for students, who don't have an individual exam yet.
     * They are created randomly based on the exam configuration and the exercise groups.
     *
     * @param courseId the id of the course
     * @param examId   the id of the exam
     * @return the list of student exams with their corresponding users
     */
    @PostMapping("courses/{courseId}/exams/{examId}/generate-missing-student-exams")
    @EnforceAtLeastInstructor
    public ResponseEntity<List<StudentExam>> generateMissingStudentExams(@PathVariable Long courseId, @PathVariable Long examId) {
        long start = System.nanoTime();
        log.info("REST request to generate missing student exams for exam {}", examId);

        final var exam = checkAccessForStudentExamGenerationAndLogAuditEvent(courseId, examId, Constants.GENERATE_MISSING_STUDENT_EXAMS);
        List<StudentExam> studentExams = studentExamRepository.generateMissingStudentExams(exam);

        // we need to break a cycle for the serialization
        breakCyclesForSerialization(studentExams);

        // Reschedule after creation (possible longer working time)
        instanceMessageSendService.sendExamMonitoringSchedule(examId);
        log.info("Generated {} missing student exams in {} for exam {}", studentExams.size(), formatDurationFrom(start), examId);
        return ResponseEntity.ok().body(studentExams);
    }

    private static void breakCyclesForSerialization(List<StudentExam> studentExams) {
        for (StudentExam studentExam : studentExams) {
            studentExam.getExam().setExamUsers(null);
            studentExam.getExam().setExerciseGroups(null);
            studentExam.getExam().setStudentExams(null);
        }
    }

    /**
     * POST /courses/{courseId}/exams/{examId}/student-exams/evaluate-quiz-exercises : Evaluate the quiz exercises of the exam
     *
     * @param courseId the course to which the exam belongs to
     * @param examId   the id of the exam
     * @return ResponseEntity the number of evaluated quiz exercises
     */
    @PostMapping("courses/{courseId}/exams/{examId}/student-exams/evaluate-quiz-exercises")
    @EnforceAtLeastInstructor
    public ResponseEntity<Integer> evaluateQuizExercises(@PathVariable Long courseId, @PathVariable Long examId) {
        log.info("REST request to evaluate quiz exercises of exam {}", examId);

        examAccessService.checkCourseAndExamAccessForInstructorElseThrow(courseId, examId);

        if (examDateService.getLatestIndividualExamEndDate(examId).isAfter(ZonedDateTime.now())) {
            throw new BadRequestAlertException("There are still exams running, quizzes can only be evaluated once all exams are finished.", ENTITY_NAME,
                    "evaluateQuizExercisesTooEarly");
        }
        var exam = examRepository.findWithExerciseGroupsAndExercisesById(examId).orElseThrow(() -> new EntityNotFoundException("Exam", examId));
        if (exam.isTestExam()) {
            throw new BadRequestAlertException("Evaluate quiz exercises is only allowed for real exams", ENTITY_NAME, "evaluateQuizExercisesOnlyForRealExams");
        }

        Integer numOfEvaluatedExercises = examService.evaluateQuizExercises(exam);

        log.info("Evaluated {} quiz exercises of exam {}", numOfEvaluatedExercises, examId);

        return ResponseEntity.ok().body(numOfEvaluatedExercises);
    }

    /**
     * POST /courses/{courseId}/exams/{examId}/student-exams/unlock-all-repositories : Unlock all repositories of the exam
     *
     * @param courseId the course to which the exam belongs to
     * @param examId   the id of the exam
     * @return the number of unlocked exercises
     */
    @PostMapping("courses/{courseId}/exams/{examId}/student-exams/unlock-all-repositories")
    @EnforceAtLeastInstructor
    public ResponseEntity<Integer> unlockAllRepositories(@PathVariable Long courseId, @PathVariable Long examId) {
        // Locking and unlocking repositories is not supported when using the local version control system. Repository access is checked in the LocalVCFetchFilter and
        // LocalVCPushFilter.
        if (profileService.isLocalVcsCi()) {
            return ResponseEntity.badRequest().build();
        }

        log.info("REST request to unlock all repositories of exam {}", examId);

        examAccessService.checkCourseAndExamAccessForInstructorElseThrow(courseId, examId);

        Integer numOfUnlockedExercises = examService.unlockAllRepositories(examId);

        log.info("Unlocked {} programming exercises of exam {}", numOfUnlockedExercises, examId);

        return ResponseEntity.ok().body(numOfUnlockedExercises);
    }

    /**
     * POST /courses/{courseId}/exams/{examId}/student-exams/lock-all-repositories : Lock all repositories of the exam
     *
     * @param courseId the course to which the exam belongs to
     * @param examId   the id of the exam
     * @return the number of locked exercises
     */
    @PostMapping("courses/{courseId}/exams/{examId}/student-exams/lock-all-repositories")
    @EnforceAtLeastInstructor
    public ResponseEntity<Integer> lockAllRepositories(@PathVariable Long courseId, @PathVariable Long examId) {
        // Locking and unlocking repositories is not supported when using the local version control system. Repository access is checked in the LocalVCFetchFilter and
        // LocalVCPushFilter.
        if (profileService.isLocalVcsCi()) {
            return ResponseEntity.badRequest().build();
        }

        log.info("REST request to lock all repositories of exam {}", examId);

        examAccessService.checkCourseAndExamAccessForInstructorElseThrow(courseId, examId);

        Integer numOfLockedExercises = examService.lockAllRepositories(examId);

        log.info("Locked {} programming exercises of exam {}", numOfLockedExercises, examId);

        return ResponseEntity.ok().body(numOfLockedExercises);
    }

    /**
     * POST /courses/:courseId/exams/:examId/students : Add multiple users to the students of the exam so that they can access the exam
     * The passed list of UserDTOs must include the registration number (the other entries are currently ignored and can be left out)
     * Note: registration based on other user attributes (e.g. email, name, login) is currently NOT supported
     * <p>
     * This method first tries to find the student in the internal Artemis user database (because the user is most probably already using Artemis).
     * In case the user cannot be found, we additionally search the (TUM) LDAP in case it is configured properly.
     *
     * @param courseId    the id of the course
     * @param examId      the id of the exam
     * @param studentDtos the list of students (with at least registration number) who should get access to the exam
     * @return the list of students who could not be registered for the exam, because they could NOT be found in the Artemis database and could NOT be found in the TUM LDAP
     */
    @PostMapping("courses/{courseId}/exams/{examId}/students")
    @EnforceAtLeastInstructor
    public ResponseEntity<List<ExamUserDTO>> addStudentsToExam(@PathVariable Long courseId, @PathVariable Long examId, @RequestBody List<ExamUserDTO> studentDtos) {
        log.debug("REST request to add {} as students to exam {}", studentDtos, examId);

        examAccessService.checkCourseAndExamAccessForInstructorElseThrow(courseId, examId);

        List<ExamUserDTO> notFoundStudentsDtos = examRegistrationService.registerStudentsForExam(courseId, examId, studentDtos);
        return ResponseEntity.ok().body(notFoundStudentsDtos);
    }

    /**
     * POST /courses/:courseId/exams/:examId/register-course-students : Add all users which are enrolled in the course to the exam so that the student can access the exam
     *
     * @param courseId the id of the course
     * @param examId   the id of the exam
     * @return empty ResponseEntity with status 200 (OK) or with status 404 (Not Found)
     */
    @PostMapping("courses/{courseId}/exams/{examId}/register-course-students")
    @EnforceAtLeastInstructor
    public ResponseEntity<Void> registerCourseStudents(@PathVariable Long courseId, @PathVariable Long examId) {
        // get all students enrolled in the course
        log.debug("REST request to add all students to exam {} with courseId {}", examId, courseId);

        examAccessService.checkCourseAndExamAccessForInstructorElseThrow(courseId, examId);

        var exam = examRepository.findByIdWithExamUsersElseThrow(examId);

        if (exam.isTestExam()) {
            throw new BadRequestAlertException("Registration of course students is only allowed for real exams", ENTITY_NAME, "AddCourseStudentsOnlyForRealExams");
        }

        examRegistrationService.addAllStudentsOfCourseToExam(courseId, exam);
        return ResponseEntity.ok().body(null);
    }

    /**
     * DELETE /courses/:courseId/exams/:examId/students/:studentLogin :
     * Remove one single given user (based on the login) from the students of the exam so that the student cannot access the exam anymore.
     * Optionally, also deletes participations and submissions of the student in the student exam.
     *
     * @param courseId                        the id of the course
     * @param examId                          the id of the exam
     * @param studentLogin                    the login of the user who should lose student access
     * @param withParticipationsAndSubmission request param deciding whether participations and submissions should also be deleted
     * @return empty ResponseEntity with status 200 (OK) or with status 404 (Not Found)
     */
    @DeleteMapping("courses/{courseId}/exams/{examId}/students/{studentLogin:" + Constants.LOGIN_REGEX + "}")
    @EnforceAtLeastInstructor
    public ResponseEntity<Void> removeStudentFromExam(@PathVariable Long courseId, @PathVariable Long examId, @PathVariable String studentLogin,
            @RequestParam(defaultValue = "false") boolean withParticipationsAndSubmission) {
        log.debug("REST request to remove {} as student from exam : {}", studentLogin, examId);

        examAccessService.checkCourseAndExamAccessForInstructorElseThrow(courseId, examId);

        Optional<User> optionalStudent = userRepository.findOneWithGroupsAndAuthoritiesByLogin(studentLogin);
        if (optionalStudent.isEmpty()) {
            throw new EntityNotFoundException("user", studentLogin);
        }

        var exam = examRepository.findWithExamUsersById(examId).orElseThrow(() -> new EntityNotFoundException("Exam", examId));

        if (exam.isTestExam()) {
            throw new BadRequestAlertException("Deletion of users is only allowed for real exams", ENTITY_NAME, "unregisterStudentsOnlyForRealExams");
        }

        examRegistrationService.unregisterStudentFromExam(exam, withParticipationsAndSubmission, optionalStudent.get());
        return ResponseEntity.ok().body(null);
    }

    /**
     * DELETE /courses/{courseId}/exams/{examId}/students :
     * Remove all students of the exam so that they cannot access the exam anymore.
     * Optionally, also deletes participations and submissions of all students in their student exams.
     *
     * @param courseId                        the id of the course
     * @param examId                          the id of the exam
     * @param withParticipationsAndSubmission request param deciding whether participations and submissions should also be deleted
     * @return empty ResponseEntity with status 200 (OK) or with status 404 (Not Found)
     */
    @DeleteMapping("courses/{courseId}/exams/{examId}/students")
    @EnforceAtLeastInstructor
    public ResponseEntity<Void> removeAllStudentsFromExam(@PathVariable Long courseId, @PathVariable Long examId,
            @RequestParam(defaultValue = "false") boolean withParticipationsAndSubmission) {
        log.debug("REST request to remove all students from exam {} with courseId {}", examId, courseId);

        examAccessService.checkCourseAndExamAccessForInstructorElseThrow(courseId, examId);

        var exam = examRepository.findWithExamUsersById(examId).orElseThrow(() -> new EntityNotFoundException("Exam", examId));

        if (exam.isTestExam()) {
            throw new BadRequestAlertException("Deregister students is only allowed for real exams", ENTITY_NAME, "unregisterAllOnlyForRealExams");
        }

        examRegistrationService.unregisterAllStudentFromExam(exam, withParticipationsAndSubmission);
        return ResponseEntity.ok().body(null);
    }

    /**
     * GET /courses/{courseId}/exams/{examId}/start : Get an exam for the exam start.
     * Real Exams: StudentExam needs to be generated by an instructor
     * Test Exam: StudentExam can be self-created by the user
     * Note: The Access control is performed in the {@link ExamAccessService#getExamInCourseElseThrow(Long, Long)} to limit the DB-calls
     *
     * @param courseId the id of the course
     * @param examId   the id of the exam
     * @return the ResponseEntity with status 200 (OK) and with the found student exam (without exercises) as body
     */
    @GetMapping("courses/{courseId}/exams/{examId}/start")
    @EnforceAtLeastStudent
    public ResponseEntity<StudentExam> getStudentExamForStart(@PathVariable Long courseId, @PathVariable Long examId) {
        log.debug("REST request to get exam {} for conduction", examId);
        StudentExam exam = examAccessService.getExamInCourseElseThrow(courseId, examId);
        return ResponseEntity.ok(exam);
    }

    /**
     * PUT /courses/:courseId/exams/:examId/exercise-groups-order : Update the order of exercise groups. If the received
     * exercise groups do not belong to the exam the operation is aborted.
     *
     * @param courseId              the id of the course
     * @param examId                the id of the exam
     * @param orderedExerciseGroups the exercise groups of the exam in the desired order.
     * @return the list of exercise groups
     */
    @PutMapping("courses/{courseId}/exams/{examId}/exercise-groups-order")
    @EnforceAtLeastEditor
    public ResponseEntity<List<ExerciseGroup>> updateOrderOfExerciseGroups(@PathVariable Long courseId, @PathVariable Long examId,
            @RequestBody List<ExerciseGroup> orderedExerciseGroups) {
        log.debug("REST request to update the order of exercise groups of exam : {}", examId);

        examAccessService.checkCourseAndExamAccessForEditorElseThrow(courseId, examId);

        Exam exam = examRepository.findByIdWithExerciseGroupsElseThrow(examId);

        // Ensure that exactly as many exercise groups have been received as are currently related to the exam
        if (orderedExerciseGroups.size() != exam.getExerciseGroups().size()) {
            throw new BadRequestAlertException("The number of exercise groups changed", ENTITY_NAME, "numberExerciseGroupsChanged");
        }

        // Ensure that all received exercise groups are already related to the exam
        for (ExerciseGroup exerciseGroup : orderedExerciseGroups) {
            if (!exam.getExerciseGroups().contains(exerciseGroup)) {
                throw new BadRequestAlertException("The exercise group is not related to the exam", ENTITY_NAME, "exerciseGroupNotRelatedToExam");
            }
            // Set the exam manually as it won't be included in orderedExerciseGroups
            exerciseGroup.setExam(exam);
        }

        exam.setExerciseGroups(orderedExerciseGroups);
        examRepository.save(exam);

        // Return the original request body as it might contain exercise details (e.g. quiz questions), which would be lost otherwise
        return ResponseEntity.ok(orderedExerciseGroups);
    }

    /**
     * GET /courses/{courseId}/exams/{examId}/latest-end-date : Get an exam for conduction.
     *
     * @param courseId the id of the course
     * @param examId   the id of the exam
     * @return the ResponseEntity with status 200 (OK) and with the found exam as body or NotFound if it could not be
     *         determined
     */
    @GetMapping("courses/{courseId}/exams/{examId}/latest-end-date")
    @EnforceAtLeastTutor
    public ResponseEntity<ExamInformationDTO> getLatestIndividualEndDateOfExam(@PathVariable Long courseId, @PathVariable Long examId) {
        log.debug("REST request to get latest individual end date of exam : {}", examId);

        examAccessService.checkCourseAndExamAccessForTeachingAssistantElseThrow(courseId, examId);

        var examInformation = new ExamInformationDTO(examDateService.getLatestIndividualExamEndDate(examId));
        return ResponseEntity.ok().body(examInformation);
    }

    /**
     * GET /courses/:courseId/exams/:examId/lockedSubmissions Get locked submissions for exam for user
     *
     * @param courseId - the id of the course
     * @param examId   - the id of the exam
     * @return the ResponseEntity with status 200 (OK) and with body the course, or with status 404 (Not Found)
     */
    @GetMapping("courses/{courseId}/exams/{examId}/lockedSubmissions")
    @EnforceAtLeastInstructor
    public ResponseEntity<List<Submission>> getLockedSubmissionsForExam(@PathVariable Long courseId, @PathVariable Long examId) {
        log.debug("REST request to get all locked submissions for course : {}", courseId);
        long start = System.currentTimeMillis();
        Course course = courseRepository.findWithEagerExercisesById(courseId);
        User user = userRepository.getUserWithGroupsAndAuthorities();
        authCheckService.checkHasAtLeastRoleInCourseElseThrow(Role.INSTRUCTOR, course, user);

        List<Submission> submissions = submissionService.getLockedSubmissions(examId, user);

        long end = System.currentTimeMillis();
        log.debug("Finished /courses/{}/submissions call in {}ms", courseId, end - start);
        return ResponseEntity.ok(submissions);
    }

    /**
     * PUT /courses/{courseId}/exams/{examId}/archive : archive an existing exam asynchronously.
     * <p>
     * This method starts the process of archiving all exam exercises and submissions.
     * It immediately returns and runs this task asynchronously. When the task is done, the exam is marked as archived, which means the zip file can be downloaded.
     *
     * @param courseId the id of the course
     * @param examId   the id of the exam to archive
     * @return empty
     */
    @PutMapping("courses/{courseId}/exams/{examId}/archive")
    @EnforceAtLeastInstructor
    @FeatureToggle(Feature.Exports)
    public ResponseEntity<Void> archiveExam(@PathVariable Long courseId, @PathVariable Long examId) {
        log.info("REST request to archive exam : {}", examId);

        final Exam exam = examRepository.findOneWithEagerExercisesGroupsAndStudentExams(examId);
        if (exam == null) {
            throw new EntityNotFoundException("exam", examId);
        }

        examAccessService.checkCourseAndExamAccessForInstructorElseThrow(courseId, examId);

        // Archiving an exam is only possible after the exam is over
        if (now().isBefore(exam.getEndDate())) {
            throw new BadRequestAlertException("You cannot archive an exam that is not over.", ENTITY_NAME, "examNotOver", true);
        }

        examService.archiveExam(exam);
        return ResponseEntity.ok().build();
    }

    /**
     * Downloads the zip file of the archived exam if it exists. Throws a 404 if the exam doesn't exist.
     *
     * @param courseId The course id of the course
     * @param examId   The id of the archived exam
     * @return ResponseEntity with status
     */
    @GetMapping("courses/{courseId}/exams/{examId}/download-archive")
    @EnforceAtLeastInstructor
    public ResponseEntity<Resource> downloadExamArchive(@PathVariable Long courseId, @PathVariable Long examId) throws FileNotFoundException {
        log.info("REST request to download archive of exam : {}", examId);
        final Exam exam = examRepository.findByIdElseThrow(examId);

        examAccessService.checkCourseAndExamAccessForInstructorElseThrow(courseId, examId);

        if (!exam.hasExamArchive()) {
            throw new EntityNotFoundException("exam", examId);
        }

        // The path is stored in the exam table
        Path archive = Path.of(examArchivesDirPath, exam.getExamArchivePath());

        File zipFile = archive.toFile();
        InputStreamResource resource = new InputStreamResource(new FileInputStream(zipFile));
        return ResponseEntity.ok().contentLength(zipFile.length()).contentType(MediaType.APPLICATION_OCTET_STREAM).header("filename", zipFile.getName()).body(resource);
    }

}<|MERGE_RESOLUTION|>--- conflicted
+++ resolved
@@ -242,13 +242,8 @@
      * @throws URISyntaxException if the Location URI syntax is incorrect
      */
     @PostMapping("courses/{courseId}/exam-import")
-<<<<<<< HEAD
-    @PreAuthorize("hasRole('INSTRUCTOR')")
+    @EnforceAtLeastInstructor
     public ResponseEntity<Exam> importExamWithExercises(@PathVariable Long courseId, @RequestBody Exam examToBeImported) throws URISyntaxException, IOException {
-=======
-    @EnforceAtLeastInstructor
-    public ResponseEntity<Exam> importExamWithExercises(@PathVariable Long courseId, @RequestBody Exam examToBeImported) throws URISyntaxException {
->>>>>>> 6c63af54
         log.debug("REST request to import an exam : {}", examToBeImported);
 
         // Step 1: Check if Exam has an ID
