package de.tum.in.www1.artemis.web.rest;

import static de.tum.in.www1.artemis.service.util.TimeLogUtil.formatDurationFrom;
import static java.time.ZonedDateTime.now;

import java.io.File;
import java.io.FileInputStream;
import java.io.FileNotFoundException;
import java.net.URI;
import java.net.URISyntaxException;
import java.nio.file.Path;
import java.time.*;
import java.time.temporal.ChronoUnit;
import java.util.*;

import javax.validation.constraints.NotNull;

import org.slf4j.Logger;
import org.slf4j.LoggerFactory;
import org.springframework.beans.factory.annotation.Value;
import org.springframework.boot.actuate.audit.AuditEvent;
import org.springframework.core.io.InputStreamResource;
import org.springframework.core.io.Resource;
import org.springframework.data.domain.Page;
import org.springframework.data.domain.Pageable;
import org.springframework.http.HttpHeaders;
import org.springframework.http.HttpStatus;
import org.springframework.http.MediaType;
import org.springframework.http.ResponseEntity;
import org.springframework.web.bind.annotation.*;
import org.springframework.web.servlet.support.ServletUriComponentsBuilder;

import de.tum.in.www1.artemis.config.Constants;
import de.tum.in.www1.artemis.domain.*;
import de.tum.in.www1.artemis.domain.exam.Exam;
import de.tum.in.www1.artemis.domain.exam.ExerciseGroup;
import de.tum.in.www1.artemis.domain.exam.StudentExam;
import de.tum.in.www1.artemis.domain.participation.TutorParticipation;
import de.tum.in.www1.artemis.repository.*;
import de.tum.in.www1.artemis.security.Role;
import de.tum.in.www1.artemis.security.annotations.*;
import de.tum.in.www1.artemis.service.AssessmentDashboardService;
import de.tum.in.www1.artemis.service.AuthorizationCheckService;
import de.tum.in.www1.artemis.service.ProfileService;
import de.tum.in.www1.artemis.service.SubmissionService;
import de.tum.in.www1.artemis.service.dto.StudentDTO;
import de.tum.in.www1.artemis.service.exam.*;
import de.tum.in.www1.artemis.service.feature.Feature;
import de.tum.in.www1.artemis.service.feature.FeatureToggle;
import de.tum.in.www1.artemis.service.messaging.InstanceMessageSendService;
import de.tum.in.www1.artemis.service.scheduled.cache.monitoring.ExamMonitoringScheduleService;
import de.tum.in.www1.artemis.web.rest.dto.*;
import de.tum.in.www1.artemis.web.rest.errors.*;
import de.tum.in.www1.artemis.web.rest.util.HeaderUtil;
import io.swagger.annotations.ApiParam;
import tech.jhipster.web.util.PaginationUtil;

/**
 * REST controller for managing Exam.
 */
@RestController
@RequestMapping("api/")
public class ExamResource {

    private final Logger log = LoggerFactory.getLogger(ExamResource.class);

    private static final String ENTITY_NAME = "exam";

    @Value("${jhipster.clientApp.name}")
    private String applicationName;

    @Value("${artemis.course-archives-path}")
    private String examArchivesDirPath;

    private final ProfileService profileService;

    private final UserRepository userRepository;

    private final CourseRepository courseRepository;

    private final ExamService examService;

    private final ExamDeletionService examDeletionService;

    private final ExamDateService examDateService;

    private final ExamRegistrationService examRegistrationService;

    private final ExamRepository examRepository;

    private final ExamAccessService examAccessService;

    private final SubmissionService submissionService;

    private final InstanceMessageSendService instanceMessageSendService;

    private final AuthorizationCheckService authCheckService;

    private final TutorParticipationRepository tutorParticipationRepository;

    private final AssessmentDashboardService assessmentDashboardService;

    private final StudentExamRepository studentExamRepository;

    private final ExamImportService examImportService;

    private final ExamMonitoringScheduleService examMonitoringScheduleService;

    private final CustomAuditEventRepository auditEventRepository;

    public ExamResource(ProfileService profileService, UserRepository userRepository, CourseRepository courseRepository, ExamService examService,
            ExamDeletionService examDeletionService, ExamAccessService examAccessService, InstanceMessageSendService instanceMessageSendService, ExamRepository examRepository,
            SubmissionService submissionService, AuthorizationCheckService authCheckService, ExamDateService examDateService,
            TutorParticipationRepository tutorParticipationRepository, AssessmentDashboardService assessmentDashboardService, ExamRegistrationService examRegistrationService,
            StudentExamRepository studentExamRepository, ExamImportService examImportService, ExamMonitoringScheduleService examMonitoringScheduleService,
            CustomAuditEventRepository auditEventRepository) {
        this.profileService = profileService;
        this.userRepository = userRepository;
        this.courseRepository = courseRepository;
        this.examService = examService;
        this.examDeletionService = examDeletionService;
        this.submissionService = submissionService;
        this.examDateService = examDateService;
        this.examRegistrationService = examRegistrationService;
        this.examRepository = examRepository;
        this.examAccessService = examAccessService;
        this.instanceMessageSendService = instanceMessageSendService;
        this.authCheckService = authCheckService;
        this.tutorParticipationRepository = tutorParticipationRepository;
        this.assessmentDashboardService = assessmentDashboardService;
        this.studentExamRepository = studentExamRepository;
        this.examImportService = examImportService;
        this.examMonitoringScheduleService = examMonitoringScheduleService;
        this.auditEventRepository = auditEventRepository;
    }

    /**
     * POST /courses/{courseId}/exams : Create a new exam.
     *
     * @param courseId the course to which the exam belongs
     * @param exam     the exam to create
     * @return the ResponseEntity with status 201 (Created) and with body the new exam, or with status 400 (Bad Request) if the exam has already an ID
     * @throws URISyntaxException if the Location URI syntax is incorrect
     */
    @PostMapping("courses/{courseId}/exams")
    @EnforceAtLeastInstructor
    public ResponseEntity<Exam> createExam(@PathVariable Long courseId, @RequestBody Exam exam) throws URISyntaxException {
        log.debug("REST request to create an exam : {}", exam);
        if (exam.getId() != null) {
            throw new BadRequestAlertException("A new exam cannot already have an ID", ENTITY_NAME, "idExists");
        }

        checkForExamConflictsElseThrow(courseId, exam);

        // Check that exerciseGroups are not set to prevent manipulation of associated exerciseGroups
        if (!exam.getExerciseGroups().isEmpty()) {
            throw new ConflictException("A new exam cannot have exercise groups yet", ENTITY_NAME, "groupsExist");
        }

        examAccessService.checkCourseAccessForInstructorElseThrow(courseId);

        Exam result = examRepository.save(exam);

        if (result.isMonitoring()) {
            instanceMessageSendService.sendExamMonitoringSchedule(result.getId());
        }

        return ResponseEntity.created(new URI("/api/courses/" + courseId + "/exams/" + result.getId())).body(result);
    }

    /**
     * PUT /courses/{courseId}/exams : Updates an existing exam.
     * This route does not save changes to the exercise groups. This should be done via the ExerciseGroupResource.
     *
     * @param courseId    the course to which the exam belongs
     * @param updatedExam the exam to update
     * @return the ResponseEntity with status 200 (OK) and with body the updated exam
     * @throws URISyntaxException if the Location URI syntax is incorrect
     */
    @PutMapping("courses/{courseId}/exams")
    @EnforceAtLeastInstructor
    public ResponseEntity<Exam> updateExam(@PathVariable Long courseId, @RequestBody Exam updatedExam) throws URISyntaxException {
        log.debug("REST request to update an exam : {}", updatedExam);
        if (updatedExam.getId() == null) {
            return createExam(courseId, updatedExam);
        }

        checkForExamConflictsElseThrow(courseId, updatedExam);

        examAccessService.checkCourseAndExamAccessForInstructorElseThrow(courseId, updatedExam.getId());

        // Make sure that the original references are preserved.
        Exam originalExam = examRepository.findByIdElseThrow(updatedExam.getId());

        // The Exam Mode cannot be changed after creation -> Compare request with version in the database
        if (updatedExam.isTestExam() != originalExam.isTestExam()) {
            throw new ConflictException("The Exam Mode cannot be changed after creation", ENTITY_NAME, "examModeMismatch");
        }

        // NOTE: Make sure that all references are preserved here
        updatedExam.setExerciseGroups(originalExam.getExerciseGroups());
        updatedExam.setStudentExams(originalExam.getStudentExams());
        updatedExam.setExamUsers(originalExam.getExamUsers());

        Exam result = examRepository.save(updatedExam);

        if (updatedExam.isMonitoring()) {
            instanceMessageSendService.sendExamMonitoringSchedule(result.getId());
        }
        else {
            instanceMessageSendService.sendExamMonitoringScheduleCancel(result.getId());
        }
        examMonitoringScheduleService.notifyMonitoringUpdate(result.getId(), updatedExam.isMonitoring());

        // We can't test dates for equality as the dates retrieved from the database lose precision. Also use instant to take timezones into account
        Comparator<ZonedDateTime> comparator = Comparator.comparing(date -> date.truncatedTo(ChronoUnit.SECONDS).toInstant());
        if (comparator.compare(originalExam.getVisibleDate(), updatedExam.getVisibleDate()) != 0
                || comparator.compare(originalExam.getStartDate(), updatedExam.getStartDate()) != 0) {
            // get all exercises
            Exam examWithExercises = examService.findByIdWithExerciseGroupsAndExercisesElseThrow(result.getId());
            // for all programming exercises in the exam, send their ids for scheduling
            examWithExercises.getExerciseGroups().stream().flatMap(group -> group.getExercises().stream()).filter(ProgrammingExercise.class::isInstance).map(Exercise::getId)
                    .forEach(instanceMessageSendService::sendProgrammingExerciseSchedule);
        }

        if (comparator.compare(originalExam.getEndDate(), updatedExam.getEndDate()) != 0) {
            // get all exercises
            Exam examWithExercises = examService.findByIdWithExerciseGroupsAndExercisesElseThrow(result.getId());
            examService.scheduleModelingExercises(examWithExercises);
        }

        return ResponseEntity.ok(result);
    }

    /**
     * POST /courses/{courseId}/exam-import : Imports a new exam with exercises.
     *
     * @param courseId         the course to which the exam belongs
     * @param examToBeImported the exam to import / create
     * @return the ResponseEntity with status 201 (Created) and with body the newly imported exam, or with status 400 (Bad Request) if the exam has already an ID
     * @throws URISyntaxException if the Location URI syntax is incorrect
     */
    @PostMapping("courses/{courseId}/exam-import")
    @EnforceAtLeastInstructor
    public ResponseEntity<Exam> importExamWithExercises(@PathVariable Long courseId, @RequestBody Exam examToBeImported) throws URISyntaxException {
        log.debug("REST request to import an exam : {}", examToBeImported);

        // Step 1: Check if Exam has an ID
        if (examToBeImported.getId() != null) {
            throw new BadRequestAlertException("A imported exam cannot already have an ID", ENTITY_NAME, "idexists");
        }

        examAccessService.checkCourseAccessForInstructorElseThrow(courseId);

        // Step 3: Validate the Exam dates
        checkForExamConflictsElseThrow(courseId, examToBeImported);

        // Step 4: Import Exam with Exercises
        Exam examCopied = examImportService.importExamWithExercises(examToBeImported, courseId);

        // Step 5: Set Exam Monitoring
        if (examCopied.isMonitoring()) {
            instanceMessageSendService.sendExamMonitoringSchedule(examCopied.getId());
        }

        return ResponseEntity.created(new URI("/api/courses/" + courseId + "/exams/" + examCopied.getId()))
                .headers(HeaderUtil.createEntityCreationAlert(applicationName, true, ENTITY_NAME, examCopied.getTitle())).body(examCopied);
    }

    /**
     * Checks if the input values are set correctly. More details in the corresponding methods
     *
     * @param courseId the exam should belong to.
     * @param exam     which should be checked.
     */
    private void checkForExamConflictsElseThrow(Long courseId, Exam exam) {

        checkExamCourseIdElseThrow(courseId, exam);

        checkExamForDatesConflictsElseThrow(exam);

        checkExamForWorkingTimeConflictsElseThrow(exam);

        checkExamPointsAndCorrectionRoundsElseThrow(exam);
    }

    /**
     * Checks that the correct course is present and set
     *
     * @param courseId the course to which the exam should be linked
     * @param exam     the exam to be checked
     */
    private void checkExamCourseIdElseThrow(Long courseId, Exam exam) {
        if (exam.getCourse() == null) {
            throw new BadRequestAlertException("An exam has to belong to a course.", ENTITY_NAME, "noCourse");
        }

        if (!exam.getCourse().getId().equals(courseId)) {
            throw new BadRequestAlertException("The course id does not match the id of the course connected to the exam.", ENTITY_NAME, "wrongCourseId");
        }
    }

    /**
     * Checks that the visible/start/end-dates are present and in the correct order.
     * For real exams: visibleDate < startDate < endDate
     * For test exams: visibleDate <= startDate < endDate
     *
     * @param exam the exam to be checked
     */
    private void checkExamForDatesConflictsElseThrow(Exam exam) {
        if (exam.getVisibleDate() == null || exam.getStartDate() == null || exam.getEndDate() == null) {
            throw new BadRequestAlertException("An exam has to have times when it becomes visible, starts, and ends as well as a working time.", ENTITY_NAME, "examTimes");
        }

        if (exam.isTestExam()) {
            if (!(exam.getVisibleDate().isBefore(exam.getStartDate()) || exam.getVisibleDate().isEqual(exam.getStartDate())) || !exam.getStartDate().isBefore(exam.getEndDate())) {
                throw new BadRequestAlertException("For test exams, the visible date has to be before or equal to the start date and the start date has to be before the end date",
                        ENTITY_NAME, "examTimes");
            }
        }
        else if (!exam.getVisibleDate().isBefore(exam.getStartDate()) || !exam.getStartDate().isBefore(exam.getEndDate())) {
            throw new BadRequestAlertException("For real exams, the visible date has to be before the start date and the start date has to be before the end date", ENTITY_NAME,
                    "examTimes");
        }

        if (exam.getExampleSolutionPublicationDate() != null && exam.getExampleSolutionPublicationDate().isBefore(exam.getEndDate())) {
            throw new BadRequestAlertException("Example solutions cannot be published before the end date of an exam.", ENTITY_NAME, "examTimes");
        }
    }

    /**
     * Validates the working time, which should be equal (real exams) or smaller / equal (test exam) to the
     * difference between start- and endDate.
     *
     * @param exam the exam to be checked
     */
    private void checkExamForWorkingTimeConflictsElseThrow(Exam exam) {
        int differenceStartEndDate = Math.toIntExact(Duration.between(exam.getStartDate(), exam.getEndDate()).toSeconds());

        if (exam.isTestExam()) {
            if (exam.getWorkingTime() > differenceStartEndDate || exam.getWorkingTime() < 1) {
                throw new BadRequestAlertException("For TestExams, the working time must be at least 1 and at most the duration of the working window.", ENTITY_NAME, "examTimes");
            }
        }
        else if (exam.getWorkingTime() != differenceStartEndDate) {
            /*
             * Set the working time to the time difference for real exams, if not done by the client. This can be an issue if the working time calculation in the client is not
             * performed (e.g. for Cypress-2E2-Tests). However, since the working time currently depends on the start- and end-date, we can do a server-side assignment
             */
            exam.setWorkingTime(differenceStartEndDate);
        }
    }

    /**
     * Checks if the exam has at least one point achievable
     *
     * @param exam the exam to be checked
     */
    private void checkExamPointsAndCorrectionRoundsElseThrow(Exam exam) {
        if (exam.getExamMaxPoints() <= 0) {
            throw new BadRequestAlertException("An exam cannot have negative points.", ENTITY_NAME, "negativePoints");
        }

        if (exam.isTestExam() && exam.getNumberOfCorrectionRoundsInExam() != 0) {
            throw new BadRequestAlertException("A testExam has to have 0 correction rounds", ENTITY_NAME, "correctionRoundViolation");
        }

        if (!exam.isTestExam() && (exam.getNumberOfCorrectionRoundsInExam() <= 0 || exam.getNumberOfCorrectionRoundsInExam() > 2)) {
            throw new BadRequestAlertException("A realExam has to have either 1 or 2 correction rounds", ENTITY_NAME, "correctionRoundViolation");
        }
    }

    /**
     * GET /exams/active : Find all active exams the user is allowed to access.
     * Exams that are active have visibilityDate for the previous and upcoming seven days.
     *
     * @param pageable pageable parameters
     * @return the ResponseEntity with status 200 (OK) and a list of exams. The list can be empty
     */
    @GetMapping("exams/active")
    @EnforceAtLeastInstructor
    public ResponseEntity<List<Exam>> getAllActiveExams(@ApiParam Pageable pageable) {
        final var user = userRepository.getUserWithGroupsAndAuthorities();
        Page<Exam> page = examService.getAllActiveExams(pageable, user);
        HttpHeaders headers = PaginationUtil.generatePaginationHttpHeaders(ServletUriComponentsBuilder.fromCurrentRequest(), page);
        return new ResponseEntity<>(page.getContent(), headers, HttpStatus.OK);
    }

    /**
     * GET /exams : Find all exams the user is allowed to access
     *
     * @param withExercises if only exams with at least one exercise Groups should be considered
     * @param search        Pageable with all relevant information
     * @return the ResponseEntity with status 200 (OK) and a list of exams. The list can be empty
     */
    @GetMapping("exams")
    @EnforceAtLeastEditor
    public ResponseEntity<SearchResultPageDTO<Exam>> getAllExamsOnPage(@RequestParam(defaultValue = "false") boolean withExercises, PageableSearchDTO<String> search) {
        final var user = userRepository.getUserWithGroupsAndAuthorities();
        return ResponseEntity.ok(examService.getAllOnPageWithSize(search, user, withExercises));
    }

    /**
     * GET /exams/{examId} : Find an exam by id with exercises for the exam import
     *
     * @param examId the exam to find
     * @return the ResponseEntity with status 200 (OK) and with the found exam as body
     */
    @GetMapping("exams/{examId}")
    @EnforceAtLeastInstructor
    public ResponseEntity<Exam> getExamForImportWithExercises(@PathVariable Long examId) {
        log.debug("REST request to get exam : {} for import with exercises", examId);

        Exam exam = examService.findByIdWithExerciseGroupsAndExercisesElseThrow(examId);
        examAccessService.checkCourseAndExamAccessForInstructorElseThrow(exam.getCourse().getId(), examId);

        return ResponseEntity.ok(exam);
    }

    /**
     * GET /courses/{courseId}/exams/{examId} : Find an exam by id.
     *
     * @param courseId           the course to which the exam belongs
     * @param examId             the exam to find
     * @param withStudents       boolean flag whether to include all students registered for the exam
     * @param withExerciseGroups boolean flag whether to include all exercise groups of the exam
     * @return the ResponseEntity with status 200 (OK) and with the found exam as body
     */
    @GetMapping("courses/{courseId}/exams/{examId}")
    @EnforceAtLeastEditor
    public ResponseEntity<Exam> getExam(@PathVariable Long courseId, @PathVariable Long examId, @RequestParam(defaultValue = "false") boolean withStudents,
            @RequestParam(defaultValue = "false") boolean withExerciseGroups) {
        log.debug("REST request to get exam : {}", examId);

        if (withStudents) {
            examAccessService.checkCourseAndExamAccessForInstructorElseThrow(courseId, examId);
        }
        else {
            examAccessService.checkCourseAndExamAccessForEditorElseThrow(courseId, examId);
        }

        if (!withStudents && !withExerciseGroups) {
            return ResponseEntity.ok(examRepository.findByIdElseThrow(examId));
        }

        if (withExerciseGroups) {
            Exam exam;
            if (withStudents) {
                exam = examRepository.findByIdWithExamUsersExerciseGroupsAndExercisesElseThrow(examId);
            }
            else {
                exam = examService.findByIdWithExerciseGroupsAndExercisesElseThrow(examId);
            }
            examService.setExamProperties(exam);
            return ResponseEntity.ok(exam);
        }

        Exam exam = examRepository.findByIdWithExamUsersElseThrow(examId);
        exam.getExamUsers().forEach(examUser -> examUser.getUser().setVisibleRegistrationNumber(examUser.getUser().getRegistrationNumber()));

        return ResponseEntity.ok(exam);
    }

    /**
     * GET /exams/{examId}/title : Returns the title of the exam with the given id
     *
     * @param examId the id of the exam
     * @return the title of the exam wrapped in an ResponseEntity or 404 Not Found if no exam with that id exists
     */
    @GetMapping("exams/{examId}/title")
    @EnforceAtLeastStudent
    public ResponseEntity<String> getExamTitle(@PathVariable Long examId) {
        final var title = examRepository.getExamTitle(examId);
        return title == null ? ResponseEntity.notFound().build() : ResponseEntity.ok(title);
    }

    /**
     * GET /courses/{courseId}/exams/{examId} : Find an exam by id.
     *
     * @param courseId the course to which the exam belongs
     * @param examId   the exam to find
     * @return the ResponseEntity with status 200 (OK) and with the found exam as body
     */
    @GetMapping("courses/{courseId}/exams/{examId}/statistics")
    @EnforceAtLeastTutor
    public ResponseEntity<ExamChecklistDTO> getExamStatistics(@PathVariable Long courseId, @PathVariable Long examId) {
        log.debug("REST request to get exam statistics: {}", examId);

        examAccessService.checkCourseAndExamAccessForTeachingAssistantElseThrow(courseId, examId);

        var course = courseRepository.findByIdElseThrow(courseId);
        var isInstructorInCourse = authCheckService.isAtLeastInstructorInCourse(course, null);

        Exam exam = examRepository.findByIdWithExamUsersExerciseGroupsAndExercisesElseThrow(examId);
        ExamChecklistDTO examChecklistDTO = examService.getStatsForChecklist(exam, isInstructorInCourse);

        return ResponseEntity.ok(examChecklistDTO);
    }

    /**
     * GET /courses/{courseId}/exams/{examId}/scores : Find scores for an exam by id.
     *
     * @param courseId the course to which the exam belongs
     * @param examId   the exam to find
     * @return the ResponseEntity with status 200 (OK) and with the found ExamScoreDTO as body
     */
    @GetMapping("courses/{courseId}/exams/{examId}/scores")
    @EnforceAtLeastInstructor
    public ResponseEntity<ExamScoresDTO> getExamScore(@PathVariable Long courseId, @PathVariable Long examId) {
        long start = System.currentTimeMillis();
        log.info("REST request to get score for exam : {}", examId);
        examAccessService.checkCourseAndExamAccessForInstructorElseThrow(courseId, examId);
        ExamScoresDTO examScoresDTO = examService.calculateExamScores(examId);
        log.info("get scores for exam {} took {}ms", examId, System.currentTimeMillis() - start);
        return ResponseEntity.ok(examScoresDTO);
    }

    /**
     * GET /courses/:courseId/exams/:examId/exam-for-assessment-dashboard
     *
     * @param courseId the id of the course to retrieve
     * @param examId   the id of the exam that contains the exercises
     * @return data about a course including all exercises, plus some data for the tutor as tutor status for assessment
     */
    @GetMapping("courses/{courseId}/exams/{examId}/exam-for-assessment-dashboard")
    @EnforceAtLeastTutor
    public ResponseEntity<Exam> getExamForAssessmentDashboard(@PathVariable long courseId, @PathVariable long examId) {
        log.debug("REST request /courses/{courseId}/exams/{examId}/exam-for-assessment-dashboard");

        Exam exam = examService.findByIdWithExerciseGroupsAndExercisesElseThrow(examId);
        Course course = exam.getCourse();
        checkExamCourseIdElseThrow(courseId, exam);

        User user = userRepository.getUserWithGroupsAndAuthorities();
        authCheckService.checkHasAtLeastRoleInCourseElseThrow(Role.TEACHING_ASSISTANT, course, user);

        if (ZonedDateTime.now().isBefore(exam.getEndDate()) && authCheckService.isTeachingAssistantInCourse(course, user)) {
            // tutors cannot access the exercises before the exam ends
            throw new AccessForbiddenException("exam", examId);
        }

        Set<Exercise> exercises = new HashSet<>();
        // extract all exercises for all the exam
        for (ExerciseGroup exerciseGroup : exam.getExerciseGroups()) {
            exerciseGroup.setExercises(courseRepository.getInterestingExercisesForAssessmentDashboards(exerciseGroup.getExercises()));
            exercises.addAll(exerciseGroup.getExercises());
        }
        List<TutorParticipation> tutorParticipations = tutorParticipationRepository.findAllByAssessedExercise_ExerciseGroup_Exam_IdAndTutor_Id(examId, user.getId());

        assessmentDashboardService.generateStatisticsForExercisesForAssessmentDashboard(exercises, tutorParticipations, true);

        return ResponseEntity.ok(exam);
    }

    /**
     * GET /courses/:courseId/exams/:examId/exam-for-test-run-assessment-dashboard
     *
     * @param courseId the id of the course to retrieve
     * @param examId   the id of the exam that contains the exercises
     * @return data about an exam test run including all exercises, plus some data for the tutor as tutor status for assessment
     */
    @GetMapping("courses/{courseId}/exams/{examId}/exam-for-test-run-assessment-dashboard")
    @EnforceAtLeastInstructor
    public ResponseEntity<Exam> getExamForTestRunAssessmentDashboard(@PathVariable long courseId, @PathVariable long examId) {
        log.debug("REST request /courses/{courseId}/exams/{examId}/exam-for-test-run-assessment-dashboard");

        Exam exam = examService.findByIdWithExerciseGroupsAndExercisesElseThrow(examId);
        Course course = exam.getCourse();
        checkExamCourseIdElseThrow(courseId, exam);

        authCheckService.checkHasAtLeastRoleInCourseElseThrow(Role.INSTRUCTOR, course, null);

        for (ExerciseGroup exerciseGroup : exam.getExerciseGroups()) {
            exerciseGroup.setExercises(courseRepository.getInterestingExercisesForAssessmentDashboards(exerciseGroup.getExercises()));
        }

        return ResponseEntity.ok(exam);
    }

    /**
     * GET /courses/:courseId/exams/:examId/stats-for-exam-assessment-dashboard A collection of useful statistics for the tutor course dashboard,
     * including: - number of submissions to the course - number of assessments - number of assessments assessed by the tutor - number of complaints
     *
     * @param courseId - the id of the course
     * @param examId   - the id of the exam to retrieve stats from
     * @return data about a course including all exercises, plus some data for the tutor as tutor status for assessment
     */
    @GetMapping("courses/{courseId}/exams/{examId}/stats-for-exam-assessment-dashboard")
    @EnforceAtLeastTutor
    public ResponseEntity<StatsForDashboardDTO> getStatsForExamAssessmentDashboard(@PathVariable Long courseId, @PathVariable Long examId) {
        log.debug("REST request /courses/{courseId}/stats-for-exam-assessment-dashboard");

        Course course = courseRepository.findByIdElseThrow(courseId);
        authCheckService.checkHasAtLeastRoleInCourseElseThrow(Role.TEACHING_ASSISTANT, course, null);

        return ResponseEntity.ok(examService.getStatsForExamAssessmentDashboard(course, examId));
    }

    /**
     * GET /courses/{courseId}/exams : Find all exams for the given course.
     *
     * @param courseId the course to which the exam belongs
     * @return the ResponseEntity with status 200 (OK) and a list of exams. The list can be empty
     */
    @GetMapping("courses/{courseId}/exams")
    @EnforceAtLeastTutor
    public ResponseEntity<List<Exam>> getExamsForCourse(@PathVariable Long courseId) {
        log.debug("REST request to get all exams for Course : {}", courseId);

        examAccessService.checkCourseAccessForTeachingAssistantElseThrow(courseId);
        // We need the exercise groups and exercises for the exam status now
        List<Exam> exams = examRepository.findByCourseIdWithExerciseGroupsAndExercises(courseId);
        examRepository.setNumberOfExamUsersForExams(exams);
        return ResponseEntity.ok(exams);
    }

    /**
     * GET /courses/{courseId}/exams-for-user : Find all exams with quiz-questions the user is allowed to access (Is at least Instructor)
     *
     * @param courseId the course to which the exam belongs
     * @return the ResponseEntity with status 200 (OK) and a list of exams. The list can be empty
     */
    @GetMapping("courses/{courseId}/exams-for-user")
    @EnforceAtLeastInstructor
    public ResponseEntity<List<Exam>> getExamsWithQuizExercisesForUser(@PathVariable Long courseId) {
        User user = userRepository.getUserWithGroupsAndAuthorities();
        if (authCheckService.isAdmin(user)) {
            return ResponseEntity.ok(examRepository.findAllWithQuizExercisesWithEagerExerciseGroupsAndExercises());
        }
        else {
            Course course = courseRepository.findByIdElseThrow(courseId);
            authCheckService.checkHasAtLeastRoleInCourseElseThrow(Role.INSTRUCTOR, course, user);
            var userGroups = new ArrayList<>(user.getGroups());
            return ResponseEntity.ok(examRepository.getExamsWithQuizExercisesForWhichUserHasInstructorAccess(userGroups));
        }
    }

    /**
     * DELETE /courses/{courseId}/exams/{examId} : Delete the exam with the given id.
     * The delete operation cascades to all student exams, exercise group, exercises and their participations.
     *
     * @param courseId the course to which the exam belongs
     * @param examId   the id of the exam to delete
     * @return the ResponseEntity with status 200 (OK)
     */
    @DeleteMapping("courses/{courseId}/exams/{examId}")
    @EnforceAtLeastInstructor
    public ResponseEntity<Void> deleteExam(@PathVariable Long courseId, @PathVariable Long examId) {
        log.info("REST request to delete exam : {}", examId);

        var exam = examRepository.findByIdElseThrow(examId);
        examAccessService.checkCourseAndExamAccessForInstructorElseThrow(courseId, examId);

        if (exam.isMonitoring()) {
            // Cancel schedule of exam monitoring
            instanceMessageSendService.sendExamMonitoringScheduleCancel(examId);
        }

        examDeletionService.delete(examId);
        return ResponseEntity.ok().headers(HeaderUtil.createEntityDeletionAlert(applicationName, true, ENTITY_NAME, exam.getTitle())).build();
    }

    /**
     * DELETE /courses/{courseId}/exams/{examId}/reset : Reset the exam with the given id.
     * The reset operation deletes all studentExams, participations, submissions and feedback.
     *
     * @param courseId the course to which the exam belongs
     * @param examId   the id of the exam to reset
     * @return the ResponseEntity with status 200 (OK)
     */
    @DeleteMapping("courses/{courseId}/exams/{examId}/reset")
    @EnforceAtLeastInstructor
    public ResponseEntity<Exam> resetExam(@PathVariable Long courseId, @PathVariable Long examId) {
        log.info("REST request to reset exam : {}", examId);

        var exam = examRepository.findByIdElseThrow(examId);
        examAccessService.checkCourseAndExamAccessForInstructorElseThrow(courseId, examId);

        if (exam.isMonitoring()) {
            // Cancel schedule of exam monitoring
            instanceMessageSendService.sendExamMonitoringScheduleCancel(examId);
        }

        examDeletionService.reset(exam.getId());
        Exam returnExam = examService.findByIdWithExerciseGroupsAndExercisesElseThrow(examId);
        examService.setExamProperties(returnExam);

        if (returnExam.isMonitoring()) {
            // Schedule exam monitoring
            instanceMessageSendService.sendExamMonitoringSchedule(examId);
        }

        return ResponseEntity.ok(returnExam);
    }

    /**
     * POST /courses/:courseId/exams/:examId/students/:studentLogin : Add one single given user (based on the login) to the students of the exam so that the student can access the
     * exam
     *
     * @param courseId     the id of the course
     * @param examId       the id of the exam
     * @param studentLogin the login of the user who should get student access
     * @return empty ResponseEntity with status 200 (OK) or with status 404 (Not Found)
     */
    @PostMapping("courses/{courseId}/exams/{examId}/students/{studentLogin:" + Constants.LOGIN_REGEX + "}")
    @EnforceAtLeastInstructor
    public ResponseEntity<StudentDTO> addStudentToExam(@PathVariable Long courseId, @PathVariable Long examId, @PathVariable String studentLogin) {
        log.debug("REST request to add {} as student to exam : {}", studentLogin, examId);

        examAccessService.checkCourseAndExamAccessForInstructorElseThrow(courseId, examId);

        var course = courseRepository.findByIdElseThrow(courseId);
        var exam = examRepository.findByIdWithExamUsersElseThrow(examId);

        if (exam.isTestExam()) {
            throw new BadRequestAlertException("Add student to exam is only allowed for real exams", ENTITY_NAME, "addStudentOnlyForRealExams");
        }

        var student = userRepository.findOneWithGroupsAndAuthoritiesByLogin(studentLogin)
                .orElseThrow(() -> new EntityNotFoundException("User with login: \"" + studentLogin + "\" does not exist"));

        if (student.getGroups().contains(exam.getCourse().getInstructorGroupName()) || authCheckService.isAdmin(student)) {
            throw new AccessForbiddenAlertException("You cannot register instructors or administrators to exams.", ENTITY_NAME, "cannotRegisterInstructor");
        }

        examRegistrationService.registerStudentToExam(course, exam, student);
        var studentDto = new StudentDTO();
        studentDto.setRegistrationNumber(student.getRegistrationNumber());
        studentDto.setFirstName(student.getFirstName());
        studentDto.setLastName(student.getLastName());
        studentDto.setLogin(student.getLogin());
        return ResponseEntity.ok().body(studentDto);
    }

    /**
     * POST /courses/:courseId/exams/:examId/generate-student-exams : Generates the student exams randomly based on the exam configuration and the exercise groups
     *
     * @param courseId the id of the course
     * @param examId   the id of the exam
     * @return the list of student exams with their corresponding users
     */
    @PostMapping("courses/{courseId}/exams/{examId}/generate-student-exams")
    @EnforceAtLeastInstructor
    public ResponseEntity<List<StudentExam>> generateStudentExams(@PathVariable Long courseId, @PathVariable Long examId) {
        long start = System.nanoTime();
        log.info("REST request to generate student exams for exam {}", examId);

        final var exam = checkAccessForStudentExamGenerationAndLogAuditEvent(courseId, examId, Constants.GENERATE_STUDENT_EXAMS);

        // Reset existing student exams & participations in case they already exist
        examDeletionService.deleteStudentExamsAndExistingParticipationsForExam(exam.getId());

        List<StudentExam> studentExams = studentExamRepository.generateStudentExams(exam);

        // we need to break a cycle for the serialization
        breakCyclesForSerialization(studentExams);

        // Reschedule after creation (possible longer working time)
        instanceMessageSendService.sendExamMonitoringSchedule(examId);
        log.info("Generated {} student exams in {} for exam {}", studentExams.size(), formatDurationFrom(start), examId);
        return ResponseEntity.ok().body(studentExams);
    }

    @NotNull
    private Exam checkAccessForStudentExamGenerationAndLogAuditEvent(Long courseId, Long examId, String auditEventAction) {
        final Exam exam = examRepository.findByIdWithExamUsersExerciseGroupsAndExercisesElseThrow(examId);

        if (exam.isTestExam()) {
            throw new BadRequestAlertException("Generate student exams is only allowed for real exams", ENTITY_NAME, "generateStudentExamsOnlyForRealExams");
        }

        examAccessService.checkCourseAndExamAccessForInstructorElseThrow(courseId, exam);

        // Validate settings of the exam
        examService.validateForStudentExamGeneration(exam);

        User instructor = userRepository.getUser();
        AuditEvent auditEvent = new AuditEvent(instructor.getLogin(), auditEventAction, "examId=" + examId, "user=" + instructor.getLogin());
        auditEventRepository.add(auditEvent);
        return exam;
    }

    /**
     * POST /courses/:courseId/exams/:examId/generate-missing-student-exams:
     * Generates exams for students, who don't have an individual exam yet.
     * They are created randomly based on the exam configuration and the exercise groups.
     *
     * @param courseId the id of the course
     * @param examId   the id of the exam
     * @return the list of student exams with their corresponding users
     */
    @PostMapping("courses/{courseId}/exams/{examId}/generate-missing-student-exams")
    @EnforceAtLeastInstructor
    public ResponseEntity<List<StudentExam>> generateMissingStudentExams(@PathVariable Long courseId, @PathVariable Long examId) {
        long start = System.nanoTime();
        log.info("REST request to generate missing student exams for exam {}", examId);

        final var exam = checkAccessForStudentExamGenerationAndLogAuditEvent(courseId, examId, Constants.GENERATE_MISSING_STUDENT_EXAMS);
        List<StudentExam> studentExams = studentExamRepository.generateMissingStudentExams(exam);

        // we need to break a cycle for the serialization
        breakCyclesForSerialization(studentExams);

        // Reschedule after creation (possible longer working time)
        instanceMessageSendService.sendExamMonitoringSchedule(examId);
        log.info("Generated {} missing student exams in {} for exam {}", studentExams.size(), formatDurationFrom(start), examId);
        return ResponseEntity.ok().body(studentExams);
    }

    private static void breakCyclesForSerialization(List<StudentExam> studentExams) {
        for (StudentExam studentExam : studentExams) {
            studentExam.getExam().setExamUsers(null);
            studentExam.getExam().setExerciseGroups(null);
            studentExam.getExam().setStudentExams(null);
        }
    }

    /**
     * POST /courses/{courseId}/exams/{examId}/student-exams/evaluate-quiz-exercises : Evaluate the quiz exercises of the exam
     *
     * @param courseId the course to which the exam belongs to
     * @param examId   the id of the exam
     * @return ResponseEntity the number of evaluated quiz exercises
     */
    @PostMapping("courses/{courseId}/exams/{examId}/student-exams/evaluate-quiz-exercises")
    @EnforceAtLeastInstructor
    public ResponseEntity<Integer> evaluateQuizExercises(@PathVariable Long courseId, @PathVariable Long examId) {
        log.info("REST request to evaluate quiz exercises of exam {}", examId);

        examAccessService.checkCourseAndExamAccessForInstructorElseThrow(courseId, examId);

        if (examDateService.getLatestIndividualExamEndDate(examId).isAfter(ZonedDateTime.now())) {
            throw new BadRequestAlertException("There are still exams running, quizzes can only be evaluated once all exams are finished.", ENTITY_NAME,
                    "evaluateQuizExercisesTooEarly");
        }
        var exam = examRepository.findWithExerciseGroupsAndExercisesById(examId).orElseThrow(() -> new EntityNotFoundException("Exam", examId));
        if (exam.isTestExam()) {
            throw new BadRequestAlertException("Evaluate quiz exercises is only allowed for real exams", ENTITY_NAME, "evaluateQuizExercisesOnlyForRealExams");
        }

        Integer numOfEvaluatedExercises = examService.evaluateQuizExercises(exam);

        log.info("Evaluated {} quiz exercises of exam {}", numOfEvaluatedExercises, examId);

        return ResponseEntity.ok().body(numOfEvaluatedExercises);
    }

    /**
     * POST /courses/{courseId}/exams/{examId}/student-exams/unlock-all-repositories : Unlock all repositories of the exam
     *
     * @param courseId the course to which the exam belongs to
     * @param examId   the id of the exam
     * @return the number of unlocked exercises
     */
    @PostMapping("courses/{courseId}/exams/{examId}/student-exams/unlock-all-repositories")
    @EnforceAtLeastInstructor
    public ResponseEntity<Integer> unlockAllRepositories(@PathVariable Long courseId, @PathVariable Long examId) {
        // Locking and unlocking repositories is not supported when using the local version control system. Repository access is checked in the LocalVCFetchFilter and
        // LocalVCPushFilter.
        if (profileService.isLocalVcsCi()) {
            return ResponseEntity.badRequest().build();
        }

        log.info("REST request to unlock all repositories of exam {}", examId);

        examAccessService.checkCourseAndExamAccessForInstructorElseThrow(courseId, examId);

        Integer numOfUnlockedExercises = examService.unlockAllRepositories(examId);

        log.info("Unlocked {} programming exercises of exam {}", numOfUnlockedExercises, examId);

        return ResponseEntity.ok().body(numOfUnlockedExercises);
    }

    /**
     * POST /courses/{courseId}/exams/{examId}/student-exams/lock-all-repositories : Lock all repositories of the exam
     *
     * @param courseId the course to which the exam belongs to
     * @param examId   the id of the exam
     * @return the number of locked exercises
     */
    @PostMapping("courses/{courseId}/exams/{examId}/student-exams/lock-all-repositories")
    @EnforceAtLeastInstructor
    public ResponseEntity<Integer> lockAllRepositories(@PathVariable Long courseId, @PathVariable Long examId) {
        // Locking and unlocking repositories is not supported when using the local version control system. Repository access is checked in the LocalVCFetchFilter and
        // LocalVCPushFilter.
        if (profileService.isLocalVcsCi()) {
            return ResponseEntity.badRequest().build();
        }

        log.info("REST request to lock all repositories of exam {}", examId);

        examAccessService.checkCourseAndExamAccessForInstructorElseThrow(courseId, examId);

        Integer numOfLockedExercises = examService.lockAllRepositories(examId);

        log.info("Locked {} programming exercises of exam {}", numOfLockedExercises, examId);

        return ResponseEntity.ok().body(numOfLockedExercises);
    }

    /**
     * POST /courses/:courseId/exams/:examId/students : Add multiple users to the students of the exam so that they can access the exam
     * The passed list of UserDTOs must include the registration number (the other entries are currently ignored and can be left out)
     * Note: registration based on other user attributes (e.g. email, name, login) is currently NOT supported
     * <p>
     * This method first tries to find the student in the internal Artemis user database (because the user is most probably already using Artemis).
     * In case the user cannot be found, we additionally search the (TUM) LDAP in case it is configured properly.
     *
     * @param courseId    the id of the course
     * @param examId      the id of the exam
     * @param studentDtos the list of students (with at least registration number) who should get access to the exam
     * @return the list of students who could not be registered for the exam, because they could NOT be found in the Artemis database and could NOT be found in the TUM LDAP
     */
    @PostMapping("courses/{courseId}/exams/{examId}/students")
    @EnforceAtLeastInstructor
    public ResponseEntity<List<ExamUserDTO>> addStudentsToExam(@PathVariable Long courseId, @PathVariable Long examId, @RequestBody List<ExamUserDTO> studentDtos) {
        log.debug("REST request to add {} as students to exam {}", studentDtos, examId);

        examAccessService.checkCourseAndExamAccessForInstructorElseThrow(courseId, examId);

        List<ExamUserDTO> notFoundStudentsDtos = examRegistrationService.registerStudentsForExam(courseId, examId, studentDtos);
        return ResponseEntity.ok().body(notFoundStudentsDtos);
    }

    /**
     * POST /courses/:courseId/exams/:examId/register-course-students : Add all users which are enrolled in the course to the exam so that the student can access the exam
     *
     * @param courseId the id of the course
     * @param examId   the id of the exam
     * @return empty ResponseEntity with status 200 (OK) or with status 404 (Not Found)
     */
    @PostMapping("courses/{courseId}/exams/{examId}/register-course-students")
    @EnforceAtLeastInstructor
    public ResponseEntity<Void> registerCourseStudents(@PathVariable Long courseId, @PathVariable Long examId) {
        // get all students enrolled in the course
        log.debug("REST request to add all students to exam {} with courseId {}", examId, courseId);

        examAccessService.checkCourseAndExamAccessForInstructorElseThrow(courseId, examId);

        var exam = examRepository.findByIdWithExamUsersElseThrow(examId);

        if (exam.isTestExam()) {
            throw new BadRequestAlertException("Registration of course students is only allowed for real exams", ENTITY_NAME, "AddCourseStudentsOnlyForRealExams");
        }

        examRegistrationService.addAllStudentsOfCourseToExam(courseId, exam);
        return ResponseEntity.ok().body(null);
    }

    /**
     * DELETE /courses/:courseId/exams/:examId/students/:studentLogin :
     * Remove one single given user (based on the login) from the students of the exam so that the student cannot access the exam anymore.
     * Optionally, also deletes participations and submissions of the student in the student exam.
     *
     * @param courseId                        the id of the course
     * @param examId                          the id of the exam
     * @param studentLogin                    the login of the user who should lose student access
     * @param withParticipationsAndSubmission request param deciding whether participations and submissions should also be deleted
     * @return empty ResponseEntity with status 200 (OK) or with status 404 (Not Found)
     */
    @DeleteMapping("courses/{courseId}/exams/{examId}/students/{studentLogin:" + Constants.LOGIN_REGEX + "}")
    @EnforceAtLeastInstructor
    public ResponseEntity<Void> removeStudentFromExam(@PathVariable Long courseId, @PathVariable Long examId, @PathVariable String studentLogin,
            @RequestParam(defaultValue = "false") boolean withParticipationsAndSubmission) {
        log.debug("REST request to remove {} as student from exam : {}", studentLogin, examId);

        examAccessService.checkCourseAndExamAccessForInstructorElseThrow(courseId, examId);

        Optional<User> optionalStudent = userRepository.findOneWithGroupsAndAuthoritiesByLogin(studentLogin);
        if (optionalStudent.isEmpty()) {
            throw new EntityNotFoundException("user", studentLogin);
        }

        var exam = examRepository.findWithExamUsersById(examId).orElseThrow(() -> new EntityNotFoundException("Exam", examId));

        if (exam.isTestExam()) {
            throw new BadRequestAlertException("Deletion of users is only allowed for real exams", ENTITY_NAME, "unregisterStudentsOnlyForRealExams");
        }

        examRegistrationService.unregisterStudentFromExam(exam, withParticipationsAndSubmission, optionalStudent.get());
        return ResponseEntity.ok().body(null);
    }

    /**
     * DELETE /courses/{courseId}/exams/{examId}/students :
     * Remove all students of the exam so that they cannot access the exam anymore.
     * Optionally, also deletes participations and submissions of all students in their student exams.
     *
     * @param courseId                        the id of the course
     * @param examId                          the id of the exam
     * @param withParticipationsAndSubmission request param deciding whether participations and submissions should also be deleted
     * @return empty ResponseEntity with status 200 (OK) or with status 404 (Not Found)
     */
    @DeleteMapping("courses/{courseId}/exams/{examId}/students")
    @EnforceAtLeastInstructor
    public ResponseEntity<Void> removeAllStudentsFromExam(@PathVariable Long courseId, @PathVariable Long examId,
            @RequestParam(defaultValue = "false") boolean withParticipationsAndSubmission) {
        log.debug("REST request to remove all students from exam {} with courseId {}", examId, courseId);

        examAccessService.checkCourseAndExamAccessForInstructorElseThrow(courseId, examId);

        var exam = examRepository.findWithExamUsersById(examId).orElseThrow(() -> new EntityNotFoundException("Exam", examId));

        if (exam.isTestExam()) {
            throw new BadRequestAlertException("Deregister students is only allowed for real exams", ENTITY_NAME, "unregisterAllOnlyForRealExams");
        }

        examRegistrationService.unregisterAllStudentFromExam(exam, withParticipationsAndSubmission);
        return ResponseEntity.ok().body(null);
    }

    /**
     * GET /courses/{courseId}/exams/{examId}/start : Get the own student exam for the exam
     * Real Exams: StudentExam needs to be generated by an instructor
     * Test Exam: StudentExam can be self-created by the user
     * Note: The Access control is performed in the {@link ExamAccessService#getExamInCourseElseThrow(Long, Long)} to limit the DB-calls
     *
     * @param courseId the id of the course
     * @param examId   the id of the exam
     * @return the ResponseEntity with status 200 (OK) and with the found student exam (without exercises) as body
     */
<<<<<<< HEAD
    @GetMapping("courses/{courseId}/exams/{examId}/own-student-exam")
    @PreAuthorize("hasRole('USER')")
    public ResponseEntity<StudentExam> getOwnStudentExam(@PathVariable Long courseId, @PathVariable Long examId) {
=======
    @GetMapping("courses/{courseId}/exams/{examId}/start")
    @EnforceAtLeastStudent
    public ResponseEntity<StudentExam> getStudentExamForStart(@PathVariable Long courseId, @PathVariable Long examId) {
>>>>>>> bfe94cc9
        log.debug("REST request to get exam {} for conduction", examId);
        StudentExam exam = examAccessService.getExamInCourseElseThrow(courseId, examId);
        return ResponseEntity.ok(exam);
    }

    /**
     * PUT /courses/:courseId/exams/:examId/exercise-groups-order : Update the order of exercise groups. If the received
     * exercise groups do not belong to the exam the operation is aborted.
     *
     * @param courseId              the id of the course
     * @param examId                the id of the exam
     * @param orderedExerciseGroups the exercise groups of the exam in the desired order.
     * @return the list of exercise groups
     */
    @PutMapping("courses/{courseId}/exams/{examId}/exercise-groups-order")
    @EnforceAtLeastEditor
    public ResponseEntity<List<ExerciseGroup>> updateOrderOfExerciseGroups(@PathVariable Long courseId, @PathVariable Long examId,
            @RequestBody List<ExerciseGroup> orderedExerciseGroups) {
        log.debug("REST request to update the order of exercise groups of exam : {}", examId);

        examAccessService.checkCourseAndExamAccessForEditorElseThrow(courseId, examId);

        Exam exam = examRepository.findByIdWithExerciseGroupsElseThrow(examId);

        // Ensure that exactly as many exercise groups have been received as are currently related to the exam
        if (orderedExerciseGroups.size() != exam.getExerciseGroups().size()) {
            throw new BadRequestAlertException("The number of exercise groups changed", ENTITY_NAME, "numberExerciseGroupsChanged");
        }

        // Ensure that all received exercise groups are already related to the exam
        for (ExerciseGroup exerciseGroup : orderedExerciseGroups) {
            if (!exam.getExerciseGroups().contains(exerciseGroup)) {
                throw new BadRequestAlertException("The exercise group is not related to the exam", ENTITY_NAME, "exerciseGroupNotRelatedToExam");
            }
            // Set the exam manually as it won't be included in orderedExerciseGroups
            exerciseGroup.setExam(exam);
        }

        exam.setExerciseGroups(orderedExerciseGroups);
        examRepository.save(exam);

        // Return the original request body as it might contain exercise details (e.g. quiz questions), which would be lost otherwise
        return ResponseEntity.ok(orderedExerciseGroups);
    }

    /**
     * GET /courses/{courseId}/exams/{examId}/latest-end-date : Get an exam for conduction.
     *
     * @param courseId the id of the course
     * @param examId   the id of the exam
     * @return the ResponseEntity with status 200 (OK) and with the found exam as body or NotFound if it could not be
     *         determined
     */
    @GetMapping("courses/{courseId}/exams/{examId}/latest-end-date")
    @EnforceAtLeastTutor
    public ResponseEntity<ExamInformationDTO> getLatestIndividualEndDateOfExam(@PathVariable Long courseId, @PathVariable Long examId) {
        log.debug("REST request to get latest individual end date of exam : {}", examId);

        examAccessService.checkCourseAndExamAccessForTeachingAssistantElseThrow(courseId, examId);

        var examInformation = new ExamInformationDTO(examDateService.getLatestIndividualExamEndDate(examId));
        return ResponseEntity.ok().body(examInformation);
    }

    /**
     * GET /courses/:courseId/exams/:examId/lockedSubmissions Get locked submissions for exam for user
     *
     * @param courseId - the id of the course
     * @param examId   - the id of the exam
     * @return the ResponseEntity with status 200 (OK) and with body the course, or with status 404 (Not Found)
     */
    @GetMapping("courses/{courseId}/exams/{examId}/lockedSubmissions")
    @EnforceAtLeastInstructor
    public ResponseEntity<List<Submission>> getLockedSubmissionsForExam(@PathVariable Long courseId, @PathVariable Long examId) {
        log.debug("REST request to get all locked submissions for course : {}", courseId);
        long start = System.currentTimeMillis();
        Course course = courseRepository.findWithEagerExercisesById(courseId);
        User user = userRepository.getUserWithGroupsAndAuthorities();
        authCheckService.checkHasAtLeastRoleInCourseElseThrow(Role.INSTRUCTOR, course, user);

        List<Submission> submissions = submissionService.getLockedSubmissions(examId, user);

        long end = System.currentTimeMillis();
        log.debug("Finished /courses/{}/submissions call in {}ms", courseId, end - start);
        return ResponseEntity.ok(submissions);
    }

    /**
     * PUT /courses/{courseId}/exams/{examId}/archive : archive an existing exam asynchronously.
     * <p>
     * This method starts the process of archiving all exam exercises and submissions.
     * It immediately returns and runs this task asynchronously. When the task is done, the exam is marked as archived, which means the zip file can be downloaded.
     *
     * @param courseId the id of the course
     * @param examId   the id of the exam to archive
     * @return empty
     */
    @PutMapping("courses/{courseId}/exams/{examId}/archive")
    @EnforceAtLeastInstructor
    @FeatureToggle(Feature.Exports)
    public ResponseEntity<Void> archiveExam(@PathVariable Long courseId, @PathVariable Long examId) {
        log.info("REST request to archive exam : {}", examId);

        final Exam exam = examRepository.findOneWithEagerExercisesGroupsAndStudentExams(examId);
        if (exam == null) {
            throw new EntityNotFoundException("exam", examId);
        }

        examAccessService.checkCourseAndExamAccessForInstructorElseThrow(courseId, examId);

        // Archiving an exam is only possible after the exam is over
        if (now().isBefore(exam.getEndDate())) {
            throw new BadRequestAlertException("You cannot archive an exam that is not over.", ENTITY_NAME, "examNotOver", true);
        }

        examService.archiveExam(exam);
        return ResponseEntity.ok().build();
    }

    /**
     * Downloads the zip file of the archived exam if it exists. Throws a 404 if the exam doesn't exist.
     *
     * @param courseId The course id of the course
     * @param examId   The id of the archived exam
     * @return ResponseEntity with status
     */
    @GetMapping("courses/{courseId}/exams/{examId}/download-archive")
    @EnforceAtLeastInstructor
    public ResponseEntity<Resource> downloadExamArchive(@PathVariable Long courseId, @PathVariable Long examId) throws FileNotFoundException {
        log.info("REST request to download archive of exam : {}", examId);
        final Exam exam = examRepository.findByIdElseThrow(examId);

        examAccessService.checkCourseAndExamAccessForInstructorElseThrow(courseId, examId);

        if (!exam.hasExamArchive()) {
            throw new EntityNotFoundException("exam", examId);
        }

        // The path is stored in the exam table
        Path archive = Path.of(examArchivesDirPath, exam.getExamArchivePath());

        File zipFile = archive.toFile();
        InputStreamResource resource = new InputStreamResource(new FileInputStream(zipFile));
        return ResponseEntity.ok().contentLength(zipFile.length()).contentType(MediaType.APPLICATION_OCTET_STREAM).header("filename", zipFile.getName()).body(resource);
    }

}<|MERGE_RESOLUTION|>--- conflicted
+++ resolved
@@ -1020,15 +1020,9 @@
      * @param examId   the id of the exam
      * @return the ResponseEntity with status 200 (OK) and with the found student exam (without exercises) as body
      */
-<<<<<<< HEAD
     @GetMapping("courses/{courseId}/exams/{examId}/own-student-exam")
-    @PreAuthorize("hasRole('USER')")
+    @EnforceAtLeastStudent
     public ResponseEntity<StudentExam> getOwnStudentExam(@PathVariable Long courseId, @PathVariable Long examId) {
-=======
-    @GetMapping("courses/{courseId}/exams/{examId}/start")
-    @EnforceAtLeastStudent
-    public ResponseEntity<StudentExam> getStudentExamForStart(@PathVariable Long courseId, @PathVariable Long examId) {
->>>>>>> bfe94cc9
         log.debug("REST request to get exam {} for conduction", examId);
         StudentExam exam = examAccessService.getExamInCourseElseThrow(courseId, examId);
         return ResponseEntity.ok(exam);
