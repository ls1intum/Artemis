package de.tum.in.www1.artemis.web.rest;

import static de.tum.in.www1.artemis.service.util.TimeLogUtil.formatDurationFrom;
import static java.time.ZonedDateTime.now;

import java.io.File;
import java.io.FileInputStream;
import java.io.FileNotFoundException;
import java.net.URI;
import java.net.URISyntaxException;
import java.nio.file.Path;
import java.time.Duration;
import java.time.ZonedDateTime;
import java.time.temporal.ChronoUnit;
import java.util.*;

import javax.validation.constraints.NotNull;

import org.slf4j.Logger;
import org.slf4j.LoggerFactory;
import org.springframework.beans.factory.annotation.Value;
import org.springframework.boot.actuate.audit.AuditEvent;
import org.springframework.core.io.InputStreamResource;
import org.springframework.core.io.Resource;
import org.springframework.http.MediaType;
import org.springframework.http.ResponseEntity;
import org.springframework.security.access.prepost.PreAuthorize;
import org.springframework.web.bind.annotation.*;

import de.tum.in.www1.artemis.config.Constants;
import de.tum.in.www1.artemis.domain.*;
import de.tum.in.www1.artemis.domain.exam.Exam;
import de.tum.in.www1.artemis.domain.exam.ExerciseGroup;
import de.tum.in.www1.artemis.domain.exam.StudentExam;
import de.tum.in.www1.artemis.domain.participation.TutorParticipation;
import de.tum.in.www1.artemis.repository.*;
import de.tum.in.www1.artemis.security.Role;
import de.tum.in.www1.artemis.service.AssessmentDashboardService;
import de.tum.in.www1.artemis.service.AuthorizationCheckService;
import de.tum.in.www1.artemis.service.SubmissionService;
import de.tum.in.www1.artemis.service.dto.StudentDTO;
import de.tum.in.www1.artemis.service.exam.*;
import de.tum.in.www1.artemis.service.messaging.InstanceMessageSendService;
import de.tum.in.www1.artemis.service.scheduled.cache.monitoring.ExamMonitoringScheduleService;
import de.tum.in.www1.artemis.web.rest.dto.*;
import de.tum.in.www1.artemis.web.rest.errors.*;
import de.tum.in.www1.artemis.web.rest.util.HeaderUtil;

/**
 * REST controller for managing Exam.
 */
@RestController
@RequestMapping("/api")
public class ExamResource {

    private final Logger log = LoggerFactory.getLogger(ExamResource.class);

    private static final String ENTITY_NAME = "exam";

    @Value("${jhipster.clientApp.name}")
    private String applicationName;

    @Value("${artemis.course-archives-path}")
    private String examArchivesDirPath;

    private final UserRepository userRepository;

    private final CourseRepository courseRepository;

    private final ExamService examService;

    private final ExamDateService examDateService;

    private final ExamRegistrationService examRegistrationService;

    private final ExamRepository examRepository;

    private final ExamAccessService examAccessService;

    private final SubmissionService submissionService;

    private final InstanceMessageSendService instanceMessageSendService;

    private final AuthorizationCheckService authCheckService;

    private final TutorParticipationRepository tutorParticipationRepository;

    private final AssessmentDashboardService assessmentDashboardService;

    private final StudentExamRepository studentExamRepository;

    private final ExamImportService examImportService;

    private final ExamMonitoringScheduleService examMonitoringScheduleService;

    private final CustomAuditEventRepository auditEventRepository;

    public ExamResource(UserRepository userRepository, CourseRepository courseRepository, ExamService examService, ExamAccessService examAccessService,
            InstanceMessageSendService instanceMessageSendService, ExamRepository examRepository, SubmissionService submissionService, AuthorizationCheckService authCheckService,
            ExamDateService examDateService, TutorParticipationRepository tutorParticipationRepository, AssessmentDashboardService assessmentDashboardService,
            ExamRegistrationService examRegistrationService, StudentExamRepository studentExamRepository, ExamImportService examImportService,
            ExamMonitoringScheduleService examMonitoringScheduleService, CustomAuditEventRepository auditEventRepository) {
        this.userRepository = userRepository;
        this.courseRepository = courseRepository;
        this.examService = examService;
        this.submissionService = submissionService;
        this.examDateService = examDateService;
        this.examRegistrationService = examRegistrationService;
        this.examRepository = examRepository;
        this.examAccessService = examAccessService;
        this.instanceMessageSendService = instanceMessageSendService;
        this.authCheckService = authCheckService;
        this.tutorParticipationRepository = tutorParticipationRepository;
        this.assessmentDashboardService = assessmentDashboardService;
        this.studentExamRepository = studentExamRepository;
        this.examImportService = examImportService;
        this.examMonitoringScheduleService = examMonitoringScheduleService;
        this.auditEventRepository = auditEventRepository;
    }

    /**
     * POST /courses/{courseId}/exams : Create a new exam.
     *
     * @param courseId the course to which the exam belongs
     * @param exam     the exam to create
     * @return the ResponseEntity with status 201 (Created) and with body the new exam, or with status 400 (Bad Request) if the exam has already an ID
     * @throws URISyntaxException if the Location URI syntax is incorrect
     */
    @PostMapping("/courses/{courseId}/exams")
    @PreAuthorize("hasRole('INSTRUCTOR')")
    public ResponseEntity<Exam> createExam(@PathVariable Long courseId, @RequestBody Exam exam) throws URISyntaxException {
        log.debug("REST request to create an exam : {}", exam);
        if (exam.getId() != null) {
            throw new BadRequestAlertException("A new exam cannot already have an ID", ENTITY_NAME, "idexists");
        }

        checkForExamConflictsElseThrow(courseId, exam);

        // Check that exerciseGroups are not set to prevent manipulation of associated exerciseGroups
        if (!exam.getExerciseGroups().isEmpty()) {
            throw new ConflictException("A new exam cannot have exercise groups yet", ENTITY_NAME, "groupsExist");
        }

        examAccessService.checkCourseAccessForInstructorElseThrow(courseId);

        Exam result = examRepository.save(exam);

        if (result.isMonitoring()) {
            instanceMessageSendService.sendExamMonitoringSchedule(result.getId());
        }

        return ResponseEntity.created(new URI("/api/courses/" + courseId + "/exams/" + result.getId())).body(result);
    }

    /**
     * PUT /courses/{courseId}/exams : Updates an existing exam.
     * This route does not save changes to the exercise groups. This should be done via the ExerciseGroupResource.
     *
     * @param courseId    the course to which the exam belongs
     * @param updatedExam the exam to update
     * @return the ResponseEntity with status 200 (OK) and with body the updated exam
     * @throws URISyntaxException if the Location URI syntax is incorrect
     */
    @PutMapping("/courses/{courseId}/exams")
    @PreAuthorize("hasRole('INSTRUCTOR')")
    public ResponseEntity<Exam> updateExam(@PathVariable Long courseId, @RequestBody Exam updatedExam) throws URISyntaxException {
        log.debug("REST request to update an exam : {}", updatedExam);
        if (updatedExam.getId() == null) {
            return createExam(courseId, updatedExam);
        }

        checkForExamConflictsElseThrow(courseId, updatedExam);

        examAccessService.checkCourseAndExamAccessForInstructorElseThrow(courseId, updatedExam.getId());

        // Make sure that the original references are preserved.
        Exam originalExam = examRepository.findByIdElseThrow(updatedExam.getId());

        // The Exam Mode cannot be changed after creation -> Compare request with version in the database
        if (updatedExam.isTestExam() != originalExam.isTestExam()) {
            throw new ConflictException("The Exam Mode cannot be changed after creation", ENTITY_NAME, "examModeMismatch");
        }

        // NOTE: Make sure that all references are preserved here
        updatedExam.setExerciseGroups(originalExam.getExerciseGroups());
        updatedExam.setStudentExams(originalExam.getStudentExams());
        updatedExam.setRegisteredUsers(originalExam.getRegisteredUsers());

        Exam result = examRepository.save(updatedExam);

        if (updatedExam.isMonitoring()) {
            instanceMessageSendService.sendExamMonitoringSchedule(result.getId());
        }
        else {
            instanceMessageSendService.sendExamMonitoringScheduleCancel(result.getId());
        }
        examMonitoringScheduleService.notifyMonitoringUpdate(result.getId(), updatedExam.isMonitoring());

        // We can't test dates for equality as the dates retrieved from the database lose precision. Also use instant to take timezones into account
        Comparator<ZonedDateTime> comparator = Comparator.comparing(date -> date.truncatedTo(ChronoUnit.SECONDS).toInstant());
        if (comparator.compare(originalExam.getVisibleDate(), updatedExam.getVisibleDate()) != 0
                || comparator.compare(originalExam.getStartDate(), updatedExam.getStartDate()) != 0) {
            // get all exercises
            Exam examWithExercises = examService.findByIdWithExerciseGroupsAndExercisesElseThrow(result.getId());
            // for all programming exercises in the exam, send their ids for scheduling
            examWithExercises.getExerciseGroups().stream().flatMap(group -> group.getExercises().stream()).filter(ProgrammingExercise.class::isInstance).map(Exercise::getId)
                    .forEach(instanceMessageSendService::sendProgrammingExerciseSchedule);
        }

        if (comparator.compare(originalExam.getEndDate(), updatedExam.getEndDate()) != 0) {
            // get all exercises
            Exam examWithExercises = examService.findByIdWithExerciseGroupsAndExercisesElseThrow(result.getId());
            examService.scheduleModelingExercises(examWithExercises);
        }

        return ResponseEntity.ok().headers(HeaderUtil.createEntityUpdateAlert(applicationName, true, ENTITY_NAME, result.getTitle())).body(result);
    }

    /**
     * POST /courses/{courseId}/exam-import : Imports a new exam with exercises.
     *
     * @param courseId         the course to which the exam belongs
     * @param examToBeImported the exam to import / create
     * @return the ResponseEntity with status 201 (Created) and with body the newly imported exam, or with status 400 (Bad Request) if the exam has already an ID
     * @throws URISyntaxException if the Location URI syntax is incorrect
     */
    @PostMapping("/courses/{courseId}/exam-import")
    @PreAuthorize("hasRole('INSTRUCTOR')")
    public ResponseEntity<Exam> importExamWithExercises(@PathVariable Long courseId, @RequestBody Exam examToBeImported) throws URISyntaxException {
        log.debug("REST request to import an exam : {}", examToBeImported);

        // Step 1: Check if Exam has an ID
        if (examToBeImported.getId() != null) {
            throw new BadRequestAlertException("A imported exam cannot already have an ID", ENTITY_NAME, "idexists");
        }

        examAccessService.checkCourseAccessForInstructorElseThrow(courseId);

        // Step 3: Validate the Exam dates
        checkForExamConflictsElseThrow(courseId, examToBeImported);

        // Step 4: Import Exam with Exercises
        Exam examCopied = examImportService.importExamWithExercises(examToBeImported, courseId);

        // Step 5: Set Exam Monitoring
        if (examCopied.isMonitoring()) {
            instanceMessageSendService.sendExamMonitoringSchedule(examCopied.getId());
        }

        return ResponseEntity.created(new URI("/api/courses/" + courseId + "/exams/" + examCopied.getId()))
                .headers(HeaderUtil.createEntityCreationAlert(applicationName, true, ENTITY_NAME, examCopied.getTitle())).body(examCopied);
    }

    /**
     * Checks if the input values are set correctly. More details in the corresponding methods
     *
     * @param courseId the exam should belong to.
     * @param exam     which should be checked.
     */
    private void checkForExamConflictsElseThrow(Long courseId, Exam exam) {

        checkExamCourseIdElseThrow(courseId, exam);

        checkExamForDatesConflictsElseThrow(exam);

        checkExamForWorkingTimeConflictsElseThrow(exam);

        checkExamPointsAndCorrectionRoundsElseThrow(exam);
    }

    /**
     * Checks that the correct course is present and set
     *
     * @param courseId the course to which the exam should be linked
     * @param exam     the exam to be checked
     */
    private void checkExamCourseIdElseThrow(Long courseId, Exam exam) {
        if (exam.getCourse() == null) {
            throw new BadRequestAlertException("An exam has to belong to a course.", ENTITY_NAME, "noCourse");
        }

        if (!exam.getCourse().getId().equals(courseId)) {
            throw new BadRequestAlertException("The course id does not match the id of the course connected to the exam.", ENTITY_NAME, "wrongCourseId");
        }
    }

    /**
     * Checks that the visible/start/end-dates are present and in the correct order.
     * For real exams: visibleDate < startDate < endDate
     * For test exams: visibleDate <= startDate < endDate
     *
     * @param exam the exam to be checked
     */
    private void checkExamForDatesConflictsElseThrow(Exam exam) {
        if (exam.getVisibleDate() == null || exam.getStartDate() == null || exam.getEndDate() == null) {
            throw new BadRequestAlertException("An exam has to have times when it becomes visible, starts, and ends as well as a working time.", ENTITY_NAME, "examTimes");
        }

        if (exam.isTestExam()) {
            if (!(exam.getVisibleDate().isBefore(exam.getStartDate()) || exam.getVisibleDate().isEqual(exam.getStartDate())) || !exam.getStartDate().isBefore(exam.getEndDate())) {
                throw new BadRequestAlertException("For test exams, the visible date has to be before or equal to the start date and the start date has to be before the end date",
                        ENTITY_NAME, "examTimes");
            }
        }
        else if (!exam.getVisibleDate().isBefore(exam.getStartDate()) || !exam.getStartDate().isBefore(exam.getEndDate())) {
            throw new BadRequestAlertException("For real exams, the visible date has to be before the start date and the start date has to be before the end date", ENTITY_NAME,
                    "examTimes");
        }
    }

    /**
     * Validates the working time, which should be equal (real exams) or smaller / equal (test exam) to the
     * difference between start- and endDate.
     *
     * @param exam the exam to be checked
     */
    private void checkExamForWorkingTimeConflictsElseThrow(Exam exam) {
        int differenceStartEndDate = Math.toIntExact(Duration.between(exam.getStartDate(), exam.getEndDate()).toSeconds());

        if (exam.isTestExam()) {
            if (exam.getWorkingTime() > differenceStartEndDate || exam.getWorkingTime() < 1) {
                throw new BadRequestAlertException("For TestExams, the working time must be at least 1 and at most the duration of the working window.", ENTITY_NAME, "examTimes");
            }
        }
        else if (exam.getWorkingTime() != differenceStartEndDate) {
            /*
             * Set the working time to the time difference for real exams, if not done by the client. This can be an issue if the working time calculation in the client is not
             * performed (e.g. for Cypress-2E2-Tests). However, since the working time currently depends on the start- and end-date, we can do a server-side assignment
             */
            exam.setWorkingTime(differenceStartEndDate);
        }
    }

    /**
     * Checks if the exam has at least one point achievable
     *
     * @param exam the exam to be checked
     */
    private void checkExamPointsAndCorrectionRoundsElseThrow(Exam exam) {
        if (exam.getMaxPoints() <= 0) {
            throw new BadRequestAlertException("An exam cannot have negative points.", ENTITY_NAME, "negativePoints");
        }

        if (exam.isTestExam() && exam.getNumberOfCorrectionRoundsInExam() != 0) {
            throw new BadRequestAlertException("A testExam has to have 0 correction rounds", ENTITY_NAME, "correctionRoundViolation");
        }

        if (!exam.isTestExam() && (exam.getNumberOfCorrectionRoundsInExam() <= 0 || exam.getNumberOfCorrectionRoundsInExam() > 2)) {
            throw new BadRequestAlertException("A realExam has to have either 1 or 2 correction rounds", ENTITY_NAME, "correctionRoundViolation");
        }
    }

    /**
     * GET /exams : Find all exams the user is allowed to access
     *
     * @param withExercises if only exams with at least one exercise Groups should be considered
     * @param search Pagable with all relevant information
     * @return the ResponseEntity with status 200 (OK) and a list of exams. The list can be empty
     */
    @GetMapping("/exams")
    @PreAuthorize("hasRole('EDITOR')")
    public ResponseEntity<SearchResultPageDTO<Exam>> getAllExamsOnPage(@RequestParam(defaultValue = "false") boolean withExercises, PageableSearchDTO<String> search) {
        final var user = userRepository.getUserWithGroupsAndAuthorities();
        return ResponseEntity.ok(examService.getAllOnPageWithSize(search, user, withExercises));
    }

    /**
     * GET /exams/{examId} : Find an exam by id with exercises for the exam import
     *
     * @param examId the exam to find
     * @return the ResponseEntity with status 200 (OK) and with the found exam as body
     */
    @GetMapping("/exams/{examId}")
    @PreAuthorize("hasRole('INSTRUCTOR')")
    public ResponseEntity<Exam> getExamForImportWithExercises(@PathVariable Long examId) {
        log.debug("REST request to get exam : {} for import with exercises", examId);

        Exam exam = examService.findByIdWithExerciseGroupsAndExercisesElseThrow(examId);
        examAccessService.checkCourseAndExamAccessForInstructorElseThrow(exam.getCourse().getId(), examId);

        return ResponseEntity.ok(exam);
    }

    /**
     * GET /courses/{courseId}/exams/{examId} : Find an exam by id.
     *
     * @param courseId           the course to which the exam belongs
     * @param examId             the exam to find
     * @param withStudents       boolean flag whether to include all students registered for the exam
     * @param withExerciseGroups boolean flag whether to include all exercise groups of the exam
     * @return the ResponseEntity with status 200 (OK) and with the found exam as body
     */
    @GetMapping("/courses/{courseId}/exams/{examId}")
    @PreAuthorize("hasRole('EDITOR')")
    public ResponseEntity<Exam> checkAccessAndLog(@PathVariable Long courseId, @PathVariable Long examId, @RequestParam(defaultValue = "false") boolean withStudents,
            @RequestParam(defaultValue = "false") boolean withExerciseGroups) {
        log.debug("REST request to get exam : {}", examId);

        if (withStudents) {
            examAccessService.checkCourseAndExamAccessForInstructorElseThrow(courseId, examId);
        }
        else {
            examAccessService.checkCourseAndExamAccessForEditorElseThrow(courseId, examId);
        }

        if (!withStudents && !withExerciseGroups) {
            return ResponseEntity.ok(examRepository.findByIdElseThrow(examId));
        }

        if (withExerciseGroups) {
            Exam exam;
            if (withStudents) {
                exam = examRepository.findByIdWithRegisteredUsersExerciseGroupsAndExercisesElseThrow(examId);
            }
            else {
                exam = examService.findByIdWithExerciseGroupsAndExercisesElseThrow(examId);
            }
            examService.setExamProperties(exam);
            return ResponseEntity.ok(exam);
        }

        Exam exam = examRepository.findByIdWithRegisteredUsersElseThrow(examId);
        exam.getRegisteredUsers().forEach(user -> user.setVisibleRegistrationNumber(user.getRegistrationNumber()));

        return ResponseEntity.ok(exam);
    }

    /**
     * GET /exams/{examId}/title : Returns the title of the exam with the given id
     *
     * @param examId the id of the exam
     * @return the title of the exam wrapped in an ResponseEntity or 404 Not Found if no exam with that id exists
     */
    @GetMapping(value = "/exams/{examId}/title")
    @PreAuthorize("hasRole('USER')")
    public ResponseEntity<String> getExamTitle(@PathVariable Long examId) {
        final var title = examRepository.getExamTitle(examId);
        return title == null ? ResponseEntity.notFound().build() : ResponseEntity.ok(title);
    }

    /**
     * GET /courses/{courseId}/exams/{examId} : Find an exam by id.
     *
     * @param courseId the course to which the exam belongs
     * @param examId   the exam to find
     * @return the ResponseEntity with status 200 (OK) and with the found exam as body
     */
    @GetMapping("/courses/{courseId}/exams/{examId}/statistics")
    @PreAuthorize("hasRole('TA')")
    public ResponseEntity<ExamChecklistDTO> getExamStatistics(@PathVariable Long courseId, @PathVariable Long examId) {
        log.debug("REST request to get exam statistics: {}", examId);

        examAccessService.checkCourseAndExamAccessForTeachingAssistantElseThrow(courseId, examId);

        var course = courseRepository.findByIdElseThrow(courseId);
        var isInstructorInCourse = authCheckService.isAtLeastInstructorInCourse(course, null);

        Exam exam = examRepository.findByIdWithRegisteredUsersExerciseGroupsAndExercisesElseThrow(examId);
        ExamChecklistDTO examChecklistDTO = examService.getStatsForChecklist(exam, isInstructorInCourse);

        return ResponseEntity.ok(examChecklistDTO);
    }

    /**
     * GET /courses/{courseId}/exams/{examId}/scores : Find scores for an exam by id.
     *
     * @param courseId the course to which the exam belongs
     * @param examId   the exam to find
     * @return the ResponseEntity with status 200 (OK) and with the found ExamScoreDTO as body
     */
    @GetMapping("/courses/{courseId}/exams/{examId}/scores")
    @PreAuthorize("hasRole('INSTRUCTOR')")
    public ResponseEntity<ExamScoresDTO> getExamScore(@PathVariable Long courseId, @PathVariable Long examId) {
        long start = System.currentTimeMillis();
        log.debug("REST request to get score for exam : {}", examId);
        examAccessService.checkCourseAndExamAccessForInstructorElseThrow(courseId, examId);
        ExamScoresDTO examScoresDTO = examService.calculateExamScores(examId);
        log.info("get scores for exam {} took {}ms", examId, System.currentTimeMillis() - start);
        return ResponseEntity.ok(examScoresDTO);
    }

    /**
     * GET /courses/:courseId/exams/:examId/exam-for-assessment-dashboard
     *
     * @param courseId the id of the course to retrieve
     * @param examId   the id of the exam that contains the exercises
     * @return data about a course including all exercises, plus some data for the tutor as tutor status for assessment
     */
    @GetMapping("/courses/{courseId}/exams/{examId}/exam-for-assessment-dashboard")
    @PreAuthorize("hasRole('TA')")
    public ResponseEntity<Exam> getExamForAssessmentDashboard(@PathVariable long courseId, @PathVariable long examId) {
        log.debug("REST request /courses/{courseId}/exams/{examId}/exam-for-assessment-dashboard");

        Exam exam = examService.findByIdWithExerciseGroupsAndExercisesElseThrow(examId);
        Course course = exam.getCourse();
        checkExamCourseIdElseThrow(courseId, exam);

        User user = userRepository.getUserWithGroupsAndAuthorities();
        authCheckService.checkHasAtLeastRoleInCourseElseThrow(Role.TEACHING_ASSISTANT, course, user);

        if (ZonedDateTime.now().isBefore(exam.getEndDate()) && authCheckService.isTeachingAssistantInCourse(course, user)) {
            // tutors cannot access the exercises before the exam ends
            throw new AccessForbiddenException("exam", examId);
        }

        Set<Exercise> exercises = new HashSet<>();
        // extract all exercises for all the exam
        for (ExerciseGroup exerciseGroup : exam.getExerciseGroups()) {
            exerciseGroup.setExercises(courseRepository.getInterestingExercisesForAssessmentDashboards(exerciseGroup.getExercises()));
            exercises.addAll(exerciseGroup.getExercises());
        }
        List<TutorParticipation> tutorParticipations = tutorParticipationRepository.findAllByAssessedExercise_ExerciseGroup_Exam_IdAndTutor_Id(examId, user.getId());

        assessmentDashboardService.generateStatisticsForExercisesForAssessmentDashboard(exercises, tutorParticipations, true);

        return ResponseEntity.ok(exam);
    }

    /**
     * GET /courses/:courseId/exams/:examId/exam-for-test-run-assessment-dashboard
     *
     * @param courseId the id of the course to retrieve
     * @param examId   the id of the exam that contains the exercises
     * @return data about an exam test run including all exercises, plus some data for the tutor as tutor status for assessment
     */
    @GetMapping("/courses/{courseId}/exams/{examId}/exam-for-test-run-assessment-dashboard")
    @PreAuthorize("hasRole('INSTRUCTOR')")
    public ResponseEntity<Exam> getExamForTestRunAssessmentDashboard(@PathVariable long courseId, @PathVariable long examId) {
        log.debug("REST request /courses/{courseId}/exams/{examId}/exam-for-test-run-assessment-dashboard");

        Exam exam = examService.findByIdWithExerciseGroupsAndExercisesElseThrow(examId);
        Course course = exam.getCourse();
        checkExamCourseIdElseThrow(courseId, exam);

        authCheckService.checkHasAtLeastRoleInCourseElseThrow(Role.INSTRUCTOR, course, null);

        for (ExerciseGroup exerciseGroup : exam.getExerciseGroups()) {
            exerciseGroup.setExercises(courseRepository.getInterestingExercisesForAssessmentDashboards(exerciseGroup.getExercises()));
        }

        return ResponseEntity.ok(exam);
    }

    /**
     * GET /courses/:courseId/exams/:examId/stats-for-exam-assessment-dashboard A collection of useful statistics for the tutor course dashboard,
     * including: - number of submissions to the course - number of assessments - number of assessments assessed by the tutor - number of complaints
     *
     * @param courseId - the id of the course
     * @param examId   - the id of the exam to retrieve stats from
     * @return data about a course including all exercises, plus some data for the tutor as tutor status for assessment
     */
    @GetMapping("/courses/{courseId}/exams/{examId}/stats-for-exam-assessment-dashboard")
    @PreAuthorize("hasRole('TA')")
    public ResponseEntity<StatsForDashboardDTO> getStatsForExamAssessmentDashboard(@PathVariable Long courseId, @PathVariable Long examId) {
        log.debug("REST request /courses/{courseId}/stats-for-exam-assessment-dashboard");

        Course course = courseRepository.findByIdElseThrow(courseId);
        authCheckService.checkHasAtLeastRoleInCourseElseThrow(Role.TEACHING_ASSISTANT, course, null);

        return ResponseEntity.ok(examService.getStatsForExamAssessmentDashboard(course, examId));
    }

    /**
     * GET /courses/{courseId}/exams : Find all exams for the given course.
     *
     * @param courseId the course to which the exam belongs
     * @return the ResponseEntity with status 200 (OK) and a list of exams. The list can be empty
     */
    @GetMapping("/courses/{courseId}/exams")
    @PreAuthorize("hasRole('TA')")
    public ResponseEntity<List<Exam>> getExamsForCourse(@PathVariable Long courseId) {
        log.debug("REST request to get all exams for Course : {}", courseId);

        examAccessService.checkCourseAccessForTeachingAssistantElseThrow(courseId);
        // We need the exercise groups and exercises for the exam status now
        List<Exam> exams = examRepository.findByCourseIdWithExerciseGroupsAndExercises(courseId);
        examRepository.setNumberOfRegisteredUsersForExams(exams);
        return ResponseEntity.ok(exams);
    }

    /**
     * GET /courses/{courseId}/exams-for-user : Find all exams with quiz-questions the user is allowed to access (Is at least Instructor)
     *
     * @param courseId the course to which the exam belongs
     * @return the ResponseEntity with status 200 (OK) and a list of exams. The list can be empty
     */
    @GetMapping("/courses/{courseId}/exams-for-user")
    @PreAuthorize("hasRole('INSTRUCTOR')")
    public ResponseEntity<List<Exam>> getExamsWithQuizExercisesForUser(@PathVariable Long courseId) {
        User user = userRepository.getUserWithGroupsAndAuthorities();
        if (authCheckService.isAdmin(user)) {
            return ResponseEntity.ok(examRepository.findAllWithQuizExercisesWithEagerExerciseGroupsAndExercises());
        }
        else {
            Course course = courseRepository.findByIdElseThrow(courseId);
            authCheckService.checkHasAtLeastRoleInCourseElseThrow(Role.INSTRUCTOR, course, user);
            var userGroups = new ArrayList<>(user.getGroups());
            return ResponseEntity.ok(examRepository.getExamsWithQuizExercisesForWhichUserHasInstructorAccess(userGroups));
        }
    }

    /**
     * GET /exams/upcoming : Find all current and upcoming exams.
     *
     * @return the ResponseEntity with status 200 (OK) and a list of exams.
     */
    @GetMapping("/courses/upcoming-exams")
    @PreAuthorize("hasRole('ADMIN')")
    public ResponseEntity<List<Exam>> getCurrentAndUpcomingExams() {
        log.debug("REST request to get all upcoming exams");

        if (!authCheckService.isAdmin()) {
            throw new AccessForbiddenException("Only admins are allowed to access all exams!");
        }

        List<Exam> upcomingExams = examRepository.findAllCurrentAndUpcomingExams();
        return ResponseEntity.ok(upcomingExams);
    }

    /**
     * DELETE /courses/{courseId}/exams/{examId} : Delete the exam with the given id.
     * The delete operation cascades to all student exams, exercise group, exercises and their participations.
     *
     * @param courseId the course to which the exam belongs
     * @param examId   the id of the exam to delete
     * @return the ResponseEntity with status 200 (OK)
     */
    @DeleteMapping("/courses/{courseId}/exams/{examId}")
    @PreAuthorize("hasRole('INSTRUCTOR')")
    public ResponseEntity<Void> deleteExam(@PathVariable Long courseId, @PathVariable Long examId) {
        log.info("REST request to delete exam : {}", examId);

        var exam = examRepository.findByIdElseThrow(examId);
        examAccessService.checkCourseAndExamAccessForInstructorElseThrow(courseId, examId);

        if (exam.isMonitoring()) {
            // Cancel schedule of exam monitoring
            instanceMessageSendService.sendExamMonitoringScheduleCancel(examId);
        }

        examService.delete(examId);
        return ResponseEntity.ok().headers(HeaderUtil.createEntityDeletionAlert(applicationName, true, ENTITY_NAME, exam.getTitle())).build();
    }

    /**
     * DELETE /courses/{courseId}/exams/{examId}/reset : Reset the exam with the given id.
     * The reset operation deletes all studentExams, participations, submissions and feedback.
     *
     * @param courseId the course to which the exam belongs
     * @param examId   the id of the exam to reset
     * @return the ResponseEntity with status 200 (OK)
     */
    @DeleteMapping("/courses/{courseId}/exams/{examId}/reset")
    @PreAuthorize("hasRole('INSTRUCTOR')")
    public ResponseEntity<Exam> resetExam(@PathVariable Long courseId, @PathVariable Long examId) {
        log.info("REST request to reset exam : {}", examId);

        var exam = examRepository.findByIdElseThrow(examId);
        examAccessService.checkCourseAndExamAccessForInstructorElseThrow(courseId, examId);

        if (exam.isMonitoring()) {
            // Cancel schedule of exam monitoring
            instanceMessageSendService.sendExamMonitoringScheduleCancel(examId);
        }

        examService.reset(exam.getId());
        Exam returnExam = examService.findByIdWithExerciseGroupsAndExercisesElseThrow(examId);
        examService.setExamProperties(returnExam);

        if (returnExam.isMonitoring()) {
            // Schedule exam monitoring
            instanceMessageSendService.sendExamMonitoringSchedule(examId);
        }

        return ResponseEntity.ok(returnExam);
    }

    /**
     * POST /courses/:courseId/exams/:examId/students/:studentLogin : Add one single given user (based on the login) to the students of the exam so that the student can access the exam
     *
     * @param courseId     the id of the course
     * @param examId       the id of the exam
     * @param studentLogin the login of the user who should get student access
     * @return empty ResponseEntity with status 200 (OK) or with status 404 (Not Found)
     */
    @PostMapping(value = "/courses/{courseId}/exams/{examId}/students/{studentLogin:" + Constants.LOGIN_REGEX + "}")
    @PreAuthorize("hasRole('INSTRUCTOR')")
    public ResponseEntity<StudentDTO> addStudentToExam(@PathVariable Long courseId, @PathVariable Long examId, @PathVariable String studentLogin) {
        log.debug("REST request to add {} as student to exam : {}", studentLogin, examId);

        examAccessService.checkCourseAndExamAccessForInstructorElseThrow(courseId, examId);

        var course = courseRepository.findByIdElseThrow(courseId);
        var exam = examRepository.findByIdWithRegisteredUsersElseThrow(examId);

        if (exam.isTestExam()) {
            throw new BadRequestAlertException("Add student to exam is only allowed for real exams", ENTITY_NAME, "addStudentOnlyForRealExams");
        }

        var student = userRepository.findOneWithGroupsAndAuthoritiesByLogin(studentLogin)
                .orElseThrow(() -> new EntityNotFoundException("User with login: \"" + studentLogin + "\" does not exist"));

        if (student.getGroups().contains(exam.getCourse().getInstructorGroupName()) || authCheckService.isAdmin(student)) {
            throw new AccessForbiddenAlertException("You cannot register instructors or administrators to exams.", ENTITY_NAME, "cannotRegisterInstructor");
        }

        examRegistrationService.registerStudentToExam(course, exam, student);
        var studentDto = new StudentDTO();
        studentDto.setRegistrationNumber(student.getRegistrationNumber());
        studentDto.setFirstName(student.getFirstName());
        studentDto.setLastName(student.getLastName());
        studentDto.setLogin(student.getLogin());
        return ResponseEntity.ok().body(studentDto);
    }

    /**
     * POST /courses/:courseId/exams/:examId/generate-student-exams : Generates the student exams randomly based on the exam configuration and the exercise groups
     *
     * @param courseId the id of the course
     * @param examId   the id of the exam
     * @return the list of student exams with their corresponding users
     */
    @PostMapping(value = "/courses/{courseId}/exams/{examId}/generate-student-exams")
    @PreAuthorize("hasRole('INSTRUCTOR')")
    public ResponseEntity<List<StudentExam>> generateStudentExams(@PathVariable Long courseId, @PathVariable Long examId) {
        long start = System.nanoTime();
        log.info("REST request to generate student exams for exam {}", examId);

        final var exam = checkAccessAndLog(courseId, examId, Constants.GENERATE_STUDENT_EXAMS);
        examService.combineTemplateCommitsOfAllProgrammingExercisesInExam(exam);
        List<StudentExam> studentExams = studentExamRepository.generateStudentExams(exam);

        // we need to break a cycle for the serialization
        breakCyclesForSerialization(studentExams);

        // Reschedule after creation (possible longer working time)
        instanceMessageSendService.sendExamMonitoringSchedule(examId);
        log.info("Generated {} student exams in {} for exam {}", studentExams.size(), formatDurationFrom(start), examId);
        return ResponseEntity.ok().body(studentExams);
    }

    @NotNull
    private Exam checkAccessAndLog(Long courseId, Long examId, String auditEventAction) {
        final Exam exam = examRepository.findByIdWithRegisteredUsersExerciseGroupsAndExercisesElseThrow(examId);

        if (exam.isTestExam()) {
            throw new AccessForbiddenException("Generate student exams is only allowed for real exams");
        }

        examAccessService.checkCourseAndExamAccessForInstructorElseThrow(courseId, exam);

        // Validate settings of the exam
        examService.validateForStudentExamGeneration(exam);

<<<<<<< HEAD
        List<StudentExam> studentExams = studentExamRepository.generateStudentExams(exam);

        // we need to break a cycle for the serialization
        for (StudentExam studentExam : studentExams) {
            studentExam.getExam().setRegisteredUsers(null);
            studentExam.getExam().setExerciseGroups(null);
            studentExam.getExam().setStudentExams(null);
        }

        // Reschedule after creation (possible longer working time)
        instanceMessageSendService.sendExamMonitoringSchedule(examId);

        log.info("Generated {} student exams in {} for exam {}", studentExams.size(), formatDurationFrom(start), examId);
        return ResponseEntity.ok().body(studentExams);
=======
        User instructor = userRepository.getUser();
        AuditEvent auditEvent = new AuditEvent(instructor.getLogin(), auditEventAction, "examId=" + examId, "user=" + instructor.getLogin());
        auditEventRepository.add(auditEvent);
        return exam;
>>>>>>> 5673bc9c
    }

    /**
     * POST /courses/:courseId/exams/:examId/generate-missing-student-exams:
     * Generates exams for students, who don't have an individual exam yet.
     * They are created randomly based on the exam configuration and the exercise groups.
     *
     * @param courseId the id of the course
     * @param examId   the id of the exam
     * @return the list of student exams with their corresponding users
     */
    @PostMapping(value = "/courses/{courseId}/exams/{examId}/generate-missing-student-exams")
    @PreAuthorize("hasRole('INSTRUCTOR')")
    public ResponseEntity<List<StudentExam>> generateMissingStudentExams(@PathVariable Long courseId, @PathVariable Long examId) {
        long start = System.nanoTime();
        log.info("REST request to generate missing student exams for exam {}", examId);

<<<<<<< HEAD
        final Exam exam = examRepository.findByIdWithRegisteredUsersExerciseGroupsAndExercisesElseThrow(examId);

        if (exam.isTestExam()) {
            throw new AccessForbiddenException("Generate missing student exams is only allowed for real exams");
        }

        examAccessService.checkCourseAndExamAccessForInstructorElseThrow(courseId, examId);

        // Validate settings of the exam
        examService.validateForStudentExamGeneration(exam);

=======
        final var exam = checkAccessAndLog(courseId, examId, Constants.GENERATE_MISSING_STUDENT_EXAMS);
>>>>>>> 5673bc9c
        List<StudentExam> studentExams = studentExamRepository.generateMissingStudentExams(exam);

        // we need to break a cycle for the serialization
        breakCyclesForSerialization(studentExams);

        // Reschedule after creation (possible longer working time)
        instanceMessageSendService.sendExamMonitoringSchedule(examId);
        log.info("Generated {} missing student exams in {} for exam {}", studentExams.size(), formatDurationFrom(start), examId);
        return ResponseEntity.ok().body(studentExams);
    }

    private static void breakCyclesForSerialization(List<StudentExam> studentExams) {
        for (StudentExam studentExam : studentExams) {
            studentExam.getExam().setRegisteredUsers(null);
            studentExam.getExam().setExerciseGroups(null);
            studentExam.getExam().setStudentExams(null);
        }
    }

    /**
     * POST /courses/{courseId}/exams/{examId}/student-exams/evaluate-quiz-exercises : Evaluate the quiz exercises of the exam
     *
     * @param courseId the course to which the exam belongs to
     * @param examId   the id of the exam
     * @return ResponseEntity the number of evaluated quiz exercises
     */
    @PostMapping(value = "/courses/{courseId}/exams/{examId}/student-exams/evaluate-quiz-exercises")
    @PreAuthorize("hasRole('INSTRUCTOR')")
    public ResponseEntity<Integer> evaluateQuizExercises(@PathVariable Long courseId, @PathVariable Long examId) {
        log.info("REST request to evaluate quiz exercises of exam {}", examId);

        examAccessService.checkCourseAndExamAccessForInstructorElseThrow(courseId, examId);

        if (examDateService.getLatestIndividualExamEndDate(examId).isAfter(ZonedDateTime.now())) {
            throw new AccessForbiddenException("There are still exams running, quizzes can only be evaluated once all exams are finished.");
        }
        var exam = examRepository.findWithExerciseGroupsAndExercisesById(examId).orElseThrow(() -> new EntityNotFoundException("Exam", examId));
        if (exam.isTestExam()) {
            throw new BadRequestAlertException("Evaluate quiz exercises is only allowed for real exams", ENTITY_NAME, "evaluateQuizExercisesOnlyForRealExams");
        }

        Integer numOfEvaluatedExercises = examService.evaluateQuizExercises(exam);

        log.info("Evaluated {} quiz exercises of exam {}", numOfEvaluatedExercises, examId);

        return ResponseEntity.ok().body(numOfEvaluatedExercises);
    }

    /**
     * POST /courses/{courseId}/exams/{examId}/student-exams/unlock-all-repositories : Unlock all repositories of the exam
     *
     * @param courseId the course to which the exam belongs to
     * @param examId   the id of the exam
     * @return the number of unlocked exercises
     */
    @PostMapping(value = "/courses/{courseId}/exams/{examId}/student-exams/unlock-all-repositories")
    @PreAuthorize("hasRole('INSTRUCTOR')")
    public ResponseEntity<Integer> unlockAllRepositories(@PathVariable Long courseId, @PathVariable Long examId) {
        log.info("REST request to unlock all repositories of exam {}", examId);

        examAccessService.checkCourseAndExamAccessForInstructorElseThrow(courseId, examId);

        Integer numOfUnlockedExercises = examService.unlockAllRepositories(examId);

        log.info("Unlocked {} programming exercises of exam {}", numOfUnlockedExercises, examId);

        return ResponseEntity.ok().body(numOfUnlockedExercises);
    }

    /**
     * POST /courses/{courseId}/exams/{examId}/student-exams/lock-all-repositories : Lock all repositories of the exam
     *
     * @param courseId the course to which the exam belongs to
     * @param examId   the id of the exam
     * @return the number of locked exercises
     */
    @PostMapping(value = "/courses/{courseId}/exams/{examId}/student-exams/lock-all-repositories")
    @PreAuthorize("hasRole('INSTRUCTOR')")
    public ResponseEntity<Integer> lockAllRepositories(@PathVariable Long courseId, @PathVariable Long examId) {
        log.info("REST request to lock all repositories of exam {}", examId);

        examAccessService.checkCourseAndExamAccessForInstructorElseThrow(courseId, examId);

        Integer numOfLockedExercises = examService.lockAllRepositories(examId);

        log.info("Locked {} programming exercises of exam {}", numOfLockedExercises, examId);

        return ResponseEntity.ok().body(numOfLockedExercises);
    }

    /**
     * POST /courses/:courseId/exams/:examId/students : Add multiple users to the students of the exam so that they can access the exam
     * The passed list of UserDTOs must include the registration number (the other entries are currently ignored and can be left out)
     * Note: registration based on other user attributes (e.g. email, name, login) is currently NOT supported
     * <p>
     * This method first tries to find the student in the internal Artemis user database (because the user is most probably already using Artemis).
     * In case the user cannot be found, we additionally search the (TUM) LDAP in case it is configured properly.
     *
     * @param courseId    the id of the course
     * @param examId      the id of the exam
     * @param studentDtos the list of students (with at least registration number) who should get access to the exam
     * @return the list of students who could not be registered for the exam, because they could NOT be found in the Artemis database and could NOT be found in the TUM LDAP
     */
    @PostMapping(value = "/courses/{courseId}/exams/{examId}/students")
    @PreAuthorize("hasRole('INSTRUCTOR')")
    public ResponseEntity<List<StudentDTO>> addStudentsToExam(@PathVariable Long courseId, @PathVariable Long examId, @RequestBody List<StudentDTO> studentDtos) {
        log.debug("REST request to add {} as students to exam {}", studentDtos, examId);

        examAccessService.checkCourseAndExamAccessForInstructorElseThrow(courseId, examId);

        List<StudentDTO> notFoundStudentsDtos = examRegistrationService.registerStudentsForExam(courseId, examId, studentDtos);
        return ResponseEntity.ok().body(notFoundStudentsDtos);
    }

    /**
     * POST /courses/:courseId/exams/:examId/register-course-students : Add all users which are enrolled in the course to the exam so that the student can access the exam
     *
     * @param courseId the id of the course
     * @param examId   the id of the exam
     * @return empty ResponseEntity with status 200 (OK) or with status 404 (Not Found)
     */
    @PostMapping(value = "/courses/{courseId}/exams/{examId}/register-course-students")
    @PreAuthorize("hasRole('INSTRUCTOR')")
    public ResponseEntity<Void> registerCourseStudents(@PathVariable Long courseId, @PathVariable Long examId) {
        // get all students enrolled in the course
        log.debug("REST request to add all students to exam {} with courseId {}", examId, courseId);

        examAccessService.checkCourseAndExamAccessForInstructorElseThrow(courseId, examId);

        var exam = examRepository.findByIdWithRegisteredUsersElseThrow(examId);

        if (exam.isTestExam()) {
            throw new BadRequestAlertException("Registration of course students is only allowed for real exams", ENTITY_NAME, "AddCourseStudentsOnlyForRealExams");
        }

        examRegistrationService.addAllStudentsOfCourseToExam(courseId, exam);
        return ResponseEntity.ok().body(null);
    }

    /**
     * DELETE /courses/:courseId/exams/:examId/students/:studentLogin :
     * Remove one single given user (based on the login) from the students of the exam so that the student cannot access the exam anymore.
     * Optionally, also deletes participations and submissions of the student in the student exam.
     *
     * @param courseId                        the id of the course
     * @param examId                          the id of the exam
     * @param studentLogin                    the login of the user who should lose student access
     * @param withParticipationsAndSubmission request param deciding whether participations and submissions should also be deleted
     * @return empty ResponseEntity with status 200 (OK) or with status 404 (Not Found)
     */
    @DeleteMapping(value = "/courses/{courseId}/exams/{examId}/students/{studentLogin:" + Constants.LOGIN_REGEX + "}")
    @PreAuthorize("hasRole('INSTRUCTOR')")
    public ResponseEntity<Void> removeStudentFromExam(@PathVariable Long courseId, @PathVariable Long examId, @PathVariable String studentLogin,
            @RequestParam(defaultValue = "false") boolean withParticipationsAndSubmission) {
        log.debug("REST request to remove {} as student from exam : {}", studentLogin, examId);

        examAccessService.checkCourseAndExamAccessForInstructorElseThrow(courseId, examId);

        Optional<User> optionalStudent = userRepository.findOneWithGroupsAndAuthoritiesByLogin(studentLogin);
        if (optionalStudent.isEmpty()) {
            throw new EntityNotFoundException("user", studentLogin);
        }

        var exam = examRepository.findWithRegisteredUsersById(examId).orElseThrow(() -> new EntityNotFoundException("Exam", examId));

        if (exam.isTestExam()) {
            throw new BadRequestAlertException("Deletion of users is only allowed for real exams", ENTITY_NAME, "unregisterStudentsOnlyForRealExams");
        }

        examRegistrationService.unregisterStudentFromExam(exam, withParticipationsAndSubmission, optionalStudent.get());
        return ResponseEntity.ok().body(null);
    }

    /**
     * DELETE /courses/{courseId}/exams/{examId}/allstudents :
     * Remove all students of the exam so that they cannot access the exam anymore.
     * Optionally, also deletes participations and submissions of all students in their student exams.
     *
     * @param courseId                        the id of the course
     * @param examId                          the id of the exam
     * @param withParticipationsAndSubmission request param deciding whether participations and submissions should also be deleted
     * @return empty ResponseEntity with status 200 (OK) or with status 404 (Not Found)
     */
    @DeleteMapping(value = "/courses/{courseId}/exams/{examId}/students")
    @PreAuthorize("hasRole('INSTRUCTOR')")
    public ResponseEntity<Void> removeAllStudentsFromExam(@PathVariable Long courseId, @PathVariable Long examId,
            @RequestParam(defaultValue = "false") boolean withParticipationsAndSubmission) {
        log.debug("REST request to remove all students from exam {} with courseId {}", examId, courseId);

        examAccessService.checkCourseAndExamAccessForInstructorElseThrow(courseId, examId);

        var exam = examRepository.findWithRegisteredUsersById(examId).orElseThrow(() -> new EntityNotFoundException("Exam", examId));

        if (exam.isTestExam()) {
            throw new BadRequestAlertException("Unregistration is only allowed for real exams", ENTITY_NAME, "unregisterAllOnlyForRealExams");
        }

        examRegistrationService.unregisterAllStudentFromExam(exam, withParticipationsAndSubmission);
        return ResponseEntity.ok().body(null);
    }

    /**
     * GET /courses/{courseId}/exams/{examId}/start : Get an exam for the exam start.
     * Real Exams: StudentExam needs to be generated by an instructor
     * Test Exam: StudentExam can be self-created by the user
     * Note: The Access control is performed in the {@link ExamAccessService#getExamInCourseElseThrow(Long, Long)} to limit the DB-calls
     *
     * @param courseId the id of the course
     * @param examId   the id of the exam
     * @return the ResponseEntity with status 200 (OK) and with the found student exam (without exercises) as body
     */
    @GetMapping("/courses/{courseId}/exams/{examId}/start")
    @PreAuthorize("hasRole('USER')")
    public ResponseEntity<StudentExam> getStudentExamForStart(@PathVariable Long courseId, @PathVariable Long examId) {
        log.debug("REST request to get exam {} for conduction", examId);

        StudentExam exam = examAccessService.getExamInCourseElseThrow(courseId, examId);
        return ResponseEntity.ok(exam);
    }

    /**
     * PUT /courses/:courseId/exams/:examId/exercise-groups-order : Update the order of exercise groups. If the received
     * exercise groups do not belong to the exam the operation is aborted.
     *
     * @param courseId              the id of the course
     * @param examId                the id of the exam
     * @param orderedExerciseGroups the exercise groups of the exam in the desired order.
     * @return the list of exercise groups
     */
    @PutMapping("/courses/{courseId}/exams/{examId}/exercise-groups-order")
    @PreAuthorize("hasRole('EDITOR')")
    public ResponseEntity<List<ExerciseGroup>> updateOrderOfExerciseGroups(@PathVariable Long courseId, @PathVariable Long examId,
            @RequestBody List<ExerciseGroup> orderedExerciseGroups) {
        log.debug("REST request to update the order of exercise groups of exam : {}", examId);

        examAccessService.checkCourseAndExamAccessForEditorElseThrow(courseId, examId);

        Exam exam = examRepository.findByIdWithExerciseGroupsElseThrow(examId);

        // Ensure that exactly as many exercise groups have been received as are currently related to the exam
        if (orderedExerciseGroups.size() != exam.getExerciseGroups().size()) {
            throw new AccessForbiddenException("exam", examId);
        }

        // Ensure that all received exercise groups are already related to the exam
        for (ExerciseGroup exerciseGroup : orderedExerciseGroups) {
            if (!exam.getExerciseGroups().contains(exerciseGroup)) {
                throw new AccessForbiddenException("exam", examId);
            }
            // Set the exam manually as it won't be included in orderedExerciseGroups
            exerciseGroup.setExam(exam);
        }

        exam.setExerciseGroups(orderedExerciseGroups);
        examRepository.save(exam);

        // Return the original request body as it might contain exercise details (e.g. quiz questions), which would be lost otherwise
        return ResponseEntity.ok(orderedExerciseGroups);
    }

    /**
     * GET /courses/{courseId}/exams/{examId}/latest-end-date : Get an exam for conduction.
     *
     * @param courseId the id of the course
     * @param examId   the id of the exam
     * @return the ResponseEntity with status 200 (OK) and with the found exam as body or NotFound if it culd not be
     * determined
     */
    @GetMapping("/courses/{courseId}/exams/{examId}/latest-end-date")
    @PreAuthorize("hasRole('TA')")
    public ResponseEntity<ExamInformationDTO> getLatestIndividualEndDateOfExam(@PathVariable Long courseId, @PathVariable Long examId) {
        log.debug("REST request to get latest individual end date of exam : {}", examId);

        examAccessService.checkCourseAndExamAccessForTeachingAssistantElseThrow(courseId, examId);

        var examInformation = new ExamInformationDTO(examDateService.getLatestIndividualExamEndDate(examId));
        return ResponseEntity.ok().body(examInformation);
    }

    /**
     * GET /courses/:courseId/exams/:examId/lockedSubmissions Get locked submissions for exam for user
     *
     * @param courseId - the id of the course
     * @param examId   - the id of the exam
     * @return the ResponseEntity with status 200 (OK) and with body the course, or with status 404 (Not Found)
     */
    @GetMapping("/courses/{courseId}/exams/{examId}/lockedSubmissions")
    @PreAuthorize("hasRole('INSTRUCTOR')")
    public ResponseEntity<List<Submission>> getLockedSubmissionsForExam(@PathVariable Long courseId, @PathVariable Long examId) {
        log.debug("REST request to get all locked submissions for course : {}", courseId);
        long start = System.currentTimeMillis();
        Course course = courseRepository.findWithEagerExercisesById(courseId);
        User user = userRepository.getUserWithGroupsAndAuthorities();
        authCheckService.checkHasAtLeastRoleInCourseElseThrow(Role.INSTRUCTOR, course, user);

        List<Submission> submissions = submissionService.getLockedSubmissions(examId, user);

        long end = System.currentTimeMillis();
        log.debug("Finished /courses/{}/submissions call in {}ms", courseId, end - start);
        return ResponseEntity.ok(submissions);
    }

    /**
     * PUT /courses/{courseId}/exams/{examId}/archive : archive an existing exam asynchronously.
     * <p>
     * This method starts the process of archiving all exam exercises and submissions.
     * It immediately returns and runs this task asynchronously. When the task is done, the exam is marked as archived, which means the zip file can be downloaded.
     *
     * @param courseId the id of the course
     * @param examId   the id of the exam to archive
     * @return empty
     */
    @PutMapping("/courses/{courseId}/exams/{examId}/archive")
    @PreAuthorize("hasRole('INSTRUCTOR')")
    public ResponseEntity<Void> archiveExam(@PathVariable Long courseId, @PathVariable Long examId) {
        log.info("REST request to archive exam : {}", examId);

        final Exam exam = examRepository.findOneWithEagerExercisesGroupsAndStudentExams(examId);
        if (exam == null) {
            throw new EntityNotFoundException("exam", examId);
        }

        examAccessService.checkCourseAndExamAccessForInstructorElseThrow(courseId, examId);

        // Archiving an exam is only possible after the exam is over
        if (now().isBefore(exam.getEndDate())) {
            throw new BadRequestAlertException("You cannot archive an exam that is not over.", ENTITY_NAME, "examNotOver", true);
        }

        examService.archiveExam(exam);
        return ResponseEntity.ok().build();
    }

    /**
     * Downloads the zip file of the archived exam if it exists. Throws a 404 if the exam doesn't exist.
     *
     * @param courseId The course id of the course
     * @param examId   The id of the archived exam
     * @return ResponseEntity with status
     */
    @GetMapping("/courses/{courseId}/exams/{examId}/download-archive")
    @PreAuthorize("hasRole('INSTRUCTOR')")
    public ResponseEntity<Resource> downloadExamArchive(@PathVariable Long courseId, @PathVariable Long examId) throws FileNotFoundException {
        log.info("REST request to download archive of exam : {}", examId);
        final Exam exam = examRepository.findByIdElseThrow(examId);

        examAccessService.checkCourseAndExamAccessForInstructorElseThrow(courseId, examId);

        if (!exam.hasExamArchive()) {
            throw new EntityNotFoundException("exam", examId);
        }

        // The path is stored in the exam table
        Path archive = Path.of(examArchivesDirPath, exam.getExamArchivePath());

        File zipFile = archive.toFile();
        InputStreamResource resource = new InputStreamResource(new FileInputStream(zipFile));
        return ResponseEntity.ok().contentLength(zipFile.length()).contentType(MediaType.APPLICATION_OCTET_STREAM).header("filename", zipFile.getName()).body(resource);
    }

}<|MERGE_RESOLUTION|>--- conflicted
+++ resolved
@@ -744,7 +744,7 @@
         final Exam exam = examRepository.findByIdWithRegisteredUsersExerciseGroupsAndExercisesElseThrow(examId);
 
         if (exam.isTestExam()) {
-            throw new AccessForbiddenException("Generate student exams is only allowed for real exams");
+            throw new AccessForbiddenException("Registration is only allowed for RealExams");
         }
 
         examAccessService.checkCourseAndExamAccessForInstructorElseThrow(courseId, exam);
@@ -752,27 +752,10 @@
         // Validate settings of the exam
         examService.validateForStudentExamGeneration(exam);
 
-<<<<<<< HEAD
-        List<StudentExam> studentExams = studentExamRepository.generateStudentExams(exam);
-
-        // we need to break a cycle for the serialization
-        for (StudentExam studentExam : studentExams) {
-            studentExam.getExam().setRegisteredUsers(null);
-            studentExam.getExam().setExerciseGroups(null);
-            studentExam.getExam().setStudentExams(null);
-        }
-
-        // Reschedule after creation (possible longer working time)
-        instanceMessageSendService.sendExamMonitoringSchedule(examId);
-
-        log.info("Generated {} student exams in {} for exam {}", studentExams.size(), formatDurationFrom(start), examId);
-        return ResponseEntity.ok().body(studentExams);
-=======
         User instructor = userRepository.getUser();
         AuditEvent auditEvent = new AuditEvent(instructor.getLogin(), auditEventAction, "examId=" + examId, "user=" + instructor.getLogin());
         auditEventRepository.add(auditEvent);
         return exam;
->>>>>>> 5673bc9c
     }
 
     /**
@@ -790,21 +773,7 @@
         long start = System.nanoTime();
         log.info("REST request to generate missing student exams for exam {}", examId);
 
-<<<<<<< HEAD
-        final Exam exam = examRepository.findByIdWithRegisteredUsersExerciseGroupsAndExercisesElseThrow(examId);
-
-        if (exam.isTestExam()) {
-            throw new AccessForbiddenException("Generate missing student exams is only allowed for real exams");
-        }
-
-        examAccessService.checkCourseAndExamAccessForInstructorElseThrow(courseId, examId);
-
-        // Validate settings of the exam
-        examService.validateForStudentExamGeneration(exam);
-
-=======
         final var exam = checkAccessAndLog(courseId, examId, Constants.GENERATE_MISSING_STUDENT_EXAMS);
->>>>>>> 5673bc9c
         List<StudentExam> studentExams = studentExamRepository.generateMissingStudentExams(exam);
 
         // we need to break a cycle for the serialization
