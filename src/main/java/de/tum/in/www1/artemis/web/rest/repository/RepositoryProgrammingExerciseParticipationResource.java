package de.tum.in.www1.artemis.web.rest.repository;

import java.util.*;
import java.util.stream.Collectors;

import javax.servlet.http.HttpServletRequest;

import org.eclipse.jgit.api.errors.CheckoutConflictException;
import org.eclipse.jgit.api.errors.GitAPIException;
import org.eclipse.jgit.api.errors.WrongRepositoryStateException;
import org.springframework.http.HttpStatus;
import org.springframework.http.MediaType;
import org.springframework.http.ResponseEntity;
import org.springframework.security.access.prepost.PreAuthorize;
import org.springframework.web.bind.annotation.*;
import org.springframework.web.server.ResponseStatusException;

import de.tum.in.www1.artemis.domain.*;
import de.tum.in.www1.artemis.domain.participation.*;
import de.tum.in.www1.artemis.repository.*;
import de.tum.in.www1.artemis.service.AuthorizationCheckService;
import de.tum.in.www1.artemis.service.BuildLogEntryService;
import de.tum.in.www1.artemis.service.ParticipationAuthorizationCheckService;
import de.tum.in.www1.artemis.service.RepositoryAccessService;
import de.tum.in.www1.artemis.service.RepositoryService;
import de.tum.in.www1.artemis.service.connectors.GitService;
import de.tum.in.www1.artemis.service.connectors.ci.ContinuousIntegrationService;
import de.tum.in.www1.artemis.service.connectors.vcs.VersionControlService;
import de.tum.in.www1.artemis.service.feature.Feature;
import de.tum.in.www1.artemis.service.feature.FeatureToggle;
import de.tum.in.www1.artemis.service.programming.ProgrammingExerciseParticipationService;
import de.tum.in.www1.artemis.web.rest.dto.FileMove;
import de.tum.in.www1.artemis.web.rest.dto.RepositoryStatusDTO;
import de.tum.in.www1.artemis.web.rest.errors.AccessForbiddenException;
import de.tum.in.www1.artemis.web.rest.errors.AccessUnauthorizedException;
import de.tum.in.www1.artemis.web.rest.errors.EntityNotFoundException;

/**
 * Executes repository actions on repositories related to the participation id transmitted. Available to the owner of the participation, TAs/Instructors of the exercise and Admins.
 */
@RestController
@RequestMapping("/api")
@PreAuthorize("hasRole('USER')")
public class RepositoryProgrammingExerciseParticipationResource extends RepositoryResource {

    private final ParticipationAuthorizationCheckService participationAuthCheckService;

    private final ProgrammingExerciseParticipationService participationService;

    private final BuildLogEntryService buildLogService;

    private final ProgrammingSubmissionRepository programmingSubmissionRepository;

    private final ParticipationRepository participationRepository;

    private final SubmissionPolicyRepository submissionPolicyRepository;

<<<<<<< HEAD
    public RepositoryProgrammingExerciseParticipationResource(UserRepository userRepository, AuthorizationCheckService authCheckService, GitService gitService,
            Optional<ContinuousIntegrationService> continuousIntegrationService, Optional<VersionControlService> versionControlService, RepositoryService repositoryService,
            ProgrammingExerciseParticipationService participationService, ProgrammingExerciseRepository programmingExerciseRepository,
            ParticipationRepository participationRepository, BuildLogEntryService buildLogService, ProgrammingSubmissionRepository programmingSubmissionRepository,
            RepositoryAccessService repositoryAccessService, SubmissionPolicyRepository submissionPolicyRepository) {
=======
    public RepositoryProgrammingExerciseParticipationResource(UserRepository userRepository, AuthorizationCheckService authCheckService,
            ParticipationAuthorizationCheckService participationAuthCheckService, GitService gitService, Optional<ContinuousIntegrationService> continuousIntegrationService,
            Optional<VersionControlService> versionControlService, RepositoryService repositoryService, ProgrammingExerciseParticipationService participationService,
            ProgrammingExerciseRepository programmingExerciseRepository, ParticipationRepository participationRepository, ExamSubmissionService examSubmissionService,
            BuildLogEntryService buildLogService, ProgrammingSubmissionRepository programmingSubmissionRepository, SubmissionPolicyRepository submissionPolicyRepository,
            RepositoryAccessService repositoryAccessService) {
>>>>>>> 3b77bc09
        super(userRepository, authCheckService, gitService, continuousIntegrationService, repositoryService, versionControlService, programmingExerciseRepository,
                repositoryAccessService);

        this.participationAuthCheckService = participationAuthCheckService;
        this.participationService = participationService;
        this.buildLogService = buildLogService;
        this.programmingSubmissionRepository = programmingSubmissionRepository;
        this.participationRepository = participationRepository;
        this.submissionPolicyRepository = submissionPolicyRepository;
    }

    @Override
    Repository getRepository(Long participationId, RepositoryActionType repositoryActionType, boolean pullOnGet) throws GitAPIException {
        Participation participation = participationRepository.findByIdElseThrow(participationId);

        if (!(participation instanceof ProgrammingExerciseParticipation programmingParticipation)) {
            throw new IllegalArgumentException();
        }

        ProgrammingExercise programmingExercise = programmingExerciseRepository.getProgrammingExerciseFromParticipation(programmingParticipation);
        if (programmingExercise == null) {
            throw new IllegalArgumentException();
        }

        // Add submission policy to the programming exercise.
        if (programmingExercise.getSubmissionPolicy() == null) {
            programmingExercise.setSubmissionPolicy(submissionPolicyRepository.findByProgrammingExerciseId(programmingExercise.getId()));
        }

        try {
            repositoryAccessService.checkAccessRepositoryElseThrow(programmingParticipation, userRepository.getUserWithGroupsAndAuthorities(), programmingExercise,
                    repositoryActionType);
        }
        catch (AccessUnauthorizedException e) {
            // All methods calling this getRepository method only expect the AccessForbiddenException to determine whether a user has access to the repository.
            // The local version control system, that also uses checkAccessRepositoryElseThrow, needs a more fine-grained check to return the correct HTTP status and thus expects
            // both the AccessUnauthorizedException and the AccessForbiddenException.
            throw new AccessForbiddenException(e);
        }

        var repositoryUrl = programmingParticipation.getVcsRepositoryUrl();

        // This check reduces the amount of REST-calls that retrieve the default branch of a repository.
        // Retrieving the default branch is not necessary if the repository is already cached.
        if (gitService.isRepositoryCached(repositoryUrl)) {
            return gitService.getOrCheckoutRepository(repositoryUrl, pullOnGet);
        }
        else {
            String branch = versionControlService.get().getOrRetrieveBranchOfParticipation(programmingParticipation);
            return gitService.getOrCheckoutRepository(repositoryUrl, pullOnGet, branch);
        }
    }

    @Override
    VcsRepositoryUrl getRepositoryUrl(Long participationId) throws IllegalArgumentException {
        Participation participation = participationRepository.findByIdElseThrow(participationId);
        if (!(participation instanceof ProgrammingExerciseParticipation)) {
            throw new IllegalArgumentException();
        }
        return ((ProgrammingExerciseParticipation) participation).getVcsRepositoryUrl();
    }

    @Override
    boolean canAccessRepository(Long participationId) throws IllegalArgumentException {
        Participation participation = participationRepository.findByIdElseThrow(participationId);
        if (participation instanceof ProgrammingExerciseParticipation programmingExerciseParticipation) {
            return participationAuthCheckService.canAccessParticipation(programmingExerciseParticipation);
        }
        else {
            throw new IllegalArgumentException();
        }
    }

    @Override
    String getOrRetrieveBranchOfDomainObject(Long participationID) {
        Participation participation = participationRepository.findByIdElseThrow(participationID);
        if (!(participation instanceof ProgrammingExerciseParticipation programmingParticipation)) {
            throw new IllegalArgumentException();
        }
        else if (participation instanceof ProgrammingExerciseStudentParticipation studentParticipation) {
            return versionControlService.get().getOrRetrieveBranchOfStudentParticipation(studentParticipation);
        }
        else {
            ProgrammingExercise programmingExercise = programmingExerciseRepository.getProgrammingExerciseFromParticipation(programmingParticipation);
            return versionControlService.get().getOrRetrieveBranchOfExercise(programmingExercise);
        }
    }

    @Override
    @GetMapping(value = "/repository/{participationId}/files", produces = MediaType.APPLICATION_JSON_VALUE)
    public ResponseEntity<Map<String, FileType>> getFiles(@PathVariable Long participationId) {
        return super.getFiles(participationId);
    }

    /**
     * GET /repository/{participationId}/files-change
     *
     * Gets the files of the repository and checks whether they were changed during a student participation with respect to the initial template
     *
     * @param participationId participation of the student
     * @return the ResponseEntity with status 200 (OK) and a map of files with the information if they were changed/are new.
     */
    @GetMapping(value = "/repository/{participationId}/files-change", produces = MediaType.APPLICATION_JSON_VALUE)
    @PreAuthorize("hasRole('TA')")
    public ResponseEntity<Map<String, Boolean>> getFilesWithInformationAboutChange(@PathVariable Long participationId) {
        return super.executeAndCheckForExceptions(() -> {
            Repository repository = getRepository(participationId, RepositoryActionType.READ, true);
            var participation = participationRepository.findByIdElseThrow(participationId);
            var exercise = programmingExerciseRepository.findByIdWithTemplateAndSolutionParticipationElseThrow(participation.getExercise().getId());

            Repository templateRepository = getRepository(exercise.getTemplateParticipation().getId(), RepositoryActionType.READ, true);
            var filesWithInformationAboutChange = super.repositoryService.getFilesWithInformationAboutChange(repository, templateRepository);
            return new ResponseEntity<>(filesWithInformationAboutChange, HttpStatus.OK);
        });
    }

    @Override
    @GetMapping(value = "/repository/{participationId}/file", produces = MediaType.APPLICATION_OCTET_STREAM_VALUE)
    public ResponseEntity<byte[]> getFile(@PathVariable Long participationId, @RequestParam("file") String filename) {
        return super.getFile(participationId, filename);
    }

    /**
     * GET /repository/{participationId}/files-content
     *
     * Gets the files of the repository with content
     *
     * @param participationId participation of the student/template/solution
     * @return the ResponseEntity with status 200 (OK) and a map of files with their content
     */
    @GetMapping(value = "/repository/{participationId}/files-content", produces = MediaType.APPLICATION_JSON_VALUE)
    @PreAuthorize("hasRole('TA')")
    public ResponseEntity<Map<String, String>> getFilesWithContent(@PathVariable Long participationId) {
        return super.executeAndCheckForExceptions(() -> {
            Repository repository = getRepository(participationId, RepositoryActionType.READ, true);
            var filesWithContent = super.repositoryService.getFilesWithContent(repository);
            return new ResponseEntity<>(filesWithContent, HttpStatus.OK);
        });
    }

    /**
     * GET /repository/{participationId}/file-names: Gets the file names of the repository
     *
     * @param participationId participation of the student/template/solution
     * @return the ResponseEntity with status 200 (OK) and a set of file names
     */
    @GetMapping(value = "/repository/{participationId}/file-names", produces = MediaType.APPLICATION_JSON_VALUE)
    @PreAuthorize("hasRole('TA')")
    public ResponseEntity<Set<String>> getFileNames(@PathVariable Long participationId) {
        return super.executeAndCheckForExceptions(() -> {
            Repository repository = getRepository(participationId, RepositoryActionType.READ, true);
            var nonFolderFileNames = super.repositoryService.getFiles(repository).entrySet().stream().filter(mapEntry -> mapEntry.getValue().equals(FileType.FILE))
                    .map(Map.Entry::getKey).collect(Collectors.toSet());

            return new ResponseEntity<>(nonFolderFileNames, HttpStatus.OK);
        });
    }

    @Override
    @PostMapping(value = "/repository/{participationId}/file", produces = MediaType.APPLICATION_JSON_VALUE)
    @FeatureToggle(Feature.ProgrammingExercises)
    public ResponseEntity<Void> createFile(@PathVariable Long participationId, @RequestParam("file") String filename, HttpServletRequest request) {
        return super.createFile(participationId, filename, request);
    }

    @Override
    @PostMapping(value = "/repository/{participationId}/folder", produces = MediaType.APPLICATION_JSON_VALUE)
    @FeatureToggle(Feature.ProgrammingExercises)
    public ResponseEntity<Void> createFolder(@PathVariable Long participationId, @RequestParam("folder") String folderName, HttpServletRequest request) {
        return super.createFolder(participationId, folderName, request);
    }

    @Override
    @PostMapping(value = "/repository/{participationId}/rename-file", produces = MediaType.APPLICATION_JSON_VALUE)
    @FeatureToggle(Feature.ProgrammingExercises)
    public ResponseEntity<Void> renameFile(@PathVariable Long participationId, @RequestBody FileMove fileMove) {
        return super.renameFile(participationId, fileMove);
    }

    @Override
    @DeleteMapping(value = "/repository/{participationId}/file", produces = MediaType.APPLICATION_JSON_VALUE)
    public ResponseEntity<Void> deleteFile(@PathVariable Long participationId, @RequestParam("file") String filename) {
        return super.deleteFile(participationId, filename);
    }

    @Override
    @GetMapping(value = "/repository/{participationId}/pull", produces = MediaType.APPLICATION_JSON_VALUE)
    public ResponseEntity<Void> pullChanges(@PathVariable Long participationId) {
        return super.pullChanges(participationId);
    }

    /**
     * Update a list of files based on the submission's content.
     *
     * @param participationId id of participation to which the files belong
     * @param submissions     information about the file updates
     * @param commit          whether to commit after updating the files
     * @return {Map<String, String>} file submissions or the appropriate http error
     */
    @PutMapping(value = "/repository/{participationId}/files")
    public ResponseEntity<Map<String, String>> updateParticipationFiles(@PathVariable("participationId") Long participationId, @RequestBody List<FileSubmission> submissions,
            @RequestParam(defaultValue = "false") boolean commit) {
        Participation participation;
        try {
            participation = participationRepository.findByIdElseThrow(participationId);
        }
        catch (EntityNotFoundException ex) {
            FileSubmissionError error = new FileSubmissionError(participationId, "participationNotFound");
            throw new ResponseStatusException(HttpStatus.NOT_FOUND, error.getMessage(), error);
        }
        if (!(participation instanceof final ProgrammingExerciseParticipation programmingExerciseParticipation)) {
            FileSubmissionError error = new FileSubmissionError(participationId, "notAProgrammingExerciseParticipation");
            throw new ResponseStatusException(HttpStatus.BAD_REQUEST, error.getMessage(), error);
        }

<<<<<<< HEAD
=======
        // User must have the necessary permissions to update a file.
        // When the buildAndTestAfterDueDate is set, the student can't change the repository content anymore after the due date.
        participationAuthCheckService.checkCanAccessParticipationElseThrow(participation);
        boolean repositoryIsLocked = programmingExerciseParticipation.isLocked();
        if (repositoryIsLocked) {
            FileSubmissionError error = new FileSubmissionError(participationId, "noPermissions");
            throw new ResponseStatusException(HttpStatus.FORBIDDEN, error.getMessage(), error);
        }

>>>>>>> 3b77bc09
        // Git repository must be available to update a file
        Repository repository;
        try {
            // Get the repository and also conduct access checks.
            repository = getRepository(programmingExerciseParticipation.getId(), RepositoryActionType.WRITE, true);
        }
        catch (CheckoutConflictException | WrongRepositoryStateException ex) {
            FileSubmissionError error = new FileSubmissionError(participationId, "checkoutConflict");
            throw new ResponseStatusException(HttpStatus.CONFLICT, error.getMessage(), error);
        }
        catch (GitAPIException ex) {
            FileSubmissionError error = new FileSubmissionError(participationId, "checkoutFailed");
            throw new ResponseStatusException(HttpStatus.SERVICE_UNAVAILABLE, error.getMessage(), error);
        }
        catch (AccessForbiddenException e) {
            FileSubmissionError error = new FileSubmissionError(participationId, "noPermissions");
            throw new ResponseStatusException(HttpStatus.FORBIDDEN, error.getMessage(), error);
        }

        Map<String, String> fileSaveResult = saveFileSubmissions(submissions, repository);

        if (commit) {
            var response = super.commitChanges(participationId);
            if (response.getStatusCode() != HttpStatus.OK) {
                throw new ResponseStatusException(response.getStatusCode());
            }
        }

        return ResponseEntity.ok(fileSaveResult);
    }

    /**
     * Commit and push the changes to the remote VCS repo.
     * Won't allow a commit if the repository is locked!
     *
     * @param participationId identifier for the repository.
     * @return ok (200) if the push was successful, notFound (404) if the participation does not exist and forbidden (403) if the user does not have permissions to access the
     *         participation OR the buildAndTestAfterDueDate is set and the repository is now locked.
     */
    @Override
    @PostMapping(value = "/repository/{participationId}/commit", produces = MediaType.APPLICATION_JSON_VALUE)
    @FeatureToggle(Feature.ProgrammingExercises)
    public ResponseEntity<Void> commitChanges(@PathVariable Long participationId) {
        return super.commitChanges(participationId);
    }

    @Override
    @PostMapping(value = "/repository/{participationId}/reset", produces = MediaType.APPLICATION_JSON_VALUE)
    @FeatureToggle(Feature.ProgrammingExercises)
    public ResponseEntity<Void> resetToLastCommit(@PathVariable Long participationId) {
        return super.resetToLastCommit(participationId);
    }

    @Override
    @GetMapping(value = "/repository/{participationId}", produces = MediaType.APPLICATION_JSON_VALUE)
    public ResponseEntity<RepositoryStatusDTO> getStatus(@PathVariable Long participationId) throws GitAPIException {
        return super.getStatus(participationId);
    }

    /**
     * GET /repository/:participationId/buildlogs : get the build log from Bamboo for the "participationId" repository.
     *
     * @param participationId to identify the repository with.
     * @param resultId        an optional result ID to get the build logs for the submission that the result belongs to. If the result ID is not specified, the latest submission is
     *                            used.
     * @return the ResponseEntity with status 200 (OK) and with body the result, or with status 404 (Not Found)
     */
    // TODO: rename to participation/{participationId}/buildlogs
    @GetMapping(value = "/repository/{participationId}/buildlogs", produces = MediaType.APPLICATION_JSON_VALUE)
    public ResponseEntity<List<BuildLogEntry>> getBuildLogs(@PathVariable Long participationId, @RequestParam(name = "resultId") Optional<Long> resultId) {
        log.debug("REST request to get build log : {}", participationId);

        ProgrammingExerciseParticipation participation = participationService.findProgrammingExerciseParticipationWithLatestSubmissionAndResult(participationId);
        participationAuthCheckService.checkCanAccessParticipationElseThrow(participation);

        ProgrammingSubmission programmingSubmission = (ProgrammingSubmission) participation.getSubmissions().stream().findFirst().orElse(null);
        // If a resultId is specified and the ID does not belong to the latest result, find the corresponding submission. Otherwise use the latest submission.
        if (resultId.isPresent() && (programmingSubmission == null || programmingSubmission.getResults().stream().noneMatch(r -> resultId.get().equals(r.getId())))) {
            // Note: if the submission was null, this will fail with a good message.
            programmingSubmission = programmingSubmissionRepository.findByResultIdElseThrow(resultId.get());
            if (!Objects.equals(participation.getId(), programmingSubmission.getParticipation().getId())) {
                // The result of the given ID must belong to the participation
                log.warn("Participation ID {} tried to access the build logs of another participation's submission with ID {}.", participation.getId(),
                        programmingSubmission.getId());
                throw new AccessForbiddenException("No permission to access the build log of another participation's submission");
            }
        }
        else if (programmingSubmission == null) {
            // Can't return build logs if a submission doesn't exist yet
            return ResponseEntity.ok(new ArrayList<>());
        }

        // Do not return build logs if the build hasn't failed
        if (!programmingSubmission.isBuildFailed()) {
            throw new AccessForbiddenException("Build logs cannot be retrieved when the build hasn't failed!");
        }

        // Load the logs from the database
        List<BuildLogEntry> buildLogs = buildLogService.getLatestBuildLogs(programmingSubmission);
        return new ResponseEntity<>(buildLogs, HttpStatus.OK);
    }
}<|MERGE_RESOLUTION|>--- conflicted
+++ resolved
@@ -55,20 +55,12 @@
 
     private final SubmissionPolicyRepository submissionPolicyRepository;
 
-<<<<<<< HEAD
-    public RepositoryProgrammingExerciseParticipationResource(UserRepository userRepository, AuthorizationCheckService authCheckService, GitService gitService,
-            Optional<ContinuousIntegrationService> continuousIntegrationService, Optional<VersionControlService> versionControlService, RepositoryService repositoryService,
-            ProgrammingExerciseParticipationService participationService, ProgrammingExerciseRepository programmingExerciseRepository,
-            ParticipationRepository participationRepository, BuildLogEntryService buildLogService, ProgrammingSubmissionRepository programmingSubmissionRepository,
-            RepositoryAccessService repositoryAccessService, SubmissionPolicyRepository submissionPolicyRepository) {
-=======
     public RepositoryProgrammingExerciseParticipationResource(UserRepository userRepository, AuthorizationCheckService authCheckService,
             ParticipationAuthorizationCheckService participationAuthCheckService, GitService gitService, Optional<ContinuousIntegrationService> continuousIntegrationService,
             Optional<VersionControlService> versionControlService, RepositoryService repositoryService, ProgrammingExerciseParticipationService participationService,
             ProgrammingExerciseRepository programmingExerciseRepository, ParticipationRepository participationRepository, ExamSubmissionService examSubmissionService,
             BuildLogEntryService buildLogService, ProgrammingSubmissionRepository programmingSubmissionRepository, SubmissionPolicyRepository submissionPolicyRepository,
             RepositoryAccessService repositoryAccessService) {
->>>>>>> 3b77bc09
         super(userRepository, authCheckService, gitService, continuousIntegrationService, repositoryService, versionControlService, programmingExerciseRepository,
                 repositoryAccessService);
 
@@ -284,8 +276,6 @@
             throw new ResponseStatusException(HttpStatus.BAD_REQUEST, error.getMessage(), error);
         }
 
-<<<<<<< HEAD
-=======
         // User must have the necessary permissions to update a file.
         // When the buildAndTestAfterDueDate is set, the student can't change the repository content anymore after the due date.
         participationAuthCheckService.checkCanAccessParticipationElseThrow(participation);
@@ -295,7 +285,6 @@
             throw new ResponseStatusException(HttpStatus.FORBIDDEN, error.getMessage(), error);
         }
 
->>>>>>> 3b77bc09
         // Git repository must be available to update a file
         Repository repository;
         try {
