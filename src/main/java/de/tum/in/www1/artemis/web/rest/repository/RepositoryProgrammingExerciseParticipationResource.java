--- conflicted
+++ resolved
@@ -26,7 +26,6 @@
 import de.tum.in.www1.artemis.service.RepositoryService;
 import de.tum.in.www1.artemis.service.connectors.GitService;
 import de.tum.in.www1.artemis.service.connectors.ci.ContinuousIntegrationService;
-import de.tum.in.www1.artemis.service.connectors.localci.LocalCIPushService;
 import de.tum.in.www1.artemis.service.connectors.vcs.VersionControlService;
 import de.tum.in.www1.artemis.service.feature.Feature;
 import de.tum.in.www1.artemis.service.feature.FeatureToggle;
@@ -61,17 +60,10 @@
             ParticipationAuthorizationCheckService participationAuthCheckService, GitService gitService, Optional<ContinuousIntegrationService> continuousIntegrationService,
             Optional<VersionControlService> versionControlService, RepositoryService repositoryService, ProgrammingExerciseParticipationService participationService,
             ProgrammingExerciseRepository programmingExerciseRepository, ParticipationRepository participationRepository, BuildLogEntryService buildLogService,
-<<<<<<< HEAD
-            ProgrammingSubmissionRepository programmingSubmissionRepository, SubmissionPolicyRepository submissionPolicyRepository, RepositoryAccessService repositoryAccessService,
-            Optional<LocalCIPushService> localCIPushService) {
-        super(environment, userRepository, authCheckService, gitService, continuousIntegrationService, repositoryService, versionControlService, programmingExerciseRepository,
-                repositoryAccessService, localCIPushService);
-=======
             ProgrammingSubmissionRepository programmingSubmissionRepository, SubmissionPolicyRepository submissionPolicyRepository,
             RepositoryAccessService repositoryAccessService) {
         super(userRepository, authCheckService, gitService, continuousIntegrationService, repositoryService, versionControlService, programmingExerciseRepository,
                 repositoryAccessService);
->>>>>>> 414c5dea
 
         this.participationAuthCheckService = participationAuthCheckService;
         this.participationService = participationService;
@@ -289,16 +281,6 @@
             FileSubmissionError error = new FileSubmissionError(participationId, "notAProgrammingExerciseParticipation");
             throw new ResponseStatusException(HttpStatus.BAD_REQUEST, error.getMessage(), error);
         }
-<<<<<<< HEAD
-
-        // Git repository must be available to update a file
-        Repository repository;
-        try {
-            // Get the repository and also conduct access checks.
-            repository = getRepository(programmingExerciseParticipation.getId(), RepositoryActionType.WRITE, true);
-        }
-=======
->>>>>>> 414c5dea
         catch (CheckoutConflictException | WrongRepositoryStateException ex) {
             FileSubmissionError error = new FileSubmissionError(participationId, "checkoutConflict");
             throw new ResponseStatusException(HttpStatus.CONFLICT, error.getMessage(), error);
