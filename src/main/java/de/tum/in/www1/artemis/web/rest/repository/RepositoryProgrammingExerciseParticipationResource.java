--- conflicted
+++ resolved
@@ -50,21 +50,14 @@
 
     private final ParticipationRepository participationRepository;
 
-<<<<<<< HEAD
-=======
     private final SubmissionPolicyRepository submissionPolicyRepository;
 
->>>>>>> 587e97bf
     public RepositoryProgrammingExerciseParticipationResource(UserRepository userRepository, AuthorizationCheckService authCheckService, GitService gitService,
             Optional<ContinuousIntegrationService> continuousIntegrationService, Optional<VersionControlService> versionControlService, RepositoryService repositoryService,
             ProgrammingExerciseParticipationService participationService, ProgrammingExerciseRepository programmingExerciseRepository,
             ParticipationRepository participationRepository, ExamSubmissionService examSubmissionService, BuildLogEntryService buildLogService,
-<<<<<<< HEAD
-            ProgrammingSubmissionRepository programmingSubmissionRepository, RepositoryAccessService repositoryAccessService) {
-=======
             ProgrammingSubmissionRepository programmingSubmissionRepository, RepositoryAccessService repositoryAccessService,
             SubmissionPolicyRepository submissionPolicyRepository) {
->>>>>>> 587e97bf
         super(userRepository, authCheckService, gitService, continuousIntegrationService, repositoryService, versionControlService, programmingExerciseRepository,
                 repositoryAccessService);
         this.participationService = participationService;
@@ -72,10 +65,7 @@
         this.buildLogService = buildLogService;
         this.programmingSubmissionRepository = programmingSubmissionRepository;
         this.participationRepository = participationRepository;
-<<<<<<< HEAD
-=======
         this.submissionPolicyRepository = submissionPolicyRepository;
->>>>>>> 587e97bf
     }
 
     @Override
@@ -91,15 +81,6 @@
             throw new IllegalArgumentException();
         }
 
-<<<<<<< HEAD
-        try {
-            repositoryAccessService.checkAccessRepositoryElseThrow(participation, programmingExercise, userRepository.getUserWithGroupsAndAuthorities(), repositoryActionType);
-        }
-        catch (AccessUnauthorizedException e) {
-            throw new AccessForbiddenException();
-        }
-
-=======
         // Add submission policy to the programming exercise.
         if (programmingExercise.getSubmissionPolicy() == null) {
             programmingExercise.setSubmissionPolicy(submissionPolicyRepository.findByExerciseId(programmingExercise.getId()));
@@ -112,7 +93,6 @@
             throw new AccessForbiddenException();
         }
 
->>>>>>> 587e97bf
         var repositoryUrl = programmingParticipation.getVcsRepositoryUrl();
 
         // This check reduces the amount of REST-calls that retrieve the default branch of a repository.
