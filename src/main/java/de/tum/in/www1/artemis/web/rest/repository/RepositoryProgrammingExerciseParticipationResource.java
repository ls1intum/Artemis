--- conflicted
+++ resolved
@@ -41,23 +41,14 @@
 import de.tum.in.www1.artemis.repository.ParticipationRepository;
 import de.tum.in.www1.artemis.repository.ProgrammingExerciseRepository;
 import de.tum.in.www1.artemis.repository.ProgrammingSubmissionRepository;
-import de.tum.in.www1.artemis.repository.SubmissionPolicyRepository;
 import de.tum.in.www1.artemis.repository.UserRepository;
 import de.tum.in.www1.artemis.service.AuthorizationCheckService;
 import de.tum.in.www1.artemis.service.BuildLogEntryService;
-import de.tum.in.www1.artemis.service.RepositoryAccessService;
 import de.tum.in.www1.artemis.service.RepositoryService;
-<<<<<<< HEAD
-import de.tum.in.www1.artemis.service.connectors.ContinuousIntegrationPushService;
-import de.tum.in.www1.artemis.service.connectors.GitService;
-import de.tum.in.www1.artemis.service.connectors.VersionControlService;
-import de.tum.in.www1.artemis.service.connectors.ci.ContinuousIntegrationService;
-=======
 import de.tum.in.www1.artemis.service.SubmissionPolicyService;
 import de.tum.in.www1.artemis.service.connectors.GitService;
 import de.tum.in.www1.artemis.service.connectors.ci.ContinuousIntegrationService;
 import de.tum.in.www1.artemis.service.connectors.vcs.VersionControlService;
->>>>>>> 74320eb9
 import de.tum.in.www1.artemis.service.exam.ExamSubmissionService;
 import de.tum.in.www1.artemis.service.feature.Feature;
 import de.tum.in.www1.artemis.service.feature.FeatureToggle;
@@ -92,16 +83,15 @@
             Optional<ContinuousIntegrationService> continuousIntegrationService, Optional<VersionControlService> versionControlService, RepositoryService repositoryService,
             ProgrammingExerciseParticipationService participationService, ProgrammingExerciseRepository programmingExerciseRepository,
             ParticipationRepository participationRepository, ExamSubmissionService examSubmissionService, BuildLogEntryService buildLogService,
-            ProgrammingSubmissionRepository programmingSubmissionRepository, RepositoryAccessService repositoryAccessService, SubmissionPolicyRepository submissionPolicyRepository,
-            Optional<ContinuousIntegrationPushService> continuousIntegrationPushService) {
-        super(userRepository, authCheckService, gitService, continuousIntegrationService, repositoryService, versionControlService, programmingExerciseRepository,
-                repositoryAccessService, continuousIntegrationPushService);
+            ProgrammingSubmissionRepository programmingSubmissionRepository, SubmissionPolicyService submissionPolicyService, PlagiarismService plagiarismService) {
+        super(userRepository, authCheckService, gitService, continuousIntegrationService, repositoryService, versionControlService, programmingExerciseRepository);
         this.participationService = participationService;
         this.examSubmissionService = examSubmissionService;
         this.buildLogService = buildLogService;
         this.programmingSubmissionRepository = programmingSubmissionRepository;
+        this.submissionPolicyService = submissionPolicyService;
         this.participationRepository = participationRepository;
-        this.submissionPolicyRepository = submissionPolicyRepository;
+        this.plagiarismService = plagiarismService;
     }
 
     @Override
@@ -418,12 +408,7 @@
         }
 
         // Load the logs from the database
-<<<<<<< HEAD
-        List<BuildLogEntry> buildLogsFromDatabase = buildLogService.getLatestBuildLogs(programmingSubmission);
-        return new ResponseEntity<>(buildLogsFromDatabase, HttpStatus.OK);
-=======
         List<BuildLogEntry> buildLogs = buildLogService.getLatestBuildLogs(programmingSubmission);
         return new ResponseEntity<>(buildLogs, HttpStatus.OK);
->>>>>>> 74320eb9
     }
 }