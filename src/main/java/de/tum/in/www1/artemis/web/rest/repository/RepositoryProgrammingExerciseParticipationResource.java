--- conflicted
+++ resolved
@@ -18,14 +18,11 @@
 import de.tum.in.www1.artemis.domain.*;
 import de.tum.in.www1.artemis.domain.participation.*;
 import de.tum.in.www1.artemis.repository.*;
-<<<<<<< HEAD
-import de.tum.in.www1.artemis.service.*;
-=======
 import de.tum.in.www1.artemis.service.AuthorizationCheckService;
 import de.tum.in.www1.artemis.service.BuildLogEntryService;
+import de.tum.in.www1.artemis.service.ParticipationAuthorizationCheckService;
 import de.tum.in.www1.artemis.service.RepositoryAccessService;
 import de.tum.in.www1.artemis.service.RepositoryService;
->>>>>>> c7908b37
 import de.tum.in.www1.artemis.service.connectors.GitService;
 import de.tum.in.www1.artemis.service.connectors.ci.ContinuousIntegrationService;
 import de.tum.in.www1.artemis.service.connectors.vcs.VersionControlService;
@@ -61,25 +58,16 @@
 
     private final SubmissionPolicyRepository submissionPolicyRepository;
 
-<<<<<<< HEAD
     public RepositoryProgrammingExerciseParticipationResource(UserRepository userRepository, AuthorizationCheckService authCheckService,
             ParticipationAuthorizationCheckService participationAuthCheckService, GitService gitService, Optional<ContinuousIntegrationService> continuousIntegrationService,
             Optional<VersionControlService> versionControlService, RepositoryService repositoryService, ProgrammingExerciseParticipationService participationService,
             ProgrammingExerciseRepository programmingExerciseRepository, ParticipationRepository participationRepository, ExamSubmissionService examSubmissionService,
-            BuildLogEntryService buildLogService, ProgrammingSubmissionRepository programmingSubmissionRepository, SubmissionPolicyService submissionPolicyService,
-            PlagiarismService plagiarismService) {
-        super(userRepository, authCheckService, gitService, continuousIntegrationService, repositoryService, versionControlService, programmingExerciseRepository);
-        this.participationAuthCheckService = participationAuthCheckService;
-=======
-    public RepositoryProgrammingExerciseParticipationResource(UserRepository userRepository, AuthorizationCheckService authCheckService, GitService gitService,
-            Optional<ContinuousIntegrationService> continuousIntegrationService, Optional<VersionControlService> versionControlService, RepositoryService repositoryService,
-            ProgrammingExerciseParticipationService participationService, ProgrammingExerciseRepository programmingExerciseRepository,
-            ParticipationRepository participationRepository, ExamSubmissionService examSubmissionService, BuildLogEntryService buildLogService,
-            ProgrammingSubmissionRepository programmingSubmissionRepository, RepositoryAccessService repositoryAccessService,
-            SubmissionPolicyRepository submissionPolicyRepository) {
+            BuildLogEntryService buildLogService, ProgrammingSubmissionRepository programmingSubmissionRepository, SubmissionPolicyRepository submissionPolicyRepository,
+            RepositoryAccessService repositoryAccessService) {
         super(userRepository, authCheckService, gitService, continuousIntegrationService, repositoryService, versionControlService, programmingExerciseRepository,
                 repositoryAccessService);
->>>>>>> c7908b37
+
+        this.participationAuthCheckService = participationAuthCheckService;
         this.participationService = participationService;
         this.examSubmissionService = examSubmissionService;
         this.buildLogService = buildLogService;
@@ -101,25 +89,9 @@
             throw new IllegalArgumentException();
         }
 
-<<<<<<< HEAD
-        if (programmingExerciseRepository.findWithSubmissionPolicyById(programmingExercise.getId()).get().getSubmissionPolicy() instanceof LockRepositoryPolicy policy) {
-            lockRepositoryPolicyEnforced = submissionPolicyService.isParticipationLocked(policy, participation);
-        }
-        // Error case 3: The user does not have permissions to push into the repository and the user is not notified for a related plagiarism case.
-        boolean hasPermissions = participationAuthCheckService.canAccessParticipation(programmingParticipation);
-        if (!hasPermissions && !plagiarismService.wasUserNotifiedByInstructor(participationId, userRepository.getUser().getLogin())) {
-            // TODO: change to AccessForbiddenException
-            throw new IllegalAccessException();
-        }
-        // Error case 4: The user's participation repository is locked.
-        if (repositoryAction == RepositoryActionType.WRITE && (programmingParticipation.isLocked() || lockRepositoryPolicyEnforced)) {
-            // TODO: change to AccessForbiddenException
-            throw new IllegalAccessException();
-=======
         // Add submission policy to the programming exercise.
         if (programmingExercise.getSubmissionPolicy() == null) {
             programmingExercise.setSubmissionPolicy(submissionPolicyRepository.findByProgrammingExerciseId(programmingExercise.getId()));
->>>>>>> c7908b37
         }
 
         try {
