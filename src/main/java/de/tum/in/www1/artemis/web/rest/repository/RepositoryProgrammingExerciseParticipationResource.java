--- conflicted
+++ resolved
@@ -18,12 +18,9 @@
 import de.tum.in.www1.artemis.domain.participation.*;
 import de.tum.in.www1.artemis.exception.LspException;
 import de.tum.in.www1.artemis.repository.*;
-<<<<<<< HEAD
-import de.tum.in.www1.artemis.service.*;
-=======
 import de.tum.in.www1.artemis.security.annotations.EnforceAtLeastStudent;
 import de.tum.in.www1.artemis.security.annotations.EnforceAtLeastTutor;
->>>>>>> d8b419a6
+import de.tum.in.www1.artemis.service.*;
 import de.tum.in.www1.artemis.service.AuthorizationCheckService;
 import de.tum.in.www1.artemis.service.BuildLogEntryService;
 import de.tum.in.www1.artemis.service.ParticipationAuthorizationCheckService;
@@ -247,8 +244,7 @@
     @Override
     @PostMapping(value = "/repository/{participationId}/rename-file", produces = MediaType.APPLICATION_JSON_VALUE)
     @FeatureToggle(Feature.ProgrammingExercises)
-<<<<<<< HEAD
-    @PreAuthorize("hasRole('USER')")
+    @EnforceAtLeastStudent
     public ResponseEntity<Void> renameFile(@PathVariable Long participationId, @RequestBody FileMove fileMove, @RequestParam(required = false) String monacoServerUrl) {
         ResponseEntity<Void> response = super.renameFile(participationId, fileMove);
         if (monacoServerUrl != null && !monacoServerUrl.isEmpty()) {
@@ -260,17 +256,11 @@
             }
         }
         return response;
-=======
-    @EnforceAtLeastStudent
-    public ResponseEntity<Void> renameFile(@PathVariable Long participationId, @RequestBody FileMove fileMove) {
-        return super.renameFile(participationId, fileMove);
->>>>>>> d8b419a6
     }
 
     @Override
     @DeleteMapping(value = "/repository/{participationId}/file", produces = MediaType.APPLICATION_JSON_VALUE)
-<<<<<<< HEAD
-    @PreAuthorize("hasRole('USER')")
+    @EnforceAtLeastStudent
     public ResponseEntity<Void> deleteFile(@PathVariable Long participationId, @RequestParam("file") String filename, @RequestParam(required = false) String monacoServerUrl) {
         ResponseEntity<Void> response = super.deleteFile(participationId, filename);
         if (monacoServerUrl != null && !monacoServerUrl.isEmpty()) {
@@ -282,11 +272,6 @@
             }
         }
         return response;
-=======
-    @EnforceAtLeastStudent
-    public ResponseEntity<Void> deleteFile(@PathVariable Long participationId, @RequestParam("file") String filename) {
-        return super.deleteFile(participationId, filename);
->>>>>>> d8b419a6
     }
 
     @Override
