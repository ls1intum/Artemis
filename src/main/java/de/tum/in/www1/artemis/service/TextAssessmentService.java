package de.tum.in.www1.artemis.service;

import static java.util.stream.Collectors.toList;
import static org.hibernate.Hibernate.isInitialized;

import java.util.List;
import java.util.Optional;

import org.springframework.stereotype.Service;
import org.springframework.transaction.annotation.Transactional;

import de.tum.in.www1.artemis.domain.*;
import de.tum.in.www1.artemis.domain.participation.Participation;
import de.tum.in.www1.artemis.repository.*;
import de.tum.in.www1.artemis.web.rest.errors.BadRequestAlertException;

@Service
public class TextAssessmentService extends AssessmentService {

    private final TextSubmissionRepository textSubmissionRepository;

    private final TextBlockService textBlockService;

    private final UserService userService;

    private final Optional<AutomaticTextFeedbackService> automaticTextFeedbackService;

    private final FeedbackConflictRepository feedbackConflictRepository;

    public TextAssessmentService(UserService userService, ComplaintResponseService complaintResponseService, ComplaintRepository complaintRepository,
            FeedbackRepository feedbackRepository, ResultRepository resultRepository, TextSubmissionRepository textSubmissionRepository,
            StudentParticipationRepository studentParticipationRepository, ResultService resultService, SubmissionRepository submissionRepository,
            TextBlockService textBlockService, Optional<AutomaticTextFeedbackService> automaticTextFeedbackService, ExamService examService,
<<<<<<< HEAD
            GradingCriterionService gradingCriterionService) {
        super(complaintResponseService, complaintRepository, feedbackRepository, resultRepository, studentParticipationRepository, resultService, submissionRepository, examService,
                gradingCriterionService);
=======
            FeedbackConflictRepository feedbackConflictRepository) {
        super(complaintResponseService, complaintRepository, feedbackRepository, resultRepository, studentParticipationRepository, resultService, submissionRepository,
                examService);
>>>>>>> 3b860968
        this.textSubmissionRepository = textSubmissionRepository;
        this.userService = userService;
        this.textBlockService = textBlockService;
        this.automaticTextFeedbackService = automaticTextFeedbackService;
        this.feedbackConflictRepository = feedbackConflictRepository;
    }

    /**
     * This function is used for manually assessed results. It updates the completion date, sets the assessment type to MANUAL and sets the assessor attribute. Furthermore, it
     * saves the assessment in the file system the total score is calculated and set in the result.
     *
     * @param resultId       the resultId the assessment belongs to
     * @param textExercise   the text exercise the assessment belongs to
     * @param textAssessment the assessments as a list
     * @return the ResponseEntity with result as body
     * @throws BadRequestAlertException on invalid feedback input
     */
    @Transactional
    public Result submitAssessment(Long resultId, TextExercise textExercise, List<Feedback> textAssessment) throws BadRequestAlertException {
        Result result = saveAssessment(resultId, textAssessment);
        Double calculatedScore = calculateTotalScore(textAssessment);
        return submitResult(result, textExercise, calculatedScore);
    }

    /**
     * This function is used for manually assessed results. It updates the completion date and sets the assessor attribute. Furthermore, it
     * saves the assessment in the file system the total score is calculated and set in the result.
     *
     * @param resultId       the resultId the assessment belongs to
     * @param textAssessment the assessments as string
     * @return the ResponseEntity with result as body
     * @throws BadRequestAlertException on invalid feedback input
     */
    @Transactional
    public Result saveAssessment(Long resultId, List<Feedback> textAssessment) throws BadRequestAlertException {

        final boolean hasAssessmentWithTooLongReference = textAssessment.stream().filter(Feedback::hasReference)
                .anyMatch(f -> f.getReference().length() > Feedback.MAX_REFERENCE_LENGTH);
        if (hasAssessmentWithTooLongReference) {
            throw new BadRequestAlertException("Please select a text block shorter than " + Feedback.MAX_REFERENCE_LENGTH + " characters.", "textAssessment",
                    "feedbackReferenceTooLong");
        }

        Optional<Result> desiredResult = resultRepository.findById(resultId);
        Result result = desiredResult.orElseGet(Result::new);

        User user = userService.getUser();
        result.setAssessor(user);

        // TODO: how can the result be connected with the submission, if the result is newly created?
        // TODO: where is the relationship between result and participation established?

        if (result.getSubmission() instanceof TextSubmission && result.getSubmission().getResult() == null) {
            TextSubmission textSubmission = (TextSubmission) result.getSubmission();
            textSubmission.setResult(result);
            textSubmissionRepository.save(textSubmission);
        }

        // Note: If there is old feedback that gets removed here and not added again in the for-loop, it will also be
        // deleted in the database because of the 'orphanRemoval = true' flag.
        result.getFeedbacks().clear();
        for (Feedback feedback : textAssessment) {
            if (feedback.getCredits() == null) {
                feedback.setCredits(0.0);
            }
            feedback.setPositive(feedback.getCredits() >= 0);
            result.addFeedback(feedback);
        }
        result.setHasFeedback(false);
        result.determineAssessmentType();

        return resultRepository.save(result);
    }

    public List<Feedback> getAssessmentsForResult(Result result) {
        return this.feedbackRepository.findByResult(result);
    }

    /**
     * Load entities from database needed for text assessment & compute Feedback suggestions (Athene):
     *   1. Create or load the result
     *   2. Compute Feedback Suggestions
     *   3. Load Text Blocks
     *   4. Compute Fallback Text Blocks if needed
     *
     * @param textSubmission Text Submission to be assessed
     */
    public void prepareSubmissionForAssessment(TextSubmission textSubmission) {
        final Participation participation = textSubmission.getParticipation();
        final TextExercise exercise = (TextExercise) participation.getExercise();
        Result result = textSubmission.getResult();

        final boolean computeFeedbackSuggestions = automaticTextFeedbackService.isPresent() && exercise.isAutomaticAssessmentEnabled();

        if (result != null) {
            // Load Feedback already created for this assessment
            final List<Feedback> assessments = exercise.isAutomaticAssessmentEnabled() ? getAssessmentsForResultWithConflicts(result) : getAssessmentsForResult(result);
            result.setFeedbacks(assessments);
            if (assessments.isEmpty() && computeFeedbackSuggestions) {
                automaticTextFeedbackService.get().suggestFeedback(result);
            }
        }
        else {
            // We are the first ones to open assess this submission, we want to lock it.
            result = new Result();
            result.setParticipation(participation);
            result.setSubmission(textSubmission);
            resultService.createNewRatedManualResult(result, false);
            result.setCompletionDate(null);
            result = resultRepository.save(result);
            textSubmission.setResult(result);

            // If enabled, we want to compute feedback suggestions using Athene.
            if (computeFeedbackSuggestions) {
                result.setSubmission(textSubmission); // make sure this is not a Hibernate Proxy
                automaticTextFeedbackService.get().suggestFeedback(result);
            }
        }

        // If we did not call AutomaticTextFeedbackService::suggestFeedback, we need to fetch them now.
        if (!result.getFeedbacks().isEmpty() || !computeFeedbackSuggestions) {
            final List<TextBlock> textBlocks = textBlockService.findAllBySubmissionId(textSubmission.getId());
            textSubmission.setBlocks(textBlocks);
        }

        // If we did not fetch blocks from the database before, we fall back to computing them based on syntax.
        if (textSubmission.getBlocks() == null || !isInitialized(textSubmission.getBlocks()) || textSubmission.getBlocks().isEmpty()) {
            textBlockService.computeTextBlocksForSubmissionBasedOnSyntax(textSubmission);
        }
    }

    private List<Feedback> getAssessmentsForResultWithConflicts(Result result) {
        List<Feedback> feedbackList = this.feedbackRepository.findByResult(result);
        final List<FeedbackConflict> allConflictsByFeedbackList = this.feedbackConflictRepository
                .findAllConflictsByFeedbackList(feedbackList.stream().map(Feedback::getId).collect(toList()));
        feedbackList.forEach(feedback -> {
            feedback.setFirstConflicts(allConflictsByFeedbackList.stream().filter(c -> c.getFirstFeedback().getId().equals(feedback.getId())).collect(toList()));
            feedback.setSecondConflicts(allConflictsByFeedbackList.stream().filter(c -> c.getSecondFeedback().getId().equals(feedback.getId())).collect(toList()));
        });
        return feedbackList;
    }
}<|MERGE_RESOLUTION|>--- conflicted
+++ resolved
@@ -30,16 +30,10 @@
     public TextAssessmentService(UserService userService, ComplaintResponseService complaintResponseService, ComplaintRepository complaintRepository,
             FeedbackRepository feedbackRepository, ResultRepository resultRepository, TextSubmissionRepository textSubmissionRepository,
             StudentParticipationRepository studentParticipationRepository, ResultService resultService, SubmissionRepository submissionRepository,
-            TextBlockService textBlockService, Optional<AutomaticTextFeedbackService> automaticTextFeedbackService, ExamService examService,
-<<<<<<< HEAD
-            GradingCriterionService gradingCriterionService) {
+            TextBlockService textBlockService, Optional<AutomaticTextFeedbackService> automaticTextFeedbackService, ExamService examService, 
+            FeedbackConflictRepository feedbackConflictRepository, GradingCriterionService gradingCriterionService) {
         super(complaintResponseService, complaintRepository, feedbackRepository, resultRepository, studentParticipationRepository, resultService, submissionRepository, examService,
                 gradingCriterionService);
-=======
-            FeedbackConflictRepository feedbackConflictRepository) {
-        super(complaintResponseService, complaintRepository, feedbackRepository, resultRepository, studentParticipationRepository, resultService, submissionRepository,
-                examService);
->>>>>>> 3b860968
         this.textSubmissionRepository = textSubmissionRepository;
         this.userService = userService;
         this.textBlockService = textBlockService;
