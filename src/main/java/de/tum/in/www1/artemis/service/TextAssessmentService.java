--- conflicted
+++ resolved
@@ -6,11 +6,8 @@
 import org.springframework.stereotype.Service;
 import org.springframework.transaction.annotation.Transactional;
 
-<<<<<<< HEAD
-=======
 import com.fasterxml.jackson.databind.ObjectMapper;
 
->>>>>>> 4d27d9d9
 import de.tum.in.www1.artemis.domain.Feedback;
 import de.tum.in.www1.artemis.domain.Result;
 import de.tum.in.www1.artemis.domain.TextExercise;
@@ -33,27 +30,13 @@
 
     private final UserService userService;
 
-<<<<<<< HEAD
-    public TextAssessmentService(FeedbackRepository feedbackRepository, ResultRepository resultRepository, TextSubmissionRepository textSubmissionRepository,
-            ParticipationRepository participationRepository, UserService userService) {
-        super(resultRepository, participationRepository);
-=======
-    private final ComplaintResponseService complaintResponseService;
-
-    private final ComplaintRepository complaintRepository;
-
-    private final ObjectMapper objectMapper;
-
-    public TextAssessmentService(FeedbackRepository feedbackRepository, ResultRepository resultRepository, TextSubmissionRepository textSubmissionRepository,
-            UserService userService, ComplaintResponseService complaintResponseService, ComplaintRepository complaintRepository, ObjectMapper objectMapper) {
-        super(complaintResponseService, complaintRepository, resultRepository, objectMapper);
->>>>>>> 4d27d9d9
+    public TextAssessmentService(UserService userService, ComplaintResponseService complaintResponseService, FeedbackRepository feedbackRepository,
+            ComplaintRepository complaintRepository, ResultRepository resultRepository, TextSubmissionRepository textSubmissionRepository,
+            ParticipationRepository participationRepository, ObjectMapper objectMapper) {
+        super(complaintResponseService, complaintRepository, resultRepository, participationRepository, objectMapper);
         this.feedbackRepository = feedbackRepository;
         this.textSubmissionRepository = textSubmissionRepository;
         this.userService = userService;
-        this.complaintResponseService = complaintResponseService;
-        this.complaintRepository = complaintRepository;
-        this.objectMapper = objectMapper;
     }
 
     /**
@@ -128,7 +111,7 @@
 
     /**
      * Given a courseId, return the number of assessments for that course
-     * 
+     *
      * @param courseId - the course we are interested in
      * @return a number of assessments for the course
      */
@@ -138,7 +121,7 @@
 
     /**
      * Given a courseId and a tutorId, return the number of assessments for that course written by that tutor
-     * 
+     *
      * @param courseId - the course we are interested in
      * @param tutorId  - the tutor we are interested in
      * @return a number of assessments for the course
@@ -149,7 +132,7 @@
 
     /**
      * Given an exerciseId, return the number of assessments for that exerciseId
-     * 
+     *
      * @param exerciseId - the exercise we are interested in
      * @return a number of assessments for the exercise
      */
@@ -159,7 +142,7 @@
 
     /**
      * Given a exerciseId and a tutorId, return the number of assessments for that exercise written by that tutor
-     * 
+     *
      * @param exerciseId - the exercise we are interested in
      * @param tutorId    - the tutor we are interested in
      * @return a number of assessments for the exercise
