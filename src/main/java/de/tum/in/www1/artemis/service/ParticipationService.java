package de.tum.in.www1.artemis.service;

import static de.tum.in.www1.artemis.config.Constants.PROGRAMMING_SUBMISSION_RESOURCE_API_PATH;
import static de.tum.in.www1.artemis.domain.enumeration.InitializationState.FINISHED;
import static de.tum.in.www1.artemis.domain.enumeration.InitializationState.INITIALIZED;

import java.net.URL;
import java.time.ZonedDateTime;
import java.util.ArrayList;
import java.util.HashSet;
import java.util.List;
import java.util.Optional;
import java.util.stream.Collectors;

import javax.annotation.Nullable;

import org.slf4j.Logger;
import org.slf4j.LoggerFactory;
import org.springframework.beans.factory.annotation.Value;
import org.springframework.messaging.simp.SimpMessageSendingOperations;
import org.springframework.stereotype.Service;
import org.springframework.transaction.annotation.Propagation;
import org.springframework.transaction.annotation.Transactional;

import de.tum.in.www1.artemis.domain.*;
import de.tum.in.www1.artemis.domain.enumeration.AssessmentType;
import de.tum.in.www1.artemis.domain.enumeration.InitializationState;
import de.tum.in.www1.artemis.domain.enumeration.SubmissionType;
import de.tum.in.www1.artemis.domain.modeling.ModelingExercise;
import de.tum.in.www1.artemis.domain.quiz.QuizExercise;
import de.tum.in.www1.artemis.domain.quiz.QuizSubmission;
import de.tum.in.www1.artemis.repository.*;
import de.tum.in.www1.artemis.security.SecurityUtils;
import de.tum.in.www1.artemis.service.connectors.ContinuousIntegrationService;
import de.tum.in.www1.artemis.service.connectors.GitService;
import de.tum.in.www1.artemis.service.connectors.VersionControlService;
import de.tum.in.www1.artemis.service.scheduled.QuizScheduleService;
import de.tum.in.www1.artemis.web.rest.errors.EntityNotFoundException;

/**
 * Service Implementation for managing Participation.
 */
@Service
@Transactional
public class ParticipationService {

    private final Logger log = LoggerFactory.getLogger(ParticipationService.class);

    @Value("${server.url}")
    private String ARTEMIS_BASE_URL;

    private final StudentParticipationRepository studentParticipationRepository;

    // TODO: move some logic into a ProgrammingExerciseParticipationService

    private final ProgrammingExerciseStudentParticipationRepository programmingExerciseStudentParticipationRepository;

    private final TemplateProgrammingExerciseParticipationRepository templateProgrammingExerciseParticipationRepository;

    private final SolutionProgrammingExerciseParticipationRepository solutionProgrammingExerciseParticipationRepository;

    private final ExerciseRepository exerciseRepository;

    private final ResultRepository resultRepository;

    private final SubmissionRepository submissionRepository;

    private final ComplaintResponseRepository complaintResponseRepository;

    private final ComplaintRepository complaintRepository;

    private final QuizSubmissionService quizSubmissionService;

    private final ProgrammingExerciseRepository programmingExerciseRepository;

    private final UserService userService;

    private final Optional<GitService> gitService;

    private final Optional<ContinuousIntegrationService> continuousIntegrationService;

    private final Optional<VersionControlService> versionControlService;

    private final SimpMessageSendingOperations messagingTemplate;

    private final ModelAssessmentConflictService conflictService;

    private final AuthorizationCheckService authCheckService;

    private final ProgrammingExerciseService programmingExerciseService;

    public ParticipationService(ProgrammingExerciseStudentParticipationRepository programmingExerciseStudentParticipationRepository,
            TemplateProgrammingExerciseParticipationRepository templateProgrammingExerciseParticipationRepository,
            SolutionProgrammingExerciseParticipationRepository solutionProgrammingExerciseParticipationRepository, StudentParticipationRepository studentParticipationRepository,
            ExerciseRepository exerciseRepository, ResultRepository resultRepository, SubmissionRepository submissionRepository,
            ComplaintResponseRepository complaintResponseRepository, ComplaintRepository complaintRepository, QuizSubmissionService quizSubmissionService,
            ProgrammingExerciseRepository programmingExerciseRepository, UserService userService, Optional<GitService> gitService,
            Optional<ContinuousIntegrationService> continuousIntegrationService, Optional<VersionControlService> versionControlService,
            SimpMessageSendingOperations messagingTemplate, ModelAssessmentConflictService conflictService, AuthorizationCheckService authCheckService,
            ProgrammingExerciseService programmingExerciseService) {
        this.programmingExerciseStudentParticipationRepository = programmingExerciseStudentParticipationRepository;
        this.templateProgrammingExerciseParticipationRepository = templateProgrammingExerciseParticipationRepository;
        this.solutionProgrammingExerciseParticipationRepository = solutionProgrammingExerciseParticipationRepository;
        this.studentParticipationRepository = studentParticipationRepository;
        this.exerciseRepository = exerciseRepository;
        this.resultRepository = resultRepository;
        this.submissionRepository = submissionRepository;
        this.complaintResponseRepository = complaintResponseRepository;
        this.complaintRepository = complaintRepository;
        this.quizSubmissionService = quizSubmissionService;
        this.programmingExerciseRepository = programmingExerciseRepository;
        this.userService = userService;
        this.gitService = gitService;
        this.continuousIntegrationService = continuousIntegrationService;
        this.versionControlService = versionControlService;
        this.messagingTemplate = messagingTemplate;
        this.conflictService = conflictService;
        this.authCheckService = authCheckService;
        this.programmingExerciseService = programmingExerciseService;
    }

    /**
     * Save a participation.
     *
     * @param participation the entity to save
     * @return the persisted entity
     */
    @Transactional(propagation = Propagation.REQUIRES_NEW)
    public ProgrammingExerciseStudentParticipation save(ProgrammingExerciseStudentParticipation participation) {
        log.debug("Request to save Participation : {}", participation);
        return studentParticipationRepository.saveAndFlush(participation);
    }

    public Participation save(Participation participation) {
        throw new RuntimeException("This method should not be invoked because it is overridden with concrete subtypes");
    }

    /**
     * Save a participation.
     *
     * @param participation the entity to save
     * @return the persisted entity
     */
    @Transactional(propagation = Propagation.REQUIRES_NEW)
    public StudentParticipation save(StudentParticipation participation) {
        log.debug("Request to save Participation : {}", participation);
        return studentParticipationRepository.saveAndFlush(participation);
    }

    /**
     * This method is triggered when a student starts an exercise. It creates a Participation which connects the corresponding student and exercise. Additionally, it configures
     * repository / build plan related stuff for programming exercises.
     *
     * @param exercise
     * @param username
     * @return
     */
    @Transactional
    public StudentParticipation startExercise(Exercise exercise, String username) {

        // common for all exercises
        // Check if participation already exists
        StudentParticipation participation = findOneByExerciseIdAndStudentLogin(exercise.getId(), username);
        boolean isNewParticipation = participation == null;
        if (isNewParticipation || (exercise instanceof ProgrammingExercise && participation.getInitializationState() == InitializationState.FINISHED)) {
            // create a new participation only if it was finished before (only for programming exercises)
            if (exercise instanceof ProgrammingExercise) {
                participation = new ProgrammingExerciseStudentParticipation();
            }
            else {
                participation = new StudentParticipation();
            }
            participation.setExercise(exercise);

            Optional<User> user = userService.getUserByLogin(username);
            if (user.isPresent()) {
                participation.setStudent(user.get());
            }
            participation = save(participation);
        }
        else {
            // make sure participation and exercise are connected
            participation.setExercise(exercise);
        }

        // specific to programming exercises
        if (exercise instanceof ProgrammingExercise) {
            // if (exercise.getCourse().isOnlineCourse()) {
            // participation.setLti(true);
            // } //TODO use lti in the future
            ProgrammingExercise programmingExercise = (ProgrammingExercise) exercise;
            ProgrammingExerciseStudentParticipation programmingExerciseStudentParticipation = (ProgrammingExerciseStudentParticipation) participation;
            participation.setInitializationState(InitializationState.UNINITIALIZED);
            programmingExerciseStudentParticipation = copyRepository(programmingExerciseStudentParticipation, programmingExercise);
            programmingExerciseStudentParticipation = configureRepository(programmingExerciseStudentParticipation);
            programmingExerciseStudentParticipation = copyBuildPlan(programmingExerciseStudentParticipation, programmingExercise);
            programmingExerciseStudentParticipation = configureBuildPlan(programmingExerciseStudentParticipation);
            participation = configureRepositoryWebHook(programmingExerciseStudentParticipation);
            // we configure the repository webhook after the build plan, because we might have to push an empty commit due to the bamboo workaround (see empty-commit-necessary)
            programmingExerciseStudentParticipation.setInitializationState(INITIALIZED);
            programmingExerciseStudentParticipation.setInitializationDate(ZonedDateTime.now());
        }
        else {// for all other exercises: QuizExercise, ModelingExercise, TextExercise, FileUploadExercise
            if (participation.getInitializationState() == null || participation.getInitializationState() == FINISHED) {
                // in case the participation was finished before, we set it to initialized again so that the user sees the correct button "Open modeling editor" on the client side
                participation.setInitializationState(INITIALIZED);
            }
            if (!Optional.ofNullable(participation.getInitializationDate()).isPresent()) {
                participation.setInitializationDate(ZonedDateTime.now());
            }
        }

        participation = save(participation);

        if (isNewParticipation) {
            messagingTemplate.convertAndSendToUser(username, "/topic/exercise/" + exercise.getId() + "/participation", participation);
        }

        return participation;
    }

    /**
     * Get a participation for the given quiz and username If the quiz hasn't ended, participation is constructed from cached submission If the quiz has ended, we first look in the
     * database for the participation and construct one if none was found
     *
     * @param quizExercise the quiz exercise to attach to the participation
     * @param username     the username of the user that the participation belongs to
     * @return the found or created participation with a result
     */

    public StudentParticipation participationForQuizWithResult(QuizExercise quizExercise, String username) {
        if (quizExercise.isEnded()) {
            // try getting participation from database first
            Optional<StudentParticipation> optionalParticipation = findOneByExerciseIdAndStudentLoginAndFinished(quizExercise.getId(), username);

            if (!optionalParticipation.isPresent()) {
                log.error("Participation in quiz " + quizExercise.getTitle() + " not found for user " + username);
                // TODO properly handle this case
                return null;
            }
            StudentParticipation participation = optionalParticipation.get();
            // add exercise
            participation.setExercise(quizExercise);

            // add the appropriate result
            Result result = resultRepository.findFirstByParticipationIdAndRatedOrderByCompletionDateDesc(participation.getId(), true).orElse(null);

            participation.setResults(new HashSet<>());

            if (result != null) {
                participation.addResult(result);
                if (result.getSubmission() == null) {
                    Submission submission = quizSubmissionService.findOne(result.getSubmission().getId());
                    result.setSubmission(submission);
                }
            }

            return participation;
        }

        // Look for Participation in ParticipationHashMap first
        StudentParticipation participation = QuizScheduleService.getParticipation(quizExercise.getId(), username);
        if (participation != null) {
            return participation;
        }

        // get submission from HashMap
        QuizSubmission quizSubmission = QuizScheduleService.getQuizSubmission(quizExercise.getId(), username);
        if (quizExercise.isEnded() && quizSubmission.getSubmissionDate() != null) {
            if (quizSubmission.isSubmitted()) {
                quizSubmission.setType(SubmissionType.MANUAL);
            }
            else {
                quizSubmission.setSubmitted(true);
                quizSubmission.setType(SubmissionType.TIMEOUT);
                quizSubmission.setSubmissionDate(ZonedDateTime.now());
            }
        }

        // construct result
        Result result = new Result().submission(quizSubmission);

        // construct participation
        participation = new StudentParticipation();
        participation.setInitializationState(INITIALIZED);
        participation.setExercise(quizExercise);
        participation.addResult(result);

        if (quizExercise.isEnded() && quizSubmission.getSubmissionDate() != null) {
            // update result and participation state
            result.setRated(true);
            result.setAssessmentType(AssessmentType.AUTOMATIC);
            result.setCompletionDate(ZonedDateTime.now());
            participation.setInitializationState(InitializationState.FINISHED);

            // calculate scores and update result and submission accordingly
            quizSubmission.calculateAndUpdateScores(quizExercise);
            result.evaluateSubmission();
        }

        return participation;
    }

    /**
     * Service method to resume inactive participation (with previously deleted build plan)
     *
     * @param exercise exercise to which the inactive participation belongs
     * @return resumed participation
     */
    public ProgrammingExerciseStudentParticipation resumeExercise(Exercise exercise, ProgrammingExerciseStudentParticipation participation) {
        // This is needed as a request using a custom query is made using the ProgrammingExerciseRepository, but the user is not authenticated
        // as the VCS-server performs the request
        SecurityUtils.setAuthorizationObject();

        // Reload programming exercise from database so that the template participation is available
        Optional<ProgrammingExercise> programmingExercise = programmingExerciseRepository.findById(exercise.getId());
        if (!programmingExercise.isPresent()) {
            return null;
        }
        participation = copyBuildPlan(participation, programmingExercise.get());
        participation = configureBuildPlan(participation);
        participation.setInitializationState(INITIALIZED);
        if (participation.getInitializationDate() == null) {
            // only set the date if it was not set before (which should NOT be the case)
            participation.setInitializationDate(ZonedDateTime.now());
        }
        save(participation);
        return participation;
    }

    private ProgrammingExerciseStudentParticipation copyRepository(ProgrammingExerciseStudentParticipation participation, ProgrammingExercise exercise) {
        if (!participation.getInitializationState().hasCompletedState(InitializationState.REPO_COPIED)) {
            URL repositoryUrl = versionControlService.get().copyRepository(exercise.getTemplateRepositoryUrlAsUrl(), participation.getStudent().getLogin());
            if (Optional.ofNullable(repositoryUrl).isPresent()) {
                participation.setRepositoryUrl(repositoryUrl.toString());
                participation.setInitializationState(InitializationState.REPO_COPIED);
            }
            return save(participation);
        }
        else {
            return participation;
        }
    }

    private ProgrammingExerciseStudentParticipation configureRepository(ProgrammingExerciseStudentParticipation participation) {
        if (!participation.getInitializationState().hasCompletedState(InitializationState.REPO_CONFIGURED)) {
            versionControlService.get().configureRepository(participation.getRepositoryUrlAsUrl(), participation.getStudent().getLogin());
            participation.setInitializationState(InitializationState.REPO_CONFIGURED);
            return save(participation);
        }
        else {
            return participation;
        }
    }

    private ProgrammingExerciseStudentParticipation copyBuildPlan(ProgrammingExerciseStudentParticipation participation, ProgrammingExercise exercise) {
        if (!participation.getInitializationState().hasCompletedState(InitializationState.BUILD_PLAN_COPIED)) {
            String buildPlanId = continuousIntegrationService.get().copyBuildPlan(exercise.getTemplateBuildPlanId(), participation.getStudent().getLogin());
            participation.setBuildPlanId(buildPlanId);
            participation.setInitializationState(InitializationState.BUILD_PLAN_COPIED);
            return save(participation);
        }
        else {
            return participation;
        }
    }

    private ProgrammingExerciseStudentParticipation configureBuildPlan(ProgrammingExerciseStudentParticipation participation) {
        if (!participation.getInitializationState().hasCompletedState(InitializationState.BUILD_PLAN_CONFIGURED)) {
            continuousIntegrationService.get().configureBuildPlan(participation);
            participation.setInitializationState(InitializationState.BUILD_PLAN_CONFIGURED);
            return save(participation);
        }
        else {
            return participation;
        }
    }

    private ProgrammingExerciseStudentParticipation configureRepositoryWebHook(ProgrammingExerciseStudentParticipation participation) {
        if (!participation.getInitializationState().hasCompletedState(InitializationState.INITIALIZED)) {
            versionControlService.get().addWebHook(participation.getRepositoryUrlAsUrl(), ARTEMIS_BASE_URL + PROGRAMMING_SUBMISSION_RESOURCE_API_PATH + participation.getId(),
                    "ArTEMiS WebHook");
            return save(participation);
        }
        else {
            return participation;
        }
    }

    /**
     * Get one participation by id.
     *
     * @param participationId the id of the entity
     * @return the entity
     */
    @Transactional(readOnly = true)
    public StudentParticipation findOne(Long participationId) {
        log.debug("Request to get Participation : {}", participationId);
        Optional<StudentParticipation> participation = studentParticipationRepository.findById(participationId);
        if (!participation.isPresent()) {
            throw new EntityNotFoundException("StudentParticipation with " + participationId + " was not found!");
        }
        return participation.get();
    }

    /**
     * Get one programming exercise participation by id.
     *
     * @param participationId the id of the entity
     * @return the entity
     */
    @Transactional(readOnly = true)
    public ProgrammingExerciseStudentParticipation findProgrammingExerciseParticipation(Long participationId) {
        log.debug("Request to get Participation : {}", participationId);
        Optional<ProgrammingExerciseStudentParticipation> participation = programmingExerciseStudentParticipationRepository.findById(participationId);
        if (!participation.isPresent()) {
            throw new EntityNotFoundException("ProgrammingExerciseStudentParticipation with " + participationId + " was not found!");
        }
        return participation.get();
    }

    /**
     * Get one participation by id including all results.
     *
     * @param id the id of the participation
     * @return the participation with all its results
     */
    @Transactional(readOnly = true)
    public StudentParticipation findOneWithEagerResults(Long id) {
        log.debug("Request to get Participation : {}", id);
        Optional<StudentParticipation> participation = studentParticipationRepository.findByIdWithEagerResults(id);
        if (!participation.isPresent()) {
            throw new EntityNotFoundException("Participation with " + id + " was not found!");
        }
        return participation.get();
    }

    /**
     * Get one participation by id including all submissions and results. Throws an EntityNotFoundException if the participation with the given id could not be found.
     *
     * @param id the id of the entity
     * @return the participation with all its submissions and results
     */
    @Transactional(readOnly = true)
<<<<<<< HEAD
    public StudentParticipation findOneWithEagerSubmissions(Long id) {
        log.debug("Request to get Participation : {}", id);
        Optional<StudentParticipation> participation = studentParticipationRepository.findByIdWithEagerSubmissions(id);
=======
    public Participation findOneWithEagerSubmissionsAndResults(Long id) {
        log.debug("Request to get Participation : {}", id);
        Optional<Participation> participation = participationRepository.findWithEagerSubmissionsAndResultsById(id);
>>>>>>> f3169bb8
        if (!participation.isPresent()) {
            throw new EntityNotFoundException("Participation with " + id + " was not found!");
        }
        return participation.get();
    }

    /**
     * Get one participation by id including all results and submissions.
     *
     * @param id the id of the participation
     * @return the participation with all its results
     */
    @Transactional(readOnly = true)
    public StudentParticipation findOneWithEagerResultsAndSubmissions(Long id) {
        log.debug("Request to get Participation : {}", id);
        Optional<StudentParticipation> participation = studentParticipationRepository.findByIdWithEagerSubmissionsAndEagerResultsAndEagerAssessors(id);
        if (!participation.isPresent()) {
            throw new EntityNotFoundException("Participation with " + id + " was not found!");
        }
        return participation.get();
    }

    /**
     * Get one initialized/inactive participation by its student and exercise.
     *
     * @param exerciseId the project key of the exercise
     * @param username   the username of the student
     * @return the entity
     */
    @Transactional(readOnly = true)
    public StudentParticipation findOneByExerciseIdAndStudentLogin(Long exerciseId, String username) {
        log.debug("Request to get initialized/inactive Participation for User {} for Exercise with id: {}", username, exerciseId);

        StudentParticipation participation = studentParticipationRepository.findOneByExerciseIdAndStudentLoginAndInitializationState(exerciseId, username, INITIALIZED);
        if (participation == null) {
            participation = studentParticipationRepository.findOneByExerciseIdAndStudentLoginAndInitializationState(exerciseId, username, InitializationState.INACTIVE);
        }
        return participation;
    }

    /**
     * Get one participation (in any state) by its student and exercise.
     *
     * @param exerciseId the project key of the exercise
     * @param username   the username of the student
     * @return the entity
     */
    @Transactional(readOnly = true)
    public Optional<StudentParticipation> findOneByExerciseIdAndStudentLoginAnyState(Long exerciseId, String username) {
        log.debug("Request to get Participation for User {} for Exercise with id: {}", username, exerciseId);
        return studentParticipationRepository.findByExerciseIdAndStudentLogin(exerciseId, username);
    }

    /**
     * Get one finished participation by its student and exercise.
     *
     * @param exerciseId the project key of the exercise
     * @param username   the username of the student
     * @return the entity
     */
    @Transactional(readOnly = true)
    public Optional<StudentParticipation> findOneByExerciseIdAndStudentLoginAndFinished(Long exerciseId, String username) {
        log.debug("Request to get Participation for User {} for Exercise with id: {}", username, exerciseId);
        return studentParticipationRepository.findByInitializationStateAndExerciseIdAndStudentLogin(InitializationState.FINISHED, exerciseId, username);
    }

    /**
     * Get one participation (in any state) by its student and exercise with eager submissions.
     *
     * @param exerciseId the project key of the exercise
     * @param username   the username of the student
     * @return the entity
     */
    @Transactional(readOnly = true)
    public Optional<StudentParticipation> findOneByExerciseIdAndStudentLoginWithEagerSubmissionsAnyState(Long exerciseId, String username) {
        log.debug("Request to get Participation for User {} for Exercise with id: {}", username, exerciseId);
        return studentParticipationRepository.findByExerciseIdAndStudentLoginWithEagerSubmissions(exerciseId, username);
    }

    /**
     * Get all participations for the given student including all results
     *
     * @param username the username of the student
     * @return the list of entities
     */
    @Transactional(readOnly = true)
    public List<StudentParticipation> findWithResultsByStudentUsername(String username) {
        return studentParticipationRepository.findByStudentUsernameWithEagerResults(username);
    }

    @Transactional(readOnly = true)
    public List<ProgrammingExerciseStudentParticipation> findByBuildPlanIdAndInitializationState(String buildPlanId, InitializationState state) {
        log.debug("Request to get Participation for build plan id: {}", buildPlanId);
        return programmingExerciseStudentParticipationRepository.findByBuildPlanIdAndInitializationState(buildPlanId, state);
    }

    @Transactional(readOnly = true)
    public List<StudentParticipation> findByExerciseId(Long exerciseId) {
        return studentParticipationRepository.findByExerciseId(exerciseId);
    }

    @Transactional(readOnly = true)
    public List<StudentParticipation> findByExerciseIdWithEagerResults(Long exerciseId) {
        return studentParticipationRepository.findByExerciseIdWithEagerResults(exerciseId);
    }

    @Transactional(readOnly = true)
    public List<StudentParticipation> findByExerciseIdAndStudentIdWithEagerResults(Long exerciseId, Long studentId) {
        return studentParticipationRepository.findByExerciseIdAndStudentIdWithEagerResults(exerciseId, studentId);
    }

    /**
     * Get all participations of submissions that are submitted and do not already have a manual result. No manual result means that no user has started an assessment for the
     * corresponding submission yet.
     *
     * @param exerciseId the id of the exercise the participations should belong to
     * @return a list of participations including their submitted submissions that do not have a manual result
     */
    @Transactional(readOnly = true)
<<<<<<< HEAD
    public List<StudentParticipation> findByExerciseIdWithEagerSubmittedSubmissionsWithoutResults(Long exerciseId) {
        return studentParticipationRepository.findByExerciseIdWithEagerSubmittedSubmissionsWithoutResults(exerciseId);
=======
    public List<Participation> findByExerciseIdWithEagerSubmittedSubmissionsWithoutManualResults(Long exerciseId) {
        return participationRepository.findByExerciseIdWithEagerSubmittedSubmissionsWithoutManualResults(exerciseId);
>>>>>>> f3169bb8
    }

    @Transactional(readOnly = true)
    public List<StudentParticipation> findByCourseIdWithRelevantResults(Long courseId, Boolean includeNotRatedResults, Boolean includeAssessors) {
        List<StudentParticipation> participations = includeAssessors ? studentParticipationRepository.findByCourseIdWithEagerResultsAndAssessors(courseId)
                : studentParticipationRepository.findByCourseIdWithEagerResults(courseId);

        return participations.stream()

                // Filter out participations without Students
                // These participations are used e.g. to store template and solution build plans in programming exercises
                .filter(participation -> participation.getStudent() != null)

                // filter all irrelevant results, i.e. rated = false or before exercise due date
                .peek(participation -> {
                    List<Result> relevantResults = new ArrayList<Result>();

                    // search for the relevant result by filtering out irrelevant results using the continue keyword
                    // this for loop is optimized for performance and thus not very easy to understand ;)
                    for (Result result : participation.getResults()) {
                        if (!includeNotRatedResults && result.isRated() == Boolean.FALSE) {
                            // we are only interested in results with rated == null (for compatibility) and rated == Boolean.TRUE
                            // TODO: for compatibility reasons, we include rated == null, in the future we can remove this
                            continue;
                        }
                        if (result.getCompletionDate() == null || result.getScore() == null) {
                            // we are only interested in results with completion date and with score
                            continue;
                        }
                        if (participation.getExercise() instanceof QuizExercise) {
                            // in quizzes we take all rated results, because we only have one! (independent of later checks)
                        }
                        else if (participation.getExercise().getDueDate() != null) {
                            if (participation.getExercise() instanceof ModelingExercise || participation.getExercise() instanceof TextExercise) {
                                if (result.getSubmission() != null && result.getSubmission().getSubmissionDate() != null
                                        && result.getSubmission().getSubmissionDate().isAfter(participation.getExercise().getDueDate())) {
                                    // Filter out late results using the submission date, because in this exercise types, the
                                    // difference between submissionDate and result.completionDate can be significant due to manual assessment
                                    continue;
                                }
                            }
                            // For all other exercises the result completion date is the same as the submission date
                            else if (result.getCompletionDate().isAfter(participation.getExercise().getDueDate())) {
                                // and we continue (i.e. dismiss the result) if the result completion date is after the exercise due date
                                continue;
                            }
                        }
                        relevantResults.add(result);
                    }
                    if (!relevantResults.isEmpty()) {
                        // make sure to take the latest result
                        relevantResults.sort((r1, r2) -> r2.getCompletionDate().compareTo(r1.getCompletionDate()));
                        Result correctResult = relevantResults.get(0);
                        relevantResults.clear();
                        relevantResults.add(correctResult);
                    }
                    participation.setResults(new HashSet<>(relevantResults));
                }).collect(Collectors.toList());
    }

    /**
     * Deletes the build plan on the continuous integration server and sets the initialization state of the participation to inactive This means the participation can be resumed in
     * the future
     *
     * @param participation
     */
    @Transactional
    public void cleanupBuildPlan(ProgrammingExerciseStudentParticipation participation) {
        if (participation.getBuildPlanId() != null) { // ignore participations without build plan id
            continuousIntegrationService.get().deleteBuildPlan(participation.getBuildPlanId());
            participation.setInitializationState(InitializationState.INACTIVE);
            participation.setBuildPlanId(null);
            save(participation);
        }
    }

    /**
     * NOTICE: be careful with this method because it deletes the students code on the version control server Deletes the repository on the version control server and sets the
     * initialization state of the participation to finished This means the participation cannot be resumed in the future and would need to be restarted
     *
     * @param participation
     */
    @Transactional
    public void cleanupRepository(ProgrammingExerciseStudentParticipation participation) {
        if (participation.getRepositoryUrl() != null) {      // ignore participations without repository URL
            versionControlService.get().deleteRepository(participation.getRepositoryUrlAsUrl());
            participation.setRepositoryUrl(null);
            participation.setInitializationState(InitializationState.FINISHED);
            save(participation);
        }
    }

    /**
     * Delete the participation by participationId.
     *
     * @param participationId  the participationId of the entity
     * @param deleteBuildPlan  determines whether the corresponding build plan should be deleted as well
     * @param deleteRepository determines whether the corresponding repository should be deleted as well
     */
    @Transactional(noRollbackFor = { Throwable.class })
    public void delete(Long participationId, boolean deleteBuildPlan, boolean deleteRepository) {
        ProgrammingExerciseStudentParticipation participation = (ProgrammingExerciseStudentParticipation) studentParticipationRepository.findById(participationId).get();
        log.debug("Request to delete Participation : {}", participation);

        if (participation.getExercise() instanceof ProgrammingExercise) {
            if (deleteBuildPlan && participation.getBuildPlanId() != null) {
                continuousIntegrationService.get().deleteBuildPlan(participation.getBuildPlanId());
            }
            if (deleteRepository && participation.getRepositoryUrl() != null) {
                try {
                    versionControlService.get().deleteRepository(participation.getRepositoryUrlAsUrl());
                }
                catch (Exception ex) {
                    log.error("Could not delete repository: " + ex.getMessage());
                }
            }

            // delete local repository cache
            try {
                gitService.get().deleteLocalRepository(participation);
            }
            catch (Exception ex) {
                log.error("Error while deleting local repository", ex.getMessage());
            }
        }
        else if (participation.getExercise() instanceof ModelingExercise) {
            conflictService.deleteAllConflictsForParticipation(participation);
        }

        if (participation.getExercise() instanceof ModelingExercise || participation.getExercise() instanceof TextExercise) {
            // For modeling and text exercises students can send complaints about their assessments and we need to remove
            // the complaints and the according responses belonging to a participation before deleting the participation itself.
            complaintResponseRepository.deleteByComplaint_Result_Participation_Id(participationId);
            complaintRepository.deleteByResult_Participation_Id(participationId);
        }

        if (participation.getResults() != null && participation.getResults().size() > 0) {
            for (Result result : participation.getResults()) {
                resultRepository.deleteById(result.getId());
                // The following code is necessary, because we might have submissions in results which are not properly connected to a participation and CASCASE_REMOVE is not
                // active in this case
                if (result.getSubmission() != null) {
                    Submission submissionToDelete = result.getSubmission();
                    submissionRepository.deleteById(submissionToDelete.getId());
                    result.setSubmission(null);
                    // make sure submissions don't get deleted twice (see below)
                    participation.removeSubmissions(submissionToDelete);
                }
            }
        }
        // The following case is necessary, because we might have submissions without result
        if (participation.getSubmissions() != null && participation.getSubmissions().size() > 0) {
            for (Submission submission : participation.getSubmissions()) {
                submissionRepository.deleteById(submission.getId());
            }
        }

        Exercise exercise = participation.getExercise();
        exercise.removeParticipation(participation);
        exerciseRepository.save(exercise);
        studentParticipationRepository.delete(participation);
    }

    /**
     * Delete all participations belonging to the given exercise
     *
     * @param exerciseId the id of the exercise
     */
    @Transactional
    public void deleteAllByExerciseId(Long exerciseId, boolean deleteBuildPlan, boolean deleteRepository) {
        List<StudentParticipation> participationsToDelete = findByExerciseId(exerciseId);

        for (StudentParticipation participation : participationsToDelete) {
            delete(participation.getId(), deleteBuildPlan, deleteRepository);
        }
    }

    public StudentParticipation findOneWithEagerCourse(Long participationId) {
        return studentParticipationRepository.findOneByIdWithEagerExerciseAndEagerCourse(participationId);
    }

    /**
     * Check if a participation can be accessed with the current user.
     *
     * @param participation
     * @return
     */
    @Nullable
    public boolean canAccessParticipation(StudentParticipation participation) {
        return Optional.ofNullable(participation).isPresent() && userHasPermissions(participation);
    }

    /**
     * Check if a user has permissions to to access a certain participation. This includes not only the owner of the participation but also the TAs and instructors of the course.
     *
     * @param participation
     * @return
     */
    private boolean userHasPermissions(StudentParticipation participation) {
        if (authCheckService.isOwnerOfParticipation(participation))
            return true;
        // if the user is not the owner of the participation, the user can only see it in case he is
        // a teaching assistant or an instructor of the course, or in case he is admin
        User user = userService.getUserWithGroupsAndAuthorities();
        Course course;
        // TODO: temporary workaround for problems with the relationship between exercise and participations / templateParticipation / solutionParticipation
        if (participation.getExercise() == null) {
            Optional<ProgrammingExercise> exercise = programmingExerciseService.getExerciseForSolutionOrTemplateParticipation(participation);
            if (!exercise.isPresent()) {
                return false;
            }
            course = exercise.get().getCourse();
        }
        else {
            course = participation.getExercise().getCourse();
        }
        return authCheckService.isAtLeastTeachingAssistantInCourse(course, user);
    }

    public Optional<TemplateProgrammingExerciseParticipation> findTemplateParticipationByBuildPlanId(String planKey) {
        return templateProgrammingExerciseParticipationRepository.findByBuildPlanId(planKey);
    }

    public Optional<SolutionProgrammingExerciseParticipation> findSolutionParticipationByBuildPlanId(String planKey) {
        return solutionProgrammingExerciseParticipationRepository.findByBuildPlanId(planKey);
    }
}<|MERGE_RESOLUTION|>--- conflicted
+++ resolved
@@ -442,15 +442,9 @@
      * @return the participation with all its submissions and results
      */
     @Transactional(readOnly = true)
-<<<<<<< HEAD
-    public StudentParticipation findOneWithEagerSubmissions(Long id) {
+    public StudentParticipation findOneWithEagerSubmissionsAndResults(Long id) {
         log.debug("Request to get Participation : {}", id);
-        Optional<StudentParticipation> participation = studentParticipationRepository.findByIdWithEagerSubmissions(id);
-=======
-    public Participation findOneWithEagerSubmissionsAndResults(Long id) {
-        log.debug("Request to get Participation : {}", id);
-        Optional<Participation> participation = participationRepository.findWithEagerSubmissionsAndResultsById(id);
->>>>>>> f3169bb8
+        Optional<StudentParticipation> participation = participationRepository.findWithEagerSubmissionsAndResultsById(id);
         if (!participation.isPresent()) {
             throw new EntityNotFoundException("Participation with " + id + " was not found!");
         }
@@ -544,7 +538,7 @@
     @Transactional(readOnly = true)
     public List<ProgrammingExerciseStudentParticipation> findByBuildPlanIdAndInitializationState(String buildPlanId, InitializationState state) {
         log.debug("Request to get Participation for build plan id: {}", buildPlanId);
-        return programmingExerciseStudentParticipationRepository.findByBuildPlanIdAndInitializationState(buildPlanId, state);
+        return studentParticipationRepository.findByBuildPlanIdAndInitializationState(buildPlanId, state);
     }
 
     @Transactional(readOnly = true)
@@ -570,13 +564,8 @@
      * @return a list of participations including their submitted submissions that do not have a manual result
      */
     @Transactional(readOnly = true)
-<<<<<<< HEAD
-    public List<StudentParticipation> findByExerciseIdWithEagerSubmittedSubmissionsWithoutResults(Long exerciseId) {
-        return studentParticipationRepository.findByExerciseIdWithEagerSubmittedSubmissionsWithoutResults(exerciseId);
-=======
-    public List<Participation> findByExerciseIdWithEagerSubmittedSubmissionsWithoutManualResults(Long exerciseId) {
-        return participationRepository.findByExerciseIdWithEagerSubmittedSubmissionsWithoutManualResults(exerciseId);
->>>>>>> f3169bb8
+    public List<StudentParticipation> findByExerciseIdWithEagerSubmittedSubmissionsWithoutManualResults(Long exerciseId) {
+        return studentParticipationRepository.findByExerciseIdWithEagerSubmittedSubmissionsWithoutManualResults(exerciseId);
     }
 
     @Transactional(readOnly = true)
