package de.tum.in.www1.artemis.service;

import static de.tum.in.www1.artemis.config.Constants.PROGRAMMING_SUBMISSION_RESOURCE_API_PATH;
import static de.tum.in.www1.artemis.domain.enumeration.InitializationState.FINISHED;
import static de.tum.in.www1.artemis.domain.enumeration.InitializationState.INITIALIZED;

import java.net.URL;
import java.time.ZonedDateTime;
import java.util.ArrayList;
import java.util.HashSet;
import java.util.List;
import java.util.Optional;
import java.util.stream.Collectors;

import javax.annotation.Nullable;

import org.slf4j.Logger;
import org.slf4j.LoggerFactory;
import org.springframework.beans.factory.annotation.Autowired;
import org.springframework.beans.factory.annotation.Value;
import org.springframework.messaging.simp.SimpMessageSendingOperations;
import org.springframework.stereotype.Service;
import org.springframework.transaction.annotation.Propagation;
import org.springframework.transaction.annotation.Transactional;

import de.tum.in.www1.artemis.domain.*;
import de.tum.in.www1.artemis.domain.enumeration.AssessmentType;
import de.tum.in.www1.artemis.domain.enumeration.InitializationState;
import de.tum.in.www1.artemis.domain.enumeration.SubmissionType;
import de.tum.in.www1.artemis.domain.modeling.ModelingExercise;
import de.tum.in.www1.artemis.domain.modeling.ModelingSubmission;
import de.tum.in.www1.artemis.domain.quiz.QuizExercise;
import de.tum.in.www1.artemis.domain.quiz.QuizSubmission;
import de.tum.in.www1.artemis.repository.*;
import de.tum.in.www1.artemis.security.SecurityUtils;
import de.tum.in.www1.artemis.service.connectors.ContinuousIntegrationService;
import de.tum.in.www1.artemis.service.connectors.GitService;
import de.tum.in.www1.artemis.service.connectors.VersionControlService;
import de.tum.in.www1.artemis.service.scheduled.QuizScheduleService;
import de.tum.in.www1.artemis.web.rest.errors.EntityNotFoundException;

/**
 * Service Implementation for managing Participation.
 */
@Service
@Transactional
public class ParticipationService {

    private final Logger log = LoggerFactory.getLogger(ParticipationService.class);

    @Value("${server.url}")
    private String ARTEMIS_BASE_URL;

    private final ParticipationRepository participationRepository;

    private final StudentParticipationRepository studentParticipationRepository;

    // TODO: move some logic into a ProgrammingExerciseParticipationService

    private final ProgrammingExerciseStudentParticipationRepository programmingExerciseStudentParticipationRepository;

    private final TemplateProgrammingExerciseParticipationRepository templateProgrammingExerciseParticipationRepository;

    private final SolutionProgrammingExerciseParticipationRepository solutionProgrammingExerciseParticipationRepository;

    private final ExerciseRepository exerciseRepository;

    private final ResultRepository resultRepository;

    private final SubmissionRepository submissionRepository;

    private final ComplaintResponseRepository complaintResponseRepository;

    private final ComplaintRepository complaintRepository;

    private final QuizSubmissionService quizSubmissionService;

    private final ProgrammingExerciseRepository programmingExerciseRepository;

    private final UserService userService;

    private final Optional<GitService> gitService;

    private final Optional<ContinuousIntegrationService> continuousIntegrationService;

    private final Optional<VersionControlService> versionControlService;

    private final SimpMessageSendingOperations messagingTemplate;

    @Autowired
    private ModelAssessmentConflictService conflictService;

    private final AuthorizationCheckService authCheckService;

    public ParticipationService(ProgrammingExerciseStudentParticipationRepository programmingExerciseStudentParticipationRepository,
            TemplateProgrammingExerciseParticipationRepository templateProgrammingExerciseParticipationRepository,
            SolutionProgrammingExerciseParticipationRepository solutionProgrammingExerciseParticipationRepository, ParticipationRepository participationRepository,
            StudentParticipationRepository studentParticipationRepository, ExerciseRepository exerciseRepository, ResultRepository resultRepository,
            SubmissionRepository submissionRepository, ComplaintResponseRepository complaintResponseRepository, ComplaintRepository complaintRepository,
            QuizSubmissionService quizSubmissionService, ProgrammingExerciseRepository programmingExerciseRepository, UserService userService, Optional<GitService> gitService,
            Optional<ContinuousIntegrationService> continuousIntegrationService, Optional<VersionControlService> versionControlService,
<<<<<<< HEAD
            SimpMessageSendingOperations messagingTemplate, AuthorizationCheckService authCheckService, ProgrammingExerciseService programmingExerciseService) {
=======
            SimpMessageSendingOperations messagingTemplate, ModelAssessmentConflictService conflictService, AuthorizationCheckService authCheckService) {
>>>>>>> d02b7d77
        this.participationRepository = participationRepository;
        this.programmingExerciseStudentParticipationRepository = programmingExerciseStudentParticipationRepository;
        this.templateProgrammingExerciseParticipationRepository = templateProgrammingExerciseParticipationRepository;
        this.solutionProgrammingExerciseParticipationRepository = solutionProgrammingExerciseParticipationRepository;
        this.studentParticipationRepository = studentParticipationRepository;
        this.exerciseRepository = exerciseRepository;
        this.resultRepository = resultRepository;
        this.submissionRepository = submissionRepository;
        this.complaintResponseRepository = complaintResponseRepository;
        this.complaintRepository = complaintRepository;
        this.quizSubmissionService = quizSubmissionService;
        this.programmingExerciseRepository = programmingExerciseRepository;
        this.userService = userService;
        this.gitService = gitService;
        this.continuousIntegrationService = continuousIntegrationService;
        this.versionControlService = versionControlService;
        this.messagingTemplate = messagingTemplate;
        this.authCheckService = authCheckService;
    }

    /**
     * Save a participation.
     *
     * @param participation the entity to save
     * @return the persisted entity
     */
    @Transactional(propagation = Propagation.REQUIRES_NEW)
    public ProgrammingExerciseStudentParticipation save(ProgrammingExerciseStudentParticipation participation) {
        log.debug("Request to save Participation : {}", participation);
        return studentParticipationRepository.saveAndFlush(participation);
    }

    public Participation save(Participation participation) {
        throw new RuntimeException("This method should not be invoked because it is overridden with concrete subtypes");
    }

    /**
     * Save a participation.
     *
     * @param participation the entity to save
     * @return the persisted entity
     */
    @Transactional(propagation = Propagation.REQUIRES_NEW)
    public StudentParticipation save(StudentParticipation participation) {
        log.debug("Request to save Participation : {}", participation);
        return studentParticipationRepository.saveAndFlush(participation);
    }

    /**
     * This method is triggered when a student starts an exercise. It creates a Participation which connects the corresponding student and exercise. Additionally, it configures
     * repository / build plan related stuff for programming exercises. In the case of modeling or text exercises, it also initializes and stores the corresponding submission.
     *
     * @param exercise the exercise which is started
     * @param username the name of the user who starts the exercise
     * @return the participation connecting the given exercise and user
     */
    @Transactional
    public StudentParticipation startExercise(Exercise exercise, String username) {

        // common for all exercises
        // Check if participation already exists
        StudentParticipation participation = findOneByExerciseIdAndStudentLogin(exercise.getId(), username);
        boolean isNewParticipation = participation == null;
        if (isNewParticipation || (exercise instanceof ProgrammingExercise && participation.getInitializationState() == InitializationState.FINISHED)) {
            // create a new participation only if it was finished before (only for programming exercises)
            if (exercise instanceof ProgrammingExercise) {
                participation = new ProgrammingExerciseStudentParticipation();
            }
            else {
                participation = new StudentParticipation();
            }
            participation.setExercise(exercise);

            Optional<User> user = userService.getUserByLogin(username);
            if (user.isPresent()) {
                participation.setStudent(user.get());
            }
            participation = save(participation);
        }
        else {
            // make sure participation and exercise are connected
            participation.setExercise(exercise);
        }

        // specific to programming exercises
        if (exercise instanceof ProgrammingExercise) {
            // if (exercise.getCourse().isOnlineCourse()) {
            // participation.setLti(true);
            // } //TODO use lti in the future
            ProgrammingExercise programmingExercise = (ProgrammingExercise) exercise;
            ProgrammingExerciseStudentParticipation programmingExerciseStudentParticipation = (ProgrammingExerciseStudentParticipation) participation;
            participation.setInitializationState(InitializationState.UNINITIALIZED);
            programmingExerciseStudentParticipation = copyRepository(programmingExerciseStudentParticipation, programmingExercise);
            programmingExerciseStudentParticipation = configureRepository(programmingExerciseStudentParticipation);
            programmingExerciseStudentParticipation = copyBuildPlan(programmingExerciseStudentParticipation, programmingExercise);
            programmingExerciseStudentParticipation = configureBuildPlan(programmingExerciseStudentParticipation);
            participation = configureRepositoryWebHook(programmingExerciseStudentParticipation);
            // we configure the repository webhook after the build plan, because we might have to push an empty commit due to the bamboo workaround (see empty-commit-necessary)
            programmingExerciseStudentParticipation.setInitializationState(INITIALIZED);
            programmingExerciseStudentParticipation.setInitializationDate(ZonedDateTime.now());
        }
        else {// for all other exercises: QuizExercise, ModelingExercise, TextExercise, FileUploadExercise
            if (participation.getInitializationState() == null || participation.getInitializationState() == FINISHED) {
                // in case the participation was finished before, we set it to initialized again so that the user sees the correct button "Open modeling editor" on the client side
                participation.setInitializationState(INITIALIZED);
            }

            if (!Optional.ofNullable(participation.getInitializationDate()).isPresent()) {
                participation.setInitializationDate(ZonedDateTime.now());
            }

            if (participation.getId() == null || !submissionRepository.existsByParticipationId(participation.getId())) {
                // initialize a modeling, text or file upload submission (depending on the exercise type), it will not do anything in the case of a quiz exercise
                initializeSubmission(participation, exercise);
            }
        }

        participation = save(participation);

        if (isNewParticipation) {
            messagingTemplate.convertAndSendToUser(username, "/topic/exercise/" + exercise.getId() + "/participation", participation);
        }

        return participation;
    }

    /**
     * Initializes a new text, modeling or file upload submission (depending on the type of the given exercise), connects it with the given participation and stores it in the
     * database.
     *
     * @param participation the participation for which the submission should be initialized
     * @param exercise      the corresponding exercise, should be either a text, modeling or file upload exercise, otherwise it will instantly return and not do anything
     */
    private void initializeSubmission(Participation participation, Exercise exercise) {
        if (exercise instanceof ProgrammingExercise || exercise instanceof QuizExercise) {
            return;
        }

        Submission submission;
        if (exercise instanceof ModelingExercise) {
            submission = new ModelingSubmission();
        }
        else if (exercise instanceof TextExercise) {
            submission = new TextSubmission();
        }
        else {
            submission = new FileUploadSubmission();
        }

        submission.setParticipation(participation);
        submissionRepository.save(submission);
        participation.addSubmissions(submission);
    }

    /**
     * Get a participation for the given quiz and username If the quiz hasn't ended, participation is constructed from cached submission If the quiz has ended, we first look in the
     * database for the participation and construct one if none was found
     *
     * @param quizExercise the quiz exercise to attach to the participation
     * @param username     the username of the user that the participation belongs to
     * @return the found or created participation with a result
     */

    public StudentParticipation participationForQuizWithResult(QuizExercise quizExercise, String username) {
        if (quizExercise.isEnded()) {
            // try getting participation from database first
            Optional<StudentParticipation> optionalParticipation = findOneByExerciseIdAndStudentLoginAndFinished(quizExercise.getId(), username);

            if (!optionalParticipation.isPresent()) {
                log.error("Participation in quiz " + quizExercise.getTitle() + " not found for user " + username);
                // TODO properly handle this case
                return null;
            }
            StudentParticipation participation = optionalParticipation.get();
            // add exercise
            participation.setExercise(quizExercise);

            // add the appropriate result
            Result result = resultRepository.findFirstByParticipationIdAndRatedOrderByCompletionDateDesc(participation.getId(), true).orElse(null);

            participation.setResults(new HashSet<>());

            if (result != null) {
                participation.addResult(result);
                if (result.getSubmission() == null) {
                    Submission submission = quizSubmissionService.findOne(result.getSubmission().getId());
                    result.setSubmission(submission);
                }
            }

            return participation;
        }

        // Look for Participation in ParticipationHashMap first
        StudentParticipation participation = QuizScheduleService.getParticipation(quizExercise.getId(), username);
        if (participation != null) {
            return participation;
        }

        // get submission from HashMap
        QuizSubmission quizSubmission = QuizScheduleService.getQuizSubmission(quizExercise.getId(), username);
        if (quizExercise.isEnded() && quizSubmission.getSubmissionDate() != null) {
            if (quizSubmission.isSubmitted()) {
                quizSubmission.setType(SubmissionType.MANUAL);
            }
            else {
                quizSubmission.setSubmitted(true);
                quizSubmission.setType(SubmissionType.TIMEOUT);
                quizSubmission.setSubmissionDate(ZonedDateTime.now());
            }
        }

        // construct result
        Result result = new Result().submission(quizSubmission);

        // construct participation
        participation = new StudentParticipation();
        participation.setInitializationState(INITIALIZED);
        participation.setExercise(quizExercise);
        participation.addResult(result);

        if (quizExercise.isEnded() && quizSubmission.getSubmissionDate() != null) {
            // update result and participation state
            result.setRated(true);
            result.setAssessmentType(AssessmentType.AUTOMATIC);
            result.setCompletionDate(ZonedDateTime.now());
            participation.setInitializationState(InitializationState.FINISHED);

            // calculate scores and update result and submission accordingly
            quizSubmission.calculateAndUpdateScores(quizExercise);
            result.evaluateSubmission();
        }

        return participation;
    }

    /**
     * Service method to resume inactive participation (with previously deleted build plan)
     *
     * @param exercise exercise to which the inactive participation belongs
     * @return resumed participation
     */
    public ProgrammingExerciseStudentParticipation resumeExercise(Exercise exercise, ProgrammingExerciseStudentParticipation participation) {
        // This is needed as a request using a custom query is made using the ProgrammingExerciseRepository, but the user is not authenticated
        // as the VCS-server performs the request
        SecurityUtils.setAuthorizationObject();

        // Reload programming exercise from database so that the template participation is available
        Optional<ProgrammingExercise> programmingExercise = programmingExerciseRepository.findById(exercise.getId());
        if (!programmingExercise.isPresent()) {
            return null;
        }
        participation = copyBuildPlan(participation, programmingExercise.get());
        participation = configureBuildPlan(participation);
        participation.setInitializationState(INITIALIZED);
        if (participation.getInitializationDate() == null) {
            // only set the date if it was not set before (which should NOT be the case)
            participation.setInitializationDate(ZonedDateTime.now());
        }
        save(participation);
        return participation;
    }

    private ProgrammingExerciseStudentParticipation copyRepository(ProgrammingExerciseStudentParticipation participation, ProgrammingExercise exercise) {
        if (!participation.getInitializationState().hasCompletedState(InitializationState.REPO_COPIED)) {
            URL repositoryUrl = versionControlService.get().copyRepository(exercise.getTemplateRepositoryUrlAsUrl(), participation.getStudent().getLogin());
            if (Optional.ofNullable(repositoryUrl).isPresent()) {
                participation.setRepositoryUrl(repositoryUrl.toString());
                participation.setInitializationState(InitializationState.REPO_COPIED);
            }
            return save(participation);
        }
        else {
            return participation;
        }
    }

    private ProgrammingExerciseStudentParticipation configureRepository(ProgrammingExerciseStudentParticipation participation) {
        if (!participation.getInitializationState().hasCompletedState(InitializationState.REPO_CONFIGURED)) {
            versionControlService.get().configureRepository(participation.getRepositoryUrlAsUrl(), participation.getStudent().getLogin());
            participation.setInitializationState(InitializationState.REPO_CONFIGURED);
            return save(participation);
        }
        else {
            return participation;
        }
    }

    private ProgrammingExerciseStudentParticipation copyBuildPlan(ProgrammingExerciseStudentParticipation participation, ProgrammingExercise exercise) {
        if (!participation.getInitializationState().hasCompletedState(InitializationState.BUILD_PLAN_COPIED)) {
            String buildPlanId = continuousIntegrationService.get().copyBuildPlan(exercise.getTemplateBuildPlanId(), participation.getStudent().getLogin());
            participation.setBuildPlanId(buildPlanId);
            participation.setInitializationState(InitializationState.BUILD_PLAN_COPIED);
            return save(participation);
        }
        else {
            return participation;
        }
    }

    private ProgrammingExerciseStudentParticipation configureBuildPlan(ProgrammingExerciseStudentParticipation participation) {
        if (!participation.getInitializationState().hasCompletedState(InitializationState.BUILD_PLAN_CONFIGURED)) {
            continuousIntegrationService.get().configureBuildPlan(participation);
            participation.setInitializationState(InitializationState.BUILD_PLAN_CONFIGURED);
            return save(participation);
        }
        else {
            return participation;
        }
    }

    private ProgrammingExerciseStudentParticipation configureRepositoryWebHook(ProgrammingExerciseStudentParticipation participation) {
        if (!participation.getInitializationState().hasCompletedState(InitializationState.INITIALIZED)) {
            versionControlService.get().addWebHook(participation.getRepositoryUrlAsUrl(), ARTEMIS_BASE_URL + PROGRAMMING_SUBMISSION_RESOURCE_API_PATH + participation.getId(),
                    "Artemis WebHook");
            return save(participation);
        }
        else {
            return participation;
        }
    }

    /**
     * Get one participation by id.
     *
     * @param participationId the id of the entity
     * @return the entity
     **/
    @Transactional(readOnly = true)
    public Participation findOne(Long participationId) throws EntityNotFoundException {
        log.debug("Request to get Participation : {}", participationId);
        Optional<Participation> participation = participationRepository.findById(participationId);
        if (!participation.isPresent()) {
            throw new EntityNotFoundException("Participation with " + participationId + " was not found!");
        }
        return participation.get();
    }

    /**
     * Get one student participation by id.
     *
     * @param participationId the id of the entity
     * @return the entity
     **/
    @Transactional(readOnly = true)
    public StudentParticipation findOneStudentParticipation(Long participationId) {
        log.debug("Request to get Participation : {}", participationId);
        Optional<StudentParticipation> participation = studentParticipationRepository.findById(participationId);
        if (!participation.isPresent()) {
            throw new EntityNotFoundException("StudentParticipation with " + participationId + " was not found!");
        }
        return participation.get();
    }

    /**
     * Get one student participation by id with fetched Result, Submissions, Exercise and Course.
     *
     * @param participationId the id of the entity
     * @return the entity
     **/
    @Transactional(readOnly = true)
    public StudentParticipation findOneStudentParticipationWithEagerSubmissionsResultsExerciseAndCourse(Long participationId) {
        log.debug("Request to get Participation : {}", participationId);
        Optional<StudentParticipation> participation = studentParticipationRepository.findWithEagerSubmissionsAndResultsAndExerciseAndCourseById(participationId);
        if (!participation.isPresent()) {
            throw new EntityNotFoundException("StudentParticipation with " + participationId + " was not found!");
        }
        return participation.get();
    }

    /**
     * Get one programming exercise participation by id.
     *
     * @param participationId the id of the entity
     * @return the entity
     */
    @Transactional(readOnly = true)
    public ProgrammingExerciseStudentParticipation findProgrammingExerciseParticipation(Long participationId) {
        log.debug("Request to get Participation : {}", participationId);
        Optional<ProgrammingExerciseStudentParticipation> participation = programmingExerciseStudentParticipationRepository.findById(participationId);
        if (!participation.isPresent()) {
            throw new EntityNotFoundException("ProgrammingExerciseStudentParticipation with " + participationId + " was not found!");
        }
        return participation.get();
    }

    /**
     * Get one participation by id including all results.
     *
     * @param participationId the id of the participation
     * @return the participation with all its results
     */
    @Transactional(readOnly = true)
    public StudentParticipation findOneWithEagerResults(Long participationId) {
        log.debug("Request to get Participation : {}", participationId);
        Optional<StudentParticipation> participation = studentParticipationRepository.findByIdWithEagerResults(participationId);
        if (!participation.isPresent()) {
            throw new EntityNotFoundException("Participation with " + participationId + " was not found!");
        }
        return participation.get();
    }

    /**
     * Get one participation by id including all submissions and results. Throws an EntityNotFoundException if the participation with the given id could not be found.
     *
     * @param participationId the id of the entity
     * @return the participation with all its submissions and results
     */
    @Transactional(readOnly = true)
    public StudentParticipation findOneWithEagerSubmissionsAndResults(Long participationId) {
        log.debug("Request to get Participation : {}", participationId);
        Optional<StudentParticipation> participation = studentParticipationRepository.findWithEagerSubmissionsAndResultsById(participationId);
        if (!participation.isPresent()) {
            throw new EntityNotFoundException("Participation with " + participationId + " was not found!");
        }
        return participation.get();
    }

    /**
     * Get one participation by id including all results and submissions.
     *
     * @param participationId the id of the participation
     * @return the participation with all its results
     */
    @Transactional(readOnly = true)
    public StudentParticipation findOneWithEagerResultsAndSubmissionsAndAssessor(Long participationId) {
        log.debug("Request to get Participation : {}", participationId);
        Optional<StudentParticipation> participation = studentParticipationRepository.findByIdWithEagerSubmissionsAndEagerResultsAndEagerAssessors(participationId);
        if (!participation.isPresent()) {
            throw new EntityNotFoundException("Participation with " + participationId + " was not found!");
        }
        return participation.get();
    }

    /**
     * Get one initialized/inactive participation by its student and exercise.
     *
     * @param exerciseId the project key of the exercise
     * @param username   the username of the student
     * @return the participation of the given student and exercise in state initialized or inactive
     */
    @Transactional(readOnly = true)
    public StudentParticipation findOneByExerciseIdAndStudentLogin(Long exerciseId, String username) {
        log.debug("Request to get initialized/inactive Participation for User {} for Exercise with id: {}", username, exerciseId);

        StudentParticipation participation = studentParticipationRepository.findOneByExerciseIdAndStudentLoginAndInitializationState(exerciseId, username, INITIALIZED);
        if (participation == null) {
            participation = studentParticipationRepository.findOneByExerciseIdAndStudentLoginAndInitializationState(exerciseId, username, InitializationState.INACTIVE);
        }
        return participation;
    }

    /**
     * Get one participation (in any state) by its student and exercise.
     *
     * @param exerciseId the project key of the exercise
     * @param username   the username of the student
     * @return the participation of the given student and exercise in any state
     */
    @Transactional(readOnly = true)
    public Optional<StudentParticipation> findOneByExerciseIdAndStudentLoginAnyState(Long exerciseId, String username) {
        log.debug("Request to get Participation for User {} for Exercise with id: {}", username, exerciseId);
        return studentParticipationRepository.findByExerciseIdAndStudentLogin(exerciseId, username);
    }

    /**
     * Get one finished participation by its student and exercise.
     *
     * @param exerciseId the project key of the exercise
     * @param username   the username of the student
     * @return the participation of the given student and exercise in state finished
     */
    @Transactional(readOnly = true)
    public Optional<StudentParticipation> findOneByExerciseIdAndStudentLoginAndFinished(Long exerciseId, String username) {
        log.debug("Request to get Participation for User {} for Exercise with id: {}", username, exerciseId);
        return studentParticipationRepository.findByInitializationStateAndExerciseIdAndStudentLogin(InitializationState.FINISHED, exerciseId, username);
    }

    /**
     * Get one participation (in any state) by its student and exercise with eager submissions.
     *
     * @param exerciseId the project key of the exercise
     * @param username   the username of the student
     * @return the participation of the given student and exercise with eager submissions in any state
     */
    @Transactional(readOnly = true)
    public Optional<StudentParticipation> findOneByExerciseIdAndStudentLoginWithEagerSubmissionsAnyState(Long exerciseId, String username) {
        log.debug("Request to get Participation for User {} for Exercise with id: {}", username, exerciseId);
        return studentParticipationRepository.findWithEagerSubmissionsByExerciseIdAndStudentLogin(exerciseId, username);
    }

    /**
     * Get all participations for the given student including all results
     *
     * @param username the username of the student
     * @return the list of participations of the given student including all results
     */
    @Transactional(readOnly = true)
    public List<StudentParticipation> findWithResultsByStudentUsername(String username) {
        return studentParticipationRepository.findByStudentUsernameWithEagerResults(username);
    }

    @Transactional(readOnly = true)
    public List<ProgrammingExerciseStudentParticipation> findByBuildPlanIdAndInitializationState(String buildPlanId, InitializationState state) {
        log.debug("Request to get Participation for build plan id: {}", buildPlanId);
        return programmingExerciseStudentParticipationRepository.findByBuildPlanIdAndInitializationState(buildPlanId, state);
    }

    @Transactional(readOnly = true)
    public List<StudentParticipation> findByExerciseId(Long exerciseId) {
        return studentParticipationRepository.findByExerciseId(exerciseId);
    }

    @Transactional(readOnly = true)
    public List<StudentParticipation> findByExerciseIdWithEagerResults(Long exerciseId) {
        return studentParticipationRepository.findByExerciseIdWithEagerResults(exerciseId);
    }

    @Transactional(readOnly = true)
    public List<StudentParticipation> findByExerciseIdAndStudentIdWithEagerResults(Long exerciseId, Long studentId) {
        return studentParticipationRepository.findByExerciseIdAndStudentIdWithEagerResults(exerciseId, studentId);
    }

    /**
     * Get all participations of submissions that are submitted and do not already have a manual result. No manual result means that no user has started an assessment for the
     * corresponding submission yet.
     *
     * @param exerciseId the id of the exercise the participations should belong to
     * @return a list of participations including their submitted submissions that do not have a manual result
     */
    @Transactional(readOnly = true)
    public List<StudentParticipation> findByExerciseIdWithEagerSubmittedSubmissionsWithoutManualResults(Long exerciseId) {
        return studentParticipationRepository.findByExerciseIdWithEagerSubmittedSubmissionsWithoutManualResults(exerciseId);
    }

    @Transactional(readOnly = true)
    public List<StudentParticipation> findByCourseIdWithRelevantResults(Long courseId, Boolean includeNotRatedResults, Boolean includeAssessors) {
        List<StudentParticipation> participations = includeAssessors ? studentParticipationRepository.findByCourseIdWithEagerResultsAndAssessors(courseId)
                : studentParticipationRepository.findByCourseIdWithEagerResults(courseId);

        return participations.stream()

                // Filter out participations without Students
                // These participations are used e.g. to store template and solution build plans in programming exercises
                .filter(participation -> participation.getStudent() != null)

                // filter all irrelevant results, i.e. rated = false or before exercise due date
                .peek(participation -> {
                    List<Result> relevantResults = new ArrayList<Result>();

                    // search for the relevant result by filtering out irrelevant results using the continue keyword
                    // this for loop is optimized for performance and thus not very easy to understand ;)
                    for (Result result : participation.getResults()) {
                        if (!includeNotRatedResults && result.isRated() == Boolean.FALSE) {
                            // we are only interested in results with rated == null (for compatibility) and rated == Boolean.TRUE
                            // TODO: for compatibility reasons, we include rated == null, in the future we can remove this
                            continue;
                        }
                        if (result.getCompletionDate() == null || result.getScore() == null) {
                            // we are only interested in results with completion date and with score
                            continue;
                        }
                        if (participation.getExercise() instanceof QuizExercise) {
                            // in quizzes we take all rated results, because we only have one! (independent of later checks)
                        }
                        else if (participation.getExercise().getDueDate() != null) {
                            if (participation.getExercise() instanceof ModelingExercise || participation.getExercise() instanceof TextExercise) {
                                if (result.getSubmission() != null && result.getSubmission().getSubmissionDate() != null
                                        && result.getSubmission().getSubmissionDate().isAfter(participation.getExercise().getDueDate())) {
                                    // Filter out late results using the submission date, because in this exercise types, the
                                    // difference between submissionDate and result.completionDate can be significant due to manual assessment
                                    continue;
                                }
                            }
                            // For all other exercises the result completion date is the same as the submission date
                            else if (result.getCompletionDate().isAfter(participation.getExercise().getDueDate())) {
                                // and we continue (i.e. dismiss the result) if the result completion date is after the exercise due date
                                continue;
                            }
                        }
                        relevantResults.add(result);
                    }
                    if (!relevantResults.isEmpty()) {
                        // make sure to take the latest result
                        relevantResults.sort((r1, r2) -> r2.getCompletionDate().compareTo(r1.getCompletionDate()));
                        Result correctResult = relevantResults.get(0);
                        relevantResults.clear();
                        relevantResults.add(correctResult);
                    }
                    participation.setResults(new HashSet<>(relevantResults));
                }).collect(Collectors.toList());
    }

    /**
     * Deletes the build plan on the continuous integration server and sets the initialization state of the participation to inactive This means the participation can be resumed in
     * the future
     *
     * @param participation
     */
    @Transactional
    public void cleanupBuildPlan(ProgrammingExerciseStudentParticipation participation) {
        if (participation.getBuildPlanId() != null) { // ignore participations without build plan id
            continuousIntegrationService.get().deleteBuildPlan(participation.getBuildPlanId());
            participation.setInitializationState(InitializationState.INACTIVE);
            participation.setBuildPlanId(null);
            save(participation);
        }
    }

    /**
     * NOTICE: be careful with this method because it deletes the students code on the version control server Deletes the repository on the version control server and sets the
     * initialization state of the participation to finished This means the participation cannot be resumed in the future and would need to be restarted
     *
     * @param participation
     */
    @Transactional
    public void cleanupRepository(ProgrammingExerciseStudentParticipation participation) {
        if (participation.getRepositoryUrl() != null) {      // ignore participations without repository URL
            versionControlService.get().deleteRepository(participation.getRepositoryUrlAsUrl());
            participation.setRepositoryUrl(null);
            participation.setInitializationState(InitializationState.FINISHED);
            save(participation);
        }
    }

    /**
     * Delete the participation by participationId.
     *
     * @param participationId  the participationId of the entity
     * @param deleteBuildPlan  determines whether the corresponding build plan should be deleted as well
     * @param deleteRepository determines whether the corresponding repository should be deleted as well
     */
    @Transactional(noRollbackFor = { Throwable.class })
    public void delete(Long participationId, boolean deleteBuildPlan, boolean deleteRepository) {
        StudentParticipation participation = studentParticipationRepository.findById(participationId).get();
        log.debug("Request to delete Participation : {}", participation);

        if (participation instanceof ProgrammingExerciseStudentParticipation) {
            ProgrammingExerciseStudentParticipation programmingExerciseParticipation = (ProgrammingExerciseStudentParticipation) participation;
            if (deleteBuildPlan && programmingExerciseParticipation.getBuildPlanId() != null) {
                continuousIntegrationService.get().deleteBuildPlan(programmingExerciseParticipation.getBuildPlanId());
            }
            if (deleteRepository && programmingExerciseParticipation.getRepositoryUrl() != null) {
                try {
                    versionControlService.get().deleteRepository(programmingExerciseParticipation.getRepositoryUrlAsUrl());
                }
                catch (Exception ex) {
                    log.error("Could not delete repository: " + ex.getMessage());
                }
            }

            // delete local repository cache
            try {
                gitService.get().deleteLocalRepository(programmingExerciseParticipation);
            }
            catch (Exception ex) {
                log.error("Error while deleting local repository", ex.getMessage());
            }
        }
        if (participation.getExercise() instanceof ModelingExercise && participation.getSubmissions() != null) {
            for (Submission submission : participation.getSubmissions()) {
                if (submission.getResult() != null) {
                    conflictService.updateConflictsOnResultRemoval(submission.getResult());
                }
            }
        }

        if (participation.getExercise() instanceof ModelingExercise || participation.getExercise() instanceof TextExercise) {
            // For modeling and text exercises students can send complaints about their assessments and we need to remove
            // the complaints and the according responses belonging to a participation before deleting the participation itself.
            complaintResponseRepository.deleteByComplaint_Result_Participation_Id(participationId);
            complaintRepository.deleteByResult_Participation_Id(participationId);
        }

        deleteResultsAndSubmissionsOfParticipation(participation);

        // The following case is necessary, because we might have submissions without result
        if (participation.getSubmissions() != null && participation.getSubmissions().size() > 0) {
            for (Submission submission : participation.getSubmissions()) {
                submissionRepository.deleteById(submission.getId());
            }
        }

        Exercise exercise = participation.getExercise();
        exercise.removeParticipation(participation);
        exerciseRepository.save(exercise);
        studentParticipationRepository.delete(participation);
    }

    /**
     * Remove all results and submissions of the given participation.
     * Will do nothing if invoked with a participation without results/submissions.
     * @param participation to delete results/submissions from.
     */
    @Transactional
    public void deleteResultsAndSubmissionsOfParticipation(Participation participation) {
        if (participation.getResults() != null && participation.getResults().size() > 0) {
            for (Result result : participation.getResults()) {
                resultRepository.deleteById(result.getId());
                // The following code is necessary, because we might have submissions in results which are not properly connected to a participation and CASCASE_REMOVE is not
                // active in this case
                if (result.getSubmission() != null) {
                    Submission submissionToDelete = result.getSubmission();
                    submissionRepository.deleteById(submissionToDelete.getId());
                    result.setSubmission(null);
                    // make sure submissions don't get deleted twice (see below)
                    participation.removeSubmissions(submissionToDelete);
                }
            }
        }
    }

    /**
     * Delete all participations belonging to the given exercise
     *
     * @param exerciseId the id of the exercise
     */
    @Transactional
    public void deleteAllByExerciseId(Long exerciseId, boolean deleteBuildPlan, boolean deleteRepository) {
        List<StudentParticipation> participationsToDelete = findByExerciseId(exerciseId);

        for (StudentParticipation participation : participationsToDelete) {
            delete(participation.getId(), deleteBuildPlan, deleteRepository);
        }
    }

    public StudentParticipation findOneWithEagerCourse(Long participationId) {
        return studentParticipationRepository.findOneByIdWithEagerExerciseAndEagerCourse(participationId);
    }

    /**
     * Check if a participation can be accessed with the current user.
     *
     * @param participation
     * @return
     */
    @Nullable
    public boolean canAccessParticipation(StudentParticipation participation) {
        return Optional.ofNullable(participation).isPresent() && userHasPermissions(participation);
    }

    /**
     * Check if a user has permissions to to access a certain participation. This includes not only the owner of the participation but also the TAs and instructors of the course.
     *
     * @param participation
     * @return
     */
    private boolean userHasPermissions(StudentParticipation participation) {
        if (authCheckService.isOwnerOfParticipation(participation))
            return true;
        // if the user is not the owner of the participation, the user can only see it in case he is
        // a teaching assistant or an instructor of the course, or in case he is admin
        User user = userService.getUserWithGroupsAndAuthorities();
        Course course = participation.getExercise().getCourse();
        return authCheckService.isAtLeastTeachingAssistantInCourse(course, user);
    }

    public Optional<TemplateProgrammingExerciseParticipation> findTemplateParticipationByBuildPlanId(String planKey) {
        return templateProgrammingExerciseParticipationRepository.findByBuildPlanId(planKey);
    }

    public Optional<SolutionProgrammingExerciseParticipation> findSolutionParticipationByBuildPlanId(String planKey) {
        return solutionProgrammingExerciseParticipationRepository.findByBuildPlanId(planKey);
    }
}<|MERGE_RESOLUTION|>--- conflicted
+++ resolved
@@ -99,11 +99,7 @@
             SubmissionRepository submissionRepository, ComplaintResponseRepository complaintResponseRepository, ComplaintRepository complaintRepository,
             QuizSubmissionService quizSubmissionService, ProgrammingExerciseRepository programmingExerciseRepository, UserService userService, Optional<GitService> gitService,
             Optional<ContinuousIntegrationService> continuousIntegrationService, Optional<VersionControlService> versionControlService,
-<<<<<<< HEAD
-            SimpMessageSendingOperations messagingTemplate, AuthorizationCheckService authCheckService, ProgrammingExerciseService programmingExerciseService) {
-=======
-            SimpMessageSendingOperations messagingTemplate, ModelAssessmentConflictService conflictService, AuthorizationCheckService authCheckService) {
->>>>>>> d02b7d77
+            SimpMessageSendingOperations messagingTemplate, AuthorizationCheckService authCheckService) {
         this.participationRepository = participationRepository;
         this.programmingExerciseStudentParticipationRepository = programmingExerciseStudentParticipationRepository;
         this.templateProgrammingExerciseParticipationRepository = templateProgrammingExerciseParticipationRepository;
@@ -149,7 +145,7 @@
     @Transactional(propagation = Propagation.REQUIRES_NEW)
     public StudentParticipation save(StudentParticipation participation) {
         log.debug("Request to save Participation : {}", participation);
-        return studentParticipationRepository.saveAndFlush(participation);
+        return participationRepository.saveAndFlush(participation);
     }
 
     /**
