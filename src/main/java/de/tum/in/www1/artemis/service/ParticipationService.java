--- conflicted
+++ resolved
@@ -1,42 +1,46 @@
 package de.tum.in.www1.artemis.service;
 
-import java.net.URL;
-import java.time.ZonedDateTime;
-import java.util.*;
-import javax.validation.constraints.NotNull;
-import org.slf4j.*;
-import org.springframework.beans.factory.annotation.Value;
-import org.springframework.data.domain.*;
-import org.springframework.http.HttpStatus;
-import org.springframework.stereotype.Service;
-import org.springframework.transaction.annotation.*;
-import org.springframework.web.server.ResponseStatusException;
-import de.tum.in.www1.artemis.domain.*;
-import de.tum.in.www1.artemis.domain.enumeration.*;
-import de.tum.in.www1.artemis.repository.*;
-import de.tum.in.www1.artemis.service.connectors.*;
+import de.tum.in.www1.artemis.domain.Exercise;
+import de.tum.in.www1.artemis.domain.ModelingExercise;
+import de.tum.in.www1.artemis.domain.Participation;
+import de.tum.in.www1.artemis.domain.ProgrammingExercise;
+import de.tum.in.www1.artemis.domain.QuizExercise;
+import de.tum.in.www1.artemis.domain.QuizSubmission;
+import de.tum.in.www1.artemis.domain.Result;
+import de.tum.in.www1.artemis.domain.Submission;
+import de.tum.in.www1.artemis.domain.TextExercise;
+import de.tum.in.www1.artemis.domain.User;
+import de.tum.in.www1.artemis.domain.enumeration.AssessmentType;
+import de.tum.in.www1.artemis.domain.enumeration.InitializationState;
+import de.tum.in.www1.artemis.domain.enumeration.SubmissionType;
+import de.tum.in.www1.artemis.repository.ExerciseRepository;
+import de.tum.in.www1.artemis.repository.ParticipationRepository;
+import de.tum.in.www1.artemis.repository.ResultRepository;
+import de.tum.in.www1.artemis.repository.SubmissionRepository;
+import de.tum.in.www1.artemis.service.connectors.ContinuousIntegrationService;
+import de.tum.in.www1.artemis.service.connectors.GitService;
+import de.tum.in.www1.artemis.service.connectors.VersionControlService;
 import de.tum.in.www1.artemis.service.scheduled.QuizScheduleService;
 import de.tum.in.www1.artemis.web.rest.errors.EntityNotFoundException;
-<<<<<<< HEAD
-=======
 import org.slf4j.Logger;
 import org.slf4j.LoggerFactory;
 import org.springframework.beans.factory.annotation.Value;
 import org.springframework.data.domain.Page;
 import org.springframework.data.domain.Pageable;
+import org.springframework.http.HttpStatus;
 import org.springframework.stereotype.Service;
 import org.springframework.transaction.annotation.Propagation;
 import org.springframework.transaction.annotation.Transactional;
-
+import org.springframework.web.server.ResponseStatusException;
+
+import javax.validation.constraints.NotNull;
 import java.net.URL;
 import java.time.ZonedDateTime;
 import java.util.ArrayList;
 import java.util.HashSet;
 import java.util.List;
 import java.util.Optional;
-import java.util.stream.Collectors;
-
->>>>>>> 281693e5
+
 import static de.tum.in.www1.artemis.config.Constants.PROGRAMMING_SUBMISSION_RESOURCE_API_PATH;
 import static de.tum.in.www1.artemis.domain.enumeration.InitializationState.FINISHED;
 import static de.tum.in.www1.artemis.domain.enumeration.InitializationState.INITIALIZED;
@@ -486,40 +490,6 @@
 
     @Transactional(readOnly = true)
     public List<Participation> findByCourseIdWithRelevantResults(Long courseId) {
-<<<<<<< HEAD
-        List<Participation> participations = participationRepository.findByCourseIdWithEagerResults(courseId);
-        //filter all irrelevant results, i.e. rated = false or before exercise due date
-        for (Participation participation : participations) {
-            List<Result> relevantResults = new ArrayList<Result>();
-
-            //search for the relevant result by filtering out irrelevant results using the continue keyword
-            //this for loop is optimized for performance and thus not very easy to understand ;)
-            for (Result result : participation.getResults()) {
-                if (result.isRated() == Boolean.FALSE) {
-                    // we are only interested in results with rated == null (for compatibility) and rated == Boolean.TRUE
-                    //TODO: for compatibility reasons, we include rated == null, in the future we can remove this
-                    continue;
-                }
-                if (result.getCompletionDate() == null || result.getScore() == null) {
-                    // we are only interested in results with completion date and with score
-                    continue;
-                }
-                if (participation.getExercise() instanceof QuizExercise) {
-                    //in quizzes we take all rated results, because we only have one! (independent of later checks)
-                } else if (participation.getExercise().getDueDate() != null) {
-                    if (participation.getExercise() instanceof ModelingExercise || participation.getExercise() instanceof TextExercise) {
-                        if (result.getSubmission() != null && result.getSubmission().getSubmissionDate() != null
-                            && result.getSubmission().getSubmissionDate().isAfter(participation.getExercise().getDueDate())) {
-                            //Filter out late results using the submission date, because in this exercise types, the
-                            //difference between submissionDate and result.completionDate can be significant due to manual assessment
-                            continue;
-                        }
-                    } else {
-                        //For all other exercises the result completion date is the same as the submission date
-                        if (result.getCompletionDate().isAfter(participation.getExercise().getDueDate())) {
-                            //and we continue (i.e. dismiss the result) if the result completion date is after the exercise due date
-                            continue;
-=======
         return participationRepository.findByCourseIdWithEagerResults(courseId).stream()
 
             // Filter out participations without Students
@@ -558,7 +528,6 @@
                                 //and we continue (i.e. dismiss the result) if the result completion date is after the exercise due date
                                 continue;
                             }
->>>>>>> 281693e5
                         }
                     }
                     relevantResults.add(result);
