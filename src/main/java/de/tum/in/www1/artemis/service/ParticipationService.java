--- conflicted
+++ resolved
@@ -632,10 +632,6 @@
         else if (participation.getExercise() instanceof ModelingExercise) {
             conflictService.deleteAllConflictsForParticipation(participation);
         }
-<<<<<<< HEAD
-
-=======
->>>>>>> e843a72f
         if (participation.getExercise() instanceof ModelingExercise || participation.getExercise() instanceof TextExercise) {
             // For modeling and text exercises students can send complaints about their assessments and we need to remove
             // the complaints and the according responses belonging to a participation before deleting the participation itself.
