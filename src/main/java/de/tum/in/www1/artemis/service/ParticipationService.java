--- conflicted
+++ resolved
@@ -81,15 +81,10 @@
     private final ModelAssessmentConflictService conflictService;
 
     public ParticipationService(ParticipationRepository participationRepository, ExerciseRepository exerciseRepository, ResultRepository resultRepository,
-<<<<<<< HEAD
-            SubmissionRepository submissionRepository, QuizSubmissionService quizSubmissionService, UserService userService, Optional<GitService> gitService,
+            SubmissionRepository submissionRepository, ComplaintResponseRepository complaintResponseRepository, ComplaintRepository complaintRepository,
+            QuizSubmissionService quizSubmissionService, ProgrammingExerciseRepository programmingExerciseRepository, UserService userService, Optional<GitService> gitService,
             Optional<ContinuousIntegrationService> continuousIntegrationService, Optional<VersionControlService> versionControlService,
             ModelAssessmentConflictService conflictService) {
-=======
-            SubmissionRepository submissionRepository, ComplaintResponseRepository complaintResponseRepository, ComplaintRepository complaintRepository,
-            QuizSubmissionService quizSubmissionService, ProgrammingExerciseRepository programmingExerciseRepository, UserService userService, Optional<GitService> gitService,
-            Optional<ContinuousIntegrationService> continuousIntegrationService, Optional<VersionControlService> versionControlService) {
->>>>>>> b6c0237a
         this.participationRepository = participationRepository;
         this.exerciseRepository = exerciseRepository;
         this.resultRepository = resultRepository;
@@ -635,11 +630,9 @@
                 log.error("Error while deleting local repository", ex.getMessage());
             }
         }
-<<<<<<< HEAD
         else if (participation.getExercise() instanceof ModelingExercise) {
             conflictService.deleteAllConflictsForParticipation(participation);
         }
-=======
 
         if (participation.getExercise() instanceof ModelingExercise || participation.getExercise() instanceof TextExercise) {
             // For modeling and text exercises students can send complaints about their assessments and we need to remove
@@ -648,7 +641,6 @@
             complaintRepository.deleteByResult_Participation_Id(id);
         }
 
->>>>>>> b6c0237a
         if (participation.getResults() != null && participation.getResults().size() > 0) {
             for (Result result : participation.getResults()) {
                 resultRepository.deleteById(result.getId());
