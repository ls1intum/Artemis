--- conflicted
+++ resolved
@@ -131,14 +131,9 @@
             //we configure the repository webhook after the build plan, because we might have to push an empty commit due to the bamboo workaround (see empty-commit-necessary)
             participation.setInitializationState(INITIALIZED);
             participation.setInitializationDate(ZonedDateTime.now());
-<<<<<<< HEAD
         } else if (exercise instanceof QuizExercise || exercise instanceof ModelingExercise || exercise instanceof TextExercise) {
-            if (participation.getInitializationState() == null) {
-=======
-        } else if (exercise instanceof QuizExercise || exercise instanceof ModelingExercise) {
             if (participation.getInitializationState() == null || participation.getInitializationState() == FINISHED) {
                 // in case the participation was finished before, we set it to initialized again so that the user sees the correct button "Open modeling editor" on the client side
->>>>>>> 9a2fec96
                 participation.setInitializationState(INITIALIZED);
             }
             if (!Optional.ofNullable(participation.getInitializationDate()).isPresent()) {
