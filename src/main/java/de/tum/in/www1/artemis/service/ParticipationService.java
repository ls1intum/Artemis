
package de.tum.in.www1.artemis.service;

import static de.tum.in.www1.artemis.domain.enumeration.InitializationState.*;

import java.time.ZonedDateTime;
import java.util.*;
import java.util.stream.Collectors;

import org.hibernate.Hibernate;
import org.slf4j.Logger;
import org.slf4j.LoggerFactory;
import org.springframework.messaging.simp.SimpMessageSendingOperations;
import org.springframework.stereotype.Service;
import org.springframework.transaction.annotation.Transactional;

import de.tum.in.www1.artemis.domain.*;
import de.tum.in.www1.artemis.domain.enumeration.AssessmentType;
import de.tum.in.www1.artemis.domain.enumeration.BuildPlanType;
import de.tum.in.www1.artemis.domain.enumeration.InitializationState;
import de.tum.in.www1.artemis.domain.enumeration.SubmissionType;
import de.tum.in.www1.artemis.domain.modeling.ModelingExercise;
import de.tum.in.www1.artemis.domain.modeling.ModelingSubmission;
import de.tum.in.www1.artemis.domain.participation.*;
import de.tum.in.www1.artemis.domain.quiz.QuizExercise;
import de.tum.in.www1.artemis.domain.quiz.QuizSubmission;
import de.tum.in.www1.artemis.repository.*;
import de.tum.in.www1.artemis.service.connectors.ContinuousIntegrationService;
import de.tum.in.www1.artemis.service.connectors.GitService;
import de.tum.in.www1.artemis.service.connectors.VersionControlService;
import de.tum.in.www1.artemis.service.scheduled.QuizScheduleService;
import de.tum.in.www1.artemis.web.rest.errors.EntityNotFoundException;

/**
 * Service Implementation for managing Participation.
 */
@Service
public class ParticipationService {

    private final Logger log = LoggerFactory.getLogger(ParticipationService.class);

<<<<<<< HEAD
    @Value("${server.url}")
    private String ARTEMIS_BASE_URL;

    @Value("${artemis.version-control.ci-token:}")
    private String CI_TOKEN;

=======
>>>>>>> a4445ab6
    private final ParticipationRepository participationRepository;

    private final StudentParticipationRepository studentParticipationRepository;

    private final ProgrammingExerciseStudentParticipationRepository programmingExerciseStudentParticipationRepository;

    private final TemplateProgrammingExerciseParticipationRepository templateProgrammingExerciseParticipationRepository;

    private final SolutionProgrammingExerciseParticipationRepository solutionProgrammingExerciseParticipationRepository;

    private final ExerciseRepository exerciseRepository;

    private final ResultRepository resultRepository;

    private final SubmissionRepository submissionRepository;

    private final ComplaintResponseRepository complaintResponseRepository;

    private final ComplaintRepository complaintRepository;

    private final QuizSubmissionService quizSubmissionService;

    private final UserService userService;

    private final GitService gitService;

    private final Optional<ContinuousIntegrationService> continuousIntegrationService;

    private final Optional<VersionControlService> versionControlService;

    private final SimpMessageSendingOperations messagingTemplate;

    private final ConflictingResultService conflictingResultService;

    private final AuthorizationCheckService authCheckService;

    public ParticipationService(ProgrammingExerciseStudentParticipationRepository programmingExerciseStudentParticipationRepository,
            TemplateProgrammingExerciseParticipationRepository templateProgrammingExerciseParticipationRepository,
            SolutionProgrammingExerciseParticipationRepository solutionProgrammingExerciseParticipationRepository, ParticipationRepository participationRepository,
            StudentParticipationRepository studentParticipationRepository, ExerciseRepository exerciseRepository, ResultRepository resultRepository,
            SubmissionRepository submissionRepository, ComplaintResponseRepository complaintResponseRepository, ComplaintRepository complaintRepository,
            QuizSubmissionService quizSubmissionService, UserService userService, GitService gitService, Optional<ContinuousIntegrationService> continuousIntegrationService,
            Optional<VersionControlService> versionControlService, SimpMessageSendingOperations messagingTemplate, ConflictingResultService conflictingResultService,
            AuthorizationCheckService authCheckService) {
        this.participationRepository = participationRepository;
        this.programmingExerciseStudentParticipationRepository = programmingExerciseStudentParticipationRepository;
        this.templateProgrammingExerciseParticipationRepository = templateProgrammingExerciseParticipationRepository;
        this.solutionProgrammingExerciseParticipationRepository = solutionProgrammingExerciseParticipationRepository;
        this.studentParticipationRepository = studentParticipationRepository;
        this.exerciseRepository = exerciseRepository;
        this.resultRepository = resultRepository;
        this.submissionRepository = submissionRepository;
        this.complaintResponseRepository = complaintResponseRepository;
        this.complaintRepository = complaintRepository;
        this.quizSubmissionService = quizSubmissionService;
        this.userService = userService;
        this.gitService = gitService;
        this.continuousIntegrationService = continuousIntegrationService;
        this.versionControlService = versionControlService;
        this.messagingTemplate = messagingTemplate;
        this.conflictingResultService = conflictingResultService;
        this.authCheckService = authCheckService;
    }

    /**
     * Save any type of participation without knowing the explicit subtype
     *
     * @param participation the entity to save
     * @return the persisted entity
     */
    public Participation save(ParticipationInterface participation) {
        // Note: unfortunately polymorphism does not always work in Hibernate due to reflective method invocation.
        // Therefore we provide a convenience method here that finds out the concrete participation type and delegates the call to the right method
        if (participation instanceof ProgrammingExerciseStudentParticipation) {
            return save((ProgrammingExerciseStudentParticipation) participation);
        }
        else if (participation instanceof StudentParticipation) {
            return save((StudentParticipation) participation);
        }
        else if (participation instanceof TemplateProgrammingExerciseParticipation) {
            return save((TemplateProgrammingExerciseParticipation) participation);
        }
        else if (participation instanceof SolutionProgrammingExerciseParticipation) {
            return save((SolutionProgrammingExerciseParticipation) participation);
        }
        else {
            throw new RuntimeException("Participation type not known. Cannot save!");
        }
    }

    /**
     * Save a ProgrammingExerciseStudentParticipation.
     *
     * @param participation the entity to save
     * @return the persisted entity
     */
    public ProgrammingExerciseStudentParticipation save(ProgrammingExerciseStudentParticipation participation) {
        log.debug("Request to save ProgrammingExerciseStudentParticipation : {}", participation);
        return studentParticipationRepository.saveAndFlush(participation);
    }

    /**
     * Save a StudentParticipation.
     *
     * @param participation the entity to save
     * @return the persisted entity
     */
    public StudentParticipation save(StudentParticipation participation) {
        log.debug("Request to save StudentParticipation : {}", participation);
        return studentParticipationRepository.saveAndFlush(participation);
    }

    /**
     * Save a TemplateProgrammingExerciseParticipation.
     *
     * @param participation the entity to save
     * @return the persisted entity
     */
    public TemplateProgrammingExerciseParticipation save(TemplateProgrammingExerciseParticipation participation) {
        log.debug("Request to save TemplateProgrammingExerciseParticipation : {}", participation);
        return templateProgrammingExerciseParticipationRepository.saveAndFlush(participation);
    }

    /**
     * Save a SolutionProgrammingExerciseParticipation.
     *
     * @param participation the entity to save
     * @return the persisted entity
     */
    public SolutionProgrammingExerciseParticipation save(SolutionProgrammingExerciseParticipation participation) {
        log.debug("Request to save SolutionProgrammingExerciseParticipation : {}", participation);
        return solutionProgrammingExerciseParticipationRepository.saveAndFlush(participation);
    }

    /**
     * This method is triggered when a student starts an exercise. It creates a Participation which connects the corresponding student and exercise. Additionally, it configures
     * repository / build plan related stuff for programming exercises. In the case of modeling or text exercises, it also initializes and stores the corresponding submission.
     *
     * @param exercise the exercise which is started
     * @param username the name of the user who starts the exercise
     * @return the participation connecting the given exercise and user
     */
    public StudentParticipation startExercise(Exercise exercise, String username) {
        // common for all exercises
        // Check if participation already exists
        Optional<StudentParticipation> optionalStudentParticipation = findOneByExerciseIdAndStudentLoginAnyState(exercise.getId(), username);
        StudentParticipation participation;
        if (optionalStudentParticipation.isEmpty()) {
            // create a new participation only if no participation can be found
            if (exercise instanceof ProgrammingExercise) {
                participation = new ProgrammingExerciseStudentParticipation();
            }
            else {
                participation = new StudentParticipation();
            }
            participation.setInitializationState(UNINITIALIZED);
            participation.setExercise(exercise);

            Optional<User> user = userService.getUserByLogin(username);
            if (user.isPresent()) {
                participation.setStudent(user.get());
            }
            participation = save(participation);
        }
        else {
            // make sure participation and exercise are connected
            participation = optionalStudentParticipation.get();
            participation.setExercise(exercise);
        }

        // specific to programming exercises
        if (exercise instanceof ProgrammingExercise) {
            ProgrammingExerciseStudentParticipation programmingExerciseStudentParticipation = (ProgrammingExerciseStudentParticipation) participation;
            programmingExerciseStudentParticipation = copyRepository(programmingExerciseStudentParticipation);
            programmingExerciseStudentParticipation = configureRepository(programmingExerciseStudentParticipation);
            programmingExerciseStudentParticipation = copyBuildPlan(programmingExerciseStudentParticipation);
            programmingExerciseStudentParticipation = configureBuildPlan(programmingExerciseStudentParticipation);
            // we might need to perform an empty commit (depends on the CI system), we perform this here, because it should not trigger a new programming submission
            programmingExerciseStudentParticipation = performEmptyCommit(programmingExerciseStudentParticipation);
            // Note: we configure the repository webhook last, so that the potential empty commit does not trigger a new programming submission (see empty-commit-necessary)
            programmingExerciseStudentParticipation = configureRepositoryWebHook(programmingExerciseStudentParticipation);
            programmingExerciseStudentParticipation.setInitializationState(INITIALIZED);
            programmingExerciseStudentParticipation.setInitializationDate(ZonedDateTime.now());
            // after saving, we need to make sure the object that is used after the if statement is the right one
            participation = programmingExerciseStudentParticipation;
        }
        else {// for all other exercises: QuizExercise, ModelingExercise, TextExercise, FileUploadExercise
            if (participation.getInitializationState() == null || participation.getInitializationState() == UNINITIALIZED || participation.getInitializationState() == FINISHED) {
                // in case the participation was finished before, we set it to initialized again so that the user sees the correct button "Open modeling editor" on the client side
                participation.setInitializationState(INITIALIZED);
            }

            if (Optional.ofNullable(participation.getInitializationDate()).isEmpty()) {
                participation.setInitializationDate(ZonedDateTime.now());
            }

            if (optionalStudentParticipation.isEmpty() || !submissionRepository.existsByParticipationId(participation.getId())) {
                // initialize a modeling, text or file upload submission (depending on the exercise type), it will not do anything in the case of a quiz exercise
                initializeSubmission(participation, exercise);
            }
        }

        participation = save(participation);

        if (optionalStudentParticipation.isEmpty()) {
            // only send a new participation to the client over websocket
            messagingTemplate.convertAndSendToUser(username, "/topic/exercise/" + exercise.getId() + "/participation", participation);
        }

        return participation;
    }

    /**
     * Initializes a new text, modeling or file upload submission (depending on the type of the given exercise), connects it with the given participation and stores it in the
     * database.
     *
     * @param participation the participation for which the submission should be initialized
     * @param exercise      the corresponding exercise, should be either a text, modeling or file upload exercise, otherwise it will instantly return and not do anything
     */
    private void initializeSubmission(Participation participation, Exercise exercise) {
        if (exercise instanceof ProgrammingExercise || exercise instanceof QuizExercise) {
            return;
        }

        Submission submission;
        if (exercise instanceof ModelingExercise) {
            submission = new ModelingSubmission();
        }
        else if (exercise instanceof TextExercise) {
            submission = new TextSubmission();
        }
        else {
            submission = new FileUploadSubmission();
        }

        submission.setParticipation(participation);
        submissionRepository.save(submission);
        participation.addSubmissions(submission);
    }

    /**
     * Get a participation for the given quiz and username.
     * If the quiz hasn't ended, participation is constructed from cached submission.
     * If the quiz has ended, we first look in the database for the participation and construct one if none was found
     *
     * @param quizExercise the quiz exercise to attach to the participation
     * @param username     the username of the user that the participation belongs to
     * @return the found or created participation with a result
     */
    public StudentParticipation participationForQuizWithResult(QuizExercise quizExercise, String username) {
        if (quizExercise.isEnded()) {
            // try getting participation from database
            Optional<StudentParticipation> optionalParticipation = findOneByExerciseIdAndStudentLoginAnyState(quizExercise.getId(), username);

            if (optionalParticipation.isEmpty()) {
                log.error("Participation in quiz " + quizExercise.getTitle() + " not found for user " + username);
                // TODO properly handle this case
                return null;
            }
            StudentParticipation participation = optionalParticipation.get();
            // add exercise
            participation.setExercise(quizExercise);

            // add the appropriate result
            Result result = resultRepository.findFirstByParticipationIdAndRatedOrderByCompletionDateDesc(participation.getId(), true).orElse(null);

            participation.setResults(new HashSet<>());

            if (result != null) {
                participation.addResult(result);
                if (!Hibernate.isInitialized(result.getSubmission())) {
                    Submission submission = quizSubmissionService.findOne(result.getSubmission().getId());
                    result.setSubmission(submission);
                }
            }

            return participation;
        }

        // Look for Participation in ParticipationHashMap first
        StudentParticipation participation = QuizScheduleService.getParticipation(quizExercise.getId(), username);
        if (participation != null) {
            return participation;
        }

        // get submission from HashMap
        QuizSubmission quizSubmission = QuizScheduleService.getQuizSubmission(quizExercise.getId(), username);
        if (quizExercise.isEnded() && quizSubmission.getSubmissionDate() != null) {
            if (quizSubmission.isSubmitted()) {
                quizSubmission.setType(SubmissionType.MANUAL);
            }
            else {
                quizSubmission.setSubmitted(true);
                quizSubmission.setType(SubmissionType.TIMEOUT);
                quizSubmission.setSubmissionDate(ZonedDateTime.now());
            }
        }

        // construct result
        Result result = new Result().submission(quizSubmission);

        // construct participation
        participation = new StudentParticipation();
        participation.setInitializationState(INITIALIZED);
        participation.setExercise(quizExercise);
        participation.addResult(result);

        if (quizExercise.isEnded() && quizSubmission.getSubmissionDate() != null) {
            // update result and participation state
            result.setRated(true);
            result.setAssessmentType(AssessmentType.AUTOMATIC);
            result.setCompletionDate(ZonedDateTime.now());
            participation.setInitializationState(InitializationState.FINISHED);

            // calculate scores and update result and submission accordingly
            quizSubmission.calculateAndUpdateScores(quizExercise);
            result.evaluateSubmission();
        }

        return participation;
    }

    /*
     * Get all submissions of a participationId
     * @param participationId of submission
     * @return List<submission>
     */
    public List<Submission> getSubmissionsWithParticipationId(long participationId) {
        return submissionRepository.findAllByParticipationId(participationId);
    }

    /**
     * Service method to resume inactive participation (with previously deleted build plan)
     *
     * @param participation inactive participation
     * @return resumed participation
     */
    public ProgrammingExerciseStudentParticipation resumeExercise(ProgrammingExerciseStudentParticipation participation) {
        participation = copyBuildPlan(participation);
        participation = configureBuildPlan(participation);
        // Note: the repository webhook already exists so we don't need to set it up again
        participation.setInitializationState(INITIALIZED);
        participation = save(participation);
        // we need to (optionally) perform the empty commit hook last, because the webhook has already been created and otherwise this would lead to a new programming submission
        // because in notifyPush we only filter out empty commits when the state is already initialized
        if (participation.getInitializationDate() == null) {
            // only set the date if it was not set before (which should NOT be the case)
            participation.setInitializationDate(ZonedDateTime.now());
        }
        return save(participation);
    }

    private ProgrammingExerciseStudentParticipation copyRepository(ProgrammingExerciseStudentParticipation participation) {
        // only execute this step if it has not yet been completed yet or if the repository url is missing for some reason
        if (!participation.getInitializationState().hasCompletedState(InitializationState.REPO_COPIED) || participation.getRepositoryUrlAsUrl() == null) {
            final var programmingExercise = participation.getProgrammingExercise();
            final var projectKey = programmingExercise.getProjectKey();
            final var username = participation.getStudent().getLogin();
            // NOTE: we have to get the repository slug of the template participation here, because not all exercises (in particular old ones) follow the naming conventions
            final var repoName = versionControlService.get().getRepositorySlugFromUrl(programmingExercise.getTemplateParticipation().getRepositoryUrlAsUrl());
            // the next action includes recovery, which means if the repository has already been copied, we simply retrieve the repository url and do not copy it again
            final var newRepoUrl = versionControlService.get().copyRepository(projectKey, repoName, projectKey, username).withUser(username);
            participation.setRepositoryUrl(newRepoUrl.toString());
            participation.setInitializationState(REPO_COPIED);

            return save(participation);
        }
        else {
            return participation;
        }
    }

    private ProgrammingExerciseStudentParticipation configureRepository(ProgrammingExerciseStudentParticipation participation) {
        if (!participation.getInitializationState().hasCompletedState(InitializationState.REPO_CONFIGURED)) {
            versionControlService.get().configureRepository(participation.getRepositoryUrlAsUrl(), participation.getStudent().getLogin());
            participation.setInitializationState(InitializationState.REPO_CONFIGURED);
            return save(participation);
        }
        else {
            return participation;
        }
    }

    private ProgrammingExerciseStudentParticipation copyBuildPlan(ProgrammingExerciseStudentParticipation participation) {
        // only execute this step if it has not yet been completed yet or if the build plan id is missing for some reason
        if (!participation.getInitializationState().hasCompletedState(InitializationState.BUILD_PLAN_COPIED) || participation.getBuildPlanId() == null) {
            final var projectKey = participation.getProgrammingExercise().getProjectKey();
            final var planName = BuildPlanType.TEMPLATE.getName();
            final var username = participation.getStudent().getLogin();
            final var buildProjectName = participation.getExercise().getCourse().getShortName().toUpperCase() + " " + participation.getExercise().getTitle();
            // the next action includes recovery, which means if the build plan has already been copied, we simply retrieve the build plan id and do not copy it again
            final var buildPlanId = continuousIntegrationService.get().copyBuildPlan(projectKey, planName, projectKey, buildProjectName, username.toUpperCase());
            participation.setBuildPlanId(buildPlanId);
            participation.setInitializationState(InitializationState.BUILD_PLAN_COPIED);
            return save(participation);
        }
        else {
            return participation;
        }
    }

    private ProgrammingExerciseStudentParticipation configureBuildPlan(ProgrammingExerciseStudentParticipation participation) {
        if (!participation.getInitializationState().hasCompletedState(InitializationState.BUILD_PLAN_CONFIGURED)) {
            continuousIntegrationService.get().configureBuildPlan(participation);
            participation.setInitializationState(InitializationState.BUILD_PLAN_CONFIGURED);
            return save(participation);
        }
        else {
            return participation;
        }
    }

    private ProgrammingExerciseStudentParticipation configureRepositoryWebHook(ProgrammingExerciseStudentParticipation participation) {
        if (!participation.getInitializationState().hasCompletedState(InitializationState.INITIALIZED)) {
<<<<<<< HEAD
            versionControlService.get().addWebHook(participation.getRepositoryUrlAsUrl(), ARTEMIS_BASE_URL + PROGRAMMING_SUBMISSION_RESOURCE_API_PATH + participation.getId(),
                    "Artemis WebHook");
            // Optional webhook from the VCS to the CI (needed for some systems such as GitLab + Jenkins)
            final var ciHookUrl = continuousIntegrationService.get().getWebhookUrl(participation.getProgrammingExercise().getProjectKey(), participation.getBuildPlanId());
            ciHookUrl.ifPresent(s -> versionControlService.get().addWebHook(participation.getRepositoryUrlAsUrl(), s, "Artemis trigger to CI", CI_TOKEN));
=======
            versionControlService.get().addWebHookForParticipation(participation);
>>>>>>> a4445ab6
        }
        return participation;
    }

    /**
     * Perform an empty commit so that the Bamboo build plan definitely runs for the actual student commit
     *
     * @param participation the participation of the student
     * @return the participation of the student
     */
    public ProgrammingExerciseStudentParticipation performEmptyCommit(ProgrammingExerciseStudentParticipation participation) {
        continuousIntegrationService.get().performEmptySetupCommit(participation);
        return participation;
    }

    /**
     * Get one participation by id.
     *
     * @param participationId the id of the entity
     * @return the entity
     * @throws EntityNotFoundException throws if participation was not found
     **/
    public Participation findOne(Long participationId) throws EntityNotFoundException {
        log.debug("Request to get Participation : {}", participationId);
        Optional<Participation> participation = participationRepository.findById(participationId);
        if (participation.isEmpty()) {
            throw new EntityNotFoundException("Participation with " + participationId + " was not found!");
        }
        return participation.get();
    }

    /**
     * Get one student participation by id.
     *
     * @param participationId the id of the entity
     * @return the entity
     **/
    public StudentParticipation findOneStudentParticipation(Long participationId) {
        log.debug("Request to get Participation : {}", participationId);
        Optional<StudentParticipation> participation = studentParticipationRepository.findById(participationId);
        if (participation.isEmpty()) {
            throw new EntityNotFoundException("StudentParticipation with " + participationId + " was not found!");
        }
        return participation.get();
    }

    /**
     * Get one student participation by id with fetched Result, Submissions, Exercise and Course.
     *
     * @param participationId the id of the entity
     * @return the entity
     **/
    public StudentParticipation findOneStudentParticipationWithEagerSubmissionsResultsExerciseAndCourse(Long participationId) {
        log.debug("Request to get Participation : {}", participationId);
        Optional<StudentParticipation> participation = studentParticipationRepository.findWithEagerSubmissionsAndResultsAndExerciseAndCourseById(participationId);
        if (participation.isEmpty()) {
            throw new EntityNotFoundException("StudentParticipation with " + participationId + " was not found!");
        }
        return participation.get();
    }

    /**
     * Get one programming exercise participation by id.
     *
     * @param participationId the id of the entity
     * @return the entity
     */
    public ProgrammingExerciseStudentParticipation findProgrammingExerciseParticipation(Long participationId) {
        log.debug("Request to get Participation : {}", participationId);
        Optional<ProgrammingExerciseStudentParticipation> participation = programmingExerciseStudentParticipationRepository.findById(participationId);
        if (participation.isEmpty()) {
            throw new EntityNotFoundException("ProgrammingExerciseStudentParticipation with " + participationId + " was not found!");
        }
        return participation.get();
    }

    /**
     * Get one participation by id including all results.
     *
     * @param participationId the id of the participation
     * @return the participation with all its results
     */
    public StudentParticipation findOneWithEagerResults(Long participationId) {
        log.debug("Request to get Participation : {}", participationId);
        Optional<StudentParticipation> participation = studentParticipationRepository.findByIdWithEagerResults(participationId);
        if (participation.isEmpty()) {
            throw new EntityNotFoundException("Participation with " + participationId + " was not found!");
        }
        return participation.get();
    }

    /**
     * Get one participation by id including all submissions. Throws an EntityNotFoundException if the participation with the given id could not be found.
     *
     * @param participationId the id of the entity
     * @return the participation with all its submissions and results
     */
    public Participation findOneWithEagerSubmissions(Long participationId) {
        log.debug("Request to get Participation : {}", participationId);
        Optional<Participation> participation = participationRepository.findWithEagerSubmissionsById(participationId);
        if (participation.isEmpty()) {
            throw new EntityNotFoundException("Participation with " + participationId + " was not found!");
        }
        return participation.get();
    }

    /**
     * Get one participation by id including all submissions and results. Throws an EntityNotFoundException if the participation with the given id could not be found.
     *
     * @param participationId the id of the entity
     * @return the participation with all its submissions and results
     */
    public StudentParticipation findOneWithEagerSubmissionsAndResults(Long participationId) {
        log.debug("Request to get Participation : {}", participationId);
        Optional<StudentParticipation> participation = studentParticipationRepository.findWithEagerSubmissionsAndResultsById(participationId);
        if (participation.isEmpty()) {
            throw new EntityNotFoundException("Participation with " + participationId + " was not found!");
        }
        return participation.get();
    }

    /**
     * Get one participation (in any state) by its student and exercise.
     *
     * @param exerciseId the project key of the exercise
     * @param username   the username of the student
     * @return the participation of the given student and exercise in any state
     */
    public Optional<StudentParticipation> findOneByExerciseIdAndStudentLoginAnyState(Long exerciseId, String username) {
        log.debug("Request to get Participation for User {} for Exercise with id: {}", username, exerciseId);
        return studentParticipationRepository.findByExerciseIdAndStudentLogin(exerciseId, username);
    }

    /**
     * Get one participation (in any state) by its student and exercise with all its results.
     *
     * @param exerciseId the project key of the exercise
     * @param username   the username of the student
     * @return the participation of the given student and exercise in any state
     */
    public Optional<StudentParticipation> findOneByExerciseIdAndStudentLoginAnyStateWithEagerResults(Long exerciseId, String username) {
        log.debug("Request to get Participation for User {} for Exercise with id: {}", username, exerciseId);
        return studentParticipationRepository.findWithEagerResultsByExerciseIdAndStudentLogin(exerciseId, username);
    }

    /**
     * Get one participation (in any state) by its student and exercise with eager submissions.
     *
     * @param exerciseId the project key of the exercise
     * @param username   the username of the student
     * @return the participation of the given student and exercise with eager submissions in any state
     */
    public Optional<StudentParticipation> findOneByExerciseIdAndStudentLoginWithEagerSubmissionsAnyState(Long exerciseId, String username) {
        log.debug("Request to get Participation for User {} for Exercise with id: {}", username, exerciseId);
        return studentParticipationRepository.findWithEagerSubmissionsByExerciseIdAndStudentLogin(exerciseId, username);
    }

    /**
     * Get all programming exercise participations belonging to build plan and initialize there state with eager results.
     *
     * @param buildPlanId the id of build plan
     * @return the list of programming exercise participations belonging to build plan
     */
    public List<ProgrammingExerciseStudentParticipation> findByBuildPlanIdWithEagerResults(String buildPlanId) {
        log.debug("Request to get Participation for build plan id: {}", buildPlanId);
        return programmingExerciseStudentParticipationRepository.findByBuildPlanId(buildPlanId);
    }

    /**
     * Get all programming exercise participations belonging to exercise.
     *
     * @param exerciseId the id of exercise
     * @return the list of programming exercise participations belonging to exercise
     */
    public List<StudentParticipation> findByExerciseId(Long exerciseId) {
        return studentParticipationRepository.findByExerciseId(exerciseId);
    }

    /**
     * Get all programming exercise participations belonging to exercise with eager results.
     *
     * @param exerciseId the id of exercise
     * @return the list of programming exercise participations belonging to exercise
     */
    public List<StudentParticipation> findByExerciseIdWithLatestResult(Long exerciseId) {
        return studentParticipationRepository.findByExerciseIdWithLatestResult(exerciseId);
    }

    /**
     * Get all programming exercise participations belonging to exercise with eager submissions -> result.
     *
     * @param exerciseId the id of exercise
     * @return the list of programming exercise participations belonging to exercise
     */
    public List<StudentParticipation> findByExerciseIdWithEagerSubmissionsResult(Long exerciseId) {
        return studentParticipationRepository.findByExerciseIdWithEagerSubmissionsResult(exerciseId);
    }

    /**
     * Get all programming exercise participations belonging to exercise with eager submissions -> result --> assessor.
     *
     * @param exerciseId the id of exercise
     * @return the list of programming exercise participations belonging to exercise
     */
    public List<StudentParticipation> findByExerciseIdWithEagerSubmissionsResultAssessor(Long exerciseId) {
        return studentParticipationRepository.findByExerciseIdWithEagerSubmissionsResultAssessor(exerciseId);
    }

    /**
     * Get all programming exercise participations belonging to exercise and student with eager results and submissions.
     *
     * @param exerciseId the id of exercise
     * @param studentId the id of student
     * @return the list of programming exercise participations belonging to exercise and student
     */
    public List<StudentParticipation> findByExerciseIdAndStudentIdWithEagerResultsAndSubmissions(Long exerciseId, Long studentId) {
        return studentParticipationRepository.findByExerciseIdAndStudentIdWithEagerResultsAndSubmissions(exerciseId, studentId);
    }

    /**
     * Get all participations of submissions that are submitted and do not already have a manual result. No manual result means that no user has started an assessment for the
     * corresponding submission yet.
     *
     * @param exerciseId the id of the exercise the participations should belong to
     * @return a list of participations including their submitted submissions that do not have a manual result
     */
    public List<StudentParticipation> findByExerciseIdWithLatestSubmissionWithoutManualResults(Long exerciseId) {
        return studentParticipationRepository.findByExerciseIdWithLatestSubmissionWithoutManualResults(exerciseId);
    }

    /**
     * Get all participations belonging to course with relevant results.
     *
     * @param courseId the id of the exercise
     * @return list of participations belonging to course
     */
    public List<StudentParticipation> findByCourseIdWithRelevantResult(Long courseId) {
        List<StudentParticipation> participations = studentParticipationRepository.findByCourseIdWithEagerRatedResults(courseId);

        return participations.stream()

                // Filter out participations without Students
                // These participations are used e.g. to store template and solution build plans in programming exercises
                .filter(participation -> participation.getStudent() != null)

                // filter all irrelevant results, i.e. rated = false or no completion date or no score
                .peek(participation -> {
                    List<Result> relevantResults = new ArrayList<Result>();

                    // search for the relevant result by filtering out irrelevant results using the continue keyword
                    // this for loop is optimized for performance and thus not very easy to understand ;)
                    for (Result result : participation.getResults()) {
                        // this should not happen because the database call above only retrieves rated results
                        if (result.isRated() == Boolean.FALSE) {
                            continue;
                        }
                        if (result.getCompletionDate() == null || result.getScore() == null) {
                            // we are only interested in results with completion date and with score
                            continue;
                        }
                        relevantResults.add(result);
                    }
                    // we take the last rated result
                    if (!relevantResults.isEmpty()) {
                        // make sure to take the latest result
                        relevantResults.sort((r1, r2) -> r2.getCompletionDate().compareTo(r1.getCompletionDate()));
                        Result correctResult = relevantResults.get(0);
                        relevantResults.clear();
                        relevantResults.add(correctResult);
                    }
                    participation.setResults(new HashSet<>(relevantResults));
                }).collect(Collectors.toList());
    }

    /**
     * Deletes the build plan on the continuous integration server and sets the initialization state of the participation to inactive This means the participation can be resumed in
     * the future
     *
     * @param participation that will be set to inactive
     */
    public void cleanupBuildPlan(ProgrammingExerciseStudentParticipation participation) {
        // ignore participations without build plan id
        if (participation.getBuildPlanId() != null) {
            final var projectKey = ((ProgrammingExercise) participation.getExercise()).getProjectKey();
            continuousIntegrationService.get().deleteBuildPlan(projectKey, participation.getBuildPlanId());
            participation.setInitializationState(INACTIVE);
            participation.setBuildPlanId(null);
            save(participation);
        }
    }

    /**
     * NOTICE: be careful with this method because it deletes the students code on the version control server Deletes the repository on the version control server and sets the
     * initialization state of the participation to finished This means the participation cannot be resumed in the future and would need to be restarted
     *
     * @param participation to be stopped
     */
    public void cleanupRepository(ProgrammingExerciseStudentParticipation participation) {
        // ignore participations without repository URL
        if (participation.getRepositoryUrl() != null) {
            versionControlService.get().deleteRepository(participation.getRepositoryUrlAsUrl());
            participation.setRepositoryUrl(null);
            participation.setInitializationState(InitializationState.FINISHED);
            save(participation);
        }
    }

    /**
     * Delete the participation by participationId.
     *
     * @param participationId  the participationId of the entity
     * @param deleteBuildPlan  determines whether the corresponding build plan should be deleted as well
     * @param deleteRepository determines whether the corresponding repository should be deleted as well
     */
    @Transactional
    public void delete(Long participationId, boolean deleteBuildPlan, boolean deleteRepository) {
        StudentParticipation participation = studentParticipationRepository.findWithEagerSubmissionsAndResultsById(participationId).get();
        log.debug("Request to delete Participation : {}", participation);

        if (participation instanceof ProgrammingExerciseStudentParticipation) {
            ProgrammingExerciseStudentParticipation programmingExerciseParticipation = (ProgrammingExerciseStudentParticipation) participation;
            if (deleteBuildPlan && programmingExerciseParticipation.getBuildPlanId() != null) {
                final var projectKey = programmingExerciseParticipation.getProgrammingExercise().getProjectKey();
                continuousIntegrationService.get().deleteBuildPlan(projectKey, programmingExerciseParticipation.getBuildPlanId());
            }
            if (deleteRepository && programmingExerciseParticipation.getRepositoryUrl() != null) {
                try {
                    versionControlService.get().deleteRepository(programmingExerciseParticipation.getRepositoryUrlAsUrl());
                }
                catch (Exception ex) {
                    log.error("Could not delete repository: " + ex.getMessage());
                }
            }

            // delete local repository cache
            try {
                if (programmingExerciseParticipation.getRepositoryUrlAsUrl() != null) {
                    gitService.deleteLocalRepository(programmingExerciseParticipation);
                }
            }
            catch (Exception ex) {
                log.error("Error while deleting local repository", ex);
            }
        }

        complaintResponseRepository.deleteByComplaint_Result_Participation_Id(participationId);
        complaintRepository.deleteByResult_Participation_Id(participationId);

        participation = (StudentParticipation) deleteResultsAndSubmissionsOfParticipation(participation.getId());

        Exercise exercise = participation.getExercise();
        exercise.removeParticipation(participation);
        exerciseRepository.save(exercise);
        studentParticipationRepository.delete(participation);
    }

    /**
     * Remove all results and submissions of the given participation. Will do nothing if invoked with a participation without results/submissions.
     *
     * @param participationId the id of the participation to delete results/submissions from.
     * @return participation without submissions and results.
     */
    @Transactional
    public Participation deleteResultsAndSubmissionsOfParticipation(Long participationId) {
        Participation participation = participationRepository.getOneWithEagerSubmissionsAndResults(participationId);
        // This is the default case: We delete results and submissions from direction result -> submission. This will only delete submissions that have a result.
        if (participation.getResults() != null) {
            for (Result result : participation.getResults()) {

                if (participation.getExercise() instanceof ModelingExercise) {
                    // The conflicting results referencing a result of the given participation need to be deleted to prevent Hibernate constraint violation errors.
                    conflictingResultService.deleteConflictingResultsByResultId(result.getId());
                }

                resultRepository.deleteById(result.getId());
                // The following code is necessary, because we might have submissions in results which are not properly connected to a participation and CASCASE_REMOVE is not
                // active in this case
                if (result.getSubmission() != null) {
                    Submission submissionToDelete = result.getSubmission();
                    submissionRepository.deleteById(submissionToDelete.getId());
                    result.setSubmission(null);
                    participation.removeSubmissions(submissionToDelete);
                }
            }
        }
        // The following case is necessary, because we might have submissions without a result.
        // At this point only submissions without a result will still be connected to the participation.
        if (participation.getSubmissions() != null) {
            for (Submission submission : participation.getSubmissions()) {
                submissionRepository.deleteById(submission.getId());
            }
        }
        return participation;
    }

    /**
     * Delete all participations belonging to the given exercise
     *
     * @param exerciseId the id of the exercise
     * @param deleteBuildPlan specify if build plan should be deleted
     * @param deleteRepository specify if repository should be deleted
     */
    @Transactional
    public void deleteAllByExerciseId(Long exerciseId, boolean deleteBuildPlan, boolean deleteRepository) {
        List<StudentParticipation> participationsToDelete = findByExerciseId(exerciseId);

        for (StudentParticipation participation : participationsToDelete) {
            delete(participation.getId(), deleteBuildPlan, deleteRepository);
        }
    }

    /**
     * Get one participation with eager course.
     *
     * @param participationId id of the participation
     * @return participation with eager course
     */
    public StudentParticipation findOneWithEagerCourse(Long participationId) {
        return studentParticipationRepository.findOneByIdWithEagerExerciseAndEagerCourse(participationId);
    }

    /**
     * Get one participation with eager course.
     *
     * @param participationId id of the participation
     * @return participation with eager course
     */
    public StudentParticipation findOneWithEagerResultsAndCourse(Long participationId) {
        return studentParticipationRepository.findOneByIdWithEagerResultsAndExerciseAndEagerCourse(participationId);
    }

    /**
     * Check if a participation can be accessed with the current user.
     *
     * @param participation to access
     * @return can user access participation
     */
    public boolean canAccessParticipation(StudentParticipation participation) {
        return Optional.ofNullable(participation).isPresent() && userHasPermissions(participation);
    }

    /**
     * Check if a user has permissions to access a certain participation. This includes not only the owner of the participation but also the TAs and instructors of the course.
     *
     * @param participation to access
     * @return does user has permissions to access participation
     */
    private boolean userHasPermissions(StudentParticipation participation) {
        if (authCheckService.isOwnerOfParticipation(participation))
            return true;
        // if the user is not the owner of the participation, the user can only see it in case he is
        // a teaching assistant or an instructor of the course, or in case he is admin
        User user = userService.getUserWithGroupsAndAuthorities();
        Course course = participation.getExercise().getCourse();
        return authCheckService.isAtLeastTeachingAssistantInCourse(course, user);
    }

    /**
     * Get template exercise participation belonging to build plan.
     *
     * @param planKey the id of build plan
     * @return template exercise participation belonging to build plan
     */
    public Optional<TemplateProgrammingExerciseParticipation> findTemplateParticipationByBuildPlanId(String planKey) {
        return templateProgrammingExerciseParticipationRepository.findByBuildPlanIdWithResults(planKey);
    }

    /**
     * Get solution exercise participation belonging to build plan.
     *
     * @param planKey the id of build plan
     * @return solution exercise participation belonging to build plan
     */
    public Optional<SolutionProgrammingExerciseParticipation> findSolutionParticipationByBuildPlanId(String planKey) {
        return solutionProgrammingExerciseParticipationRepository.findByBuildPlanIdWithResults(planKey);
    }

    /**
     * Get all participations for the given student and exercises combined with their submissions with a result
     *
     * @param studentId the id of the student for which the participations should be found
     * @param exercises the exercises for which participations should be found
     * @return student's participations
     */
    public List<StudentParticipation> findWithSubmissionsWithResultByStudentIdAndExercise(Long studentId, Set<Exercise> exercises) {
        return studentParticipationRepository.findByStudentIdAndExerciseWithEagerSubmissionsResult(studentId, exercises);
    }
}<|MERGE_RESOLUTION|>--- conflicted
+++ resolved
@@ -39,15 +39,6 @@
 
     private final Logger log = LoggerFactory.getLogger(ParticipationService.class);
 
-<<<<<<< HEAD
-    @Value("${server.url}")
-    private String ARTEMIS_BASE_URL;
-
-    @Value("${artemis.version-control.ci-token:}")
-    private String CI_TOKEN;
-
-=======
->>>>>>> a4445ab6
     private final ParticipationRepository participationRepository;
 
     private final StudentParticipationRepository studentParticipationRepository;
@@ -462,15 +453,7 @@
 
     private ProgrammingExerciseStudentParticipation configureRepositoryWebHook(ProgrammingExerciseStudentParticipation participation) {
         if (!participation.getInitializationState().hasCompletedState(InitializationState.INITIALIZED)) {
-<<<<<<< HEAD
-            versionControlService.get().addWebHook(participation.getRepositoryUrlAsUrl(), ARTEMIS_BASE_URL + PROGRAMMING_SUBMISSION_RESOURCE_API_PATH + participation.getId(),
-                    "Artemis WebHook");
-            // Optional webhook from the VCS to the CI (needed for some systems such as GitLab + Jenkins)
-            final var ciHookUrl = continuousIntegrationService.get().getWebhookUrl(participation.getProgrammingExercise().getProjectKey(), participation.getBuildPlanId());
-            ciHookUrl.ifPresent(s -> versionControlService.get().addWebHook(participation.getRepositoryUrlAsUrl(), s, "Artemis trigger to CI", CI_TOKEN));
-=======
             versionControlService.get().addWebHookForParticipation(participation);
->>>>>>> a4445ab6
         }
         return participation;
     }
