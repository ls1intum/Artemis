package de.tum.in.www1.artemis.service;

import static de.tum.in.www1.artemis.config.Constants.PROFILE_CORE;

import java.time.ZonedDateTime;
import java.util.ArrayList;
import java.util.Collections;
import java.util.List;
import java.util.Map;
import java.util.Objects;
import java.util.Optional;
import java.util.Set;
import java.util.stream.Collectors;

import org.hibernate.Hibernate;
import org.slf4j.Logger;
import org.slf4j.LoggerFactory;
import org.springframework.context.annotation.Profile;
import org.springframework.stereotype.Service;

import de.tum.in.www1.artemis.domain.Exercise;
import de.tum.in.www1.artemis.domain.ProgrammingExercise;
import de.tum.in.www1.artemis.domain.ProgrammingSubmission;
import de.tum.in.www1.artemis.domain.Result;
import de.tum.in.www1.artemis.domain.Submission;
import de.tum.in.www1.artemis.domain.Team;
import de.tum.in.www1.artemis.domain.User;
import de.tum.in.www1.artemis.domain.VcsRepositoryUri;
import de.tum.in.www1.artemis.domain.enumeration.AssessmentType;
import de.tum.in.www1.artemis.domain.enumeration.BuildPlanType;
import de.tum.in.www1.artemis.domain.enumeration.InitializationState;
import de.tum.in.www1.artemis.domain.enumeration.SubmissionType;
import de.tum.in.www1.artemis.domain.participation.Participant;
import de.tum.in.www1.artemis.domain.participation.ProgrammingExerciseStudentParticipation;
import de.tum.in.www1.artemis.domain.participation.StudentParticipation;
import de.tum.in.www1.artemis.domain.quiz.QuizExercise;
import de.tum.in.www1.artemis.exception.ContinuousIntegrationException;
import de.tum.in.www1.artemis.exception.VersionControlException;
import de.tum.in.www1.artemis.repository.BuildLogStatisticsEntryRepository;
import de.tum.in.www1.artemis.repository.ParticipantScoreRepository;
import de.tum.in.www1.artemis.repository.ParticipationRepository;
import de.tum.in.www1.artemis.repository.ProgrammingExerciseRepository;
import de.tum.in.www1.artemis.repository.ProgrammingExerciseStudentParticipationRepository;
import de.tum.in.www1.artemis.repository.StudentParticipationRepository;
import de.tum.in.www1.artemis.repository.StudentScoreRepository;
import de.tum.in.www1.artemis.repository.SubmissionRepository;
import de.tum.in.www1.artemis.repository.TeamRepository;
import de.tum.in.www1.artemis.repository.TeamScoreRepository;
import de.tum.in.www1.artemis.repository.hestia.CoverageReportRepository;
import de.tum.in.www1.artemis.service.connectors.GitService;
import de.tum.in.www1.artemis.service.connectors.ci.ContinuousIntegrationService;
import de.tum.in.www1.artemis.service.connectors.localci.SharedQueueManagementService;
import de.tum.in.www1.artemis.service.connectors.vcs.VersionControlService;
import de.tum.in.www1.artemis.web.rest.errors.EntityNotFoundException;

/**
 * Service Implementation for managing Participation.
 */
@Profile(PROFILE_CORE)
@Service
public class ParticipationService {

    private static final Logger log = LoggerFactory.getLogger(ParticipationService.class);

    private final GitService gitService;

    private final Optional<ContinuousIntegrationService> continuousIntegrationService;

    private final Optional<VersionControlService> versionControlService;

    private final BuildLogEntryService buildLogEntryService;

    private final ParticipationRepository participationRepository;

    private final StudentParticipationRepository studentParticipationRepository;

    private final ProgrammingExerciseStudentParticipationRepository programmingExerciseStudentParticipationRepository;

    private final ProgrammingExerciseRepository programmingExerciseRepository;

    private final SubmissionRepository submissionRepository;

    private final TeamRepository teamRepository;

    private final UriService uriService;

    private final ResultService resultService;

    private final CoverageReportRepository coverageReportRepository;

    private final BuildLogStatisticsEntryRepository buildLogStatisticsEntryRepository;

    private final ParticipantScoreRepository participantScoreRepository;

    private final StudentScoreRepository studentScoreRepository;

    private final TeamScoreRepository teamScoreRepository;

    private final Optional<SharedQueueManagementService> localCISharedBuildJobQueueService;

    private final ProfileService profileService;

    public ParticipationService(GitService gitService, Optional<ContinuousIntegrationService> continuousIntegrationService, Optional<VersionControlService> versionControlService,
            BuildLogEntryService buildLogEntryService, ParticipationRepository participationRepository, StudentParticipationRepository studentParticipationRepository,
            ProgrammingExerciseStudentParticipationRepository programmingExerciseStudentParticipationRepository, ProgrammingExerciseRepository programmingExerciseRepository,
            SubmissionRepository submissionRepository, TeamRepository teamRepository, UriService uriService, ResultService resultService,
            CoverageReportRepository coverageReportRepository, BuildLogStatisticsEntryRepository buildLogStatisticsEntryRepository,
            ParticipantScoreRepository participantScoreRepository, StudentScoreRepository studentScoreRepository, TeamScoreRepository teamScoreRepository,
            Optional<SharedQueueManagementService> localCISharedBuildJobQueueService, ProfileService profileService) {
        this.gitService = gitService;
        this.continuousIntegrationService = continuousIntegrationService;
        this.versionControlService = versionControlService;
        this.buildLogEntryService = buildLogEntryService;
        this.participationRepository = participationRepository;
        this.studentParticipationRepository = studentParticipationRepository;
        this.programmingExerciseStudentParticipationRepository = programmingExerciseStudentParticipationRepository;
        this.programmingExerciseRepository = programmingExerciseRepository;
        this.submissionRepository = submissionRepository;
        this.teamRepository = teamRepository;
        this.uriService = uriService;
        this.resultService = resultService;
        this.coverageReportRepository = coverageReportRepository;
        this.buildLogStatisticsEntryRepository = buildLogStatisticsEntryRepository;
        this.participantScoreRepository = participantScoreRepository;
        this.studentScoreRepository = studentScoreRepository;
        this.teamScoreRepository = teamScoreRepository;
        this.localCISharedBuildJobQueueService = localCISharedBuildJobQueueService;
        this.profileService = profileService;
    }

    /**
     * This method is triggered when a student starts an exercise. It creates a Participation which connects the corresponding student and exercise. Additionally, it configures
     * repository / build plan related stuff for programming exercises. In the case of modeling or text exercises, it also initializes and stores the corresponding submission.
     *
     * @param exercise                the exercise which is started, a programming exercise needs to have the template and solution participation eagerly loaded
     * @param participant             the user or team who starts the exercise
     * @param createInitialSubmission whether an initial empty submission should be created for text, modeling, quiz, file-upload or not
     * @return the participation connecting the given exercise and user
     */
    public StudentParticipation startExercise(Exercise exercise, Participant participant, boolean createInitialSubmission) {

        StudentParticipation participation;
        Optional<StudentParticipation> optionalStudentParticipation = Optional.empty();

        // In case of a test exam we don't try to find an existing participation, because students can participate multiple times
        // Instead, all previous participations are marked as finished and a new one is created
        if (exercise.isExamExercise() && exercise.getExamViaExerciseGroupOrCourseMember().isTestExam()) {
            List<StudentParticipation> participations = studentParticipationRepository.findByExerciseIdAndStudentId(exercise.getId(), participant.getId());
            participations.forEach(studentParticipation -> studentParticipation.setInitializationState(InitializationState.FINISHED));
            participation = createNewParticipation(exercise, participant);
            participation.setNumberOfAttempts(participations.size());
            participations.add(participation);
            studentParticipationRepository.saveAll(participations);
        }

        // All other cases, i.e. normal exercises, and regular exam exercises
        else {
            // common for all exercises
            optionalStudentParticipation = findOneByExerciseAndParticipantAnyState(exercise, participant);
            if (optionalStudentParticipation.isPresent() && optionalStudentParticipation.get().isPracticeMode() && exercise.isCourseExercise()) {
                // In case there is already a practice participation, set it to inactive
                optionalStudentParticipation.get().setInitializationState(InitializationState.INACTIVE);
                studentParticipationRepository.saveAndFlush(optionalStudentParticipation.get());

                optionalStudentParticipation = findOneByExerciseAndParticipantAnyStateAndTestRun(exercise, participant, false);
            }
            // Check if participation already exists
            if (optionalStudentParticipation.isEmpty()) {
                participation = createNewParticipation(exercise, participant);
            }
            else {
                // make sure participation and exercise are connected
                participation = optionalStudentParticipation.get();
                participation.setExercise(exercise);
            }
        }

        if (exercise instanceof ProgrammingExercise programmingExercise) {
            // fetch again to get additional objects
            participation = startProgrammingExercise(programmingExercise, (ProgrammingExerciseStudentParticipation) participation, false);
        }
        // for all other exercises: QuizExercise, ModelingExercise, TextExercise, FileUploadExercise
        else {
            if (participation.getInitializationState() == null || participation.getInitializationState() == InitializationState.UNINITIALIZED
                    || participation.getInitializationState() == InitializationState.FINISHED && !(exercise instanceof QuizExercise)) {
                // in case the participation was finished before, we set it to initialized again so that the user sees the correct button "Open modeling editor" on the client side.
                // Only for quiz exercises, the participation status FINISHED should not be overwritten since the user must not change his submission once submitted
                participation.setInitializationState(InitializationState.INITIALIZED);
            }

            if (Optional.ofNullable(participation.getInitializationDate()).isEmpty()) {
                participation.setInitializationDate(ZonedDateTime.now());
            }
            // TODO: load submission with exercise for exam edge case:
            // clients creates missing participation for exercise, call on server succeeds, but response to client is lost
            // -> client tries to create participation again. In this case the submission is not loaded from db -> client errors
            if (optionalStudentParticipation.isEmpty() || !submissionRepository.existsByParticipationId(participation.getId())) {
                // initialize a modeling, text, file upload or quiz submission
                if (createInitialSubmission) {
                    submissionRepository.initializeSubmission(participation, exercise, null);
                }
            }
        }
        return studentParticipationRepository.saveAndFlush(participation);
    }

    /**
     * Helper Method to create a new Participation for the
     *
     * @param exercise    the exercise for which a participation should be created
     * @param participant the participant for the participation
     * @return a StudentParticipation for the exercise and participant with an optional specified initializationDate
     */
    private StudentParticipation createNewParticipation(Exercise exercise, Participant participant) {
        StudentParticipation participation;
        // create a new participation only if no participation can be found
        if (exercise instanceof ProgrammingExercise) {
            participation = new ProgrammingExerciseStudentParticipation(versionControlService.orElseThrow().getDefaultBranchOfArtemis());
        }
        else {
            participation = new StudentParticipation();
        }
        participation.setInitializationState(InitializationState.UNINITIALIZED);
        participation.setExercise(exercise);
        participation.setParticipant(participant);

        return studentParticipationRepository.saveAndFlush(participation);
    }

    /**
     * Start a programming exercise participation (which does not exist yet) by creating and configuring a student git repository (step 1) and a student build plan (step 2)
     * based on the templates in the given programming exercise
     *
     * @param exercise              the programming exercise that the currently active user (student) wants to start
     * @param participation         inactive participation
     * @param setInitializationDate flag if the InitializationDate should be set to the current time
     * @return started participation
     */
    private StudentParticipation startProgrammingExercise(ProgrammingExercise exercise, ProgrammingExerciseStudentParticipation participation, boolean setInitializationDate) {
        // Step 1a) create the student repository (based on the template repository)
        participation = copyRepository(exercise, exercise.getVcsTemplateRepositoryUri(), participation);

        return startProgrammingParticipation(exercise, participation, setInitializationDate);
    }

    /**
     * Start a programming exercise participation (which does not exist yet) by creating and configuring a student git repository (step 1) and a student build plan (step 2)
     * based on the templates in the given programming exercise
     *
     * @param exercise                           the programming exercise that the currently active user (student) wants to start
     * @param participation                      inactive participation
     * @param optionalGradedStudentParticipation the graded participation of that student, if present
     * @param useGradedParticipation             flag if the graded student participation should be used as baseline for the new repository
     * @return started participation
     */
    private StudentParticipation startPracticeMode(ProgrammingExercise exercise, ProgrammingExerciseStudentParticipation participation,
            Optional<StudentParticipation> optionalGradedStudentParticipation, boolean useGradedParticipation) {
        // Step 1a) create the student repository (based on the template repository or graded participation)
        if (useGradedParticipation && optionalGradedStudentParticipation.isPresent()
                && optionalGradedStudentParticipation.get() instanceof ProgrammingExerciseStudentParticipation programmingExerciseStudentParticipation) {
            participation = copyRepository(exercise, programmingExerciseStudentParticipation.getVcsRepositoryUri(), participation);
        }
        else {
            participation = copyRepository(exercise, exercise.getVcsTemplateRepositoryUri(), participation);
        }

<<<<<<< HEAD
        // For practice mode 1 is always set. For more information see Participation.class
        participation.setNumberOfAttempts(1);

        return startProgrammingParticipation(exercise, participation, setInitializationDate);
=======
        return startProgrammingParticipation(exercise, participation, true);
>>>>>>> 006f40d2
    }

    private StudentParticipation startProgrammingParticipation(ProgrammingExercise exercise, ProgrammingExerciseStudentParticipation participation, boolean setInitializationDate) {
        // Step 1c) configure the student repository (e.g. access right, etc.)
        participation = configureRepository(exercise, participation);
        // Step 2a) create the build plan (based on the BASE build plan)
        participation = copyBuildPlan(participation);
        // Step 2b) configure the build plan (e.g. access right, hooks, etc.)
        participation = configureBuildPlan(participation);
        // Step 3) configure the web hook of the student repository
        configureRepositoryWebHook(participation);
        // Step 4a) Set the InitializationState to initialized to indicate, the programming exercise is ready
        participation.setInitializationState(InitializationState.INITIALIZED);
        // Step 4b) Set the InitializationDate to the current time
        if (setInitializationDate) {
            // Note: For test exams, the InitializationDate is set to the StudentExam: startedDate in {#link #startExerciseWithInitializationDate}
            participation.setInitializationDate(ZonedDateTime.now());
        }
        // after saving, we need to make sure the object that is used after the if statement is the right one
        return participation;
    }

    /**
     * This method is triggered when a student starts the practice mode of a programming exercise. It creates a Participation which connects the corresponding student and exercise.
     * Additionally, it configures repository / build plan related stuff.
     *
     * @param exercise                           the exercise which is started, a programming exercise needs to have the template and solution participation eagerly loaded
     * @param participant                        the user or team who starts the exercise
     * @param optionalGradedStudentParticipation the optional graded participation before the due date
     * @param useGradedParticipation             flag if the graded student participation should be used as baseline for the new repository
     * @return the participation connecting the given exercise and user
     */
    public StudentParticipation startPracticeMode(Exercise exercise, Participant participant, Optional<StudentParticipation> optionalGradedStudentParticipation,
            boolean useGradedParticipation) {
        if (!(exercise instanceof ProgrammingExercise)) {
            throw new IllegalStateException("Only programming exercises support the practice mode at the moment");
        }

        optionalGradedStudentParticipation.ifPresent(participation -> {
            participation.setInitializationState(InitializationState.FINISHED);
            participationRepository.save(participation);
        });
        Optional<StudentParticipation> optionalStudentParticipation = findOneByExerciseAndParticipantAnyStateAndTestRun(exercise, participant, true);
        StudentParticipation participation;
        if (optionalStudentParticipation.isEmpty()) {
            // create a new participation only if no participation can be found
            participation = new ProgrammingExerciseStudentParticipation(versionControlService.orElseThrow().getDefaultBranchOfArtemis());
            participation.setInitializationState(InitializationState.UNINITIALIZED);
            participation.setExercise(exercise);
            participation.setParticipant(participant);
            participation.setPracticeMode(true);
            participation = studentParticipationRepository.saveAndFlush(participation);
        }
        else {
            // make sure participation and exercise are connected
            participation = optionalStudentParticipation.get();
            participation.setExercise(exercise);
        }

        ProgrammingExercise programmingExercise = programmingExerciseRepository.findByIdWithTemplateAndSolutionParticipationElseThrow(exercise.getId());
        participation = startPracticeMode(programmingExercise, (ProgrammingExerciseStudentParticipation) participation, optionalGradedStudentParticipation, useGradedParticipation);

        return studentParticipationRepository.saveAndFlush(participation);
    }

    /**
     * This method checks whether a participation exists for a given exercise and user. If not, it creates such a participation with initialization state FINISHED.
     * If the participation had to be newly created or there were no submissions yet for the existing participation, a new submission is created with the given submission type.
     * For external submissions, the submission is assumed to be submitted immediately upon creation.
     *
     * @param exercise       the exercise for which to create a participation and submission
     * @param participant    the user/team for which to create a participation and submission
     * @param submissionType the type of submission to create if none exist yet
     * @return the participation connecting the given exercise and user
     */
    public StudentParticipation createParticipationWithEmptySubmissionIfNotExisting(Exercise exercise, Participant participant, SubmissionType submissionType) {
        Optional<StudentParticipation> optionalStudentParticipation = findOneByExerciseAndParticipantAnyState(exercise, participant);
        StudentParticipation participation;
        if (optionalStudentParticipation.isEmpty()) {
            // create a new participation only if no participation can be found
            if (exercise instanceof ProgrammingExercise) {
                participation = new ProgrammingExerciseStudentParticipation(versionControlService.orElseThrow().getDefaultBranchOfArtemis());
            }
            else {
                participation = new StudentParticipation();
            }
            participation.setInitializationState(InitializationState.UNINITIALIZED);
            participation.setInitializationDate(ZonedDateTime.now());
            participation.setExercise(exercise);
            participation.setParticipant(participant);

            participation = studentParticipationRepository.saveAndFlush(participation);
        }
        else {
            participation = optionalStudentParticipation.get();
        }

        // setup repository in case of programming exercise
        if (exercise instanceof ProgrammingExercise) {
            // fetch again to get additional objects
            ProgrammingExercise programmingExercise = programmingExerciseRepository.findByIdWithTemplateAndSolutionParticipationElseThrow(exercise.getId());
            ProgrammingExerciseStudentParticipation programmingParticipation = (ProgrammingExerciseStudentParticipation) participation;
            // Note: we make sure to use the correct programming exercises here to avoid org.hibernate.LazyInitializationException later
            programmingParticipation.setProgrammingExercise(programmingExercise);
            // Note: we need a repository, otherwise the student would not be possible to click resume (in case he wants to further participate after the due date)
            programmingParticipation = copyRepository(programmingExercise, programmingExercise.getVcsTemplateRepositoryUri(), programmingParticipation);
            programmingParticipation = configureRepository(programmingExercise, programmingParticipation);
            configureRepositoryWebHook(programmingParticipation);
            participation = programmingParticipation;
            if (programmingExercise.getBuildAndTestStudentSubmissionsAfterDueDate() != null || programmingExercise.getAssessmentType() != AssessmentType.AUTOMATIC
                    || programmingExercise.getAllowComplaintsForAutomaticAssessments()) {
                // restrict access for the student
                try {
                    versionControlService.orElseThrow().setRepositoryPermissionsToReadOnly(programmingParticipation.getVcsRepositoryUri(), programmingExercise.getProjectKey(),
                            programmingParticipation.getStudents());
                }
                catch (VersionControlException e) {
                    log.error("Removing write permissions failed for programming exercise with id {} for student repository with participation id {}: {}",
                            programmingExercise.getId(), programmingParticipation.getId(), e.getMessage());
                }
            }
        }

        participation.setInitializationState(InitializationState.FINISHED);
        participation = studentParticipationRepository.saveAndFlush(participation);

        // Take the latest submission or initialize a new empty submission
        var studentParticipation = studentParticipationRepository.findByIdWithLegalSubmissionsElseThrow(participation.getId());
        var submission = studentParticipation.findLatestSubmission().orElseGet(() -> submissionRepository.initializeSubmission(studentParticipation, exercise, submissionType));

        // If the submission has not yet been submitted, submit it now
        if (!submission.isSubmitted()) {
            submission.setSubmitted(true);
            submission.setSubmissionDate(ZonedDateTime.now());
            submissionRepository.save(submission);
        }

        return studentParticipation;
    }

    /**
     * Resume an inactive programming exercise participation (with previously deleted build plan) by creating and configuring a student build plan (step 2)
     * based on the template (BASE) in the corresponding programming exercise, also compare {@link #startProgrammingExercise}
     *
     * @param participation inactive participation
     * @return resumed participation
     */
    public ProgrammingExerciseStudentParticipation resumeProgrammingExercise(ProgrammingExerciseStudentParticipation participation) {
        // this method assumes that the student git repository already exists (compare startProgrammingExercise) so steps 1, 2 and 5 are not necessary
        // Step 2a) create the build plan (based on the BASE build plan)
        participation = copyBuildPlan(participation);
        // Step 2b) configure the build plan (e.g. access right, hooks, etc.)
        participation = configureBuildPlan(participation);
        // Note: the repository webhook (step 1c) already exists, so we don't need to set it up again, the empty commit hook (step 2c) is also not necessary here
        // and must be handled by the calling method in case it would be necessary

        // If a graded participation gets reset after the due date set the state back to finished. Otherwise, the participation is initialized
        var dueDate = ExerciseDateService.getDueDate(participation);
        if (!participation.isPracticeMode() && dueDate.isPresent() && ZonedDateTime.now().isAfter(dueDate.get())) {
            participation.setInitializationState(InitializationState.FINISHED);
        }
        else {
            participation.setInitializationState(InitializationState.INITIALIZED);
        }
        participation = programmingExerciseStudentParticipationRepository.saveAndFlush(participation);
        if (participation.getInitializationDate() == null) {
            // only set the date if it was not set before (which should NOT be the case)
            participation.setInitializationDate(ZonedDateTime.now());
        }
        return programmingExerciseStudentParticipationRepository.saveAndFlush(participation);
    }

    private ProgrammingExerciseStudentParticipation copyRepository(ProgrammingExercise programmingExercise, VcsRepositoryUri sourceURL,
            ProgrammingExerciseStudentParticipation participation) {
        // only execute this step if it has not yet been completed yet or if the repository uri is missing for some reason
        if (!participation.getInitializationState().hasCompletedState(InitializationState.REPO_COPIED) || participation.getVcsRepositoryUri() == null) {
            final var projectKey = programmingExercise.getProjectKey();
            final var repoName = participation.addPracticePrefixIfTestRun(participation.getParticipantIdentifier());
            // NOTE: we have to get the repository slug of the template participation here, because not all exercises (in particular old ones) follow the naming conventions
            final var templateRepoName = uriService.getRepositorySlugFromRepositoryUri(sourceURL);
            VersionControlService vcs = versionControlService.orElseThrow();
            String templateBranch = vcs.getOrRetrieveBranchOfExercise(programmingExercise);
            // the next action includes recovery, which means if the repository has already been copied, we simply retrieve the repository uri and do not copy it again
            var newRepoUri = vcs.copyRepository(projectKey, templateRepoName, templateBranch, projectKey, repoName, participation.getNumberOfAttempts());
            // add the userInfo part to the repoUri only if the participation belongs to a single student (and not a team of students)
            if (participation.getStudent().isPresent()) {
                newRepoUri = newRepoUri.withUser(participation.getParticipantIdentifier());
            }
            participation.setRepositoryUri(newRepoUri.toString());
            participation.setInitializationState(InitializationState.REPO_COPIED);

            return programmingExerciseStudentParticipationRepository.saveAndFlush(participation);
        }
        else {
            return participation;
        }
    }

    private ProgrammingExerciseStudentParticipation configureRepository(ProgrammingExercise exercise, ProgrammingExerciseStudentParticipation participation) {
        if (!participation.getInitializationState().hasCompletedState(InitializationState.REPO_CONFIGURED)) {
            // do not allow the student to access the repository if this is an exam exercise that has not started yet
            boolean allowAccess = !exercise.isExamExercise() || ZonedDateTime.now().isAfter(exercise.getParticipationStartDate());
            if (participation.getParticipant() instanceof Team team && !Hibernate.isInitialized(team.getStudents())) {
                // eager load the team with students so their information can be used for the repository configuration
                participation.setParticipant(teamRepository.findWithStudentsByIdElseThrow(team.getId()));
            }
            versionControlService.orElseThrow().configureRepository(exercise, participation, allowAccess);
            participation.setInitializationState(InitializationState.REPO_CONFIGURED);
            return programmingExerciseStudentParticipationRepository.saveAndFlush(participation);
        }
        else {
            return participation;
        }
    }

    private ProgrammingExerciseStudentParticipation copyBuildPlan(ProgrammingExerciseStudentParticipation participation) {
        // only execute this step if it has not yet been completed yet or if the build plan id is missing for some reason
        if (!participation.getInitializationState().hasCompletedState(InitializationState.BUILD_PLAN_COPIED) || participation.getBuildPlanId() == null) {
            final var exercise = participation.getProgrammingExercise();
            final var planName = BuildPlanType.TEMPLATE.getName();
            final var username = participation.getParticipantIdentifier();
            final var buildProjectName = participation.getExercise().getCourseViaExerciseGroupOrCourseMember().getShortName().toUpperCase() + " "
                    + participation.getExercise().getTitle();
            final var targetPlanName = participation.addPracticePrefixIfTestRun(username.toUpperCase());
            // the next action includes recovery, which means if the build plan has already been copied, we simply retrieve the build plan id and do not copy it again
            final var buildPlanId = continuousIntegrationService.orElseThrow().copyBuildPlan(exercise, planName, exercise, buildProjectName, targetPlanName, true);
            participation.setBuildPlanId(buildPlanId);
            participation.setInitializationState(InitializationState.BUILD_PLAN_COPIED);
            return programmingExerciseStudentParticipationRepository.saveAndFlush(participation);
        }
        else {
            return participation;
        }
    }

    private ProgrammingExerciseStudentParticipation configureBuildPlan(ProgrammingExerciseStudentParticipation participation) {
        if (!participation.getInitializationState().hasCompletedState(InitializationState.BUILD_PLAN_CONFIGURED)) {
            try {
                String branch = versionControlService.orElseThrow().getOrRetrieveBranchOfStudentParticipation(participation);
                continuousIntegrationService.orElseThrow().configureBuildPlan(participation, branch);
            }
            catch (ContinuousIntegrationException ex) {
                // this means something with the configuration of the build plan is wrong.
                // we try to recover from typical edge cases by setting the initialization state back, so that the previous action (copy build plan) is tried again, when
                // the user again clicks on the start / resume exercise button.
                participation.setInitializationState(InitializationState.REPO_CONFIGURED);
                programmingExerciseStudentParticipationRepository.saveAndFlush(participation);
                // rethrow
                throw ex;
            }
            participation.setInitializationState(InitializationState.BUILD_PLAN_CONFIGURED);
            return programmingExerciseStudentParticipationRepository.saveAndFlush(participation);
        }
        else {
            return participation;
        }
    }

    private void configureRepositoryWebHook(ProgrammingExerciseStudentParticipation participation) {
        if (!participation.getInitializationState().hasCompletedState(InitializationState.INITIALIZED)) {
            versionControlService.orElseThrow().addWebHookForParticipation(participation);
        }
    }

    /**
     * Ensures that all team students of a list of team participations are loaded from the database. If not, one database call for all participations is made to load the students.
     *
     * @param participations the team participations to load the students for
     */
    public void initializeTeamParticipations(List<StudentParticipation> participations) {
        List<Long> teamIds = new ArrayList<>();
        participations.forEach(participation -> {
            if (participation.getParticipant() instanceof Team team && !Hibernate.isInitialized(team.getStudents())) {
                teamIds.add(team.getId());
            }
        });
        if (teamIds.isEmpty()) {
            return;
        }
        Map<Long, Team> teamMap = teamRepository.findAllWithStudentsByIdIn(teamIds).stream().collect(Collectors.toMap(Team::getId, team -> team));
        participations.forEach(participation -> {
            if (participation.getParticipant() instanceof Team team) {
                team.setStudents(teamMap.get(team.getId()).getStudents());
            }
        });
    }

    /**
     * Get one participation (in any state) by its student and exercise.
     *
     * @param exercise the exercise for which to find a participation
     * @param username the username of the student
     * @return the participation of the given student and exercise in any state
     */
    public Optional<StudentParticipation> findOneByExerciseAndStudentLoginAnyState(Exercise exercise, String username) {
        if (exercise.isTeamMode()) {
            Optional<Team> optionalTeam = teamRepository.findOneByExerciseIdAndUserLogin(exercise.getId(), username);
            return optionalTeam.flatMap(team -> studentParticipationRepository.findOneByExerciseIdAndTeamId(exercise.getId(), team.getId()));
        }

        if (exercise.isExamExercise() && exercise.getExamViaExerciseGroupOrCourseMember().isTestExam()) {
            return studentParticipationRepository.findLatestByExerciseIdAndStudentLogin(exercise.getId(), username);
        }

        return studentParticipationRepository.findByExerciseIdAndStudentLogin(exercise.getId(), username);
    }

    /**
     * Get one participation (in any state) by its participant and exercise.
     *
     * @param exercise    the exercise for which to find a participation
     * @param participant the participant for which to find a participation
     * @return the participation of the given participant and exercise in any state
     */
    public Optional<StudentParticipation> findOneByExerciseAndParticipantAnyState(Exercise exercise, Participant participant) {
        if (participant instanceof User user) {
            return studentParticipationRepository.findWithEagerLegalSubmissionsByExerciseIdAndStudentLogin(exercise.getId(), user.getLogin());
        }
        else if (participant instanceof Team team) {
            return studentParticipationRepository.findWithEagerLegalSubmissionsAndTeamStudentsByExerciseIdAndTeamId(exercise.getId(), team.getId());
        }
        else {
            throw new Error("Unknown Participant type");
        }
    }

    /**
     * Get one participation (in any state) by its participant and exercise.
     *
     * @param exercise    the exercise for which to find a participation
     * @param participant the short name of the team
     * @param testRun     the indicator if it should be a testRun participation
     * @return the participation of the given team and exercise in any state
     */
    public Optional<StudentParticipation> findOneByExerciseAndParticipantAnyStateAndTestRun(Exercise exercise, Participant participant, boolean testRun) {
        if (participant instanceof User user) {
            return studentParticipationRepository.findWithEagerLegalSubmissionsByExerciseIdAndStudentLoginAndTestRun(exercise.getId(), user.getLogin(), testRun);
        }
        else if (participant instanceof Team team) {
            return studentParticipationRepository.findWithEagerLegalSubmissionsAndTeamStudentsByExerciseIdAndTeamId(exercise.getId(), team.getId());
        }
        else {
            throw new Error("Unknown Participant type");
        }
    }

    /**
     * Get one participation (in any state) by its student and exercise with all its results.
     *
     * @param exercise the exercise for which to find a participation
     * @param username the username of the student
     * @return the participation of the given student and exercise in any state
     */
    public Optional<StudentParticipation> findOneByExerciseAndStudentLoginAnyStateWithEagerResults(Exercise exercise, String username) {
        if (exercise.isTeamMode()) {
            Optional<Team> optionalTeam = teamRepository.findOneByExerciseIdAndUserLogin(exercise.getId(), username);
            return optionalTeam.flatMap(team -> studentParticipationRepository.findWithEagerResultsByExerciseIdAndTeamId(exercise.getId(), team.getId()));
        }
        return studentParticipationRepository.findWithEagerResultsByExerciseIdAndStudentLoginAndTestRun(exercise.getId(), username, false);
    }

    public StudentParticipation findOneByExerciseAndStudentLoginAnyStateWithEagerResultsElseThrow(Exercise exercise, String username) {
        return findOneByExerciseAndStudentLoginAnyStateWithEagerResults(exercise, username)
                .orElseThrow(() -> new EntityNotFoundException("Could not find a participation to exercise " + exercise.getId() + " and username " + username + "!"));
    }

    /**
     * Get one participation (in any state) by its student and exercise with eager submissions.
     *
     * @param exercise the exercise for which to find a participation
     * @param username the username of the student
     * @return the participation of the given student and exercise with eager submissions in any state
     */
    public Optional<StudentParticipation> findOneByExerciseAndStudentLoginWithEagerSubmissionsAnyState(Exercise exercise, String username) {
        if (exercise.isTeamMode()) {
            Optional<Team> optionalTeam = teamRepository.findOneByExerciseIdAndUserLogin(exercise.getId(), username);
            return optionalTeam.flatMap(team -> studentParticipationRepository.findWithEagerLegalSubmissionsAndTeamStudentsByExerciseIdAndTeamId(exercise.getId(), team.getId()));
        }
        // If exercise is a test exam exercise we load the last participation, since there are multiple participations
        if (exercise.getExamViaExerciseGroupOrCourseMember().isTestExam()) {
            return studentParticipationRepository.findLatestWithEagerLegalSubmissionsByExerciseIdAndStudentLogin(exercise.getId(), username);
        }
        return studentParticipationRepository.findWithEagerLegalSubmissionsByExerciseIdAndStudentLogin(exercise.getId(), username);

    }

    /**
     * Get all exercise participations belonging to exercise and student.
     *
     * @param exercise  the exercise
     * @param studentId the id of student
     * @return the list of exercise participations belonging to exercise and student
     */
    public List<StudentParticipation> findByExerciseAndStudentId(Exercise exercise, Long studentId) {
        if (exercise.isTeamMode()) {
            return studentParticipationRepository.findAllWithTeamStudentsByExerciseIdAndTeamStudentId(exercise.getId(), studentId);
        }
        return studentParticipationRepository.findByExerciseIdAndStudentId(exercise.getId(), studentId);
    }

    /**
     * Get all exercise participations belonging to exercise and student with eager submissions.
     *
     * @param exercise  the exercise
     * @param studentId the id of student
     * @return the list of exercise participations belonging to exercise and student
     */
    public List<StudentParticipation> findByExerciseAndStudentIdWithEagerSubmissions(Exercise exercise, Long studentId) {
        if (exercise.isTeamMode()) {
            Optional<Team> optionalTeam = teamRepository.findOneByExerciseIdAndUserId(exercise.getId(), studentId);
            return optionalTeam.map(team -> studentParticipationRepository.findByExerciseIdAndTeamIdWithEagerLegalSubmissions(exercise.getId(), team.getId())).orElse(List.of());
        }
        return studentParticipationRepository.findByExerciseIdAndStudentIdWithEagerLegalSubmissions(exercise.getId(), studentId);
    }

    /**
     * Get all programming exercise participations belonging to exercise and student with eager results and submissions.
     *
     * @param exercise  the exercise
     * @param studentId the id of student
     * @return the list of programming exercise participations belonging to exercise and student
     */
    public List<StudentParticipation> findByExerciseAndStudentIdWithEagerResultsAndSubmissions(Exercise exercise, Long studentId) {
        if (exercise.isTeamMode()) {
            Optional<Team> optionalTeam = teamRepository.findOneByExerciseIdAndUserId(exercise.getId(), studentId);
            return optionalTeam
                    .map(team -> studentParticipationRepository.findByExerciseIdAndTeamIdWithEagerResultsAndLegalSubmissionsAndTeamStudents(exercise.getId(), team.getId()))
                    .orElse(List.of());
        }
        return studentParticipationRepository.findByExerciseIdAndStudentIdWithEagerResultsAndSubmissions(exercise.getId(), studentId);
    }

    /**
     * Deletes the build plan on the continuous integration server and sets the initialization state of the participation to inactive.
     * This means the participation can be resumed in the future
     *
     * @param participation that will be set to inactive
     */
    public void cleanupBuildPlan(ProgrammingExerciseStudentParticipation participation) {
        // ignore participations without build plan id
        if (participation.getBuildPlanId() != null) {
            final var projectKey = ((ProgrammingExercise) participation.getExercise()).getProjectKey();
            continuousIntegrationService.orElseThrow().deleteBuildPlan(projectKey, participation.getBuildPlanId());

            // If a graded participation gets cleaned up after the due date set the state back to finished. Otherwise, the participation is initialized
            var dueDate = ExerciseDateService.getDueDate(participation);
            if (!participation.isPracticeMode() && dueDate.isPresent() && ZonedDateTime.now().isAfter(dueDate.get())) {
                participation.setInitializationState(InitializationState.FINISHED);
            }
            else {
                participation.setInitializationState(InitializationState.INACTIVE);
            }
            participation.setBuildPlanId(null);
            programmingExerciseStudentParticipationRepository.saveAndFlush(participation);
        }
    }

    /**
     * NOTICE: be careful with this method because it deletes the students code on the version control server Deletes the repository on the version control server and sets the
     * initialization state of the participation to finished. This means the participation cannot be resumed in the future and would need to be restarted
     *
     * @param participation to be stopped
     */
    public void cleanupRepository(ProgrammingExerciseStudentParticipation participation) {
        // ignore participations without repository URI
        if (participation.getRepositoryUri() != null) {
            versionControlService.orElseThrow().deleteRepository(participation.getVcsRepositoryUri());
            gitService.deleteLocalRepository(participation.getVcsRepositoryUri());
            participation.setRepositoryUri(null);
            participation.setInitializationState(InitializationState.FINISHED);
            programmingExerciseStudentParticipationRepository.saveAndFlush(participation);
        }
    }

    /**
     * Updates the individual due date for each given participation.
     * <p>
     * Only sets individual due dates if the exercise has a due date and the
     * individual due date is after this regular due date.
     *
     * @param exercise       the {@code participations} belong to.
     * @param participations for which the individual due date should be updated.
     * @return all participations where the individual due date actually changed.
     */
    public List<StudentParticipation> updateIndividualDueDates(final Exercise exercise, final List<StudentParticipation> participations) {
        final List<StudentParticipation> changedParticipations = new ArrayList<>();

        for (final StudentParticipation toBeUpdated : participations) {
            final Optional<StudentParticipation> optionalOriginalParticipation = studentParticipationRepository.findById(toBeUpdated.getId());
            if (optionalOriginalParticipation.isEmpty()) {
                continue;
            }
            final StudentParticipation originalParticipation = optionalOriginalParticipation.get();

            // individual due dates can only exist if the exercise has a due date
            // they also have to be after the exercise due date
            final ZonedDateTime newIndividualDueDate;
            if (exercise.getDueDate() == null || (toBeUpdated.getIndividualDueDate() != null && toBeUpdated.getIndividualDueDate().isBefore(exercise.getDueDate()))) {
                newIndividualDueDate = null;
            }
            else {
                newIndividualDueDate = toBeUpdated.getIndividualDueDate();
            }

            if (!Objects.equals(originalParticipation.getIndividualDueDate(), newIndividualDueDate)) {
                originalParticipation.setIndividualDueDate(newIndividualDueDate);
                changedParticipations.add(originalParticipation);
            }
        }

        return changedParticipations;
    }

    /**
     * Delete the participation by participationId.
     *
     * @param participationId         the participationId of the entity
     * @param deleteBuildPlan         determines whether the corresponding build plan should be deleted as well
     * @param deleteRepository        determines whether the corresponding repository should be deleted as well
     * @param deleteParticipantScores false if the participant scores have already been bulk deleted, true by default otherwise
     */
    public void delete(long participationId, boolean deleteBuildPlan, boolean deleteRepository, boolean deleteParticipantScores) {
        StudentParticipation participation = studentParticipationRepository.findByIdElseThrow(participationId);
        log.info("Request to delete Participation : {}", participation);

        if (participation instanceof ProgrammingExerciseStudentParticipation programmingExerciseParticipation) {
            var repositoryUri = programmingExerciseParticipation.getVcsRepositoryUri();
            String buildPlanId = programmingExerciseParticipation.getBuildPlanId();

            // If LocalVC is active the flag deleteBuildPlan is ignored and build plans are always deleted
            if ((deleteBuildPlan || profileService.isLocalVcsActive()) && buildPlanId != null) {
                final var projectKey = programmingExerciseParticipation.getProgrammingExercise().getProjectKey();
                continuousIntegrationService.orElseThrow().deleteBuildPlan(projectKey, buildPlanId);
            }
            // If LocalVC is active the flag deleteRepository is ignored and repositories are always deleted
            if ((deleteRepository || profileService.isLocalVcsActive()) && programmingExerciseParticipation.getRepositoryUri() != null) {
                try {
                    versionControlService.orElseThrow().deleteRepository(repositoryUri);
                }
                catch (Exception ex) {
                    log.error("Could not delete repository: {}", ex.getMessage());
                }
            }
            // delete local repository cache
            gitService.deleteLocalRepository(repositoryUri);
        }

        // If local CI is active, remove all queued jobs for participation
        localCISharedBuildJobQueueService.ifPresent(service -> service.cancelAllJobsForParticipation(participationId));

        deleteResultsAndSubmissionsOfParticipation(participationId, deleteParticipantScores);
        studentParticipationRepository.delete(participation);
    }

    /**
     * Remove all results and submissions of the given participation. Will do nothing if invoked with a participation without results/submissions.
     *
     * @param participationId         the id of the participation to delete results/submissions from.
     * @param deleteParticipantScores false if the participant scores have already been bulk deleted, true by default otherwise
     */
    public void deleteResultsAndSubmissionsOfParticipation(Long participationId, boolean deleteParticipantScores) {
        log.debug("Request to delete all results and submissions of participation with id : {}", participationId);
        var participation = participationRepository.findByIdWithResultsAndSubmissionsResults(participationId)
                .orElseThrow(() -> new EntityNotFoundException("Participation", participationId));

        // delete the participant score with the combination (exerciseId, studentId) or (exerciseId, teamId)
        if (deleteParticipantScores && participation instanceof StudentParticipation studentParticipation) {
            studentParticipation.getStudent().ifPresent(student -> studentScoreRepository.deleteByExerciseAndUser(participation.getExercise(), student));
            studentParticipation.getTeam().ifPresent(team -> teamScoreRepository.deleteByExerciseAndTeam(participation.getExercise(), team));
        }

        Set<Submission> submissions = participation.getSubmissions();
        // Delete all results for this participation
        Set<Result> resultsToBeDeleted = submissions.stream().flatMap(submission -> submission.getResults().stream()).collect(Collectors.toSet());
        resultsToBeDeleted.addAll(participation.getResults());
        // By removing the participation, the ResultListener will ignore this result instead of scheduling a participant score update
        // This is okay here, because we delete the whole participation (no older results will exist for the score)
        resultsToBeDeleted.forEach(participation::removeResult);
        resultsToBeDeleted.forEach(result -> resultService.deleteResult(result, false));
        // Delete all submissions for this participation
        submissions.forEach(submission -> {
            // We have to set the results to an empty list because otherwise clearing the build log entries does not work correctly
            submission.setResults(Collections.emptyList());
            if (submission instanceof ProgrammingSubmission programmingSubmission) {
                coverageReportRepository.deleteBySubmissionId(submission.getId());
                buildLogEntryService.deleteBuildLogEntriesForProgrammingSubmission(programmingSubmission);
                buildLogStatisticsEntryRepository.deleteByProgrammingSubmissionId(submission.getId());
            }
            submissionRepository.deleteById(submission.getId());
        });
    }

    /**
     * Delete all participations belonging to the given exercise
     *
     * @param exerciseId       the id of the exercise
     * @param deleteBuildPlan  specify if build plan should be deleted
     * @param deleteRepository specify if repository should be deleted
     */
    public void deleteAllByExerciseId(long exerciseId, boolean deleteBuildPlan, boolean deleteRepository) {
        var participationsToDelete = studentParticipationRepository.findByExerciseId(exerciseId);
        log.info("Request to delete all {} participations of exercise with id : {}", participationsToDelete.size(), exerciseId);

        // First remove all participant scores, as we are deleting all participations for the exercise
        participantScoreRepository.deleteAllByExerciseId(exerciseId);

        for (StudentParticipation participation : participationsToDelete) {
            delete(participation.getId(), deleteBuildPlan, deleteRepository, false);
        }
    }

    /**
     * Delete all participations belonging to the given team
     *
     * @param teamId           the id of the team
     * @param deleteBuildPlan  specify if build plan should be deleted
     * @param deleteRepository specify if repository should be deleted
     */
    public void deleteAllByTeamId(Long teamId, boolean deleteBuildPlan, boolean deleteRepository) {
        log.info("Request to delete all participations of Team with id : {}", teamId);

        // First remove all participant scores, as we are deleting all participations for the team
        teamScoreRepository.deleteAllByTeamId(teamId);

        List<StudentParticipation> participationsToDelete = studentParticipationRepository.findByTeamId(teamId);
        for (StudentParticipation participation : participationsToDelete) {
            delete(participation.getId(), deleteBuildPlan, deleteRepository, false);
        }
    }
}<|MERGE_RESOLUTION|>--- conflicted
+++ resolved
@@ -264,14 +264,10 @@
             participation = copyRepository(exercise, exercise.getVcsTemplateRepositoryUri(), participation);
         }
 
-<<<<<<< HEAD
         // For practice mode 1 is always set. For more information see Participation.class
         participation.setNumberOfAttempts(1);
 
-        return startProgrammingParticipation(exercise, participation, setInitializationDate);
-=======
         return startProgrammingParticipation(exercise, participation, true);
->>>>>>> 006f40d2
     }
 
     private StudentParticipation startProgrammingParticipation(ProgrammingExercise exercise, ProgrammingExerciseStudentParticipation participation, boolean setInitializationDate) {
@@ -655,7 +651,6 @@
             return studentParticipationRepository.findLatestWithEagerLegalSubmissionsByExerciseIdAndStudentLogin(exercise.getId(), username);
         }
         return studentParticipationRepository.findWithEagerLegalSubmissionsByExerciseIdAndStudentLogin(exercise.getId(), username);
-
     }
 
     /**
