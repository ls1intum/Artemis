--- conflicted
+++ resolved
@@ -204,11 +204,7 @@
             programmingExerciseStudentParticipation.setInitializationState(INITIALIZED);
             programmingExerciseStudentParticipation.setInitializationDate(ZonedDateTime.now());
         }
-<<<<<<< HEAD
         else {// for all other exercises: QuizExercise, ModelingExercise, TextExercise, FileUploadExercise
-=======
-        else if (exercise instanceof QuizExercise || exercise instanceof ModelingExercise || exercise instanceof TextExercise || exercise instanceof FileUploadExercise) {
->>>>>>> a0f8d739
             if (participation.getInitializationState() == null || participation.getInitializationState() == FINISHED) {
                 // in case the participation was finished before, we set it to initialized again so that the user sees the correct button "Open modeling editor" on the client side
                 participation.setInitializationState(INITIALIZED);
@@ -432,14 +428,9 @@
     /**
      * Get one participation by id.
      *
-<<<<<<< HEAD
      * @param participationId the id of the entity
      * @return the entity
      **/
-=======
-     * @return the list of participations
-     */
->>>>>>> a0f8d739
     @Transactional(readOnly = true)
     public Participation findOne(Long participationId) throws EntityNotFoundException {
         log.debug("Request to get Participation : {}", participationId);
@@ -453,14 +444,9 @@
     /**
      * Get one student participation by id.
      *
-<<<<<<< HEAD
      * @param participationId the id of the entity
      * @return the entity
-=======
-     * @param pageable the pagination information
-     * @return the list of participations
->>>>>>> a0f8d739
-     */
+     **/
     @Transactional(readOnly = true)
     public StudentParticipation findOneStudentParticipation(Long participationId) {
         log.debug("Request to get Participation : {}", participationId);
@@ -474,7 +460,6 @@
     /**
      * Get one programming exercise participation by id.
      *
-<<<<<<< HEAD
      * @param participationId the id of the entity
      * @return the entity
      */
@@ -484,81 +469,52 @@
         Optional<ProgrammingExerciseStudentParticipation> participation = programmingExerciseStudentParticipationRepository.findById(participationId);
         if (!participation.isPresent()) {
             throw new EntityNotFoundException("ProgrammingExerciseStudentParticipation with " + participationId + " was not found!");
-=======
+        }
+        return participation.get();
+    }
+
+    /**
+     * Get one participation by id including all results.
+     *
      * @param participationId the id of the participation
-     * @return the participation
-     */
-    @Transactional(readOnly = true)
-    public Participation findOne(Long participationId) {
+     * @return the participation with all its results
+     */
+    @Transactional(readOnly = true)
+    public StudentParticipation findOneWithEagerResults(Long participationId) {
         log.debug("Request to get Participation : {}", participationId);
-        Optional<Participation> participation = participationRepository.findById(participationId);
+        Optional<StudentParticipation> participation = studentParticipationRepository.findByIdWithEagerResults(participationId);
         if (!participation.isPresent()) {
             throw new EntityNotFoundException("Participation with " + participationId + " was not found!");
->>>>>>> a0f8d739
         }
         return participation.get();
     }
 
     /**
-     * Get one participation by id including all results.
+     * Get one participation by id including all submissions and results. Throws an EntityNotFoundException if the participation with the given id could not be found.
+     *
+     * @param participationId the id of the entity
+     * @return the participation with all its submissions and results
+     */
+    @Transactional(readOnly = true)
+    public StudentParticipation findOneWithEagerSubmissionsAndResults(Long participationId) {
+        log.debug("Request to get Participation : {}", participationId);
+        Optional<StudentParticipation> participation = studentParticipationRepository.findWithEagerSubmissionsAndResultsById(participationId);
+        if (!participation.isPresent()) {
+            throw new EntityNotFoundException("Participation with " + participationId + " was not found!");
+        }
+        return participation.get();
+    }
+
+    /**
+     * Get one participation by id including all results and submissions.
      *
      * @param participationId the id of the participation
      * @return the participation with all its results
      */
     @Transactional(readOnly = true)
-<<<<<<< HEAD
-    public StudentParticipation findOneWithEagerResults(Long id) {
-        log.debug("Request to get Participation : {}", id);
-        Optional<StudentParticipation> participation = studentParticipationRepository.findByIdWithEagerResults(id);
-=======
-    public Participation findOneWithEagerResults(Long participationId) {
+    public StudentParticipation findOneWithEagerResultsAndSubmissionsAndAssessor(Long participationId) {
         log.debug("Request to get Participation : {}", participationId);
-        Optional<Participation> participation = participationRepository.findByIdWithEagerResults(participationId);
->>>>>>> a0f8d739
-        if (!participation.isPresent()) {
-            throw new EntityNotFoundException("Participation with " + participationId + " was not found!");
-        }
-        return participation.get();
-    }
-
-    /**
-     * Get one participation by id including all submissions and results. Throws an EntityNotFoundException if the participation with the given id could not be found.
-     *
-     * @param participationId the id of the entity
-     * @return the participation with all its submissions and results
-     */
-    @Transactional(readOnly = true)
-<<<<<<< HEAD
-    public StudentParticipation findOneWithEagerSubmissionsAndResults(Long id) {
-        log.debug("Request to get Participation : {}", id);
-        Optional<StudentParticipation> participation = studentParticipationRepository.findWithEagerSubmissionsAndResultsById(id);
-=======
-    public Participation findOneWithEagerSubmissionsAndResults(Long participationId) {
-        log.debug("Request to get Participation : {}", participationId);
-        Optional<Participation> participation = participationRepository.findWithEagerSubmissionsAndResultsById(participationId);
->>>>>>> a0f8d739
-        if (!participation.isPresent()) {
-            throw new EntityNotFoundException("Participation with " + participationId + " was not found!");
-        }
-        return participation.get();
-    }
-
-    /**
-     * Get one participation by id including all results and submissions.
-     *
-     * @param participationId the id of the participation
-     * @return the participation with all its results
-     */
-    @Transactional(readOnly = true)
-<<<<<<< HEAD
-    public StudentParticipation findOneWithEagerResultsAndSubmissions(Long id) {
-        log.debug("Request to get Participation : {}", id);
-        Optional<StudentParticipation> participation = studentParticipationRepository.findByIdWithEagerSubmissionsAndEagerResultsAndEagerAssessors(id);
-=======
-    public Participation findOneWithEagerResultsAndSubmissionsAndAssessor(Long participationId) {
-        log.debug("Request to get Participation : {}", participationId);
-        Optional<Participation> participation = participationRepository.findByIdWithEagerSubmissionsAndEagerResultsAndEagerAssessors(participationId);
->>>>>>> a0f8d739
+        Optional<StudentParticipation> participation = studentParticipationRepository.findByIdWithEagerSubmissionsAndEagerResultsAndEagerAssessors(participationId);
         if (!participation.isPresent()) {
             throw new EntityNotFoundException("Participation with " + participationId + " was not found!");
         }
@@ -619,11 +575,7 @@
     @Transactional(readOnly = true)
     public Optional<StudentParticipation> findOneByExerciseIdAndStudentLoginWithEagerSubmissionsAnyState(Long exerciseId, String username) {
         log.debug("Request to get Participation for User {} for Exercise with id: {}", username, exerciseId);
-<<<<<<< HEAD
         return studentParticipationRepository.findByExerciseIdAndStudentLoginWithEagerSubmissions(exerciseId, username);
-=======
-        return participationRepository.findWithEagerSubmissionsByExerciseIdAndStudentLogin(exerciseId, username);
->>>>>>> a0f8d739
     }
 
     /**
