package de.tum.in.www1.artemis.service;

import static de.tum.in.www1.artemis.config.Constants.PROGRAMMING_SUBMISSION_RESOURCE_API_PATH;
import static de.tum.in.www1.artemis.domain.enumeration.InitializationState.FINISHED;
import static de.tum.in.www1.artemis.domain.enumeration.InitializationState.INITIALIZED;

import java.net.URL;
import java.time.ZonedDateTime;
import java.util.ArrayList;
import java.util.HashSet;
import java.util.List;
import java.util.Optional;
import java.util.stream.Collectors;

import org.slf4j.Logger;
import org.slf4j.LoggerFactory;
import org.springframework.beans.factory.annotation.Value;
import org.springframework.data.domain.Page;
import org.springframework.data.domain.Pageable;
import org.springframework.messaging.simp.SimpMessageSendingOperations;
import org.springframework.stereotype.Service;
import org.springframework.transaction.annotation.Propagation;
import org.springframework.transaction.annotation.Transactional;

import de.tum.in.www1.artemis.domain.Exercise;
import de.tum.in.www1.artemis.domain.Participation;
import de.tum.in.www1.artemis.domain.ProgrammingExercise;
import de.tum.in.www1.artemis.domain.Result;
import de.tum.in.www1.artemis.domain.Submission;
import de.tum.in.www1.artemis.domain.TextExercise;
import de.tum.in.www1.artemis.domain.User;
import de.tum.in.www1.artemis.domain.enumeration.AssessmentType;
import de.tum.in.www1.artemis.domain.enumeration.InitializationState;
import de.tum.in.www1.artemis.domain.enumeration.SubmissionType;
import de.tum.in.www1.artemis.domain.modeling.ModelingExercise;
import de.tum.in.www1.artemis.domain.quiz.QuizExercise;
import de.tum.in.www1.artemis.domain.quiz.QuizSubmission;
import de.tum.in.www1.artemis.repository.*;
import de.tum.in.www1.artemis.service.connectors.ContinuousIntegrationService;
import de.tum.in.www1.artemis.service.connectors.GitService;
import de.tum.in.www1.artemis.service.connectors.VersionControlService;
import de.tum.in.www1.artemis.service.scheduled.QuizScheduleService;
import de.tum.in.www1.artemis.web.rest.errors.EntityNotFoundException;

/**
 * Service Implementation for managing Participation.
 */
@Service
@Transactional
public class ParticipationService {

    private final Logger log = LoggerFactory.getLogger(ParticipationService.class);

    @Value("${server.url}")
    private String ARTEMIS_BASE_URL;

    private final ParticipationRepository participationRepository;

    private final ExerciseRepository exerciseRepository;

    private final ResultRepository resultRepository;

    private final SubmissionRepository submissionRepository;

    private final ComplaintResponseRepository complaintResponseRepository;

    private final ComplaintRepository complaintRepository;

    private final QuizSubmissionService quizSubmissionService;

    private final ProgrammingExerciseRepository programmingExerciseRepository;

    private final UserService userService;

    private final Optional<GitService> gitService;

    private final Optional<ContinuousIntegrationService> continuousIntegrationService;

    private final Optional<VersionControlService> versionControlService;

    private final SimpMessageSendingOperations messagingTemplate;

    public ParticipationService(ParticipationRepository participationRepository, ExerciseRepository exerciseRepository, ResultRepository resultRepository,
            SubmissionRepository submissionRepository, ComplaintResponseRepository complaintResponseRepository, ComplaintRepository complaintRepository,
<<<<<<< HEAD
            QuizSubmissionService quizSubmissionService, UserService userService, Optional<GitService> gitService,
            Optional<ContinuousIntegrationService> continuousIntegrationService, Optional<VersionControlService> versionControlService,
            SimpMessageSendingOperations messagingTemplate) {
=======
            QuizSubmissionService quizSubmissionService, ProgrammingExerciseRepository programmingExerciseRepository, UserService userService, Optional<GitService> gitService,
            Optional<ContinuousIntegrationService> continuousIntegrationService, Optional<VersionControlService> versionControlService) {
>>>>>>> 145a83ad
        this.participationRepository = participationRepository;
        this.exerciseRepository = exerciseRepository;
        this.resultRepository = resultRepository;
        this.submissionRepository = submissionRepository;
        this.complaintResponseRepository = complaintResponseRepository;
        this.complaintRepository = complaintRepository;
        this.quizSubmissionService = quizSubmissionService;
        this.programmingExerciseRepository = programmingExerciseRepository;
        this.userService = userService;
        this.gitService = gitService;
        this.continuousIntegrationService = continuousIntegrationService;
        this.versionControlService = versionControlService;
        this.messagingTemplate = messagingTemplate;
    }

    /**
     * Save a participation.
     *
     * @param participation the entity to save
     * @return the persisted entity
     */
    @Transactional(propagation = Propagation.REQUIRES_NEW)
    public Participation save(Participation participation) {
        log.debug("Request to save Participation : {}", participation);
        return participationRepository.saveAndFlush(participation);
    }

    /**
     * This method is triggered when a student starts an exercise. It creates a Participation which connects the corresponding student and exercise. Additionally, it configures
     * repository / build plan related stuff for programming exercises.
     *
     * @param exercise
     * @param username
     * @return
     */
    @Transactional
    public Participation startExercise(Exercise exercise, String username) {

        // common for all exercises
        // Check if participation already exists
        Participation participation = findOneByExerciseIdAndStudentLogin(exercise.getId(), username);
        if (participation == null || (exercise instanceof ProgrammingExercise && participation.getInitializationState() == InitializationState.FINISHED)) {
            // create a new participation only if it was finished before (only for programming exercises)
            participation = new Participation();
            participation.setExercise(exercise);

            Optional<User> user = userService.getUserByLogin(username);
            if (user.isPresent()) {
                participation.setStudent(user.get());
            }
            participation = save(participation);
            messagingTemplate.convertAndSendToUser(username, "/topic/quizExercise/" + exercise.getId() + "/participation", participation);
        }
        else {
            // make sure participation and exercise are connected
            participation.setExercise(exercise);
        }

        // specific to programming exercises
        if (exercise instanceof ProgrammingExercise) {
            // if (exercise.getCourse().isOnlineCourse()) {
            // participation.setLti(true);
            // } //TODO use lti in the future
            ProgrammingExercise programmingExercise = (ProgrammingExercise) exercise;
            participation.setInitializationState(InitializationState.UNINITIALIZED);
            participation = copyRepository(participation, programmingExercise);
            participation = configureRepository(participation);
            participation = copyBuildPlan(participation, programmingExercise);
            participation = configureBuildPlan(participation);
            participation = configureRepositoryWebHook(participation);
            // we configure the repository webhook after the build plan, because we might have to push an empty commit due to the bamboo workaround (see empty-commit-necessary)
            participation.setInitializationState(INITIALIZED);
            participation.setInitializationDate(ZonedDateTime.now());
        }
        else if (exercise instanceof QuizExercise || exercise instanceof ModelingExercise || exercise instanceof TextExercise) {
            if (participation.getInitializationState() == null || participation.getInitializationState() == FINISHED) {
                // in case the participation was finished before, we set it to initialized again so that the user sees the correct button "Open modeling editor" on the client side
                participation.setInitializationState(INITIALIZED);
            }
            if (!Optional.ofNullable(participation.getInitializationDate()).isPresent()) {
                participation.setInitializationDate(ZonedDateTime.now());
            }
        }

        participation = save(participation);
        return participation;
    }

    /**
     * Get a participation for the given quiz and username If the quiz hasn't ended, participation is constructed from cached submission If the quiz has ended, we first look in the
     * database for the participation and construct one if none was found
     *
     * @param quizExercise the quiz exercise to attach to the participation
     * @param username     the username of the user that the participation belongs to
     * @return the found or created participation with a result
     */

    public Participation participationForQuizWithResult(QuizExercise quizExercise, String username) {
        if (quizExercise.isEnded()) {
            // try getting participation from database first
            Optional<Participation> optionalParticipation = findOneByExerciseIdAndStudentLoginAnyState(quizExercise.getId(), username);

            if (!optionalParticipation.isPresent()) {
                log.error("Participation in quiz " + quizExercise.getTitle() + " not found for user " + username);
                // TODO properly handle this case
                return null;
            }
            Participation participation = optionalParticipation.get();
            // add exercise
            participation.setExercise(quizExercise);

            // add the appropriate result
            Result result = resultRepository.findFirstByParticipationIdAndRatedOrderByCompletionDateDesc(participation.getId(), true).orElse(null);

            participation.setResults(new HashSet<>());

            if (result != null) {
                participation.addResult(result);
                if (result.getSubmission() == null) {
                    Submission submission = quizSubmissionService.findOne(result.getSubmission().getId());
                    result.setSubmission(submission);
                }
            }

            return participation;
        }

        // Look for Participation in ParticipationHashMap first
        Participation participation = QuizScheduleService.getParticipation(quizExercise.getId(), username);
        if (participation != null) {
            return participation;
        }

        // get submission from HashMap
        QuizSubmission quizSubmission = QuizScheduleService.getQuizSubmission(quizExercise.getId(), username);
        if (quizExercise.isEnded() && quizSubmission.getSubmissionDate() != null) {
            if (quizSubmission.isSubmitted()) {
                quizSubmission.setType(SubmissionType.MANUAL);
            }
            else {
                quizSubmission.setSubmitted(true);
                quizSubmission.setType(SubmissionType.TIMEOUT);
                quizSubmission.setSubmissionDate(ZonedDateTime.now());
            }
        }

        // construct result
        Result result = new Result().submission(quizSubmission);

        // construct participation
        participation = new Participation().initializationState(INITIALIZED).exercise(quizExercise).addResult(result);

        if (quizExercise.isEnded() && quizSubmission.getSubmissionDate() != null) {
            // update result and participation state
            result.setRated(true);
            result.setAssessmentType(AssessmentType.AUTOMATIC);
            result.setCompletionDate(ZonedDateTime.now());
            participation.setInitializationState(InitializationState.FINISHED);

            // calculate scores and update result and submission accordingly
            quizSubmission.calculateAndUpdateScores(quizExercise);
            result.evaluateSubmission();
        }

        return participation;
    }

    /**
     * Service method to resume inactive participation (with previously deleted build plan)
     *
     * @param exercise exercise to which the inactive participation belongs
     * @return resumed participation
     */
    public Participation resumeExercise(Exercise exercise, Participation participation) {
        // Reload programming exercise from database so that the template participation is available
        Optional<ProgrammingExercise> programmingExercise = programmingExerciseRepository.findById(exercise.getId());
        if (!programmingExercise.isPresent()) {
            return null;
        }
        participation = copyBuildPlan(participation, programmingExercise.get());
        participation = configureBuildPlan(participation);
        participation.setInitializationState(INITIALIZED);
        if (participation.getInitializationDate() == null) {
            // only set the date if it was not set before (which should NOT be the case)
            participation.setInitializationDate(ZonedDateTime.now());
        }
        save(participation);
        return participation;
    }

    private Participation copyRepository(Participation participation, ProgrammingExercise exercise) {
        if (!participation.getInitializationState().hasCompletedState(InitializationState.REPO_COPIED)) {
            URL repositoryUrl = versionControlService.get().copyRepository(exercise.getTemplateRepositoryUrlAsUrl(), participation.getStudent().getLogin());
            if (Optional.ofNullable(repositoryUrl).isPresent()) {
                participation.setRepositoryUrl(repositoryUrl.toString());
                participation.setInitializationState(InitializationState.REPO_COPIED);
            }
            return save(participation);
        }
        else {
            return participation;
        }
    }

    private Participation configureRepository(Participation participation) {
        if (!participation.getInitializationState().hasCompletedState(InitializationState.REPO_CONFIGURED)) {
            versionControlService.get().configureRepository(participation.getRepositoryUrlAsUrl(), participation.getStudent().getLogin());
            participation.setInitializationState(InitializationState.REPO_CONFIGURED);
            return save(participation);
        }
        else {
            return participation;
        }
    }

    private Participation copyBuildPlan(Participation participation, ProgrammingExercise exercise) {
        if (!participation.getInitializationState().hasCompletedState(InitializationState.BUILD_PLAN_COPIED)) {
            String buildPlanId = continuousIntegrationService.get().copyBuildPlan(exercise.getTemplateBuildPlanId(), participation.getStudent().getLogin());
            participation.setBuildPlanId(buildPlanId);
            participation.setInitializationState(InitializationState.BUILD_PLAN_COPIED);
            return save(participation);
        }
        else {
            return participation;
        }
    }

    private Participation configureBuildPlan(Participation participation) {
        if (!participation.getInitializationState().hasCompletedState(InitializationState.BUILD_PLAN_CONFIGURED)) {
            continuousIntegrationService.get().configureBuildPlan(participation);
            participation.setInitializationState(InitializationState.BUILD_PLAN_CONFIGURED);
            return save(participation);
        }
        else {
            return participation;
        }
    }

    private Participation configureRepositoryWebHook(Participation participation) {
        if (!participation.getInitializationState().hasCompletedState(InitializationState.INITIALIZED)) {
            versionControlService.get().addWebHook(participation.getRepositoryUrlAsUrl(), ARTEMIS_BASE_URL + PROGRAMMING_SUBMISSION_RESOURCE_API_PATH + participation.getId(),
                    "ArTEMiS WebHook");
            return save(participation);
        }
        else {
            return participation;
        }
    }

    /**
     * Get all the participations.
     *
     * @return the list of entities
     */
    @Transactional(readOnly = true)
    public List<Participation> findAll() {
        log.debug("Request to get all Participations");
        return participationRepository.findAll();
    }

    /**
     * Get all the participations.
     *
     * @param pageable the pagination information
     * @return the list of entities
     */
    @Transactional(readOnly = true)
    public Page<Participation> findAll(Pageable pageable) {
        log.debug("Request to get all Participations");
        return participationRepository.findAll(pageable);
    }

    /**
     * Get one participation by id.
     *
     * @param id the id of the entity
     * @return the entity
     */
    @Transactional(readOnly = true)
    public Participation findOne(Long id) {
        log.debug("Request to get Participation : {}", id);
        Optional<Participation> participation = participationRepository.findById(id);
        if (!participation.isPresent()) {
            throw new EntityNotFoundException("Participation with " + id + " was not found!");
        }
        return participation.get();
    }

    /**
     * Get one participation by id including all results.
     *
     * @param id the id of the participation
     * @return the participation with all its results
     */
    @Transactional(readOnly = true)
    public Participation findOneWithEagerResults(Long id) {
        log.debug("Request to get Participation : {}", id);
        Optional<Participation> participation = participationRepository.findByIdWithEagerResults(id);
        if (!participation.isPresent()) {
            throw new EntityNotFoundException("Participation with " + id + " was not found!");
        }
        return participation.get();
    }

    /**
     * Get one participation by id including all submissions.
     *
     * @param id the id of the entity
     * @return the participation with all its submissions
     */
    @Transactional(readOnly = true)
    public Participation findOneWithEagerSubmissions(Long id) {
        log.debug("Request to get Participation : {}", id);
        Optional<Participation> participation = participationRepository.findByIdWithEagerSubmissions(id);
        if (!participation.isPresent()) {
            throw new EntityNotFoundException("Participation with " + id + " was not found!");
        }
        return participation.get();
    }

    /**
     * Get one participation by id including all results and submissions.
     *
     * @param id the id of the participation
     * @return the participation with all its results
     */
    @Transactional(readOnly = true)
    public Participation findOneWithEagerResultsAndSubmissions(Long id) {
        log.debug("Request to get Participation : {}", id);
        Optional<Participation> participation = participationRepository.findByIdWithEagerSubmissionsAndEagerResultsAndEagerAssessors(id);
        if (!participation.isPresent()) {
            throw new EntityNotFoundException("Participation with " + id + " was not found!");
        }
        return participation.get();
    }

    /**
     * Get one initialized/inactive participation by its student and exercise.
     *
     * @param exerciseId the project key of the exercise
     * @param username   the username of the student
     * @return the entity
     */
    @Transactional(readOnly = true)
    public Participation findOneByExerciseIdAndStudentLogin(Long exerciseId, String username) {
        log.debug("Request to get initialized/inactive Participation for User {} for Exercise with id: {}", username, exerciseId);

        Participation participation = participationRepository.findOneByExerciseIdAndStudentLoginAndInitializationState(exerciseId, username, INITIALIZED);
        if (participation == null) {
            participation = participationRepository.findOneByExerciseIdAndStudentLoginAndInitializationState(exerciseId, username, InitializationState.INACTIVE);
        }
        return participation;
    }

    /**
     * Get one participation (in any state) by its student and exercise.
     *
     * @param exerciseId the project key of the exercise
     * @param username   the username of the student
     * @return the entity
     */
    @Transactional(readOnly = true)
    public Optional<Participation> findOneByExerciseIdAndStudentLoginAnyState(Long exerciseId, String username) {
        log.debug("Request to get Participation for User {} for Exercise with id: {}", username, exerciseId);
        return participationRepository.findByExerciseIdAndStudentLogin(exerciseId, username);
    }

    /**
     * Get one participation (in any state) by its student and exercise with eager submissions.
     *
     * @param exerciseId the project key of the exercise
     * @param username   the username of the student
     * @return the entity
     */
    @Transactional(readOnly = true)
    public Optional<Participation> findOneByExerciseIdAndStudentLoginWithEagerSubmissionsAnyState(Long exerciseId, String username) {
        log.debug("Request to get Participation for User {} for Exercise with id: {}", username, exerciseId);
        return participationRepository.findByExerciseIdAndStudentLoginWithEagerSubmissions(exerciseId, username);
    }

    /**
     * Get all participations for the given student including all results
     *
     * @param username the username of the student
     * @return the list of entities
     */
    @Transactional(readOnly = true)
    public List<Participation> findWithResultsByStudentUsername(String username) {
        return participationRepository.findByStudentUsernameWithEagerResults(username);
    }

    @Transactional(readOnly = true)
    public List<Participation> findByBuildPlanIdAndInitializationState(String buildPlanId, InitializationState state) {
        log.debug("Request to get Participation for build plan id: {}", buildPlanId);
        return participationRepository.findByBuildPlanIdAndInitializationState(buildPlanId, state);
    }

    @Transactional(readOnly = true)
    public List<Participation> findByExerciseId(Long exerciseId) {
        return participationRepository.findByExerciseId(exerciseId);
    }

    @Transactional(readOnly = true)
    public List<Participation> findByExerciseIdWithEagerResults(Long exerciseId) {
        return participationRepository.findByExerciseIdWithEagerResults(exerciseId);
    }

    @Transactional(readOnly = true)
    public List<Participation> findByExerciseIdAndStudentIdWithEagerResults(Long exerciseId, Long studentId) {
        return participationRepository.findByExerciseIdAndStudentIdWithEagerResults(exerciseId, studentId);
    }

    @Transactional(readOnly = true)
    public List<Participation> findByExerciseIdWithEagerSubmittedSubmissionsWithoutResults(Long exerciseId) {
        return participationRepository.findByExerciseIdWithEagerSubmittedSubmissionsWithoutResults(exerciseId);
    }

    @Transactional(readOnly = true)
    public List<Participation> findByCourseIdWithRelevantResults(Long courseId, Boolean includeNotRatedResults, Boolean includeAssessors) {
        List<Participation> participations = includeAssessors ? participationRepository.findByCourseIdWithEagerResultsAndAssessors(courseId)
                : participationRepository.findByCourseIdWithEagerResults(courseId);

        return participations.stream()

                // Filter out participations without Students
                // These participations are used e.g. to store template and solution build plans in programming exercises
                .filter(participation -> participation.getStudent() != null)

                // filter all irrelevant results, i.e. rated = false or before exercise due date
                .peek(participation -> {
                    List<Result> relevantResults = new ArrayList<Result>();

                    // search for the relevant result by filtering out irrelevant results using the continue keyword
                    // this for loop is optimized for performance and thus not very easy to understand ;)
                    for (Result result : participation.getResults()) {
                        if (!includeNotRatedResults && result.isRated() == Boolean.FALSE) {
                            // we are only interested in results with rated == null (for compatibility) and rated == Boolean.TRUE
                            // TODO: for compatibility reasons, we include rated == null, in the future we can remove this
                            continue;
                        }
                        if (result.getCompletionDate() == null || result.getScore() == null) {
                            // we are only interested in results with completion date and with score
                            continue;
                        }
                        if (participation.getExercise() instanceof QuizExercise) {
                            // in quizzes we take all rated results, because we only have one! (independent of later checks)
                        }
                        else if (participation.getExercise().getDueDate() != null) {
                            if (participation.getExercise() instanceof ModelingExercise || participation.getExercise() instanceof TextExercise) {
                                if (result.getSubmission() != null && result.getSubmission().getSubmissionDate() != null
                                        && result.getSubmission().getSubmissionDate().isAfter(participation.getExercise().getDueDate())) {
                                    // Filter out late results using the submission date, because in this exercise types, the
                                    // difference between submissionDate and result.completionDate can be significant due to manual assessment
                                    continue;
                                }
                            }
                            // For all other exercises the result completion date is the same as the submission date
                            else if (result.getCompletionDate().isAfter(participation.getExercise().getDueDate())) {
                                // and we continue (i.e. dismiss the result) if the result completion date is after the exercise due date
                                continue;
                            }
                        }
                        relevantResults.add(result);
                    }
                    if (!relevantResults.isEmpty()) {
                        // make sure to take the latest result
                        relevantResults.sort((r1, r2) -> r2.getCompletionDate().compareTo(r1.getCompletionDate()));
                        Result correctResult = relevantResults.get(0);
                        relevantResults.clear();
                        relevantResults.add(correctResult);
                    }
                    participation.setResults(new HashSet<>(relevantResults));
                    // remove unnecessary elements
                    participation.getExercise().setCourse(null);
                }).collect(Collectors.toList());
    }

    /**
     * Deletes the build plan on the continuous integration server and sets the initialization state of the participation to inactive This means the participation can be resumed in
     * the future
     *
     * @param participation
     */
    @Transactional
    public void cleanupBuildPlan(Participation participation) {
        if (participation.getBuildPlanId() != null) { // ignore participations without build plan id
            continuousIntegrationService.get().deleteBuildPlan(participation.getBuildPlanId());
            participation.setInitializationState(InitializationState.INACTIVE);
            participation.setBuildPlanId(null);
            save(participation);
        }
    }

    /**
     * NOTICE: be careful with this method because it deletes the students code on the version control server Deletes the repository on the version control server and sets the
     * initialization state of the participation to finished This means the participation cannot be resumed in the future and would need to be restarted
     *
     * @param participation
     */
    @Transactional
    public void cleanupRepository(Participation participation) {
        if (participation.getRepositoryUrl() != null) {      // ignore participations without repository URL
            versionControlService.get().deleteRepository(participation.getRepositoryUrlAsUrl());
            participation.setRepositoryUrl(null);
            participation.setInitializationState(InitializationState.FINISHED);
            save(participation);
        }
    }

    /**
     * Delete the participation by id.
     *
     * @param id               the id of the entity
     * @param deleteBuildPlan  determines whether the corresponding build plan should be deleted as well
     * @param deleteRepository determines whether the corresponding repository should be deleted as well
     */
    @Transactional(noRollbackFor = { Throwable.class })
    public void delete(Long id, boolean deleteBuildPlan, boolean deleteRepository) {
        Participation participation = participationRepository.findById(id).get();
        log.debug("Request to delete Participation : {}", participation);

        if (participation != null && participation.getExercise() instanceof ProgrammingExercise) {
            if (deleteBuildPlan && participation.getBuildPlanId() != null) {
                continuousIntegrationService.get().deleteBuildPlan(participation.getBuildPlanId());
            }
            if (deleteRepository && participation.getRepositoryUrl() != null) {
                try {
                    versionControlService.get().deleteRepository(participation.getRepositoryUrlAsUrl());
                }
                catch (Exception ex) {
                    log.error("Could not delete repository: " + ex.getMessage());
                }
            }

            // delete local repository cache
            try {
                gitService.get().deleteLocalRepository(participation);
            }
            catch (Exception ex) {
                log.error("Error while deleting local repository", ex.getMessage());
            }
        }

        if (participation.getExercise() instanceof ModelingExercise || participation.getExercise() instanceof TextExercise) {
            // For modeling and text exercises students can send complaints about their assessments and we need to remove
            // the complaints and the according responses belonging to a participation before deleting the participation itself.
            complaintResponseRepository.deleteByComplaint_Result_Participation_Id(id);
            complaintRepository.deleteByResult_Participation_Id(id);
        }

        if (participation.getResults() != null && participation.getResults().size() > 0) {
            for (Result result : participation.getResults()) {
                resultRepository.deleteById(result.getId());
                // The following code is necessary, because we might have submissions in results which are not properly connected to a participation and CASCASE_REMOVE is not
                // active in this case
                if (result.getSubmission() != null) {
                    Submission submissionToDelete = result.getSubmission();
                    submissionRepository.deleteById(submissionToDelete.getId());
                    result.setSubmission(null);
                    // make sure submissions don't get deleted twice (see below)
                    participation.removeSubmissions(submissionToDelete);
                }
            }
        }
        // The following case is necessary, because we might have submissions without result
        if (participation.getSubmissions() != null && participation.getSubmissions().size() > 0) {
            for (Submission submission : participation.getSubmissions()) {
                submissionRepository.deleteById(submission.getId());
            }
        }

        Exercise exercise = participation.getExercise();
        exercise.removeParticipation(participation);
        exerciseRepository.save(exercise);
        participationRepository.delete(participation);
    }

    /**
     * Delete all participations belonging to the given exercise
     *
     * @param exerciseId the id of the exercise
     */
    @Transactional
    public void deleteAllByExerciseId(Long exerciseId, boolean deleteBuildPlan, boolean deleteRepository) {
        List<Participation> participationsToDelete = findByExerciseId(exerciseId);

        for (Participation participation : participationsToDelete) {
            delete(participation.getId(), deleteBuildPlan, deleteRepository);
        }
    }

}<|MERGE_RESOLUTION|>--- conflicted
+++ resolved
@@ -82,14 +82,9 @@
 
     public ParticipationService(ParticipationRepository participationRepository, ExerciseRepository exerciseRepository, ResultRepository resultRepository,
             SubmissionRepository submissionRepository, ComplaintResponseRepository complaintResponseRepository, ComplaintRepository complaintRepository,
-<<<<<<< HEAD
-            QuizSubmissionService quizSubmissionService, UserService userService, Optional<GitService> gitService,
+            QuizSubmissionService quizSubmissionService, ProgrammingExerciseRepository programmingExerciseRepository, UserService userService, Optional<GitService> gitService,
             Optional<ContinuousIntegrationService> continuousIntegrationService, Optional<VersionControlService> versionControlService,
             SimpMessageSendingOperations messagingTemplate) {
-=======
-            QuizSubmissionService quizSubmissionService, ProgrammingExerciseRepository programmingExerciseRepository, UserService userService, Optional<GitService> gitService,
-            Optional<ContinuousIntegrationService> continuousIntegrationService, Optional<VersionControlService> versionControlService) {
->>>>>>> 145a83ad
         this.participationRepository = participationRepository;
         this.exerciseRepository = exerciseRepository;
         this.resultRepository = resultRepository;
