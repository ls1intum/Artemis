--- conflicted
+++ resolved
@@ -81,13 +81,9 @@
         // common for all exercises
         // Check if participation already exists
         Participation participation = participationRepository.findOneByExerciseIdAndStudentLogin(exercise.getId(), username);
-<<<<<<< HEAD
         if (!Optional.ofNullable(participation).isPresent() ||
-            (exercise instanceof ProgrammingExercise && participation.getInitializationState() == ParticipationState.FINISHED)) {
+            (exercise instanceof ProgrammingExercise && participation.getInitializationState() == InitializationState.FINISHED)) {
             // create a new participation only if it was finished before (only for programming exercises)
-=======
-        if (!Optional.ofNullable(participation).isPresent() || (!(exercise instanceof QuizExercise) && participation.getInitializationState() == InitializationState.FINISHED)) { //create a new participation only if it was finished before (not for quiz exercise)
->>>>>>> 3e9836c7
             participation = new Participation();
             participation.setExercise(exercise);
 
