package de.tum.in.www1.artemis.service;

import static de.tum.in.www1.artemis.config.Constants.PROGRAMMING_SUBMISSION_RESOURCE_API_PATH;
import static de.tum.in.www1.artemis.domain.enumeration.InitializationState.*;

import java.time.ZonedDateTime;
import java.util.*;
import java.util.stream.Collectors;

import org.hibernate.Hibernate;
import org.slf4j.Logger;
import org.slf4j.LoggerFactory;
import org.springframework.beans.factory.annotation.Value;
import org.springframework.messaging.simp.SimpMessageSendingOperations;
import org.springframework.stereotype.Service;
import org.springframework.transaction.annotation.Transactional;

import de.tum.in.www1.artemis.domain.*;
import de.tum.in.www1.artemis.domain.enumeration.AssessmentType;
import de.tum.in.www1.artemis.domain.enumeration.BuildPlanType;
import de.tum.in.www1.artemis.domain.enumeration.InitializationState;
import de.tum.in.www1.artemis.domain.enumeration.SubmissionType;
import de.tum.in.www1.artemis.domain.modeling.ModelingExercise;
import de.tum.in.www1.artemis.domain.modeling.ModelingSubmission;
import de.tum.in.www1.artemis.domain.participation.*;
import de.tum.in.www1.artemis.domain.quiz.QuizExercise;
import de.tum.in.www1.artemis.domain.quiz.QuizSubmission;
import de.tum.in.www1.artemis.repository.*;
import de.tum.in.www1.artemis.service.connectors.ContinuousIntegrationService;
import de.tum.in.www1.artemis.service.connectors.GitService;
import de.tum.in.www1.artemis.service.connectors.VersionControlService;
import de.tum.in.www1.artemis.service.scheduled.QuizScheduleService;
import de.tum.in.www1.artemis.web.rest.errors.EntityNotFoundException;

/**
 * Service Implementation for managing Participation.
 */
@Service
public class ParticipationService {

    private final Logger log = LoggerFactory.getLogger(ParticipationService.class);

    @Value("${server.url}")
    private String ARTEMIS_BASE_URL;

    private final ParticipationRepository participationRepository;

    private final StudentParticipationRepository studentParticipationRepository;

    private final ProgrammingExerciseStudentParticipationRepository programmingExerciseStudentParticipationRepository;

    private final TemplateProgrammingExerciseParticipationRepository templateProgrammingExerciseParticipationRepository;

    private final SolutionProgrammingExerciseParticipationRepository solutionProgrammingExerciseParticipationRepository;

    private final ExerciseRepository exerciseRepository;

    private final ResultRepository resultRepository;

    private final SubmissionRepository submissionRepository;

    private final ComplaintResponseRepository complaintResponseRepository;

    private final ComplaintRepository complaintRepository;

    private final QuizSubmissionService quizSubmissionService;

    private final UserService userService;

    private final Optional<GitService> gitService;

    private final Optional<ContinuousIntegrationService> continuousIntegrationService;

    private final Optional<VersionControlService> versionControlService;

    private final SimpMessageSendingOperations messagingTemplate;

    private final ConflictingResultService conflictingResultService;

    private final AuthorizationCheckService authCheckService;

    public ParticipationService(ProgrammingExerciseStudentParticipationRepository programmingExerciseStudentParticipationRepository,
            TemplateProgrammingExerciseParticipationRepository templateProgrammingExerciseParticipationRepository,
            SolutionProgrammingExerciseParticipationRepository solutionProgrammingExerciseParticipationRepository, ParticipationRepository participationRepository,
            StudentParticipationRepository studentParticipationRepository, ExerciseRepository exerciseRepository, ResultRepository resultRepository,
            SubmissionRepository submissionRepository, ComplaintResponseRepository complaintResponseRepository, ComplaintRepository complaintRepository,
            QuizSubmissionService quizSubmissionService, UserService userService, Optional<GitService> gitService,
            Optional<ContinuousIntegrationService> continuousIntegrationService, Optional<VersionControlService> versionControlService,
            SimpMessageSendingOperations messagingTemplate, ConflictingResultService conflictingResultService, AuthorizationCheckService authCheckService) {
        this.participationRepository = participationRepository;
        this.programmingExerciseStudentParticipationRepository = programmingExerciseStudentParticipationRepository;
        this.templateProgrammingExerciseParticipationRepository = templateProgrammingExerciseParticipationRepository;
        this.solutionProgrammingExerciseParticipationRepository = solutionProgrammingExerciseParticipationRepository;
        this.studentParticipationRepository = studentParticipationRepository;
        this.exerciseRepository = exerciseRepository;
        this.resultRepository = resultRepository;
        this.submissionRepository = submissionRepository;
        this.complaintResponseRepository = complaintResponseRepository;
        this.complaintRepository = complaintRepository;
        this.quizSubmissionService = quizSubmissionService;
        this.userService = userService;
        this.gitService = gitService;
        this.continuousIntegrationService = continuousIntegrationService;
        this.versionControlService = versionControlService;
        this.messagingTemplate = messagingTemplate;
        this.conflictingResultService = conflictingResultService;
        this.authCheckService = authCheckService;
    }

    /**
     * Save any type of participation without knowing the explicit subtype
     *
     * @param participation the entity to save
     * @return the persisted entity
     */
    public Participation save(ParticipationInterface participation) {
        // Note: unfortunately polymorphism does not always work in Hibernate due to reflective method invocation.
        // Therefore we provide a convenience method here that finds out the concrete participation type and delegates the call to the right method
        if (participation instanceof ProgrammingExerciseStudentParticipation) {
            return save((ProgrammingExerciseStudentParticipation) participation);
        }
        else if (participation instanceof StudentParticipation) {
            return save((StudentParticipation) participation);
        }
        else if (participation instanceof TemplateProgrammingExerciseParticipation) {
            return save((TemplateProgrammingExerciseParticipation) participation);
        }
        else if (participation instanceof SolutionProgrammingExerciseParticipation) {
            return save((SolutionProgrammingExerciseParticipation) participation);
        }
        else {
            throw new RuntimeException("Participation type not known. Cannot save!");
        }
    }

    /**
     * Save a ProgrammingExerciseStudentParticipation.
     *
     * @param participation the entity to save
     * @return the persisted entity
     */
    public ProgrammingExerciseStudentParticipation save(ProgrammingExerciseStudentParticipation participation) {
        log.debug("Request to save ProgrammingExerciseStudentParticipation : {}", participation);
        return studentParticipationRepository.saveAndFlush(participation);
    }

    /**
     * Save a StudentParticipation.
     *
     * @param participation the entity to save
     * @return the persisted entity
     */
    public StudentParticipation save(StudentParticipation participation) {
        log.debug("Request to save StudentParticipation : {}", participation);
        return studentParticipationRepository.saveAndFlush(participation);
    }

    /**
     * Save a TemplateProgrammingExerciseParticipation.
     *
     * @param participation the entity to save
     * @return the persisted entity
     */
    public TemplateProgrammingExerciseParticipation save(TemplateProgrammingExerciseParticipation participation) {
        log.debug("Request to save TemplateProgrammingExerciseParticipation : {}", participation);
        return templateProgrammingExerciseParticipationRepository.saveAndFlush(participation);
    }

    /**
     * Save a SolutionProgrammingExerciseParticipation.
     *
     * @param participation the entity to save
     * @return the persisted entity
     */
    public SolutionProgrammingExerciseParticipation save(SolutionProgrammingExerciseParticipation participation) {
        log.debug("Request to save SolutionProgrammingExerciseParticipation : {}", participation);
        return solutionProgrammingExerciseParticipationRepository.saveAndFlush(participation);
    }

    /**
     * This method is triggered when a student starts an exercise. It creates a Participation which connects the corresponding student and exercise. Additionally, it configures
     * repository / build plan related stuff for programming exercises. In the case of modeling or text exercises, it also initializes and stores the corresponding submission.
     *
     * @param exercise the exercise which is started
     * @param username the name of the user who starts the exercise
     * @return the participation connecting the given exercise and user
     */
    public StudentParticipation startExercise(Exercise exercise, String username) {
        // common for all exercises
        // Check if participation already exists
        Optional<StudentParticipation> optionalStudentParticipation = findOneByExerciseIdAndStudentLoginAnyState(exercise.getId(), username);
        StudentParticipation participation;
        if (optionalStudentParticipation.isEmpty()) {
            // create a new participation only if no participation can be found
            if (exercise instanceof ProgrammingExercise) {
                participation = new ProgrammingExerciseStudentParticipation();
            }
            else {
                participation = new StudentParticipation();
            }
            participation.setInitializationState(UNINITIALIZED);
            participation.setExercise(exercise);

            Optional<User> user = userService.getUserByLogin(username);
            if (user.isPresent()) {
                participation.setStudent(user.get());
            }
            participation = save(participation);
        }
        else {
            // make sure participation and exercise are connected
            participation = optionalStudentParticipation.get();
            participation.setExercise(exercise);
        }

        // specific to programming exercises
        if (exercise instanceof ProgrammingExercise) {
            ProgrammingExerciseStudentParticipation programmingExerciseStudentParticipation = (ProgrammingExerciseStudentParticipation) participation;
            programmingExerciseStudentParticipation = copyRepository(programmingExerciseStudentParticipation);
            programmingExerciseStudentParticipation = configureRepository(programmingExerciseStudentParticipation);
            programmingExerciseStudentParticipation = copyBuildPlan(programmingExerciseStudentParticipation);
            programmingExerciseStudentParticipation = configureBuildPlan(programmingExerciseStudentParticipation);
            // we might need to perform an empty commit (depends on the CI system), we perform this here, because it should not trigger a new programming submission
            programmingExerciseStudentParticipation = performEmptyCommit(programmingExerciseStudentParticipation);
            // Note: we configure the repository webhook last, so that the potential empty commit does not trigger a new programming submission (see empty-commit-necessary)
            programmingExerciseStudentParticipation = configureRepositoryWebHook(programmingExerciseStudentParticipation);
            programmingExerciseStudentParticipation.setInitializationState(INITIALIZED);
            programmingExerciseStudentParticipation.setInitializationDate(ZonedDateTime.now());
            // after saving, we need to make sure the object that is used after the if statement is the right one
            participation = programmingExerciseStudentParticipation;
        }
        else {// for all other exercises: QuizExercise, ModelingExercise, TextExercise, FileUploadExercise
            if (participation.getInitializationState() == null || participation.getInitializationState() == UNINITIALIZED || participation.getInitializationState() == FINISHED) {
                // in case the participation was finished before, we set it to initialized again so that the user sees the correct button "Open modeling editor" on the client side
                participation.setInitializationState(INITIALIZED);
            }

            if (Optional.ofNullable(participation.getInitializationDate()).isEmpty()) {
                participation.setInitializationDate(ZonedDateTime.now());
            }

            if (optionalStudentParticipation.isEmpty() || !submissionRepository.existsByParticipationId(participation.getId())) {
                // initialize a modeling, text or file upload submission (depending on the exercise type), it will not do anything in the case of a quiz exercise
                initializeSubmission(participation, exercise);
            }
        }

        participation = save(participation);

        if (optionalStudentParticipation.isEmpty()) {
            // only send a new participation to the client over websocket
            messagingTemplate.convertAndSendToUser(username, "/topic/exercise/" + exercise.getId() + "/participation", participation);
        }

        return participation;
    }

    /**
     * Initializes a new text, modeling or file upload submission (depending on the type of the given exercise), connects it with the given participation and stores it in the
     * database.
     *
     * @param participation the participation for which the submission should be initialized
     * @param exercise      the corresponding exercise, should be either a text, modeling or file upload exercise, otherwise it will instantly return and not do anything
     */
    private void initializeSubmission(Participation participation, Exercise exercise) {
        if (exercise instanceof ProgrammingExercise || exercise instanceof QuizExercise) {
            return;
        }

        Submission submission;
        if (exercise instanceof ModelingExercise) {
            submission = new ModelingSubmission();
        }
        else if (exercise instanceof TextExercise) {
            submission = new TextSubmission();
        }
        else {
            submission = new FileUploadSubmission();
        }

        submission.setParticipation(participation);
        submissionRepository.save(submission);
        participation.addSubmissions(submission);
    }

    /**
     * Get a participation for the given quiz and username.
     * If the quiz hasn't ended, participation is constructed from cached submission.
     * If the quiz has ended, we first look in the database for the participation and construct one if none was found
     *
     * @param quizExercise the quiz exercise to attach to the participation
     * @param username     the username of the user that the participation belongs to
     * @return the found or created participation with a result
     */
    public StudentParticipation participationForQuizWithResult(QuizExercise quizExercise, String username) {
        if (quizExercise.isEnded()) {
            // try getting participation from database
            Optional<StudentParticipation> optionalParticipation = findOneByExerciseIdAndStudentLoginAnyState(quizExercise.getId(), username);

            if (optionalParticipation.isEmpty()) {
                log.error("Participation in quiz " + quizExercise.getTitle() + " not found for user " + username);
                // TODO properly handle this case
                return null;
            }
            StudentParticipation participation = optionalParticipation.get();
            // add exercise
            participation.setExercise(quizExercise);

            // add the appropriate result
            Result result = resultRepository.findFirstByParticipationIdAndRatedOrderByCompletionDateDesc(participation.getId(), true).orElse(null);

            participation.setResults(new HashSet<>());

            if (result != null) {
                participation.addResult(result);
                if (!Hibernate.isInitialized(result.getSubmission())) {
                    Submission submission = quizSubmissionService.findOne(result.getSubmission().getId());
                    result.setSubmission(submission);
                }
            }

            return participation;
        }

        // Look for Participation in ParticipationHashMap first
        StudentParticipation participation = QuizScheduleService.getParticipation(quizExercise.getId(), username);
        if (participation != null) {
            return participation;
        }

        // get submission from HashMap
        QuizSubmission quizSubmission = QuizScheduleService.getQuizSubmission(quizExercise.getId(), username);
        if (quizExercise.isEnded() && quizSubmission.getSubmissionDate() != null) {
            if (quizSubmission.isSubmitted()) {
                quizSubmission.setType(SubmissionType.MANUAL);
            }
            else {
                quizSubmission.setSubmitted(true);
                quizSubmission.setType(SubmissionType.TIMEOUT);
                quizSubmission.setSubmissionDate(ZonedDateTime.now());
            }
        }

        // construct result
        Result result = new Result().submission(quizSubmission);

        // construct participation
        participation = new StudentParticipation();
        participation.setInitializationState(INITIALIZED);
        participation.setExercise(quizExercise);
        participation.addResult(result);

        if (quizExercise.isEnded() && quizSubmission.getSubmissionDate() != null) {
            // update result and participation state
            result.setRated(true);
            result.setAssessmentType(AssessmentType.AUTOMATIC);
            result.setCompletionDate(ZonedDateTime.now());
            participation.setInitializationState(InitializationState.FINISHED);

            // calculate scores and update result and submission accordingly
            quizSubmission.calculateAndUpdateScores(quizExercise);
            result.evaluateSubmission();
        }

        return participation;
    }

    /*
     * Get all submissions of a participationId
     * @param participationId of submission
     * @return List<submission>
     */
    public List<Submission> getSubmissionsWithParticipationId(long participationId) {
        return submissionRepository.findAllByParticipationId(participationId);
    }

    /**
     * Service method to resume inactive participation (with previously deleted build plan)
     *
     * @param participation inactive participation
     * @return resumed participation
     */
    public ProgrammingExerciseStudentParticipation resumeExercise(ProgrammingExerciseStudentParticipation participation) {
        participation = copyBuildPlan(participation);
        participation = configureBuildPlan(participation);
        // Note: the repository webhook already exists so we don't need to set it up again
        participation.setInitializationState(INITIALIZED);
        participation = save(participation);
        // we need to (optionally) perform the empty commit hook last, because the webhook has already been created and otherwise this would lead to a new programming submission
        // because in notifyPush we only filter out empty commits when the state is already initialized
        if (participation.getInitializationDate() == null) {
            // only set the date if it was not set before (which should NOT be the case)
            participation.setInitializationDate(ZonedDateTime.now());
        }
        return save(participation);
    }

    private ProgrammingExerciseStudentParticipation copyRepository(ProgrammingExerciseStudentParticipation participation) {
        // only execute this step if it has not yet been completed yet or if the repository url is missing for some reason
        if (!participation.getInitializationState().hasCompletedState(InitializationState.REPO_COPIED) || participation.getRepositoryUrlAsUrl() == null) {
            final var programmingExercise = participation.getProgrammingExercise();
            final var projectKey = programmingExercise.getProjectKey();
            final var username = participation.getStudent().getLogin();
            // NOTE: we have to get the repository slug of the template participation here, because not all exercises (in particular old ones) follow the naming conventions
            final var repoName = versionControlService.get().getRepositorySlugFromUrl(programmingExercise.getTemplateParticipation().getRepositoryUrlAsUrl());
            // the next action includes recovery, which means if the repository has already been copied, we simply retrieve the repository url and do not copy it again
            final var newRepoUrl = versionControlService.get().copyRepository(projectKey, repoName, projectKey, username).withUser(username);
            participation.setRepositoryUrl(newRepoUrl.toString());
            participation.setInitializationState(REPO_COPIED);

            return save(participation);
        }
        else {
            return participation;
        }
    }

    private ProgrammingExerciseStudentParticipation configureRepository(ProgrammingExerciseStudentParticipation participation) {
        if (!participation.getInitializationState().hasCompletedState(InitializationState.REPO_CONFIGURED)) {
            versionControlService.get().configureRepository(participation.getRepositoryUrlAsUrl(), participation.getStudent().getLogin());
            participation.setInitializationState(InitializationState.REPO_CONFIGURED);
            return save(participation);
        }
        else {
            return participation;
        }
    }

    private ProgrammingExerciseStudentParticipation copyBuildPlan(ProgrammingExerciseStudentParticipation participation) {
        // only execute this step if it has not yet been completed yet or if the build plan id is missing for some reason
        if (!participation.getInitializationState().hasCompletedState(InitializationState.BUILD_PLAN_COPIED) || participation.getBuildPlanId() == null) {
            final var projectKey = participation.getProgrammingExercise().getProjectKey();
            final var planName = BuildPlanType.TEMPLATE.getName();
            final var username = participation.getStudent().getLogin();
            final var buildProjectName = participation.getExercise().getCourse().getShortName().toUpperCase() + " " + participation.getExercise().getTitle();
            // the next action includes recovery, which means if the build plan has already been copied, we simply retrieve the build plan id and do not copy it again
            final var buildPlanId = continuousIntegrationService.get().copyBuildPlan(projectKey, planName, projectKey, buildProjectName, username.toUpperCase());
            participation.setBuildPlanId(buildPlanId);
            participation.setInitializationState(InitializationState.BUILD_PLAN_COPIED);
            return save(participation);
        }
        else {
            return participation;
        }
    }

    private ProgrammingExerciseStudentParticipation configureBuildPlan(ProgrammingExerciseStudentParticipation participation) {
        if (!participation.getInitializationState().hasCompletedState(InitializationState.BUILD_PLAN_CONFIGURED)) {
            continuousIntegrationService.get().configureBuildPlan(participation);
            participation.setInitializationState(InitializationState.BUILD_PLAN_CONFIGURED);
            return save(participation);
        }
        else {
            return participation;
        }
    }

    private ProgrammingExerciseStudentParticipation configureRepositoryWebHook(ProgrammingExerciseStudentParticipation participation) {
        if (!participation.getInitializationState().hasCompletedState(InitializationState.INITIALIZED)) {
            versionControlService.get().addWebHook(participation.getRepositoryUrlAsUrl(), ARTEMIS_BASE_URL + PROGRAMMING_SUBMISSION_RESOURCE_API_PATH + participation.getId(),
                    "Artemis WebHook");
            // Optional webhook from the VCS to the CI (needed for some systems suche as GitLab + Jenkins)
            final var ciHookUrl = continuousIntegrationService.get().getWebhookUrl(participation.getProgrammingExercise().getProjectKey(), participation.getBuildPlanId());
            ciHookUrl.ifPresent(s -> versionControlService.get().addWebHookToCISystem(participation.getRepositoryUrlAsUrl(), s, "Artemis trigger to CI"));
        }
        return participation;
    }

    /**
     * Perform an empty commit so that the Bamboo build plan definitely runs for the actual student commit
     *
     * @param participation the participation of the student
     * @return the participation of the student
     */
    public ProgrammingExerciseStudentParticipation performEmptyCommit(ProgrammingExerciseStudentParticipation participation) {
        continuousIntegrationService.get().performEmptySetupCommit(participation);
        return participation;
    }

    /**
     * Get one participation by id.
     *
     * @param participationId the id of the entity
     * @return the entity
     * @throws EntityNotFoundException throws if participation was not found
     **/
    public Participation findOne(Long participationId) throws EntityNotFoundException {
        log.debug("Request to get Participation : {}", participationId);
        Optional<Participation> participation = participationRepository.findById(participationId);
        if (participation.isEmpty()) {
            throw new EntityNotFoundException("Participation with " + participationId + " was not found!");
        }
        return participation.get();
    }

    /**
     * Get one student participation by id.
     *
     * @param participationId the id of the entity
     * @return the entity
     **/
    public StudentParticipation findOneStudentParticipation(Long participationId) {
        log.debug("Request to get Participation : {}", participationId);
        Optional<StudentParticipation> participation = studentParticipationRepository.findById(participationId);
        if (participation.isEmpty()) {
            throw new EntityNotFoundException("StudentParticipation with " + participationId + " was not found!");
        }
        return participation.get();
    }

    /**
     * Get one student participation by id with fetched Result, Submissions, Exercise and Course.
     *
     * @param participationId the id of the entity
     * @return the entity
     **/
    public StudentParticipation findOneStudentParticipationWithEagerSubmissionsResultsExerciseAndCourse(Long participationId) {
        log.debug("Request to get Participation : {}", participationId);
        Optional<StudentParticipation> participation = studentParticipationRepository.findWithEagerSubmissionsAndResultsAndExerciseAndCourseById(participationId);
        if (participation.isEmpty()) {
            throw new EntityNotFoundException("StudentParticipation with " + participationId + " was not found!");
        }
        return participation.get();
    }

    /**
     * Get one programming exercise participation by id.
     *
     * @param participationId the id of the entity
     * @return the entity
     */
    public ProgrammingExerciseStudentParticipation findProgrammingExerciseParticipation(Long participationId) {
        log.debug("Request to get Participation : {}", participationId);
        Optional<ProgrammingExerciseStudentParticipation> participation = programmingExerciseStudentParticipationRepository.findById(participationId);
        if (participation.isEmpty()) {
            throw new EntityNotFoundException("ProgrammingExerciseStudentParticipation with " + participationId + " was not found!");
        }
        return participation.get();
    }

    /**
     * Get one participation by id including all results.
     *
     * @param participationId the id of the participation
     * @return the participation with all its results
     */
    public StudentParticipation findOneWithEagerResults(Long participationId) {
        log.debug("Request to get Participation : {}", participationId);
        Optional<StudentParticipation> participation = studentParticipationRepository.findByIdWithEagerResults(participationId);
        if (participation.isEmpty()) {
            throw new EntityNotFoundException("Participation with " + participationId + " was not found!");
        }
        return participation.get();
    }

    /**
     * Get one participation by id including all submissions. Throws an EntityNotFoundException if the participation with the given id could not be found.
     *
     * @param participationId the id of the entity
     * @return the participation with all its submissions and results
     */
    public Participation findOneWithEagerSubmissions(Long participationId) {
        log.debug("Request to get Participation : {}", participationId);
        Optional<Participation> participation = participationRepository.findWithEagerSubmissionsById(participationId);
        if (participation.isEmpty()) {
            throw new EntityNotFoundException("Participation with " + participationId + " was not found!");
        }
        return participation.get();
    }

    /**
     * Get one participation by id including all submissions and results. Throws an EntityNotFoundException if the participation with the given id could not be found.
     *
     * @param participationId the id of the entity
     * @return the participation with all its submissions and results
     */
    public StudentParticipation findOneWithEagerSubmissionsAndResults(Long participationId) {
        log.debug("Request to get Participation : {}", participationId);
        Optional<StudentParticipation> participation = studentParticipationRepository.findWithEagerSubmissionsAndResultsById(participationId);
        if (participation.isEmpty()) {
            throw new EntityNotFoundException("Participation with " + participationId + " was not found!");
        }
        return participation.get();
    }

    /**
     * Get one participation (in any state) by its student and exercise.
     *
     * @param exerciseId the project key of the exercise
     * @param username   the username of the student
     * @return the participation of the given student and exercise in any state
     */
    public Optional<StudentParticipation> findOneByExerciseIdAndStudentLoginAnyState(Long exerciseId, String username) {
        log.debug("Request to get Participation for User {} for Exercise with id: {}", username, exerciseId);
        return studentParticipationRepository.findByExerciseIdAndStudentLogin(exerciseId, username);
    }

    /**
     * Get one participation (in any state) by its student and exercise with all its results.
     *
     * @param exerciseId the project key of the exercise
     * @param username   the username of the student
     * @return the participation of the given student and exercise in any state
     */
    public Optional<StudentParticipation> findOneByExerciseIdAndStudentLoginAnyStateWithEagerResults(Long exerciseId, String username) {
        log.debug("Request to get Participation for User {} for Exercise with id: {}", username, exerciseId);
        return studentParticipationRepository.findWithEagerResultsByExerciseIdAndStudentLogin(exerciseId, username);
    }

    /**
     * Get one participation (in any state) by its student and exercise with eager submissions.
     *
     * @param exerciseId the project key of the exercise
     * @param username   the username of the student
     * @return the participation of the given student and exercise with eager submissions in any state
     */
    public Optional<StudentParticipation> findOneByExerciseIdAndStudentLoginWithEagerSubmissionsAnyState(Long exerciseId, String username) {
        log.debug("Request to get Participation for User {} for Exercise with id: {}", username, exerciseId);
        return studentParticipationRepository.findWithEagerSubmissionsByExerciseIdAndStudentLogin(exerciseId, username);
    }

    /**
     * Get all programming exercise participations belonging to build plan and initialize there state with eager results.
     *
     * @param buildPlanId the id of build plan
     * @return the list of programming exercise participations belonging to build plan
     */
    public List<ProgrammingExerciseStudentParticipation> findByBuildPlanIdWithEagerResults(String buildPlanId) {
        log.debug("Request to get Participation for build plan id: {}", buildPlanId);
        return programmingExerciseStudentParticipationRepository.findByBuildPlanId(buildPlanId);
    }

    /**
     * Get all programming exercise participations belonging to exercise.
     *
     * @param exerciseId the id of exercise
     * @return the list of programming exercise participations belonging to exercise
     */
    public List<StudentParticipation> findByExerciseId(Long exerciseId) {
        return studentParticipationRepository.findByExerciseId(exerciseId);
    }

    /**
     * Get all programming exercise participations belonging to exercise with eager results.
     *
     * @param exerciseId the id of exercise
     * @return the list of programming exercise participations belonging to exercise
     */
    public List<StudentParticipation> findByExerciseIdWithLatestResult(Long exerciseId) {
        return studentParticipationRepository.findByExerciseIdWithLatestResult(exerciseId);
    }

    /**
     * Get all programming exercise participations belonging to exercise with eager submissions -> result.
     *
     * @param exerciseId the id of exercise
     * @return the list of programming exercise participations belonging to exercise
     */
    public List<StudentParticipation> findByExerciseIdWithEagerSubmissionsResult(Long exerciseId) {
        return studentParticipationRepository.findByExerciseIdWithEagerSubmissionsResult(exerciseId);
    }

    /**
     * Get all programming exercise participations belonging to exercise with eager submissions -> result --> assessor.
     *
     * @param exerciseId the id of exercise
     * @return the list of programming exercise participations belonging to exercise
     */
    public List<StudentParticipation> findByExerciseIdWithEagerSubmissionsResultAssessor(Long exerciseId) {
        return studentParticipationRepository.findByExerciseIdWithEagerSubmissionsResultAssessor(exerciseId);
    }

    /**
     * Get all programming exercise participations belonging to exercise and student with eager results and submissions.
     *
     * @param exerciseId the id of exercise
     * @param studentId the id of student
     * @return the list of programming exercise participations belonging to exercise and student
     */
    public List<StudentParticipation> findByExerciseIdAndStudentIdWithEagerResultsAndSubmissions(Long exerciseId, Long studentId) {
        return studentParticipationRepository.findByExerciseIdAndStudentIdWithEagerResultsAndSubmissions(exerciseId, studentId);
    }

    /**
     * Get all participations of submissions that are submitted and do not already have a manual result. No manual result means that no user has started an assessment for the
     * corresponding submission yet.
     *
     * @param exerciseId the id of the exercise the participations should belong to
     * @return a list of participations including their submitted submissions that do not have a manual result
     */
    public List<StudentParticipation> findByExerciseIdWithLatestSubmissionWithoutManualResults(Long exerciseId) {
        return studentParticipationRepository.findByExerciseIdWithLatestSubmissionWithoutManualResults(exerciseId);
    }

    /**
     * Get all participations belonging to course with relevant results.
     *
     * @param courseId the id of the exercise
     * @return list of participations belonging to course
     */
    public List<StudentParticipation> findByCourseIdWithRelevantResult(Long courseId) {
        List<StudentParticipation> participations = studentParticipationRepository.findByCourseIdWithEagerRatedResults(courseId);

        return participations.stream()

                // Filter out participations without Students
                // These participations are used e.g. to store template and solution build plans in programming exercises
                .filter(participation -> participation.getStudent() != null)

                // filter all irrelevant results, i.e. rated = false or no completion date or no score
                .peek(participation -> {
                    List<Result> relevantResults = new ArrayList<Result>();

                    // search for the relevant result by filtering out irrelevant results using the continue keyword
                    // this for loop is optimized for performance and thus not very easy to understand ;)
                    for (Result result : participation.getResults()) {
                        // this should not happen because the database call above only retrieves rated results
                        if (result.isRated() == Boolean.FALSE) {
                            continue;
                        }
                        if (result.getCompletionDate() == null || result.getScore() == null) {
                            // we are only interested in results with completion date and with score
                            continue;
                        }
                        relevantResults.add(result);
                    }
                    // we take the last rated result
                    if (!relevantResults.isEmpty()) {
                        // make sure to take the latest result
                        relevantResults.sort((r1, r2) -> r2.getCompletionDate().compareTo(r1.getCompletionDate()));
                        Result correctResult = relevantResults.get(0);
                        relevantResults.clear();
                        relevantResults.add(correctResult);
                    }
                    participation.setResults(new HashSet<>(relevantResults));
                }).collect(Collectors.toList());
    }

    /**
     * Deletes the build plan on the continuous integration server and sets the initialization state of the participation to inactive This means the participation can be resumed in
     * the future
     *
     * @param participation that will be set to inactive
     */
    public void cleanupBuildPlan(ProgrammingExerciseStudentParticipation participation) {
<<<<<<< HEAD
        if (participation.getBuildPlanId() != null) { // ignore participations without build plan id
            final var projectKey = ((ProgrammingExercise) participation.getExercise()).getProjectKey();
            continuousIntegrationService.get().deleteBuildPlan(projectKey, participation.getBuildPlanId());
=======
        // ignore participations without build plan id
        if (participation.getBuildPlanId() != null) {
            continuousIntegrationService.get().deleteBuildPlan(participation.getBuildPlanId());
>>>>>>> 7c7d8bb6
            participation.setInitializationState(INACTIVE);
            participation.setBuildPlanId(null);
            save(participation);
        }
    }

    /**
     * NOTICE: be careful with this method because it deletes the students code on the version control server Deletes the repository on the version control server and sets the
     * initialization state of the participation to finished This means the participation cannot be resumed in the future and would need to be restarted
     *
     * @param participation to be stopped
     */
    public void cleanupRepository(ProgrammingExerciseStudentParticipation participation) {
        // ignore participations without repository URL
        if (participation.getRepositoryUrl() != null) {
            versionControlService.get().deleteRepository(participation.getRepositoryUrlAsUrl());
            participation.setRepositoryUrl(null);
            participation.setInitializationState(InitializationState.FINISHED);
            save(participation);
        }
    }

    /**
     * Delete the participation by participationId.
     *
     * @param participationId  the participationId of the entity
     * @param deleteBuildPlan  determines whether the corresponding build plan should be deleted as well
     * @param deleteRepository determines whether the corresponding repository should be deleted as well
     */
    @Transactional(noRollbackFor = { Throwable.class })
    public void delete(Long participationId, boolean deleteBuildPlan, boolean deleteRepository) {
        StudentParticipation participation = studentParticipationRepository.findWithEagerSubmissionsAndResultsById(participationId).get();
        log.debug("Request to delete Participation : {}", participation);

        if (participation instanceof ProgrammingExerciseStudentParticipation) {
            ProgrammingExerciseStudentParticipation programmingExerciseParticipation = (ProgrammingExerciseStudentParticipation) participation;
            if (deleteBuildPlan && programmingExerciseParticipation.getBuildPlanId() != null) {
                final var projectKey = programmingExerciseParticipation.getProgrammingExercise().getProjectKey();
                continuousIntegrationService.get().deleteBuildPlan(projectKey, programmingExerciseParticipation.getBuildPlanId());
            }
            if (deleteRepository && programmingExerciseParticipation.getRepositoryUrl() != null) {
                try {
                    versionControlService.get().deleteRepository(programmingExerciseParticipation.getRepositoryUrlAsUrl());
                }
                catch (Exception ex) {
                    log.error("Could not delete repository: " + ex.getMessage());
                }
            }

            // delete local repository cache
            try {
                if (programmingExerciseParticipation.getRepositoryUrlAsUrl() != null) {
                    gitService.get().deleteLocalRepository(programmingExerciseParticipation);
                }
            }
            catch (Exception ex) {
                log.error("Error while deleting local repository", ex);
            }
        }

        complaintResponseRepository.deleteByComplaint_Result_Participation_Id(participationId);
        complaintRepository.deleteByResult_Participation_Id(participationId);

        participation = (StudentParticipation) deleteResultsAndSubmissionsOfParticipation(participation.getId());

        Exercise exercise = participation.getExercise();
        exercise.removeParticipation(participation);
        exerciseRepository.save(exercise);
        studentParticipationRepository.delete(participation);
    }

    /**
     * Remove all results and submissions of the given participation. Will do nothing if invoked with a participation without results/submissions.
     *
     * @param participationId the id of the participation to delete results/submissions from.
     * @return participation without submissions and results.
     */
    @Transactional
    public Participation deleteResultsAndSubmissionsOfParticipation(Long participationId) {
        Participation participation = participationRepository.getOneWithEagerSubmissionsAndResults(participationId);
        // This is the default case: We delete results and submissions from direction result -> submission. This will only delete submissions that have a result.
        if (participation.getResults() != null) {
            for (Result result : participation.getResults()) {

                if (participation.getExercise() instanceof ModelingExercise) {
                    // The conflicting results referencing a result of the given participation need to be deleted to prevent Hibernate constraint violation errors.
                    conflictingResultService.deleteConflictingResultsByResultId(result.getId());
                }

                resultRepository.deleteById(result.getId());
                // The following code is necessary, because we might have submissions in results which are not properly connected to a participation and CASCASE_REMOVE is not
                // active in this case
                if (result.getSubmission() != null) {
                    Submission submissionToDelete = result.getSubmission();
                    submissionRepository.deleteById(submissionToDelete.getId());
                    result.setSubmission(null);
                    participation.removeSubmissions(submissionToDelete);
                }
            }
        }
        // The following case is necessary, because we might have submissions without a result.
        // At this point only submissions without a result will still be connected to the participation.
        if (participation.getSubmissions() != null) {
            for (Submission submission : participation.getSubmissions()) {
                submissionRepository.deleteById(submission.getId());
            }
        }
        return participation;
    }

    /**
     * Delete all participations belonging to the given exercise
     *
     * @param exerciseId the id of the exercise
     * @param deleteBuildPlan specify if build plan should be deleted
     * @param deleteRepository specify if repository should be deleted
     */
    @Transactional
    public void deleteAllByExerciseId(Long exerciseId, boolean deleteBuildPlan, boolean deleteRepository) {
        List<StudentParticipation> participationsToDelete = findByExerciseId(exerciseId);

        for (StudentParticipation participation : participationsToDelete) {
            delete(participation.getId(), deleteBuildPlan, deleteRepository);
        }
    }

    /**
     * Get one participation with eager course.
     *
     * @param participationId id of the participation
     * @return participation with eager course
     */
    public StudentParticipation findOneWithEagerCourse(Long participationId) {
        return studentParticipationRepository.findOneByIdWithEagerExerciseAndEagerCourse(participationId);
    }

    /**
     * Get one participation with eager course.
     *
     * @param participationId id of the participation
     * @return participation with eager course
     */
    public StudentParticipation findOneWithEagerResultsAndCourse(Long participationId) {
        return studentParticipationRepository.findOneByIdWithEagerResultsAndExerciseAndEagerCourse(participationId);
    }

    /**
     * Check if a participation can be accessed with the current user.
     *
     * @param participation to access
     * @return can user access participation
     */
    public boolean canAccessParticipation(StudentParticipation participation) {
        return Optional.ofNullable(participation).isPresent() && userHasPermissions(participation);
    }

    /**
     * Check if a user has permissions to access a certain participation. This includes not only the owner of the participation but also the TAs and instructors of the course.
     *
     * @param participation to access
     * @return does user has permissions to access participation
     */
    private boolean userHasPermissions(StudentParticipation participation) {
        if (authCheckService.isOwnerOfParticipation(participation))
            return true;
        // if the user is not the owner of the participation, the user can only see it in case he is
        // a teaching assistant or an instructor of the course, or in case he is admin
        User user = userService.getUserWithGroupsAndAuthorities();
        Course course = participation.getExercise().getCourse();
        return authCheckService.isAtLeastTeachingAssistantInCourse(course, user);
    }

    /**
     * Get template exercise participation belonging to build plan.
     *
     * @param planKey the id of build plan
     * @return template exercise participation belonging to build plan
     */
    public Optional<TemplateProgrammingExerciseParticipation> findTemplateParticipationByBuildPlanId(String planKey) {
        return templateProgrammingExerciseParticipationRepository.findByBuildPlanIdWithResults(planKey);
    }

    /**
     * Get solution exercise participation belonging to build plan.
     *
     * @param planKey the id of build plan
     * @return solution exercise participation belonging to build plan
     */
    public Optional<SolutionProgrammingExerciseParticipation> findSolutionParticipationByBuildPlanId(String planKey) {
        return solutionProgrammingExerciseParticipationRepository.findByBuildPlanIdWithResults(planKey);
    }

    /**
     * Get all participations for the given student and exercises combined with their submissions with a result
     *
     * @param studentId the id of the student for which the participations should be found
     * @param exercises the exercises for which participations should be found
     * @return student's participations
     */
    public List<StudentParticipation> findWithSubmissionsWithResultByStudentIdAndExercise(Long studentId, Set<Exercise> exercises) {
        return studentParticipationRepository.findByStudentIdAndExerciseWithEagerSubmissionsResult(studentId, exercises);
    }
}<|MERGE_RESOLUTION|>--- conflicted
+++ resolved
@@ -743,15 +743,10 @@
      * @param participation that will be set to inactive
      */
     public void cleanupBuildPlan(ProgrammingExerciseStudentParticipation participation) {
-<<<<<<< HEAD
-        if (participation.getBuildPlanId() != null) { // ignore participations without build plan id
+        // ignore participations without build plan id
+        if (participation.getBuildPlanId() != null) {
             final var projectKey = ((ProgrammingExercise) participation.getExercise()).getProjectKey();
             continuousIntegrationService.get().deleteBuildPlan(projectKey, participation.getBuildPlanId());
-=======
-        // ignore participations without build plan id
-        if (participation.getBuildPlanId() != null) {
-            continuousIntegrationService.get().deleteBuildPlan(participation.getBuildPlanId());
->>>>>>> 7c7d8bb6
             participation.setInitializationState(INACTIVE);
             participation.setBuildPlanId(null);
             save(participation);
