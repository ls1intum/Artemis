package de.tum.in.www1.artemis.service;

import static de.tum.in.www1.artemis.domain.enumeration.InitializationState.*;

import java.time.ZonedDateTime;
import java.util.*;
import java.util.stream.Collectors;

import org.slf4j.Logger;
import org.slf4j.LoggerFactory;
import org.springframework.core.env.Environment;
import org.springframework.stereotype.Service;

import de.tum.in.www1.artemis.domain.*;
import de.tum.in.www1.artemis.domain.enumeration.*;
import de.tum.in.www1.artemis.domain.participation.*;
import de.tum.in.www1.artemis.domain.quiz.QuizExercise;
import de.tum.in.www1.artemis.exception.ContinuousIntegrationException;
import de.tum.in.www1.artemis.exception.VersionControlException;
import de.tum.in.www1.artemis.repository.*;
import de.tum.in.www1.artemis.repository.hestia.CoverageReportRepository;
import de.tum.in.www1.artemis.service.connectors.ContinuousIntegrationService;
import de.tum.in.www1.artemis.service.connectors.GitService;
import de.tum.in.www1.artemis.service.connectors.VersionControlService;
import de.tum.in.www1.artemis.web.rest.errors.EntityNotFoundException;

/**
 * Service Implementation for managing Participation.
 */
@Service
public class ParticipationService {

    private final Logger log = LoggerFactory.getLogger(ParticipationService.class);

    private final Environment environment;

    private final GitService gitService;

    private final Optional<ContinuousIntegrationService> continuousIntegrationService;

    private final Optional<VersionControlService> versionControlService;

    private final ParticipationRepository participationRepository;

    private final StudentParticipationRepository studentParticipationRepository;

    private final ProgrammingExerciseStudentParticipationRepository programmingExerciseStudentParticipationRepository;

    private final ProgrammingExerciseRepository programmingExerciseRepository;

    private final SubmissionRepository submissionRepository;

    private final TeamRepository teamRepository;

    private final UrlService urlService;

    private final ResultService resultService;

    private final CoverageReportRepository coverageReportRepository;

    private final BuildLogStatisticsEntryRepository buildLogStatisticsEntryRepository;

    private final ParticipantScoreRepository participantScoreRepository;

    private final StudentScoreRepository studentScoreRepository;

    private final TeamScoreRepository teamScoreRepository;

<<<<<<< HEAD
    public ParticipationService(Environment environment, ProgrammingExerciseStudentParticipationRepository programmingExerciseStudentParticipationRepository,
            StudentParticipationRepository studentParticipationRepository, ExerciseRepository exerciseRepository, ProgrammingExerciseRepository programmingExerciseRepository,
            ResultRepository resultRepository, SubmissionRepository submissionRepository, ComplaintResponseRepository complaintResponseRepository,
            ComplaintRepository complaintRepository, TeamRepository teamRepository, GitService gitService, ParticipationRepository participationRepository,
            Optional<ContinuousIntegrationService> continuousIntegrationService, Optional<VersionControlService> versionControlService, RatingRepository ratingRepository,
            ParticipantScoreRepository participantScoreRepository, UrlService urlService, CoverageReportRepository coverageReportRepository) {
        this.environment = environment;
        this.programmingExerciseRepository = programmingExerciseRepository;
=======
    public ParticipationService(GitService gitService, Optional<ContinuousIntegrationService> continuousIntegrationService, Optional<VersionControlService> versionControlService,
            ParticipationRepository participationRepository, StudentParticipationRepository studentParticipationRepository,
            ProgrammingExerciseStudentParticipationRepository programmingExerciseStudentParticipationRepository, ProgrammingExerciseRepository programmingExerciseRepository,
            SubmissionRepository submissionRepository, TeamRepository teamRepository, UrlService urlService, ResultService resultService,
            CoverageReportRepository coverageReportRepository, BuildLogStatisticsEntryRepository buildLogStatisticsEntryRepository,
            ParticipantScoreRepository participantScoreRepository, StudentScoreRepository studentScoreRepository, TeamScoreRepository teamScoreRepository) {
        this.gitService = gitService;
        this.continuousIntegrationService = continuousIntegrationService;
        this.versionControlService = versionControlService;
>>>>>>> 0bed62af
        this.participationRepository = participationRepository;
        this.studentParticipationRepository = studentParticipationRepository;
        this.programmingExerciseStudentParticipationRepository = programmingExerciseStudentParticipationRepository;
        this.programmingExerciseRepository = programmingExerciseRepository;
        this.submissionRepository = submissionRepository;
        this.teamRepository = teamRepository;
        this.urlService = urlService;
        this.resultService = resultService;
        this.coverageReportRepository = coverageReportRepository;
        this.buildLogStatisticsEntryRepository = buildLogStatisticsEntryRepository;
        this.participantScoreRepository = participantScoreRepository;
        this.studentScoreRepository = studentScoreRepository;
        this.teamScoreRepository = teamScoreRepository;
    }

    /**
     * This method is triggered when a student starts an exercise. It creates a Participation which connects the corresponding student and exercise. Additionally, it configures
     * repository / build plan related stuff for programming exercises. In the case of modeling or text exercises, it also initializes and stores the corresponding submission.
     *
     * @param exercise                the exercise which is started, a programming exercise needs to have the template and solution participation eagerly loaded
     * @param participant             the user or team who starts the exercise
     * @param createInitialSubmission whether an initial empty submission should be created for text, modeling, quiz, file-upload or not
     * @return the participation connecting the given exercise and user
     */
    public StudentParticipation startExercise(Exercise exercise, Participant participant, boolean createInitialSubmission) {
        return startExerciseWithInitializationDate(exercise, participant, createInitialSubmission, null);
    }

    /**
     * This method is called when an StudentExam for a test exam is set up for conduction.
     * It creates a Participation which connects the corresponding student and exercise. The test exam is linked with the initializationDate = startedDate (StudentExam)
     * Additionally, it configures repository / build plan related stuff for programming exercises.
     * In the case of modeling or text exercises, it also initializes and stores the corresponding submission.
     *
     * @param exercise                - the exercise for which a new participation is to be created
     * @param participant             - the user for which the new participation is to be created
     * @param createInitialSubmission - whether an initial empty submission should be created for text, modeling, quiz, file-upload or not
     * @param initializationDate      - the date which should be set as the initializationDate of the Participation. Links studentExam <-> participation
     * @return a new participation for the given exercise and user
     */
    // TODO: Stephan Krusche: offer this method again like above "startExercise" without initializationDate which is not really necessary at the moment, because we only support on
    // test exam per exam/student
    public StudentParticipation startExerciseWithInitializationDate(Exercise exercise, Participant participant, boolean createInitialSubmission, ZonedDateTime initializationDate) {
        // common for all exercises
        Optional<StudentParticipation> optionalStudentParticipation = findOneByExerciseAndParticipantAnyState(exercise, participant);
        if (optionalStudentParticipation.isPresent() && optionalStudentParticipation.get().isTestRun() && exercise.isCourseExercise()) {
            // In case there is already a practice participation, set it to inactive
            optionalStudentParticipation.get().setInitializationState(INACTIVE);
            studentParticipationRepository.saveAndFlush(optionalStudentParticipation.get());

            optionalStudentParticipation = findOneByExerciseAndParticipantAnyStateAndTestRun(exercise, participant, false);
        }

        // Check if participation already exists
        StudentParticipation participation;
        if (optionalStudentParticipation.isEmpty()) {
            participation = createNewParticipationWithInitializationDate(exercise, participant, initializationDate);
        }
        else {
            // make sure participation and exercise are connected
            participation = optionalStudentParticipation.get();
            participation.setExercise(exercise);
        }

        if (exercise instanceof ProgrammingExercise) {
            // fetch again to get additional objects
            var programmingExercise = programmingExerciseRepository.findByIdWithTemplateAndSolutionParticipationElseThrow(exercise.getId());
            participation = startProgrammingExercise(programmingExercise, (ProgrammingExerciseStudentParticipation) participation, initializationDate == null);
        }
        else {// for all other exercises: QuizExercise, ModelingExercise, TextExercise, FileUploadExercise
            if (participation.getInitializationState() == null || participation.getInitializationState() == UNINITIALIZED
                    || participation.getInitializationState() == FINISHED && !(exercise instanceof QuizExercise)) {
                // in case the participation was finished before, we set it to initialized again so that the user sees the correct button "Open modeling editor" on the client side.
                // Only for quiz exercises, the participation status FINISHED should not be overwritten since the user must not change his submission once submitted
                participation.setInitializationState(INITIALIZED);
            }

            if (Optional.ofNullable(participation.getInitializationDate()).isEmpty()) {
                participation.setInitializationDate(ZonedDateTime.now());
            }
            // TODO: load submission with exercise for exam edge case:
            // clients creates missing participation for exercise, call on server succeeds, but response to client is lost
            // -> client tries to create participation again. In this case the submission is not loaded from db -> client errors
            if (optionalStudentParticipation.isEmpty() || !submissionRepository.existsByParticipationId(participation.getId())) {
                // initialize a modeling, text, file upload or quiz submission
                if (createInitialSubmission) {
                    submissionRepository.initializeSubmission(participation, exercise, null);
                }
            }
        }
        return studentParticipationRepository.saveAndFlush(participation);
    }

    /**
     * Helper Method to create a new Participation for the
     *
     * @param exercise           the exercise for which a participation should be created
     * @param participant        the participant for the participation
     * @param initializationDate (optional) Value for the initializationDate of the Participation
     * @return a StudentParticipation for the exercise and participant with an optional specified initializationDate
     */
    private StudentParticipation createNewParticipationWithInitializationDate(Exercise exercise, Participant participant, ZonedDateTime initializationDate) {
        StudentParticipation participation;
        // create a new participation only if no participation can be found
        if (exercise instanceof ProgrammingExercise) {
            participation = new ProgrammingExerciseStudentParticipation(versionControlService.get().getDefaultBranchOfArtemis());
        }
        else {
            participation = new StudentParticipation();
        }
        participation.setInitializationState(UNINITIALIZED);
        participation.setExercise(exercise);
        participation.setParticipant(participant);
        // StartedDate is used to link a Participation to a test exam exercise
        if (initializationDate != null) {
            participation.setInitializationDate(initializationDate);
        }
        return studentParticipationRepository.saveAndFlush(participation);
    }

    /**
     * Start a programming exercise participation (which does not exist yet) by creating and configuring a student git repository (step 1) and a student build plan (step 2)
     * based on the templates in the given programming exercise
     *
     * @param exercise              the programming exercise that the currently active user (student) wants to start
     * @param participation         inactive participation
     * @param setInitializationDate flag if the InitializationDate should be set to the current time
     * @return started participation
     */
    private StudentParticipation startProgrammingExercise(ProgrammingExercise exercise, ProgrammingExerciseStudentParticipation participation, boolean setInitializationDate) {
        // Step 1a) create the student repository (based on the template repository)
        participation = copyRepository(exercise, exercise.getVcsTemplateRepositoryUrl(), participation);

        return startProgrammingParticipation(exercise, participation, setInitializationDate);
    }

    /**
     * Start a programming exercise participation (which does not exist yet) by creating and configuring a student git repository (step 1) and a student build plan (step 2)
     * based on the templates in the given programming exercise
     *
     * @param exercise              the programming exercise that the currently active user (student) wants to start
     * @param participation         inactive participation
     * @param setInitializationDate flag if the InitializationDate should be set to the current time
     * @param optionalGradedStudentParticipation the graded participation of that student, if present
     * @param useGradedParticipation flag if the graded student participation should be used as baseline for the new repository
     * @return started participation
     */
    private StudentParticipation startPracticeMode(ProgrammingExercise exercise, ProgrammingExerciseStudentParticipation participation, boolean setInitializationDate,
            Optional<StudentParticipation> optionalGradedStudentParticipation, boolean useGradedParticipation) {
        // Step 1a) create the student repository (based on the template repository or graded participation)
        if (useGradedParticipation && optionalGradedStudentParticipation.isPresent()
                && optionalGradedStudentParticipation.get() instanceof ProgrammingExerciseStudentParticipation programmingExerciseStudentParticipation) {
            participation = copyRepository(exercise, programmingExerciseStudentParticipation.getVcsRepositoryUrl(), participation);
        }
        else {
            participation = copyRepository(exercise, exercise.getVcsTemplateRepositoryUrl(), participation);
        }

        return startProgrammingParticipation(exercise, participation, setInitializationDate);
    }

    private StudentParticipation startProgrammingParticipation(ProgrammingExercise exercise, ProgrammingExerciseStudentParticipation participation, boolean setInitializationDate) {
        // Step 1b) configure the student repository (e.g. access right, etc.)
        participation = configureRepository(exercise, participation);
        // TODO: Remove when "localci" is implemented.
        if (!Arrays.asList(this.environment.getActiveProfiles()).contains("localgit")) {
            // Step 2a) create the build plan (based on the BASE build plan)
            participation = copyBuildPlan(participation);
            // Step 2b) configure the build plan (e.g. access right, hooks, etc.)
            participation = configureBuildPlan(participation);
            // Step 2c) we might need to perform an empty commit (as a workaround, depending on the CI system) here, because it should not trigger a new programming submission
            // (when the web hook was already initialized, see below)
            continuousIntegrationService.get().performEmptySetupCommit(participation);
        }
        // Note: we configure the repository webhook last, so that the potential empty commit does not trigger a new programming submission (see empty-commit-necessary)
        // Step 3) configure the web hook of the student repository
        participation = configureRepositoryWebHook(participation);
        // Step 4a) Set the InitializationState to initialized to indicate, the programming exercise is ready
        participation.setInitializationState(INITIALIZED);
        // Step 4b) Set the InitializationDate to the current time
        if (setInitializationDate) {
            // Note: For test exams, the InitializationDate is set to the StudentExam: startedDate in {#link #startExerciseWithInitializationDate}
            participation.setInitializationDate(ZonedDateTime.now());
        }
        // after saving, we need to make sure the object that is used after the if statement is the right one
        return participation;
    }

    /**
     * This method is triggered when a student starts the practice mode of a programming exercise. It creates a Participation which connects the corresponding student and exercise. Additionally, it configures
     * repository / build plan related stuff.
     *
     * @param exercise the exercise which is started, a programming exercise needs to have the template and solution participation eagerly loaded
     * @param participant the user or team who starts the exercise
     * @param optionalGradedStudentParticipation the optional graded participation before the deadline
     * @param useGradedParticipation flag if the graded student participation should be used as baseline for the new repository
     * @return the participation connecting the given exercise and user
     */
    public StudentParticipation startPracticeMode(Exercise exercise, Participant participant, Optional<StudentParticipation> optionalGradedStudentParticipation,
            boolean useGradedParticipation) {
        if (!(exercise instanceof ProgrammingExercise programmingExercise)) {
            throw new IllegalStateException("Only programming exercises support the practice mode at the moment");
        }

        optionalGradedStudentParticipation.ifPresent(participation -> {
            participation.setInitializationState(FINISHED);
            participationRepository.save(participation);
        });
        Optional<StudentParticipation> optionalStudentParticipation = findOneByExerciseAndParticipantAnyStateAndTestRun(exercise, participant, true);
        StudentParticipation participation;
        if (optionalStudentParticipation.isEmpty()) {
            // create a new participation only if no participation can be found
            participation = new ProgrammingExerciseStudentParticipation(versionControlService.get().getDefaultBranchOfArtemis());
            participation.setInitializationState(UNINITIALIZED);
            participation.setExercise(exercise);
            participation.setParticipant(participant);
            participation.setTestRun(true);
            participation = studentParticipationRepository.saveAndFlush(participation);
        }
        else {
            // make sure participation and exercise are connected
            participation = optionalStudentParticipation.get();
            participation.setExercise(exercise);
        }

        programmingExercise = programmingExerciseRepository.findByIdWithTemplateAndSolutionParticipationElseThrow(exercise.getId());
        participation = startPracticeMode(programmingExercise, (ProgrammingExerciseStudentParticipation) participation, true, optionalGradedStudentParticipation,
                useGradedParticipation);

        return studentParticipationRepository.saveAndFlush(participation);
    }

    /**
     * This method checks whether a participation exists for a given exercise and user. If not, it creates such a participation with initialization state FINISHED.
     * If the participation had to be newly created or there were no submissions yet for the existing participation, a new submission is created with the given submission type.
     * For external submissions, the submission is assumed to be submitted immediately upon creation.
     *
     * @param exercise       the exercise for which to create a participation and submission
     * @param participant    the user/team for which to create a participation and submission
     * @param submissionType the type of submission to create if none exist yet
     * @return the participation connecting the given exercise and user
     */
    public StudentParticipation createParticipationWithEmptySubmissionIfNotExisting(Exercise exercise, Participant participant, SubmissionType submissionType) {
        Optional<StudentParticipation> optionalStudentParticipation = findOneByExerciseAndParticipantAnyState(exercise, participant);
        StudentParticipation participation;
        if (optionalStudentParticipation.isEmpty()) {
            // create a new participation only if no participation can be found
            if (exercise instanceof ProgrammingExercise) {
                participation = new ProgrammingExerciseStudentParticipation(versionControlService.get().getDefaultBranchOfArtemis());
            }
            else {
                participation = new StudentParticipation();
            }
            participation.setInitializationState(UNINITIALIZED);
            participation.setInitializationDate(ZonedDateTime.now());
            participation.setExercise(exercise);
            participation.setParticipant(participant);

            participation = studentParticipationRepository.saveAndFlush(participation);
        }
        else {
            participation = optionalStudentParticipation.get();
        }

        // setup repository in case of programming exercise
        if (exercise instanceof ProgrammingExercise) {
            // fetch again to get additional objects
            ProgrammingExercise programmingExercise = programmingExerciseRepository.findByIdWithTemplateAndSolutionParticipationElseThrow(exercise.getId());
            ProgrammingExerciseStudentParticipation programmingParticipation = (ProgrammingExerciseStudentParticipation) participation;
            // Note: we make sure to use the correct programming exercises here to avoid org.hibernate.LazyInitializationException later
            programmingParticipation.setProgrammingExercise(programmingExercise);
            // Note: we need a repository, otherwise the student would not be possible to click resume (in case he wants to further participate after the deadline)
            programmingParticipation = copyRepository(programmingExercise, programmingExercise.getVcsTemplateRepositoryUrl(), programmingParticipation);
            programmingParticipation = configureRepository(programmingExercise, programmingParticipation);
            programmingParticipation = configureRepositoryWebHook(programmingParticipation);
            participation = programmingParticipation;
            if (programmingExercise.getBuildAndTestStudentSubmissionsAfterDueDate() != null || programmingExercise.getAssessmentType() != AssessmentType.AUTOMATIC
                    || programmingExercise.getAllowComplaintsForAutomaticAssessments()) {
                // restrict access for the student
                try {
                    versionControlService.get().setRepositoryPermissionsToReadOnly(programmingParticipation.getVcsRepositoryUrl(), programmingExercise.getProjectKey(),
                            programmingParticipation.getStudents());
                }
                catch (VersionControlException e) {
                    log.error("Removing write permissions failed for programming exercise with id {} for student repository with participation id {}: {}",
                            programmingExercise.getId(), programmingParticipation.getId(), e.getMessage());
                }
            }
        }

        participation.setInitializationState(FINISHED);
        participation = studentParticipationRepository.saveAndFlush(participation);

        // Take the latest submission or initialize a new empty submission
        var studentParticipation = studentParticipationRepository.findByIdWithLegalSubmissionsElseThrow(participation.getId());
        var submission = studentParticipation.findLatestSubmission().orElseGet(() -> submissionRepository.initializeSubmission(studentParticipation, exercise, submissionType));

        // If the submission has not yet been submitted, submit it now
        if (!submission.isSubmitted()) {
            submission.setSubmitted(true);
            submission.setSubmissionDate(ZonedDateTime.now());
            submissionRepository.save(submission);
        }

        return studentParticipation;
    }

    /**
     * Resume an inactive programming exercise participation (with previously deleted build plan) by creating and configuring a student build plan (step 2)
     * based on the template (BASE) in the corresponding programming exercise, also compare {@link #startProgrammingExercise}
     *
     * @param participation inactive participation
     * @return resumed participation
     */
    public ProgrammingExerciseStudentParticipation resumeProgrammingExercise(ProgrammingExerciseStudentParticipation participation) {
        // this method assumes that the student git repository already exists (compare startProgrammingExercise) so steps 1, 2 and 5 are not necessary
        if (!Arrays.asList(this.environment.getActiveProfiles()).contains("localgit")) {
            // Step 2a) create the build plan (based on the BASE build plan)
            participation = copyBuildPlan(participation);
            // Step 2b) configure the build plan (e.g. access right, hooks, etc.)
            participation = configureBuildPlan(participation);
        }
        // Note: the repository webhook (step 1c) already exists, so we don't need to set it up again, the empty commit hook (step 2c) is also not necessary here
        // and must be handled by the calling method in case it would be necessary

        // If a graded participation gets reset after the deadline set the state back to finished. Otherwise, the participation is initialized
        var dueDate = ExerciseDateService.getDueDate(participation);
        if (!participation.isTestRun() && dueDate.isPresent() && ZonedDateTime.now().isAfter(dueDate.get())) {
            participation.setInitializationState(FINISHED);
        }
        else {
            participation.setInitializationState(INITIALIZED);
        }
        participation = programmingExerciseStudentParticipationRepository.saveAndFlush(participation);
        if (participation.getInitializationDate() == null) {
            // only set the date if it was not set before (which should NOT be the case)
            participation.setInitializationDate(ZonedDateTime.now());
        }
        return programmingExerciseStudentParticipationRepository.saveAndFlush(participation);
    }

    private ProgrammingExerciseStudentParticipation copyRepository(ProgrammingExercise programmingExercise, VcsRepositoryUrl sourceURL,
            ProgrammingExerciseStudentParticipation participation) {
        // only execute this step if it has not yet been completed yet or if the repository url is missing for some reason
        if (!participation.getInitializationState().hasCompletedState(InitializationState.REPO_COPIED) || participation.getVcsRepositoryUrl() == null) {
            final var projectKey = programmingExercise.getProjectKey();
            final var repoName = participation.addPracticePrefixIfTestRun(participation.getParticipantIdentifier());
            // NOTE: we have to get the repository slug of the template participation here, because not all exercises (in particular old ones) follow the naming conventions
            final var templateRepoName = urlService.getRepositorySlugFromRepositoryUrl(sourceURL);
            String templateBranch = versionControlService.get().getOrRetrieveBranchOfExercise(programmingExercise);
            // the next action includes recovery, which means if the repository has already been copied, we simply retrieve the repository url and do not copy it again
            var newRepoUrl = versionControlService.get().copyRepository(projectKey, templateRepoName, templateBranch, projectKey, repoName);
            // add the userInfo part to the repoURL only if the participation belongs to a single student (and not a team of students)
            if (participation.getStudent().isPresent()) {
                newRepoUrl = newRepoUrl.withUser(participation.getParticipantIdentifier());
            }
            participation.setRepositoryUrl(newRepoUrl.toString());
            participation.setInitializationState(REPO_COPIED);

            return programmingExerciseStudentParticipationRepository.saveAndFlush(participation);
        }
        else {
            return participation;
        }
    }

    private ProgrammingExerciseStudentParticipation configureRepository(ProgrammingExercise exercise, ProgrammingExerciseStudentParticipation participation) {
        if (!participation.getInitializationState().hasCompletedState(InitializationState.REPO_CONFIGURED)) {
            // do not allow the student to access the repository if this is an exam exercise that has not started yet
            boolean allowAccess = !exercise.isExamExercise() || ZonedDateTime.now().isAfter(exercise.getParticipationStartDate());
            versionControlService.get().configureRepository(exercise, participation, allowAccess);
            participation.setInitializationState(InitializationState.REPO_CONFIGURED);
            return programmingExerciseStudentParticipationRepository.saveAndFlush(participation);
        }
        else {
            return participation;
        }
    }

    private ProgrammingExerciseStudentParticipation copyBuildPlan(ProgrammingExerciseStudentParticipation participation) {
        // only execute this step if it has not yet been completed yet or if the build plan id is missing for some reason
        if (!participation.getInitializationState().hasCompletedState(InitializationState.BUILD_PLAN_COPIED) || participation.getBuildPlanId() == null) {
            final var projectKey = participation.getProgrammingExercise().getProjectKey();
            final var planName = BuildPlanType.TEMPLATE.getName();
            final var username = participation.getParticipantIdentifier();
            final var buildProjectName = participation.getExercise().getCourseViaExerciseGroupOrCourseMember().getShortName().toUpperCase() + " "
                    + participation.getExercise().getTitle();
            final var targetPlanName = participation.addPracticePrefixIfTestRun(username.toUpperCase());
            // the next action includes recovery, which means if the build plan has already been copied, we simply retrieve the build plan id and do not copy it again
            final var buildPlanId = continuousIntegrationService.get().copyBuildPlan(projectKey, planName, projectKey, buildProjectName, targetPlanName, true);
            participation.setBuildPlanId(buildPlanId);
            participation.setInitializationState(InitializationState.BUILD_PLAN_COPIED);
            return programmingExerciseStudentParticipationRepository.saveAndFlush(participation);
        }
        else {
            return participation;
        }
    }

    private ProgrammingExerciseStudentParticipation configureBuildPlan(ProgrammingExerciseStudentParticipation participation) {
        if (!participation.getInitializationState().hasCompletedState(InitializationState.BUILD_PLAN_CONFIGURED)) {
            try {
                String branch = versionControlService.get().getOrRetrieveBranchOfStudentParticipation(participation);
                continuousIntegrationService.get().configureBuildPlan(participation, branch);
            }
            catch (ContinuousIntegrationException ex) {
                // this means something with the configuration of the build plan is wrong.
                // we try to recover from typical edge cases by setting the initialization state back, so that the previous action (copy build plan) is tried again, when
                // the user again clicks on the start / resume exercise button.
                participation.setInitializationState(InitializationState.REPO_CONFIGURED);
                programmingExerciseStudentParticipationRepository.saveAndFlush(participation);
                // rethrow
                throw ex;
            }
            participation.setInitializationState(InitializationState.BUILD_PLAN_CONFIGURED);
            return programmingExerciseStudentParticipationRepository.saveAndFlush(participation);
        }
        else {
            return participation;
        }
    }

    private ProgrammingExerciseStudentParticipation configureRepositoryWebHook(ProgrammingExerciseStudentParticipation participation) {
        if (!participation.getInitializationState().hasCompletedState(InitializationState.INITIALIZED)) {
            versionControlService.get().addWebHookForParticipation(participation);
        }
        return participation;
    }

    /**
     * Get one participation (in any state) by its student and exercise.
     *
     * @param exercise the exercise for which to find a participation
     * @param username the username of the student
     * @return the participation of the given student and exercise in any state
     */
    public Optional<StudentParticipation> findOneByExerciseAndStudentLoginAnyState(Exercise exercise, String username) {
        if (exercise.isTeamMode()) {
            Optional<Team> optionalTeam = teamRepository.findOneByExerciseIdAndUserLogin(exercise.getId(), username);
            return optionalTeam.flatMap(team -> studentParticipationRepository.findOneByExerciseIdAndTeamId(exercise.getId(), team.getId()));
        }
        return studentParticipationRepository.findByExerciseIdAndStudentLogin(exercise.getId(), username);
    }

    /**
     * Get one participation (in any state) by its participant and exercise.
     *
     * @param exercise the exercise for which to find a participation
     * @param participant the participant for which to find a participation
     * @return the participation of the given participant and exercise in any state
     */
    public Optional<StudentParticipation> findOneByExerciseAndParticipantAnyState(Exercise exercise, Participant participant) {
        if (participant instanceof User user) {
            return studentParticipationRepository.findWithEagerLegalSubmissionsByExerciseIdAndStudentLogin(exercise.getId(), user.getLogin());
        }
        else if (participant instanceof Team team) {
            return studentParticipationRepository.findWithEagerLegalSubmissionsByExerciseIdAndTeamId(exercise.getId(), team.getId());
        }
        else {
            throw new Error("Unknown Participant type");
        }
    }

    /**
     * Get one participation (in any state) by its participant and exercise.
     *
     * @param exercise the exercise for which to find a participation
     * @param participant the short name of the team
     * @param testRun the indicator if it should be a testRun participation
     * @return the participation of the given team and exercise in any state
     */
    public Optional<StudentParticipation> findOneByExerciseAndParticipantAnyStateAndTestRun(Exercise exercise, Participant participant, boolean testRun) {
        if (participant instanceof User user) {
            return studentParticipationRepository.findWithEagerLegalSubmissionsByExerciseIdAndStudentLoginAndTestRun(exercise.getId(), user.getLogin(), testRun);
        }
        else if (participant instanceof Team team) {
            return studentParticipationRepository.findWithEagerLegalSubmissionsByExerciseIdAndTeamId(exercise.getId(), team.getId());
        }
        else {
            throw new Error("Unknown Participant type");
        }
    }

    /**
     * Get one participation (in any state) by its student and exercise with all its results.
     *
     * @param exercise the exercise for which to find a participation
     * @param username the username of the student
     * @return the participation of the given student and exercise in any state
     */
    public Optional<StudentParticipation> findOneByExerciseAndStudentLoginAnyStateWithEagerResults(Exercise exercise, String username) {
        if (exercise.isTeamMode()) {
            Optional<Team> optionalTeam = teamRepository.findOneByExerciseIdAndUserLogin(exercise.getId(), username);
            return optionalTeam.flatMap(team -> studentParticipationRepository.findWithEagerResultsByExerciseIdAndTeamId(exercise.getId(), team.getId()));
        }
        return studentParticipationRepository.findWithEagerResultsByExerciseIdAndStudentLoginAndTestRun(exercise.getId(), username, false);
    }

    public StudentParticipation findOneByExerciseAndStudentLoginAnyStateWithEagerResultsElseThrow(Exercise exercise, String username) {
        return findOneByExerciseAndStudentLoginAnyStateWithEagerResults(exercise, username)
                .orElseThrow(() -> new EntityNotFoundException("Could not find a participation to exercise " + exercise.getId() + " and username " + username + "!"));
    }

    /**
     * Get one participation (in any state) by its student and exercise with eager submissions.
     *
     * @param exercise the exercise for which to find a participation
     * @param username the username of the student
     * @return the participation of the given student and exercise with eager submissions in any state
     */
    public Optional<StudentParticipation> findOneByExerciseAndStudentLoginWithEagerSubmissionsAnyState(Exercise exercise, String username) {
        if (exercise.isTeamMode()) {
            Optional<Team> optionalTeam = teamRepository.findOneByExerciseIdAndUserLogin(exercise.getId(), username);
            return optionalTeam.flatMap(team -> studentParticipationRepository.findWithEagerLegalSubmissionsByExerciseIdAndTeamId(exercise.getId(), team.getId()));
        }
        return studentParticipationRepository.findWithEagerLegalSubmissionsByExerciseIdAndStudentLogin(exercise.getId(), username);
    }

    /**
     * Get all exercise participations belonging to exercise and student.
     *
     * @param exercise  the exercise
     * @param studentId the id of student
     * @return the list of exercise participations belonging to exercise and student
     */
    public List<StudentParticipation> findByExerciseAndStudentId(Exercise exercise, Long studentId) {
        if (exercise.isTeamMode()) {
            Optional<Team> optionalTeam = teamRepository.findOneByExerciseIdAndUserId(exercise.getId(), studentId);
            return optionalTeam.map(team -> studentParticipationRepository.findAllByExerciseIdAndTeamId(exercise.getId(), team.getId())).orElse(List.of());
        }
        return studentParticipationRepository.findByExerciseIdAndStudentId(exercise.getId(), studentId);
    }

    /**
     * Get all exercise participations belonging to exercise and student with eager submissions.
     *
     * @param exercise  the exercise
     * @param studentId the id of student
     * @return the list of exercise participations belonging to exercise and student
     */
    public List<StudentParticipation> findByExerciseAndStudentIdWithEagerSubmissions(Exercise exercise, Long studentId) {
        if (exercise.isTeamMode()) {
            Optional<Team> optionalTeam = teamRepository.findOneByExerciseIdAndUserId(exercise.getId(), studentId);
            return optionalTeam.map(team -> studentParticipationRepository.findByExerciseIdAndTeamIdWithEagerLegalSubmissions(exercise.getId(), team.getId())).orElse(List.of());
        }
        return studentParticipationRepository.findByExerciseIdAndStudentIdWithEagerLegalSubmissions(exercise.getId(), studentId);
    }

    /**
     * Get all programming exercise participations belonging to exercise and student with eager results and submissions.
     *
     * @param exercise  the exercise
     * @param studentId the id of student
     * @return the list of programming exercise participations belonging to exercise and student
     */
    public List<StudentParticipation> findByExerciseAndStudentIdWithEagerResultsAndSubmissions(Exercise exercise, Long studentId) {
        if (exercise.isTeamMode()) {
            Optional<Team> optionalTeam = teamRepository.findOneByExerciseIdAndUserId(exercise.getId(), studentId);
            return optionalTeam.map(team -> studentParticipationRepository.findByExerciseIdAndTeamIdWithEagerResultsAndLegalSubmissions(exercise.getId(), team.getId()))
                    .orElse(List.of());
        }
        return studentParticipationRepository.findByExerciseIdAndStudentIdWithEagerResultsAndLegalSubmissions(exercise.getId(), studentId);
    }

    /**
     * Deletes the build plan on the continuous integration server and sets the initialization state of the participation to inactive.
     * This means the participation can be resumed in the future
     *
     * @param participation that will be set to inactive
     */
    public void cleanupBuildPlan(ProgrammingExerciseStudentParticipation participation) {
        // ignore participations without build plan id
        if (participation.getBuildPlanId() != null) {
            final var projectKey = ((ProgrammingExercise) participation.getExercise()).getProjectKey();
            continuousIntegrationService.get().deleteBuildPlan(projectKey, participation.getBuildPlanId());
            participation.setInitializationState(INACTIVE);
            participation.setBuildPlanId(null);
            programmingExerciseStudentParticipationRepository.saveAndFlush(participation);
        }
    }

    /**
     * NOTICE: be careful with this method because it deletes the students code on the version control server Deletes the repository on the version control server and sets the
     * initialization state of the participation to finished. This means the participation cannot be resumed in the future and would need to be restarted
     *
     * @param participation to be stopped
     */
    public void cleanupRepository(ProgrammingExerciseStudentParticipation participation) {
        // ignore participations without repository URL
        if (participation.getRepositoryUrl() != null) {
            versionControlService.get().deleteRepository(participation.getVcsRepositoryUrl());
            gitService.deleteLocalRepository(participation.getVcsRepositoryUrl());
            participation.setRepositoryUrl(null);
            participation.setInitializationState(InitializationState.FINISHED);
            programmingExerciseStudentParticipationRepository.saveAndFlush(participation);
        }
    }

    /**
     * Updates the individual due date for each given participation.
     *
     * Only sets individual due dates if the exercise has a due date and the
     * individual due date is after this regular due date.
     *
     * @param exercise       the {@code participations} belong to.
     * @param participations for which the individual due date should be updated.
     * @return all participations where the individual due date actually changed.
     */
    public List<StudentParticipation> updateIndividualDueDates(final Exercise exercise, final List<StudentParticipation> participations) {
        final List<StudentParticipation> changedParticipations = new ArrayList<>();

        for (final StudentParticipation toBeUpdated : participations) {
            final Optional<StudentParticipation> originalParticipation = studentParticipationRepository.findById(toBeUpdated.getId());
            if (originalParticipation.isEmpty()) {
                continue;
            }

            // individual due dates can only exist if the exercise has a due date
            // they also have to be after the exercise due date
            final ZonedDateTime newIndividualDueDate;
            if (exercise.getDueDate() == null || (toBeUpdated.getIndividualDueDate() != null && toBeUpdated.getIndividualDueDate().isBefore(exercise.getDueDate()))) {
                newIndividualDueDate = null;
            }
            else {
                newIndividualDueDate = toBeUpdated.getIndividualDueDate();
            }

            if (!Objects.equals(originalParticipation.get().getIndividualDueDate(), newIndividualDueDate)) {
                originalParticipation.get().setIndividualDueDate(newIndividualDueDate);
                changedParticipations.add(originalParticipation.get());
            }
        }

        return changedParticipations;
    }

    /**
     * Delete the participation by participationId.
     *
     * @param participationId  the participationId of the entity
     * @param deleteBuildPlan  determines whether the corresponding build plan should be deleted as well
     * @param deleteRepository determines whether the corresponding repository should be deleted as well
     * @param deleteParticipantScores false if the participant scores have already been bulk deleted, true by default otherwise
     */
    public void delete(long participationId, boolean deleteBuildPlan, boolean deleteRepository, boolean deleteParticipantScores) {
        StudentParticipation participation = studentParticipationRepository.findByIdElseThrow(participationId);
        log.info("Request to delete Participation : {}", participation);

        if (participation instanceof ProgrammingExerciseStudentParticipation programmingExerciseParticipation) {
            var repositoryUrl = programmingExerciseParticipation.getVcsRepositoryUrl();
            String buildPlanId = programmingExerciseParticipation.getBuildPlanId();

            // TODO: Remove check for "localgit" when "localci" is implemented.
            if (deleteBuildPlan && buildPlanId != null && !Arrays.asList(this.environment.getActiveProfiles()).contains("localgit")) {
                final var projectKey = programmingExerciseParticipation.getProgrammingExercise().getProjectKey();
                continuousIntegrationService.get().deleteBuildPlan(projectKey, buildPlanId);
            }
            if (deleteRepository && programmingExerciseParticipation.getRepositoryUrl() != null) {
                try {
                    versionControlService.get().deleteRepository(repositoryUrl);
                }
                catch (Exception ex) {
                    log.error("Could not delete repository: {}", ex.getMessage());
                }
            }
            // delete local repository cache
            gitService.deleteLocalRepository(repositoryUrl);
        }

        deleteResultsAndSubmissionsOfParticipation(participationId, deleteParticipantScores);
        studentParticipationRepository.delete(participation);
    }

    /**
     * Remove all results and submissions of the given participation. Will do nothing if invoked with a participation without results/submissions.
     *
     * @param participationId the id of the participation to delete results/submissions from.
     * @param deleteParticipantScores false if the participant scores have already been bulk deleted, true by default otherwise
     */
    public void deleteResultsAndSubmissionsOfParticipation(Long participationId, boolean deleteParticipantScores) {
        log.debug("Request to delete all results and submissions of participation with id : {}", participationId);
        var participation = participationRepository.findByIdWithResultsAndSubmissionsResults(participationId)
                .orElseThrow(() -> new EntityNotFoundException("Participation", participationId));

        // delete the participant score with the combination (exerciseId, studentId) or (exerciseId, teamId)
        if (deleteParticipantScores && participation instanceof StudentParticipation studentParticipation) {
            if (studentParticipation.getStudent().isPresent()) {
                studentScoreRepository.deleteByExerciseAndUser(participation.getExercise(), studentParticipation.getStudent().get());
            }
            if (studentParticipation.getTeam().isPresent()) {
                teamScoreRepository.deleteByExerciseAndTeam(participation.getExercise(), studentParticipation.getTeam().get());
            }
        }

        Set<Submission> submissions = participation.getSubmissions();
        // Delete all results for this participation
        Set<Result> resultsToBeDeleted = submissions.stream().flatMap(submission -> submission.getResults().stream()).collect(Collectors.toSet());
        resultsToBeDeleted.addAll(participation.getResults());
        // By removing the participation, the ResultListener will ignore this result instead of scheduling a participant score update
        // This is okay here, because we delete the whole participation (no older results will exist for the score)
        resultsToBeDeleted.forEach(participation::removeResult);
        resultsToBeDeleted.forEach(result -> resultService.deleteResult(result, false));
        // Delete all submissions for this participation
        submissions.forEach(submission -> {
            if (submission instanceof ProgrammingSubmission) {
                coverageReportRepository.deleteBySubmissionId(submission.getId());
                buildLogStatisticsEntryRepository.deleteByProgrammingSubmissionId(submission.getId());
            }
            submissionRepository.deleteById(submission.getId());
        });
    }

    /**
     * Delete all participations belonging to the given exercise
     *
     * @param exerciseId       the id of the exercise
     * @param deleteBuildPlan  specify if build plan should be deleted
     * @param deleteRepository specify if repository should be deleted
     */
    public void deleteAllByExerciseId(long exerciseId, boolean deleteBuildPlan, boolean deleteRepository) {
        var participationsToDelete = studentParticipationRepository.findByExerciseId(exerciseId);
        log.info("Request to delete all {} participations of exercise with id : {}", participationsToDelete.size(), exerciseId);

        // First remove all participant scores, as we are deleting all participations for the exercise
        participantScoreRepository.deleteAllByExerciseId(exerciseId);

        for (StudentParticipation participation : participationsToDelete) {
            delete(participation.getId(), deleteBuildPlan, deleteRepository, false);
        }
    }

    /**
     * Delete all participations belonging to the given team
     *
     * @param teamId           the id of the team
     * @param deleteBuildPlan  specify if build plan should be deleted
     * @param deleteRepository specify if repository should be deleted
     */
    public void deleteAllByTeamId(Long teamId, boolean deleteBuildPlan, boolean deleteRepository) {
        log.info("Request to delete all participations of Team with id : {}", teamId);

        // First remove all participant scores, as we are deleting all participations for the team
        teamScoreRepository.deleteAllByTeamId(teamId);

        List<StudentParticipation> participationsToDelete = studentParticipationRepository.findByTeamId(teamId);
        for (StudentParticipation participation : participationsToDelete) {
            delete(participation.getId(), deleteBuildPlan, deleteRepository, false);
        }
    }
}<|MERGE_RESOLUTION|>--- conflicted
+++ resolved
@@ -66,16 +66,6 @@
 
     private final TeamScoreRepository teamScoreRepository;
 
-<<<<<<< HEAD
-    public ParticipationService(Environment environment, ProgrammingExerciseStudentParticipationRepository programmingExerciseStudentParticipationRepository,
-            StudentParticipationRepository studentParticipationRepository, ExerciseRepository exerciseRepository, ProgrammingExerciseRepository programmingExerciseRepository,
-            ResultRepository resultRepository, SubmissionRepository submissionRepository, ComplaintResponseRepository complaintResponseRepository,
-            ComplaintRepository complaintRepository, TeamRepository teamRepository, GitService gitService, ParticipationRepository participationRepository,
-            Optional<ContinuousIntegrationService> continuousIntegrationService, Optional<VersionControlService> versionControlService, RatingRepository ratingRepository,
-            ParticipantScoreRepository participantScoreRepository, UrlService urlService, CoverageReportRepository coverageReportRepository) {
-        this.environment = environment;
-        this.programmingExerciseRepository = programmingExerciseRepository;
-=======
     public ParticipationService(GitService gitService, Optional<ContinuousIntegrationService> continuousIntegrationService, Optional<VersionControlService> versionControlService,
             ParticipationRepository participationRepository, StudentParticipationRepository studentParticipationRepository,
             ProgrammingExerciseStudentParticipationRepository programmingExerciseStudentParticipationRepository, ProgrammingExerciseRepository programmingExerciseRepository,
@@ -85,7 +75,6 @@
         this.gitService = gitService;
         this.continuousIntegrationService = continuousIntegrationService;
         this.versionControlService = versionControlService;
->>>>>>> 0bed62af
         this.participationRepository = participationRepository;
         this.studentParticipationRepository = studentParticipationRepository;
         this.programmingExerciseStudentParticipationRepository = programmingExerciseStudentParticipationRepository;
