
package de.tum.in.www1.artemis.service;

import static de.tum.in.www1.artemis.domain.enumeration.InitializationState.*;

import java.time.ZonedDateTime;
import java.util.*;
import java.util.stream.Collectors;

import org.hibernate.Hibernate;
import org.slf4j.Logger;
import org.slf4j.LoggerFactory;
import org.springframework.stereotype.Service;
import org.springframework.transaction.annotation.Transactional;

import de.tum.in.www1.artemis.domain.*;
import de.tum.in.www1.artemis.domain.enumeration.AssessmentType;
import de.tum.in.www1.artemis.domain.enumeration.BuildPlanType;
import de.tum.in.www1.artemis.domain.enumeration.InitializationState;
import de.tum.in.www1.artemis.domain.enumeration.SubmissionType;
import de.tum.in.www1.artemis.domain.modeling.ModelingExercise;
import de.tum.in.www1.artemis.domain.modeling.ModelingSubmission;
import de.tum.in.www1.artemis.domain.participation.*;
import de.tum.in.www1.artemis.domain.quiz.QuizExercise;
import de.tum.in.www1.artemis.domain.quiz.QuizSubmission;
import de.tum.in.www1.artemis.exception.VersionControlException;
import de.tum.in.www1.artemis.repository.*;
import de.tum.in.www1.artemis.service.connectors.ContinuousIntegrationService;
import de.tum.in.www1.artemis.service.connectors.GitService;
import de.tum.in.www1.artemis.service.connectors.VersionControlService;
import de.tum.in.www1.artemis.service.scheduled.QuizScheduleService;
import de.tum.in.www1.artemis.web.rest.errors.EntityNotFoundException;

/**
 * Service Implementation for managing Participation.
 */
@Service
public class ParticipationService {

    private final Logger log = LoggerFactory.getLogger(ParticipationService.class);

    private final ParticipationRepository participationRepository;

    private final StudentParticipationRepository studentParticipationRepository;

    private final ProgrammingExerciseStudentParticipationRepository programmingExerciseStudentParticipationRepository;

    private final TemplateProgrammingExerciseParticipationRepository templateProgrammingExerciseParticipationRepository;

    private final SolutionProgrammingExerciseParticipationRepository solutionProgrammingExerciseParticipationRepository;

    private final ExerciseRepository exerciseRepository;

    private final ResultRepository resultRepository;

    private final SubmissionRepository submissionRepository;

    private final ComplaintResponseRepository complaintResponseRepository;

    private final ComplaintRepository complaintRepository;

    private final TeamRepository teamRepository;

    private final QuizSubmissionService quizSubmissionService;

    private final UserService userService;

    private final GitService gitService;

    private final Optional<ContinuousIntegrationService> continuousIntegrationService;

    private final Optional<VersionControlService> versionControlService;

    private final ConflictingResultService conflictingResultService;

    private final AuthorizationCheckService authCheckService;

    public ParticipationService(ProgrammingExerciseStudentParticipationRepository programmingExerciseStudentParticipationRepository,
            TemplateProgrammingExerciseParticipationRepository templateProgrammingExerciseParticipationRepository,
            SolutionProgrammingExerciseParticipationRepository solutionProgrammingExerciseParticipationRepository, ParticipationRepository participationRepository,
            StudentParticipationRepository studentParticipationRepository, ExerciseRepository exerciseRepository, ResultRepository resultRepository,
            SubmissionRepository submissionRepository, ComplaintResponseRepository complaintResponseRepository, ComplaintRepository complaintRepository,
            TeamRepository teamRepository, QuizSubmissionService quizSubmissionService, UserService userService, GitService gitService,
            Optional<ContinuousIntegrationService> continuousIntegrationService, Optional<VersionControlService> versionControlService,
            ConflictingResultService conflictingResultService, AuthorizationCheckService authCheckService) {
        this.participationRepository = participationRepository;
        this.programmingExerciseStudentParticipationRepository = programmingExerciseStudentParticipationRepository;
        this.templateProgrammingExerciseParticipationRepository = templateProgrammingExerciseParticipationRepository;
        this.solutionProgrammingExerciseParticipationRepository = solutionProgrammingExerciseParticipationRepository;
        this.studentParticipationRepository = studentParticipationRepository;
        this.exerciseRepository = exerciseRepository;
        this.resultRepository = resultRepository;
        this.submissionRepository = submissionRepository;
        this.complaintResponseRepository = complaintResponseRepository;
        this.complaintRepository = complaintRepository;
        this.teamRepository = teamRepository;
        this.quizSubmissionService = quizSubmissionService;
        this.userService = userService;
        this.gitService = gitService;
        this.continuousIntegrationService = continuousIntegrationService;
        this.versionControlService = versionControlService;
        this.conflictingResultService = conflictingResultService;
        this.authCheckService = authCheckService;
    }

    /**
     * Save any type of participation without knowing the explicit subtype
     *
     * @param participation the entity to save
     * @return the persisted entity
     */
    public Participation save(ParticipationInterface participation) {
        // Note: unfortunately polymorphism does not always work in Hibernate due to reflective method invocation.
        // Therefore we provide a convenience method here that finds out the concrete participation type and delegates the call to the right method
        if (participation instanceof ProgrammingExerciseStudentParticipation) {
            return save((ProgrammingExerciseStudentParticipation) participation);
        }
        else if (participation instanceof StudentParticipation) {
            return save((StudentParticipation) participation);
        }
        else if (participation instanceof TemplateProgrammingExerciseParticipation) {
            return save((TemplateProgrammingExerciseParticipation) participation);
        }
        else if (participation instanceof SolutionProgrammingExerciseParticipation) {
            return save((SolutionProgrammingExerciseParticipation) participation);
        }
        else {
            throw new RuntimeException("Participation type not known. Cannot save!");
        }
    }

    /**
     * Save a ProgrammingExerciseStudentParticipation.
     *
     * @param participation the entity to save
     * @return the persisted entity
     */
    public ProgrammingExerciseStudentParticipation save(ProgrammingExerciseStudentParticipation participation) {
        log.debug("Request to save ProgrammingExerciseStudentParticipation : {}", participation);
        return studentParticipationRepository.saveAndFlush(participation);
    }

    /**
     * Save a StudentParticipation.
     *
     * @param participation the entity to save
     * @return the persisted entity
     */
    public StudentParticipation save(StudentParticipation participation) {
        log.debug("Request to save StudentParticipation : {}", participation);
        return studentParticipationRepository.saveAndFlush(participation);
    }

    /**
     * Save a TemplateProgrammingExerciseParticipation.
     *
     * @param participation the entity to save
     * @return the persisted entity
     */
    public TemplateProgrammingExerciseParticipation save(TemplateProgrammingExerciseParticipation participation) {
        log.debug("Request to save TemplateProgrammingExerciseParticipation : {}", participation);
        return templateProgrammingExerciseParticipationRepository.saveAndFlush(participation);
    }

    /**
     * Save a SolutionProgrammingExerciseParticipation.
     *
     * @param participation the entity to save
     * @return the persisted entity
     */
    public SolutionProgrammingExerciseParticipation save(SolutionProgrammingExerciseParticipation participation) {
        log.debug("Request to save SolutionProgrammingExerciseParticipation : {}", participation);
        return solutionProgrammingExerciseParticipationRepository.saveAndFlush(participation);
    }

    /**
     * This method is triggered when a student starts an exercise. It creates a Participation which connects the corresponding student and exercise. Additionally, it configures
     * repository / build plan related stuff for programming exercises. In the case of modeling or text exercises, it also initializes and stores the corresponding submission.
     *
     * @param exercise the exercise which is started
     * @param participant the user or team who starts the exercise
     * @return the participation connecting the given exercise and user
     */
    public StudentParticipation startExercise(Exercise exercise, Participant participant) {
        // common for all exercises
        // Check if participation already exists
        Optional<StudentParticipation> optionalStudentParticipation = findOneByExerciseAndParticipantAnyState(exercise, participant);
        StudentParticipation participation;
        if (optionalStudentParticipation.isEmpty()) {
            // create a new participation only if no participation can be found
            if (exercise instanceof ProgrammingExercise) {
                participation = new ProgrammingExerciseStudentParticipation();
            }
            else {
                participation = new StudentParticipation();
            }
            participation.setInitializationState(UNINITIALIZED);
            participation.setExercise(exercise);
            participation.setParticipant(participant);

            participation = save(participation);
        }
        else {
            // make sure participation and exercise are connected
            participation = optionalStudentParticipation.get();
            participation.setExercise(exercise);
        }

        // specific to programming exercises
        if (exercise instanceof ProgrammingExercise) {
            ProgrammingExerciseStudentParticipation programmingExerciseStudentParticipation = (ProgrammingExerciseStudentParticipation) participation;
            programmingExerciseStudentParticipation = copyRepository(programmingExerciseStudentParticipation);
            programmingExerciseStudentParticipation = configureRepository(programmingExerciseStudentParticipation);
            programmingExerciseStudentParticipation = copyBuildPlan(programmingExerciseStudentParticipation);
            programmingExerciseStudentParticipation = configureBuildPlan(programmingExerciseStudentParticipation);
            // we might need to perform an empty commit (depends on the CI system), we perform this here, because it should not trigger a new programming submission
            programmingExerciseStudentParticipation = performEmptyCommit(programmingExerciseStudentParticipation);
            // Note: we configure the repository webhook last, so that the potential empty commit does not trigger a new programming submission (see empty-commit-necessary)
            programmingExerciseStudentParticipation = configureRepositoryWebHook(programmingExerciseStudentParticipation);
            programmingExerciseStudentParticipation.setInitializationState(INITIALIZED);
            programmingExerciseStudentParticipation.setInitializationDate(ZonedDateTime.now());
            // after saving, we need to make sure the object that is used after the if statement is the right one
            participation = programmingExerciseStudentParticipation;
        }
        else {// for all other exercises: QuizExercise, ModelingExercise, TextExercise, FileUploadExercise
            if (participation.getInitializationState() == null || participation.getInitializationState() == UNINITIALIZED || participation.getInitializationState() == FINISHED) {
                // in case the participation was finished before, we set it to initialized again so that the user sees the correct button "Open modeling editor" on the client side
                participation.setInitializationState(INITIALIZED);
            }

            if (Optional.ofNullable(participation.getInitializationDate()).isEmpty()) {
                participation.setInitializationDate(ZonedDateTime.now());
            }

            if (optionalStudentParticipation.isEmpty() || !submissionRepository.existsByParticipationId(participation.getId())) {
                // initialize a modeling, text or file upload submission (depending on the exercise type), it will not do anything in the case of a quiz exercise
                initializeSubmission(participation, exercise, null);
            }
        }
        participation = save(participation);

        return participation;
    }

    /**
     * This method checks whether a participation exists for a given exercise and user. If not, it creates such a participation with initialization state FINISHED.
     * If the participation had to be newly created or there were no submissions yet for the existing participation, a new submission is created with the given submission type.
     * For external submissions, the submission is assumed to be submitted immediately upon creation.
     *
     * @param exercise the exercise for which to create a participation and submission
     * @param participant the user/team for which to create a participation and submission
     * @param submissionType the type of submission to create if none exist yet
     * @return the participation connecting the given exercise and user
     */
    public StudentParticipation createParticipationWithEmptySubmissionIfNotExisting(Exercise exercise, Participant participant, SubmissionType submissionType) {
        Optional<StudentParticipation> optionalStudentParticipation = findOneByExerciseAndParticipantAnyState(exercise, participant);
        StudentParticipation participation;
        if (optionalStudentParticipation.isEmpty()) {
            // create a new participation only if no participation can be found
            if (exercise instanceof ProgrammingExercise) {
                participation = new ProgrammingExerciseStudentParticipation();
            }
            else {
                participation = new StudentParticipation();
            }
            participation.setInitializationState(UNINITIALIZED);
            participation.setInitializationDate(ZonedDateTime.now());
            participation.setExercise(exercise);
            participation.setParticipant(participant);

            participation = save(participation);
        }
        else {
            participation = optionalStudentParticipation.get();
        }

        // setup repository in case of programming exercise
        if (exercise instanceof ProgrammingExercise) {
            ProgrammingExercise programmingExercise = (ProgrammingExercise) exercise;
            ProgrammingExerciseStudentParticipation programmingParticipation = (ProgrammingExerciseStudentParticipation) participation;
            // Note: we need a repository, otherwise the student cannot click resume.
            programmingParticipation = copyRepository(programmingParticipation);
            programmingParticipation = configureRepository(programmingParticipation);
            programmingParticipation = configureRepositoryWebHook(programmingParticipation);
            participation = programmingParticipation;
            if (programmingExercise.getBuildAndTestStudentSubmissionsAfterDueDate() != null || programmingExercise.getAssessmentType() != AssessmentType.AUTOMATIC) {
                // restrict access for the student
                try {
                    versionControlService.get().setRepositoryPermissionsToReadOnly(programmingParticipation.getRepositoryUrlAsUrl(), programmingExercise.getProjectKey(),
                            programmingParticipation.getStudents());
                }
                catch (VersionControlException e) {
                    log.error("Removing write permissions failed for programming exercise with id " + programmingExercise.getId() + " for student repository with participation id "
                            + programmingParticipation.getId() + ": " + e.getMessage());
                }
            }
        }

        participation.setInitializationState(FINISHED);
        participation = save(participation);

        // Take the latest submission or initialize a new empty submission
        participation = (StudentParticipation) findOneWithEagerSubmissions(participation.getId());
        Optional<Submission> optionalSubmission = participation.findLatestSubmission();
        Submission submission;
        if (optionalSubmission.isPresent()) {
            submission = optionalSubmission.get();
        }
        else {
            submission = initializeSubmission(participation, exercise, submissionType).get();
            participation = save(participation);
        }

        // If the submission has not yet been submitted, submit it now
        if (!submission.isSubmitted()) {
            submission.setSubmitted(true);
            submission.setSubmissionDate(ZonedDateTime.now());
            submissionRepository.save(submission);
        }

        return participation;
    }

    /**
     * Initializes a new text, modeling or file upload submission (depending on the type of the given exercise), connects it with the given participation and stores it in the
     * database.
     *
     * @param participation                 the participation for which the submission should be initialized
     * @param exercise                      the corresponding exercise, should be either a text, modeling or file upload exercise, otherwise it will instantly return and not do anything
     * @param submissionType                type for the submission to be initialized
     */
    private Optional<Submission> initializeSubmission(Participation participation, Exercise exercise, SubmissionType submissionType) {
        if (exercise instanceof QuizExercise) {
            return Optional.empty();
        }

        Submission submission;
        if (exercise instanceof ProgrammingExercise) {
            submission = new ProgrammingSubmission();
        }
        else if (exercise instanceof ModelingExercise) {
            submission = new ModelingSubmission();
        }
        else if (exercise instanceof TextExercise) {
            submission = new TextSubmission();
        }
        else {
            submission = new FileUploadSubmission();
        }

        submission.setType(submissionType);
        submission.setParticipation(participation);
        submissionRepository.save(submission);
        participation.addSubmissions(submission);
        return Optional.of(submission);
    }

    /**
     * Get a participation for the given quiz and username.
     * If the quiz hasn't ended, participation is constructed from cached submission.
     * If the quiz has ended, we first look in the database for the participation and construct one if none was found
     *
     * @param quizExercise the quiz exercise to attach to the participation
     * @param username     the username of the user that the participation belongs to
     * @return the found or created participation with a result
     */
    public StudentParticipation participationForQuizWithResult(QuizExercise quizExercise, String username) {
        if (quizExercise.isEnded()) {
            // try getting participation from database
            Optional<StudentParticipation> optionalParticipation = findOneByExerciseAndStudentLoginAnyState(quizExercise, username);

            if (optionalParticipation.isEmpty()) {
                log.error("Participation in quiz " + quizExercise.getTitle() + " not found for user " + username);
                // TODO properly handle this case
                return null;
            }
            StudentParticipation participation = optionalParticipation.get();
            // add exercise
            participation.setExercise(quizExercise);

            // add the appropriate result
            Result result = resultRepository.findFirstByParticipationIdAndRatedOrderByCompletionDateDesc(participation.getId(), true).orElse(null);

            participation.setResults(new HashSet<>());

            if (result != null) {
                participation.addResult(result);
                if (!Hibernate.isInitialized(result.getSubmission())) {
                    Submission submission = quizSubmissionService.findOne(result.getSubmission().getId());
                    result.setSubmission(submission);
                }
            }

            return participation;
        }

        // Look for Participation in ParticipationHashMap first
        StudentParticipation participation = QuizScheduleService.getParticipation(quizExercise.getId(), username);
        if (participation != null) {
            return participation;
        }

        // get submission from HashMap
        QuizSubmission quizSubmission = QuizScheduleService.getQuizSubmission(quizExercise.getId(), username);
        if (quizExercise.isEnded() && quizSubmission.getSubmissionDate() != null) {
            if (quizSubmission.isSubmitted()) {
                quizSubmission.setType(SubmissionType.MANUAL);
            }
            else {
                quizSubmission.setSubmitted(true);
                quizSubmission.setType(SubmissionType.TIMEOUT);
                quizSubmission.setSubmissionDate(ZonedDateTime.now());
            }
        }

        // construct result
        Result result = new Result().submission(quizSubmission);

        // construct participation
        participation = new StudentParticipation();
        participation.setInitializationState(INITIALIZED);
        participation.setExercise(quizExercise);
        participation.addResult(result);

        if (quizExercise.isEnded() && quizSubmission.getSubmissionDate() != null) {
            // update result and participation state
            result.setRated(true);
            result.setAssessmentType(AssessmentType.AUTOMATIC);
            result.setCompletionDate(ZonedDateTime.now());
            participation.setInitializationState(InitializationState.FINISHED);

            // calculate scores and update result and submission accordingly
            quizSubmission.calculateAndUpdateScores(quizExercise);
            result.evaluateSubmission();
        }

        return participation;
    }

    /*
     * Get all submissions of a participationId
     * @param participationId of submission
     * @return List<submission>
     */
    public List<Submission> getSubmissionsWithParticipationId(long participationId) {
        return submissionRepository.findAllByParticipationId(participationId);
    }

    /**
     * Service method to resume inactive participation (with previously deleted build plan)
     *
     * @param participation inactive participation
     * @return resumed participation
     */
    public ProgrammingExerciseStudentParticipation resumeExercise(ProgrammingExerciseStudentParticipation participation) {
        participation = copyBuildPlan(participation);
        participation = configureBuildPlan(participation);
        // Note: the repository webhook already exists so we don't need to set it up again
        participation.setInitializationState(INITIALIZED);
        participation = save(participation);
        if (participation.getInitializationDate() == null) {
            // only set the date if it was not set before (which should NOT be the case)
            participation.setInitializationDate(ZonedDateTime.now());
        }
        return save(participation);
    }

    private ProgrammingExerciseStudentParticipation copyRepository(ProgrammingExerciseStudentParticipation participation) {
        // only execute this step if it has not yet been completed yet or if the repository url is missing for some reason
        if (!participation.getInitializationState().hasCompletedState(InitializationState.REPO_COPIED) || participation.getRepositoryUrlAsUrl() == null) {
            final var programmingExercise = participation.getProgrammingExercise();
            final var projectKey = programmingExercise.getProjectKey();
            final var participantIdentifier = participation.getParticipantIdentifier();
            // NOTE: we have to get the repository slug of the template participation here, because not all exercises (in particular old ones) follow the naming conventions
            final var repoName = versionControlService.get().getRepositorySlugFromUrl(programmingExercise.getTemplateParticipation().getRepositoryUrlAsUrl());
            // the next action includes recovery, which means if the repository has already been copied, we simply retrieve the repository url and do not copy it again
            var newRepoUrl = versionControlService.get().copyRepository(projectKey, repoName, projectKey, participantIdentifier);
            // add the userInfo part to the repoURL only if the participation belongs to a single student (and not a team of students)
            if (participation.getStudent().isPresent()) {
                newRepoUrl = newRepoUrl.withUser(participantIdentifier);
            }
            participation.setRepositoryUrl(newRepoUrl.toString());
            participation.setInitializationState(REPO_COPIED);

            return save(participation);
        }
        else {
            return participation;
        }
    }

    private ProgrammingExerciseStudentParticipation configureRepository(ProgrammingExerciseStudentParticipation participation) {
        if (!participation.getInitializationState().hasCompletedState(InitializationState.REPO_CONFIGURED)) {
            versionControlService.get().configureRepository(participation.getRepositoryUrlAsUrl(), participation.getStudents());
            participation.setInitializationState(InitializationState.REPO_CONFIGURED);
            return save(participation);
        }
        else {
            return participation;
        }
    }

    private ProgrammingExerciseStudentParticipation copyBuildPlan(ProgrammingExerciseStudentParticipation participation) {
        // only execute this step if it has not yet been completed yet or if the build plan id is missing for some reason
        if (!participation.getInitializationState().hasCompletedState(InitializationState.BUILD_PLAN_COPIED) || participation.getBuildPlanId() == null) {
            final var projectKey = participation.getProgrammingExercise().getProjectKey();
            final var planName = BuildPlanType.TEMPLATE.getName();
            final var username = participation.getParticipantIdentifier();
            final var buildProjectName = participation.getExercise().getCourse().getShortName().toUpperCase() + " " + participation.getExercise().getTitle();
            // the next action includes recovery, which means if the build plan has already been copied, we simply retrieve the build plan id and do not copy it again
            final var buildPlanId = continuousIntegrationService.get().copyBuildPlan(projectKey, planName, projectKey, buildProjectName, username.toUpperCase());
            participation.setBuildPlanId(buildPlanId);
            participation.setInitializationState(InitializationState.BUILD_PLAN_COPIED);
            return save(participation);
        }
        else {
            return participation;
        }
    }

    private ProgrammingExerciseStudentParticipation configureBuildPlan(ProgrammingExerciseStudentParticipation participation) {
        if (!participation.getInitializationState().hasCompletedState(InitializationState.BUILD_PLAN_CONFIGURED)) {
            continuousIntegrationService.get().configureBuildPlan(participation);
            participation.setInitializationState(InitializationState.BUILD_PLAN_CONFIGURED);
            return save(participation);
        }
        else {
            return participation;
        }
    }

    private ProgrammingExerciseStudentParticipation configureRepositoryWebHook(ProgrammingExerciseStudentParticipation participation) {
        if (!participation.getInitializationState().hasCompletedState(InitializationState.INITIALIZED)) {
            versionControlService.get().addWebHookForParticipation(participation);
        }
        return participation;
    }

    /**
     * Perform an empty commit so that the build plan definitely runs for the actual student commit
     *
     * @param participation the participation of the student
     * @return the participation of the student
     */
    public ProgrammingExerciseStudentParticipation performEmptyCommit(ProgrammingExerciseStudentParticipation participation) {
        continuousIntegrationService.get().performEmptySetupCommit(participation);
        return participation;
    }

    /**
     * Get one participation by id.
     *
     * @param participationId the id of the entity
     * @return the entity
     * @throws EntityNotFoundException throws if participation was not found
     **/
    public Participation findOne(Long participationId) throws EntityNotFoundException {
        log.debug("Request to get Participation : {}", participationId);
        Optional<Participation> participation = participationRepository.findById(participationId);
        if (participation.isEmpty()) {
            throw new EntityNotFoundException("Participation with " + participationId + " was not found!");
        }
        return participation.get();
    }

    /**
     * Get one student participation by id.
     *
     * @param participationId the id of the entity
     * @return the entity
     **/
    public StudentParticipation findOneStudentParticipation(Long participationId) {
        log.debug("Request to get Participation : {}", participationId);
        Optional<StudentParticipation> participation = studentParticipationRepository.findById(participationId);
        if (participation.isEmpty()) {
            throw new EntityNotFoundException("StudentParticipation with " + participationId + " was not found!");
        }
        return participation.get();
    }

    /**
     * Get one student participation by id with fetched Result, Submissions, Exercise and Course.
     *
     * @param participationId the id of the entity
     * @return the entity
     **/
    public StudentParticipation findOneStudentParticipationWithEagerSubmissionsResultsExerciseAndCourse(Long participationId) {
        log.debug("Request to get Participation : {}", participationId);
        Optional<StudentParticipation> participation = studentParticipationRepository.findWithEagerSubmissionsAndResultsAndExerciseAndCourseById(participationId);
        if (participation.isEmpty()) {
            throw new EntityNotFoundException("StudentParticipation with " + participationId + " was not found!");
        }
        return participation.get();
    }

    /**
     * Get one programming exercise participation by id.
     *
     * @param participationId the id of the entity
     * @return the entity
     */
    public ProgrammingExerciseStudentParticipation findProgrammingExerciseParticipation(Long participationId) {
        log.debug("Request to get Participation : {}", participationId);
        Optional<ProgrammingExerciseStudentParticipation> participation = programmingExerciseStudentParticipationRepository.findById(participationId);
        if (participation.isEmpty()) {
            throw new EntityNotFoundException("ProgrammingExerciseStudentParticipation with " + participationId + " was not found!");
        }
        return participation.get();
    }

    /**
     * Get one participation by id including all results.
     *
     * @param participationId the id of the participation
     * @return the participation with all its results
     */
    public StudentParticipation findOneWithEagerResults(Long participationId) {
        log.debug("Request to get Participation : {}", participationId);
        Optional<StudentParticipation> participation = studentParticipationRepository.findWithEagerResultsById(participationId);
        if (participation.isEmpty()) {
            throw new EntityNotFoundException("Participation with " + participationId + " was not found!");
        }
        return participation.get();
    }

    /**
     * Get one participation by id including all submissions. Throws an EntityNotFoundException if the participation with the given id could not be found.
     *
     * @param participationId the id of the entity
     * @return the participation with all its submissions and results
     */
    public Participation findOneWithEagerSubmissions(Long participationId) {
        log.debug("Request to get Participation : {}", participationId);
        Optional<Participation> participation = participationRepository.findWithEagerSubmissionsById(participationId);
        if (participation.isEmpty()) {
            throw new EntityNotFoundException("Participation with " + participationId + " was not found!");
        }
        return participation.get();
    }

    /**
     * Get one participation by id including all submissions and results. Throws an EntityNotFoundException if the participation with the given id could not be found.
     *
     * @param participationId the id of the entity
     * @return the participation with all its submissions and results
     */
    public StudentParticipation findOneWithEagerSubmissionsAndResults(Long participationId) {
        log.debug("Request to get Participation : {}", participationId);
        Optional<StudentParticipation> participation = studentParticipationRepository.findWithEagerSubmissionsAndResultsById(participationId);
        if (participation.isEmpty()) {
            throw new EntityNotFoundException("Participation with " + participationId + " was not found!");
        }
        return participation.get();
    }

    /**
     * Get one participation (in any state) by its student and exercise.
     *
     * @param exercise the exercise for which to find a participation
     * @param username the username of the student
     * @return the participation of the given student and exercise in any state
     */
    public Optional<StudentParticipation> findOneByExerciseAndStudentLoginAnyState(Exercise exercise, String username) {
        log.debug("Request to get Participation for User {} for Exercise with id: {}", username, exercise.getId());
        if (exercise.isTeamMode()) {
            Optional<Team> optionalTeam = teamRepository.findOneByExerciseIdAndUserLogin(exercise.getId(), username);
            return optionalTeam.flatMap(team -> studentParticipationRepository.findByExerciseIdAndTeamId(exercise.getId(), team.getId()));
        }
        return studentParticipationRepository.findByExerciseIdAndStudentLogin(exercise.getId(), username);
    }

    /**
     * Get one participation (in any state) by its team and exercise.
     *
     * @param exercise the exercise for which to find a participation
     * @param teamId the id of the team
     * @return the participation of the given team and exercise in any state
     */
    public Optional<StudentParticipation> findOneByExerciseAndTeamIdAnyState(Exercise exercise, Long teamId) {
        log.debug("Request to get Participation for Team with id {} for Exercise with id: {}", teamId, exercise.getId());
        return studentParticipationRepository.findByExerciseIdAndTeamId(exercise.getId(), teamId);
    }

    /**
     * Get one participation (in any state) by its participant and exercise.
     *
     * @param exercise the exercise for which to find a participation
     * @param participant the short name of the team
     * @return the participation of the given team and exercise in any state
     */
    public Optional<StudentParticipation> findOneByExerciseAndParticipantAnyState(Exercise exercise, Participant participant) {
        if (participant instanceof User) {
            return findOneByExerciseAndStudentLoginAnyState(exercise, ((User) participant).getLogin());
        }
        else if (participant instanceof Team) {
            return findOneByExerciseAndTeamIdAnyState(exercise, ((Team) participant).getId());
        }
        else {
            throw new Error("Unknown Participant type");
        }
    }

    /**
     * Get one participation (in any state) by its student and exercise with all its results.
     *
     * @param exercise the exercise for which to find a participation
     * @param username   the username of the student
     * @return the participation of the given student and exercise in any state
     */
    public Optional<StudentParticipation> findOneByExerciseAndStudentLoginAnyStateWithEagerResults(Exercise exercise, String username) {
        log.debug("Request to get Participation for User {} for Exercise with id: {}", username, exercise.getId());
        if (exercise.isTeamMode()) {
            Optional<Team> optionalTeam = teamRepository.findOneByExerciseIdAndUserLogin(exercise.getId(), username);
            return optionalTeam.flatMap(team -> studentParticipationRepository.findWithEagerResultsByExerciseIdAndTeamId(exercise.getId(), team.getId()));
        }
        return studentParticipationRepository.findWithEagerResultsByExerciseIdAndStudentLogin(exercise.getId(), username);
    }

    /**
     * Get one participation (in any state) by its student and exercise with eager submissions.
     *
     * @param exercise the exercise for which to find a participation
     * @param username   the username of the student
     * @return the participation of the given student and exercise with eager submissions in any state
     */
    public Optional<StudentParticipation> findOneByExerciseAndStudentLoginWithEagerSubmissionsAnyState(Exercise exercise, String username) {
        log.debug("Request to get Participation for User {} for Exercise with id: {}", username, exercise.getId());
        if (exercise.isTeamMode()) {
            Optional<Team> optionalTeam = teamRepository.findOneByExerciseIdAndUserLogin(exercise.getId(), username);
            return optionalTeam.flatMap(team -> studentParticipationRepository.findWithEagerSubmissionsByExerciseIdAndTeamId(exercise.getId(), team.getId()));
        }
        return studentParticipationRepository.findWithEagerSubmissionsByExerciseIdAndStudentLogin(exercise.getId(), username);
    }

    /**
     * Get all programming exercise participations belonging to build plan and initialize there state with eager results.
     *
     * @param buildPlanId the id of build plan
     * @return the list of programming exercise participations belonging to build plan
     */
    public List<ProgrammingExerciseStudentParticipation> findByBuildPlanIdWithEagerResults(String buildPlanId) {
        log.debug("Request to get Participation for build plan id: {}", buildPlanId);
        return programmingExerciseStudentParticipationRepository.findAllByBuildPlanId(buildPlanId);
    }

    /**
     * Get all programming exercise participations belonging to exercise.
     *
     * @param exerciseId the id of exercise
     * @return the list of programming exercise participations belonging to exercise
     */
    public List<StudentParticipation> findByExerciseId(Long exerciseId) {
        return studentParticipationRepository.findAllByExerciseId(exerciseId);
    }

    /**
     * Get all programming exercise participations belonging to team.
     *
     * @param teamId the id of team
     * @return the list of programming exercise participations belonging to team
     */
    public List<StudentParticipation> findByTeamId(Long teamId) {
        return studentParticipationRepository.findAllByTeamId(teamId);
    }

    /**
     * Get all programming exercise participations belonging to exercise with eager results.
     *
     * @param exerciseId the id of exercise
     * @return the list of programming exercise participations belonging to exercise
     */
    public List<StudentParticipation> findByExerciseIdWithLatestResult(Long exerciseId) {
        return studentParticipationRepository.findAllWithLatestResultByExerciseId(exerciseId);
    }

    /**
     * Get all programming exercise participations belonging to exercise with eager submissions -> result.
     *
     * @param exerciseId the id of exercise
     * @return the list of programming exercise participations belonging to exercise
     */
    public List<StudentParticipation> findByExerciseIdWithEagerSubmissionsResult(Long exerciseId) {
        return studentParticipationRepository.findAllWithEagerSubmissionsResultByExerciseId(exerciseId);
    }

    /**
     * Get all programming exercise participations belonging to exercise with eager submissions -> result --> assessor.
     *
     * @param exerciseId the id of exercise
     * @return the list of programming exercise participations belonging to exercise
     */
    public List<StudentParticipation> findByExerciseIdWithEagerSubmissionsResultAssessor(Long exerciseId) {
        return studentParticipationRepository.findAllWithEagerSubmissionsResultAssessorByExerciseId(exerciseId);
    }

    /**
     * Get all programming exercise participations belonging to exercise and student with eager results and submissions.
     *
     * @param exercise  the exercise
     * @param studentId the id of student
     * @return the list of programming exercise participations belonging to exercise and student
     */
    public List<StudentParticipation> findByExerciseAndStudentIdWithEagerResultsAndSubmissions(Exercise exercise, Long studentId) {
        if (exercise.isTeamMode()) {
            Optional<Team> optionalTeam = teamRepository.findOneByExerciseIdAndUserId(exercise.getId(), studentId);
            return optionalTeam.map(team -> studentParticipationRepository.findAllWithEagerResultsAndSubmissionsByExerciseIdAndTeamId(exercise.getId(), team.getId()))
                    .orElse(List.of());
        }
        return studentParticipationRepository.findAllWithEagerResultsAndSubmissionsByExerciseIdAndStudentId(exercise.getId(), studentId);
    }

    /**
     * Get all participations of submissions that are submitted and do not already have a manual result. No manual result means that no user has started an assessment for the
     * corresponding submission yet.
     *
     * @param exerciseId the id of the exercise the participations should belong to
     * @return a list of participations including their submitted submissions that do not have a manual result
     */
    public List<StudentParticipation> findByExerciseIdWithLatestSubmissionWithoutManualResults(Long exerciseId) {
        return studentParticipationRepository.findAllWithLatestSubmissionWithoutManualResultsByExerciseId(exerciseId);
    }

    /**
     * Get all participations belonging to course with relevant results.
     *
     * @param courseId the id of the exercise
     * @return list of participations belonging to course
     */
    public List<StudentParticipation> findByCourseIdWithRelevantResult(Long courseId) {
        List<StudentParticipation> participations = studentParticipationRepository.findAllWithEagerRatedResultsByCourseId(courseId);

        return participations.stream()

                // Filter out participations without Students
                // These participations are used e.g. to store template and solution build plans in programming exercises
                .filter(participation -> participation.getParticipant() != null)

                // filter all irrelevant results, i.e. rated = false or no completion date or no score
                .peek(participation -> {
                    List<Result> relevantResults = new ArrayList<Result>();

                    // search for the relevant result by filtering out irrelevant results using the continue keyword
                    // this for loop is optimized for performance and thus not very easy to understand ;)
                    for (Result result : participation.getResults()) {
                        // this should not happen because the database call above only retrieves rated results
                        if (result.isRated() == Boolean.FALSE) {
                            continue;
                        }
                        if (result.getCompletionDate() == null || result.getScore() == null) {
                            // we are only interested in results with completion date and with score
                            continue;
                        }
                        relevantResults.add(result);
                    }
                    // we take the last rated result
                    if (!relevantResults.isEmpty()) {
                        // make sure to take the latest result
                        relevantResults.sort((r1, r2) -> r2.getCompletionDate().compareTo(r1.getCompletionDate()));
                        Result correctResult = relevantResults.get(0);
                        relevantResults.clear();
                        relevantResults.add(correctResult);
                    }
                    participation.setResults(new HashSet<>(relevantResults));
                }).collect(Collectors.toList());
    }

    /**
     * Get all exercise participations of a team in a course
     *
     * @param courseId the id of the course
     * @param teamShortName the team short name (all teams with this short name in the course are seen as the same team)
     * @return the list of exercise participations for the team in the course
     */
    public List<StudentParticipation> findAllByCourseIdAndTeamShortName(Long courseId, String teamShortName) {
        return studentParticipationRepository.findAllByCourseIdAndTeamShortName(courseId, teamShortName);
    }

    /**
     * Deletes the build plan on the continuous integration server and sets the initialization state of the participation to inactive This means the participation can be resumed in
     * the future
     *
     * @param participation that will be set to inactive
     */
    public void cleanupBuildPlan(ProgrammingExerciseStudentParticipation participation) {
        // ignore participations without build plan id
        if (participation.getBuildPlanId() != null) {
            final var projectKey = ((ProgrammingExercise) participation.getExercise()).getProjectKey();
            continuousIntegrationService.get().deleteBuildPlan(projectKey, participation.getBuildPlanId());
            participation.setInitializationState(INACTIVE);
            participation.setBuildPlanId(null);
            save(participation);
        }
    }

    /**
     * NOTICE: be careful with this method because it deletes the students code on the version control server Deletes the repository on the version control server and sets the
     * initialization state of the participation to finished This means the participation cannot be resumed in the future and would need to be restarted
     *
     * @param participation to be stopped
     */
    public void cleanupRepository(ProgrammingExerciseStudentParticipation participation) {
        // ignore participations without repository URL
        if (participation.getRepositoryUrl() != null) {
            versionControlService.get().deleteRepository(participation.getRepositoryUrlAsUrl());
            participation.setRepositoryUrl(null);
            participation.setInitializationState(InitializationState.FINISHED);
            save(participation);
        }
    }

    /**
     * Delete the participation by participationId.
     *
     * @param participationId  the participationId of the entity
     * @param deleteBuildPlan  determines whether the corresponding build plan should be deleted as well
     * @param deleteRepository determines whether the corresponding repository should be deleted as well
     */
    @Transactional
    public void delete(Long participationId, boolean deleteBuildPlan, boolean deleteRepository) {
        StudentParticipation participation = studentParticipationRepository.findWithEagerSubmissionsAndResultsById(participationId).get();
        log.debug("Request to delete Participation : {}", participation);

        if (participation instanceof ProgrammingExerciseStudentParticipation) {
            ProgrammingExerciseStudentParticipation programmingExerciseParticipation = (ProgrammingExerciseStudentParticipation) participation;
            if (deleteBuildPlan && programmingExerciseParticipation.getBuildPlanId() != null) {
                final var projectKey = programmingExerciseParticipation.getProgrammingExercise().getProjectKey();
                continuousIntegrationService.get().deleteBuildPlan(projectKey, programmingExerciseParticipation.getBuildPlanId());
            }
            if (deleteRepository && programmingExerciseParticipation.getRepositoryUrl() != null) {
                try {
                    versionControlService.get().deleteRepository(programmingExerciseParticipation.getRepositoryUrlAsUrl());
                }
                catch (Exception ex) {
                    log.error("Could not delete repository: " + ex.getMessage());
                }
            }

            // delete local repository cache
            try {
                if (programmingExerciseParticipation.getRepositoryUrlAsUrl() != null) {
                    gitService.deleteLocalRepository(programmingExerciseParticipation);
                }
            }
            catch (Exception ex) {
                log.error("Error while deleting local repository", ex);
            }
        }

        complaintResponseRepository.deleteByComplaintResultParticipationId(participationId);
        complaintRepository.deleteByResultParticipationId(participationId);

        participation = (StudentParticipation) deleteResultsAndSubmissionsOfParticipation(participation.getId());

        Exercise exercise = participation.getExercise();
        exercise.removeParticipation(participation);
        exerciseRepository.save(exercise);
        studentParticipationRepository.delete(participation);
    }

    /**
     * Remove all results and submissions of the given participation. Will do nothing if invoked with a participation without results/submissions.
     *
     * @param participationId the id of the participation to delete results/submissions from.
     * @return participation without submissions and results.
     */
    @Transactional
    public Participation deleteResultsAndSubmissionsOfParticipation(Long participationId) {
        Participation participation = participationRepository.getOneWithEagerSubmissionsAndResults(participationId);
        // This is the default case: We delete results and submissions from direction result -> submission. This will only delete submissions that have a result.
        if (participation.getResults() != null) {
            for (Result result : participation.getResults()) {

                if (participation.getExercise() instanceof ModelingExercise) {
                    // The conflicting results referencing a result of the given participation need to be deleted to prevent Hibernate constraint violation errors.
                    conflictingResultService.deleteConflictingResultsByResultId(result.getId());
                }

                resultRepository.deleteById(result.getId());
                // The following code is necessary, because we might have submissions in results which are not properly connected to a participation and CASCASE_REMOVE is not
                // active in this case
                if (result.getSubmission() != null) {
                    Submission submissionToDelete = result.getSubmission();
                    submissionRepository.deleteById(submissionToDelete.getId());
                    result.setSubmission(null);
                    participation.removeSubmissions(submissionToDelete);
                }
            }
        }
        // The following case is necessary, because we might have submissions without a result.
        // At this point only submissions without a result will still be connected to the participation.
        if (participation.getSubmissions() != null) {
            for (Submission submission : participation.getSubmissions()) {
                submissionRepository.deleteById(submission.getId());
            }
        }
        return participation;
    }

    /**
     * Delete all participations belonging to the given exercise
     *
     * @param exerciseId the id of the exercise
     * @param deleteBuildPlan specify if build plan should be deleted
     * @param deleteRepository specify if repository should be deleted
     */
    @Transactional
    public void deleteAllByExerciseId(Long exerciseId, boolean deleteBuildPlan, boolean deleteRepository) {
        List<StudentParticipation> participationsToDelete = findByExerciseId(exerciseId);

        for (StudentParticipation participation : participationsToDelete) {
            delete(participation.getId(), deleteBuildPlan, deleteRepository);
        }
    }

    /**
     * Delete all participations belonging to the given team
     *
     * @param teamId the id of the team
     * @param deleteBuildPlan specify if build plan should be deleted
     * @param deleteRepository specify if repository should be deleted
     */
    @Transactional
    public void deleteAllByTeamId(Long teamId, boolean deleteBuildPlan, boolean deleteRepository) {
        log.info("Request to delete all participations of Team with id : {}", teamId);

        List<StudentParticipation> participationsToDelete = findByTeamId(teamId);

        for (StudentParticipation participation : participationsToDelete) {
            delete(participation.getId(), deleteBuildPlan, deleteRepository);
        }
    }

    /**
     * Get one participation with eager course.
     *
     * @param participationId id of the participation
     * @return participation with eager course
     */
    public StudentParticipation findOneWithEagerCourse(Long participationId) {
        return studentParticipationRepository.findWithEagerExerciseAndEagerCourseById(participationId);
    }

    /**
     * Get one participation with eager course.
     *
     * @param participationId id of the participation
     * @return participation with eager course
     */
    public StudentParticipation findOneWithEagerResultsAndCourse(Long participationId) {
        return studentParticipationRepository.findWithEagerResultsAndExerciseAndEagerCourseById(participationId);
    }

    /**
     * Check if a participation can be accessed with the current user.
     *
     * @param participation to access
     * @return can user access participation
     */
    public boolean canAccessParticipation(StudentParticipation participation) {
        return Optional.ofNullable(participation).isPresent() && userHasPermissions(participation);
    }

    /**
     * Check if a user has permissions to access a certain participation. This includes not only the owner of the participation but also the TAs and instructors of the course.
     *
     * @param participation to access
     * @return does user has permissions to access participation
     */
    private boolean userHasPermissions(StudentParticipation participation) {
        if (authCheckService.isOwnerOfParticipation(participation))
            return true;
        // if the user is not the owner of the participation, the user can only see it in case he is
        // a teaching assistant or an instructor of the course, or in case he is admin
        User user = userService.getUserWithGroupsAndAuthorities();
        Course course = participation.getExercise().getCourse();
        return authCheckService.isAtLeastTeachingAssistantInCourse(course, user);
    }

    /**
     * Get template exercise participation belonging to build plan.
     *
     * @param planKey the id of build plan
     * @return template exercise participation belonging to build plan
     */
    public Optional<TemplateProgrammingExerciseParticipation> findTemplateParticipationByBuildPlanId(String planKey) {
        return templateProgrammingExerciseParticipationRepository.findWithResultsByBuildPlanId(planKey);
    }

    /**
     * Get solution exercise participation belonging to build plan.
     *
     * @param planKey the id of build plan
     * @return solution exercise participation belonging to build plan
     */
    public Optional<SolutionProgrammingExerciseParticipation> findSolutionParticipationByBuildPlanId(String planKey) {
        return solutionProgrammingExerciseParticipationRepository.findWithResultsByBuildPlanId(planKey);
    }

    /**
     * Get all participations for the given student and individual-mode exercises combined with their submissions with a result
     *
     * @param studentId the id of the student for which the participations should be found
     * @param exercises the individual-mode exercises for which participations should be found
     * @return student's participations
     */
<<<<<<< HEAD
    public List<StudentParticipation> findWithSubmissionsWithResultByStudentIdAndExercise(Long studentId, Set<Exercise> exercises) {
        return studentParticipationRepository.findAllWithEagerSubmissionsResultByStudentIdAndExercise(studentId, exercises);
=======
    public List<StudentParticipation> findByStudentIdAndIndividualExercisesWithEagerSubmissionsResult(Long studentId, List<Exercise> exercises) {
        return studentParticipationRepository.findByStudentIdAndIndividualExercisesWithEagerSubmissionsResult(studentId, exercises);
    }

    /**
     * Get all participations for the given student and team-mode exercises combined with their submissions with a result
     *
     * @param studentId the id of the student for which the participations should be found
     * @param exercises the team-mode exercises for which participations should be found
     * @return student's team participations
     */
    public List<StudentParticipation> findByStudentIdAndTeamExercisesWithEagerSubmissionsResult(Long studentId, List<Exercise> exercises) {
        return studentParticipationRepository.findByStudentIdAndTeamExercisesWithEagerSubmissionsResult(studentId, exercises);
>>>>>>> c333ddfd
    }

    /**
     * Get a mapping of participation ids to the number of submission for each participation.
     *
     * @param exerciseId the id of the exercise for which to consider participations
     * @return the number of submissions per participation in the given exercise
     */
    public Map<Long, Integer> countSubmissionsPerParticipationByExerciseId(long exerciseId) {
        return convertListOfCountsIntoMap(studentParticipationRepository.countSubmissionsPerParticipationByExerciseId(exerciseId));
    }

    /**
     * Get a mapping of participation ids to the number of submission for each participation.
     *
     * @param courseId the id of the course for which to consider participations
     * @param teamShortName the short name of the team for which to consider participations
     * @return the number of submissions per participation in the given course for the team
     */
    public Map<Long, Integer> countSubmissionsPerParticipationByCourseIdAndTeamShortName(long courseId, String teamShortName) {
        return convertListOfCountsIntoMap(studentParticipationRepository.countSubmissionsPerParticipationByCourseIdAndTeamShortName(courseId, teamShortName));
    }

    /**
     * Converts List<[participationId, submissionCount]> into Map<participationId -> submissionCount>
     *
     * @param participationIdAndSubmissionCountPairs list of pairs (participationId, submissionCount)
     * @return map of participation id to submission count
     */
    private Map<Long, Integer> convertListOfCountsIntoMap(List<long[]> participationIdAndSubmissionCountPairs) {

        return participationIdAndSubmissionCountPairs.stream().collect(Collectors.toMap(participationIdAndSubmissionCountPair -> participationIdAndSubmissionCountPair[0], // participationId
                participationIdAndSubmissionCountPair -> Math.toIntExact(participationIdAndSubmissionCountPair[1]) // submissionCount
        ));
    }
}<|MERGE_RESOLUTION|>--- conflicted
+++ resolved
@@ -616,7 +616,7 @@
      */
     public StudentParticipation findOneWithEagerResults(Long participationId) {
         log.debug("Request to get Participation : {}", participationId);
-        Optional<StudentParticipation> participation = studentParticipationRepository.findWithEagerResultsById(participationId);
+        Optional<StudentParticipation> participation = studentParticipationRepository.findByIdWithEagerResults(participationId);
         if (participation.isEmpty()) {
             throw new EntityNotFoundException("Participation with " + participationId + " was not found!");
         }
@@ -750,7 +750,7 @@
      * @return the list of programming exercise participations belonging to exercise
      */
     public List<StudentParticipation> findByExerciseId(Long exerciseId) {
-        return studentParticipationRepository.findAllByExerciseId(exerciseId);
+        return studentParticipationRepository.findByExerciseId(exerciseId);
     }
 
     /**
@@ -760,7 +760,7 @@
      * @return the list of programming exercise participations belonging to team
      */
     public List<StudentParticipation> findByTeamId(Long teamId) {
-        return studentParticipationRepository.findAllByTeamId(teamId);
+        return studentParticipationRepository.findByTeamId(teamId);
     }
 
     /**
@@ -770,7 +770,7 @@
      * @return the list of programming exercise participations belonging to exercise
      */
     public List<StudentParticipation> findByExerciseIdWithLatestResult(Long exerciseId) {
-        return studentParticipationRepository.findAllWithLatestResultByExerciseId(exerciseId);
+        return studentParticipationRepository.findByExerciseIdWithLatestResult(exerciseId);
     }
 
     /**
@@ -780,7 +780,7 @@
      * @return the list of programming exercise participations belonging to exercise
      */
     public List<StudentParticipation> findByExerciseIdWithEagerSubmissionsResult(Long exerciseId) {
-        return studentParticipationRepository.findAllWithEagerSubmissionsResultByExerciseId(exerciseId);
+        return studentParticipationRepository.findByExerciseIdWithEagerSubmissionsResult(exerciseId);
     }
 
     /**
@@ -790,7 +790,7 @@
      * @return the list of programming exercise participations belonging to exercise
      */
     public List<StudentParticipation> findByExerciseIdWithEagerSubmissionsResultAssessor(Long exerciseId) {
-        return studentParticipationRepository.findAllWithEagerSubmissionsResultAssessorByExerciseId(exerciseId);
+        return studentParticipationRepository.findByExerciseIdWithEagerSubmissionsResultAssessor(exerciseId);
     }
 
     /**
@@ -803,10 +803,10 @@
     public List<StudentParticipation> findByExerciseAndStudentIdWithEagerResultsAndSubmissions(Exercise exercise, Long studentId) {
         if (exercise.isTeamMode()) {
             Optional<Team> optionalTeam = teamRepository.findOneByExerciseIdAndUserId(exercise.getId(), studentId);
-            return optionalTeam.map(team -> studentParticipationRepository.findAllWithEagerResultsAndSubmissionsByExerciseIdAndTeamId(exercise.getId(), team.getId()))
+            return optionalTeam.map(team -> studentParticipationRepository.findByExerciseIdAndTeamIdWithEagerResultsAndSubmissions(exercise.getId(), team.getId()))
                     .orElse(List.of());
         }
-        return studentParticipationRepository.findAllWithEagerResultsAndSubmissionsByExerciseIdAndStudentId(exercise.getId(), studentId);
+        return studentParticipationRepository.findByExerciseIdAndStudentIdWithEagerResultsAndSubmissions(exercise.getId(), studentId);
     }
 
     /**
@@ -817,7 +817,7 @@
      * @return a list of participations including their submitted submissions that do not have a manual result
      */
     public List<StudentParticipation> findByExerciseIdWithLatestSubmissionWithoutManualResults(Long exerciseId) {
-        return studentParticipationRepository.findAllWithLatestSubmissionWithoutManualResultsByExerciseId(exerciseId);
+        return studentParticipationRepository.findByExerciseIdWithLatestSubmissionWithoutManualResults(exerciseId);
     }
 
     /**
@@ -827,7 +827,7 @@
      * @return list of participations belonging to course
      */
     public List<StudentParticipation> findByCourseIdWithRelevantResult(Long courseId) {
-        List<StudentParticipation> participations = studentParticipationRepository.findAllWithEagerRatedResultsByCourseId(courseId);
+        List<StudentParticipation> participations = studentParticipationRepository.findByCourseIdWithEagerRatedResults(courseId);
 
         return participations.stream()
 
@@ -1037,7 +1037,7 @@
      * @return participation with eager course
      */
     public StudentParticipation findOneWithEagerCourse(Long participationId) {
-        return studentParticipationRepository.findWithEagerExerciseAndEagerCourseById(participationId);
+        return studentParticipationRepository.findOneByIdWithEagerExerciseAndEagerCourse(participationId);
     }
 
     /**
@@ -1047,7 +1047,7 @@
      * @return participation with eager course
      */
     public StudentParticipation findOneWithEagerResultsAndCourse(Long participationId) {
-        return studentParticipationRepository.findWithEagerResultsAndExerciseAndEagerCourseById(participationId);
+        return studentParticipationRepository.findOneByIdWithEagerResultsAndExerciseAndEagerCourse(participationId);
     }
 
     /**
@@ -1103,10 +1103,6 @@
      * @param exercises the individual-mode exercises for which participations should be found
      * @return student's participations
      */
-<<<<<<< HEAD
-    public List<StudentParticipation> findWithSubmissionsWithResultByStudentIdAndExercise(Long studentId, Set<Exercise> exercises) {
-        return studentParticipationRepository.findAllWithEagerSubmissionsResultByStudentIdAndExercise(studentId, exercises);
-=======
     public List<StudentParticipation> findByStudentIdAndIndividualExercisesWithEagerSubmissionsResult(Long studentId, List<Exercise> exercises) {
         return studentParticipationRepository.findByStudentIdAndIndividualExercisesWithEagerSubmissionsResult(studentId, exercises);
     }
@@ -1120,7 +1116,6 @@
      */
     public List<StudentParticipation> findByStudentIdAndTeamExercisesWithEagerSubmissionsResult(Long studentId, List<Exercise> exercises) {
         return studentParticipationRepository.findByStudentIdAndTeamExercisesWithEagerSubmissionsResult(studentId, exercises);
->>>>>>> c333ddfd
     }
 
     /**
