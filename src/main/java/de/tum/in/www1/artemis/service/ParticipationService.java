package de.tum.in.www1.artemis.service;

import static de.tum.in.www1.artemis.config.Constants.PROFILE_CORE;

import java.time.ZonedDateTime;
import java.util.ArrayList;
import java.util.Collections;
import java.util.List;
import java.util.Map;
import java.util.Objects;
import java.util.Optional;
import java.util.Set;
import java.util.stream.Collectors;

import org.hibernate.Hibernate;
import org.slf4j.Logger;
import org.slf4j.LoggerFactory;
import org.springframework.context.annotation.Profile;
import org.springframework.stereotype.Service;

import de.tum.in.www1.artemis.domain.Exercise;
import de.tum.in.www1.artemis.domain.ProgrammingExercise;
import de.tum.in.www1.artemis.domain.ProgrammingSubmission;
import de.tum.in.www1.artemis.domain.Result;
import de.tum.in.www1.artemis.domain.Submission;
import de.tum.in.www1.artemis.domain.Team;
import de.tum.in.www1.artemis.domain.User;
import de.tum.in.www1.artemis.domain.VcsRepositoryUri;
import de.tum.in.www1.artemis.domain.enumeration.AssessmentType;
import de.tum.in.www1.artemis.domain.enumeration.BuildPlanType;
import de.tum.in.www1.artemis.domain.enumeration.InitializationState;
import de.tum.in.www1.artemis.domain.enumeration.SubmissionType;
import de.tum.in.www1.artemis.domain.participation.Participant;
import de.tum.in.www1.artemis.domain.participation.ParticipationVCSAccessToken;
import de.tum.in.www1.artemis.domain.participation.ProgrammingExerciseStudentParticipation;
import de.tum.in.www1.artemis.domain.participation.StudentParticipation;
import de.tum.in.www1.artemis.domain.quiz.QuizExercise;
import de.tum.in.www1.artemis.exception.ContinuousIntegrationException;
import de.tum.in.www1.artemis.exception.VersionControlException;
import de.tum.in.www1.artemis.repository.BuildLogStatisticsEntryRepository;
import de.tum.in.www1.artemis.repository.ParticipantScoreRepository;
import de.tum.in.www1.artemis.repository.ParticipationRepository;
import de.tum.in.www1.artemis.repository.ParticipationVCSAccessTokenRepository;
import de.tum.in.www1.artemis.repository.ProgrammingExerciseRepository;
import de.tum.in.www1.artemis.repository.ProgrammingExerciseStudentParticipationRepository;
import de.tum.in.www1.artemis.repository.StudentParticipationRepository;
import de.tum.in.www1.artemis.repository.StudentScoreRepository;
import de.tum.in.www1.artemis.repository.SubmissionRepository;
import de.tum.in.www1.artemis.repository.TeamRepository;
import de.tum.in.www1.artemis.repository.TeamScoreRepository;
import de.tum.in.www1.artemis.repository.UserRepository;
import de.tum.in.www1.artemis.repository.hestia.CoverageReportRepository;
import de.tum.in.www1.artemis.service.competency.CompetencyProgressService;
import de.tum.in.www1.artemis.service.connectors.GitService;
import de.tum.in.www1.artemis.service.connectors.ci.ContinuousIntegrationService;
import de.tum.in.www1.artemis.service.connectors.localci.SharedQueueManagementService;
import de.tum.in.www1.artemis.service.connectors.localvc.LocalVCPersonalAccessTokenManagementService;
import de.tum.in.www1.artemis.service.connectors.vcs.VersionControlService;
import de.tum.in.www1.artemis.web.rest.errors.EntityNotFoundException;

/**
 * Service Implementation for managing Participation.
 */
@Profile(PROFILE_CORE)
@Service
public class ParticipationService {

    private static final Logger log = LoggerFactory.getLogger(ParticipationService.class);

    private final GitService gitService;

    private final Optional<ContinuousIntegrationService> continuousIntegrationService;

    private final Optional<VersionControlService> versionControlService;

    private final BuildLogEntryService buildLogEntryService;

    private final ParticipationRepository participationRepository;

    private final StudentParticipationRepository studentParticipationRepository;

    private final ProgrammingExerciseStudentParticipationRepository programmingExerciseStudentParticipationRepository;

    private final ProgrammingExerciseRepository programmingExerciseRepository;

    private final SubmissionRepository submissionRepository;

    private final TeamRepository teamRepository;

    private final UriService uriService;

    private final ResultService resultService;

    private final CoverageReportRepository coverageReportRepository;

    private final BuildLogStatisticsEntryRepository buildLogStatisticsEntryRepository;

    private final ParticipantScoreRepository participantScoreRepository;

    private final StudentScoreRepository studentScoreRepository;

    private final TeamScoreRepository teamScoreRepository;

    private final Optional<SharedQueueManagementService> localCISharedBuildJobQueueService;

    private final ProfileService profileService;

<<<<<<< HEAD
    private final ParticipationVCSAccessTokenRepository participationVCSAccessTokenRepository;
=======
    private final CompetencyProgressService competencyProgressService;
>>>>>>> 5e0d1d36

    public ParticipationService(GitService gitService, Optional<ContinuousIntegrationService> continuousIntegrationService, Optional<VersionControlService> versionControlService,
            BuildLogEntryService buildLogEntryService, ParticipationRepository participationRepository, StudentParticipationRepository studentParticipationRepository,
            ProgrammingExerciseStudentParticipationRepository programmingExerciseStudentParticipationRepository, ProgrammingExerciseRepository programmingExerciseRepository,
            SubmissionRepository submissionRepository, TeamRepository teamRepository, UriService uriService, ResultService resultService,
            CoverageReportRepository coverageReportRepository, BuildLogStatisticsEntryRepository buildLogStatisticsEntryRepository,
            ParticipantScoreRepository participantScoreRepository, StudentScoreRepository studentScoreRepository, TeamScoreRepository teamScoreRepository,
<<<<<<< HEAD
            Optional<SharedQueueManagementService> localCISharedBuildJobQueueService, ProfileService profileService, UserRepository userRepository,
            ParticipationVCSAccessTokenRepository participationVCSAccessTokenRepository) {
=======
            Optional<SharedQueueManagementService> localCISharedBuildJobQueueService, ProfileService profileService, CompetencyProgressService competencyProgressService) {
>>>>>>> 5e0d1d36
        this.gitService = gitService;
        this.continuousIntegrationService = continuousIntegrationService;
        this.versionControlService = versionControlService;
        this.buildLogEntryService = buildLogEntryService;
        this.participationRepository = participationRepository;
        this.studentParticipationRepository = studentParticipationRepository;
        this.programmingExerciseStudentParticipationRepository = programmingExerciseStudentParticipationRepository;
        this.programmingExerciseRepository = programmingExerciseRepository;
        this.submissionRepository = submissionRepository;
        this.teamRepository = teamRepository;
        this.uriService = uriService;
        this.resultService = resultService;
        this.coverageReportRepository = coverageReportRepository;
        this.buildLogStatisticsEntryRepository = buildLogStatisticsEntryRepository;
        this.participantScoreRepository = participantScoreRepository;
        this.studentScoreRepository = studentScoreRepository;
        this.teamScoreRepository = teamScoreRepository;
        this.localCISharedBuildJobQueueService = localCISharedBuildJobQueueService;
        this.profileService = profileService;
<<<<<<< HEAD
        this.participationVCSAccessTokenRepository = participationVCSAccessTokenRepository;
=======
        this.competencyProgressService = competencyProgressService;
>>>>>>> 5e0d1d36
    }

    /**
     * This method is triggered when a student starts an exercise. It creates a Participation which connects the corresponding student and exercise. Additionally, it configures
     * repository / build plan related stuff for programming exercises. In the case of modeling or text exercises, it also initializes and stores the corresponding submission.
     *
     * @param exercise                the exercise which is started, a programming exercise needs to have the template and solution participation eagerly loaded
     * @param participant             the user or team who starts the exercise
     * @param createInitialSubmission whether an initial empty submission should be created for text, modeling, quiz, file-upload or not
     * @return the participation connecting the given exercise and user
     */
    public StudentParticipation startExercise(Exercise exercise, Participant participant, boolean createInitialSubmission) {
        return startExerciseWithInitializationDate(exercise, participant, createInitialSubmission, null);
    }

    /**
     * This method is called when an StudentExam for a test exam is set up for conduction.
     * It creates a Participation which connects the corresponding student and exercise. The test exam is linked with the initializationDate = startedDate (StudentExam)
     * Additionally, it configures repository / build plan related stuff for programming exercises.
     * In the case of modeling or text exercises, it also initializes and stores the corresponding submission.
     *
     * @param exercise                - the exercise for which a new participation is to be created
     * @param participant             - the user for which the new participation is to be created
     * @param createInitialSubmission - whether an initial empty submission should be created for text, modeling, quiz, file-upload or not
     * @param initializationDate      - the date which should be set as the initializationDate of the Participation. Links studentExam <-> participation
     * @return a new participation for the given exercise and user
     */
    // TODO: Stephan Krusche: offer this method again like above "startExercise" without initializationDate which is not really necessary at the moment, because we only support on
    // test exam per exam/student
    public StudentParticipation startExerciseWithInitializationDate(Exercise exercise, Participant participant, boolean createInitialSubmission, ZonedDateTime initializationDate) {
        // common for all exercises
        Optional<StudentParticipation> optionalStudentParticipation = findOneByExerciseAndParticipantAnyState(exercise, participant);
        if (optionalStudentParticipation.isPresent() && optionalStudentParticipation.get().isPracticeMode() && exercise.isCourseExercise()) {
            // In case there is already a practice participation, set it to inactive
            optionalStudentParticipation.get().setInitializationState(InitializationState.INACTIVE);
            studentParticipationRepository.saveAndFlush(optionalStudentParticipation.get());

            optionalStudentParticipation = findOneByExerciseAndParticipantAnyStateAndTestRun(exercise, participant, false);
        }

        // Check if participation already exists
        StudentParticipation participation;
        if (optionalStudentParticipation.isEmpty()) {
            participation = createNewParticipationWithInitializationDate(exercise, participant, initializationDate);
        }
        else {
            // make sure participation and exercise are connected
            participation = optionalStudentParticipation.get();
            participation.setExercise(exercise);
        }

        if (exercise instanceof ProgrammingExercise programmingExercise) {
            // fetch again to get additional objects
            participation = startProgrammingExercise(programmingExercise, (ProgrammingExerciseStudentParticipation) participation, initializationDate == null);
        }
        else {// for all other exercises: QuizExercise, ModelingExercise, TextExercise, FileUploadExercise
            if (participation.getInitializationState() == null || participation.getInitializationState() == InitializationState.UNINITIALIZED
                    || participation.getInitializationState() == InitializationState.FINISHED && !(exercise instanceof QuizExercise)) {
                // in case the participation was finished before, we set it to initialized again so that the user sees the correct button "Open modeling editor" on the client side.
                // Only for quiz exercises, the participation status FINISHED should not be overwritten since the user must not change his submission once submitted
                participation.setInitializationState(InitializationState.INITIALIZED);
            }

            if (Optional.ofNullable(participation.getInitializationDate()).isEmpty()) {
                participation.setInitializationDate(ZonedDateTime.now());
            }
            // TODO: load submission with exercise for exam edge case:
            // clients creates missing participation for exercise, call on server succeeds, but response to client is lost
            // -> client tries to create participation again. In this case the submission is not loaded from db -> client errors
            if (optionalStudentParticipation.isEmpty() || !submissionRepository.existsByParticipationId(participation.getId())) {
                // initialize a modeling, text, file upload or quiz submission
                if (createInitialSubmission) {
                    submissionRepository.initializeSubmission(participation, exercise, null);
                }
            }
        }
        return studentParticipationRepository.saveAndFlush(participation);
    }

    /**
     * Helper Method to create a new Participation for the
     *
     * @param exercise           the exercise for which a participation should be created
     * @param participant        the participant for the participation
     * @param initializationDate (optional) Value for the initializationDate of the Participation
     * @return a StudentParticipation for the exercise and participant with an optional specified initializationDate
     */
    private StudentParticipation createNewParticipationWithInitializationDate(Exercise exercise, Participant participant, ZonedDateTime initializationDate) {
        StudentParticipation participation;
        // create a new participation only if no participation can be found
        if (exercise instanceof ProgrammingExercise) {
            participation = new ProgrammingExerciseStudentParticipation(versionControlService.orElseThrow().getDefaultBranchOfArtemis());
        }
        else {
            participation = new StudentParticipation();
        }
        participation.setInitializationState(InitializationState.UNINITIALIZED);
        participation.setExercise(exercise);
        participation.setParticipant(participant);

        // StartedDate is used to link a Participation to a test exam exercise
        if (initializationDate != null) {
            participation.setInitializationDate(initializationDate);
        }
        participation = studentParticipationRepository.saveAndFlush(participation);

        ParticipationVCSAccessToken participationVCSAccessToken = new ParticipationVCSAccessToken();
        if (exercise instanceof ProgrammingExercise && participant instanceof User) {
            participationVCSAccessToken.setUser((User) participant);
            participationVCSAccessToken.setParticipation(participation);
            participationVCSAccessToken.setVcsAccessToken(LocalVCPersonalAccessTokenManagementService.generateSecureVCSAccessToken());
            participationVCSAccessTokenRepository.save(participationVCSAccessToken);
        }

        return participation;
    }

    /**
     * Start a programming exercise participation (which does not exist yet) by creating and configuring a student git repository (step 1) and a student build plan (step 2)
     * based on the templates in the given programming exercise
     *
     * @param exercise              the programming exercise that the currently active user (student) wants to start
     * @param participation         inactive participation
     * @param setInitializationDate flag if the InitializationDate should be set to the current time
     * @return started participation
     */
    private StudentParticipation startProgrammingExercise(ProgrammingExercise exercise, ProgrammingExerciseStudentParticipation participation, boolean setInitializationDate) {
        // Step 1a) create the student repository (based on the template repository)
        participation = copyRepository(exercise, exercise.getVcsTemplateRepositoryUri(), participation);

        return startProgrammingParticipation(exercise, participation, setInitializationDate);
    }

    /**
     * Start a programming exercise participation (which does not exist yet) by creating and configuring a student git repository (step 1) and a student build plan (step 2)
     * based on the templates in the given programming exercise
     *
     * @param exercise                           the programming exercise that the currently active user (student) wants to start
     * @param participation                      inactive participation
     * @param optionalGradedStudentParticipation the graded participation of that student, if present
     * @param useGradedParticipation             flag if the graded student participation should be used as baseline for the new repository
     * @return started participation
     */
    private StudentParticipation startPracticeMode(ProgrammingExercise exercise, ProgrammingExerciseStudentParticipation participation,
            Optional<StudentParticipation> optionalGradedStudentParticipation, boolean useGradedParticipation) {
        // Step 1a) create the student repository (based on the template repository or graded participation)
        if (useGradedParticipation && optionalGradedStudentParticipation.isPresent()
                && optionalGradedStudentParticipation.get() instanceof ProgrammingExerciseStudentParticipation programmingExerciseStudentParticipation) {
            participation = copyRepository(exercise, programmingExerciseStudentParticipation.getVcsRepositoryUri(), participation);
        }
        else {
            participation = copyRepository(exercise, exercise.getVcsTemplateRepositoryUri(), participation);
        }

        return startProgrammingParticipation(exercise, participation, true);
    }

    private StudentParticipation startProgrammingParticipation(ProgrammingExercise exercise, ProgrammingExerciseStudentParticipation participation, boolean setInitializationDate) {
        // Step 1c) configure the student repository (e.g. access right, etc.)
        participation = configureRepository(exercise, participation);
        // Step 2a) create the build plan (based on the BASE build plan)
        participation = copyBuildPlan(participation);
        // Step 2b) configure the build plan (e.g. access right, hooks, etc.)
        participation = configureBuildPlan(participation);
        // Step 3) configure the web hook of the student repository
        configureRepositoryWebHook(participation);
        // Step 4a) Set the InitializationState to initialized to indicate, the programming exercise is ready
        participation.setInitializationState(InitializationState.INITIALIZED);
        // Step 4b) Set the InitializationDate to the current time
        if (setInitializationDate) {
            // Note: For test exams, the InitializationDate is set to the StudentExam: startedDate in {#link #startExerciseWithInitializationDate}
            participation.setInitializationDate(ZonedDateTime.now());
        }
        // after saving, we need to make sure the object that is used after the if statement is the right one
        return participation;
    }

    /**
     * This method is triggered when a student starts the practice mode of a programming exercise. It creates a Participation which connects the corresponding student and exercise.
     * Additionally, it configures repository / build plan related stuff.
     *
     * @param exercise                           the exercise which is started, a programming exercise needs to have the template and solution participation eagerly loaded
     * @param participant                        the user or team who starts the exercise
     * @param optionalGradedStudentParticipation the optional graded participation before the due date
     * @param useGradedParticipation             flag if the graded student participation should be used as baseline for the new repository
     * @return the participation connecting the given exercise and user
     */
    public StudentParticipation startPracticeMode(Exercise exercise, Participant participant, Optional<StudentParticipation> optionalGradedStudentParticipation,
            boolean useGradedParticipation) {
        if (!(exercise instanceof ProgrammingExercise)) {
            throw new IllegalStateException("Only programming exercises support the practice mode at the moment");
        }

        optionalGradedStudentParticipation.ifPresent(participation -> {
            participation.setInitializationState(InitializationState.FINISHED);
            participationRepository.save(participation);
        });
        Optional<StudentParticipation> optionalStudentParticipation = findOneByExerciseAndParticipantAnyStateAndTestRun(exercise, participant, true);
        StudentParticipation participation;
        if (optionalStudentParticipation.isEmpty()) {
            // create a new participation only if no participation can be found
            participation = new ProgrammingExerciseStudentParticipation(versionControlService.orElseThrow().getDefaultBranchOfArtemis());
            participation.setInitializationState(InitializationState.UNINITIALIZED);
            participation.setExercise(exercise);
            participation.setParticipant(participant);
            participation.setPracticeMode(true);
            participation = studentParticipationRepository.saveAndFlush(participation);
        }
        else {
            // make sure participation and exercise are connected
            participation = optionalStudentParticipation.get();
            participation.setExercise(exercise);
        }

        ProgrammingExercise programmingExercise = programmingExerciseRepository.findByIdWithTemplateAndSolutionParticipationElseThrow(exercise.getId());
        participation = startPracticeMode(programmingExercise, (ProgrammingExerciseStudentParticipation) participation, optionalGradedStudentParticipation, useGradedParticipation);

        return studentParticipationRepository.saveAndFlush(participation);
    }

    /**
     * This method checks whether a participation exists for a given exercise and user. If not, it creates such a participation with initialization state FINISHED.
     * If the participation had to be newly created or there were no submissions yet for the existing participation, a new submission is created with the given submission type.
     * For external submissions, the submission is assumed to be submitted immediately upon creation.
     *
     * @param exercise       the exercise for which to create a participation and submission
     * @param participant    the user/team for which to create a participation and submission
     * @param submissionType the type of submission to create if none exist yet
     * @return the participation connecting the given exercise and user
     */
    public StudentParticipation createParticipationWithEmptySubmissionIfNotExisting(Exercise exercise, Participant participant, SubmissionType submissionType) {
        Optional<StudentParticipation> optionalStudentParticipation = findOneByExerciseAndParticipantAnyState(exercise, participant);
        StudentParticipation participation;
        if (optionalStudentParticipation.isEmpty()) {
            // create a new participation only if no participation can be found
            if (exercise instanceof ProgrammingExercise) {
                participation = new ProgrammingExerciseStudentParticipation(versionControlService.orElseThrow().getDefaultBranchOfArtemis());
            }
            else {
                participation = new StudentParticipation();
            }
            participation.setInitializationState(InitializationState.UNINITIALIZED);
            participation.setInitializationDate(ZonedDateTime.now());
            participation.setExercise(exercise);
            participation.setParticipant(participant);

            participation = studentParticipationRepository.saveAndFlush(participation);
        }
        else {
            participation = optionalStudentParticipation.get();
        }

        // setup repository in case of programming exercise
        if (exercise instanceof ProgrammingExercise) {
            // fetch again to get additional objects
            ProgrammingExercise programmingExercise = programmingExerciseRepository.findByIdWithTemplateAndSolutionParticipationElseThrow(exercise.getId());
            ProgrammingExerciseStudentParticipation programmingParticipation = (ProgrammingExerciseStudentParticipation) participation;
            // Note: we make sure to use the correct programming exercises here to avoid org.hibernate.LazyInitializationException later
            programmingParticipation.setProgrammingExercise(programmingExercise);
            // Note: we need a repository, otherwise the student would not be possible to click resume (in case he wants to further participate after the due date)
            programmingParticipation = copyRepository(programmingExercise, programmingExercise.getVcsTemplateRepositoryUri(), programmingParticipation);
            programmingParticipation = configureRepository(programmingExercise, programmingParticipation);
            configureRepositoryWebHook(programmingParticipation);
            participation = programmingParticipation;
            if (programmingExercise.getBuildAndTestStudentSubmissionsAfterDueDate() != null || programmingExercise.getAssessmentType() != AssessmentType.AUTOMATIC
                    || programmingExercise.getAllowComplaintsForAutomaticAssessments()) {
                // restrict access for the student
                try {
                    versionControlService.orElseThrow().setRepositoryPermissionsToReadOnly(programmingParticipation.getVcsRepositoryUri(), programmingExercise.getProjectKey(),
                            programmingParticipation.getStudents());
                }
                catch (VersionControlException e) {
                    log.error("Removing write permissions failed for programming exercise with id {} for student repository with participation id {}: {}",
                            programmingExercise.getId(), programmingParticipation.getId(), e.getMessage());
                }
            }
        }

        participation.setInitializationState(InitializationState.FINISHED);
        participation = studentParticipationRepository.saveAndFlush(participation);

        // Take the latest submission or initialize a new empty submission
        var studentParticipation = studentParticipationRepository.findByIdWithLegalSubmissionsElseThrow(participation.getId());
        var submission = studentParticipation.findLatestSubmission().orElseGet(() -> submissionRepository.initializeSubmission(studentParticipation, exercise, submissionType));

        // If the submission has not yet been submitted, submit it now
        if (!submission.isSubmitted()) {
            submission.setSubmitted(true);
            submission.setSubmissionDate(ZonedDateTime.now());
            submissionRepository.save(submission);
        }

        return studentParticipation;
    }

    /**
     * Resume an inactive programming exercise participation (with previously deleted build plan) by creating and configuring a student build plan (step 2)
     * based on the template (BASE) in the corresponding programming exercise, also compare {@link #startProgrammingExercise}
     *
     * @param participation inactive participation
     * @return resumed participation
     */
    public ProgrammingExerciseStudentParticipation resumeProgrammingExercise(ProgrammingExerciseStudentParticipation participation) {
        // this method assumes that the student git repository already exists (compare startProgrammingExercise) so steps 1, 2 and 5 are not necessary
        // Step 2a) create the build plan (based on the BASE build plan)
        participation = copyBuildPlan(participation);
        // Step 2b) configure the build plan (e.g. access right, hooks, etc.)
        participation = configureBuildPlan(participation);
        // Note: the repository webhook (step 1c) already exists, so we don't need to set it up again, the empty commit hook (step 2c) is also not necessary here
        // and must be handled by the calling method in case it would be necessary

        // If a graded participation gets reset after the due date set the state back to finished. Otherwise, the participation is initialized
        var dueDate = ExerciseDateService.getDueDate(participation);
        if (!participation.isPracticeMode() && dueDate.isPresent() && ZonedDateTime.now().isAfter(dueDate.get())) {
            participation.setInitializationState(InitializationState.FINISHED);
        }
        else {
            participation.setInitializationState(InitializationState.INITIALIZED);
        }
        participation = programmingExerciseStudentParticipationRepository.saveAndFlush(participation);
        if (participation.getInitializationDate() == null) {
            // only set the date if it was not set before (which should NOT be the case)
            participation.setInitializationDate(ZonedDateTime.now());
        }
        return programmingExerciseStudentParticipationRepository.saveAndFlush(participation);
    }

    private ProgrammingExerciseStudentParticipation copyRepository(ProgrammingExercise programmingExercise, VcsRepositoryUri sourceURL,
            ProgrammingExerciseStudentParticipation participation) {
        // only execute this step if it has not yet been completed yet or if the repository uri is missing for some reason
        if (!participation.getInitializationState().hasCompletedState(InitializationState.REPO_COPIED) || participation.getVcsRepositoryUri() == null) {
            final var projectKey = programmingExercise.getProjectKey();
            final var repoName = participation.addPracticePrefixIfTestRun(participation.getParticipantIdentifier());
            // NOTE: we have to get the repository slug of the template participation here, because not all exercises (in particular old ones) follow the naming conventions
            final var templateRepoName = uriService.getRepositorySlugFromRepositoryUri(sourceURL);
            VersionControlService vcs = versionControlService.orElseThrow();
            String templateBranch = vcs.getOrRetrieveBranchOfExercise(programmingExercise);
            // the next action includes recovery, which means if the repository has already been copied, we simply retrieve the repository uri and do not copy it again
            var newRepoUri = vcs.copyRepository(projectKey, templateRepoName, templateBranch, projectKey, repoName);
            // add the userInfo part to the repoUri only if the participation belongs to a single student (and not a team of students)
            if (participation.getStudent().isPresent()) {
                newRepoUri = newRepoUri.withUser(participation.getParticipantIdentifier());
            }
            participation.setRepositoryUri(newRepoUri.toString());
            participation.setInitializationState(InitializationState.REPO_COPIED);

            return programmingExerciseStudentParticipationRepository.saveAndFlush(participation);
        }
        else {
            return participation;
        }
    }

    private ProgrammingExerciseStudentParticipation configureRepository(ProgrammingExercise exercise, ProgrammingExerciseStudentParticipation participation) {
        if (!participation.getInitializationState().hasCompletedState(InitializationState.REPO_CONFIGURED)) {
            // do not allow the student to access the repository if this is an exam exercise that has not started yet
            boolean allowAccess = !exercise.isExamExercise() || ZonedDateTime.now().isAfter(exercise.getParticipationStartDate());
            if (participation.getParticipant() instanceof Team team && !Hibernate.isInitialized(team.getStudents())) {
                // eager load the team with students so their information can be used for the repository configuration
                participation.setParticipant(teamRepository.findWithStudentsByIdElseThrow(team.getId()));
            }
            versionControlService.orElseThrow().configureRepository(exercise, participation, allowAccess);
            participation.setInitializationState(InitializationState.REPO_CONFIGURED);
            return programmingExerciseStudentParticipationRepository.saveAndFlush(participation);
        }
        else {
            return participation;
        }
    }

    private ProgrammingExerciseStudentParticipation copyBuildPlan(ProgrammingExerciseStudentParticipation participation) {
        // only execute this step if it has not yet been completed yet or if the build plan id is missing for some reason
        if (!participation.getInitializationState().hasCompletedState(InitializationState.BUILD_PLAN_COPIED) || participation.getBuildPlanId() == null) {
            final var exercise = participation.getProgrammingExercise();
            final var planName = BuildPlanType.TEMPLATE.getName();
            final var username = participation.getParticipantIdentifier();
            final var buildProjectName = participation.getExercise().getCourseViaExerciseGroupOrCourseMember().getShortName().toUpperCase() + " "
                    + participation.getExercise().getTitle();
            final var targetPlanName = participation.addPracticePrefixIfTestRun(username.toUpperCase());
            // the next action includes recovery, which means if the build plan has already been copied, we simply retrieve the build plan id and do not copy it again
            final var buildPlanId = continuousIntegrationService.orElseThrow().copyBuildPlan(exercise, planName, exercise, buildProjectName, targetPlanName, true);
            participation.setBuildPlanId(buildPlanId);
            participation.setInitializationState(InitializationState.BUILD_PLAN_COPIED);
            return programmingExerciseStudentParticipationRepository.saveAndFlush(participation);
        }
        else {
            return participation;
        }
    }

    private ProgrammingExerciseStudentParticipation configureBuildPlan(ProgrammingExerciseStudentParticipation participation) {
        if (!participation.getInitializationState().hasCompletedState(InitializationState.BUILD_PLAN_CONFIGURED)) {
            try {
                String branch = versionControlService.orElseThrow().getOrRetrieveBranchOfStudentParticipation(participation);
                continuousIntegrationService.orElseThrow().configureBuildPlan(participation, branch);
            }
            catch (ContinuousIntegrationException ex) {
                // this means something with the configuration of the build plan is wrong.
                // we try to recover from typical edge cases by setting the initialization state back, so that the previous action (copy build plan) is tried again, when
                // the user again clicks on the start / resume exercise button.
                participation.setInitializationState(InitializationState.REPO_CONFIGURED);
                programmingExerciseStudentParticipationRepository.saveAndFlush(participation);
                // rethrow
                throw ex;
            }
            participation.setInitializationState(InitializationState.BUILD_PLAN_CONFIGURED);
            return programmingExerciseStudentParticipationRepository.saveAndFlush(participation);
        }
        else {
            return participation;
        }
    }

    private void configureRepositoryWebHook(ProgrammingExerciseStudentParticipation participation) {
        if (!participation.getInitializationState().hasCompletedState(InitializationState.INITIALIZED)) {
            versionControlService.orElseThrow().addWebHookForParticipation(participation);
        }
    }

    /**
     * Ensures that all team students of a list of team participations are loaded from the database. If not, one database call for all participations is made to load the students.
     *
     * @param participations the team participations to load the students for
     */
    public void initializeTeamParticipations(List<StudentParticipation> participations) {
        List<Long> teamIds = new ArrayList<>();
        participations.forEach(participation -> {
            if (participation.getParticipant() instanceof Team team && !Hibernate.isInitialized(team.getStudents())) {
                teamIds.add(team.getId());
            }
        });
        if (teamIds.isEmpty()) {
            return;
        }
        Map<Long, Team> teamMap = teamRepository.findAllWithStudentsByIdIn(teamIds).stream().collect(Collectors.toMap(Team::getId, team -> team));
        participations.forEach(participation -> {
            if (participation.getParticipant() instanceof Team team) {
                team.setStudents(teamMap.get(team.getId()).getStudents());
            }
        });
    }

    /**
     * Get one participation (in any state) by its student and exercise.
     *
     * @param exercise the exercise for which to find a participation
     * @param username the username of the student
     * @return the participation of the given student and exercise in any state
     */
    public Optional<StudentParticipation> findOneByExerciseAndStudentLoginAnyState(Exercise exercise, String username) {
        if (exercise.isTeamMode()) {
            Optional<Team> optionalTeam = teamRepository.findOneByExerciseIdAndUserLogin(exercise.getId(), username);
            return optionalTeam.flatMap(team -> studentParticipationRepository.findOneByExerciseIdAndTeamId(exercise.getId(), team.getId()));
        }
        return studentParticipationRepository.findByExerciseIdAndStudentLogin(exercise.getId(), username);
    }

    /**
     * Get one participation (in any state) by its participant and exercise.
     *
     * @param exercise    the exercise for which to find a participation
     * @param participant the participant for which to find a participation
     * @return the participation of the given participant and exercise in any state
     */
    public Optional<StudentParticipation> findOneByExerciseAndParticipantAnyState(Exercise exercise, Participant participant) {
        if (participant instanceof User user) {
            return studentParticipationRepository.findWithEagerLegalSubmissionsByExerciseIdAndStudentLogin(exercise.getId(), user.getLogin());
        }
        else if (participant instanceof Team team) {
            return studentParticipationRepository.findWithEagerLegalSubmissionsAndTeamStudentsByExerciseIdAndTeamId(exercise.getId(), team.getId());
        }
        else {
            throw new Error("Unknown Participant type");
        }
    }

    /**
     * Get one participation (in any state) by its participant and exercise.
     *
     * @param exercise    the exercise for which to find a participation
     * @param participant the short name of the team
     * @param testRun     the indicator if it should be a testRun participation
     * @return the participation of the given team and exercise in any state
     */
    public Optional<StudentParticipation> findOneByExerciseAndParticipantAnyStateAndTestRun(Exercise exercise, Participant participant, boolean testRun) {
        if (participant instanceof User user) {
            return studentParticipationRepository.findWithEagerLegalSubmissionsByExerciseIdAndStudentLoginAndTestRun(exercise.getId(), user.getLogin(), testRun);
        }
        else if (participant instanceof Team team) {
            return studentParticipationRepository.findWithEagerLegalSubmissionsAndTeamStudentsByExerciseIdAndTeamId(exercise.getId(), team.getId());
        }
        else {
            throw new Error("Unknown Participant type");
        }
    }

    /**
     * Get one participation (in any state) by its student and exercise with all its results.
     *
     * @param exercise the exercise for which to find a participation
     * @param username the username of the student
     * @return the participation of the given student and exercise in any state
     */
    public Optional<StudentParticipation> findOneByExerciseAndStudentLoginAnyStateWithEagerResults(Exercise exercise, String username) {
        if (exercise.isTeamMode()) {
            Optional<Team> optionalTeam = teamRepository.findOneByExerciseIdAndUserLogin(exercise.getId(), username);
            return optionalTeam.flatMap(team -> studentParticipationRepository.findWithEagerResultsByExerciseIdAndTeamId(exercise.getId(), team.getId()));
        }
        return studentParticipationRepository.findWithEagerResultsByExerciseIdAndStudentLoginAndTestRun(exercise.getId(), username, false);
    }

    public StudentParticipation findOneByExerciseAndStudentLoginAnyStateWithEagerResultsElseThrow(Exercise exercise, String username) {
        return findOneByExerciseAndStudentLoginAnyStateWithEagerResults(exercise, username)
                .orElseThrow(() -> new EntityNotFoundException("Could not find a participation to exercise " + exercise.getId() + " and username " + username + "!"));
    }

    /**
     * Get one participation (in any state) by its student and exercise with eager submissions.
     *
     * @param exercise the exercise for which to find a participation
     * @param username the username of the student
     * @return the participation of the given student and exercise with eager submissions in any state
     */
    public Optional<StudentParticipation> findOneByExerciseAndStudentLoginWithEagerSubmissionsAnyState(Exercise exercise, String username) {
        if (exercise.isTeamMode()) {
            Optional<Team> optionalTeam = teamRepository.findOneByExerciseIdAndUserLogin(exercise.getId(), username);
            return optionalTeam.flatMap(team -> studentParticipationRepository.findWithEagerLegalSubmissionsAndTeamStudentsByExerciseIdAndTeamId(exercise.getId(), team.getId()));
        }
        return studentParticipationRepository.findWithEagerLegalSubmissionsByExerciseIdAndStudentLogin(exercise.getId(), username);
    }

    /**
     * Get all exercise participations belonging to exercise and student.
     *
     * @param exercise  the exercise
     * @param studentId the id of student
     * @return the list of exercise participations belonging to exercise and student
     */
    public List<StudentParticipation> findByExerciseAndStudentId(Exercise exercise, Long studentId) {
        if (exercise.isTeamMode()) {
            return studentParticipationRepository.findAllWithTeamStudentsByExerciseIdAndTeamStudentId(exercise.getId(), studentId);
        }
        return studentParticipationRepository.findByExerciseIdAndStudentId(exercise.getId(), studentId);
    }

    /**
     * Get all exercise participations belonging to exercise and student with eager submissions.
     *
     * @param exercise  the exercise
     * @param studentId the id of student
     * @return the list of exercise participations belonging to exercise and student
     */
    public List<StudentParticipation> findByExerciseAndStudentIdWithEagerSubmissions(Exercise exercise, Long studentId) {
        if (exercise.isTeamMode()) {
            Optional<Team> optionalTeam = teamRepository.findOneByExerciseIdAndUserId(exercise.getId(), studentId);
            return optionalTeam.map(team -> studentParticipationRepository.findByExerciseIdAndTeamIdWithEagerLegalSubmissions(exercise.getId(), team.getId())).orElse(List.of());
        }
        return studentParticipationRepository.findByExerciseIdAndStudentIdWithEagerLegalSubmissions(exercise.getId(), studentId);
    }

    /**
     * Get all programming exercise participations belonging to exercise and student with eager results and submissions.
     *
     * @param exercise  the exercise
     * @param studentId the id of student
     * @return the list of programming exercise participations belonging to exercise and student
     */
    public List<StudentParticipation> findByExerciseAndStudentIdWithEagerResultsAndSubmissions(Exercise exercise, Long studentId) {
        // TODO: do we really need to fetch all this information here?
        if (exercise.isTeamMode()) {
            Optional<Team> optionalTeam = teamRepository.findOneByExerciseIdAndUserId(exercise.getId(), studentId);
            return optionalTeam
                    .map(team -> studentParticipationRepository.findByExerciseIdAndTeamIdWithEagerResultsAndLegalSubmissionsAndTeamStudents(exercise.getId(), team.getId()))
                    .orElse(List.of());
        }
        return studentParticipationRepository.findByExerciseIdAndStudentIdWithEagerResultsAndSubmissions(exercise.getId(), studentId);
    }

    /**
     * Deletes the build plan on the continuous integration server and sets the initialization state of the participation to inactive.
     * This means the participation can be resumed in the future
     *
     * @param participation that will be set to inactive
     */
    public void cleanupBuildPlan(ProgrammingExerciseStudentParticipation participation) {
        // ignore participations without build plan id
        if (participation.getBuildPlanId() != null) {
            final var projectKey = ((ProgrammingExercise) participation.getExercise()).getProjectKey();
            continuousIntegrationService.orElseThrow().deleteBuildPlan(projectKey, participation.getBuildPlanId());

            // If a graded participation gets cleaned up after the due date set the state back to finished. Otherwise, the participation is initialized
            var dueDate = ExerciseDateService.getDueDate(participation);
            if (!participation.isPracticeMode() && dueDate.isPresent() && ZonedDateTime.now().isAfter(dueDate.get())) {
                participation.setInitializationState(InitializationState.FINISHED);
            }
            else {
                participation.setInitializationState(InitializationState.INACTIVE);
            }
            participation.setBuildPlanId(null);
            programmingExerciseStudentParticipationRepository.saveAndFlush(participation);
        }
    }

    /**
     * NOTICE: be careful with this method because it deletes the students code on the version control server Deletes the repository on the version control server and sets the
     * initialization state of the participation to finished. This means the participation cannot be resumed in the future and would need to be restarted
     *
     * @param participation to be stopped
     */
    public void cleanupRepository(ProgrammingExerciseStudentParticipation participation) {
        // ignore participations without repository URI
        if (participation.getRepositoryUri() != null) {
            versionControlService.orElseThrow().deleteRepository(participation.getVcsRepositoryUri());
            gitService.deleteLocalRepository(participation.getVcsRepositoryUri());
            participation.setRepositoryUri(null);
            participation.setInitializationState(InitializationState.FINISHED);
            programmingExerciseStudentParticipationRepository.saveAndFlush(participation);
        }
    }

    /**
     * Updates the individual due date for each given participation.
     * <p>
     * Only sets individual due dates if the exercise has a due date and the
     * individual due date is after this regular due date.
     *
     * @param exercise       the {@code participations} belong to.
     * @param participations for which the individual due date should be updated.
     * @return all participations where the individual due date actually changed.
     */
    public List<StudentParticipation> updateIndividualDueDates(final Exercise exercise, final List<StudentParticipation> participations) {
        final List<StudentParticipation> changedParticipations = new ArrayList<>();

        for (final StudentParticipation toBeUpdated : participations) {
            final Optional<StudentParticipation> optionalOriginalParticipation = studentParticipationRepository.findById(toBeUpdated.getId());
            if (optionalOriginalParticipation.isEmpty()) {
                continue;
            }
            final StudentParticipation originalParticipation = optionalOriginalParticipation.get();

            // individual due dates can only exist if the exercise has a due date
            // they also have to be after the exercise due date
            final ZonedDateTime newIndividualDueDate;
            if (exercise.getDueDate() == null || (toBeUpdated.getIndividualDueDate() != null && toBeUpdated.getIndividualDueDate().isBefore(exercise.getDueDate()))) {
                newIndividualDueDate = null;
            }
            else {
                newIndividualDueDate = toBeUpdated.getIndividualDueDate();
            }

            if (!Objects.equals(originalParticipation.getIndividualDueDate(), newIndividualDueDate)) {
                originalParticipation.setIndividualDueDate(newIndividualDueDate);
                changedParticipations.add(originalParticipation);
            }
        }

        return changedParticipations;
    }

    /**
     * Delete the participation by participationId.
     *
     * @param participationId         the participationId of the entity
     * @param deleteBuildPlan         determines whether the corresponding build plan should be deleted as well
     * @param deleteRepository        determines whether the corresponding repository should be deleted as well
     * @param deleteParticipantScores false if the participant scores have already been bulk deleted, true by default otherwise
     */
    public void delete(long participationId, boolean deleteBuildPlan, boolean deleteRepository, boolean deleteParticipantScores) {
        StudentParticipation participation = studentParticipationRepository.findByIdElseThrow(participationId);
        log.info("Request to delete Participation : {}", participation);

        if (participation instanceof ProgrammingExerciseStudentParticipation programmingExerciseParticipation) {
            var repositoryUri = programmingExerciseParticipation.getVcsRepositoryUri();
            String buildPlanId = programmingExerciseParticipation.getBuildPlanId();

            // If LocalVC is active the flag deleteBuildPlan is ignored and build plans are always deleted
            if ((deleteBuildPlan || profileService.isLocalVcsActive()) && buildPlanId != null) {
                final var projectKey = programmingExerciseParticipation.getProgrammingExercise().getProjectKey();
                continuousIntegrationService.orElseThrow().deleteBuildPlan(projectKey, buildPlanId);
            }
            // If LocalVC is active the flag deleteRepository is ignored and repositories are always deleted
            if ((deleteRepository || profileService.isLocalVcsActive()) && programmingExerciseParticipation.getRepositoryUri() != null) {
                try {
                    versionControlService.orElseThrow().deleteRepository(repositoryUri);
                }
                catch (Exception ex) {
                    log.error("Could not delete repository: {}", ex.getMessage());
                }
            }
            // delete local repository cache
            gitService.deleteLocalRepository(repositoryUri);

            // delete connected version control access tokens
            participationVCSAccessTokenRepository.deleteByParticipation_id(participationId);
        }

        // If local CI is active, remove all queued jobs for participation
        localCISharedBuildJobQueueService.ifPresent(service -> service.cancelAllJobsForParticipation(participationId));

        deleteResultsAndSubmissionsOfParticipation(participationId, deleteParticipantScores);
        studentParticipationRepository.delete(participation);
    }

    /**
     * Remove all results and submissions of the given participation. Will do nothing if invoked with a participation without results/submissions.
     *
     * @param participationId         the id of the participation to delete results/submissions from.
     * @param deleteParticipantScores false if the participant scores have already been bulk deleted, true by default otherwise
     */
    public void deleteResultsAndSubmissionsOfParticipation(Long participationId, boolean deleteParticipantScores) {
        log.debug("Request to delete all results and submissions of participation with id : {}", participationId);
        var participation = participationRepository.findByIdWithResultsAndSubmissionsResults(participationId)
                .orElseThrow(() -> new EntityNotFoundException("Participation", participationId));

        // delete the participant score with the combination (exerciseId, studentId) or (exerciseId, teamId)
        if (deleteParticipantScores && participation instanceof StudentParticipation studentParticipation) {
            studentParticipation.getStudent().ifPresent(student -> studentScoreRepository.deleteByExerciseAndUser(participation.getExercise(), student));
            studentParticipation.getTeam().ifPresent(team -> teamScoreRepository.deleteByExerciseAndTeam(participation.getExercise(), team));
        }

        Set<Submission> submissions = participation.getSubmissions();
        // Delete all results for this participation
        Set<Result> resultsToBeDeleted = submissions.stream().flatMap(submission -> submission.getResults().stream()).collect(Collectors.toSet());
        resultsToBeDeleted.addAll(participation.getResults());
        // By removing the participation, the ResultListener will ignore this result instead of scheduling a participant score update
        // This is okay here, because we delete the whole participation (no older results will exist for the score)
        resultsToBeDeleted.forEach(participation::removeResult);
        resultsToBeDeleted.forEach(result -> resultService.deleteResult(result, false));
        // Delete all submissions for this participation
        submissions.forEach(submission -> {
            // We have to set the results to an empty list because otherwise clearing the build log entries does not work correctly
            submission.setResults(Collections.emptyList());
            if (submission instanceof ProgrammingSubmission programmingSubmission) {
                coverageReportRepository.deleteBySubmissionId(submission.getId());
                buildLogEntryService.deleteBuildLogEntriesForProgrammingSubmission(programmingSubmission);
                buildLogStatisticsEntryRepository.deleteByProgrammingSubmissionId(submission.getId());
            }
            submissionRepository.deleteById(submission.getId());
        });
    }

    /**
     * Delete all participations belonging to the given exercise
     *
     * @param exercise                      the exercise
     * @param deleteBuildPlan               specify if build plan should be deleted
     * @param deleteRepository              specify if repository should be deleted
     * @param recalculateCompetencyProgress specify if the competency progress should be recalculated
     */
    public void deleteAllByExercise(Exercise exercise, boolean deleteBuildPlan, boolean deleteRepository, boolean recalculateCompetencyProgress) {
        var participationsToDelete = studentParticipationRepository.findByExerciseId(exercise.getId());
        log.info("Request to delete all {} participations of exercise with id : {}", participationsToDelete.size(), exercise.getId());

        // First remove all participant scores, as we are deleting all participations for the exercise
        participantScoreRepository.deleteAllByExerciseId(exercise.getId());

        for (StudentParticipation participation : participationsToDelete) {
            delete(participation.getId(), deleteBuildPlan, deleteRepository, false);
        }

        if (recalculateCompetencyProgress) {
            competencyProgressService.updateProgressByLearningObjectAsync(exercise);
        }
    }

    /**
     * Delete all participations belonging to the given team
     *
     * @param teamId           the id of the team
     * @param deleteBuildPlan  specify if build plan should be deleted
     * @param deleteRepository specify if repository should be deleted
     */
    public void deleteAllByTeamId(Long teamId, boolean deleteBuildPlan, boolean deleteRepository) {
        log.info("Request to delete all participations of Team with id : {}", teamId);

        // First remove all participant scores, as we are deleting all participations for the team
        teamScoreRepository.deleteAllByTeamId(teamId);

        List<StudentParticipation> participationsToDelete = studentParticipationRepository.findByTeamId(teamId);
        for (StudentParticipation participation : participationsToDelete) {
            delete(participation.getId(), deleteBuildPlan, deleteRepository, false);
        }
    }
}<|MERGE_RESOLUTION|>--- conflicted
+++ resolved
@@ -48,7 +48,6 @@
 import de.tum.in.www1.artemis.repository.SubmissionRepository;
 import de.tum.in.www1.artemis.repository.TeamRepository;
 import de.tum.in.www1.artemis.repository.TeamScoreRepository;
-import de.tum.in.www1.artemis.repository.UserRepository;
 import de.tum.in.www1.artemis.repository.hestia.CoverageReportRepository;
 import de.tum.in.www1.artemis.service.competency.CompetencyProgressService;
 import de.tum.in.www1.artemis.service.connectors.GitService;
@@ -105,11 +104,9 @@
 
     private final ProfileService profileService;
 
-<<<<<<< HEAD
     private final ParticipationVCSAccessTokenRepository participationVCSAccessTokenRepository;
-=======
+
     private final CompetencyProgressService competencyProgressService;
->>>>>>> 5e0d1d36
 
     public ParticipationService(GitService gitService, Optional<ContinuousIntegrationService> continuousIntegrationService, Optional<VersionControlService> versionControlService,
             BuildLogEntryService buildLogEntryService, ParticipationRepository participationRepository, StudentParticipationRepository studentParticipationRepository,
@@ -117,12 +114,8 @@
             SubmissionRepository submissionRepository, TeamRepository teamRepository, UriService uriService, ResultService resultService,
             CoverageReportRepository coverageReportRepository, BuildLogStatisticsEntryRepository buildLogStatisticsEntryRepository,
             ParticipantScoreRepository participantScoreRepository, StudentScoreRepository studentScoreRepository, TeamScoreRepository teamScoreRepository,
-<<<<<<< HEAD
-            Optional<SharedQueueManagementService> localCISharedBuildJobQueueService, ProfileService profileService, UserRepository userRepository,
-            ParticipationVCSAccessTokenRepository participationVCSAccessTokenRepository) {
-=======
-            Optional<SharedQueueManagementService> localCISharedBuildJobQueueService, ProfileService profileService, CompetencyProgressService competencyProgressService) {
->>>>>>> 5e0d1d36
+            Optional<SharedQueueManagementService> localCISharedBuildJobQueueService, ProfileService profileService,
+            ParticipationVCSAccessTokenRepository participationVCSAccessTokenRepository, CompetencyProgressService competencyProgressService) {
         this.gitService = gitService;
         this.continuousIntegrationService = continuousIntegrationService;
         this.versionControlService = versionControlService;
@@ -142,11 +135,8 @@
         this.teamScoreRepository = teamScoreRepository;
         this.localCISharedBuildJobQueueService = localCISharedBuildJobQueueService;
         this.profileService = profileService;
-<<<<<<< HEAD
         this.participationVCSAccessTokenRepository = participationVCSAccessTokenRepository;
-=======
         this.competencyProgressService = competencyProgressService;
->>>>>>> 5e0d1d36
     }
 
     /**
@@ -838,9 +828,6 @@
             }
             // delete local repository cache
             gitService.deleteLocalRepository(repositoryUri);
-
-            // delete connected version control access tokens
-            participationVCSAccessTokenRepository.deleteByParticipation_id(participationId);
         }
 
         // If local CI is active, remove all queued jobs for participation
