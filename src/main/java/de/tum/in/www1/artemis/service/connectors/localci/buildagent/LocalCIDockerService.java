package de.tum.in.www1.artemis.service.connectors.localci.buildagent;

import java.time.ZonedDateTime;
import java.time.temporal.ChronoUnit;
import java.util.*;
import java.util.concurrent.*;
import java.util.concurrent.locks.ReentrantLock;
import java.util.stream.Collectors;

import org.slf4j.Logger;
import org.slf4j.LoggerFactory;
import org.springframework.beans.factory.annotation.Value;
import org.springframework.boot.context.event.ApplicationReadyEvent;
import org.springframework.context.annotation.Profile;
import org.springframework.context.event.EventListener;
import org.springframework.scheduling.annotation.Scheduled;
import org.springframework.stereotype.Service;

import com.github.dockerjava.api.DockerClient;
import com.github.dockerjava.api.command.PullImageResultCallback;
import com.github.dockerjava.api.exception.BadRequestException;
import com.github.dockerjava.api.exception.NotFoundException;
import com.github.dockerjava.api.model.Container;
import com.github.dockerjava.api.model.Image;
import com.hazelcast.core.HazelcastInstance;
import com.hazelcast.map.IMap;

import de.tum.in.www1.artemis.exception.LocalCIException;

/**
 * Service for Docker related operations in local CI
 */
@Service
@Profile("buildagent")

public class LocalCIDockerService {

    private final ReentrantLock lock = new ReentrantLock();

    private static final Logger log = LoggerFactory.getLogger(LocalCIDockerService.class);

    private final DockerClient dockerClient;

    private final HazelcastInstance hazelcastInstance;

    @Value("${artemis.continuous-integration.image-cleanup.enabled:false}")
    private Boolean imageCleanupEnabled;

    @Value("${artemis.continuous-integration.image-cleanup.expiry-days:2}")
    private int imageExpiryDays;

<<<<<<< HEAD
    @Value("${artemis.continuous-integration.build-container-prefix:local-ci-}")
    private String buildContainerPrefix;

    public LocalCIDockerService(DockerClient dockerClient, BuildJobRepository buildJobRepository) {
=======
    public LocalCIDockerService(DockerClient dockerClient, HazelcastInstance hazelcastInstance) {
>>>>>>> 62d8b931
        this.dockerClient = dockerClient;
        this.hazelcastInstance = hazelcastInstance;
    }

    @EventListener(ApplicationReadyEvent.class)
    public void applicationReady() {
        // NOTE: we delay this after startup, because this can take several seconds and can block the startup of the build agent otherwise
        // remove all stranded build containers after 10s
        var executor = Executors.newScheduledThreadPool(1);
        executor.schedule(() -> {
            log.info("Start cleanup stranded build containers");
            var buildContainers = dockerClient.listContainersCmd().withShowAll(true).exec().stream()
                    .filter(container -> container.getNames()[0].startsWith("/" + buildContainerPrefix)).toList();
            log.info("Found {} stranded build containers", buildContainers.size());
            buildContainers.forEach(container -> dockerClient.removeContainerCmd(container.getId()).withForce(true).exec());
            log.info("Cleanup stranded build containers done");
        }, 10, TimeUnit.SECONDS);
    }

    /**
     * Pulls a docker image if it is not already present on the system
     * Uses a lock to prevent multiple threads from pulling the same image
     *
     * @param imageName the name of the docker image
     */
    public void pullDockerImage(String imageName) {
        try {
            log.info("Inspecting docker image {}", imageName);
            dockerClient.inspectImageCmd(imageName).exec();
        }
        catch (NotFoundException e) {
            lock.lock();

            // Check again if image was pulled in the meantime
            try {
                log.info("Inspecting docker image {} again", imageName);
                dockerClient.inspectImageCmd(imageName).exec();
            }
            catch (NotFoundException e2) {
                log.info("Pulling docker image {}", imageName);
                try {
                    dockerClient.pullImageCmd(imageName).exec(new PullImageResultCallback()).awaitCompletion();
                }
                catch (InterruptedException ie) {
                    throw new LocalCIException("Interrupted while pulling docker image " + imageName, ie);
                }
            }
            finally {
                lock.unlock();
            }

        }
        catch (BadRequestException e) {
            throw new LocalCIException("Error while inspecting docker image " + imageName, e);
        }
    }

    // Todo: Avoid using the database to find the image information. ALternative: store information in hazelcast map and retrieve from there

    /**
     * Deletes all docker images that have not been used for more than {@link #imageExpiryDays} days on a schedule
     * If not otherwise specified, the schedule is set to 3:00 AM every day
     */
    @Scheduled(cron = "${artemis.continuous-integration.image-cleanup.cleanup-schedule-time:0 0 3 * * *}")
    public void deleteOldDockerImages() {

        if (!imageCleanupEnabled) {
            log.info("Docker image cleanup is disabled");
            return;
        }

        // Get map of docker images and their last build dates
        IMap<String, ZonedDateTime> dockerImageCleanupInfo = hazelcastInstance.getMap("dockerImageCleanupInfo");

        // Get list of all running containers
        List<Container> containers = dockerClient.listContainersCmd().exec();

        // Create a set of image IDs of containers in use
        Set<String> imageIdsInUse = containers.stream().map(Container::getImageId).collect(Collectors.toSet());

        // Get list of all images
        List<Image> allImages = dockerClient.listImagesCmd().exec();

        // Filter out images that are in use
        List<Image> unusedImages = allImages.stream().filter(image -> !imageIdsInUse.contains(image.getId())).toList();

        Set<String> imageNames = new HashSet<>();
        for (Image image : unusedImages) {
            String[] imageRepoTags = image.getRepoTags();
            if (imageRepoTags != null) {
                Collections.addAll(imageNames, imageRepoTags);
            }
        }

        // Delete images that have not been used for more than imageExpiryDays days
        for (String dockerImage : dockerImageCleanupInfo.keySet()) {
            if (imageNames.contains(dockerImage)) {
                if (dockerImageCleanupInfo.get(dockerImage).isBefore(ZonedDateTime.now().minus(imageExpiryDays, ChronoUnit.DAYS))) {
                    log.info("Deleting docker image {}", dockerImage);
                    try {
                        dockerClient.removeImageCmd(dockerImage).exec();
                    }
                    catch (NotFoundException e) {
                        log.warn("Docker image {} not found", dockerImage);
                    }
                }
            }
        }
    }
}<|MERGE_RESOLUTION|>--- conflicted
+++ resolved
@@ -49,14 +49,10 @@
     @Value("${artemis.continuous-integration.image-cleanup.expiry-days:2}")
     private int imageExpiryDays;
 
-<<<<<<< HEAD
     @Value("${artemis.continuous-integration.build-container-prefix:local-ci-}")
     private String buildContainerPrefix;
 
     public LocalCIDockerService(DockerClient dockerClient, BuildJobRepository buildJobRepository) {
-=======
-    public LocalCIDockerService(DockerClient dockerClient, HazelcastInstance hazelcastInstance) {
->>>>>>> 62d8b931
         this.dockerClient = dockerClient;
         this.hazelcastInstance = hazelcastInstance;
     }
@@ -114,8 +110,6 @@
         }
     }
 
-    // Todo: Avoid using the database to find the image information. ALternative: store information in hazelcast map and retrieve from there
-
     /**
      * Deletes all docker images that have not been used for more than {@link #imageExpiryDays} days on a schedule
      * If not otherwise specified, the schedule is set to 3:00 AM every day
