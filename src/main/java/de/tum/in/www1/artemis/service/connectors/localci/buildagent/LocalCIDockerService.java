package de.tum.in.www1.artemis.service.connectors.localci.buildagent;

import java.time.ZonedDateTime;
import java.time.temporal.ChronoUnit;
import java.util.*;
import java.util.concurrent.*;
import java.util.concurrent.locks.ReentrantLock;
import java.util.stream.Collectors;

import org.slf4j.Logger;
import org.slf4j.LoggerFactory;
import org.springframework.beans.factory.annotation.Value;
import org.springframework.boot.context.event.ApplicationReadyEvent;
import org.springframework.context.annotation.Profile;
import org.springframework.context.event.EventListener;
import org.springframework.scheduling.annotation.Scheduled;
import org.springframework.stereotype.Service;

import com.github.dockerjava.api.DockerClient;
import com.github.dockerjava.api.command.PullImageResultCallback;
import com.github.dockerjava.api.exception.BadRequestException;
import com.github.dockerjava.api.exception.NotFoundException;
import com.github.dockerjava.api.model.Container;
import com.github.dockerjava.api.model.Image;
import com.hazelcast.core.HazelcastInstance;
import com.hazelcast.map.IMap;

import de.tum.in.www1.artemis.exception.LocalCIException;

/**
 * Service for Docker related operations in local CI
 */
@Service
@Profile("buildagent")

public class LocalCIDockerService {

    private final ReentrantLock lock = new ReentrantLock();

    private static final Logger log = LoggerFactory.getLogger(LocalCIDockerService.class);

    private final DockerClient dockerClient;

    private final HazelcastInstance hazelcastInstance;

    @Value("${artemis.continuous-integration.image-cleanup.enabled:false}")
    private Boolean imageCleanupEnabled;

    @Value("${artemis.continuous-integration.image-cleanup.expiry-days:2}")
    private int imageExpiryDays;

<<<<<<< HEAD
    @Value("${artemis.continuous-integration.build-container-prefix:local-ci-}")
    private String buildContainerPrefix;

    public LocalCIDockerService(DockerClient dockerClient, HazelcastInstance hazelcastInstance) {
        this.dockerClient = dockerClient;
        this.hazelcastInstance = hazelcastInstance;
    }

    @EventListener(ApplicationReadyEvent.class)
    public void applicationReady() {
        // NOTE: we delay this after startup, because this can take several seconds and can block the startup of the build agent otherwise
        // remove all stranded build containers after 10s
        var executor = Executors.newScheduledThreadPool(1);
        executor.schedule(() -> {
            log.info("Start cleanup stranded build containers");
            var buildContainers = dockerClient.listContainersCmd().withShowAll(true).exec().stream()
                    .filter(container -> container.getNames()[0].startsWith("/" + buildContainerPrefix)).toList();
            log.info("Found {} stranded build containers", buildContainers.size());
            buildContainers.forEach(container -> dockerClient.removeContainerCmd(container.getId()).withForce(true).exec());
            log.info("Cleanup stranded build containers done");
        }, 10, TimeUnit.SECONDS);
=======
    public LocalCIDockerService(DockerClient dockerClient, HazelcastInstance hazelcastInstance) {
        this.dockerClient = dockerClient;
        this.hazelcastInstance = hazelcastInstance;
>>>>>>> 8cfbc901
    }

    /**
     * Pulls a docker image if it is not already present on the system
     * Uses a lock to prevent multiple threads from pulling the same image
     *
     * @param imageName the name of the docker image
     */
    public void pullDockerImage(String imageName) {
        try {
            log.info("Inspecting docker image {}", imageName);
            dockerClient.inspectImageCmd(imageName).exec();
        }
        catch (NotFoundException e) {
            lock.lock();

            // Check again if image was pulled in the meantime
            try {
                log.info("Inspecting docker image {} again", imageName);
                dockerClient.inspectImageCmd(imageName).exec();
            }
            catch (NotFoundException e2) {
                log.info("Pulling docker image {}", imageName);
                try {
                    dockerClient.pullImageCmd(imageName).exec(new PullImageResultCallback()).awaitCompletion();
                }
                catch (InterruptedException ie) {
                    throw new LocalCIException("Interrupted while pulling docker image " + imageName, ie);
                }
            }
            finally {
                lock.unlock();
            }

        }
        catch (BadRequestException e) {
            throw new LocalCIException("Error while inspecting docker image " + imageName, e);
        }
    }

    /**
     * Deletes all docker images that have not been used for more than {@link #imageExpiryDays} days on a schedule
     * If not otherwise specified, the schedule is set to 3:00 AM every day
     */
    @Scheduled(cron = "${artemis.continuous-integration.image-cleanup.cleanup-schedule-time:0 0 3 * * *}")
    public void deleteOldDockerImages() {

        if (!imageCleanupEnabled) {
            log.info("Docker image cleanup is disabled");
            return;
        }

        // Get map of docker images and their last build dates
        IMap<String, ZonedDateTime> dockerImageCleanupInfo = hazelcastInstance.getMap("dockerImageCleanupInfo");

        // Get list of all running containers
        List<Container> containers = dockerClient.listContainersCmd().exec();

        // Create a set of image IDs of containers in use
        Set<String> imageIdsInUse = containers.stream().map(Container::getImageId).collect(Collectors.toSet());

        // Get list of all images
        List<Image> allImages = dockerClient.listImagesCmd().exec();

        // Filter out images that are in use
        List<Image> unusedImages = allImages.stream().filter(image -> !imageIdsInUse.contains(image.getId())).toList();

        Set<String> imageNames = new HashSet<>();
        for (Image image : unusedImages) {
            String[] imageRepoTags = image.getRepoTags();
            if (imageRepoTags != null) {
                Collections.addAll(imageNames, imageRepoTags);
            }
        }

        // Delete images that have not been used for more than imageExpiryDays days
        for (String dockerImage : dockerImageCleanupInfo.keySet()) {
            if (imageNames.contains(dockerImage)) {
                if (dockerImageCleanupInfo.get(dockerImage).isBefore(ZonedDateTime.now().minus(imageExpiryDays, ChronoUnit.DAYS))) {
                    log.info("Deleting docker image {}", dockerImage);
                    try {
                        dockerClient.removeImageCmd(dockerImage).exec();
                    }
                    catch (NotFoundException e) {
<<<<<<< HEAD
                        log.warn("Docker image {} not found", dockerImage);
=======
                        log.warn("Docker image {} not found during cleanup", dockerImage);
>>>>>>> 8cfbc901
                    }
                }
            }
        }
    }
}<|MERGE_RESOLUTION|>--- conflicted
+++ resolved
@@ -49,7 +49,6 @@
     @Value("${artemis.continuous-integration.image-cleanup.expiry-days:2}")
     private int imageExpiryDays;
 
-<<<<<<< HEAD
     @Value("${artemis.continuous-integration.build-container-prefix:local-ci-}")
     private String buildContainerPrefix;
 
@@ -71,11 +70,6 @@
             buildContainers.forEach(container -> dockerClient.removeContainerCmd(container.getId()).withForce(true).exec());
             log.info("Cleanup stranded build containers done");
         }, 10, TimeUnit.SECONDS);
-=======
-    public LocalCIDockerService(DockerClient dockerClient, HazelcastInstance hazelcastInstance) {
-        this.dockerClient = dockerClient;
-        this.hazelcastInstance = hazelcastInstance;
->>>>>>> 8cfbc901
     }
 
     /**
@@ -160,11 +154,7 @@
                         dockerClient.removeImageCmd(dockerImage).exec();
                     }
                     catch (NotFoundException e) {
-<<<<<<< HEAD
-                        log.warn("Docker image {} not found", dockerImage);
-=======
                         log.warn("Docker image {} not found during cleanup", dockerImage);
->>>>>>> 8cfbc901
                     }
                 }
             }
