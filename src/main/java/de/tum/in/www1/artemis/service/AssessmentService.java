package de.tum.in.www1.artemis.service;

import static de.tum.in.www1.artemis.config.Constants.PROFILE_CORE;

import java.time.ZonedDateTime;
import java.util.List;
import java.util.Optional;

import org.springframework.context.annotation.Profile;
import org.springframework.stereotype.Service;

import de.tum.in.www1.artemis.domain.*;
import de.tum.in.www1.artemis.domain.enumeration.AssessmentType;
import de.tum.in.www1.artemis.domain.exam.Exam;
import de.tum.in.www1.artemis.domain.participation.StudentParticipation;
import de.tum.in.www1.artemis.repository.*;
import de.tum.in.www1.artemis.service.connectors.lti.LtiNewResultService;
import de.tum.in.www1.artemis.service.exam.ExamDateService;
import de.tum.in.www1.artemis.service.notifications.SingleUserNotificationService;
import de.tum.in.www1.artemis.web.rest.errors.BadRequestAlertException;
import de.tum.in.www1.artemis.web.rest.errors.EntityNotFoundException;
import de.tum.in.www1.artemis.web.websocket.ResultWebsocketService;

@Profile(PROFILE_CORE)
@Service
public class AssessmentService {

    private final ComplaintResponseService complaintResponseService;

    private final ComplaintRepository complaintRepository;

    protected final FeedbackRepository feedbackRepository;

    protected final ResultRepository resultRepository;

    protected final StudentParticipationRepository studentParticipationRepository;

    protected final ResultService resultService;

    private final ExamDateService examDateService;

    protected final SubmissionRepository submissionRepository;

    protected final GradingCriterionRepository gradingCriterionRepository;

    protected final UserRepository userRepository;

    private final SubmissionService submissionService;

    protected final Optional<LtiNewResultService> ltiNewResultService;

    protected final SingleUserNotificationService singleUserNotificationService;

    protected final ResultWebsocketService resultWebsocketService;

    public AssessmentService(ComplaintResponseService complaintResponseService, ComplaintRepository complaintRepository, FeedbackRepository feedbackRepository,
            ResultRepository resultRepository, StudentParticipationRepository studentParticipationRepository, ResultService resultService, SubmissionService submissionService,
            SubmissionRepository submissionRepository, ExamDateService examDateService, GradingCriterionRepository gradingCriterionRepository, UserRepository userRepository,
            Optional<LtiNewResultService> ltiNewResultService, SingleUserNotificationService singleUserNotificationService, ResultWebsocketService resultWebsocketService) {
        this.complaintResponseService = complaintResponseService;
        this.complaintRepository = complaintRepository;
        this.feedbackRepository = feedbackRepository;
        this.resultRepository = resultRepository;
        this.studentParticipationRepository = studentParticipationRepository;
        this.resultService = resultService;
        this.submissionService = submissionService;
        this.submissionRepository = submissionRepository;
        this.examDateService = examDateService;
        this.gradingCriterionRepository = gradingCriterionRepository;
        this.userRepository = userRepository;
        this.ltiNewResultService = ltiNewResultService;
        this.singleUserNotificationService = singleUserNotificationService;
        this.resultWebsocketService = resultWebsocketService;
    }

    /**
     * Handles an assessment update after a complaint. It first saves the corresponding complaint response and then updates the Result that was complaint about.
     *
     * @param originalResult   the original assessment that was complained about
     * @param exercise         the exercise to which the result belongs
     * @param assessmentUpdate the assessment update containing a ComplaintResponse and the updated Feedback list
     * @return the updated Result
     */
    public Result updateAssessmentAfterComplaint(Result originalResult, Exercise exercise, AssessmentUpdate assessmentUpdate) {
        if (assessmentUpdate.getFeedbacks() == null || assessmentUpdate.getComplaintResponse() == null) {
            throw new BadRequestAlertException("Feedbacks and complaint response must not be null.", "AssessmentUpdate", "notnull");
        }
        // Save the complaint response
        ComplaintResponse complaintResponse = complaintResponseService.resolveComplaint(assessmentUpdate.getComplaintResponse());

        // Create a new result which is a copy of the original result.
        Result newResult = submissionService.createResultAfterComplaintResponse(originalResult.getSubmission(), originalResult, assessmentUpdate.getFeedbacks(),
                assessmentUpdate.getAssessmentNote());

        newResult.setAssessor(complaintResponse.getReviewer());
        newResult.setAssessmentType(originalResult.getAssessmentType());

        resultRepository.save(newResult);

        if (exercise instanceof ProgrammingExercise programmingExercise) {
            newResult.calculateScoreForProgrammingExercise(programmingExercise);
            newResult.setCompletionDate(ZonedDateTime.now());
            newResult.setRated(true);
            newResult.copyProgrammingExerciseCounters(originalResult);

            Result savedResult = resultRepository.save(newResult);
            return resultRepository.findByIdWithEagerAssessor(savedResult.getId()).orElseThrow(); // to eagerly load assessor
        }
        else {
            return resultRepository.submitResult(newResult, exercise);
        }
    }

    /**
     * Checks if the user can create or override a submitted result.
     * If the result does not yet exist or is not yet submitted, this tutors can create or override results.
     * Overriding is only possible if the same tutor overrides before the assessment due date.
     * Instructors can always create and override results also after the assessment due date.
     *
     * @param existingResult      the existing result in case the result is updated (submitted or overridden)
     * @param exercise            the exercise to which the submission and result belong and which potentially includes an assessment due date
     * @param user                the user who initiates a request
     * @param isAtLeastInstructor whether the given user is an instructor for the given exercise
     * @param participation       the participation to which the submission and result belong to
     * @return true if the given user can override a potentially existing result
     */
    public boolean isAllowedToCreateOrOverrideResult(Result existingResult, Exercise exercise, StudentParticipation participation, User user, boolean isAtLeastInstructor) {
        final boolean isExamMode = exercise.isExamExercise();
        ZonedDateTime assessmentDueDate;
        // For exam exercises, tutors cannot override submissions when the publishing result date is in the past (assessmentDueDate)
        if (isExamMode) {
            assessmentDueDate = exercise.getExerciseGroup().getExam().getPublishResultsDate();
        }
        else {
            assessmentDueDate = exercise.getAssessmentDueDate();
        }

        final boolean isAllowedToBeAssessor = isAllowedToBeAssessorOfResult(existingResult, exercise, participation, user);
        // TODO make sure that tutors cannot assess the first assessment after the assessmentDueDate/publish result date (post). This is currently just used in the put request.
        // Check if no result is available (first assessment)
        if (existingResult == null) {
            // Tutors can assess exam exercises only after the last student has finished the exam and before the publishing result date
            if (isExamMode && !isAtLeastInstructor) {
                final Exam exam = exercise.getExerciseGroup().getExam();
                ZonedDateTime latestExamDueDate = examDateService.getLatestIndividualExamEndDate(exam.getId());
                if (latestExamDueDate.isAfter(ZonedDateTime.now()) || (exam.getPublishResultsDate() != null && exam.getPublishResultsDate().isBefore(ZonedDateTime.now()))) {
                    return false;
                }
            }
            return isAllowedToBeAssessor || isAtLeastInstructor;
        }

        // If the result exists, but was not yet submitted (i.e. completionDate not set), the tutor and the instructor can override, independent of the assessment due date
        if (existingResult.getCompletionDate() == null) {
            return isAllowedToBeAssessor || isAtLeastInstructor;
        }

        // If the result was already submitted, the tutor can only override before a potentially existing assessment due date
        final boolean isBeforeAssessmentDueDate = assessmentDueDate == null || ZonedDateTime.now().isBefore(assessmentDueDate);
        return (isAllowedToBeAssessor && isBeforeAssessmentDueDate) || isAtLeastInstructor;
    }

    /**
     * Cancel an assessment of a given submission for the current user, i.e. delete the corresponding result / release the lock. Then the submission is available for assessment
     * again.
     *
     * @param submission the submission for which the current assessment should be canceled
     */
    public void cancelAssessmentOfSubmission(Submission submission) {
        StudentParticipation participation = studentParticipationRepository.findWithEagerResultsById(submission.getParticipation().getId())
                .orElseThrow(() -> new BadRequestAlertException("Participation could not be found", "participation", "notfound"));
        // cancel is only possible for the latest result.
        Result result = submission.getLatestResult();

        // We only want to be able to cancel a result if it is not of the AUTOMATIC AssessmentType
        if (result != null && result.getAssessmentType() != null && result.getAssessmentType() != AssessmentType.AUTOMATIC) {
            participation.removeResult(result);
            resultService.deleteResult(result, true);
        }
    }

    /**
     * Returns whether a user is allowed to be the assessor of an existing result
     *
     * @param result   Result for which to check if the user can be the assessor
     * @param exercise Exercise to which the result belongs to
     * @param user     User for whom to check if they can be the assessor of the given result
     * @return true if the user is allowed to be the assessor, false otherwise
     */
    private boolean isAllowedToBeAssessorOfResult(Result result, Exercise exercise, StudentParticipation participation, User user) {
        if (exercise.isTeamMode()) {
            // for team exercises only the team tutor is allowed to be the assessor
            return participation.getTeam().orElseThrow().isOwner(user);
        }
        else if (result != null) {
            // for individual exercises a tutor can be the assessor if they already are the assessor or if there is no assessor yet
            return result.getAssessor() == null || user.equals(result.getAssessor());
        }
        else {
            return true;
        }
    }

    /**
     * Gets an example submission with the given submissionId and returns the result of the submission.
     *
     * @param submissionId the id of the example modeling submission
     * @return the result of the submission
     * @throws EntityNotFoundException when no submission can be found for the given id
     */
    public Result getExampleAssessment(long submissionId) {
        Optional<Submission> optionalSubmission = submissionRepository.findExampleSubmissionByIdWithEagerResult(submissionId);
        Submission submission = optionalSubmission.orElseThrow(() -> new EntityNotFoundException("Example Submission with id \"" + submissionId + "\" does not exist"));
        return submission.getLatestResult();
    }

    /**
     * This function is used for submitting a manual assessment/result. It gets the result that belongs to the given resultId, updates the completion date, sets the assessment type
     * to MANUAL and sets the assessor attribute. Afterward, it saves the update result in the database again.
     * <p>
     * For programming exercises we use a different approach see {@link ResultRepository#submitManualAssessment(Result)}.
     *
     * @param resultId the id of the result that should be submitted
     * @param exercise the exercise the assessment belongs to
     * @return the saved result
     */
    private Result submitManualAssessment(long resultId, Exercise exercise) {
<<<<<<< HEAD
        Result result = resultRepository.findWithEagerSubmissionAndFeedbackAndAssessorAndAssessmentNoteByIdElseThrow(resultId);
=======
        Result result = resultRepository.findWithBidirectionalSubmissionAndFeedbackAndAssessorAndTeamStudentsByIdElseThrow(resultId);
>>>>>>> 50a61fdb
        result.setRatedIfNotAfterDueDate();
        result.setCompletionDate(ZonedDateTime.now());
        result = resultRepository.submitResult(result, exercise);

        if (ltiNewResultService.isPresent()) {
            // Note: we always need to report the result (independent of the assessment due date) over LTI, if LTI is configured.
            // Otherwise, it might never become visible in the external system
            ltiNewResultService.get().onNewResult((StudentParticipation) result.getParticipation());
        }
        return result;
    }

    /**
     * This function is used for saving a manual assessment/result. It sets the assessment type to MANUAL and sets the assessor attribute. Furthermore, it saves the result in the
     * database. If a result with the given id exists, it will be overridden. if not, a new result will be created.
     * <p>
     * For programming exercises we use a different approach see {@link ProgrammingAssessmentService#saveManualAssessment(Result, User)}.
     *
     * @param submission         the submission to which the feedback belongs to
     * @param feedbackList       the assessment as a feedback list that should be added to the result of the corresponding submission
     * @param resultId           id of the result we want to save the feedbackList to, null if no result exists
     * @param assessmentNoteText the text of the assessment note of the result
     * @return the saved result
     */
    public Result saveManualAssessment(final Submission submission, final List<Feedback> feedbackList, Long resultId, String assessmentNoteText) {
        Result result = null;
        if (resultId != null) {
            result = resultRepository.findWithEagerSubmissionAndFeedbackAndTestCasesAndAssessmentNoteById(resultId).orElse(null);
        }

        if (result == null) {
            result = submissionService.saveNewEmptyResult(submission);
        }

        // important to not lose complaint information when overriding an assessment
        if (result.getHasComplaint().isEmpty()) {
            result.setHasComplaint(false);
        }

        result.setExampleResult(submission.isExampleSubmission());
        result.setAssessmentType(AssessmentType.MANUAL);
        User user = userRepository.getUser();
        result.setAssessor(user);

        result.updateAllFeedbackItems(feedbackList, false);
        result.determineAssessmentType();

        if (assessmentNoteText != null) {
            AssessmentNote assessmentNote = new AssessmentNote();
            assessmentNote.setNote(assessmentNoteText);
            assessmentNote.setCreator(user);
            result.setAssessmentNote(assessmentNote);
        }

        if (result.getSubmission() == null) {
            result.setSubmission(submission);
            submission.addResult(result);
            submissionRepository.save(submission);
        }
        // Workaround to prevent the assessor turning into a proxy object after saving
        var assessor = result.getAssessor();
        result = resultRepository.save(result);
        result.setAssessor(assessor);
        return result;
    }

    /**
     * Saves a new manual assessment. Submits the result if the submit-parameter is set to true.
     * Also notifies the student about the assessment if it is visible (after the assessment due date).
     *
     * @param exercise           the exercise this assessment belongs to
     * @param submission         the assessed submission
     * @param feedbackList       the assessment as a feedback list that should be added to the result of the corresponding submission
     * @param resultId           if of the result we want to save the feedbackList to, null if no result exists
     * @param assessmentNoteText the text of the assessment note for from result
     * @param submit             true if the result should also be submitted
     * @return the saved result
     */
    public Result saveAndSubmitManualAssessment(final Exercise exercise, final Submission submission, final List<Feedback> feedbackList, Long resultId, String assessmentNoteText,
            boolean submit) {
        Result result = saveManualAssessment(submission, feedbackList, resultId, assessmentNoteText);
        if (!submit) {
            return result;
        }

        result = submitManualAssessment(result.getId(), exercise);
        Optional<User> optionalStudent = ((StudentParticipation) submission.getParticipation()).getStudent();
        if (optionalStudent.isPresent()) {
            singleUserNotificationService.checkNotificationForAssessmentExerciseSubmission(exercise, optionalStudent.get(), result);
        }

        if (ExerciseDateService.isAfterAssessmentDueDate(exercise)) {
            resultWebsocketService.broadcastNewResult(result.getParticipation(), result);
        }
        return result;
    }

    /**
     * Deletes the result of a submission.
     *
     * @param submission - the submission which the result belongs to
     * @param result     - the result that should get deleted
     */
    public void deleteAssessment(Submission submission, Result result) {

        if (complaintRepository.findByResultId(result.getId()).isPresent()) {
            throw new BadRequestAlertException("Result has a complaint", "result", "hasComplaint");
        }
        submission.getResults().remove(result);
        resultService.deleteResultReferences(result.getId(), true);
        // this keeps the result order intact and automatically deletes the result
        submissionRepository.save(submission);
    }
}<|MERGE_RESOLUTION|>--- conflicted
+++ resolved
@@ -225,11 +225,7 @@
      * @return the saved result
      */
     private Result submitManualAssessment(long resultId, Exercise exercise) {
-<<<<<<< HEAD
-        Result result = resultRepository.findWithEagerSubmissionAndFeedbackAndAssessorAndAssessmentNoteByIdElseThrow(resultId);
-=======
-        Result result = resultRepository.findWithBidirectionalSubmissionAndFeedbackAndAssessorAndTeamStudentsByIdElseThrow(resultId);
->>>>>>> 50a61fdb
+        Result result = resultRepository.findWithBidirectionalSubmissionAndFeedbackAndAssessorAndAssessmentNoteAndTeamStudentsByIdElseThrow(resultId);
         result.setRatedIfNotAfterDueDate();
         result.setCompletionDate(ZonedDateTime.now());
         result = resultRepository.submitResult(result, exercise);
