--- conflicted
+++ resolved
@@ -236,11 +236,7 @@
      * This function is used for saving a manual assessment/result. It sets the assessment type to MANUAL and sets the assessor attribute. Furthermore, it saves the result in the
      * database. If a result with the given id exists, it will be overridden. if not, a new result will be created.
      * <p>
-<<<<<<< HEAD
-     * For programming exercises we use a different approach see {@link ProgrammingAssessmentService#saveManualAssessment(Result, User)}
-=======
      * For programming exercises we use a different approach see {@link ProgrammingAssessmentService#saveManualAssessment(Result, User)}.
->>>>>>> 5f2ae309
      *
      * @param submission   the submission to which the feedback belongs to
      * @param feedbackList the assessment as a feedback list that should be added to the result of the corresponding submission
