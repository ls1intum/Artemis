package de.tum.in.www1.artemis.service;

import java.time.ZonedDateTime;
import java.util.List;

import org.springframework.transaction.annotation.Transactional;

import com.fasterxml.jackson.core.JsonProcessingException;
import com.fasterxml.jackson.databind.ObjectMapper;

import de.tum.in.www1.artemis.domain.AssessmentUpdate;
import de.tum.in.www1.artemis.domain.Complaint;
import de.tum.in.www1.artemis.domain.ComplaintResponse;
import de.tum.in.www1.artemis.domain.Exercise;
<<<<<<< HEAD
import de.tum.in.www1.artemis.domain.Feedback;
=======
import de.tum.in.www1.artemis.domain.Participation;
>>>>>>> 5bd2d667
import de.tum.in.www1.artemis.domain.Result;
import de.tum.in.www1.artemis.domain.Submission;
import de.tum.in.www1.artemis.repository.ComplaintRepository;
import de.tum.in.www1.artemis.repository.ParticipationRepository;
import de.tum.in.www1.artemis.repository.ResultRepository;
import de.tum.in.www1.artemis.web.rest.errors.BadRequestAlertException;
import de.tum.in.www1.artemis.web.rest.errors.InternalServerErrorException;

abstract class AssessmentService {

    private final ComplaintResponseService complaintResponseService;

    private final ComplaintRepository complaintRepository;

    protected final ResultRepository resultRepository;

    private final ParticipationRepository participationRepository;

    private final ObjectMapper objectMapper;

    public AssessmentService(ComplaintResponseService complaintResponseService, ComplaintRepository complaintRepository, ResultRepository resultRepository,
            ParticipationRepository participationRepository, ObjectMapper objectMapper) {
        this.complaintResponseService = complaintResponseService;
        this.complaintRepository = complaintRepository;
        this.resultRepository = resultRepository;
        this.participationRepository = participationRepository;
        this.objectMapper = objectMapper;
    }

    Result submitResult(Result result, Exercise exercise, Double calculatedScore) {
        Double maxScore = exercise.getMaxScore();
        result.setRatedIfNotExceeded(exercise.getDueDate(), result.getSubmission().getSubmissionDate());
        result.setCompletionDate(ZonedDateTime.now());
        double totalScore = calculateTotalScore(calculatedScore, maxScore);
        result.setScore(totalScore, maxScore);
        result.setResultString(totalScore, maxScore);
        resultRepository.save(result);
        return result;
    }

    /**
     * Handles an assessment update after a complaint. It first saves the corresponding complaint response and then updates the Result that was complaint about. Note, that it
     * updates the score and the feedback of the original Result, but NOT the assessor. The user that is responsible for the update can be found in the 'reviewer' field of the
     * complaint. The original Result gets stored in the 'resultBeforeComplaint' field of the ComplaintResponse for future lookup.
     *
     * @param originalResult   the original assessment that was complained about
     * @param assessmentUpdate the assessment update containing a ComplaintResponse and the updated Feedback list
     * @return the updated Result
     */
    @Transactional
    public Result updateAssessmentAfterComplaint(Result originalResult, Exercise exercise, AssessmentUpdate assessmentUpdate) {
        if (assessmentUpdate.getFeedbacks() == null || assessmentUpdate.getComplaintResponse() == null) {
            throw new BadRequestAlertException("Feedbacks and complaint response must not be null.", "AssessmentUpdate", "notnull");
        }
        // Save the complaint response
        ComplaintResponse complaintResponse = complaintResponseService.createComplaintResponse(assessmentUpdate.getComplaintResponse());

        try {
            // Store the original result with the complaint
            Complaint complaint = complaintResponse.getComplaint();
            complaint.setResultBeforeComplaint(getOriginalResultAsString(originalResult));
            complaintRepository.save(complaint);
        }
        catch (JsonProcessingException exception) {
            throw new InternalServerErrorException("Failed to store original result");
        }

        // Update the result that was complained about with the new feedback
        originalResult.setNewFeedback(assessmentUpdate.getFeedbacks());
        originalResult.evaluateFeedback(exercise.getMaxScore());
        // Note: This also saves the feedback objects in the database because of the 'cascade =
        // CascadeType.ALL' option.
        return resultRepository.save(originalResult);
    }

    /**
<<<<<<< HEAD
     * Checks the assessment for general (without reference) feedback entries. Throws a BadRequestAlertException if there is more than one general feedback.
     * 
     * @param assessment the assessment to check
     */
    void checkGeneralFeedback(List<Feedback> assessment) {
        final long generalFeedbackCount = assessment.stream().filter(feedback -> feedback.getReference() == null).count();
        if (generalFeedbackCount > 1) {
            throw new BadRequestAlertException("There cannot be more than one general Feedback per Assessment", "assessment", "moreThanOneGeneralFeedback");
        }
=======
     * Cancel an assessment of a given submission for the current user, i.e. delete the corresponding result / release the lock. Then the submission is available for assessment
     * again.
     *
     * @param submission the submission for which the current assessment should be canceled
     */
    @Transactional
    public void cancelAssessmentOfSubmission(Submission submission) {
        Participation participation = participationRepository.findByIdWithEagerResults(submission.getParticipation().getId())
                .orElseThrow(() -> new BadRequestAlertException("Participation could not be found", "participation", "notfound"));
        Result result = submission.getResult();
        participation.removeResult(result);
        participationRepository.save(participation);
        resultRepository.deleteById(result.getId());
>>>>>>> 5bd2d667
    }

    /**
     * Creates a copy of the given original result with all properties except for the participation and submission and converts it to a JSON string. This method is used for storing
     * the original result of a submission before updating the result due to a complaint.
     *
     * @param originalResult the original result that was complained about
     * @return the reduced result as a JSON string
     * @throws JsonProcessingException when the conversion to JSON string fails
     */
    private String getOriginalResultAsString(Result originalResult) throws JsonProcessingException {
        Result resultCopy = new Result();
        resultCopy.setId(originalResult.getId());
        resultCopy.setResultString(originalResult.getResultString());
        resultCopy.setCompletionDate(originalResult.getCompletionDate());
        resultCopy.setSuccessful(originalResult.isSuccessful());
        resultCopy.setScore(originalResult.getScore());
        resultCopy.setRated(originalResult.isRated());
        resultCopy.hasFeedback(originalResult.getHasFeedback());
        resultCopy.setFeedbacks(originalResult.getFeedbacks());
        resultCopy.setAssessor(originalResult.getAssessor());
        resultCopy.setAssessmentType(originalResult.getAssessmentType());
        resultCopy.setHasComplaint(originalResult.getHasComplaint());
        return objectMapper.writeValueAsString(resultCopy);
    }

    private double calculateTotalScore(Double calculatedScore, Double maxScore) {
        double totalScore = Math.max(0, calculatedScore);
        return (maxScore == null) ? totalScore : Math.min(totalScore, maxScore);
    }
}<|MERGE_RESOLUTION|>--- conflicted
+++ resolved
@@ -12,11 +12,8 @@
 import de.tum.in.www1.artemis.domain.Complaint;
 import de.tum.in.www1.artemis.domain.ComplaintResponse;
 import de.tum.in.www1.artemis.domain.Exercise;
-<<<<<<< HEAD
 import de.tum.in.www1.artemis.domain.Feedback;
-=======
 import de.tum.in.www1.artemis.domain.Participation;
->>>>>>> 5bd2d667
 import de.tum.in.www1.artemis.domain.Result;
 import de.tum.in.www1.artemis.domain.Submission;
 import de.tum.in.www1.artemis.repository.ComplaintRepository;
@@ -93,17 +90,6 @@
     }
 
     /**
-<<<<<<< HEAD
-     * Checks the assessment for general (without reference) feedback entries. Throws a BadRequestAlertException if there is more than one general feedback.
-     * 
-     * @param assessment the assessment to check
-     */
-    void checkGeneralFeedback(List<Feedback> assessment) {
-        final long generalFeedbackCount = assessment.stream().filter(feedback -> feedback.getReference() == null).count();
-        if (generalFeedbackCount > 1) {
-            throw new BadRequestAlertException("There cannot be more than one general Feedback per Assessment", "assessment", "moreThanOneGeneralFeedback");
-        }
-=======
      * Cancel an assessment of a given submission for the current user, i.e. delete the corresponding result / release the lock. Then the submission is available for assessment
      * again.
      *
@@ -117,7 +103,18 @@
         participation.removeResult(result);
         participationRepository.save(participation);
         resultRepository.deleteById(result.getId());
->>>>>>> 5bd2d667
+    }
+
+    /**
+     * Checks the assessment for general (without reference) feedback entries. Throws a BadRequestAlertException if there is more than one general feedback.
+     *
+     * @param assessment the assessment to check
+     */
+    void checkGeneralFeedback(List<Feedback> assessment) {
+        final long generalFeedbackCount = assessment.stream().filter(feedback -> feedback.getReference() == null).count();
+        if (generalFeedbackCount > 1) {
+            throw new BadRequestAlertException("There cannot be more than one general Feedback per Assessment", "assessment", "moreThanOneGeneralFeedback");
+        }
     }
 
     /**
