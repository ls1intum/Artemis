--- conflicted
+++ resolved
@@ -4,56 +4,41 @@
 
 import org.springframework.transaction.annotation.Transactional;
 
-<<<<<<< HEAD
-=======
 import com.fasterxml.jackson.core.JsonProcessingException;
 import com.fasterxml.jackson.databind.ObjectMapper;
 
 import de.tum.in.www1.artemis.domain.AssessmentUpdate;
 import de.tum.in.www1.artemis.domain.Complaint;
 import de.tum.in.www1.artemis.domain.ComplaintResponse;
->>>>>>> 4d27d9d9
 import de.tum.in.www1.artemis.domain.Exercise;
 import de.tum.in.www1.artemis.domain.Participation;
 import de.tum.in.www1.artemis.domain.Result;
-<<<<<<< HEAD
 import de.tum.in.www1.artemis.domain.Submission;
+import de.tum.in.www1.artemis.repository.ComplaintRepository;
 import de.tum.in.www1.artemis.repository.ParticipationRepository;
-import de.tum.in.www1.artemis.repository.ResultRepository;
-import de.tum.in.www1.artemis.web.rest.errors.BadRequestAlertException;
-
-abstract class AssessmentService {
-
-    private final ParticipationRepository participationRepository;
-
-    protected final ResultRepository resultRepository;
-
-    public AssessmentService(ResultRepository resultRepository, ParticipationRepository participationRepository) {
-        this.resultRepository = resultRepository;
-        this.participationRepository = participationRepository;
-=======
-import de.tum.in.www1.artemis.repository.ComplaintRepository;
 import de.tum.in.www1.artemis.repository.ResultRepository;
 import de.tum.in.www1.artemis.web.rest.errors.BadRequestAlertException;
 import de.tum.in.www1.artemis.web.rest.errors.InternalServerErrorException;
 
 abstract class AssessmentService {
 
-    protected final ComplaintResponseService complaintResponseService;
+    private final ComplaintResponseService complaintResponseService;
 
-    protected final ComplaintRepository complaintRepository;
+    private final ComplaintRepository complaintRepository;
 
     protected final ResultRepository resultRepository;
 
-    protected final ObjectMapper objectMapper;
+    private final ParticipationRepository participationRepository;
+
+    private final ObjectMapper objectMapper;
 
     public AssessmentService(ComplaintResponseService complaintResponseService, ComplaintRepository complaintRepository, ResultRepository resultRepository,
-            ObjectMapper objectMapper) {
+            ParticipationRepository participationRepository, ObjectMapper objectMapper) {
         this.complaintResponseService = complaintResponseService;
         this.complaintRepository = complaintRepository;
         this.resultRepository = resultRepository;
+        this.participationRepository = participationRepository;
         this.objectMapper = objectMapper;
->>>>>>> 4d27d9d9
     }
 
     Result submitResult(Result result, Exercise exercise, Double calculatedScore) {
@@ -65,32 +50,6 @@
         result.setResultString(totalScore, maxScore);
         resultRepository.save(result);
         return result;
-    }
-
-<<<<<<< HEAD
-    /**
-     * Cancel an assessment of a given submission for the current user, i.e. delete the corresponding result / release the lock. Then the submission is available for assessment
-     * again.
-     *
-     * @param submission the submission for which the current assessment should be canceled
-     */
-    @Transactional
-    public void cancelAssessmentOfSubmission(Submission submission) {
-        Participation participation = participationRepository.findByIdWithEagerResults(submission.getParticipation().getId())
-                .orElseThrow(() -> new BadRequestAlertException("Participation could not be found", "participation", "notfound"));
-        Result result = submission.getResult();
-        participation.removeResult(result);
-        participationRepository.save(participation);
-        resultRepository.deleteById(result.getId());
-    }
-
-    private double calculateTotalScore(Double calculatedScore, Double maxScore) {
-        double totalScore = Math.max(0, calculatedScore);
-        return (maxScore == null) ? totalScore : Math.min(totalScore, maxScore);
-=======
-    private double calculateTotalScore(Double calculatedScore, Double maxScore) {
-        double totalScore = Math.max(0, calculatedScore);
-        return (maxScore == null) ? totalScore : Math.min(totalScore, maxScore);
     }
 
     /**
@@ -129,6 +88,22 @@
     }
 
     /**
+     * Cancel an assessment of a given submission for the current user, i.e. delete the corresponding result / release the lock. Then the submission is available for assessment
+     * again.
+     *
+     * @param submission the submission for which the current assessment should be canceled
+     */
+    @Transactional
+    public void cancelAssessmentOfSubmission(Submission submission) {
+        Participation participation = participationRepository.findByIdWithEagerResults(submission.getParticipation().getId())
+                .orElseThrow(() -> new BadRequestAlertException("Participation could not be found", "participation", "notfound"));
+        Result result = submission.getResult();
+        participation.removeResult(result);
+        participationRepository.save(participation);
+        resultRepository.deleteById(result.getId());
+    }
+
+    /**
      * Creates a copy of the given original result with all properties except for the participation and submission and converts it to a JSON string. This method is used for storing
      * the original result of a submission before updating the result due to a complaint.
      *
@@ -150,6 +125,10 @@
         resultCopy.setAssessmentType(originalResult.getAssessmentType());
         resultCopy.setHasComplaint(originalResult.getHasComplaint());
         return objectMapper.writeValueAsString(resultCopy);
->>>>>>> 4d27d9d9
+    }
+
+    private double calculateTotalScore(Double calculatedScore, Double maxScore) {
+        double totalScore = Math.max(0, calculatedScore);
+        return (maxScore == null) ? totalScore : Math.min(totalScore, maxScore);
     }
 }