package de.tum.in.www1.artemis.service.connectors;

import java.net.URL;
import java.util.List;

import org.apache.http.HttpException;
import org.springframework.http.ResponseEntity;

import de.tum.in.www1.artemis.config.Constants;
import de.tum.in.www1.artemis.domain.*;
import de.tum.in.www1.artemis.domain.enumeration.ProgrammingLanguage;

/**
 * Abstract service for managing entities related to continuous integration.
 */
public interface ContinuousIntegrationService {

    enum BuildStatus {
        INACTIVE, QUEUED, BUILDING
    }

    /**
     * Creates the base build plan for the given programming exercise
     * 
     * @param exercise           a programming exercise with the required information to create the base build plan
     * @param planKey            the key of the plan
     * @param repositoryName     the slug of the assignment repository (used to separate between exercise and solution), i.e. the unique identifier
     * @param testRepositoryName the slug of the test repository, i.e. the unique identifier
     */
    void createBuildPlanForExercise(ProgrammingExercise exercise, String planKey, String repositoryName, String testRepositoryName);

    /**
     * Clones an existing build plan. Illegal characters in the plan key, or name will be replaced.
     *
     * @param sourceProjectKey The key of the source project, normally the key of the exercise -> courseShortName + exerciseShortName.
     * @param sourcePlanName The name of the source plan
     * @param targetProjectKey The key of the project the plan should get copied to
     * @param targetProjectName The wanted name of the new project
     * @param targetPlanName The wanted name of the new plan after copying it
     * @return The key of the new build plan
     */
    String copyBuildPlan(String sourceProjectKey, String sourcePlanName, String targetProjectKey, String targetProjectName, String targetPlanName);

    /**
     * Configure the build plan with the given participation on the CI system. Common configurations: - update the repository in the build plan - set appropriate user permissions -
     * initialize/enable the build plan so that it works
     *
     * @param participation contains the unique identifier for build plan on CI system and the url of user's personal repository copy
     */
    void configureBuildPlan(ProgrammingExerciseParticipation participation);

    /**
     * triggers a build for the build plan in the given participation
     * 
     * @param participation the participation with the id of the build plan that should be triggered
     * @throws HttpException if the request to the CI failed.
     */
    void triggerBuild(ProgrammingExerciseParticipation participation) throws HttpException;

    /**
     * Delete project with given identifier from CI system.
     *
     * @param projectKey unique identifier for the project on CI system
     */
    void deleteProject(String projectKey);

    /**
     * Delete build plan with given identifier from CI system.
     *
     * @param buildPlanId unique identifier for build plan on CI system
     */
    void deleteBuildPlan(String buildPlanId);

    /**
     * Will be called when a POST request is sent to the '/results/{buildPlanId}'. Configure this as a build step in the build plan.
     * <p>
     * Important: The implementation is responsible for retrieving and saving the result from the CI system.
     * @param participation for which build has completed
     * @return build result
     */
    @Deprecated
    Result onBuildCompletedOld(ProgrammingExerciseParticipation participation);

    /**
     * Get the plan key of the finished build, the information of the build gets passed via the requestBody. The requestBody must match the information passed from the
     * bamboo-server-notification-plugin, the body is described here: https://github.com/ls1intum/bamboo-server-notification-plugin
     *
     * @param requestBody The request Body received from the CI-Server.
     * @return the plan key of the build
     * @throws Exception if the Body could not be parsed
     */
    String getPlanKey(Object requestBody) throws Exception;

    /**
     * Get the result of the finished build, the information of the build gets passed via the requestBody. The requestBody must match the information passed from the
     * bamboo-server-notification-plugin, the body is described here: https://github.com/ls1intum/bamboo-server-notification-plugin
     *
     * @param participation The participation for which the build finished
     * @param requestBody   The request Body received from the CI-Server.
     * @return the result of the build
     * @throws Exception if the Body could not be parsed
     */
    Result onBuildCompletedNew(ProgrammingExerciseParticipation participation, Object requestBody) throws Exception;

    /**
     * Get the current status of the build for the given participation, i.e. INACTIVE, QUEUED, or BUILDING.
     *
     * @param participation participation for which to get status
     * @return build status
     */
    BuildStatus getBuildStatus(ProgrammingExerciseParticipation participation);

    /**
     * Check if the given build plan ID is valid and accessible.
     *
     * @param buildPlanId unique identifier for build plan on CI system
     * @return true if build plan is valid otherwise false
     */
    Boolean buildPlanIdIsValid(String buildPlanId);

    /**
     * Get details about the latest build result. Used to display the results of the test cases to the student: webapp/app/courses/results/result-deatil.html Used to generate the
     * interactive exercise instructions: webapp/app/editor/instructions/editor-instructions.components.js
     *
     * @param result the result for which to get details
     * @return List of automatic feedback by the continuous integration server. contains the test methods and their results:
     */
    List<Feedback> getLatestBuildResultDetails(Result result);

    /**
     * Get the build logs of the latest CI build.
     *
     * @param buildPlanId to get the latest build logs
     * @return list of build log entries
     */
    List<BuildLogEntry> getLatestBuildLogs(String buildPlanId);

    /**
     * Get the  URL to the build plan. Used for the "Go to Build Plan" button, if this feature is enabled for the exercise.
     *
     * @param participation participation for which to get the build plan URL
     * @return build plan url
     */
    URL getBuildPlanWebUrl(ProgrammingExerciseParticipation participation);

    /**
     * Get the build artifact (JAR/WAR), if any, of the latest build
     *
     * @param participation participation for which to get the build artifact
     * @return the binary build artifact. Typically a JAR/WAR ResponseEntity.
     */
    ResponseEntity retrieveLatestArtifact(ProgrammingExerciseParticipation participation);

    /**
     * Checks if the project with the given projectKey already exists
     *
     * @param projectKey to check if a project with this unique key already exists
     * @param projectName to check if a project with the same name already exists
     * @return true if the project exists, false otherwise
     */
    String checkIfProjectExists(String projectKey, String projectName);

    /**
     * Checks if a given build plan is deactivated, or enabled
     *
     * @param planId The ID of the build plan
     * @return True, if the plan is enabled, false otherwise
     */
    boolean isBuildPlanEnabled(final String planId);

    /**
     * Enables the given build plan.
     *
     * @param planKey to identify the plan in the CI service.
     * @return the message indicating the result of the enabling operation.
     */
    String enablePlan(String planKey);

    /**
     * Updates the configured repository for a given plan to the given Bamboo Server repository.
     *
     * @param bambooProject         The key of the project, e.g. 'EIST16W1'.
     * @param bambooPlan            The key of the plan, which is usually the name combined with the project, e.g. 'PROJECT-GA56HUR'.
     * @param bambooRepositoryName  The name of the configured repository in the CI plan.
     * @param repoProjectName       The key of the project that contains the repository.
     * @param repoName              The lower level identifier of the repository.
     */
<<<<<<< HEAD
    String updatePlanRepository(String bambooProject, String bambooPlan, String bambooRepositoryName, String repoProjectName, String repoName);

    /**
     * Path a repository should get checked out in a build plan. E.g. the assignment repository should get checked out
     * to a subdirectory called "assignment" for the Python programming language.
     */
    enum RepositoryCheckoutPath implements CustomizableCheckoutPath {
        ASSIGNMENT {

            @Override
            public String forProgrammingLanguage(ProgrammingLanguage language) {
                switch (language) {
                case JAVA:
                case PYTHON:
                case C:
                    return Constants.ASSIGNMENT_CHECKOUT_PATH;
                default:
                    throw new IllegalArgumentException("Repository checkout path for assignment repo has not yet been defined for " + language);
                }
            }
        },
        TEST {

            @Override
            public String forProgrammingLanguage(ProgrammingLanguage language) {
                switch (language) {
                case JAVA:
                case PYTHON:
                    return "";
                case C:
                    return Constants.TESTS_CHECKOUT_PATH;
                default:
                    throw new IllegalArgumentException("Repository checkout path for test repo has not yet been defined for " + language);
                }
            }
        }
    }

    interface CustomizableCheckoutPath {

        /**
         * Path of the subdirectory to which a repository should get checked out to depending on the programming language.
         * E.g. for the language {@link ProgrammingLanguage#C} always check the repo out to "tests"
         *
         * @param language The programming language for which there should be a custom checkout path
         * @return The path to the subdirectory as a String to which some repository should get checked out to.
         */
        String forProgrammingLanguage(ProgrammingLanguage language);
    }
=======
    void updatePlanRepository(String bambooProject, String bambooPlan, String bambooRepositoryName, String repoProjectName, String repoName);
>>>>>>> 73e7b03c
}<|MERGE_RESOLUTION|>--- conflicted
+++ resolved
@@ -185,8 +185,7 @@
      * @param repoProjectName       The key of the project that contains the repository.
      * @param repoName              The lower level identifier of the repository.
      */
-<<<<<<< HEAD
-    String updatePlanRepository(String bambooProject, String bambooPlan, String bambooRepositoryName, String repoProjectName, String repoName);
+    void updatePlanRepository(String bambooProject, String bambooPlan, String bambooRepositoryName, String repoProjectName, String repoName);
 
     /**
      * Path a repository should get checked out in a build plan. E.g. the assignment repository should get checked out
@@ -235,7 +234,4 @@
          */
         String forProgrammingLanguage(ProgrammingLanguage language);
     }
-=======
-    void updatePlanRepository(String bambooProject, String bambooPlan, String bambooRepositoryName, String repoProjectName, String repoName);
->>>>>>> 73e7b03c
 }