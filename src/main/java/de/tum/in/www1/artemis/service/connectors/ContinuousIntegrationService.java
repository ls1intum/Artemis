--- conflicted
+++ resolved
@@ -231,11 +231,7 @@
      * @param buildPlanId The ID of the build plan, that should get triggered/notified
      * @return The URL as a String pointing to the to be triggered build plan in the CI system. If this is not needed/supported, an empty optional is returned.
      */
-<<<<<<< HEAD
-    Optional<String> getWebhookUrl(String projectKey, String buildPlanId);
-=======
     Optional<String> getWebHookUrl(String projectKey, String buildPlanId);
->>>>>>> a4445ab6
 
     /**
      * Path a repository should get checked out in a build plan. E.g. the assignment repository should get checked out
