package de.tum.in.www1.artemis.service.connectors;

import java.net.URL;
import java.util.List;
import java.util.Optional;

import org.apache.http.HttpException;
import org.springframework.http.ResponseEntity;

import de.tum.in.www1.artemis.config.Constants;
import de.tum.in.www1.artemis.domain.BuildLogEntry;
import de.tum.in.www1.artemis.domain.ProgrammingExercise;
import de.tum.in.www1.artemis.domain.ProgrammingSubmission;
import de.tum.in.www1.artemis.domain.Result;
import de.tum.in.www1.artemis.domain.enumeration.ProgrammingLanguage;
import de.tum.in.www1.artemis.domain.participation.ProgrammingExerciseParticipation;
import de.tum.in.www1.artemis.exception.ContinousIntegrationException;

/**
 * Abstract service for managing entities related to continuous integration.
 */
public interface ContinuousIntegrationService {

    enum BuildStatus {
        INACTIVE, QUEUED, BUILDING
    }

    /**
     * Creates the base build plan for the given programming exercise
     *
     * @param exercise              a programming exercise with the required information to create the base build plan
     * @param planKey               the key of the plan
     * @param repositoryURL         the URL of the assignment repository (used to separate between exercise and solution)
     * @param testRepositoryURL     the URL of the test repository
     * @param solutionRepositoryURL the URL of the solution repository. Only used for HASKELL exercises with checkoutSolutionRepository=true. Otherwise ignored.
     */
    void createBuildPlanForExercise(ProgrammingExercise exercise, String planKey, URL repositoryURL, URL testRepositoryURL, URL solutionRepositoryURL);

    /**
     * Clones an existing build plan. Illegal characters in the plan key, or name will be replaced.
     *
     * @param sourceProjectKey The key of the source project, normally the key of the exercise -> courseShortName + exerciseShortName.
     * @param sourcePlanName The name of the source plan
     * @param targetProjectKey The key of the project the plan should get copied to
     * @param targetProjectName The wanted name of the new project
     * @param targetPlanName The wanted name of the new plan after copying it
     * @param targetProjectExists whether the target project already exists or not
     * @return The key of the new build plan
     */
    String copyBuildPlan(String sourceProjectKey, String sourcePlanName, String targetProjectKey, String targetProjectName, String targetPlanName, boolean targetProjectExists);

    /**
     * Configure the build plan with the given participation on the CI system. Common configurations: - update the repository in the build plan - set appropriate user permissions -
     * initialize/enable the build plan so that it works
     *
     * @param participation contains the unique identifier for build plan on CI system and the url of user's personal repository copy
     */
    void configureBuildPlan(ProgrammingExerciseParticipation participation);

    /**
     * An empty commit might be necessary depending on the chosen CI system (e.g. on Bamboo) so that subsequent commits trigger a new build on the build plan
     *
     * @param participation contains the unique identifier for build plan on CI system and the url of user's personal repository copy
     */
    void performEmptySetupCommit(ProgrammingExerciseParticipation participation);

    /**
     * triggers a build for the build plan in the given participation
     *
     * @param participation the participation with the id of the build plan that should be triggered
     * @throws HttpException if the request to the CI failed.
     */
    void triggerBuild(ProgrammingExerciseParticipation participation) throws HttpException;

    /**
     * Delete project with given identifier from CI system.
     *
     * @param projectKey unique identifier for the project on CI system
     */
    void deleteProject(String projectKey);

    /**
     * Delete build plan with given identifier from CI system.
     *
     * @param projectKey The key of the related programming exercise
     * @param buildPlanId unique identifier for build plan on CI system
     */
    void deleteBuildPlan(String projectKey, String buildPlanId);

    /**
     * Get the plan key of the finished build, the information of the build gets passed via the requestBody. The requestBody must match the information passed from the
     * bamboo-server-notification-plugin, the body is described here: https://github.com/ls1intum/bamboo-server-notification-plugin
     *
     * @param requestBody The request Body received from the CI-Server.
     * @return the plan key of the build
     * @throws Exception if the Body could not be parsed
     */
    String getPlanKey(Object requestBody) throws Exception;

    /**
     * Get the result of the finished build, the information of the build gets passed via the requestBody. The requestBody must match the information passed from the
     * bamboo-server-notification-plugin, the body is described here: https://github.com/ls1intum/bamboo-server-notification-plugin
     *
     * @param participation The participation for which the build finished
     * @param requestBody   The request Body received from the CI-Server.
     * @return the result of the build
     * @throws ContinousIntegrationException if the Body could not be parsed
     */
    Result onBuildCompleted(ProgrammingExerciseParticipation participation, Object requestBody) throws ContinousIntegrationException;

    /**
     * Get the current status of the build for the given participation, i.e. INACTIVE, QUEUED, or BUILDING.
     *
     * @param participation participation for which to get status
     * @return build status
     */
    BuildStatus getBuildStatus(ProgrammingExerciseParticipation participation);

    /**
     * Check if the given build plan ID is valid and accessible.
     *
     * @param projectKey The key of the related programming exercise
     * @param buildPlanId unique identifier for build plan on CI system
     * @return true if build plan is valid otherwise false
     */
    boolean checkIfBuildPlanExists(String projectKey, String buildPlanId);

    /**
     * Get the build logs of the latest CI build.
     *
     * @param programmingSubmission The programming for which the latest build logs should be retrieved
     * @return list of build log entries
     */
    List<BuildLogEntry> getLatestBuildLogs(ProgrammingSubmission programmingSubmission);

    /**
     * Get the build artifact (JAR/WAR), if any, of the latest build
     *
     * @param participation participation for which to get the build artifact
     * @return the binary build artifact. Typically a JAR/WAR ResponseEntity.
     */
    ResponseEntity<byte[]> retrieveLatestArtifact(ProgrammingExerciseParticipation participation);

    /**
     * Checks if the project with the given projectKey already exists
     *
     * @param projectKey to check if a project with this unique key already exists
     * @param projectName to check if a project with the same name already exists
     * @return an error message if the project exists, null otherwise
     */
    String checkIfProjectExists(String projectKey, String projectName);

    /**
     * Checks if a given build plan is deactivated, or enabled
     *
     * @param planId The ID of the build plan
     * @param projectKey The key of the project for which to check the build plan
     * @return True, if the plan is enabled, false otherwise
     */
    boolean isBuildPlanEnabled(final String projectKey, final String planId);

    /**
     * Enables the given build plan.
     *
     * @param projectKey The key of the project for which to enable the plan
     * @param planKey to identify the plan in the CI service.
     */
    void enablePlan(String projectKey, String planKey);

    /**
     * Updates the configured repository for a given plan to the given Bamboo Server repository.
     *
     * @param bambooProject         The key of the project, e.g. 'EIST16W1'.
     * @param bambooPlan            The key of the plan, which is usually the name combined with the project, e.g. 'PROJECT-GA56HUR'.
     * @param bambooRepositoryName  The name of the configured repository in the CI plan.
     * @param repoProjectName       The key of the project that contains the repository.
     * @param repoUrl               The url of the newly to be referenced repository.
     * @param triggeredBy           Optional list of repositories that should trigger the new build plan. If empty, no triggers get overwritten
     */
    void updatePlanRepository(String bambooProject, String bambooPlan, String bambooRepositoryName, String repoProjectName, String repoUrl, Optional<List<String>> triggeredBy);

    /**
     * Gives overall roles permissions for the defined project. A role can e.g. be all logged in users
     *
     * @param projectKey The key of the project to grant permissions to
     * @param groups The role of the users that should have the permissions
     * @param permissions The permissions to grant the users
     */
    void giveProjectPermissions(String projectKey, List<String> groups, List<CIPermission> permissions);

    /**
     * Set Build Plan Permissions for admins, instructors and teaching assistants.
     * @param programmingExercise   a programming exercise with the required information to set the needed build plan permissions
     * @param planName              The name of the source plan
     */
    void givePlanPermissions(ProgrammingExercise programmingExercise, String planName);

    /**
     * Some CI systems give projects default permissions (e.g. read in Bamboo for logged in and anonymous users)
     * This method removes all of these unnecessary and potentially insecure permissions
     *
     * @param projectKey The key of the build project which should get "cleaned"
     */
    void removeAllDefaultProjectPermissions(String projectKey);

    /**
     * Checks if the underlying CI server is up and running and gives some additional information about the running
     * services if available
     *
     * @return The health of the CI service containing if it is up and running and any additional data, or the throwing exception otherwise
     */
    ConnectorHealth health();

    /**
     * Creates a project on the CI server.
     *
     * @param programmingExercise for which a project should be created
     */
    void createProjectForExercise(ProgrammingExercise programmingExercise);

    /**
     * Get the webhook URL to call if one wants to trigger the build plan or notify the plan about an event that should
     * trigger. E.g. a new push to the repository
     *
     * @param projectKey The key of the project related to the build plan
     * @param buildPlanId The ID of the build plan, that should get triggered/notified
     * @return The URL as a String pointing to the to be triggered build plan in the CI system. If this is not needed/supported, an empty optional is returned.
     */
    Optional<String> getWebHookUrl(String projectKey, String buildPlanId);

    /**
     * Path a repository should get checked out in a build plan. E.g. the assignment repository should get checked out
     * to a subdirectory called "assignment" for the Python programming language.
     */
    enum RepositoryCheckoutPath implements CustomizableCheckoutPath {
        ASSIGNMENT {

            @Override
            public String forProgrammingLanguage(ProgrammingLanguage language) {
                return switch (language) {
<<<<<<< HEAD
                    case JAVA, PYTHON, C, HASKELL, SWIFT -> Constants.ASSIGNMENT_CHECKOUT_PATH;
                    default -> throw new IllegalArgumentException("Repository checkout path for assignment repo has not yet been defined for " + language);
=======
                    case JAVA, PYTHON, C, HASKELL, KOTLIN, VHDL, ASSEMBLER -> Constants.ASSIGNMENT_CHECKOUT_PATH;
>>>>>>> b265f12a
                };
            }
        },
        TEST {

            @Override
            public String forProgrammingLanguage(ProgrammingLanguage language) {
                return switch (language) {
<<<<<<< HEAD
                    case JAVA, PYTHON, HASKELL, SWIFT -> "";
                    case C -> Constants.TESTS_CHECKOUT_PATH;
                    default -> throw new IllegalArgumentException("Repository checkout path for test repo has not yet been defined for " + language);
=======
                    case JAVA, PYTHON, HASKELL, KOTLIN -> "";
                    case C, VHDL, ASSEMBLER -> Constants.TESTS_CHECKOUT_PATH;
                };
            }
        },
        SOLUTION {

            @Override
            public String forProgrammingLanguage(ProgrammingLanguage language) {
                return switch (language) {
                    case HASKELL -> Constants.SOLUTION_CHECKOUT_PATH;
                    default -> throw new IllegalArgumentException("Repository checkout path for solution repo has not yet been defined for " + language);
>>>>>>> b265f12a
                };
            }
        }
    }

    interface CustomizableCheckoutPath {

        /**
         * Path of the subdirectory to which a repository should get checked out to depending on the programming language.
         * E.g. for the language {@link ProgrammingLanguage#C} always check the repo out to "tests"
         *
         * @param language The programming language for which there should be a custom checkout path
         * @return The path to the subdirectory as a String to which some repository should get checked out to.
         */
        String forProgrammingLanguage(ProgrammingLanguage language);
    }
}<|MERGE_RESOLUTION|>--- conflicted
+++ resolved
@@ -238,12 +238,7 @@
             @Override
             public String forProgrammingLanguage(ProgrammingLanguage language) {
                 return switch (language) {
-<<<<<<< HEAD
-                    case JAVA, PYTHON, C, HASKELL, SWIFT -> Constants.ASSIGNMENT_CHECKOUT_PATH;
-                    default -> throw new IllegalArgumentException("Repository checkout path for assignment repo has not yet been defined for " + language);
-=======
-                    case JAVA, PYTHON, C, HASKELL, KOTLIN, VHDL, ASSEMBLER -> Constants.ASSIGNMENT_CHECKOUT_PATH;
->>>>>>> b265f12a
+                    case JAVA, PYTHON, C, HASKELL, KOTLIN, VHDL, ASSEMBLER, SWIFT -> Constants.ASSIGNMENT_CHECKOUT_PATH;
                 };
             }
         },
@@ -252,12 +247,7 @@
             @Override
             public String forProgrammingLanguage(ProgrammingLanguage language) {
                 return switch (language) {
-<<<<<<< HEAD
-                    case JAVA, PYTHON, HASKELL, SWIFT -> "";
-                    case C -> Constants.TESTS_CHECKOUT_PATH;
-                    default -> throw new IllegalArgumentException("Repository checkout path for test repo has not yet been defined for " + language);
-=======
-                    case JAVA, PYTHON, HASKELL, KOTLIN -> "";
+                    case JAVA, PYTHON, HASKELL, KOTLIN, SWIFT -> "";
                     case C, VHDL, ASSEMBLER -> Constants.TESTS_CHECKOUT_PATH;
                 };
             }
@@ -269,7 +259,6 @@
                 return switch (language) {
                     case HASKELL -> Constants.SOLUTION_CHECKOUT_PATH;
                     default -> throw new IllegalArgumentException("Repository checkout path for solution repo has not yet been defined for " + language);
->>>>>>> b265f12a
                 };
             }
         }
