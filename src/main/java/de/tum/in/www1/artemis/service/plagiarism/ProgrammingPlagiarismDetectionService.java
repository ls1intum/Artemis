--- conflicted
+++ resolved
@@ -326,14 +326,10 @@
      * @param minimumScore        consider only submissions whose score is greater or equal to this value
      * @return an unmodifiable list containing the latest text submission for every participation
      */
-<<<<<<< HEAD
-    public List<ProgrammingExerciseParticipation> filterStudentParticipationsForComparison(ProgrammingExercise programmingExercise, int minimumScore) {
+    public List<ProgrammingExerciseParticipation> findStudentParticipationsForComparison(ProgrammingExercise programmingExercise, int minimumScore) {
         // TODO: potentially reconnect participation.submission.result.submission
         // Note that participation.results is not available
-=======
-    public List<ProgrammingExerciseParticipation> findStudentParticipationsForComparison(ProgrammingExercise programmingExercise, int minimumScore) {
         long start = System.nanoTime();
->>>>>>> fa2e539a
         var studentParticipations = studentParticipationRepository.findAllForPlagiarism(programmingExercise.getId());
         log.info("findAllForPlagiarism took {}", TimeLogUtil.formatDurationFrom(start));
 
