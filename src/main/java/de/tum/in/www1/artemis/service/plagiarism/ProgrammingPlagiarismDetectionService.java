--- conflicted
+++ resolved
@@ -94,11 +94,7 @@
      * @param programmingExerciseId the id of the programming exercises which should be checked
      * @param similarityThreshold   ignore comparisons whose similarity is below this threshold (in % between 0 and 100)
      * @param minimumScore          consider only submissions whose score is greater or equal to this value
-<<<<<<< HEAD
-     * @param minimumSize           …
-=======
      * @param minimumSize           consider only submissions whose number of lines in diff to template is greater or equal to this value
->>>>>>> 7d8c765f
      * @return the text plagiarism result container with up to 500 comparisons with the highest similarity values
      * @throws ExitException is thrown if JPlag exits unexpectedly
      * @throws IOException   is thrown for file handling errors
