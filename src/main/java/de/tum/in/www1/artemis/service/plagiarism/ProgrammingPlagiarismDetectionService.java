--- conflicted
+++ resolved
@@ -220,10 +220,7 @@
         finally {
             cleanupResourcesAsync(programmingExercise, repositories, targetPath);
         }
-<<<<<<< HEAD
-
-=======
->>>>>>> a75bf2ac
+
         return result;
     }
 
