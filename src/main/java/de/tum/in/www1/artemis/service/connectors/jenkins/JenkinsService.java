package de.tum.in.www1.artemis.service.connectors.jenkins;

import static de.tum.in.www1.artemis.domain.statistics.BuildLogStatisticsEntry.BuildJobPartDuration;

import java.io.IOException;
import java.time.ZonedDateTime;
import java.util.List;
import java.util.Map;
import java.util.Optional;

import org.jsoup.Jsoup;
import org.slf4j.Logger;
import org.slf4j.LoggerFactory;
import org.springframework.beans.factory.annotation.Qualifier;
import org.springframework.beans.factory.annotation.Value;
import org.springframework.context.annotation.Profile;
import org.springframework.http.ResponseEntity;
import org.springframework.stereotype.Service;
import org.springframework.web.client.RestTemplate;

import com.fasterxml.jackson.core.JsonProcessingException;
import com.offbytwo.jenkins.JenkinsServer;

import de.tum.in.www1.artemis.domain.*;
import de.tum.in.www1.artemis.domain.enumeration.BuildPlanType;
import de.tum.in.www1.artemis.domain.enumeration.ProgrammingLanguage;
import de.tum.in.www1.artemis.domain.enumeration.ProjectType;
import de.tum.in.www1.artemis.domain.enumeration.RepositoryType;
import de.tum.in.www1.artemis.domain.participation.ProgrammingExerciseParticipation;
import de.tum.in.www1.artemis.exception.ContinuousIntegrationException;
import de.tum.in.www1.artemis.exception.JenkinsException;
import de.tum.in.www1.artemis.repository.BuildLogStatisticsEntryRepository;
import de.tum.in.www1.artemis.repository.FeedbackRepository;
import de.tum.in.www1.artemis.repository.ProgrammingSubmissionRepository;
import de.tum.in.www1.artemis.service.BuildLogEntryService;
import de.tum.in.www1.artemis.service.connectors.AbstractContinuousIntegrationService;
import de.tum.in.www1.artemis.service.connectors.CIPermission;
import de.tum.in.www1.artemis.service.connectors.ConnectorHealth;
import de.tum.in.www1.artemis.service.connectors.jenkins.dto.TestResultsDTO;
import de.tum.in.www1.artemis.service.connectors.jenkins.jobs.JenkinsJobService;
import de.tum.in.www1.artemis.service.dto.AbstractBuildResultNotificationDTO;
import de.tum.in.www1.artemis.service.hestia.TestwiseCoverageService;

@Profile("jenkins")
@Service
public class JenkinsService extends AbstractContinuousIntegrationService {

    private static final Logger log = LoggerFactory.getLogger(JenkinsService.class);

    @Value("${jenkins.use-crumb:#{true}}")
    private boolean useCrumb;

    private final JenkinsBuildPlanService jenkinsBuildPlanService;

    private final JenkinsServer jenkinsServer;

    private final JenkinsJobService jenkinsJobService;

    private final JenkinsInternalUrlService jenkinsInternalUrlService;

    public JenkinsService(@Qualifier("jenkinsRestTemplate") RestTemplate restTemplate, JenkinsServer jenkinsServer, ProgrammingSubmissionRepository programmingSubmissionRepository,
            FeedbackRepository feedbackRepository, @Qualifier("shortTimeoutJenkinsRestTemplate") RestTemplate shortTimeoutRestTemplate, BuildLogEntryService buildLogService,
            BuildLogStatisticsEntryRepository buildLogStatisticsEntryRepository, JenkinsBuildPlanService jenkinsBuildPlanService, JenkinsJobService jenkinsJobService,
            JenkinsInternalUrlService jenkinsInternalUrlService, TestwiseCoverageService testwiseCoverageService) {
        super(programmingSubmissionRepository, feedbackRepository, buildLogService, buildLogStatisticsEntryRepository, restTemplate, shortTimeoutRestTemplate,
                testwiseCoverageService);
        this.jenkinsServer = jenkinsServer;
        this.jenkinsBuildPlanService = jenkinsBuildPlanService;
        this.jenkinsJobService = jenkinsJobService;
        this.jenkinsInternalUrlService = jenkinsInternalUrlService;
    }

    @Override
    public void createBuildPlanForExercise(ProgrammingExercise exercise, String planKey, VcsRepositoryUrl repositoryURL, VcsRepositoryUrl testRepositoryURL,
            VcsRepositoryUrl solutionRepositoryURL) {
        jenkinsBuildPlanService.createBuildPlanForExercise(exercise, planKey, repositoryURL);
    }

    @Override
    public void recreateBuildPlansForExercise(ProgrammingExercise exercise) {
        final String projectKey = exercise.getProjectKey();

        if (!jenkinsBuildPlanService.projectFolderExists(projectKey)) {
            createProjectForExercise(exercise);
        }

        deleteBuildPlan(projectKey, exercise.getTemplateBuildPlanId());
        deleteBuildPlan(projectKey, exercise.getSolutionBuildPlanId());

        jenkinsBuildPlanService.createBuildPlanForExercise(exercise, BuildPlanType.TEMPLATE.getName(), exercise.getRepositoryURL(RepositoryType.TEMPLATE));
        jenkinsBuildPlanService.createBuildPlanForExercise(exercise, BuildPlanType.SOLUTION.getName(), exercise.getRepositoryURL(RepositoryType.SOLUTION));
    }

    @Override
    public void performEmptySetupCommit(ProgrammingExerciseParticipation participation) {
        // Not needed for Jenkins
    }

    @Override
    public String copyBuildPlan(String sourceProjectKey, String sourcePlanName, String targetProjectKey, String targetProjectName, String targetPlanName,
            boolean targetProjectExists) {
        return jenkinsBuildPlanService.copyBuildPlan(sourceProjectKey, sourcePlanName, targetProjectKey, targetPlanName);
    }

    @Override
    public void givePlanPermissions(ProgrammingExercise programmingExercise, String planName) {
        jenkinsBuildPlanService.givePlanPermissions(programmingExercise, planName);
    }

    @Override
    public void configureBuildPlan(ProgrammingExerciseParticipation participation, String branch) {
        jenkinsBuildPlanService.configureBuildPlanForParticipation(participation);
    }

    @Override
    public void updatePlanRepository(String buildProjectKey, String buildPlanKey, String ciRepoName, String repoProjectKey, String newRepoUrl, String existingRepoUrl,
            String newDefaultBranch, Optional<List<String>> optionalTriggeredByRepositories) {
        jenkinsBuildPlanService.updateBuildPlanRepositories(buildProjectKey, buildPlanKey, newRepoUrl, existingRepoUrl);
    }

    @Override
    public void triggerBuild(ProgrammingExerciseParticipation participation) {
        final var projectKey = participation.getProgrammingExercise().getProjectKey();
        final var planKey = participation.getBuildPlanId();
        jenkinsBuildPlanService.triggerBuild(projectKey, planKey);
    }

    @Override
    public void deleteProject(String projectKey) {
        jenkinsJobService.deleteJob(projectKey);
    }

    @Override
    public void deleteBuildPlan(String projectKey, String planKey) {
        jenkinsBuildPlanService.deleteBuildPlan(projectKey, planKey);
    }

    @Override
    public String getPlanKey(Object requestBody) throws JenkinsException {
        try {
            TestResultsDTO dto = TestResultsDTO.convert(requestBody);
            return jenkinsBuildPlanService.getBuildPlanKeyFromTestResults(dto);
        }
        catch (JsonProcessingException jsonProcessingException) {
            throw new JenkinsException("Something went wrong trying to parse the requestBody while getting the PlanKey from Jenkins!");
        }
    }

    @Override
    public AbstractBuildResultNotificationDTO convertBuildResult(Object requestBody) {
        return TestResultsDTO.convert(requestBody);
    }

    @Override
    public Optional<String> getWebHookUrl(String projectKey, String buildPlanId) {
        var urlString = serverUrl + "/project/" + projectKey + "/" + buildPlanId;
        return Optional.of(jenkinsInternalUrlService.toInternalCiUrl(urlString));
    }

    @Override
    public void extractAndPersistBuildLogStatistics(ProgrammingSubmission programmingSubmission, ProgrammingLanguage programmingLanguage, ProjectType projectType,
            List<BuildLogEntry> buildLogEntries) {
        if (buildLogEntries.isEmpty()) {
            // No logs received -> Do nothing
            return;
        }

        if (programmingLanguage != ProgrammingLanguage.JAVA) {
            // Not supported -> Do nothing
            return;
        }

        ZonedDateTime jobStarted = getTimestampForLogEntry(buildLogEntries, ""); // First entry;
        ZonedDateTime agentSetupCompleted = null;
        ZonedDateTime testsStarted = null;
        ZonedDateTime testsFinished = null;
        ZonedDateTime scaStarted = null;
        ZonedDateTime scaFinished = null;
        ZonedDateTime jobFinished = buildLogEntries.get(buildLogEntries.size() - 1).getTime(); // Last entry
        Integer dependenciesDownloadedCount = null;

        if (ProjectType.isMavenProject(projectType)) {
            agentSetupCompleted = getTimestampForLogEntry(buildLogEntries, "docker exec");
            testsStarted = getTimestampForLogEntry(buildLogEntries, "Scanning for projects...");
            testsFinished = getTimestampForLogEntry(buildLogEntries, "Total time:");
            scaStarted = getTimestampForLogEntry(buildLogEntries, "Scanning for projects...", 1);
            scaFinished = getTimestampForLogEntry(buildLogEntries, "Total time:", 1);
            dependenciesDownloadedCount = countMatchingLogs(buildLogEntries, "Downloaded from");
        }
        else if (projectType.isGradle()) {
            // agentSetupCompleted is not supported
            testsStarted = getTimestampForLogEntry(buildLogEntries, "Starting a Gradle Daemon");
            testsFinished = getTimestampForLogEntry(buildLogEntries,
                    buildLogEntry -> buildLogEntry.getLog().contains("BUILD SUCCESSFUL in") || buildLogEntry.getLog().contains("BUILD FAILED in"));
            scaStarted = getTimestampForLogEntry(buildLogEntries, "Task :checkstyleMain");
            scaFinished = getTimestampForLogEntry(buildLogEntries,
                    buildLogEntry -> buildLogEntry.getLog().contains("BUILD SUCCESSFUL in") || buildLogEntry.getLog().contains("BUILD FAILED in"), 1);
            // dependenciesDownloadedCount is not supported
        }
        else {
            // A new, unsupported project type was used -> Log it but don't store it since it would only contain null-values
            log.warn("Received unsupported project type {} for JenkinsService.extractAndPersistBuildLogStatistics, will not store any build log statistics.", projectType);
            return;
        }

        var agentSetupDuration = new BuildJobPartDuration(jobStarted, agentSetupCompleted);
        var testDuration = new BuildJobPartDuration(testsStarted, testsFinished);
        var scaDuration = new BuildJobPartDuration(scaStarted, scaFinished);
        var totalJobDuration = new BuildJobPartDuration(jobStarted, jobFinished);

        buildLogStatisticsEntryRepository.saveBuildLogStatisticsEntry(programmingSubmission, agentSetupDuration, testDuration, scaDuration, totalJobDuration,
                dependenciesDownloadedCount);
    }

    @Override
    public BuildStatus getBuildStatus(ProgrammingExerciseParticipation participation) {
        if (participation.getBuildPlanId() == null) {
            // The build plan does not exist, the build status cannot be retrieved
            return null;
        }

        final var projectKey = participation.getProgrammingExercise().getProjectKey();
        final var planKey = participation.getBuildPlanId();
        return jenkinsBuildPlanService.getBuildStatusOfPlan(projectKey, planKey);
    }

    @Override
    public boolean checkIfBuildPlanExists(String projectKey, String buildPlanId) {
        return jenkinsBuildPlanService.buildPlanExists(projectKey, buildPlanId);
    }

    @Override
<<<<<<< HEAD
=======
    protected void addFeedbackToResult(Result result, AbstractBuildResultNotificationDTO buildResult) {
        final var testResults = ((TestResultsDTO) buildResult);
        final var jobs = testResults.getResults();
        final var programmingExercise = (ProgrammingExercise) result.getParticipation().getExercise();
        final var programmingLanguage = programmingExercise.getProgrammingLanguage();
        final var projectType = programmingExercise.getProjectType();

        // Extract test case feedback
        for (final var job : jobs) {
            for (final var testCase : job.testCases()) {
                var feedbackMessages = extractMessageFromTestCase(testCase).map(List::of).orElse(List.of());
                var feedback = feedbackRepository.createFeedbackFromTestCase(testCase.name(), feedbackMessages, testCase.isSuccessful(), programmingLanguage, projectType);
                result.addFeedback(feedback);
            }

            int passedTestCasesAmount = (int) job.testCases().stream().filter(TestCaseDTO::isSuccessful).count();
            result.setTestCaseCount(result.getTestCaseCount() + job.tests());
            result.setPassedTestCaseCount(result.getPassedTestCaseCount() + passedTestCasesAmount);
        }

        // Extract static code analysis feedback if option was enabled
        final var staticCodeAnalysisReports = testResults.getStaticCodeAnalysisReports();
        if (Boolean.TRUE.equals(programmingExercise.isStaticCodeAnalysisEnabled()) && staticCodeAnalysisReports != null && !staticCodeAnalysisReports.isEmpty()) {
            var scaFeedbackList = feedbackRepository.createFeedbackFromStaticCodeAnalysisReports(staticCodeAnalysisReports);
            result.addFeedbacks(scaFeedbackList);
            result.setCodeIssueCount(scaFeedbackList.size());
        }

        final var testwiseCoverageReport = testResults.getTestwiseCoverageReport();
        if (Boolean.TRUE.equals(programmingExercise.isTestwiseCoverageEnabled()) && testwiseCoverageReport != null && !testwiseCoverageReport.isEmpty()) {
            // since the test cases are not saved to the database yet, the test case is null for the entries
            var coverageFileReportsWithoutTestsByTestCaseName = testwiseCoverageService.createTestwiseCoverageFileReportsWithoutTestsByTestCaseName(testwiseCoverageReport);
            result.setCoverageFileReportsByTestCaseName(coverageFileReportsWithoutTestsByTestCaseName);
        }

        // Relevant feedback is negative, or positive with a message
        result.setHasFeedback(result.getFeedbacks().stream().anyMatch(feedback -> Boolean.FALSE.equals(feedback.isPositive()) || feedback.getDetailText() != null));
    }

    /**
     * Extracts the most helpful message from the given test case.
     * @param testCase the test case information as received from Jenkins.
     * @return the most helpful message that can be added to an automatic {@link Feedback}.
     */
    private Optional<String> extractMessageFromTestCase(final TestCaseDTO testCase) {
        var hasErrors = !CollectionUtils.isEmpty(testCase.errors());
        var hasFailures = !CollectionUtils.isEmpty(testCase.failures());
        var hasSuccessInfos = !CollectionUtils.isEmpty(testCase.successInfos());
        boolean successful = testCase.isSuccessful();

        if (successful && hasSuccessInfos && testCase.successInfos().get(0).getMostInformativeMessage() != null) {
            return Optional.of(testCase.successInfos().get(0).getMostInformativeMessage());
        }
        else if (hasErrors && testCase.errors().get(0).getMostInformativeMessage() != null) {
            return Optional.of(testCase.errors().get(0).getMostInformativeMessage());
        }
        else if (hasFailures && testCase.failures().get(0).getMostInformativeMessage() != null) {
            return Optional.of(testCase.failures().get(0).getMostInformativeMessage());
        }
        else if (hasErrors && testCase.errors().get(0).type() != null) {
            return Optional.of(String.format("Unsuccessful due to an error of type: %s", testCase.errors().get(0).type()));
        }
        else if (hasFailures && testCase.failures().get(0).type() != null) {
            return Optional.of(String.format("Unsuccessful due to an error of type: %s", testCase.failures().get(0).type()));
        }
        else if (!successful) {
            // this is an edge case which typically does not happen
            return Optional.of("Unsuccessful due to an unknown error. Please contact your instructor!");
        }
        else {
            // successful and no message available => do not generate one
            return Optional.empty();
        }
    }

    @Override
>>>>>>> f6efa2d3
    public List<BuildLogEntry> getLatestBuildLogs(ProgrammingSubmission programmingSubmission) {
        ProgrammingExerciseParticipation programmingExerciseParticipation = (ProgrammingExerciseParticipation) programmingSubmission.getParticipation();
        String projectKey = programmingExerciseParticipation.getProgrammingExercise().getProjectKey();
        String buildPlanId = programmingExerciseParticipation.getBuildPlanId();
        ProgrammingLanguage programmingLanguage = programmingExerciseParticipation.getProgrammingExercise().getProgrammingLanguage();

        try {
            final var build = jenkinsJobService.getJobInFolder(projectKey, buildPlanId).getLastBuild();
            List<BuildLogEntry> buildLogEntries;

            // Attempt to parse pipeline logs
            final String pipelineLogs = build.details().getConsoleOutputText();
            if (pipelineLogs != null && pipelineLogs.contains("[Pipeline] Start of Pipeline")) {
                buildLogEntries = JenkinsBuildLogParseUtils.parseBuildLogsFromJenkinsLogs(List.of(pipelineLogs.split("\n")));
            }
            else {
                // Fallback to legacy logs
                final var logHtml = Jsoup.parse(build.details().getConsoleOutputHtml()).body();
                buildLogEntries = JenkinsBuildLogParseUtils.parseLogsLegacy(logHtml);
            }

            // Filter and save build logs
            buildLogEntries = filterUnnecessaryLogs(buildLogEntries, programmingLanguage);
            buildLogEntries = buildLogService.saveBuildLogs(buildLogEntries, programmingSubmission);
            programmingSubmission.setBuildLogEntries(buildLogEntries);
            programmingSubmissionRepository.save(programmingSubmission);
            return buildLogEntries;
        }
        catch (IOException e) {
            log.error(e.getMessage(), e);
            throw new JenkinsException(e.getMessage(), e);
        }
    }

    /**
     * Removes the build logs that are not relevant to the student.
     *
     * @param buildLogEntries unfiltered build logs
     * @param programmingLanguage the programming language of the build
     * @return filtered build logs
     */
    private List<BuildLogEntry> filterUnnecessaryLogs(List<BuildLogEntry> buildLogEntries, ProgrammingLanguage programmingLanguage) {
        var filteredBuildLogs = TestResultsDTO.filterBuildLogs(buildLogEntries);
        // Filter out the remainder of unnecessary logs
        return buildLogService.removeUnnecessaryLogsForProgrammingLanguage(filteredBuildLogs, programmingLanguage);
    }

    @Override
    public ResponseEntity<byte[]> retrieveLatestArtifact(ProgrammingExerciseParticipation participation) {
        // TODO, not necessary for the core functionality
        return null;
    }

    @Override
    public String checkIfProjectExists(String projectKey, String projectName) {
        try {
            final var job = jenkinsServer.getJob(projectKey);
            if (job == null) {
                // means the project does not exist
                return null;
            }
            else if (job.getUrl() == null || job.getUrl().isEmpty()) {
                return null;
            }
            else {
                return "The project " + projectKey + " already exists in the CI Server. Please choose a different short name!";
            }
        }
        catch (Exception emAll) {
            log.warn(emAll.getMessage());
            // in case of an error message, we assume the project exist (like in Bamboo service)
            return "The project already exists on the Continuous Integration Server. Please choose a different title and short name!";
        }
    }

    @Override
    public void enablePlan(String projectKey, String planKey) {
        jenkinsBuildPlanService.enablePlan(projectKey, planKey);
    }

    @Override
    public void giveProjectPermissions(String projectKey, List<String> groups, List<CIPermission> permissions) {
        // Not needed since Jenkins doesn't support project permissions
    }

    @Override
    public void removeAllDefaultProjectPermissions(String projectKey) {
        // Not needed since Jenkins doesn't support project permissions
    }

    @Override
    public ConnectorHealth health() {
        try {
            // Note: we simply check if the login page is reachable
            shortTimeoutRestTemplate.getForObject(serverUrl + "/login", String.class);
            return new ConnectorHealth(true, Map.of("url", serverUrl));
        }
        catch (Exception emAll) {
            var health = new ConnectorHealth(false, Map.of("url", serverUrl));
            health.setException(new JenkinsException("Jenkins Server is down!"));
            return health;
        }
    }

    @Override
    public void createProjectForExercise(ProgrammingExercise programmingExercise) throws ContinuousIntegrationException {
        try {
            jenkinsServer.createFolder(programmingExercise.getProjectKey(), useCrumb);
        }
        catch (IOException e) {
            log.error(e.getMessage(), e);
            throw new JenkinsException("Error creating folder for exercise " + programmingExercise, e);
        }
    }
}<|MERGE_RESOLUTION|>--- conflicted
+++ resolved
@@ -230,85 +230,7 @@
     }
 
     @Override
-<<<<<<< HEAD
-=======
-    protected void addFeedbackToResult(Result result, AbstractBuildResultNotificationDTO buildResult) {
-        final var testResults = ((TestResultsDTO) buildResult);
-        final var jobs = testResults.getResults();
-        final var programmingExercise = (ProgrammingExercise) result.getParticipation().getExercise();
-        final var programmingLanguage = programmingExercise.getProgrammingLanguage();
-        final var projectType = programmingExercise.getProjectType();
-
-        // Extract test case feedback
-        for (final var job : jobs) {
-            for (final var testCase : job.testCases()) {
-                var feedbackMessages = extractMessageFromTestCase(testCase).map(List::of).orElse(List.of());
-                var feedback = feedbackRepository.createFeedbackFromTestCase(testCase.name(), feedbackMessages, testCase.isSuccessful(), programmingLanguage, projectType);
-                result.addFeedback(feedback);
-            }
-
-            int passedTestCasesAmount = (int) job.testCases().stream().filter(TestCaseDTO::isSuccessful).count();
-            result.setTestCaseCount(result.getTestCaseCount() + job.tests());
-            result.setPassedTestCaseCount(result.getPassedTestCaseCount() + passedTestCasesAmount);
-        }
-
-        // Extract static code analysis feedback if option was enabled
-        final var staticCodeAnalysisReports = testResults.getStaticCodeAnalysisReports();
-        if (Boolean.TRUE.equals(programmingExercise.isStaticCodeAnalysisEnabled()) && staticCodeAnalysisReports != null && !staticCodeAnalysisReports.isEmpty()) {
-            var scaFeedbackList = feedbackRepository.createFeedbackFromStaticCodeAnalysisReports(staticCodeAnalysisReports);
-            result.addFeedbacks(scaFeedbackList);
-            result.setCodeIssueCount(scaFeedbackList.size());
-        }
-
-        final var testwiseCoverageReport = testResults.getTestwiseCoverageReport();
-        if (Boolean.TRUE.equals(programmingExercise.isTestwiseCoverageEnabled()) && testwiseCoverageReport != null && !testwiseCoverageReport.isEmpty()) {
-            // since the test cases are not saved to the database yet, the test case is null for the entries
-            var coverageFileReportsWithoutTestsByTestCaseName = testwiseCoverageService.createTestwiseCoverageFileReportsWithoutTestsByTestCaseName(testwiseCoverageReport);
-            result.setCoverageFileReportsByTestCaseName(coverageFileReportsWithoutTestsByTestCaseName);
-        }
-
-        // Relevant feedback is negative, or positive with a message
-        result.setHasFeedback(result.getFeedbacks().stream().anyMatch(feedback -> Boolean.FALSE.equals(feedback.isPositive()) || feedback.getDetailText() != null));
-    }
-
-    /**
-     * Extracts the most helpful message from the given test case.
-     * @param testCase the test case information as received from Jenkins.
-     * @return the most helpful message that can be added to an automatic {@link Feedback}.
-     */
-    private Optional<String> extractMessageFromTestCase(final TestCaseDTO testCase) {
-        var hasErrors = !CollectionUtils.isEmpty(testCase.errors());
-        var hasFailures = !CollectionUtils.isEmpty(testCase.failures());
-        var hasSuccessInfos = !CollectionUtils.isEmpty(testCase.successInfos());
-        boolean successful = testCase.isSuccessful();
-
-        if (successful && hasSuccessInfos && testCase.successInfos().get(0).getMostInformativeMessage() != null) {
-            return Optional.of(testCase.successInfos().get(0).getMostInformativeMessage());
-        }
-        else if (hasErrors && testCase.errors().get(0).getMostInformativeMessage() != null) {
-            return Optional.of(testCase.errors().get(0).getMostInformativeMessage());
-        }
-        else if (hasFailures && testCase.failures().get(0).getMostInformativeMessage() != null) {
-            return Optional.of(testCase.failures().get(0).getMostInformativeMessage());
-        }
-        else if (hasErrors && testCase.errors().get(0).type() != null) {
-            return Optional.of(String.format("Unsuccessful due to an error of type: %s", testCase.errors().get(0).type()));
-        }
-        else if (hasFailures && testCase.failures().get(0).type() != null) {
-            return Optional.of(String.format("Unsuccessful due to an error of type: %s", testCase.failures().get(0).type()));
-        }
-        else if (!successful) {
-            // this is an edge case which typically does not happen
-            return Optional.of("Unsuccessful due to an unknown error. Please contact your instructor!");
-        }
-        else {
-            // successful and no message available => do not generate one
-            return Optional.empty();
-        }
-    }
-
-    @Override
->>>>>>> f6efa2d3
+
     public List<BuildLogEntry> getLatestBuildLogs(ProgrammingSubmission programmingSubmission) {
         ProgrammingExerciseParticipation programmingExerciseParticipation = (ProgrammingExerciseParticipation) programmingSubmission.getParticipation();
         String projectKey = programmingExerciseParticipation.getProgrammingExercise().getProjectKey();
