package de.tum.in.www1.artemis.service.connectors.jenkins;

import static de.tum.in.www1.artemis.config.Constants.*;

import java.io.IOException;
import java.net.URI;
import java.time.ZonedDateTime;
import java.time.format.DateTimeFormatter;
import java.util.*;

import org.apache.commons.collections.CollectionUtils;
import org.apache.http.client.HttpResponseException;
import org.jsoup.Jsoup;
import org.jsoup.nodes.Element;
import org.jsoup.nodes.Node;
import org.jsoup.nodes.TextNode;
import org.slf4j.Logger;
import org.slf4j.LoggerFactory;
import org.springframework.beans.factory.annotation.Qualifier;
import org.springframework.beans.factory.annotation.Value;
import org.springframework.context.annotation.Profile;
import org.springframework.http.*;
import org.springframework.stereotype.Service;
import org.springframework.web.client.HttpClientErrorException;
import org.springframework.web.client.RestTemplate;
import org.springframework.web.util.UriComponentsBuilder;
import org.w3c.dom.Document;
import org.w3c.dom.NodeList;

import com.fasterxml.jackson.databind.ObjectMapper;
import com.offbytwo.jenkins.JenkinsServer;

import de.tum.in.www1.artemis.domain.*;
import de.tum.in.www1.artemis.domain.enumeration.ProgrammingLanguage;
import de.tum.in.www1.artemis.domain.participation.ProgrammingExerciseParticipation;
import de.tum.in.www1.artemis.exception.ContinuousIntegrationException;
import de.tum.in.www1.artemis.exception.JenkinsException;
import de.tum.in.www1.artemis.repository.FeedbackRepository;
import de.tum.in.www1.artemis.repository.ProgrammingExerciseRepository;
import de.tum.in.www1.artemis.repository.ProgrammingSubmissionRepository;
import de.tum.in.www1.artemis.service.BuildLogEntryService;
import de.tum.in.www1.artemis.service.connectors.AbstractContinuousIntegrationService;
import de.tum.in.www1.artemis.service.connectors.CIPermission;
import de.tum.in.www1.artemis.service.connectors.ConnectorHealth;
import de.tum.in.www1.artemis.service.connectors.jenkins.dto.TestCaseDetailMessageDTO;
import de.tum.in.www1.artemis.service.connectors.jenkins.dto.TestResultsDTO;
import de.tum.in.www1.artemis.service.connectors.jenkins.jobs.JenkinsJobService;
import de.tum.in.www1.artemis.service.dto.AbstractBuildResultNotificationDTO;
import de.tum.in.www1.artemis.service.util.UrlUtils;

@Profile("jenkins")
@Service
public class JenkinsService extends AbstractContinuousIntegrationService {

    private static final Logger log = LoggerFactory.getLogger(JenkinsService.class);

    private static final String PIPELINE_SCRIPT_DETECTION_COMMENT = "// ARTEMIS: JenkinsPipeline";

    @Value("${jenkins.use-crumb:#{true}}")
    private boolean useCrumb;

    private final ProgrammingExerciseRepository programmingExerciseRepository;

    private final JenkinsBuildPlanService jenkinsBuildPlanService;

    private final JenkinsServer jenkinsServer;

    private final JenkinsJobService jenkinsJobService;

    // Pattern of the DateTime that is included in the logs received from Jenkins
    private final DateTimeFormatter logDateTimeFormatter = DateTimeFormatter.ofPattern("yyyy-MM-dd'T'HH:mm:ssX");

    public JenkinsService(@Qualifier("jenkinsRestTemplate") RestTemplate restTemplate, JenkinsServer jenkinsServer, ProgrammingSubmissionRepository programmingSubmissionRepository,
            ProgrammingExerciseRepository programmingExerciseRepository, FeedbackRepository feedbackRepository,
            @Qualifier("shortTimeoutJenkinsRestTemplate") RestTemplate shortTimeoutRestTemplate, BuildLogEntryService buildLogService,
            JenkinsBuildPlanService jenkinsBuildPlanService, JenkinsJobService jenkinsJobService) {
        super(programmingSubmissionRepository, feedbackRepository, buildLogService, restTemplate, shortTimeoutRestTemplate);
        this.programmingExerciseRepository = programmingExerciseRepository;
        this.jenkinsServer = jenkinsServer;
        this.jenkinsBuildPlanService = jenkinsBuildPlanService;
        this.jenkinsJobService = jenkinsJobService;
    }

    @Override
    public void createBuildPlanForExercise(ProgrammingExercise exercise, String planKey, VcsRepositoryUrl repositoryURL, VcsRepositoryUrl testRepositoryURL,
            VcsRepositoryUrl solutionRepositoryURL) {
        jenkinsBuildPlanService.createBuildPlanForExercise(exercise, planKey, repositoryURL, testRepositoryURL);
    }

    @Override
    public void performEmptySetupCommit(ProgrammingExerciseParticipation participation) {
        // Not needed for Jenkins
    }

    @Override
    public String copyBuildPlan(String sourceProjectKey, String sourcePlanName, String targetProjectKey, String targetProjectName, String targetPlanName,
            boolean targetProjectExists) {
        return jenkinsBuildPlanService.copyBuildPlan(sourceProjectKey, sourcePlanName, targetProjectKey, targetProjectName, targetPlanName, targetProjectExists);
    }

    @Override
    public void givePlanPermissions(ProgrammingExercise programmingExercise, String planName) {
        jenkinsBuildPlanService.givePlanPermissions(programmingExercise, planName);
    }

    @Override
    public void configureBuildPlan(ProgrammingExerciseParticipation participation) {
        // Refetch the programming exercise with the template participation and assign it to programmingExerciseParticipation to make sure it is initialized (and not a proxy)
        final var programmingExercise = programmingExerciseRepository.findWithTemplateAndSolutionParticipationById(participation.getProgrammingExercise().getId()).get();
        participation.setProgrammingExercise(programmingExercise);
        final var projectKey = programmingExercise.getProjectKey();
        final var planKey = participation.getBuildPlanId();
        final var templateRepoUrl = programmingExercise.getTemplateRepositoryUrl();
        updatePlanRepository(projectKey, planKey, ASSIGNMENT_REPO_NAME, null /* not needed */, participation.getRepositoryUrl(), templateRepoUrl, Optional.empty());
        enablePlan(projectKey, planKey);
    }

    @Override
    public void updatePlanRepository(String buildProjectKey, String buildPlanKey, String ciRepoName, String repoProjectKey, String newRepoUrl, String existingRepoUrl,
            Optional<List<String>> optionalTriggeredByRepositories) {

        // remove potential username from repo URL. Jenkins uses the Artemis Admin user and will fail if other usernames are in the URL
        final var repoUrl = newRepoUrl.replaceAll("(https?://)(.*@)(.*)", "$1$3");
        final var jobXmlDocument = jenkinsJobService.getJobConfigForJobInFolder(buildProjectKey, buildPlanKey);

        try {
            replaceScriptParameters(jobXmlDocument, ciRepoName, repoUrl, existingRepoUrl);
        }
        catch (IllegalArgumentException e) {
            log.info("Falling back to old Jenkins setup replacement for build xml");
            replaceRemoteURLs(jobXmlDocument, repoUrl, ciRepoName);
        }

        final var headers = new HttpHeaders();
        headers.setContentType(MediaType.APPLICATION_XML);
        final var entity = new HttpEntity<>(jenkinsJobService.writeXmlToString(jobXmlDocument), headers);

        URI uri = Endpoint.PLAN_CONFIG.buildEndpoint(serverUrl.toString(), buildProjectKey, buildPlanKey).build(true).toUri();

        final var errorMessage = "Error trying to configure build plan in Jenkins " + buildPlanKey;
        try {
            final var response = restTemplate.exchange(uri, HttpMethod.POST, entity, String.class);
            if (response.getStatusCode() != HttpStatus.OK) {
                throw new JenkinsException(errorMessage + "; statusCode=" + response.getStatusCode() + "; headers=" + response.getHeaders() + "; body=" + response.getBody());
            }
        }
        catch (HttpClientErrorException e) {
            log.error(errorMessage, e);
            throw new JenkinsException(errorMessage, e);
        }
    }

    private void replaceScriptParameters(Document jobXmlDocument, String ciRepoName, String repoUrl, String baseRepoUrl) throws IllegalArgumentException {
        final var scriptNode = findScriptNode(jobXmlDocument);
        if (scriptNode == null || scriptNode.getFirstChild() == null) {
            log.debug("Pipeline Script not found");
            throw new IllegalArgumentException("Pipeline Script not found");
        }

        String pipeLineScript = scriptNode.getFirstChild().getTextContent().trim();
        // If the script does not start with "pipeline" or the special comment,
        // it is not actually a pipeline script, but a deprecated programming exercise with an old build xml configuration
        if (!pipeLineScript.startsWith("pipeline") && !pipeLineScript.startsWith(PIPELINE_SCRIPT_DETECTION_COMMENT)) {
            log.debug("Pipeline Script not found");
            throw new IllegalArgumentException("Pipeline Script not found");
        }
        // Replace repo URL
        // TODO: properly replace the baseRepoUrl with repoUrl by looking up the ciRepoName in the pipelineScript
        pipeLineScript = pipeLineScript.replace(baseRepoUrl, repoUrl);

        scriptNode.getFirstChild().setTextContent(pipeLineScript);
    }

    /**
     * Replace old XML files that are not based on pipelines.
     * Will be removed in the future
     *
     * @param jobXmlDocument the Document where the remote config should replaced
     */
    @Deprecated
    private void replaceRemoteURLs(Document jobXmlDocument, String repoUrl, String repoNameInCI) throws IllegalArgumentException {
        final var remoteUrlNode = findUserRemoteConfigFor(jobXmlDocument, repoNameInCI);
        if (remoteUrlNode == null || remoteUrlNode.getFirstChild() == null) {
            throw new IllegalArgumentException("Url to replace not found in job xml document");
        }
        remoteUrlNode.getFirstChild().setNodeValue(repoUrl);
    }

    private org.w3c.dom.Node findScriptNode(Document jobXmlDocument) {
        final var userRemoteConfigs = jobXmlDocument.getElementsByTagName("script");
        return userRemoteConfigs.item(0);
    }

    private org.w3c.dom.Node findUserRemoteConfigFor(Document jobXmlDocument, String repoNameInCI) {
        final var userRemoteConfigs = jobXmlDocument.getElementsByTagName("hudson.plugins.git.UserRemoteConfig");
        if (userRemoteConfigs.getLength() != 2) {
            throw new IllegalArgumentException("Configuration of build plans currently only supports a model with two repositories, ASSIGNMENT and TESTS");
        }
        var firstUserRemoteConfig = userRemoteConfigs.item(0).getChildNodes();
        var urlElement = findUrlElement(firstUserRemoteConfig, repoNameInCI);
        if (urlElement != null) {
            return urlElement;
        }
        var secondUserRemoteConfig = userRemoteConfigs.item(1).getChildNodes();
        urlElement = findUrlElement(secondUserRemoteConfig, repoNameInCI);
        return urlElement;
    }

    private org.w3c.dom.Node findUrlElement(NodeList nodeList, String repoNameInCI) {
        boolean found = false;
        org.w3c.dom.Node urlNode = null;
        for (int i = 0; i < nodeList.getLength(); i++) {
            var childElement = nodeList.item(i);
            if ("name".equalsIgnoreCase(childElement.getNodeName())) {
                var nameValue = childElement.hasChildNodes() ? childElement.getFirstChild().getNodeValue() : null;
                // this name was added recently, so we cannot assume that all job xml files include this name
                if (repoNameInCI.equalsIgnoreCase(nameValue)) {
                    found = true;
                }
            }
            else if ("url".equalsIgnoreCase(childElement.getNodeName())) {
                urlNode = childElement;
                if (!found) {
                    // fallback for old xmls
                    var urlValue = childElement.hasChildNodes() ? childElement.getFirstChild().getNodeValue() : null;
                    if (urlValue != null && repoNameInCI.equals(ASSIGNMENT_REPO_NAME) && ((urlValue.contains("-exercise.git") || (urlValue.contains("-solution.git"))))) {
                        found = true;
                    }
                    else if (urlValue != null && repoNameInCI.equals(TEST_REPO_NAME) && urlValue.contains("-tests.git")) {
                        found = true;
                    }
                }
            }
        }

        if (found && urlNode != null) {
            return urlNode;
        }
        else {
            return null;
        }
    }

    @Override
    public void triggerBuild(ProgrammingExerciseParticipation participation) {
        final var projectKey = participation.getProgrammingExercise().getProjectKey();
        final var planKey = participation.getBuildPlanId();
        jenkinsBuildPlanService.triggerBuild(projectKey, planKey);
    }

    @Override
    public void deleteProject(String projectKey) {
        try {
            jenkinsServer.deleteJob(projectKey, useCrumb);
        }
        catch (HttpResponseException e) {
            // We don't throw an exception if the project doesn't exist in Jenkins (404 status)
            if (e.getStatusCode() != org.apache.http.HttpStatus.SC_NOT_FOUND) {
                log.error(e.getMessage(), e);
                throw new JenkinsException("Error while trying to delete folder in Jenkins for " + projectKey, e);
            }
        }
        catch (IOException e) {
            log.error(e.getMessage(), e);
            throw new JenkinsException("Error while trying to delete folder in Jenkins for " + projectKey, e);
        }
    }

    @Override
    public void deleteBuildPlan(String projectKey, String planKey) {
        jenkinsBuildPlanService.deleteBuildPlan(projectKey, planKey);
    }

    @Override
    public String getPlanKey(Object requestBody) throws Exception {
        final var result = TestResultsDTO.convert(requestBody);
        final var nameParams = result.getFullName().split(" ");
        /*
         * Jenkins gives the full name of a job as <FOLDER NAME> » <JOB NAME> <Build Number> E.g. the third build of an exercise (projectKey = TESTEXC) for its solution build
         * (TESTEXC-SOLUTION) would be: TESTEXC » TESTEXC-SOLUTION #3 ==> This would mean that at index 2, we have the actual job/plan key, i.e. TESTEXC-SOLUTION
         */
        if (nameParams.length != 4) {
            log.error("Can't extract planKey from requestBody! Not a test notification result!: " + new ObjectMapper().writeValueAsString(requestBody));
            throw new JenkinsException("Can't extract planKey from requestBody! Not a test notification result!: " + new ObjectMapper().writeValueAsString(requestBody));
        }

        return nameParams[2];
    }

    @Override
    public Result onBuildCompleted(ProgrammingExerciseParticipation participation, Object requestBody) {
        final var buildResult = TestResultsDTO.convert(requestBody);
        var newResult = createResultFromBuildResult(buildResult, participation);

        // Fetch submission or create a fallback
        var latestSubmission = super.getSubmissionForBuildResult(participation.getId(), buildResult).orElseGet(() -> createAndSaveFallbackSubmission(participation, buildResult));
        latestSubmission.setBuildFailed("No tests found".equals(newResult.getResultString()));

        // Note: we only set one side of the relationship because we don't know yet whether the result will actually be saved
        newResult.setSubmission(latestSubmission);
        newResult.setRatedIfNotExceeded(participation.getProgrammingExercise().getDueDate(), latestSubmission);
        return newResult;
    }

    @Override
    public Optional<String> getWebHookUrl(String projectKey, String buildPlanId) {
        return Optional.of(serverUrl + "/project/" + projectKey + "/" + buildPlanId);
    }

    @Override
    public BuildStatus getBuildStatus(ProgrammingExerciseParticipation participation) {
        if (participation.getBuildPlanId() == null) {
            // The build plan does not exist, the build status cannot be retrieved
            return null;
        }

        final var projectKey = participation.getProgrammingExercise().getProjectKey();
        final var planKey = participation.getBuildPlanId();
        return jenkinsBuildPlanService.getBuildStatusOfPlan(projectKey, planKey);
    }

    @Override
    public boolean checkIfBuildPlanExists(String projectKey, String buildPlanId) {
        return jenkinsBuildPlanService.buildPlanExists(projectKey, buildPlanId);
    }

    @Override
    protected void addFeedbackToResult(Result result, AbstractBuildResultNotificationDTO buildResult) {
        final ProgrammingExercise programmingExercise = (ProgrammingExercise) result.getParticipation().getExercise();
        final ProgrammingLanguage programmingLanguage = programmingExercise.getProgrammingLanguage();
        final var jobs = ((TestResultsDTO) buildResult).getResults();

        // Extract test case feedback
        for (final var job : jobs) {
            for (final var testCase : job.getTestCases()) {
<<<<<<< HEAD
                var errorMessage = testCase.getFirstErrorMessage().map(TestCaseDetailMessageDTO::getMostInformativeMessage);
                var failureMessage = testCase.getFirstFailureMessage().map(TestCaseDetailMessageDTO::getMostInformativeMessage);
                var successMessage = testCase.getFirstSuccessInfoMessage().map(TestCaseDetailMessageDTO::getMostInformativeMessage);

                var feedbackMessageList = errorMessage.or(() -> failureMessage).map(List::of).orElse(Collections.emptyList());
                boolean successful = Optional.ofNullable(testCase.getErrors()).map(List::isEmpty).orElse(true)
                        && Optional.ofNullable(testCase.getFailures()).map(List::isEmpty).orElse(true);

                if (successful && successMessage.isPresent()) {
                    feedbackMessageList = List.of(successMessage.get());
                }
                else if (!successful && feedbackMessageList.isEmpty()) {
                    var errorType = testCase.getFirstErrorMessage().map(TestCaseDetailMessageDTO::getType);
                    var failureType = testCase.getFirstErrorMessage().map(TestCaseDetailMessageDTO::getType);
                    var message = errorType.or(() -> failureType).map(t -> String.format("Unsuccessful due to an error of type: %s", t));
                    if (message.isPresent()) {
                        feedbackMessageList = List.of(message.get());
                    }
=======
                String errorMessage;
                var hasErrors = !CollectionUtils.isEmpty(testCase.getErrors());
                var hasFailures = !CollectionUtils.isEmpty(testCase.getFailures());
                if (hasErrors && testCase.getErrors().get(0).getMostInformativeMessage() != null) {
                    errorMessage = testCase.getErrors().get(0).getMostInformativeMessage();
                }
                else if (hasFailures && testCase.getFailures().get(0).getMostInformativeMessage() != null) {
                    errorMessage = testCase.getFailures().get(0).getMostInformativeMessage();
                }
                else if (hasErrors && testCase.getErrors().get(0).getType() != null) {
                    errorMessage = String.format("Unsuccessful due to an error of type: %s", testCase.getErrors().get(0).getType());
>>>>>>> ac627c0d
                }
                else if (hasFailures && testCase.getFailures().get(0).getType() != null) {
                    errorMessage = String.format("Unsuccessful due to an error of type: %s", testCase.getFailures().get(0).getType());
                }
                else {
                    // this is an edge case which typically does not happen
                    errorMessage = "Unsuccessful due to an unknown error. Please contact your instructor!";
                }

                boolean successful = !hasErrors && !hasFailures;

<<<<<<< HEAD
                result.addFeedback(feedbackRepository.createFeedbackFromTestCase(testCase.getName(), feedbackMessageList, successful, programmingLanguage));
=======
                result.addFeedback(feedbackRepository.createFeedbackFromTestCase(testCase.getName(), List.of(errorMessage), successful, programmingLanguage));
>>>>>>> ac627c0d
            }
        }

        // Extract static code analysis feedback if option was enabled
        var staticCodeAnalysisReports = ((TestResultsDTO) buildResult).getStaticCodeAnalysisReports();
        if (Boolean.TRUE.equals(programmingExercise.isStaticCodeAnalysisEnabled()) && staticCodeAnalysisReports != null && !staticCodeAnalysisReports.isEmpty()) {
            var scaFeedback = feedbackRepository.createFeedbackFromStaticCodeAnalysisReports(staticCodeAnalysisReports);
            result.addFeedbacks(scaFeedback);
        }

        // Relevant feedback is negative, or positive with a message
        result.setHasFeedback(result.getFeedbacks().stream().anyMatch(fb -> !fb.isPositive() || fb.getDetailText() != null));
    }

    @Override
    public List<BuildLogEntry> getLatestBuildLogs(ProgrammingSubmission programmingSubmission) {
        ProgrammingExerciseParticipation programmingExerciseParticipation = (ProgrammingExerciseParticipation) programmingSubmission.getParticipation();
        String projectKey = programmingExerciseParticipation.getProgrammingExercise().getProjectKey();
        String buildPlanId = programmingExerciseParticipation.getBuildPlanId();
        ProgrammingLanguage programmingLanguage = programmingExerciseParticipation.getProgrammingExercise().getProgrammingLanguage();

        try {
            final var build = jenkinsJobService.getJobInFolder(projectKey, buildPlanId).getLastBuild();
            final var logHtml = Jsoup.parse(build.details().getConsoleOutputHtml()).body();

            List<BuildLogEntry> buildLog;
            try {
                buildLog = parsePipelineLogs(logHtml);
            }
            catch (IllegalArgumentException e) {
                buildLog = parseLogsLegacy(logHtml);
            }

            // Jenkins logs all steps of the build pipeline. We remove those as they are irrelevant to the students
            List<BuildLogEntry> prunedBuildLogs = new ArrayList<>();
            for (BuildLogEntry entry : buildLog) {
                String logString = entry.getLog();
                if (logString.contains("Compilation failure")) {
                    break;
                }

                // filter unnecessary logs and illegal reflection logs
                if (buildLogService.isUnnecessaryBuildLogForProgrammingLanguage(logString, programmingLanguage) || buildLogService.isIllegalReflectionLog(logString)) {
                    continue;
                }

                // Jenkins outputs each executed shell command with '+ <shell command>'
                if (logString.startsWith("+")) {
                    continue;
                }

                // Remove the path from the log entries
                final String shortenedLogString = ASSIGNMENT_PATH.matcher(logString).replaceAll("");

                // Avoid duplicate log entries
                if (buildLogService.checkIfBuildLogIsNotADuplicate(programmingLanguage, prunedBuildLogs, shortenedLogString)) {
                    entry.setLog(shortenedLogString);
                    prunedBuildLogs.add(entry);
                }
            }

            // Save build logs
            var savedBuildLogs = buildLogService.saveBuildLogs(prunedBuildLogs, programmingSubmission);
            programmingSubmission.setBuildLogEntries(savedBuildLogs);
            programmingSubmissionRepository.save(programmingSubmission);

            return prunedBuildLogs;
        }
        catch (IOException e) {
            log.error(e.getMessage(), e);
            throw new JenkinsException(e.getMessage(), e);
        }
    }

    private List<BuildLogEntry> parsePipelineLogs(Element logHtml) throws IllegalArgumentException {
        final var buildLog = new LinkedList<BuildLogEntry>();
        if (logHtml.childNodes().stream().noneMatch(child -> child.attr("class").contains("pipeline"))) {
            throw new IllegalArgumentException("Log is not pipeline log");
        }
        for (Element elem : logHtml.children()) {
            // Only pipeline-node-ID elements contain actual log entries
            if (elem.attributes().get("class").contains("pipeline-node")) {
                // At least one child must have a timestamp class
                if (elem.childNodes().stream().anyMatch(child -> child.attr("class").contains("timestamp"))) {
                    Iterator<Node> nodeIterator = elem.childNodes().iterator();

                    while (nodeIterator.hasNext()) {
                        Node node = nodeIterator.next();
                        String log;
                        if (node.attributes().get("class").contains("timestamp")) {
                            final var timeAsString = ((TextNode) node.childNode(0).childNode(0)).getWholeText();
                            final var time = ZonedDateTime.parse(timeAsString, logDateTimeFormatter);
                            var contentCandidate = nodeIterator.next();

                            // Skip invisible entries (they contain only the timestamp, but we already got that above)
                            if (contentCandidate.attr("style").contains("display: none")) {
                                contentCandidate = nodeIterator.next();
                            }
                            log = reduceToText(contentCandidate);

                            // There are color codes in the logs that need to be filtered out.
                            // This is needed for old programming exercises
                            // For example:[[1;34mINFO[m] is changed to [INFO]
                            log = log.replace("\u001B[1;34m", "");
                            log = log.replace("\u001B[m", "");
                            log = log.replace("\u001B[1;31m", "");
                            buildLog.add(new BuildLogEntry(time, stripLogEndOfLine(log).trim()));
                        }
                        else {
                            // Log is from the same line as the last
                            // Look for next text node in children
                            log = reduceToText(node);
                            final var lastLog = buildLog.getLast();
                            lastLog.setLog(lastLog.getLog() + stripLogEndOfLine(log).trim());
                        }
                    }
                }
            }
        }
        return buildLog;

    }

    private List<BuildLogEntry> parseLogsLegacy(Element logHtml) {
        final var buildLog = new LinkedList<BuildLogEntry>();
        final var iterator = logHtml.childNodes().iterator();
        while (iterator.hasNext()) {
            final var node = iterator.next();
            final String log;
            // For timestamps, parse the <b> tag containing the time as hh:mm:ss
            if (node.attributes().get("class").contains("timestamp")) {
                final var timeAsString = ((TextNode) node.childNode(0).childNode(0)).getWholeText();
                final var time = ZonedDateTime.parse(timeAsString, logDateTimeFormatter);
                log = reduceToText(iterator.next());
                buildLog.add(new BuildLogEntry(time, stripLogEndOfLine(log)));
            }
            else {
                // Log is from the same line as the last
                // Look for next text node in children
                log = reduceToText(node);
                final var lastLog = buildLog.getLast();
                lastLog.setLog(lastLog.getLog() + stripLogEndOfLine(log));
            }
        }
        return buildLog;
    }

    private String stripLogEndOfLine(String log) {
        return log.replaceAll("[\\r\\n]", "");
    }

    private String reduceToText(Node node) {
        if (node instanceof TextNode) {
            return ((TextNode) node).getWholeText();
        }

        return reduceToText(node.childNode(node.childNodeSize() - 1));
    }

    @Override
    public ResponseEntity<byte[]> retrieveLatestArtifact(ProgrammingExerciseParticipation participation) {
        // TODO, not necessary for the core functionality
        return null;
    }

    @Override
    public String checkIfProjectExists(String projectKey, String projectName) {
        try {
            final var job = jenkinsServer.getJob(projectKey);
            if (job == null) {
                // means the project does not exist
                return null;
            }
            else if (job.getUrl() == null || job.getUrl().isEmpty()) {
                return null;
            }
            else {
                return "The project " + projectKey + " already exists in the CI Server. Please choose a different short name!";
            }
        }
        catch (Exception emAll) {
            log.warn(emAll.getMessage());
            // in case of an error message, we assume the project exist (like in Bamboo service)
            return "The project already exists on the Continuous Integration Server. Please choose a different title and short name!";
        }
    }

    @Override
    public void enablePlan(String projectKey, String planKey) {
        jenkinsBuildPlanService.enablePlan(projectKey, planKey);
    }

    @Override
    public void giveProjectPermissions(String projectKey, List<String> groups, List<CIPermission> permissions) {
        // TODO after decision on how to handle users on Jenkins has been made
    }

    @Override
    public void removeAllDefaultProjectPermissions(String projectKey) {
        // TODO after decision on how to handle users on Jenkins has been made
    }

    @Override
    public ConnectorHealth health() {
        try {
            // Note: we simply check if the login page is reachable
            shortTimeoutRestTemplate.getForObject(serverUrl + "/login", String.class);
            return new ConnectorHealth(true, Map.of("url", serverUrl));
        }
        catch (Exception emAll) {
            var health = new ConnectorHealth(false, Map.of("url", serverUrl));
            health.setException(new JenkinsException("Jenkins Server is down!"));
            return health;
        }
    }

    @Override
    public void createProjectForExercise(ProgrammingExercise programmingExercise) throws ContinuousIntegrationException {
        try {
            jenkinsServer.createFolder(programmingExercise.getProjectKey(), useCrumb);
        }
        catch (IOException e) {
            log.error(e.getMessage(), e);
            throw new JenkinsException("Error creating folder for exercise " + programmingExercise, e);
        }
    }

    private enum Endpoint {

        NEW_PLAN("job", "<projectKey>", "createItem"), NEW_FOLDER("createItem"), DELETE_FOLDER("job", "<projectKey>", "doDelete"),
        DELETE_JOB("job", "<projectKey>", "job", "<planName>", "doDelete"), PLAN_CONFIG("job", "<projectKey>", "job", "<planKey>", "config.xml"),
        TRIGGER_BUILD("job", "<projectKey>", "job", "<planKey>", "build"), ENABLE("job", "<projectKey>", "job", "<planKey>", "enable"),
        TEST_RESULTS("job", "<projectKey>", "job", "<planKey>", "lastBuild", "testResults", "api", "json"),
        LAST_BUILD("job", "<projectKey>", "job", "<planKey>", "lastBuild", "api", "json");

        private final List<String> pathSegments;

        Endpoint(String... pathSegments) {
            this.pathSegments = Arrays.asList(pathSegments);
        }

        public UriComponentsBuilder buildEndpoint(String baseUrl, Object... args) {
            return UrlUtils.buildEndpoint(baseUrl, pathSegments, args);
        }
    }
}<|MERGE_RESOLUTION|>--- conflicted
+++ resolved
@@ -42,7 +42,7 @@
 import de.tum.in.www1.artemis.service.connectors.AbstractContinuousIntegrationService;
 import de.tum.in.www1.artemis.service.connectors.CIPermission;
 import de.tum.in.www1.artemis.service.connectors.ConnectorHealth;
-import de.tum.in.www1.artemis.service.connectors.jenkins.dto.TestCaseDetailMessageDTO;
+import de.tum.in.www1.artemis.service.connectors.jenkins.dto.TestCaseDTO;
 import de.tum.in.www1.artemis.service.connectors.jenkins.dto.TestResultsDTO;
 import de.tum.in.www1.artemis.service.connectors.jenkins.jobs.JenkinsJobService;
 import de.tum.in.www1.artemis.service.dto.AbstractBuildResultNotificationDTO;
@@ -333,54 +333,9 @@
         // Extract test case feedback
         for (final var job : jobs) {
             for (final var testCase : job.getTestCases()) {
-<<<<<<< HEAD
-                var errorMessage = testCase.getFirstErrorMessage().map(TestCaseDetailMessageDTO::getMostInformativeMessage);
-                var failureMessage = testCase.getFirstFailureMessage().map(TestCaseDetailMessageDTO::getMostInformativeMessage);
-                var successMessage = testCase.getFirstSuccessInfoMessage().map(TestCaseDetailMessageDTO::getMostInformativeMessage);
-
-                var feedbackMessageList = errorMessage.or(() -> failureMessage).map(List::of).orElse(Collections.emptyList());
-                boolean successful = Optional.ofNullable(testCase.getErrors()).map(List::isEmpty).orElse(true)
-                        && Optional.ofNullable(testCase.getFailures()).map(List::isEmpty).orElse(true);
-
-                if (successful && successMessage.isPresent()) {
-                    feedbackMessageList = List.of(successMessage.get());
-                }
-                else if (!successful && feedbackMessageList.isEmpty()) {
-                    var errorType = testCase.getFirstErrorMessage().map(TestCaseDetailMessageDTO::getType);
-                    var failureType = testCase.getFirstErrorMessage().map(TestCaseDetailMessageDTO::getType);
-                    var message = errorType.or(() -> failureType).map(t -> String.format("Unsuccessful due to an error of type: %s", t));
-                    if (message.isPresent()) {
-                        feedbackMessageList = List.of(message.get());
-                    }
-=======
-                String errorMessage;
-                var hasErrors = !CollectionUtils.isEmpty(testCase.getErrors());
-                var hasFailures = !CollectionUtils.isEmpty(testCase.getFailures());
-                if (hasErrors && testCase.getErrors().get(0).getMostInformativeMessage() != null) {
-                    errorMessage = testCase.getErrors().get(0).getMostInformativeMessage();
-                }
-                else if (hasFailures && testCase.getFailures().get(0).getMostInformativeMessage() != null) {
-                    errorMessage = testCase.getFailures().get(0).getMostInformativeMessage();
-                }
-                else if (hasErrors && testCase.getErrors().get(0).getType() != null) {
-                    errorMessage = String.format("Unsuccessful due to an error of type: %s", testCase.getErrors().get(0).getType());
->>>>>>> ac627c0d
-                }
-                else if (hasFailures && testCase.getFailures().get(0).getType() != null) {
-                    errorMessage = String.format("Unsuccessful due to an error of type: %s", testCase.getFailures().get(0).getType());
-                }
-                else {
-                    // this is an edge case which typically does not happen
-                    errorMessage = "Unsuccessful due to an unknown error. Please contact your instructor!";
-                }
-
-                boolean successful = !hasErrors && !hasFailures;
-
-<<<<<<< HEAD
-                result.addFeedback(feedbackRepository.createFeedbackFromTestCase(testCase.getName(), feedbackMessageList, successful, programmingLanguage));
-=======
-                result.addFeedback(feedbackRepository.createFeedbackFromTestCase(testCase.getName(), List.of(errorMessage), successful, programmingLanguage));
->>>>>>> ac627c0d
+                var feedbackMessages = extractMessagesFromTestCase(testCase);
+                var feedback = feedbackRepository.createFeedbackFromTestCase(testCase.getName(), feedbackMessages, testCase.isSuccessful(), programmingLanguage);
+                result.addFeedback(feedback);
             }
         }
 
@@ -393,6 +348,43 @@
 
         // Relevant feedback is negative, or positive with a message
         result.setHasFeedback(result.getFeedbacks().stream().anyMatch(fb -> !fb.isPositive() || fb.getDetailText() != null));
+    }
+
+    /**
+     * Extracts the most helpful messages from the given test case.
+     * @param testCase the test case information as received from Jenkins.
+     * @return a list of helpful messages that can be added to an automatic {@link Feedback}.
+     */
+    private List<String> extractMessagesFromTestCase(final TestCaseDTO testCase) {
+        var hasErrors = !CollectionUtils.isEmpty(testCase.getErrors());
+        var hasFailures = !CollectionUtils.isEmpty(testCase.getFailures());
+        var hasSuccessInfos = !CollectionUtils.isEmpty(testCase.getSuccessInfos());
+        boolean successful = testCase.isSuccessful();
+
+        final List<String> feedbackMessages = new ArrayList<>();
+
+        if (successful && hasSuccessInfos && testCase.getSuccessInfos().get(0).getMostInformativeMessage() != null) {
+            feedbackMessages.add(testCase.getSuccessInfos().get(0).getMostInformativeMessage());
+        }
+        else if (hasErrors && testCase.getErrors().get(0).getMostInformativeMessage() != null) {
+            feedbackMessages.add(testCase.getErrors().get(0).getMostInformativeMessage());
+        }
+        else if (hasFailures && testCase.getFailures().get(0).getMostInformativeMessage() != null) {
+            feedbackMessages.add(testCase.getFailures().get(0).getMostInformativeMessage());
+        }
+        else if (hasErrors && testCase.getErrors().get(0).getType() != null) {
+            feedbackMessages.add(String.format("Unsuccessful due to an error of type: %s", testCase.getErrors().get(0).getType()));
+        }
+        else if (hasFailures && testCase.getFailures().get(0).getType() != null) {
+            feedbackMessages.add(String.format("Unsuccessful due to an error of type: %s", testCase.getFailures().get(0).getType()));
+        }
+        else if (!successful) {
+            // this is an edge case which typically does not happen
+            feedbackMessages.add("Unsuccessful due to an unknown error. Please contact your instructor!");
+        }
+        // default case: successful and no message available => do not generate one
+
+        return feedbackMessages;
     }
 
     @Override
