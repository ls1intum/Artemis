--- conflicted
+++ resolved
@@ -39,14 +39,7 @@
 import com.offbytwo.jenkins.model.JobWithDetails;
 
 import de.tum.in.www1.artemis.domain.*;
-<<<<<<< HEAD
-import de.tum.in.www1.artemis.domain.enumeration.AssessmentType;
-import de.tum.in.www1.artemis.domain.enumeration.FeedbackType;
-import de.tum.in.www1.artemis.domain.enumeration.RepositoryType;
-import de.tum.in.www1.artemis.domain.enumeration.SubmissionType;
-=======
 import de.tum.in.www1.artemis.domain.enumeration.*;
->>>>>>> 805d7666
 import de.tum.in.www1.artemis.domain.participation.Participation;
 import de.tum.in.www1.artemis.domain.participation.ProgrammingExerciseParticipation;
 import de.tum.in.www1.artemis.repository.ProgrammingSubmissionRepository;
@@ -376,32 +369,7 @@
             return;
         }
 
-<<<<<<< HEAD
-        final var feedbacks = report.getResults().stream().flatMap(testsuite -> testsuite.getTestCases().stream()).map(testCase -> {
-            final var feedback = new Feedback();
-            feedback.setPositive(testCase.getErrors() == null && testCase.getFailures() == null);
-            feedback.setType(FeedbackType.AUTOMATIC);
-            feedback.setText(testCase.getName());
-            String errorMessage = null;
-            // If we have errors or failures, they will always be of length == 1 since JUnit (and the format itself)
-            // should generally only report the first failure in a test case
-            if (testCase.getErrors() != null) {
-                errorMessage = testCase.getErrors().get(0).getMessage();
-            }
-            else if (testCase.getFailures() != null) {
-                errorMessage = testCase.getFailures().get(0).getMessage();
-            }
-            // The assertion message can be longer than the allowed char limit, so we shorten it here if needed.
-            if (errorMessage != null && errorMessage.length() > FEEDBACK_DETAIL_TEXT_MAX_CHARACTERS) {
-                errorMessage = errorMessage.substring(0, FEEDBACK_DETAIL_TEXT_MAX_CHARACTERS);
-            }
-            feedback.setDetailText(errorMessage);
-
-            return feedback;
-        }).collect(Collectors.toList());
-=======
         final ProgrammingLanguage programmingLanguage = ((ProgrammingExercise) result.getParticipation().getExercise()).getProgrammingLanguage();
->>>>>>> 805d7666
 
         for (final var testSuite : report.getResults()) {
             for (final var testCase : testSuite.getTestCases()) {
@@ -409,8 +377,6 @@
                 var failureMessage = Optional.ofNullable(testCase.getFailures()).map((failures) -> failures.get(0).getMessage());
                 var errorList = errorMessage.or(() -> failureMessage).map(List::of).orElse(Collections.emptyList());
 
-<<<<<<< HEAD
-=======
                 result.addFeedback(feedbackService.createFeedbackFromTestCase(testCase.getName(), errorList, errorList.isEmpty(), programmingLanguage));
             }
         }
@@ -418,7 +384,6 @@
         result.setHasFeedback(true);
     }
 
->>>>>>> 805d7666
     @Override
     public List<BuildLogEntry> getLatestBuildLogs(ProgrammingSubmission programmingSubmission) {
         ProgrammingExerciseParticipation programmingExerciseParticipation = (ProgrammingExerciseParticipation) programmingSubmission.getParticipation();
