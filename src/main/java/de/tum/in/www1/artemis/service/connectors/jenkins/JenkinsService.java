package de.tum.in.www1.artemis.service.connectors.jenkins;

<<<<<<< HEAD
import static de.tum.in.www1.artemis.config.Constants.NEW_RESULT_RESOURCE_API_PATH;
import static de.tum.in.www1.artemis.domain.statistics.BuildLogStatisticsEntry.BuildJobPartDuration;

=======
>>>>>>> 99825147
import java.io.IOException;
import java.net.URL;
import java.util.List;
import java.util.Map;
import java.util.Optional;
import java.util.regex.Matcher;
import java.util.regex.Pattern;

import javax.xml.transform.TransformerException;

import org.slf4j.Logger;
import org.slf4j.LoggerFactory;
import org.springframework.beans.factory.annotation.Qualifier;
import org.springframework.beans.factory.annotation.Value;
import org.springframework.context.annotation.Profile;
import org.springframework.http.ResponseEntity;
import org.springframework.stereotype.Service;
import org.springframework.web.client.RestTemplate;
import org.w3c.dom.Document;

import com.fasterxml.jackson.core.JsonProcessingException;
import com.offbytwo.jenkins.JenkinsServer;

import de.tum.in.www1.artemis.domain.ProgrammingExercise;
import de.tum.in.www1.artemis.domain.VcsRepositoryUrl;
import de.tum.in.www1.artemis.domain.enumeration.BuildPlanType;
import de.tum.in.www1.artemis.domain.enumeration.RepositoryType;
import de.tum.in.www1.artemis.domain.participation.ProgrammingExerciseParticipation;
import de.tum.in.www1.artemis.exception.ContinuousIntegrationException;
import de.tum.in.www1.artemis.exception.JenkinsException;
import de.tum.in.www1.artemis.repository.BuildLogStatisticsEntryRepository;
import de.tum.in.www1.artemis.repository.FeedbackRepository;
import de.tum.in.www1.artemis.repository.ProgrammingSubmissionRepository;
import de.tum.in.www1.artemis.service.BuildLogEntryService;
import de.tum.in.www1.artemis.service.connectors.ConnectorHealth;
import de.tum.in.www1.artemis.service.connectors.ci.AbstractContinuousIntegrationService;
import de.tum.in.www1.artemis.service.connectors.ci.CIPermission;
import de.tum.in.www1.artemis.service.connectors.ci.notification.dto.TestResultsDTO;
import de.tum.in.www1.artemis.service.connectors.jenkins.jobs.JenkinsJobService;
import de.tum.in.www1.artemis.service.hestia.TestwiseCoverageService;
import de.tum.in.www1.artemis.service.util.XmlFileUtils;

@Profile("jenkins")
@Service
public class JenkinsService extends AbstractContinuousIntegrationService {

    private static final Logger log = LoggerFactory.getLogger(JenkinsService.class);

    @Value("${artemis.continuous-integration.url}")
    protected URL serverUrl;

    @Value("${jenkins.use-crumb:#{true}}")
    private boolean useCrumb;

    @Value("${server.url}")
    private String artemisServerUrl;

    private final JenkinsBuildPlanService jenkinsBuildPlanService;

    private final JenkinsServer jenkinsServer;

    private final JenkinsJobService jenkinsJobService;

    private final JenkinsInternalUrlService jenkinsInternalUrlService;

    private final RestTemplate shortTimeoutRestTemplate;

    public JenkinsService(JenkinsServer jenkinsServer, ProgrammingSubmissionRepository programmingSubmissionRepository, FeedbackRepository feedbackRepository,
            @Qualifier("shortTimeoutJenkinsRestTemplate") RestTemplate shortTimeoutRestTemplate, BuildLogEntryService buildLogService,
            BuildLogStatisticsEntryRepository buildLogStatisticsEntryRepository, JenkinsBuildPlanService jenkinsBuildPlanService, JenkinsJobService jenkinsJobService,
            JenkinsInternalUrlService jenkinsInternalUrlService, TestwiseCoverageService testwiseCoverageService) {
        super(programmingSubmissionRepository, feedbackRepository, buildLogService, buildLogStatisticsEntryRepository, testwiseCoverageService);
        this.jenkinsServer = jenkinsServer;
        this.jenkinsBuildPlanService = jenkinsBuildPlanService;
        this.jenkinsJobService = jenkinsJobService;
        this.jenkinsInternalUrlService = jenkinsInternalUrlService;
        this.shortTimeoutRestTemplate = shortTimeoutRestTemplate;
    }

    @Override
    public void createBuildPlanForExercise(ProgrammingExercise exercise, String planKey, VcsRepositoryUrl repositoryURL, VcsRepositoryUrl testRepositoryURL,
            VcsRepositoryUrl solutionRepositoryURL) {
        jenkinsBuildPlanService.createBuildPlanForExercise(exercise, planKey, repositoryURL);
    }

    @Override
    public void recreateBuildPlansForExercise(ProgrammingExercise exercise) {
        final String projectKey = exercise.getProjectKey();

        if (!jenkinsBuildPlanService.projectFolderExists(projectKey)) {
            createProjectForExercise(exercise);
        }

        deleteBuildPlan(projectKey, exercise.getTemplateBuildPlanId());
        deleteBuildPlan(projectKey, exercise.getSolutionBuildPlanId());

        jenkinsBuildPlanService.createBuildPlanForExercise(exercise, BuildPlanType.TEMPLATE.getName(), exercise.getRepositoryURL(RepositoryType.TEMPLATE));
        jenkinsBuildPlanService.createBuildPlanForExercise(exercise, BuildPlanType.SOLUTION.getName(), exercise.getRepositoryURL(RepositoryType.SOLUTION));
    }

    @Override
    public void performEmptySetupCommit(ProgrammingExerciseParticipation participation) {
        // Not needed for Jenkins
    }

    @Override
    public String copyBuildPlan(String sourceProjectKey, String sourcePlanName, String targetProjectKey, String targetProjectName, String targetPlanName,
            boolean targetProjectExists) {
        return jenkinsBuildPlanService.copyBuildPlan(sourceProjectKey, sourcePlanName, targetProjectKey, targetPlanName);
    }

    @Override
    public void givePlanPermissions(ProgrammingExercise programmingExercise, String planName) {
        jenkinsBuildPlanService.givePlanPermissions(programmingExercise, planName);
    }

    @Override
    public void configureBuildPlan(ProgrammingExerciseParticipation participation, String branch) {
        jenkinsBuildPlanService.configureBuildPlanForParticipation(participation);
    }

    @Override
    public void updatePlanRepository(String buildProjectKey, String buildPlanKey, String ciRepoName, String repoProjectKey, String newRepoUrl, String existingRepoUrl,
            String newDefaultBranch, List<String> triggeredByRepositories) {
        jenkinsBuildPlanService.updateBuildPlanRepositories(buildProjectKey, buildPlanKey, newRepoUrl, existingRepoUrl);
    }

    @Override
<<<<<<< HEAD
    public List<Long> getAllArtemisBuildPlanServerNotificationIds(String buildPlanKey) {
        return null;
    }

    @Override
    public void deleteBuildPlanServerNotificationId(String buildPlanKey, Long serverNotificationId) {
        throw new RuntimeException("Not implemented");
    }

    @Override
    public void createBuildPlanServerNotification(String buildPlanKey, String serverNotificationUrl) {
        throw new RuntimeException("Not implemented");
    }

    @Override
    public void fixBuildPlanNotification(String projectKey, String buildPlanKey, VcsRepositoryUrl repositoryUrl) {
        Document config;
        try {
            config = jenkinsJobService.getJobConfig(projectKey, buildPlanKey);
            String stringConfig = XmlFileUtils.writeToString(config);
            Pattern pattern = Pattern.compile("(.*?notificationUrl: ')(.+?)('.*?)");
            Matcher matcher = pattern.matcher(stringConfig);
            String newStringConfig = matcher.replaceAll("$1" + artemisServerUrl + NEW_RESULT_RESOURCE_API_PATH + "$3");
            jenkinsJobService.updateJob(projectKey, buildPlanKey, XmlFileUtils.readFromString(newStringConfig));
        }
        catch (IOException | TransformerException e) {
            log.error("Could not fix build plan notification for build plan " + buildPlanKey + " in project " + projectKey, e);
        }
    }

    @Override
    public void triggerBuild(ProgrammingExerciseParticipation participation) {
        final var projectKey = participation.getProgrammingExercise().getProjectKey();
        final var planKey = participation.getBuildPlanId();
        jenkinsBuildPlanService.triggerBuild(projectKey, planKey);
    }

    @Override
=======
>>>>>>> 99825147
    public void deleteProject(String projectKey) {
        jenkinsJobService.deleteJob(projectKey);
    }

    @Override
    public void deleteBuildPlan(String projectKey, String planKey) {
        jenkinsBuildPlanService.deleteBuildPlan(projectKey, planKey);
    }

    @Override
    public String getPlanKey(Object requestBody) throws JenkinsException {
        try {
            TestResultsDTO dto = TestResultsDTO.convert(requestBody);
            return jenkinsBuildPlanService.getBuildPlanKeyFromTestResults(dto);
        }
        catch (JsonProcessingException jsonProcessingException) {
            throw new JenkinsException("Something went wrong trying to parse the requestBody while getting the PlanKey from Jenkins!");
        }
    }

    @Override
    public Optional<String> getWebHookUrl(String projectKey, String buildPlanId) {
        var urlString = serverUrl + "/project/" + projectKey + "/" + buildPlanId;
        return Optional.of(jenkinsInternalUrlService.toInternalCiUrl(urlString));
    }

    @Override
    public BuildStatus getBuildStatus(ProgrammingExerciseParticipation participation) {
        if (participation.getBuildPlanId() == null) {
            // The build plan does not exist, the build status cannot be retrieved
            return null;
        }

        final var projectKey = participation.getProgrammingExercise().getProjectKey();
        final var planKey = participation.getBuildPlanId();
        return jenkinsBuildPlanService.getBuildStatusOfPlan(projectKey, planKey);
    }

    @Override
    public boolean checkIfBuildPlanExists(String projectKey, String buildPlanId) {
        return jenkinsBuildPlanService.buildPlanExists(projectKey, buildPlanId);
    }

    @Override
    public ResponseEntity<byte[]> retrieveLatestArtifact(ProgrammingExerciseParticipation participation) {
        // TODO, not necessary for the core functionality
        return null;
    }

    @Override
    public String checkIfProjectExists(String projectKey, String projectName) {
        try {
            final var job = jenkinsServer.getJob(projectKey);
            if (job == null) {
                // means the project does not exist
                return null;
            }
            else if (job.getUrl() == null || job.getUrl().isEmpty()) {
                return null;
            }
            else {
                return "The project " + projectKey + " already exists in the CI Server. Please choose a different short name!";
            }
        }
        catch (Exception emAll) {
            log.warn(emAll.getMessage());
            // in case of an error message, we assume the project exist (like in Bamboo service)
            return "The project already exists on the Continuous Integration Server. Please choose a different title and short name!";
        }
    }

    @Override
    public void enablePlan(String projectKey, String planKey) {
        jenkinsBuildPlanService.enablePlan(projectKey, planKey);
    }

    @Override
    public void giveProjectPermissions(String projectKey, List<String> groups, List<CIPermission> permissions) {
        // Not needed since Jenkins doesn't support project permissions
    }

    @Override
    public void removeAllDefaultProjectPermissions(String projectKey) {
        // Not needed since Jenkins doesn't support project permissions
    }

    @Override
    public ConnectorHealth health() {
        try {
            // Note: we simply check if the login page is reachable
            shortTimeoutRestTemplate.getForObject(serverUrl + "/login", String.class);
            return new ConnectorHealth(true, Map.of("url", serverUrl));
        }
        catch (Exception emAll) {
            var health = new ConnectorHealth(false, Map.of("url", serverUrl));
            health.setException(new JenkinsException("Jenkins Server is down!"));
            return health;
        }
    }

    @Override
    public void createProjectForExercise(ProgrammingExercise programmingExercise) throws ContinuousIntegrationException {
        try {
            jenkinsServer.createFolder(programmingExercise.getProjectKey(), useCrumb);
        }
        catch (IOException e) {
            log.error(e.getMessage(), e);
            throw new JenkinsException("Error creating folder for exercise " + programmingExercise, e);
        }
    }
}<|MERGE_RESOLUTION|>--- conflicted
+++ resolved
@@ -1,11 +1,7 @@
 package de.tum.in.www1.artemis.service.connectors.jenkins;
 
-<<<<<<< HEAD
 import static de.tum.in.www1.artemis.config.Constants.NEW_RESULT_RESOURCE_API_PATH;
-import static de.tum.in.www1.artemis.domain.statistics.BuildLogStatisticsEntry.BuildJobPartDuration;
-
-=======
->>>>>>> 99825147
+
 import java.io.IOException;
 import java.net.URL;
 import java.util.List;
@@ -134,7 +130,6 @@
     }
 
     @Override
-<<<<<<< HEAD
     public List<Long> getAllArtemisBuildPlanServerNotificationIds(String buildPlanKey) {
         return null;
     }
@@ -166,15 +161,6 @@
     }
 
     @Override
-    public void triggerBuild(ProgrammingExerciseParticipation participation) {
-        final var projectKey = participation.getProgrammingExercise().getProjectKey();
-        final var planKey = participation.getBuildPlanId();
-        jenkinsBuildPlanService.triggerBuild(projectKey, planKey);
-    }
-
-    @Override
-=======
->>>>>>> 99825147
     public void deleteProject(String projectKey) {
         jenkinsJobService.deleteJob(projectKey);
     }
