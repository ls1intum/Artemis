package de.tum.in.www1.artemis.repository;

import static de.tum.in.www1.artemis.config.Constants.PROFILE_CORE;
import static de.tum.in.www1.artemis.domain.enumeration.AssessmentType.AUTOMATIC;
import static org.springframework.data.jpa.repository.EntityGraph.EntityGraphType.LOAD;

import java.time.ZonedDateTime;
import java.util.List;
import java.util.Optional;
import java.util.Set;
import java.util.stream.Collectors;

import jakarta.validation.constraints.NotNull;

import org.springframework.cache.annotation.Cacheable;
import org.springframework.context.annotation.Profile;
import org.springframework.data.domain.Page;
import org.springframework.data.domain.Pageable;
import org.springframework.data.jpa.repository.EntityGraph;
import org.springframework.data.jpa.repository.JpaRepository;
import org.springframework.data.jpa.repository.Query;
import org.springframework.data.repository.query.Param;
import org.springframework.stereotype.Repository;

import de.tum.in.www1.artemis.domain.Course;
import de.tum.in.www1.artemis.domain.Exercise;
import de.tum.in.www1.artemis.domain.FileUploadExercise;
import de.tum.in.www1.artemis.domain.Organization;
import de.tum.in.www1.artemis.domain.ProgrammingExercise;
import de.tum.in.www1.artemis.domain.TextExercise;
import de.tum.in.www1.artemis.domain.User;
import de.tum.in.www1.artemis.domain.enumeration.CourseInformationSharingConfiguration;
import de.tum.in.www1.artemis.domain.modeling.ModelingExercise;
import de.tum.in.www1.artemis.domain.statistics.StatisticsEntry;
import de.tum.in.www1.artemis.web.rest.errors.EntityNotFoundException;

/**
 * Spring Data JPA repository for the Course entity.
 */
@Profile(PROFILE_CORE)
@Repository
public interface CourseRepository extends JpaRepository<Course, Long> {

    @Query("""
            SELECT DISTINCT course.instructorGroupName
            FROM Course course
            """)
    Set<String> findAllInstructorGroupNames();

    @Query("""
            SELECT DISTINCT course.editorGroupName
            FROM Course course
            """)
    Set<String> findAllEditorGroupNames();

    @Query("""
            SELECT DISTINCT course.teachingAssistantGroupName
            FROM Course course
            """)
    Set<String> findAllTeachingAssistantGroupNames();

    @Query("""
            SELECT DISTINCT course
            FROM Course course
            WHERE course.instructorGroupName LIKE :name
            """)
    Course findCourseByInstructorGroupName(@Param("name") String name);

    @Query("""
            SELECT DISTINCT course
            FROM Course course
            WHERE course.editorGroupName LIKE :name
            """)
    Course findCourseByEditorGroupName(@Param("name") String name);

    @Query("""
            SELECT DISTINCT course
            FROM Course course
            WHERE course.teachingAssistantGroupName LIKE :name
            """)
    Course findCourseByTeachingAssistantGroupName(@Param("name") String name);

    @Query("""
            SELECT DISTINCT course
            FROM Course course
            WHERE course.studentGroupName LIKE :name
            """)
    Course findCourseByStudentGroupName(@Param("name") String name);

    @Query("""
            SELECT COUNT(c) > 0
            FROM Course c
            WHERE c.id = :courseId
                AND c.courseInformationSharingConfiguration IN :values
            """)
    boolean informationSharingConfigurationIsOneOf(@Param("courseId") long courseId, @Param("values") Set<CourseInformationSharingConfiguration> values);

    @Query("""
            SELECT DISTINCT c
            FROM Course c
            WHERE (c.startDate <= :now OR c.startDate IS NULL)
                AND (c.endDate >= :now OR c.endDate IS NULL)
            """)
    List<Course> findAllActive(@Param("now") ZonedDateTime now);

    @Query("""
            SELECT DISTINCT c
            FROM Course c
            WHERE (c.startDate <= :now OR c.startDate IS NULL)
                AND (c.endDate >= :now OR c.endDate IS NULL)
                AND c.testCourse = FALSE
            """)
    List<Course> findAllActiveWithoutTestCourses(@Param("now") ZonedDateTime now);

    @Query("""
            SELECT DISTINCT c
            FROM Course c
                LEFT JOIN FETCH c.organizations organizations
                LEFT JOIN FETCH c.prerequisites prerequisites
            WHERE c.enrollmentEnabled = TRUE
                AND c.enrollmentStartDate <= :now
                AND c.enrollmentEndDate >= :now
            """)
    List<Course> findAllEnrollmentActiveWithOrganizationsAndPrerequisites(@Param("now") ZonedDateTime now);

    @EntityGraph(type = LOAD, attributePaths = { "exercises", "exercises.categories", "exercises.teamAssignmentConfig" })
    Course findWithEagerExercisesById(long courseId);

    @EntityGraph(type = LOAD, attributePaths = { "competencies", "prerequisites" })
    Optional<Course> findWithEagerCompetenciesById(long courseId);

    @EntityGraph(type = LOAD, attributePaths = { "learningPaths" })
    Optional<Course> findWithEagerLearningPathsById(long courseId);

    @EntityGraph(type = LOAD, attributePaths = { "competencies", "learningPaths", "learningPaths.competencies" })
    Optional<Course> findWithEagerLearningPathsAndCompetenciesById(long courseId);

    // Note: we load attachments directly because otherwise, they will be loaded in subsequent DB calls due to the EAGER relationship
    @EntityGraph(type = LOAD, attributePaths = { "lectures", "lectures.attachments" })
    Optional<Course> findWithEagerLecturesById(long courseId);

    /**
     * Returns an optional course by id with eagerly loaded exercises, plagiarism detection configuration, team assignment configuration, lectures and attachments.
     *
     * @param courseId The id of the course to find
     * @return the populated course or an empty optional if no course was found
     */
    @EntityGraph(type = LOAD, attributePaths = { "exercises", "exercises.plagiarismDetectionConfig", "exercises.teamAssignmentConfig", "lectures", "lectures.attachments" })
    Optional<Course> findWithEagerExercisesAndExerciseDetailsAndLecturesById(long courseId);

    @EntityGraph(type = LOAD, attributePaths = { "lectures", "lectures.lectureUnits", "lectures.attachments" })
    Optional<Course> findWithEagerLecturesAndLectureUnitsById(long courseId);

    @EntityGraph(type = LOAD, attributePaths = { "organizations", "competencies", "prerequisites", "tutorialGroupsConfiguration", "onlineCourseConfiguration" })
    Optional<Course> findForUpdateById(long courseId);

    @EntityGraph(type = LOAD, attributePaths = { "exercises", "lectures", "lectures.lectureUnits", "lectures.attachments", "competencies", "prerequisites" })
    Optional<Course> findWithEagerExercisesAndLecturesAndLectureUnitsAndCompetenciesById(long courseId);

    @EntityGraph(type = LOAD, attributePaths = { "exercises", "lectures", "lectures.lectureUnits", "lectures.attachments", "competencies", "prerequisites", "exams" })
<<<<<<< HEAD
    Optional<Course> findWithEagerExercisesAndLecturesAndLectureUnitsAndCompetenciesAndExamsById(long courseId);
=======
    Optional<Course> findWithEagerExercisesAndLecturesAndAttachmentsAndLectureUnitsAndCompetenciesAndExamsById(long courseId);
>>>>>>> f48e6bd0

    @Query("""
            SELECT course
            FROM Course course
                LEFT JOIN FETCH course.organizations organizations
                LEFT JOIN FETCH course.prerequisites prerequisites
            WHERE course.id = :courseId
            """)
    Optional<Course> findSingleWithOrganizationsAndPrerequisites(@Param("courseId") long courseId);

    @Query("""
            SELECT course
            FROM Course course
                LEFT JOIN FETCH course.organizations
            WHERE course.id = :courseId
            """)
    Optional<Course> findWithEagerOrganizations(@Param("courseId") long courseId);

    @Query("""
            SELECT course
            FROM Course course
                LEFT JOIN FETCH course.organizations
                LEFT JOIN FETCH course.competencies
                LEFT JOIN FETCH course.learningPaths
            WHERE course.id = :courseId
            """)
    Optional<Course> findWithEagerOrganizationsAndCompetenciesAndLearningPaths(@Param("courseId") long courseId);

    @EntityGraph(type = LOAD, attributePaths = { "onlineCourseConfiguration", "tutorialGroupsConfiguration" })
    Course findWithEagerOnlineCourseConfigurationAndTutorialGroupConfigurationById(long courseId);

    @EntityGraph(type = LOAD, attributePaths = { "onlineCourseConfiguration" })
    Course findWithEagerOnlineCourseConfigurationById(long courseId);

    @EntityGraph(type = LOAD, attributePaths = { "tutorialGroupsConfiguration" })
    Course findWithEagerTutorialGroupConfigurationsById(long courseId);

    /**
     * Fetches online courses with a specific LTI registration ID.
     * Eagerly loads related configurations.
     *
     * @param registrationId The LTI platform's registration ID.
     * @return Set of eagerly loaded courses.
     */
    @Query("""
            SELECT c
            FROM Course c
                LEFT JOIN FETCH c.onlineCourseConfiguration onlineCourseConfiguration
                LEFT JOIN FETCH onlineCourseConfiguration.ltiPlatformConfiguration ltiPlatformConfiguration
            WHERE c.onlineCourse = TRUE
                AND c.onlineCourseConfiguration.ltiPlatformConfiguration.registrationId = :registrationId
            """)
    Set<Course> findOnlineCoursesWithRegistrationIdEager(@Param("registrationId") String registrationId);

    List<Course> findAllByShortName(String shortName);

    Optional<Course> findById(long courseId);

    /**
     * Returns the title of the course with the given id.
     *
     * @param courseId the id of the course
     * @return the name/title of the course or null if the course does not exist
     */
    @Query("""
            SELECT c.title
            FROM Course c
            WHERE c.id = :courseId
            """)
    @Cacheable(cacheNames = "courseTitle", key = "#courseId", unless = "#result == null")
    String getCourseTitle(@Param("courseId") long courseId);

    @Query("""
            SELECT DISTINCT c
            FROM Course c
                LEFT JOIN FETCH c.exercises e
            WHERE TYPE(e) = QuizExercise
                AND (c.instructorGroupName IN :userGroups OR c.editorGroupName IN :userGroups)
            """)
    List<Course> getCoursesWithQuizExercisesForWhichUserHasAtLeastEditorAccess(@Param("userGroups") List<String> userGroups);

    @Query("""
            SELECT DISTINCT c
            FROM Course c
                LEFT JOIN FETCH c.exercises e
            WHERE TYPE(e) = QuizExercise
            """)
    List<Course> findAllWithQuizExercisesWithEagerExercises();

    /**
     * Get active students in the timeframe from startDate to endDate for the exerciseIds
     *
     * @param exerciseIds exerciseIds from all exercises to get the statistics for
     * @param startDate   the starting date of the query
     * @param endDate     the end date for the query
     * @return A list with a map for every submission containing date and the username
     */
    @Query("""
            SELECT new de.tum.in.www1.artemis.domain.statistics.StatisticsEntry(
                SUBSTRING(CAST(s.submissionDate AS string), 1, 10),
                p.student.login
            )
            FROM StudentParticipation p
                JOIN p.submissions s
            WHERE p.exercise.id IN :exerciseIds
                AND s.submissionDate >= :startDate
                AND s.submissionDate <= :endDate
            GROUP BY SUBSTRING(CAST(s.submissionDate AS string), 1, 10), p.student.login
            """)
    List<StatisticsEntry> getActiveStudents(@Param("exerciseIds") Set<Long> exerciseIds, @Param("startDate") ZonedDateTime startDate, @Param("endDate") ZonedDateTime endDate);

    /**
     * Get all courses that are not ended yet or have no end date
     *
     * @param now the current time
     * @return a list of courses that are not ended yet
     */
    @Query("""
            SELECT c
            FROM Course c
            WHERE c.endDate IS NULL
                OR c.endDate >= :now
            """)
    List<Course> findAllNotEnded(@Param("now") ZonedDateTime now);

    /**
     * Get all courses that use one of the given management group names. Management group names are groups names for TA, editor or instructor groups.
     *
     * @param userGroups list of management group names
     * @return a list of courses that use one of the given management group names
     */
    @Query("""
            SELECT c
            FROM Course c
            WHERE c.teachingAssistantGroupName IN :userGroups
                OR c.editorGroupName IN :userGroups
                OR c.instructorGroupName IN :userGroups
            """)
    List<Course> findAllCoursesByManagementGroupNames(@Param("userGroups") List<String> userGroups);

    /**
     * Get all courses that use one of the given management group names and are not ended yet or have no end date.
     *
     * @param now        the current time
     * @param userGroups list of management group names
     * @return a list of courses that use one of the given management group names and are not ended yet
     */
    @Query("""
            SELECT c
            FROM Course c
            WHERE (
                c.endDate IS NULL
                OR c.endDate >= :now
            ) AND (
                c.teachingAssistantGroupName IN :userGroups
                OR c.editorGroupName IN :userGroups
                OR c.instructorGroupName IN :userGroups
            )
            """)
    List<Course> findAllNotEndedCoursesByManagementGroupNames(@Param("now") ZonedDateTime now, @Param("userGroups") List<String> userGroups);

    /**
     * Counts the number of members of a course, i.e. users that are a member of the course's student, tutor, editor or instructor group.
     * Users that are part of multiple groups are NOT counted multiple times.
     *
     * @param courseId id of the course to count the members for
     * @return number of users in the course
     */
    @Query("""
            SELECT COUNT(DISTINCT ug.userId)
            FROM Course c
                JOIN UserGroup ug
                    ON c.studentGroupName = ug.group
                        OR c.teachingAssistantGroupName = ug.group
                        OR c.editorGroupName = ug.group
                        OR c.instructorGroupName = ug.group
            WHERE c.id = :courseId
            """)
    Integer countCourseMembers(@Param("courseId") long courseId);

    /**
     * Query which fetches all courses for which the user is editor or instructor and matching the search criteria.
     *
     * @param partialTitle title search term
     * @param groups       user groups
     * @param pageable     Pageable
     * @return Page with course results
     */
    @Query("""
            SELECT c
            FROM Course c
            WHERE (c.instructorGroupName IN :groups OR c.editorGroupName IN :groups)
                AND (c.title LIKE %:partialTitle%)
            """)
    Page<Course> findByTitleInCoursesWhereInstructorOrEditor(@Param("partialTitle") String partialTitle, @Param("groups") Set<String> groups, Pageable pageable);

    @NotNull
    default Course findByIdElseThrow(long courseId) throws EntityNotFoundException {
        return findById(courseId).orElseThrow(() -> new EntityNotFoundException("Course", courseId));
    }

    default Course findByIdWithEagerExercisesElseThrow(long courseId) throws EntityNotFoundException {
        return Optional.ofNullable(findWithEagerExercisesById(courseId)).orElseThrow(() -> new EntityNotFoundException("Course", courseId));
    }

    default Course findByIdWithEagerOnlineCourseConfigurationElseThrow(long courseId) throws EntityNotFoundException {
        return Optional.ofNullable(findWithEagerOnlineCourseConfigurationById(courseId)).orElseThrow(() -> new EntityNotFoundException("Course", courseId));
    }

    default Course findByIdWithEagerOnlineCourseConfigurationAndTutorialGroupConfigurationElseThrow(long courseId) throws EntityNotFoundException {
        return Optional.ofNullable(findWithEagerOnlineCourseConfigurationAndTutorialGroupConfigurationById(courseId))
                .orElseThrow(() -> new EntityNotFoundException("Course", courseId));
    }

    default Course findByIdWithEagerTutorialGroupConfigurationElseThrow(long courseId) throws EntityNotFoundException {
        return Optional.ofNullable(findWithEagerTutorialGroupConfigurationsById(courseId)).orElseThrow(() -> new EntityNotFoundException("Course", courseId));
    }

    @NotNull
    default Course findWithEagerOrganizationsElseThrow(long courseId) throws EntityNotFoundException {
        return findWithEagerOrganizations(courseId).orElseThrow(() -> new EntityNotFoundException("Course", courseId));
    }

    @NotNull
    default Course findWithEagerOrganizationsAndCompetenciesAndLearningPathsElseThrow(long courseId) throws EntityNotFoundException {
        return findWithEagerOrganizationsAndCompetenciesAndLearningPaths(courseId).orElseThrow(() -> new EntityNotFoundException("Course", courseId));
    }

    /**
     * filters the passed exercises for the relevant ones that need to be manually assessed. This excludes quizzes and automatic programming exercises
     *
     * @param exercises all exercises (e.g. of a course or exercise group) that should be filtered
     * @return the filtered and relevant exercises for manual assessment
     */
    default Set<Exercise> filterInterestingExercisesForAssessmentDashboards(Set<Exercise> exercises) {
        return exercises.stream()
                .filter(exercise -> exercise instanceof TextExercise || exercise instanceof ModelingExercise || exercise instanceof FileUploadExercise
                        || (exercise instanceof ProgrammingExercise && (exercise.getAssessmentType() != AUTOMATIC || exercise.getAllowComplaintsForAutomaticAssessments())))
                .collect(Collectors.toSet());
    }

    /**
     * Get all the courses.
     *
     * @return the list of entities
     */
    default List<Course> findAllActive() {
        return findAllActive(ZonedDateTime.now());
    }

    /**
     * Get a single course to enroll with eagerly loaded organizations and prerequisites.
     *
     * @param courseId the id of the course
     * @return the course entity
     */
    default Course findSingleWithOrganizationsAndPrerequisitesElseThrow(long courseId) {
        return findSingleWithOrganizationsAndPrerequisites(courseId).orElseThrow(() -> new EntityNotFoundException("Course", courseId));
    }

    /**
     * Add organization to course, if not contained already
     *
     * @param courseId     the id of the course to add to the organization
     * @param organization the organization to add to the course
     */
    default void addOrganizationToCourse(long courseId, Organization organization) {
        Course course = findWithEagerOrganizationsElseThrow(courseId);
        if (!course.getOrganizations().contains(organization)) {
            course.getOrganizations().add(organization);
            save(course);
        }
    }

    /**
     * Remove organization from course, if currently contained
     *
     * @param courseId     the id of the course to remove from the organization
     * @param organization the organization to remove from the course
     */
    default void removeOrganizationFromCourse(long courseId, Organization organization) {
        Course course = findWithEagerOrganizationsElseThrow(courseId);
        if (course.getOrganizations().contains(organization)) {
            course.getOrganizations().remove(organization);
            save(course);
        }
    }

    /**
     * Returns a course by id with eagerly loaded exercises, plagiarism detection configuration, team assignment configuration, lectures and attachments.
     *
     * @param courseId The id of the course to find
     * @return the populated course
     * @throws EntityNotFoundException if no course was found
     */
    @NotNull
    default Course findByIdWithExercisesAndExerciseDetailsAndLecturesElseThrow(long courseId) {
        return findWithEagerExercisesAndExerciseDetailsAndLecturesById(courseId).orElseThrow(() -> new EntityNotFoundException("Course", courseId));
    }

    @NotNull
    default Course findByIdWithLecturesElseThrow(long courseId) {
        return findWithEagerLecturesById(courseId).orElseThrow(() -> new EntityNotFoundException("Course", courseId));
    }

    @NotNull
    default Course findByIdWithLecturesAndLectureUnitsElseThrow(long courseId) {
        return findWithEagerLecturesAndLectureUnitsById(courseId).orElseThrow(() -> new EntityNotFoundException("Course", courseId));
    }

    @NotNull
    default Course findByIdForUpdateElseThrow(long courseId) {
        return findForUpdateById(courseId).orElseThrow(() -> new EntityNotFoundException("Course", courseId));
    }

    @NotNull
    default Course findByIdWithExercisesAndLecturesAndLectureUnitsAndCompetenciesElseThrow(long courseId) {
        return findWithEagerExercisesAndLecturesAndLectureUnitsAndCompetenciesById(courseId).orElseThrow(() -> new EntityNotFoundException("Course", courseId));
    }

    @NotNull
    default Course findWithEagerCompetenciesByIdElseThrow(long courseId) {
        return findWithEagerCompetenciesById(courseId).orElseThrow(() -> new EntityNotFoundException("Course", courseId));
    }

    @NotNull
    default Course findWithEagerLearningPathsByIdElseThrow(long courseId) {
        return findWithEagerLearningPathsById(courseId).orElseThrow(() -> new EntityNotFoundException("Course", courseId));
    }

    @NotNull
    default Course findWithEagerLearningPathsAndCompetenciesByIdElseThrow(long courseId) {
        return findWithEagerLearningPathsAndCompetenciesById(courseId).orElseThrow(() -> new EntityNotFoundException("Course", courseId));
    }

    Page<Course> findByTitleIgnoreCaseContaining(String partialTitle, Pageable pageable);

    /**
     * Checks if the messaging feature is enabled for a course.
     *
     * @param courseId the id of the course
     * @return true if the messaging feature is enabled for the course, false otherwise
     */
    default boolean isMessagingEnabled(long courseId) {
        return informationSharingConfigurationIsOneOf(courseId,
                Set.of(CourseInformationSharingConfiguration.MESSAGING_ONLY, CourseInformationSharingConfiguration.COMMUNICATION_AND_MESSAGING));
    }

    /**
     * Checks if the communication feature is enabled for a course.
     *
     * @param courseId the id of the course
     * @return true if the communication feature is enabled for the course, false otherwise
     */
    default boolean isMessagingOrCommunicationEnabled(long courseId) {
        return informationSharingConfigurationIsOneOf(courseId, Set.of(CourseInformationSharingConfiguration.COMMUNICATION_ONLY,
                CourseInformationSharingConfiguration.MESSAGING_ONLY, CourseInformationSharingConfiguration.COMMUNICATION_AND_MESSAGING));
    }

    /**
     * Utility method used to check whether a user is member of at least one organization of a given course
     *
     * @param user   the user to check, organizations must NOT be lazily loaded
     * @param course the course to check
     * @return true if the user is member of at least one organization of the course. false otherwise
     */
    default boolean checkIfUserIsMemberOfCourseOrganizations(User user, Course course) {
        boolean isMember = false;
        for (Organization organization : findWithEagerOrganizationsElseThrow(course.getId()).getOrganizations()) {
            if (user.getOrganizations().contains(organization)) {
                isMember = true;
                break;
            }
        }
        return isMember;
    }

    @Query("""
            SELECT COUNT(c) > 0
            FROM Course c
            WHERE c.id = :courseId
            AND c.learningPathsEnabled IS TRUE
            """)
    boolean hasLearningPathsEnabled(@Param("courseId") long courseId);

}<|MERGE_RESOLUTION|>--- conflicted
+++ resolved
@@ -158,11 +158,7 @@
     Optional<Course> findWithEagerExercisesAndLecturesAndLectureUnitsAndCompetenciesById(long courseId);
 
     @EntityGraph(type = LOAD, attributePaths = { "exercises", "lectures", "lectures.lectureUnits", "lectures.attachments", "competencies", "prerequisites", "exams" })
-<<<<<<< HEAD
-    Optional<Course> findWithEagerExercisesAndLecturesAndLectureUnitsAndCompetenciesAndExamsById(long courseId);
-=======
     Optional<Course> findWithEagerExercisesAndLecturesAndAttachmentsAndLectureUnitsAndCompetenciesAndExamsById(long courseId);
->>>>>>> f48e6bd0
 
     @Query("""
             SELECT course
