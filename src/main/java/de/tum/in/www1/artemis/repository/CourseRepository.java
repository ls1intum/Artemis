package de.tum.in.www1.artemis.repository;

import static de.tum.in.www1.artemis.domain.enumeration.AssessmentType.AUTOMATIC;
import static org.springframework.data.jpa.repository.EntityGraph.EntityGraphType.LOAD;

import java.time.ZonedDateTime;
import java.util.*;
import java.util.stream.Collectors;

import javax.validation.constraints.NotNull;

import org.springframework.data.jpa.repository.EntityGraph;
import org.springframework.data.jpa.repository.JpaRepository;
import org.springframework.data.jpa.repository.Query;
import org.springframework.data.repository.query.Param;
import org.springframework.stereotype.Repository;

import de.tum.in.www1.artemis.domain.*;
import de.tum.in.www1.artemis.domain.modeling.ModelingExercise;
import de.tum.in.www1.artemis.domain.statistics.StatisticsEntry;
import de.tum.in.www1.artemis.web.rest.errors.EntityNotFoundException;

/**
 * Spring Data JPA repository for the Course entity.
 */
@SuppressWarnings("unused")
@Repository
public interface CourseRepository extends JpaRepository<Course, Long> {

    @Query("select distinct course.instructorGroupName from Course course")
    Set<String> findAllInstructorGroupNames();

    @Query("select distinct course.editorGroupName from Course course")
    Set<String> findAllEditorGroupNames();

    @Query("select distinct course.teachingAssistantGroupName from Course course")
    Set<String> findAllTeachingAssistantGroupNames();

    @Query("select distinct course from Course course where course.instructorGroupName like :#{#name}")
    Course findCourseByInstructorGroupName(@Param("name") String name);

    @Query("select distinct course from Course course where course.editorGroupName like :#{#name}")
    Course findCourseByEditorGroupName(@Param("name") String name);

    @Query("select distinct course from Course course where course.teachingAssistantGroupName like :#{#name}")
    Course findCourseByTeachingAssistantGroupName(@Param("name") String name);

    @Query("select distinct course from Course course where course.studentGroupName like :#{#name}")
    Course findCourseByStudentGroupName(@Param("name") String name);

    @Query("""
            SELECT DISTINCT c FROM Course c
            WHERE (c.startDate <= :#{#now}
            	OR c.startDate IS NULL)
            AND (c.endDate >= :#{#now}
            	OR c.endDate IS NULL)
            """)
    List<Course> findAllActive(@Param("now") ZonedDateTime now);

    @EntityGraph(type = LOAD, attributePaths = { "lectures", "lectures.attachments", "exams" })
    @Query("""
            SELECT DISTINCT c FROM Course c
            WHERE (c.startDate <= :#{#now}
            	OR c.startDate IS NULL)
            AND (c.endDate >= :#{#now}
            	OR c.endDate IS NULL)
            """)
    List<Course> findAllActiveWithLecturesAndExams(@Param("now") ZonedDateTime now);

    @EntityGraph(type = LOAD, attributePaths = { "lectures", "lectures.attachments", "exams" })
    Optional<Course> findWithEagerLecturesAndExamsById(long courseId);

    // Note: this is currently only used for testing purposes
    @Query("""
            SELECT DISTINCT c FROM Course c
            LEFT JOIN FETCH c.exercises exercises
            LEFT JOIN FETCH c.lectures lectures
            LEFT JOIN FETCH lectures.attachments
            LEFT JOIN FETCH exercises.categories
            WHERE (c.startDate <= :#{#now}
            	OR c.startDate IS NULL)
            AND (c.endDate >= :#{#now}
            	OR c.endDate IS NULL)
            """)
    List<Course> findAllActiveWithEagerExercisesAndLectures(@Param("now") ZonedDateTime now);

    @EntityGraph(type = LOAD, attributePaths = { "exercises", "exercises.categories", "exercises.teamAssignmentConfig" })
    Course findWithEagerExercisesById(long courseId);

    @EntityGraph(type = LOAD, attributePaths = { "learningGoals", "prerequisites" })
    Optional<Course> findWithEagerLearningGoalsById(long courseId);

    @EntityGraph(type = LOAD, attributePaths = { "lectures" })
    Optional<Course> findWithEagerLecturesById(long courseId);

    @EntityGraph(type = LOAD, attributePaths = { "exercises", "lectures" })
    Optional<Course> findWithEagerExercisesAndLecturesById(long courseId);

<<<<<<< HEAD
    @EntityGraph(type = LOAD, attributePaths = { "exercises", "lectures", "lectures.lectureUnits", "learningGoals", "prerequisites" })
=======
    @EntityGraph(type = LOAD, attributePaths = { "lectures", "lectures.lectureUnits" })
    Optional<Course> findWithEagerLecturesAndLectureUnitsById(long courseId);

    @EntityGraph(type = LOAD, attributePaths = { "exercises", "lectures", "lectures.lectureUnits", "learningGoals" })
>>>>>>> 9ff9e649
    Course findWithEagerExercisesAndLecturesAndLectureUnitsAndLearningGoalsById(long courseId);

    @Query("select distinct course from Course course left join fetch course.organizations co where (course.startDate is null or course.startDate <= :#{#now}) and (course.endDate is null or course.endDate >= :#{#now}) and course.onlineCourse = false and course.registrationEnabled = true")
    List<Course> findAllCurrentlyActiveNotOnlineAndRegistrationEnabledWithOrganizations(@Param("now") ZonedDateTime now);

    @Query("select course from Course course left join fetch course.organizations co where course.id = :#{#courseId}")
    Optional<Course> findWithEagerOrganizations(@Param("courseId") long courseId);

    List<Course> findAllByShortName(String shortName);

    Optional<Course> findById(long courseId);

    /**
     * Returns the title of the course with the given id
     *
     * @param courseId the id of the course
     * @return the name/title of the course or null if the course does not exist
     */
    @Query("""
            SELECT c.title
            FROM Course c
            WHERE c.id = :courseId
            """)
    String getCourseTitle(@Param("courseId") Long courseId);

    @Query("""
            SELECT DISTINCT c
            FROM Course c LEFT JOIN FETCH c.exercises e
            WHERE (c.instructorGroupName IN :#{#userGroups} OR c.editorGroupName IN :#{#userGroups})
                AND TYPE(e) = QuizExercise
            """)
    List<Course> getCoursesWithQuizExercisesForWhichUserHasAtLeastEditorAccess(@Param("userGroups") List<String> userGroups);

    @Query("""
            select distinct c
            from Course c left join fetch c.exercises e
            where TYPE(e) = QuizExercise
            """)
    List<Course> findAllWithQuizExercisesWithEagerExercises();

    /**
     * Returns the student group name of a single course
     *
     * @param courseId the course id of the course to get the name for
     * @return the student group name
     */
    @Query("""
            SELECT c.studentGroupName
            FROM Course c
            WHERE c.id = :courseId
            """)
    String findStudentGroupName(@Param("courseId") long courseId);

    /**
     * Get active students in the timeframe from startDate to endDate for the exerciseIds
     *
     * @param exerciseIds exerciseIds from all exercises to get the statistics for
     * @param startDate the starting date of the query
     * @param endDate the end date for the query
     * @return A list with a map for every submission containing date and the username
     */
    @Query("""
            SELECT new de.tum.in.www1.artemis.domain.statistics.StatisticsEntry(
                substring(s.submissionDate, 1, 10), p.student.login
                )
            FROM StudentParticipation p JOIN p.submissions s
            WHERE p.exercise.id IN :exerciseIds
                AND s.submissionDate >= :#{#startDate}
                AND s.submissionDate <= :#{#endDate}
                group by substring(s.submissionDate, 1, 10), p.student.login
            """)
    List<StatisticsEntry> getActiveStudents(@Param("exerciseIds") Set<Long> exerciseIds, @Param("startDate") ZonedDateTime startDate, @Param("endDate") ZonedDateTime endDate);

    /**
     * Fetches the courses to display for the management overview
     *
     * @param now ZonedDateTime of the current time. If an end date is set only courses before this time are returned. May be null to return all
     * @param isAdmin whether the user to fetch the courses for is an admin (which gets all courses)
     * @param userGroups the user groups of the user to fetch the courses for (ignored if the user is an admin)
     * @return a list of courses for the overview
     */
    @Query("""
            SELECT c
            FROM Course c
            WHERE (c.endDate IS NULL OR :#{#now} IS NULL OR c.endDate >= :#{#now})
                AND (:isAdmin = TRUE OR c.teachingAssistantGroupName IN :userGroups OR c.editorGroupName IN :userGroups OR c.instructorGroupName IN :userGroups)
            """)
    List<Course> getAllCoursesForManagementOverview(@Param("now") ZonedDateTime now, @Param("isAdmin") boolean isAdmin, @Param("userGroups") List<String> userGroups);

    @NotNull
    default Course findByIdElseThrow(long courseId) throws EntityNotFoundException {
        return findById(courseId).orElseThrow(() -> new EntityNotFoundException("Course", courseId));
    }

    default Course findByIdWithEagerExercisesElseThrow(long courseId) throws EntityNotFoundException {
        return Optional.ofNullable(findWithEagerExercisesById(courseId)).orElseThrow(() -> new EntityNotFoundException("Course", courseId));
    }

    @NotNull
    default Course findWithEagerOrganizationsElseThrow(long courseId) throws EntityNotFoundException {
        return findWithEagerOrganizations(courseId).orElseThrow(() -> new EntityNotFoundException("Course", courseId));
    }

    /**
     * filters the passed exercises for the relevant ones that need to be manually assessed. This excludes quizzes and automatic programming exercises
     *
     * @param exercises all exercises (e.g. of a course or exercise group) that should be filtered
     * @return the filtered and relevant exercises for manual assessment
     */
    default Set<Exercise> getInterestingExercisesForAssessmentDashboards(Set<Exercise> exercises) {
        return exercises.stream()
                .filter(exercise -> exercise instanceof TextExercise || exercise instanceof ModelingExercise || exercise instanceof FileUploadExercise
                        || (exercise instanceof ProgrammingExercise && (exercise.getAssessmentType() != AUTOMATIC || exercise.getAllowComplaintsForAutomaticAssessments())))
                .collect(Collectors.toSet());
    }

    /**
     * Get all the courses.
     *
     * @return the list of entities
     */
    default List<Course> findAllActiveWithLecturesAndExams() {
        return findAllActiveWithLecturesAndExams(ZonedDateTime.now());
    }

    /**
     * Get all the courses to register with eagerly loaded organizations.
     *
     * @return the list of course entities
     */
    default List<Course> findAllCurrentlyActiveNotOnlineAndRegistrationEnabledWithOrganizations() {
        return findAllCurrentlyActiveNotOnlineAndRegistrationEnabledWithOrganizations(ZonedDateTime.now());
    }

    /**
     * Get one course by id with lectures and exams. If the course cannot be found throw an exception
     *
     * @param courseId the id of the entity
     * @return the entity
     */
    @NotNull
    default Course findByIdWithLecturesAndExamsElseThrow(long courseId) {
        return findWithEagerLecturesAndExamsById(courseId).orElseThrow(() -> new EntityNotFoundException("Course", courseId));
    }

    /**
     * Add organization to course, if not contained already
     * @param courseId the id of the course to add to the organization
     * @param organization the organization to add to the course
     */
    @NotNull
    default void addOrganizationToCourse(long courseId, Organization organization) {
        Course course = findWithEagerOrganizationsElseThrow(courseId);
        if (!course.getOrganizations().contains(organization)) {
            course.getOrganizations().add(organization);
            save(course);
        }
    }

    /**
     * Remove organization from course, if currently contained
     * @param courseId the id of the course to remove from the organization
     * @param organization the organization to remove from the course
     */
    @NotNull
    default void removeOrganizationFromCourse(long courseId, Organization organization) {
        Course course = findWithEagerOrganizationsElseThrow(courseId);
        if (course.getOrganizations().contains(organization)) {
            course.getOrganizations().remove(organization);
            save(course);
        }
    }

    @NotNull
    default Course findByIdWithExercisesAndLecturesElseThrow(long courseId) {
        return findWithEagerExercisesAndLecturesById(courseId).orElseThrow(() -> new EntityNotFoundException("Course", courseId));
    }

    @NotNull
    default Course findByIdWithLecturesElseThrow(long courseId) {
        return findWithEagerLecturesById(courseId).orElseThrow(() -> new EntityNotFoundException("Course", courseId));
    }

    @NotNull
    default Course findByIdWithLecturesAndLectureUnitsElseThrow(long courseId) {
        return findWithEagerLecturesAndLectureUnitsById(courseId).orElseThrow(() -> new EntityNotFoundException("Course", courseId));
    }

    /**
     * Utility method used to check whether a user is member of at least one organization of a given course
     * @param user the user to check
     * @param course the course to check
     * @return true if the user is member of at least one organization of the course. false otherwise
     */
    default boolean checkIfUserIsMemberOfCourseOrganizations(User user, Course course) {
        boolean isMember = false;
        for (Organization organization : findWithEagerOrganizationsElseThrow(course.getId()).getOrganizations()) {
            if (user.getOrganizations().contains(organization)) {
                isMember = true;
                break;
            }
        }
        return isMember;
    }
}<|MERGE_RESOLUTION|>--- conflicted
+++ resolved
@@ -96,14 +96,10 @@
     @EntityGraph(type = LOAD, attributePaths = { "exercises", "lectures" })
     Optional<Course> findWithEagerExercisesAndLecturesById(long courseId);
 
-<<<<<<< HEAD
-    @EntityGraph(type = LOAD, attributePaths = { "exercises", "lectures", "lectures.lectureUnits", "learningGoals", "prerequisites" })
-=======
     @EntityGraph(type = LOAD, attributePaths = { "lectures", "lectures.lectureUnits" })
     Optional<Course> findWithEagerLecturesAndLectureUnitsById(long courseId);
 
-    @EntityGraph(type = LOAD, attributePaths = { "exercises", "lectures", "lectures.lectureUnits", "learningGoals" })
->>>>>>> 9ff9e649
+    @EntityGraph(type = LOAD, attributePaths = { "exercises", "lectures", "lectures.lectureUnits", "learningGoals", "prerequisites" })
     Course findWithEagerExercisesAndLecturesAndLectureUnitsAndLearningGoalsById(long courseId);
 
     @Query("select distinct course from Course course left join fetch course.organizations co where (course.startDate is null or course.startDate <= :#{#now}) and (course.endDate is null or course.endDate >= :#{#now}) and course.onlineCourse = false and course.registrationEnabled = true")
