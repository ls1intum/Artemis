package de.tum.in.www1.artemis.repository;

import static de.tum.in.www1.artemis.domain.enumeration.AssessmentType.AUTOMATIC;
import static org.springframework.data.jpa.repository.EntityGraph.EntityGraphType.LOAD;

import java.time.ZonedDateTime;
import java.util.List;
import java.util.Map;
import java.util.Optional;
import java.util.Set;
import java.util.stream.Collectors;

import javax.validation.constraints.NotNull;

import org.springframework.data.jpa.repository.EntityGraph;
import org.springframework.data.jpa.repository.JpaRepository;
import org.springframework.data.jpa.repository.Query;
import org.springframework.data.repository.query.Param;
import org.springframework.stereotype.Repository;

import de.tum.in.www1.artemis.domain.*;
import de.tum.in.www1.artemis.domain.modeling.ModelingExercise;
import de.tum.in.www1.artemis.web.rest.errors.EntityNotFoundException;

/**
 * Spring Data JPA repository for the Course entity.
 */
@SuppressWarnings("unused")
@Repository
public interface CourseRepository extends JpaRepository<Course, Long> {

    @Query("select distinct course.teachingAssistantGroupName from Course course")
    Set<String> findAllTeachingAssistantGroupNames();

    @Query("select distinct course.instructorGroupName from Course course")
    Set<String> findAllInstructorGroupNames();

    @Query("select distinct course from Course course where course.instructorGroupName like :#{#name}")
    Course findCourseByInstructorGroupName(@Param("name") String name);

    @Query("select distinct course from Course course where course.studentGroupName like :#{#name}")
    Course findCourseByStudentGroupName(@Param("name") String name);

    @Query("select distinct course from Course course where course.teachingAssistantGroupName like :#{#name}")
    Course findCourseByTeachingAssistantGroupName(@Param("name") String name);

    @Query("select distinct course from Course course where (course.startDate <= :#{#now} or course.startDate is null) and (course.endDate >= :#{#now} or course.endDate is null)")
    List<Course> findAllActive(@Param("now") ZonedDateTime now);

    @EntityGraph(type = LOAD, attributePaths = { "lectures", "lectures.attachments", "exams" })
    @Query("select distinct course from Course course where (course.startDate <= :#{#now} or course.startDate is null) and (course.endDate >= :#{#now} or course.endDate is null)")
    List<Course> findAllActiveWithLecturesAndExams(@Param("now") ZonedDateTime now);

    @EntityGraph(type = LOAD, attributePaths = { "lectures", "lectures.attachments", "exams" })
    Optional<Course> findWithEagerLecturesAndExamsById(long courseId);

    // Note: this is currently only used for testing purposes
    @Query("select distinct course from Course course left join fetch course.exercises exercises left join fetch course.lectures lectures left join fetch lectures.attachments left join fetch exercises.categories where (course.startDate <= :#{#now} or course.startDate is null) and (course.endDate >= :#{#now} or course.endDate is null)")
    List<Course> findAllActiveWithEagerExercisesAndLectures(@Param("now") ZonedDateTime now);

    @EntityGraph(type = LOAD, attributePaths = { "exercises", "exercises.categories", "exercises.teamAssignmentConfig" })
    Course findWithEagerExercisesById(long courseId);

    @EntityGraph(type = LOAD, attributePaths = { "learningGoals" })
    Optional<Course> findWithEagerLearningGoalsById(long courseId);

    @EntityGraph(type = LOAD, attributePaths = { "exercises", "lectures" })
    Course findWithEagerExercisesAndLecturesById(long courseId);

    @EntityGraph(type = LOAD, attributePaths = { "exercises", "lectures", "lectures.lectureUnits", "learningGoals" })
    Course findWithEagerExercisesAndLecturesAndLectureUnitsAndLearningGoalsById(long courseId);

    @Query("select distinct course from Course course where (course.startDate is null or course.startDate <= :#{#now}) and (course.endDate is null or course.endDate >= :#{#now}) and course.onlineCourse = false and course.registrationEnabled = true")
    List<Course> findAllCurrentlyActiveNotOnlineAndRegistrationEnabled(@Param("now") ZonedDateTime now);

    List<Course> findAllByShortName(String shortName);

    Optional<Course> findById(long courseId);

<<<<<<< HEAD
    @Query("""
            select c.studentGroupName
            from Course c
            where c.id = :courseId
            """)
    String findStudentGroupName(@Param("courseId") long courseId);

    @Query("""
            select s.submissionDate as day, u.login as username
            from User u, Submission s, StudentParticipation p
            where s.participation.exercise.course.id = :#{#courseId}
                and s.participation.id = p.id
                and p.student.id = u.id
                and s.submissionDate >= :#{#startDate}
                and s.submissionDate <= :#{#endDate}
                and s.participation.exercise.course.studentGroupName member of u.groups
            order by s.submissionDate asc
            """)
    List<Map<String, Object>> getActiveStudents(@Param("courseId") Long courseId, @Param("startDate") ZonedDateTime startDate, @Param("endDate") ZonedDateTime endDate);

    @Query("""
            select c.id as id,
            c.title as title,
            c.testCourse as testCourse,
            c.semester as semester,
            c.shortName as shortName,
            c.color as color,
            c.studentGroupName as studentGroupName,
            c.teachingAssistantGroupName as teachingAssistantGroupName,
            c.instructorGroupName as instructorGroupName
            from Course c
            where c.endDate is null or :#{#now} is null or c.endDate >= :#{#now}
            """)
    List<Map<String, Object>> getAllDTOsForOverview(@Param("now") ZonedDateTime now);
=======
    default Course findByIdElseThrow(Long courseId) throws EntityNotFoundException {
        return findById(courseId).orElseThrow(() -> new EntityNotFoundException("Course", courseId));
    }

    /**
     * filters the passed exercises for the relevant ones that need to be manually assessed. This excludes quizzes and automatic programming exercises
     *
     * @param exercises all exercises (e.g. of a course or exercise group) that should be filtered
     * @return the filtered and relevant exercises for manual assessment
     */
    default Set<Exercise> getInterestingExercisesForAssessmentDashboards(Set<Exercise> exercises) {
        return exercises.stream().filter(exercise -> exercise instanceof TextExercise || exercise instanceof ModelingExercise || exercise instanceof FileUploadExercise
                || (exercise instanceof ProgrammingExercise && exercise.getAssessmentType() != AUTOMATIC)).collect(Collectors.toSet());
    }

    /**
     * Get all the courses.
     *
     * @return the list of entities
     */
    default List<Course> findAllActiveWithLecturesAndExams() {
        return findAllActiveWithLecturesAndExams(ZonedDateTime.now());
    }

    /**
     * Get all the courses.
     *
     * @return the list of entities
     */
    default List<Course> findAllCurrentlyActiveNotOnlineAndRegistrationEnabled() {
        return findAllCurrentlyActiveNotOnlineAndRegistrationEnabled(ZonedDateTime.now());
    }

    /**
     * Get one course by id.
     *
     * @param courseId the id of the entity
     * @return the entity
     */
    @NotNull
    default Course findOneWithLecturesAndExams(Long courseId) {
        return findWithEagerLecturesAndExamsById(courseId).orElseThrow(() -> new EntityNotFoundException("Course with id: \"" + courseId + "\" does not exist"));
    }

    /**
     * Get one course by id with all its exercises.
     *
     * @param courseId the id of the entity
     * @return the entity
     */
    default Course findOneWithExercises(long courseId) {
        return findWithEagerExercisesById(courseId);
    }

    default Course findOneWithExercisesAndLectures(long courseId) {
        return findWithEagerExercisesAndLecturesById(courseId);
    }
>>>>>>> 749fa50c
}<|MERGE_RESOLUTION|>--- conflicted
+++ resolved
@@ -77,7 +77,6 @@
 
     Optional<Course> findById(long courseId);
 
-<<<<<<< HEAD
     @Query("""
             select c.studentGroupName
             from Course c
@@ -112,7 +111,7 @@
             where c.endDate is null or :#{#now} is null or c.endDate >= :#{#now}
             """)
     List<Map<String, Object>> getAllDTOsForOverview(@Param("now") ZonedDateTime now);
-=======
+
     default Course findByIdElseThrow(Long courseId) throws EntityNotFoundException {
         return findById(courseId).orElseThrow(() -> new EntityNotFoundException("Course", courseId));
     }
@@ -170,5 +169,4 @@
     default Course findOneWithExercisesAndLectures(long courseId) {
         return findWithEagerExercisesAndLecturesById(courseId);
     }
->>>>>>> 749fa50c
 }