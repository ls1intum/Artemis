package de.tum.in.www1.artemis.repository;

import static de.tum.in.www1.artemis.domain.enumeration.AssessmentType.AUTOMATIC;
import static org.springframework.data.jpa.repository.EntityGraph.EntityGraphType.LOAD;

import java.time.ZonedDateTime;
import java.util.List;
import java.util.Optional;
import java.util.Set;
import java.util.stream.Collectors;

import javax.validation.constraints.NotNull;

import org.springframework.data.jpa.repository.EntityGraph;
import org.springframework.data.jpa.repository.JpaRepository;
import org.springframework.data.jpa.repository.Query;
import org.springframework.data.repository.query.Param;
import org.springframework.stereotype.Repository;

import de.tum.in.www1.artemis.domain.*;
import de.tum.in.www1.artemis.domain.modeling.ModelingExercise;
import de.tum.in.www1.artemis.web.rest.errors.EntityNotFoundException;

/**
 * Spring Data JPA repository for the Course entity.
 */
@SuppressWarnings("unused")
@Repository
public interface CourseRepository extends JpaRepository<Course, Long> {

    @Query("select distinct course.teachingAssistantGroupName from Course course")
    Set<String> findAllTeachingAssistantGroupNames();

    @Query("select distinct course.instructorGroupName from Course course")
    Set<String> findAllInstructorGroupNames();

    @Query("select distinct course from Course course where course.instructorGroupName like :#{#name}")
    Course findCourseByInstructorGroupName(@Param("name") String name);

    @Query("select distinct course from Course course where course.studentGroupName like :#{#name}")
    Course findCourseByStudentGroupName(@Param("name") String name);

    @Query("select distinct course from Course course where course.teachingAssistantGroupName like :#{#name}")
    Course findCourseByTeachingAssistantGroupName(@Param("name") String name);

    @Query("select distinct course from Course course where (course.startDate <= :#{#now} or course.startDate is null) and (course.endDate >= :#{#now} or course.endDate is null)")
    List<Course> findAllActive(@Param("now") ZonedDateTime now);

    @EntityGraph(type = LOAD, attributePaths = { "lectures", "lectures.attachments", "exams" })
    @Query("select distinct course from Course course where (course.startDate <= :#{#now} or course.startDate is null) and (course.endDate >= :#{#now} or course.endDate is null)")
    List<Course> findAllActiveWithLecturesAndExams(@Param("now") ZonedDateTime now);

    @EntityGraph(type = LOAD, attributePaths = { "lectures", "lectures.attachments", "exams" })
    Optional<Course> findWithEagerLecturesAndExamsById(long courseId);

    // Note: this is currently only used for testing purposes
    @Query("select distinct course from Course course left join fetch course.exercises exercises left join fetch course.lectures lectures left join fetch lectures.attachments left join fetch exercises.categories where (course.startDate <= :#{#now} or course.startDate is null) and (course.endDate >= :#{#now} or course.endDate is null)")
    List<Course> findAllActiveWithEagerExercisesAndLectures(@Param("now") ZonedDateTime now);

    @EntityGraph(type = LOAD, attributePaths = { "exercises", "exercises.categories", "exercises.teamAssignmentConfig" })
    Course findWithEagerExercisesById(long courseId);

    @EntityGraph(type = LOAD, attributePaths = { "learningGoals" })
    Optional<Course> findWithEagerLearningGoalsById(long courseId);

    @EntityGraph(type = LOAD, attributePaths = { "exercises", "lectures" })
    Course findWithEagerExercisesAndLecturesById(long courseId);

    @EntityGraph(type = LOAD, attributePaths = { "exercises", "lectures", "lectures.lectureUnits", "learningGoals" })
    Course findWithEagerExercisesAndLecturesAndLectureUnitsAndLearningGoalsById(long courseId);

    @Query("select distinct course from Course course where (course.startDate is null or course.startDate <= :#{#now}) and (course.endDate is null or course.endDate >= :#{#now}) and course.onlineCourse = false and course.registrationEnabled = true")
    List<Course> findAllCurrentlyActiveNotOnlineAndRegistrationEnabled(@Param("now") ZonedDateTime now);

    List<Course> findAllByShortName(String shortName);

    Optional<Course> findById(long courseId);

<<<<<<< HEAD
    @Query("""
            select c
            from Course c, User u
            where u.id = :#{#userId} and c.instructorGroupName member of u.groups
            """)
    List<Course> getCoursesForWhichUserHasInstructorAccess(@Param("userId") Long userId);

=======
    @NotNull
>>>>>>> 3c64b3e2
    default Course findByIdElseThrow(Long courseId) throws EntityNotFoundException {
        return findById(courseId).orElseThrow(() -> new EntityNotFoundException("Course", courseId));
    }

    /**
     * filters the passed exercises for the relevant ones that need to be manually assessed. This excludes quizzes and automatic programming exercises
     *
     * @param exercises all exercises (e.g. of a course or exercise group) that should be filtered
     * @return the filtered and relevant exercises for manual assessment
     */
    default Set<Exercise> getInterestingExercisesForAssessmentDashboards(Set<Exercise> exercises) {
        return exercises.stream().filter(exercise -> exercise instanceof TextExercise || exercise instanceof ModelingExercise || exercise instanceof FileUploadExercise
                || (exercise instanceof ProgrammingExercise && exercise.getAssessmentType() != AUTOMATIC)).collect(Collectors.toSet());
    }

    /**
     * Get all the courses.
     *
     * @return the list of entities
     */
    default List<Course> findAllActiveWithLecturesAndExams() {
        return findAllActiveWithLecturesAndExams(ZonedDateTime.now());
    }

    /**
     * Get all the courses.
     *
     * @return the list of entities
     */
    default List<Course> findAllCurrentlyActiveNotOnlineAndRegistrationEnabled() {
        return findAllCurrentlyActiveNotOnlineAndRegistrationEnabled(ZonedDateTime.now());
    }

    /**
     * Get one course by id.
     *
     * @param courseId the id of the entity
     * @return the entity
     */
    @NotNull
    default Course findByIdWithLecturesAndExamsElseThrow(Long courseId) {
        return findWithEagerLecturesAndExamsById(courseId).orElseThrow(() -> new EntityNotFoundException("Course", courseId));
    }
}<|MERGE_RESOLUTION|>--- conflicted
+++ resolved
@@ -76,7 +76,6 @@
 
     Optional<Course> findById(long courseId);
 
-<<<<<<< HEAD
     @Query("""
             select c
             from Course c, User u
@@ -84,9 +83,7 @@
             """)
     List<Course> getCoursesForWhichUserHasInstructorAccess(@Param("userId") Long userId);
 
-=======
     @NotNull
->>>>>>> 3c64b3e2
     default Course findByIdElseThrow(Long courseId) throws EntityNotFoundException {
         return findById(courseId).orElseThrow(() -> new EntityNotFoundException("Course", courseId));
     }
