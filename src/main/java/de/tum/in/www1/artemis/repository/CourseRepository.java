--- conflicted
+++ resolved
@@ -50,9 +50,9 @@
 
     @Query("""
             SELECT DISTINCT c FROM Course c
-            WHERE (c.startDate <= :now
+            WHERE (c.startDate <= :#{#now}
             	OR c.startDate IS NULL)
-            AND (c.endDate >= :now
+            AND (c.endDate >= :#{#now}
             	OR c.endDate IS NULL)
             """)
     List<Course> findAllActive(@Param("now") ZonedDateTime now);
@@ -60,9 +60,9 @@
     @EntityGraph(type = LOAD, attributePaths = { "lectures", "lectures.attachments", "exams" })
     @Query("""
             SELECT DISTINCT c FROM Course c
-            WHERE (c.startDate <= :now
+            WHERE (c.startDate <= :#{#now}
             	OR c.startDate IS NULL)
-            AND (c.endDate >= :now
+            AND (c.endDate >= :#{#now}
             	OR c.endDate IS NULL)
             """)
     List<Course> findAllActiveWithLecturesAndExams(@Param("now") ZonedDateTime now);
@@ -91,9 +91,9 @@
             LEFT JOIN FETCH c.lectures lectures
             LEFT JOIN FETCH lectures.attachments
                 LEFT JOIN FETCH exercises.categories
-                WHERE (c.startDate <= :now
+                WHERE (c.startDate <= :#{#now}
                 	OR c.startDate IS NULL)
-                AND (c.endDate >= :now
+                AND (c.endDate >= :#{#now}
                 	OR c.endDate IS NULL)
                 """)
     List<Course> findAllActiveWithEagerExercisesAndLectures(@Param("now") ZonedDateTime now);
@@ -119,7 +119,7 @@
     @EntityGraph(type = LOAD, attributePaths = { "exercises", "lectures", "lectures.lectureUnits", "learningGoals", "prerequisites" })
     Optional<Course> findWithEagerExercisesAndLecturesAndLectureUnitsAndLearningGoalsById(long courseId);
 
-    @Query("select distinct course from Course course left join fetch course.organizations organizations left join fetch course.prerequisites prerequisites where (course.startDate is null or course.startDate <= :now) and (course.endDate is null or course.endDate >= :now) and course.onlineCourse = false and course.registrationEnabled = true")
+    @Query("select distinct course from Course course left join fetch course.organizations organizations left join fetch course.prerequisites prerequisites where (course.startDate is null or course.startDate <= :#{#now}) and (course.endDate is null or course.endDate >= :#{#now}) and course.onlineCourse = false and course.registrationEnabled = true")
     List<Course> findAllCurrentlyActiveNotOnlineAndRegistrationEnabledWithOrganizationsAndPrerequisites(@Param("now") ZonedDateTime now);
 
     @Query("select course from Course course left join fetch course.organizations co where course.id = :#{#courseId}")
@@ -190,15 +190,6 @@
      */
     @Query("""
             SELECT new de.tum.in.www1.artemis.domain.statistics.StatisticsEntry(
-<<<<<<< HEAD
-                SUBSTRING(CAST( s.submissionDate as String ), 1, 10), p.student.login
-                )
-            FROM StudentParticipation p JOIN p.submissions s
-            WHERE p.exercise.id IN :exerciseIds
-                AND s.submissionDate >= :startDate
-                AND s.submissionDate <= :endDate
-                GROUP BY SUBSTRING( CAST( s.submissionDate as String ), 1, 10), p.student.login
-=======
                 substring(cast(s.submissionDate as string), 1, 10), p.student.login
                 )
             FROM StudentParticipation p JOIN p.submissions s
@@ -206,7 +197,6 @@
                 AND s.submissionDate >= cast(:startDate as timestamp)
                 AND s.submissionDate <= cast(:endDate as timestamp)
                 group by substring(cast(s.submissionDate as string), 1, 10), p.student.login
->>>>>>> f785b859
             """)
     List<StatisticsEntry> getActiveStudents(@Param("exerciseIds") Set<Long> exerciseIds, @Param("startDate") ZonedDateTime startDate, @Param("endDate") ZonedDateTime endDate);
 
@@ -221,7 +211,7 @@
     @Query("""
             SELECT c
             FROM Course c
-            WHERE (c.endDate IS NULL OR cast(:now as timestamp) IS NULL OR c.endDate >= cast(:now as timestamp))
+            WHERE (c.endDate IS NULL OR :#{#now} IS NULL OR c.endDate >= :#{#now})
                 AND (:isAdmin = TRUE OR c.teachingAssistantGroupName IN :userGroups OR c.editorGroupName IN :userGroups OR c.instructorGroupName IN :userGroups)
             """)
     List<Course> getAllCoursesForManagementOverview(@Param("now") ZonedDateTime now, @Param("isAdmin") boolean isAdmin, @Param("userGroups") List<String> userGroups);
