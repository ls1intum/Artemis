package de.tum.in.www1.artemis.service.compass;

import java.math.BigDecimal;
import java.math.RoundingMode;
import java.time.Duration;
import java.time.LocalDateTime;
import java.time.ZonedDateTime;
import java.util.*;
import java.util.concurrent.ConcurrentHashMap;
import java.util.stream.Collectors;

import org.slf4j.Logger;
import org.slf4j.LoggerFactory;
import org.springframework.scheduling.annotation.Scheduled;
import org.springframework.stereotype.Service;

import com.google.gson.JsonObject;

import de.tum.in.www1.artemis.domain.*;
import de.tum.in.www1.artemis.domain.enumeration.AssessmentType;
import de.tum.in.www1.artemis.domain.enumeration.DiagramType;
import de.tum.in.www1.artemis.repository.ModelingExerciseRepository;
import de.tum.in.www1.artemis.repository.ModelingSubmissionRepository;
import de.tum.in.www1.artemis.repository.ParticipationRepository;
import de.tum.in.www1.artemis.repository.ResultRepository;
import de.tum.in.www1.artemis.service.compass.conflict.Conflict;
import de.tum.in.www1.artemis.service.compass.conflict.ConflictingResult;
import de.tum.in.www1.artemis.service.compass.grade.CompassGrade;
import de.tum.in.www1.artemis.service.compass.grade.Grade;

@Service
public class CompassService {

    private final Logger log = LoggerFactory.getLogger(CompassService.class);

    private final ResultRepository resultRepository;

    private final ModelingExerciseRepository modelingExerciseRepository;

    private final ModelingSubmissionRepository modelingSubmissionRepository;

    private final ParticipationRepository participationRepository;

<<<<<<< HEAD
    /** Map exerciseId to compass CalculationEngines */
=======
    /**
     * Map exerciseId to compass CalculationEngines
     */
>>>>>>> 17e26499
    private static Map<Long, CalculationEngine> compassCalculationEngines = new ConcurrentHashMap<>();

    /**
     * Remove an engine from memory after it has been unused for this number of days
     */
    private static final int DAYS_TO_KEEP_UNUSED_ENGINE = 1;

<<<<<<< HEAD
    /** Time to check for unused engines */
=======
    /**
     * Time to check for unused engines
     */
>>>>>>> 17e26499
    private static final int TIME_TO_CHECK_FOR_UNUSED_ENGINES = 3600000;

    /**
     * Confidence and coverage parameters to accept an automatic assessment
     */
    private static final double CONFIDENCE_THRESHOLD = 0.75;

    private static final double COVERAGE_THRESHOLD = 0.8;

    /**
     * Number of optimal models to keep in cache
     */
    private static final int NUMBER_OF_OPTIMAL_MODELS = 10;

    private static Map<Long, Thread> optimalModelThreads = new ConcurrentHashMap<>();

    public CompassService(ResultRepository resultRepository, ModelingExerciseRepository modelingExerciseRepository, ModelingSubmissionRepository modelingSubmissionRepository,
            ParticipationRepository participationRepository) {
        this.resultRepository = resultRepository;
        this.modelingExerciseRepository = modelingExerciseRepository;
        this.modelingSubmissionRepository = modelingSubmissionRepository;
        this.participationRepository = participationRepository;
    }

    public boolean isSupported(DiagramType diagramType) {
        // at the moment, we only support class diagrams
        return diagramType == DiagramType.ClassDiagram;
    }

    /**
     * This method will return a new Entry with a new Id for every call
     *
     * @return new Id and partial grade of the optimalModel for next manual assessment, null if all models have been assessed
     */
    private Map.Entry<Long, Grade> getNextOptimalModel(long exerciseId) {
        if (!loadExerciseIfSuspended(exerciseId)) { // TODO MJ why null?
            return null;
        }
        return compassCalculationEngines.get(exerciseId).getNextOptimalModel();
    }

    /**
     * Remove a model from the waiting list of models which should be assessed next
     *
     * @param exerciseId the exerciseId
     * @param modelId    the modelId which can be removed
     */
    public void removeModelWaitingForAssessment(long exerciseId, long modelId) {
        if (!loadExerciseIfSuspended(exerciseId)) {
            return;
        }
        compassCalculationEngines.get(exerciseId).removeModelWaitingForAssessment(modelId, true);
    }

    /**
     * @param exerciseId the exerciseId
     * @return List of model Ids waiting for an assessment by an assessor
     */
    public Set<Long> getModelsWaitingForAssessment(long exerciseId) {
        if (!loadExerciseIfSuspended(exerciseId)) {
            return new HashSet<>();
        }

        Map<Long, Grade> optimalModels = compassCalculationEngines.get(exerciseId).getModelsWaitingForAssessment();
        Thread optimalModelThread = optimalModelThreads.get(exerciseId);
        if (optimalModels.size() < NUMBER_OF_OPTIMAL_MODELS && (optimalModelThread == null || !optimalModelThread.isAlive())) {
            // Spawn a new thread for populating optimalModels
            optimalModelThread = new Thread(() -> this.getNextOptimalModel(exerciseId));
            optimalModelThreads.put(exerciseId, optimalModelThread);
            optimalModelThread.start();
        }
        return optimalModels.keySet();
    }

    /**
     * Empty the waiting list
     *
     * @param exerciseId the exerciseId
     */
    public void resetModelsWaitingForAssessment(long exerciseId) {
        if (!loadExerciseIfSuspended(exerciseId)) {
            return;
        }
        Map<Long, Grade> optimalModels = compassCalculationEngines.get(exerciseId).getModelsWaitingForAssessment();
        for (long modelId : optimalModels.keySet()) {
            compassCalculationEngines.get(exerciseId).removeModelWaitingForAssessment(modelId, false);
        }
    }

    /**
     * Use this if you want to reduce the effort of manual assessments
     *
     * @param exerciseId the exerciseId
     * @param submission the submission
     * @return an partial assessment for model elements of the given submission where an automatic assessment is already possible, other model elements have to be assessed by the
     *         assessor
     */
    public List<Feedback> getPartialAssessment(long exerciseId, Submission submission) {
        if (!loadExerciseIfSuspended(exerciseId)) {
            return null;
        }
        CalculationEngine engine = compassCalculationEngines.get(exerciseId);
        long modelId = submission.getId();
        return engine.convertToFeedback(engine.getResultForModel(modelId), modelId, submission.getResult());
    }

    /**
     * Update the engine for the given exercise with a new manual assessment. Check for every model if new automatic assessments could be created with the new information.
     *
     * @param exerciseId         the id of the exercise to which the assessed submission belongs
     * @param submissionId       the id of the submission for which a new assessment is added
     * @param modelingAssessment the new assessment as a list of Feedback
     */
    public void addAssessment(long exerciseId, long submissionId, List<Feedback> modelingAssessment) {
        log.info("Add assessment for exercise " + exerciseId + " and model " + submissionId);
        if (!loadExerciseIfSuspended(exerciseId)) { // TODO rework after distinguishing between saved and submitted assessments
            return;
        }
        CalculationEngine engine = compassCalculationEngines.get(exerciseId);
        engine.notifyNewAssessment(modelingAssessment, submissionId);
        // Check all models for new assessments
        for (long id : engine.getModelIds()) {
            assessAutomatically(id, exerciseId);
        }
    }

    public List<Conflict> getConflicts(long exerciseId, Result result, List<Feedback> modelingAssessment) {
        CompassCalculationEngine engine = getCalculationEngine(exerciseId);
        Map<String, List<Feedback>> elementConflictingFeedbackMapping = engine.getConflictingFeedbacks(result.getSubmission().getId(), modelingAssessment);
        List<Conflict> conflicts = new LinkedList<>();
        elementConflictingFeedbackMapping.forEach((elementID, feedbacks) -> {
            Set<ConflictingResult> elementResultMap = new HashSet<>();
            feedbacks.forEach(feedback -> elementResultMap.add(new ConflictingResult(feedback.getReferenceElementId(), feedback.getResult())));
            Conflict conflict = new Conflict();
            conflict.setModelElementId(elementID);
            conflict.setResult(result);
            conflict.setConflictingResults(elementResultMap);
            conflicts.add(conflict);
        });
        return conflicts;
    }

    /**
     * Get the assessment for a given model from the calculation engine. If the confidence and coverage is high enough the assessment is added it to the corresponding result and
     * the result is saved in the database. This is done only if the submission is not assessed already (check for result.getAssessmentType() == null).
     *
     * @param modelId    the id of the model/submission that should be updated with an automatic assessment
     * @param exerciseId the id of the corresponding exercise
     */
    private void assessAutomatically(long modelId, long exerciseId) {
        CalculationEngine engine = compassCalculationEngines.get(exerciseId);
        Optional<ModelingSubmission> modelingSubmission = modelingSubmissionRepository.findById(modelId);
        if (!modelingSubmission.isPresent()) {
            log.error("No modeling submission with ID {} could be found.", modelId);
            return;
        }
        Result result = resultRepository.findDistinctBySubmissionId(modelId)
                .orElse(new Result().submission(modelingSubmission.get()).participation(modelingSubmission.get().getParticipation()));
        // only automatically assess when there is not yet an assessment.
        if (result.getAssessmentType() == null) {
            Grade grade = engine.getResultForModel(modelId);
            // automatic assessment holds confidence and coverage threshold
            if (grade.getConfidence() >= CONFIDENCE_THRESHOLD && grade.getCoverage() >= COVERAGE_THRESHOLD) {
                ModelingExercise modelingExercise = modelingExerciseRepository.findById(result.getParticipation().getExercise().getId()).get();
                /*
                 * Workaround for ignoring automatic assessments of unsupported modeling exercise types TODO remove this after adapting compass
                 */
                if (!modelingExercise.getDiagramType().equals(DiagramType.ClassDiagram)) {
                    return;
                }
                // Round compass grades to avoid machine precision errors, make the grades more
                // readable
                // and give a slight advantage which makes 100% scores easier reachable
                // see: https://confluencebruegge.in.tum.de/display/ArTEMiS/Feature+suggestions
                // for more
                // information
                grade = roundGrades(grade);

                // Save to database
                List<Feedback> automaticFeedbackAssessments = engine.convertToFeedback(grade, modelId, result);
                result.getFeedbacks().addAll(automaticFeedbackAssessments);
                result.setHasFeedback(false);

                result.setRatedIfNotExceeded(modelingExercise.getDueDate(), modelingSubmission.get().getSubmissionDate());
                result.setAssessmentType(AssessmentType.AUTOMATIC);
                double maxPoints = modelingExercise.getMaxScore();
                // biased points
                double points = Math.max(Math.min(grade.getPoints(), maxPoints), 0);
                result.setScore((long) (points * 100 / maxPoints));
                result.setCompletionDate(ZonedDateTime.now());
                result.setResultString(points, modelingExercise.getMaxScore());

                resultRepository.save(result);
                engine.removeModelWaitingForAssessment(modelId, true);
            }
            else {
                log.info("Model " + modelId + " got a confidence of " + grade.getConfidence() + " and a coverage of " + grade.getCoverage());
            }
        }
        else {
            // Make sure next optimal model is in a valid state
            engine.removeModelWaitingForAssessment(modelId, true);
        }
    }

    /**
     * Round compass grades to avoid machine precision errors, make the grades more readable and give a slight advantage which makes 100% scores easier reachable. Also see
     * https://confluencebruegge.in.tum.de/display/ArTEMiS/Feature+suggestions for more information.
     * <p>
     * Positive values > [x.0, x.15[ gets rounded to x.0 > [x.15, x.65[ gets rounded to x.5 > [x.65, x + 1[ gets rounded to x + 1
     * <p>
     * Negative values > [-x - 1, -x.85[ gets rounded to -x - 1 > [-x.85, -x.35[ gets rounded to -x.5 > [-x.35, -x.0[ gets rounded to -x.0
     *
     * @param grade the grade for which the points should be rounded
     * @return the rounded compass grade
     */
    private Grade roundGrades(Grade grade) {
        Map<String, Double> jsonIdPointsMapping = grade.getJsonIdPointsMapping();
        BigDecimal pointsSum = new BigDecimal(0);
        for (Map.Entry<String, Double> entry : jsonIdPointsMapping.entrySet()) {
            BigDecimal point = new BigDecimal(entry.getValue());
            boolean isNegative = point.doubleValue() < 0;
            // get the fractional part of the entry score and subtract 0.15 (e.g. 1.5 ->
            // 0.35 or -1.5 ->
            // -0.65)
            double fractionalPart = point.remainder(BigDecimal.ONE).subtract(new BigDecimal(0.15)).doubleValue();
            // remove the fractional part of the entry score (e.g. 1.5 -> 1 or -1.5 -> -1)
            point = point.setScale(0, RoundingMode.DOWN);

            if (isNegative) {
                // for negative values subtract 1 to get the lower integer value (e.g. -1.5 ->
                // -1 -> -2)
                point = point.subtract(BigDecimal.ONE);
                // and add 1 to the fractional part to get it into the same positive range as we
                // have for
                // positive values (e.g. -1.5 -> -0.5 -> 0.5)
                fractionalPart += 1;
            }

            if (fractionalPart >= 0.5) {
                point = point.add(new BigDecimal(1));
            }
            else if (fractionalPart >= 0) {
                point = point.add(new BigDecimal(0.5));
            }

            jsonIdPointsMapping.put(entry.getKey(), point.doubleValue());
            pointsSum = pointsSum.add(point);
        }
        return new CompassGrade(grade.getCoverage(), grade.getConfidence(), pointsSum.doubleValue(), grade.getJsonIdCommentsMapping(), jsonIdPointsMapping);
    }

    /**
     * Add a model to an engine
     *
     * @param exerciseId the exerciseId
     * @param modelId    the modelId
     * @param model      the new model as raw string
     */
    public void addModel(long exerciseId, long modelId, String model) {
        if (!loadExerciseIfSuspended(exerciseId)) {
            return;
        }
        compassCalculationEngines.get(exerciseId).notifyNewModel(model, modelId);
        assessAutomatically(modelId, exerciseId);
    }

    private CompassCalculationEngine getCalculationEngine(long exerciseId) { // TODO throw exception if exerciseId not existing
        loadExerciseIfSuspended(exerciseId);
        return (CompassCalculationEngine) compassCalculationEngines.get(exerciseId);
    }

    /**
     * Checks if a calculation engine for the given exerciseId already exists. If not, it tries to load a new engine.
     *
     * @param exerciseId the id of the exercise for which the calculation engine is checked/loaded
     * @return true if a calculation engine for the exercise exists or could be loaded successfully, false otherwise
     */
    private boolean loadExerciseIfSuspended(long exerciseId) {
        if (compassCalculationEngines.containsKey(exerciseId)) {
            return true;
        }
        if (participationRepository.existsByExerciseId(exerciseId)) {
            this.loadCalculationEngineForExercise(exerciseId);
            return true;
        }
        return false;
    }

    /**
     * Loads all the submissions of the given exercise from the database, creates a new calculation engine from the submissions and adds it to the list of calculation engines.
     *
     * @param exerciseId the exerciseId of the exercise for which the calculation engine should be loaded
     */
    private void loadCalculationEngineForExercise(long exerciseId) {
        if (compassCalculationEngines.containsKey(exerciseId)) {
            return;
        }
        log.info("Loading Compass calculation engine for exercise " + exerciseId);
        // get all the submissions for the given exercise that have a manual assessment
        Set<ModelingSubmission> submissions = getSubmissionsWithManualAssessmentsForExercise(exerciseId);
        // load new calculation engine with the submissions and add to list of engines
        CalculationEngine calculationEngine = new CompassCalculationEngine(submissions);
        compassCalculationEngines.put(exerciseId, calculationEngine);
        // assess models after reload
        for (long id : calculationEngine.getModelIds()) {
            assessAutomatically(id, exerciseId);
        }
    }

    /**
     * Get all the modeling submissions of the given exercise that have a manual assessment
     *
     * @param exerciseId the id of the exercise for
     * @return the list of modeling submissions with manual assessment
     */
    private Set<ModelingSubmission> getSubmissionsWithManualAssessmentsForExercise(long exerciseId) {
        List<ModelingSubmission> submissions = modelingSubmissionRepository.findByExerciseIdWithEagerResultsWithManualAssessment(exerciseId);
        return new HashSet<>(submissions);
    }

    /**
     * format: uniqueElements [{id} name apollonId conflicts] numberModels numberConflicts totalConfidence totalCoverage models [{id} confidence coverage conflicts]
     *
     * @return statistics about the UML model
     */
    public JsonObject getStatistics(long exerciseId) {
        if (!loadExerciseIfSuspended(exerciseId)) {
            return new JsonObject();
        }
        return compassCalculationEngines.get(exerciseId).getStatistics();
    }

    // Call every hour and free memory for unused calculation engines (older than 1
    // day)
    @Scheduled(fixedRate = TIME_TO_CHECK_FOR_UNUSED_ENGINES)
    private static void cleanUpCalculationEngines() {
        LoggerFactory.getLogger(CompassService.class).info("Compass evaluates the need of keeping " + compassCalculationEngines.size() + " calculation engines in memory");
        compassCalculationEngines = compassCalculationEngines.entrySet().stream()
                .filter(map -> Duration.between(map.getValue().getLastUsedAt(), LocalDateTime.now()).toDays() < DAYS_TO_KEEP_UNUSED_ENGINE)
                .collect(Collectors.toMap(Map.Entry::getKey, Map.Entry::getValue));
        LoggerFactory.getLogger(CompassService.class).info("After evaluation, there are still " + compassCalculationEngines.size() + " calculation engines in memory");
    }
}<|MERGE_RESOLUTION|>--- conflicted
+++ resolved
@@ -41,13 +41,9 @@
 
     private final ParticipationRepository participationRepository;
 
-<<<<<<< HEAD
-    /** Map exerciseId to compass CalculationEngines */
-=======
     /**
      * Map exerciseId to compass CalculationEngines
      */
->>>>>>> 17e26499
     private static Map<Long, CalculationEngine> compassCalculationEngines = new ConcurrentHashMap<>();
 
     /**
@@ -55,13 +51,9 @@
      */
     private static final int DAYS_TO_KEEP_UNUSED_ENGINE = 1;
 
-<<<<<<< HEAD
-    /** Time to check for unused engines */
-=======
     /**
      * Time to check for unused engines
      */
->>>>>>> 17e26499
     private static final int TIME_TO_CHECK_FOR_UNUSED_ENGINES = 3600000;
 
     /**
