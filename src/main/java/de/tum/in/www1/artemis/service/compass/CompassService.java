--- conflicted
+++ resolved
@@ -88,10 +88,6 @@
             List<Feedback> feedbacksForSuggestion = new ArrayList<>();
             ModelClusterFactory clusterBuilder = new ModelClusterFactory();
             List<UMLElement> elements = clusterBuilder.getModelElements(modelingSubmission);
-<<<<<<< HEAD
-            List<ModelElement> modelElements = modelElementRepository.findByModelElementIdIn(elements.stream().map(UMLElement::getJSONElementID).toList());
-            List<Long> clusterIds = modelElements.stream().map(ModelElement::getCluster).map(ModelCluster::getId).toList();
-=======
 
             // elements can be null if the modeling submission does not contain a model
             // this can happen for empty submissions in exams
@@ -99,9 +95,8 @@
                 return null;
             }
 
-            List<ModelElement> modelElements = modelElementRepository.findByModelElementIdIn(elements.stream().map(UMLElement::getJSONElementID).collect(Collectors.toList()));
-            List<Long> clusterIds = modelElements.stream().map(ModelElement::getCluster).map(ModelCluster::getId).collect(Collectors.toList());
->>>>>>> 9acd58df
+            List<ModelElement> modelElements = modelElementRepository.findByModelElementIdIn(elements.stream().map(UMLElement::getJSONElementID).toList());
+            List<Long> clusterIds = modelElements.stream().map(ModelElement::getCluster).map(ModelCluster::getId).toList();
             List<ModelCluster> modelClusters = modelClusterRepository.findAllByIdInWithEagerElements(clusterIds);
             List<String> references = modelClusters.stream().flatMap(modelCluster -> modelCluster.getModelElements().stream())
                     .map(modelElement1 -> modelElement1.getModelElementType() + ":" + modelElement1.getModelElementId()).toList();
