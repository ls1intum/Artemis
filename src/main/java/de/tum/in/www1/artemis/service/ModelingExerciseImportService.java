--- conflicted
+++ resolved
@@ -49,16 +49,12 @@
         log.debug("Creating a new Exercise based on exercise {}", templateExercise.getId());
         Map<Long, GradingInstruction> gradingInstructionCopyTracker = new HashMap<>();
         ModelingExercise newExercise = copyModelingExerciseBasis(importedExercise, gradingInstructionCopyTracker);
-<<<<<<< HEAD
         newExercise.setKnowledge(templateExercise.getKnowledge());
 
         if (newExercise.isCourseExercise() && importedExercise.getChannel() != null) {
             Channel createdChannel = channelService.createExerciseChannel(newExercise, importedExercise.getChannel().getName());
             newExercise.setChannel(createdChannel);
         }
-
-=======
->>>>>>> b6dcc816
         modelingExerciseRepository.save(newExercise);
         newExercise.setExampleSubmissions(copyExampleSubmission(templateExercise, newExercise, gradingInstructionCopyTracker));
         return newExercise;
