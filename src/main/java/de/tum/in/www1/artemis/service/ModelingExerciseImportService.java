--- conflicted
+++ resolved
@@ -47,18 +47,12 @@
         Map<Long, GradingInstruction> gradingInstructionCopyTracker = new HashMap<>();
         ModelingExercise newExercise = copyModelingExerciseBasis(importedExercise, gradingInstructionCopyTracker);
 
-<<<<<<< HEAD
-        if (newExercise.isCourseExercise() && importedExercise.getChannel() != null) {
-            Channel createdChannel = channelService.createExerciseChannel(newExercise, importedExercise.getChannel().getName());
-            newExercise.setChannel(createdChannel);
-            channelService.registerUsersToChannelAsynchronously(true, true, true, List.of(), createdChannel.getCourse(), createdChannel);
-=======
         ModelingExercise newModelingExercise = modelingExerciseRepository.save(newExercise);
 
         if (newExercise.isCourseExercise()) {
-            Channel channel = channelService.createExerciseChannel(newModelingExercise, importedExercise.getChannelName());
+            Channel createdChannel = channelService.createExerciseChannel(newModelingExercise, importedExercise.getChannelName());
             newModelingExercise.setChannelName(channel.getName());
->>>>>>> 2dce451b
+            channelService.registerUsersToChannelAsynchronously(true, true, true, List.of(), createdChannel.getCourse(), createdChannel);
         }
         newModelingExercise.setExampleSubmissions(copyExampleSubmission(templateExercise, newExercise, gradingInstructionCopyTracker));
         return newModelingExercise;
