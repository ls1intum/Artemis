--- conflicted
+++ resolved
@@ -11,12 +11,8 @@
 
 public class SingleUserNotificationFactory {
 
-<<<<<<< HEAD
     private static final NotificationTargetProvider NOTIFICATION_TARGET_PROVIDER = new NotificationTargetProvider();
-=======
-    private static final NotificationTargetProvider targetProvider = new NotificationTargetProvider();
->>>>>>> 7f5af9d5
-
+  
     private static final String POST_NOTIFICATION_TEXT = "Your post got replied.";
 
     /**
@@ -35,29 +31,17 @@
             case NEW_REPLY_FOR_EXERCISE_POST -> {
                 title = NEW_REPLY_FOR_EXERCISE_POST_TITLE;
                 notification = new SingleUserNotification(recipient, title, POST_NOTIFICATION_TEXT);
-<<<<<<< HEAD
                 notification.setTransientAndStringTarget(NOTIFICATION_TARGET_PROVIDER.getExercisePostTarget(post, course));
-=======
-                notification.setTarget(targetProvider.getExercisePostTarget(post, course));
->>>>>>> 7f5af9d5
             }
             case NEW_REPLY_FOR_LECTURE_POST -> {
                 title = NEW_REPLY_FOR_LECTURE_POST_TITLE;
                 notification = new SingleUserNotification(recipient, title, POST_NOTIFICATION_TEXT);
-<<<<<<< HEAD
                 notification.setTransientAndStringTarget(NOTIFICATION_TARGET_PROVIDER.getLecturePostTarget(post, course));
-=======
-                notification.setTarget(targetProvider.getLecturePostTarget(post, course));
->>>>>>> 7f5af9d5
             }
             case NEW_REPLY_FOR_COURSE_POST -> {
                 title = NEW_REPLY_FOR_COURSE_POST_TITLE;
                 notification = new SingleUserNotification(recipient, title, POST_NOTIFICATION_TEXT);
-<<<<<<< HEAD
                 notification.setTransientAndStringTarget(NOTIFICATION_TARGET_PROVIDER.getCoursePostTarget(post, course));
-=======
-                notification.setTarget(targetProvider.getCoursePostTarget(post, course));
->>>>>>> 7f5af9d5
             }
             default -> throw new UnsupportedOperationException("Unsupported NotificationType: " + notificationType);
         }
@@ -81,11 +65,7 @@
                 title = FILE_SUBMISSION_SUCCESSFUL_TITLE;
                 notificationText = "Your file for the exercise \"" + exercise.getTitle() + "\" was successfully submitted.";
                 notification = new SingleUserNotification(recipient, title, notificationText);
-<<<<<<< HEAD
                 notification.setTransientAndStringTarget(NOTIFICATION_TARGET_PROVIDER.getExerciseTarget(exercise, title));
-=======
-                notification.setTarget(targetProvider.getExerciseTarget(exercise, title));
->>>>>>> 7f5af9d5
             }
             default -> throw new UnsupportedOperationException("Unsupported NotificationType: " + notificationType);
         }
