--- conflicted
+++ resolved
@@ -67,16 +67,11 @@
             case FILE_SUBMISSION_SUCCESSFUL -> {
                 title = FILE_SUBMISSION_SUCCESSFUL_TITLE;
                 notificationText = "Your file for the exercise \"" + exercise.getTitle() + "\" was successfully submitted.";
-<<<<<<< HEAD
-=======
-                notification = new SingleUserNotification(recipient, title, notificationText);
-                notification.setTransientAndStringTarget(createExerciseTarget(exercise, title));
->>>>>>> 1bd24ed1
             }
             default -> throw new UnsupportedOperationException("Unsupported NotificationType: " + notificationType);
         }
         notification = new SingleUserNotification(recipient, title, notificationText);
-        notification.setTarget(targetProvider.getExerciseTarget(exercise, title));
+        notification.setTransientAndStringTarget(createExerciseTarget(exercise, title));
         return notification;
     }
 }