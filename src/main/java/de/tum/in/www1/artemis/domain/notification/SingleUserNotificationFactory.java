--- conflicted
+++ resolved
@@ -8,23 +8,14 @@
 import de.tum.in.www1.artemis.domain.User;
 import de.tum.in.www1.artemis.domain.enumeration.NotificationType;
 import de.tum.in.www1.artemis.domain.metis.Post;
-<<<<<<< HEAD
 import de.tum.in.www1.artemis.domain.plagiarism.PlagiarismComparison;
-import de.tum.in.www1.artemis.service.notifications.NotificationTargetService;
-
-public class SingleUserNotificationFactory {
-
-=======
 import de.tum.in.www1.artemis.service.notifications.NotificationTargetProvider;
 
 public class SingleUserNotificationFactory {
 
     private static final NotificationTargetProvider targetProvider = new NotificationTargetProvider();
 
->>>>>>> 87221518
     private static final String POST_NOTIFICATION_TEXT = "Your post got replied.";
-
-    private static NotificationTargetService targetService = new NotificationTargetService();
 
     /**
      * Creates an instance of SingleUserNotification.
@@ -119,7 +110,7 @@
         notification = new SingleUserNotification(student, title, notificationText);
         notification.setPriority(HIGH);
         notification.setAuthor(instructor);
-        notification.setTarget(targetService.getTargetForPlagiarismCase(plagiarismComparison.getId(), courseId));
+        notification.setTarget(targetProvider.getTargetForPlagiarismCase(plagiarismComparison.getId(), courseId));
         return notification;
     }
 }