package de.tum.in.www1.artemis.domain.notification;

import java.time.ZonedDateTime;
import java.util.Locale;

import de.tum.in.www1.artemis.domain.Course;
import de.tum.in.www1.artemis.domain.Exercise;
import de.tum.in.www1.artemis.domain.User;
import de.tum.in.www1.artemis.domain.enumeration.NotificationPriority;
import de.tum.in.www1.artemis.domain.enumeration.NotificationType;
import de.tum.in.www1.artemis.domain.metis.Post;
import de.tum.in.www1.artemis.service.notifications.NotificationTargetService;

public class SingleUserNotificationFactory {

    private static NotificationTargetService targetService = new NotificationTargetService();

    private static final String POST_NOTIFICATION_TEXT = "Your post got replied.";

    /**
     * Creates an instance of SingleUserNotification.
     *
     * @param post which is answered
     * @param notificationType type of the notification that should be created
     * @param course that the post belongs to
     * @return an instance of SingleUserNotification
     */
    public static SingleUserNotification createNotification(Post post, NotificationType notificationType, Course course) {
        User recipient = post.getAuthor();
        String title;
        SingleUserNotification notification;
        switch (notificationType) {
            case NEW_REPLY_FOR_EXERCISE_POST -> {
                title = NotificationTitleTypeConstants.NEW_REPLY_FOR_EXERCISE_POST_TITLE;
                notification = new SingleUserNotification(recipient, title, POST_NOTIFICATION_TEXT);
                notification.setTarget(targetService.getExercisePostTarget(post, course));
            }
            case NEW_REPLY_FOR_LECTURE_POST -> {
                title = NotificationTitleTypeConstants.NEW_REPLY_FOR_LECTURE_POST_TITLE;
                notification = new SingleUserNotification(recipient, title, POST_NOTIFICATION_TEXT);
                notification.setTarget(targetService.getLecturePostTarget(post, course));
            }
            case NEW_REPLY_FOR_COURSE_POST -> {
                title = NotificationTitleTypeConstants.NEW_REPLY_FOR_COURSE_POST_TITLE;
                notification = new SingleUserNotification(recipient, title, POST_NOTIFICATION_TEXT);
                notification.setTarget(targetService.getCoursePostTarget(post, course));
            }
            default -> throw new UnsupportedOperationException("Unsupported NotificationType: " + notificationType);
        }
        return notification;
    }

    /**
<<<<<<< HEAD
     * Creates an instance of PlagiarismNotification
     *
     * @param plagiarismComparisonId ID of the plagiarism comparison associated with this case.
     * @param recipient              affected student
     * @param author                 instructor creating notification
     * @param message                instructors message
     * @return the PlagiarismNotification
     */
    private static SingleUserNotification createPlagiarismNotification(Long plagiarismComparisonId, Long courseId, User recipient, User author, String message, boolean isUpdate) {
        String title = isUpdate ? "Update on your plagiarism case" : "Possible case of Plagiarism";
        if (recipient.getLangKey() != null) {
            Locale locale = Locale.forLanguageTag(recipient.getLangKey());
            if (locale.equals(Locale.GERMAN) || locale.equals(Locale.GERMANY)) {
                title = isUpdate ? "Update zu deinem Plagiatsfall" : "Möglicher plagiatsfall";
            }
        }
        SingleUserNotification notification = new SingleUserNotification();
        notification.setPriority(NotificationPriority.HIGH);
        notification.setRecipient(recipient);
        notification.setAuthor(author);
        notification.setTarget(notification.targetForPlagiarismCase(plagiarismComparisonId, courseId));
        notification.setNotificationDate(ZonedDateTime.now());
        notification.setText(message);
        notification.setTitle(title);
        return notification;
    }

    public static SingleUserNotification createPlagiarismNotification(Long plagiarismComparisonId, Long courseId, User recipient, User author, String message) {
        return createPlagiarismNotification(plagiarismComparisonId, courseId, recipient, author, message, false);
    }

    public static SingleUserNotification createPlagiarismUpdateNotification(Long plagiarismComparisonId, Long courseId, User recipient, User author) {
        return createPlagiarismNotification(plagiarismComparisonId, courseId, recipient, author, "", true);
    }
=======
     * Creates an instance of SingleUserNotification.
     *
     * @param exercise for which a notification should be created
     * @param notificationType type of the notification that should be created
     * @param recipient who should be notified
     * @return an instance of SingleUserNotification
     */
    public static SingleUserNotification createNotification(Exercise exercise, NotificationType notificationType, User recipient) {
        String title;
        String notificationText;
        SingleUserNotification notification;
        switch (notificationType) {
            case FILE_SUBMISSION_SUCCESSFUL -> {
                title = NotificationTitleTypeConstants.FILE_SUBMISSION_SUCCESSFUL_TITLE;
                notificationText = "Your file for the exercise \"" + exercise.getTitle() + "\" was successfully submitted.";
                notification = new SingleUserNotification(recipient, title, notificationText);
                notification.setTarget(targetService.getExerciseTarget(exercise, title));
            }
            default -> throw new UnsupportedOperationException("Unsupported NotificationType: " + notificationType);
        }
        return notification;
    }
>>>>>>> 2cd7b711
}<|MERGE_RESOLUTION|>--- conflicted
+++ resolved
@@ -51,7 +51,30 @@
     }
 
     /**
-<<<<<<< HEAD
+     * Creates an instance of SingleUserNotification.
+     *
+     * @param exercise for which a notification should be created
+     * @param notificationType type of the notification that should be created
+     * @param recipient who should be notified
+     * @return an instance of SingleUserNotification
+     */
+    public static SingleUserNotification createNotification(Exercise exercise, NotificationType notificationType, User recipient) {
+        String title;
+        String notificationText;
+        SingleUserNotification notification;
+        switch (notificationType) {
+            case FILE_SUBMISSION_SUCCESSFUL -> {
+                title = NotificationTitleTypeConstants.FILE_SUBMISSION_SUCCESSFUL_TITLE;
+                notificationText = "Your file for the exercise \"" + exercise.getTitle() + "\" was successfully submitted.";
+                notification = new SingleUserNotification(recipient, title, notificationText);
+                notification.setTarget(targetService.getExerciseTarget(exercise, title));
+            }
+            default -> throw new UnsupportedOperationException("Unsupported NotificationType: " + notificationType);
+        }
+        return notification;
+    }
+
+    /**
      * Creates an instance of PlagiarismNotification
      *
      * @param plagiarismComparisonId ID of the plagiarism comparison associated with this case.
@@ -86,28 +109,4 @@
     public static SingleUserNotification createPlagiarismUpdateNotification(Long plagiarismComparisonId, Long courseId, User recipient, User author) {
         return createPlagiarismNotification(plagiarismComparisonId, courseId, recipient, author, "", true);
     }
-=======
-     * Creates an instance of SingleUserNotification.
-     *
-     * @param exercise for which a notification should be created
-     * @param notificationType type of the notification that should be created
-     * @param recipient who should be notified
-     * @return an instance of SingleUserNotification
-     */
-    public static SingleUserNotification createNotification(Exercise exercise, NotificationType notificationType, User recipient) {
-        String title;
-        String notificationText;
-        SingleUserNotification notification;
-        switch (notificationType) {
-            case FILE_SUBMISSION_SUCCESSFUL -> {
-                title = NotificationTitleTypeConstants.FILE_SUBMISSION_SUCCESSFUL_TITLE;
-                notificationText = "Your file for the exercise \"" + exercise.getTitle() + "\" was successfully submitted.";
-                notification = new SingleUserNotification(recipient, title, notificationText);
-                notification.setTarget(targetService.getExerciseTarget(exercise, title));
-            }
-            default -> throw new UnsupportedOperationException("Unsupported NotificationType: " + notificationType);
-        }
-        return notification;
-    }
->>>>>>> 2cd7b711
 }