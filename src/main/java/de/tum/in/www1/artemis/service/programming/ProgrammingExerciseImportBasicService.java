package de.tum.in.www1.artemis.service.programming;

import java.util.*;
import java.util.stream.Collectors;

import org.springframework.stereotype.Service;
import org.springframework.transaction.annotation.Transactional;

import de.tum.in.www1.artemis.domain.*;
import de.tum.in.www1.artemis.domain.enumeration.ExerciseMode;
import de.tum.in.www1.artemis.domain.enumeration.RepositoryType;
import de.tum.in.www1.artemis.domain.hestia.CodeHint;
import de.tum.in.www1.artemis.domain.hestia.ProgrammingExerciseSolutionEntry;
import de.tum.in.www1.artemis.domain.hestia.ProgrammingExerciseTask;
import de.tum.in.www1.artemis.domain.submissionpolicy.SubmissionPolicy;
import de.tum.in.www1.artemis.repository.*;
import de.tum.in.www1.artemis.repository.hestia.ExerciseHintRepository;
import de.tum.in.www1.artemis.repository.hestia.ProgrammingExerciseSolutionEntryRepository;
import de.tum.in.www1.artemis.repository.hestia.ProgrammingExerciseTaskRepository;
import de.tum.in.www1.artemis.service.StaticCodeAnalysisService;
import de.tum.in.www1.artemis.service.connectors.vcs.VersionControlService;
import de.tum.in.www1.artemis.service.hestia.ExerciseHintService;
import de.tum.in.www1.artemis.service.metis.conversation.ChannelService;

@Service
public class ProgrammingExerciseImportBasicService {

    private final ExerciseHintService exerciseHintService;

    private final ExerciseHintRepository exerciseHintRepository;

    private final Optional<VersionControlService> versionControlService;

    private final ProgrammingExerciseParticipationService programmingExerciseParticipationService;

    private final ProgrammingExerciseTestCaseRepository programmingExerciseTestCaseRepository;

    private final StaticCodeAnalysisCategoryRepository staticCodeAnalysisCategoryRepository;

    private final ProgrammingExerciseRepository programmingExerciseRepository;

    private final ProgrammingExerciseService programmingExerciseService;

    private final StaticCodeAnalysisService staticCodeAnalysisService;

    private final AuxiliaryRepositoryRepository auxiliaryRepositoryRepository;

    private final SubmissionPolicyRepository submissionPolicyRepository;

    private final ProgrammingExerciseTaskRepository programmingExerciseTaskRepository;

    private final ProgrammingExerciseSolutionEntryRepository solutionEntryRepository;

    private final ChannelService channelService;

    public ProgrammingExerciseImportBasicService(ExerciseHintService exerciseHintService, ExerciseHintRepository exerciseHintRepository,
            Optional<VersionControlService> versionControlService, ProgrammingExerciseParticipationService programmingExerciseParticipationService,
            ProgrammingExerciseTestCaseRepository programmingExerciseTestCaseRepository, StaticCodeAnalysisCategoryRepository staticCodeAnalysisCategoryRepository,
            ProgrammingExerciseRepository programmingExerciseRepository, ProgrammingExerciseService programmingExerciseService, StaticCodeAnalysisService staticCodeAnalysisService,
            AuxiliaryRepositoryRepository auxiliaryRepositoryRepository, SubmissionPolicyRepository submissionPolicyRepository,
            ProgrammingExerciseTaskRepository programmingExerciseTaskRepository, ProgrammingExerciseSolutionEntryRepository solutionEntryRepository,
            ChannelService channelService) {
        this.exerciseHintService = exerciseHintService;
        this.exerciseHintRepository = exerciseHintRepository;
        this.versionControlService = versionControlService;
        this.programmingExerciseParticipationService = programmingExerciseParticipationService;
        this.programmingExerciseTestCaseRepository = programmingExerciseTestCaseRepository;
        this.staticCodeAnalysisCategoryRepository = staticCodeAnalysisCategoryRepository;
        this.programmingExerciseRepository = programmingExerciseRepository;
        this.programmingExerciseService = programmingExerciseService;
        this.staticCodeAnalysisService = staticCodeAnalysisService;
        this.auxiliaryRepositoryRepository = auxiliaryRepositoryRepository;
        this.submissionPolicyRepository = submissionPolicyRepository;
        this.programmingExerciseTaskRepository = programmingExerciseTaskRepository;
        this.solutionEntryRepository = solutionEntryRepository;
        this.channelService = channelService;
    }

    /**
     * Imports a programming exercise creating a new entity, copying all basic values and saving it in the database.
     * All basic include everything except for repositories, or build plans on a remote version control server, or
     * continuous integration server. <br>
     * There are however, a couple of things that will never get copied:
     * <ul>
     * <li>The ID</li>
     * <li>The template and solution participation</li>
     * <li>The number of complaints, assessments and more feedback requests</li>
     * <li>The tutor/student participations</li>
     * <li>The questions asked by students</li>
     * <li>The example submissions</li>
     * </ul>
     *
     * @param templateExercise The template exercise which should get imported
     * @param newExercise      The new exercise already containing values which should not get copied, i.e. overwritten
     * @return The newly created exercise
     */
    @Transactional // TODO: apply the transaction on a smaller scope
    // IMPORTANT: the transactional context only works if you invoke this method from another class
    public ProgrammingExercise importProgrammingExerciseBasis(final ProgrammingExercise templateExercise, final ProgrammingExercise newExercise) {
        // Set values we don't want to copy to null
        setupExerciseForImport(newExercise);
        newExercise.setBranch(versionControlService.get().getDefaultBranchOfArtemis());

        // Note: same order as when creating an exercise
        programmingExerciseParticipationService.setupInitialTemplateParticipation(newExercise);
        programmingExerciseParticipationService.setupInitialSolutionParticipation(newExercise);
        setupTestRepository(newExercise);
        programmingExerciseService.initParticipations(newExercise);

        // Hints, tasks, test cases and static code analysis categories
        Map<Long, Long> newHintIdByOldId = exerciseHintService.copyExerciseHints(templateExercise, newExercise);
        programmingExerciseRepository.save(newExercise);
        Map<Long, Long> newTestCaseIdByOldId = importTestCases(templateExercise, newExercise);
        Map<Long, Long> newTaskIdByOldId = importTasks(templateExercise, newExercise, newTestCaseIdByOldId);
        updateTaskExerciseHintReferences(templateExercise, newExercise, newTaskIdByOldId, newHintIdByOldId);
        importSolutionEntries(templateExercise, newExercise, newTestCaseIdByOldId, newHintIdByOldId);

        // Copy or create SCA categories
        if (Boolean.TRUE.equals(newExercise.isStaticCodeAnalysisEnabled() && Boolean.TRUE.equals(templateExercise.isStaticCodeAnalysisEnabled()))) {
            importStaticCodeAnalysisCategories(templateExercise, newExercise);
        }
        else if (Boolean.TRUE.equals(newExercise.isStaticCodeAnalysisEnabled()) && !Boolean.TRUE.equals(templateExercise.isStaticCodeAnalysisEnabled())) {
            staticCodeAnalysisService.createDefaultCategories(newExercise);
        }

        // An exam exercise can only be in individual mode
        if (newExercise.isExamExercise()) {
            newExercise.setMode(ExerciseMode.INDIVIDUAL);
            newExercise.setTeamAssignmentConfig(null);
        }

        importSubmissionPolicy(newExercise);

        // Re-adding auxiliary repositories
        List<AuxiliaryRepository> auxiliaryRepositoriesToBeImported = templateExercise.getAuxiliaryRepositories();

        for (AuxiliaryRepository auxiliaryRepository : auxiliaryRepositoriesToBeImported) {
            AuxiliaryRepository newAuxiliaryRepository = auxiliaryRepository.cloneObjectForNewExercise();
            auxiliaryRepositoryRepository.save(newAuxiliaryRepository);
            newExercise.addAuxiliaryRepository(newAuxiliaryRepository);
        }

<<<<<<< HEAD
        programmingExerciseRepository.save(newExercise);

        if (newExercise.getChannelName() != null) {
            channelService.createExerciseChannel(newExercise, newExercise.getChannelName());
        }

        return newExercise;
=======
        return programmingExerciseRepository.save(newExercise);
>>>>>>> 97b36f43
    }

    /**
     * Sets up the test repository for a new exercise by setting the repository URL. This does not create the actual
     * repository on the version control server!
     *
     * @param newExercise the new exercises that should be created during import
     */
    private void setupTestRepository(ProgrammingExercise newExercise) {
        final var testRepoName = newExercise.generateRepositoryName(RepositoryType.TESTS);
        newExercise.setTestRepositoryUrl(versionControlService.get().getCloneRepositoryUrl(newExercise.getProjectKey(), testRepoName).toString());
    }

    /**
     * Persists the submission policy of the new exercise. We ensure that the submission policy does not
     * have any id or programming exercise set.
     *
     * @param newExercise containing the submission policy to persist
     */
    private void importSubmissionPolicy(ProgrammingExercise newExercise) {
        if (newExercise.getSubmissionPolicy() != null) {
            SubmissionPolicy newSubmissionPolicy = newExercise.getSubmissionPolicy();
            newSubmissionPolicy.setId(null);
            newSubmissionPolicy.setProgrammingExercise(null);
            newExercise.setSubmissionPolicy(submissionPolicyRepository.save(newSubmissionPolicy));
        }
    }

    /**
     * Copied test cases from one exercise to another. The test cases will get new IDs, thus being saved as a new entity.
     * The remaining contents stay the same, especially the weights.
     *
     * @param templateExercise The template exercise which test cases should get copied
     * @param targetExercise   The new exercise to which all test cases should get copied to
     * @return A map with the old test case id as a key and the new test case id as value
     */
    private Map<Long, Long> importTestCases(final ProgrammingExercise templateExercise, final ProgrammingExercise targetExercise) {
        Map<Long, Long> newIdByOldId = new HashMap<>();
        targetExercise.setTestCases(templateExercise.getTestCases().stream().map(testCase -> {
            final var copy = new ProgrammingExerciseTestCase();

            // Copy everything except for the referenced exercise
            copy.setActive(testCase.isActive());
            copy.setVisibility(testCase.getVisibility());
            copy.setTestName(testCase.getTestName());
            copy.setWeight(testCase.getWeight());
            copy.setBonusMultiplier(testCase.getBonusMultiplier());
            copy.setBonusPoints(testCase.getBonusPoints());
            copy.setExercise(targetExercise);
            copy.setType(testCase.getType());
            programmingExerciseTestCaseRepository.save(copy);
            newIdByOldId.put(testCase.getId(), copy.getId());
            return copy;
        }).collect(Collectors.toSet()));

        return newIdByOldId;
    }

    /**
     * Copies tasks from one exercise to another. Because the tasks from the template exercise references its test cases, the
     * references between tasks and test cases also need to be changed.
     *
     * @param templateExercise     The template exercise which tasks should be copied
     * @param targetExercise       The new exercise to which all tasks should get copied to
     * @param newTestCaseIdByOldId A map with the old test case id as a key and the new test case id as a value
     * @return A map with the old task id as a key and the new task id as value
     */
    private Map<Long, Long> importTasks(final ProgrammingExercise templateExercise, final ProgrammingExercise targetExercise, Map<Long, Long> newTestCaseIdByOldId) {
        Map<Long, Long> newIdByOldId = new HashMap<>();
        targetExercise.setTasks(templateExercise.getTasks().stream().map(task -> {
            final var copy = new ProgrammingExerciseTask();

            // copy everything except for the referenced exercise
            copy.setTaskName(task.getTaskName());
            // change reference to newly imported test cases from the target exercise
            copy.setTestCases(task.getTestCases().stream().map(testCase -> {
                Long oldTestCaseId = testCase.getId();
                Long newTestCaseId = newTestCaseIdByOldId.get(oldTestCaseId);
                return targetExercise.getTestCases().stream().filter(newTestCase -> Objects.equals(newTestCaseId, newTestCase.getId())).findFirst().orElseThrow();
            }).collect(Collectors.toSet()));
            copy.setExercise(targetExercise);
            programmingExerciseTaskRepository.save(copy);
            newIdByOldId.put(task.getId(), copy.getId());
            return copy;
        }).collect(Collectors.toCollection(ArrayList::new)));
        return newIdByOldId;
    }

    /**
     * Copies static code analysis categories from one exercise to another by creating new entities and copying the
     * appropriate fields.
     *
     * @param templateExercise with static code analysis categories which should get copied
     * @param targetExercise   for which static code analysis categories will be copied
     */
    private void importStaticCodeAnalysisCategories(final ProgrammingExercise templateExercise, final ProgrammingExercise targetExercise) {
        targetExercise.setStaticCodeAnalysisCategories(templateExercise.getStaticCodeAnalysisCategories().stream().map(originalCategory -> {
            var categoryCopy = new StaticCodeAnalysisCategory();
            categoryCopy.setName(originalCategory.getName());
            categoryCopy.setPenalty(originalCategory.getPenalty());
            categoryCopy.setMaxPenalty(originalCategory.getMaxPenalty());
            categoryCopy.setState(originalCategory.getState());
            categoryCopy.setProgrammingExercise(targetExercise);

            staticCodeAnalysisCategoryRepository.save(categoryCopy);
            return categoryCopy;
        }).collect(Collectors.toSet()));
    }

    /**
     * Sets up a new exercise for importing it by setting all values, that should either never get imported, or
     * for which we should create new entities (e.g. test cases) to null. This ensures that we do not copy
     * anything by accident.
     *
     * @param newExercise the new exercises that should be created during import
     */
    private void setupExerciseForImport(ProgrammingExercise newExercise) {
        newExercise.setId(null);
        newExercise.setExampleSolutionPublicationDate(null);
        newExercise.setTemplateParticipation(null);
        newExercise.setSolutionParticipation(null);
        newExercise.setExerciseHints(null);
        newExercise.setTestCases(null);
        newExercise.setStaticCodeAnalysisCategories(null);
        newExercise.setAttachments(null);
        newExercise.setPlagiarismCases(null);
        newExercise.setNumberOfMoreFeedbackRequests(null);
        newExercise.setNumberOfComplaints(null);
        newExercise.setTotalNumberOfAssessments(null);
        newExercise.setTutorParticipations(null);
        newExercise.setExampleSubmissions(null);
        newExercise.setPosts(null);
        newExercise.setStudentParticipations(null);
        // copy the grading instructions to avoid issues with references to the original exercise
        newExercise.setGradingCriteria(newExercise.copyGradingCriteria(new HashMap<>()));
        // only copy the config for team programming exercise in courses
        if (newExercise.getMode() == ExerciseMode.TEAM && newExercise.isCourseExercise()) {
            newExercise.setTeamAssignmentConfig(newExercise.getTeamAssignmentConfig().copyTeamAssignmentConfig());
        }
        // We have to rebuild the auxiliary repositories
        newExercise.setAuxiliaryRepositories(new ArrayList<>());

        if (newExercise.isTeamMode()) {
            newExercise.getTeamAssignmentConfig().setId(null);
        }
    }

    /**
     * Updates the newly imported exercise hints to reference the newly imported tasks they belong to.
     *
     * @param templateExercise The template exercise which tasks should be copied
     * @param targetExercise   The new exercise to which all tasks should get copied to
     * @param newTaskIdByOldId A map with the old task id as a key and the new task id as a value
     * @param newHintIdByOldId A map with the old hint id as a key and the new hint id as a value
     */
    private void updateTaskExerciseHintReferences(final ProgrammingExercise templateExercise, final ProgrammingExercise targetExercise, Map<Long, Long> newTaskIdByOldId,
            Map<Long, Long> newHintIdByOldId) {
        templateExercise.getExerciseHints().forEach(templateExerciseHint -> {
            var templateTask = templateExerciseHint.getProgrammingExerciseTask();
            if (templateTask == null) {
                return;
            }
            var targetTask = targetExercise.getTasks().stream().filter(newTask -> Objects.equals(newTask.getId(), newTaskIdByOldId.get(templateTask.getId()))).findAny()
                    .orElseThrow();
            var targetExerciseHint = targetExercise.getExerciseHints().stream()
                    .filter(newHint -> Objects.equals(newHint.getId(), newHintIdByOldId.get(templateExerciseHint.getId()))).findAny().orElseThrow();

            targetExerciseHint.setProgrammingExerciseTask(targetTask);
            exerciseHintRepository.save(targetExerciseHint);
            targetTask.getExerciseHints().add(targetExerciseHint);
        });
    }

    /**
     * Copies solution entries from one exercise to another. Because the solution entries from the template exercise
     * references its test cases and code hint, the references between them also need to be changed.
     *
     * @param templateExercise     The template exercise which tasks should be copied
     * @param targetExercise       The new exercise to which all tasks should get copied to
     * @param newTestCaseIdByOldId A map with the old test case id as a key and the new test case id as a value
     * @param newHintIdByOldId     A map with the old hint id as a key and the new hint id as a value
     */
    private void importSolutionEntries(final ProgrammingExercise templateExercise, final ProgrammingExercise targetExercise, Map<Long, Long> newTestCaseIdByOldId,
            Map<Long, Long> newHintIdByOldId) {
        templateExercise.getTestCases().forEach(testCase -> {
            var newSolutionEntries = solutionEntryRepository.findByTestCaseIdWithCodeHint(testCase.getId()).stream().map(solutionEntry -> {
                Long newTestCaseId = newTestCaseIdByOldId.get(testCase.getId());
                var targetTestCase = targetExercise.getTestCases().stream().filter(newTestCase -> Objects.equals(newTestCaseId, newTestCase.getId())).findFirst().orElseThrow();

                CodeHint codeHint = null;
                if (solutionEntry.getCodeHint() != null) {
                    Long newHintId = newHintIdByOldId.get(solutionEntry.getCodeHint().getId());
                    codeHint = (CodeHint) targetExercise.getExerciseHints().stream().filter(newHint -> Objects.equals(newHintId, newHint.getId())).findFirst().orElseThrow();
                }
                var copy = new ProgrammingExerciseSolutionEntry();
                copy.setCode(solutionEntry.getCode());
                copy.setPreviousCode(solutionEntry.getPreviousCode());
                copy.setLine(solutionEntry.getLine());
                copy.setPreviousLine(solutionEntry.getPreviousLine());
                copy.setTestCase(targetTestCase);
                targetTestCase.getSolutionEntries().add(copy);
                copy.setCodeHint(codeHint);
                if (codeHint != null) {
                    codeHint.getSolutionEntries().add(copy);
                }
                return copy;
            }).collect(Collectors.toSet());
            solutionEntryRepository.saveAll(newSolutionEntries);
        });
    }
}<|MERGE_RESOLUTION|>--- conflicted
+++ resolved
@@ -140,17 +140,13 @@
             newExercise.addAuxiliaryRepository(newAuxiliaryRepository);
         }
 
-<<<<<<< HEAD
-        programmingExerciseRepository.save(newExercise);
+        ProgrammingExercise importedExercise = programmingExerciseRepository.save(newExercise);
 
         if (newExercise.getChannelName() != null) {
-            channelService.createExerciseChannel(newExercise, newExercise.getChannelName());
-        }
-
-        return newExercise;
-=======
-        return programmingExerciseRepository.save(newExercise);
->>>>>>> 97b36f43
+            channelService.createExerciseChannel(importedExercise, newExercise.getChannelName());
+        }
+
+        return importedExercise;
     }
 
     /**
