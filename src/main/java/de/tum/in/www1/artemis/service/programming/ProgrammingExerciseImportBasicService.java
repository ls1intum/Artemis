--- conflicted
+++ resolved
@@ -144,12 +144,8 @@
         ProgrammingExercise importedExercise = programmingExerciseRepository.save(newExercise);
 
         if (newExercise.getChannelName() != null) {
-<<<<<<< HEAD
-            Channel createdChannel = channelService.createExerciseChannel(newExercise, newExercise.getChannelName());
+            Channel createdChannel = channelService.createExerciseChannel(importedExercise, newExercise.getChannelName());
             channelService.registerUsersToChannelAsynchronously(true, newExercise.getCourseViaExerciseGroupOrCourseMember(), createdChannel);
-=======
-            channelService.createExerciseChannel(importedExercise, newExercise.getChannelName());
->>>>>>> b81dd9db
         }
 
         return importedExercise;
