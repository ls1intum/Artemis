package de.tum.in.www1.artemis.service.programming;

import java.util.*;
import java.util.stream.Collectors;

import org.springframework.stereotype.Service;
import org.springframework.transaction.annotation.Transactional;

import de.tum.in.www1.artemis.domain.*;
import de.tum.in.www1.artemis.domain.enumeration.ExerciseMode;
import de.tum.in.www1.artemis.domain.enumeration.RepositoryType;
import de.tum.in.www1.artemis.domain.hestia.CodeHint;
import de.tum.in.www1.artemis.domain.hestia.ProgrammingExerciseSolutionEntry;
import de.tum.in.www1.artemis.domain.hestia.ProgrammingExerciseTask;
import de.tum.in.www1.artemis.domain.submissionpolicy.SubmissionPolicy;
import de.tum.in.www1.artemis.repository.*;
import de.tum.in.www1.artemis.repository.hestia.ExerciseHintRepository;
import de.tum.in.www1.artemis.repository.hestia.ProgrammingExerciseSolutionEntryRepository;
import de.tum.in.www1.artemis.repository.hestia.ProgrammingExerciseTaskRepository;
import de.tum.in.www1.artemis.service.StaticCodeAnalysisService;
import de.tum.in.www1.artemis.service.connectors.vcs.VersionControlService;
import de.tum.in.www1.artemis.service.hestia.ExerciseHintService;
import de.tum.in.www1.artemis.service.metis.conversation.ChannelService;

@Service
public class ProgrammingExerciseImportBasicService {

    private final ExerciseHintService exerciseHintService;

    private final ExerciseHintRepository exerciseHintRepository;

    private final Optional<VersionControlService> versionControlService;

    private final ProgrammingExerciseParticipationService programmingExerciseParticipationService;

    private final ProgrammingExerciseTestCaseRepository programmingExerciseTestCaseRepository;

    private final StaticCodeAnalysisCategoryRepository staticCodeAnalysisCategoryRepository;

    private final ProgrammingExerciseRepository programmingExerciseRepository;

    private final ProgrammingExerciseService programmingExerciseService;

    private final StaticCodeAnalysisService staticCodeAnalysisService;

    private final AuxiliaryRepositoryRepository auxiliaryRepositoryRepository;

    private final SubmissionPolicyRepository submissionPolicyRepository;

    private final ProgrammingExerciseTaskRepository programmingExerciseTaskRepository;

    private final ProgrammingExerciseSolutionEntryRepository solutionEntryRepository;

    private final ChannelService channelService;

    public ProgrammingExerciseImportBasicService(ExerciseHintService exerciseHintService, ExerciseHintRepository exerciseHintRepository,
            Optional<VersionControlService> versionControlService, ProgrammingExerciseParticipationService programmingExerciseParticipationService,
            ProgrammingExerciseTestCaseRepository programmingExerciseTestCaseRepository, StaticCodeAnalysisCategoryRepository staticCodeAnalysisCategoryRepository,
            ProgrammingExerciseRepository programmingExerciseRepository, ProgrammingExerciseService programmingExerciseService, StaticCodeAnalysisService staticCodeAnalysisService,
            AuxiliaryRepositoryRepository auxiliaryRepositoryRepository, SubmissionPolicyRepository submissionPolicyRepository,
            ProgrammingExerciseTaskRepository programmingExerciseTaskRepository, ProgrammingExerciseSolutionEntryRepository solutionEntryRepository,
            ChannelService channelService) {
        this.exerciseHintService = exerciseHintService;
        this.exerciseHintRepository = exerciseHintRepository;
        this.versionControlService = versionControlService;
        this.programmingExerciseParticipationService = programmingExerciseParticipationService;
        this.programmingExerciseTestCaseRepository = programmingExerciseTestCaseRepository;
        this.staticCodeAnalysisCategoryRepository = staticCodeAnalysisCategoryRepository;
        this.programmingExerciseRepository = programmingExerciseRepository;
        this.programmingExerciseService = programmingExerciseService;
        this.staticCodeAnalysisService = staticCodeAnalysisService;
        this.auxiliaryRepositoryRepository = auxiliaryRepositoryRepository;
        this.submissionPolicyRepository = submissionPolicyRepository;
        this.programmingExerciseTaskRepository = programmingExerciseTaskRepository;
        this.solutionEntryRepository = solutionEntryRepository;
        this.channelService = channelService;
    }

    /**
     * Imports a programming exercise creating a new entity, copying all basic values and saving it in the database.
     * All basic include everything except for repositories, or build plans on a remote version control server, or
     * continuous integration server. <br>
     * There are however, a couple of things that will never get copied:
     * <ul>
     * <li>The ID</li>
     * <li>The template and solution participation</li>
     * <li>The number of complaints, assessments and more feedback requests</li>
     * <li>The tutor/student participations</li>
     * <li>The questions asked by students</li>
     * <li>The example submissions</li>
     * </ul>
     *
     * @param templateExercise The template exercise which should get imported
     * @param newExercise      The new exercise already containing values which should not get copied, i.e. overwritten
     * @return The newly created exercise
     */
    @Transactional // TODO: apply the transaction on a smaller scope
    // IMPORTANT: the transactional context only works if you invoke this method from another class
    public ProgrammingExercise importProgrammingExerciseBasis(final ProgrammingExercise templateExercise, final ProgrammingExercise newExercise) {
        // Set values we don't want to copy to null
        setupExerciseForImport(newExercise);
        newExercise.setBranch(versionControlService.orElseThrow().getDefaultBranchOfArtemis());

        // Note: same order as when creating an exercise
        programmingExerciseParticipationService.setupInitialTemplateParticipation(newExercise);
        programmingExerciseParticipationService.setupInitialSolutionParticipation(newExercise);
        setupTestRepository(newExercise);
        programmingExerciseService.initParticipations(newExercise);

        // Hints, tasks, test cases and static code analysis categories
        final Map<Long, Long> newHintIdByOldId = exerciseHintService.copyExerciseHints(templateExercise, newExercise);

        final ProgrammingExercise importedExercise = programmingExerciseRepository.save(newExercise);

        final Map<Long, Long> newTestCaseIdByOldId = importTestCases(templateExercise, importedExercise);
        final Map<Long, Long> newTaskIdByOldId = importTasks(templateExercise, importedExercise, newTestCaseIdByOldId);
        updateTaskExerciseHintReferences(templateExercise, importedExercise, newTaskIdByOldId, newHintIdByOldId);
        importSolutionEntries(templateExercise, importedExercise, newTestCaseIdByOldId, newHintIdByOldId);

        // Copy or create SCA categories
        if (Boolean.TRUE.equals(importedExercise.isStaticCodeAnalysisEnabled() && Boolean.TRUE.equals(templateExercise.isStaticCodeAnalysisEnabled()))) {
            importStaticCodeAnalysisCategories(templateExercise, importedExercise);
        }
        else if (Boolean.TRUE.equals(importedExercise.isStaticCodeAnalysisEnabled()) && !Boolean.TRUE.equals(templateExercise.isStaticCodeAnalysisEnabled())) {
            staticCodeAnalysisService.createDefaultCategories(importedExercise);
        }

        // An exam exercise can only be in individual mode
        if (importedExercise.isExamExercise()) {
            importedExercise.setMode(ExerciseMode.INDIVIDUAL);
            importedExercise.setTeamAssignmentConfig(null);
        }

        importSubmissionPolicy(importedExercise);

        // Re-adding auxiliary repositories
        final List<AuxiliaryRepository> auxiliaryRepositoriesToBeImported = templateExercise.getAuxiliaryRepositories();

        for (AuxiliaryRepository auxiliaryRepository : auxiliaryRepositoriesToBeImported) {
            AuxiliaryRepository newAuxiliaryRepository = auxiliaryRepository.cloneObjectForNewExercise();
            newAuxiliaryRepository = auxiliaryRepositoryRepository.save(newAuxiliaryRepository);
            importedExercise.addAuxiliaryRepository(newAuxiliaryRepository);
        }

<<<<<<< HEAD
        ProgrammingExercise importedExercise = programmingExerciseRepository.save(newExercise);

        if (newExercise.getChannelName() != null) {
            channelService.createExerciseChannel(importedExercise, newExercise.getChannelName());
        }

        return importedExercise;
=======
        return programmingExerciseRepository.save(importedExercise);
>>>>>>> c2b8ecfc
    }

    /**
     * Sets up the test repository for a new exercise by setting the repository URL. This does not create the actual
     * repository on the version control server!
     *
     * @param newExercise the new exercises that should be created during import
     */
    private void setupTestRepository(ProgrammingExercise newExercise) {
        final var testRepoName = newExercise.generateRepositoryName(RepositoryType.TESTS);
        newExercise.setTestRepositoryUrl(versionControlService.orElseThrow().getCloneRepositoryUrl(newExercise.getProjectKey(), testRepoName).toString());
    }

    /**
     * Persists the submission policy of the new exercise. We ensure that the submission policy does not
     * have any id or programming exercise set.
     *
     * @param newExercise containing the submission policy to persist
     */
    private void importSubmissionPolicy(ProgrammingExercise newExercise) {
        if (newExercise.getSubmissionPolicy() != null) {
            SubmissionPolicy newSubmissionPolicy = newExercise.getSubmissionPolicy();
            newSubmissionPolicy.setId(null);
            newSubmissionPolicy.setProgrammingExercise(null);
            newExercise.setSubmissionPolicy(submissionPolicyRepository.save(newSubmissionPolicy));
        }
    }

    /**
     * Copied test cases from one exercise to another. The test cases will get new IDs, thus being saved as a new entity.
     * The remaining contents stay the same, especially the weights.
     *
     * @param templateExercise The template exercise which test cases should get copied
     * @param targetExercise   The new exercise to which all test cases should get copied to
     * @return A map with the old test case id as a key and the new test case id as value
     */
    private Map<Long, Long> importTestCases(final ProgrammingExercise templateExercise, final ProgrammingExercise targetExercise) {
        Map<Long, Long> newIdByOldId = new HashMap<>();
        targetExercise.setTestCases(templateExercise.getTestCases().stream().map(testCase -> {
            final var copy = new ProgrammingExerciseTestCase();

            // Copy everything except for the referenced exercise
            copy.setActive(testCase.isActive());
            copy.setVisibility(testCase.getVisibility());
            copy.setTestName(testCase.getTestName());
            copy.setWeight(testCase.getWeight());
            copy.setBonusMultiplier(testCase.getBonusMultiplier());
            copy.setBonusPoints(testCase.getBonusPoints());
            copy.setExercise(targetExercise);
            copy.setType(testCase.getType());
            programmingExerciseTestCaseRepository.save(copy);
            newIdByOldId.put(testCase.getId(), copy.getId());
            return copy;
        }).collect(Collectors.toSet()));

        return newIdByOldId;
    }

    /**
     * Copies tasks from one exercise to another. Because the tasks from the template exercise references its test cases, the
     * references between tasks and test cases also need to be changed.
     *
     * @param templateExercise     The template exercise which tasks should be copied
     * @param targetExercise       The new exercise to which all tasks should get copied to
     * @param newTestCaseIdByOldId A map with the old test case id as a key and the new test case id as a value
     * @return A map with the old task id as a key and the new task id as value
     */
    private Map<Long, Long> importTasks(final ProgrammingExercise templateExercise, final ProgrammingExercise targetExercise, Map<Long, Long> newTestCaseIdByOldId) {
        Map<Long, Long> newIdByOldId = new HashMap<>();
        targetExercise.setTasks(templateExercise.getTasks().stream().map(task -> {
            final var copy = new ProgrammingExerciseTask();

            // copy everything except for the referenced exercise
            copy.setTaskName(task.getTaskName());
            // change reference to newly imported test cases from the target exercise
            copy.setTestCases(task.getTestCases().stream().map(testCase -> {
                Long oldTestCaseId = testCase.getId();
                Long newTestCaseId = newTestCaseIdByOldId.get(oldTestCaseId);
                return targetExercise.getTestCases().stream().filter(newTestCase -> Objects.equals(newTestCaseId, newTestCase.getId())).findFirst().orElseThrow();
            }).collect(Collectors.toSet()));
            copy.setExercise(targetExercise);
            programmingExerciseTaskRepository.save(copy);
            newIdByOldId.put(task.getId(), copy.getId());
            return copy;
        }).collect(Collectors.toCollection(ArrayList::new)));
        return newIdByOldId;
    }

    /**
     * Copies static code analysis categories from one exercise to another by creating new entities and copying the
     * appropriate fields.
     *
     * @param templateExercise with static code analysis categories which should get copied
     * @param targetExercise   for which static code analysis categories will be copied
     */
    private void importStaticCodeAnalysisCategories(final ProgrammingExercise templateExercise, final ProgrammingExercise targetExercise) {
        if (targetExercise.getStaticCodeAnalysisCategories() == null) {
            targetExercise.setStaticCodeAnalysisCategories(new HashSet<>());
        }

        templateExercise.getStaticCodeAnalysisCategories().forEach(originalCategory -> {
            final var categoryCopy = new StaticCodeAnalysisCategory();
            categoryCopy.setName(originalCategory.getName());
            categoryCopy.setPenalty(originalCategory.getPenalty());
            categoryCopy.setMaxPenalty(originalCategory.getMaxPenalty());
            categoryCopy.setState(originalCategory.getState());
            categoryCopy.setProgrammingExercise(targetExercise);

            final var savedCopy = staticCodeAnalysisCategoryRepository.save(categoryCopy);
            targetExercise.addStaticCodeAnalysisCategory(savedCopy);
        });
    }

    /**
     * Sets up a new exercise for importing it by setting all values, that should either never get imported, or
     * for which we should create new entities (e.g. test cases) to null. This ensures that we do not copy
     * anything by accident.
     *
     * @param newExercise the new exercises that should be created during import
     */
    private void setupExerciseForImport(ProgrammingExercise newExercise) {
        newExercise.setId(null);
        newExercise.setExampleSolutionPublicationDate(null);
        newExercise.setTemplateParticipation(null);
        newExercise.setSolutionParticipation(null);
        newExercise.setNumberOfMoreFeedbackRequests(null);
        newExercise.setNumberOfComplaints(null);
        newExercise.setTotalNumberOfAssessments(null);

        newExercise.disconnectRelatedEntities();

        // copy the grading instructions to avoid issues with references to the original exercise
        newExercise.setGradingCriteria(newExercise.copyGradingCriteria(new HashMap<>()));

        // only copy the config for team programming exercise in courses
        if (newExercise.getMode() == ExerciseMode.TEAM && newExercise.isCourseExercise()) {
            newExercise.setTeamAssignmentConfig(newExercise.getTeamAssignmentConfig().copyTeamAssignmentConfig());
        }
        // We have to rebuild the auxiliary repositories
        newExercise.setAuxiliaryRepositories(new ArrayList<>());

        if (newExercise.isTeamMode()) {
            newExercise.getTeamAssignmentConfig().setId(null);
        }
    }

    /**
     * Updates the newly imported exercise hints to reference the newly imported tasks they belong to.
     *
     * @param templateExercise The template exercise which tasks should be copied
     * @param targetExercise   The new exercise to which all tasks should get copied to
     * @param newTaskIdByOldId A map with the old task id as a key and the new task id as a value
     * @param newHintIdByOldId A map with the old hint id as a key and the new hint id as a value
     */
    private void updateTaskExerciseHintReferences(final ProgrammingExercise templateExercise, final ProgrammingExercise targetExercise, Map<Long, Long> newTaskIdByOldId,
            Map<Long, Long> newHintIdByOldId) {
        templateExercise.getExerciseHints().forEach(templateExerciseHint -> {
            var templateTask = templateExerciseHint.getProgrammingExerciseTask();
            if (templateTask == null) {
                return;
            }
            var targetTask = targetExercise.getTasks().stream().filter(newTask -> Objects.equals(newTask.getId(), newTaskIdByOldId.get(templateTask.getId()))).findAny()
                    .orElseThrow();
            var targetExerciseHint = targetExercise.getExerciseHints().stream()
                    .filter(newHint -> Objects.equals(newHint.getId(), newHintIdByOldId.get(templateExerciseHint.getId()))).findAny().orElseThrow();

            targetExerciseHint.setProgrammingExerciseTask(targetTask);
            exerciseHintRepository.save(targetExerciseHint);
            targetTask.getExerciseHints().add(targetExerciseHint);
        });
    }

    /**
     * Copies solution entries from one exercise to another. Because the solution entries from the template exercise
     * references its test cases and code hint, the references between them also need to be changed.
     *
     * @param templateExercise     The template exercise which tasks should be copied
     * @param targetExercise       The new exercise to which all tasks should get copied to
     * @param newTestCaseIdByOldId A map with the old test case id as a key and the new test case id as a value
     * @param newHintIdByOldId     A map with the old hint id as a key and the new hint id as a value
     */
    private void importSolutionEntries(final ProgrammingExercise templateExercise, final ProgrammingExercise targetExercise, Map<Long, Long> newTestCaseIdByOldId,
            Map<Long, Long> newHintIdByOldId) {
        templateExercise.getTestCases().forEach(testCase -> {
            var newSolutionEntries = solutionEntryRepository.findByTestCaseIdWithCodeHint(testCase.getId()).stream().map(solutionEntry -> {
                Long newTestCaseId = newTestCaseIdByOldId.get(testCase.getId());
                var targetTestCase = targetExercise.getTestCases().stream().filter(newTestCase -> Objects.equals(newTestCaseId, newTestCase.getId())).findFirst().orElseThrow();

                CodeHint codeHint = null;
                if (solutionEntry.getCodeHint() != null) {
                    Long newHintId = newHintIdByOldId.get(solutionEntry.getCodeHint().getId());
                    codeHint = (CodeHint) targetExercise.getExerciseHints().stream().filter(newHint -> Objects.equals(newHintId, newHint.getId())).findFirst().orElseThrow();
                }
                var copy = new ProgrammingExerciseSolutionEntry();
                copy.setCode(solutionEntry.getCode());
                copy.setPreviousCode(solutionEntry.getPreviousCode());
                copy.setLine(solutionEntry.getLine());
                copy.setPreviousLine(solutionEntry.getPreviousLine());
                copy.setTestCase(targetTestCase);
                targetTestCase.getSolutionEntries().add(copy);
                copy.setCodeHint(codeHint);
                if (codeHint != null) {
                    codeHint.getSolutionEntries().add(copy);
                }
                return copy;
            }).collect(Collectors.toSet());
            solutionEntryRepository.saveAll(newSolutionEntries);
        });
    }
}<|MERGE_RESOLUTION|>--- conflicted
+++ resolved
@@ -142,7 +142,6 @@
             importedExercise.addAuxiliaryRepository(newAuxiliaryRepository);
         }
 
-<<<<<<< HEAD
         ProgrammingExercise importedExercise = programmingExerciseRepository.save(newExercise);
 
         if (newExercise.getChannelName() != null) {
@@ -150,9 +149,6 @@
         }
 
         return importedExercise;
-=======
-        return programmingExerciseRepository.save(importedExercise);
->>>>>>> c2b8ecfc
     }
 
     /**
