--- conflicted
+++ resolved
@@ -32,24 +32,10 @@
     Optional<QuizPool> findWithEagerQuizQuestionsByExamId(Long examId);
 
     /**
-<<<<<<< HEAD
-     * Get the quiz pool for the given exam id.
-     *
-     * @param examId the id of the exam
-     * @return the quiz pool for the given exam id
-     */
-    @Query("""
-                    SELECT qp
-                    FROM QuizPool qp JOIN qp.exam e
-                    WHERE e.id = :examId
-            """)
-    Optional<QuizPool> findByExamId(Long examId);
-=======
      * Find the quiz pool for the given exam id
      *
      * @param examId exam id to which the quiz pool belongs to
      * @return quiz pool for the given exam id
      */
     Optional<QuizPool> findByExamId(long examId);
->>>>>>> d3cf5d0d
 }