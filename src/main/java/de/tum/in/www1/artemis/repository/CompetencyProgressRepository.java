--- conflicted
+++ resolved
@@ -85,19 +85,5 @@
             WHERE cp.competency.id = :competencyId
                 AND cp.progress * cp.confidence >= :masteryThreshold
             """)
-<<<<<<< HEAD
-    Long countByCompetencyAndProgressAndConfidenceGreaterThanEqual(@Param("competencyId") long competencyId, @Param("progress") double progress,
-            @Param("confidence") double confidence);
-=======
     long countByCompetencyAndMastered(@Param("competencyId") long competencyId, @Param("masteryThreshold") int masteryThreshold);
-
-    @Query("""
-            SELECT cp
-            FROM CompetencyProgress cp
-                   LEFT JOIN cp.competency.learningPaths lPs
-            WHERE cp.user.id = :userId
-                AND :learningPathId = lPs.id
-            """)
-    Set<CompetencyProgress> findAllByUserIdAndLearningPathId(@Param("userId") long userId, @Param("learningPathId") long learningPathId);
->>>>>>> a8d23ed4
 }