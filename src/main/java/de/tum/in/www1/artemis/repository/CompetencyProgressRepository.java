--- conflicted
+++ resolved
@@ -87,8 +87,6 @@
                 AND cp.progress * cp.confidence >= :masteryThreshold
             """)
     long countByCompetencyAndMastered(@Param("competencyId") long competencyId, @Param("masteryThreshold") int masteryThreshold);
-<<<<<<< HEAD
-=======
 
     @Query("""
             SELECT cp
@@ -101,5 +99,4 @@
                 AND c = :competency
             """)
     Set<CompetencyProgress> findAllPriorByCompetencyId(@Param("competency") Competency competency, @Param("user") User userId);
->>>>>>> eab4fb47
 }