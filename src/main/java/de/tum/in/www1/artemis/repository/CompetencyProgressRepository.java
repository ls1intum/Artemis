--- conflicted
+++ resolved
@@ -17,16 +17,11 @@
 
     @Transactional // ok because of delete
     @Modifying
-<<<<<<< HEAD
     @Query("""
             DELETE FROM CompetencyProgress cp
-            WHERE cp.learningGoal.id = :learningGoalId
+            WHERE cp.competency.id = :competencyId
             """)
-    void deleteAllByCompetencyId(@Param("learningGoalId") Long learningGoalId);
-=======
-    @Query("DELETE FROM CompetencyProgress cp WHERE cp.competency.id = :competencyId")
-    void deleteAllByCompetencyId(Long competencyId);
->>>>>>> 3afd5b02
+    void deleteAllByCompetencyId(@Param("competencyId") Long competencyId);
 
     @Transactional // ok because of delete
     @Modifying
