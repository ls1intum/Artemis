--- conflicted
+++ resolved
@@ -4,8 +4,6 @@
 import org.slf4j.LoggerFactory;
 import org.springframework.context.annotation.Profile;
 import org.springframework.stereotype.Service;
-
-import com.fasterxml.jackson.databind.JsonNode;
 
 import de.tum.in.www1.artemis.domain.User;
 import de.tum.in.www1.artemis.domain.hestia.CodeHint;
@@ -46,20 +44,9 @@
         this.irisSessionRepository = irisSessionRepository;
     }
 
-<<<<<<< HEAD
-    @Override
-    public void sendOverWebsocket(IrisMessage message) {
-        throw new UnsupportedOperationException("Sending messages over websocket is not supported for Iris Hestia sessions");
-    }
-
-    @Override
-    public void requestAndHandleResponse(IrisSession irisSession, JsonNode args) {
-        throw new UnsupportedOperationException("Requesting and handling responses is not supported for Iris Hestia sessions");
-=======
     public IrisHestiaSession getOrCreateSession(CodeHint codeHint) {
         // TODO: Follow up PR
         return null;
->>>>>>> b43bf880
     }
 
     /**
