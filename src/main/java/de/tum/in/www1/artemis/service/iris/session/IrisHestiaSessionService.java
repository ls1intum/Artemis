--- conflicted
+++ resolved
@@ -8,8 +8,6 @@
 import org.slf4j.LoggerFactory;
 import org.springframework.context.annotation.Profile;
 import org.springframework.stereotype.Service;
-
-import com.fasterxml.jackson.databind.JsonNode;
 
 import de.tum.in.www1.artemis.domain.User;
 import de.tum.in.www1.artemis.domain.hestia.CodeHint;
@@ -71,18 +69,12 @@
             return existingSessions.get(0);
         }
 
-<<<<<<< HEAD
-    @Override
-    public void requestAndHandleResponse(IrisSession irisSession, JsonNode clientParams) {
-        throw new UnsupportedOperationException("Requesting and handling responses is not supported for Iris Hestia sessions");
-=======
         // Otherwise create a new session
         var irisSession = new IrisHestiaSession();
         irisSession.setCodeHint(codeHint);
         checkHasAccessTo(null, irisSession);
         irisSession = irisSessionRepository.save(irisSession);
         return irisSession;
->>>>>>> fb5ca4d3
     }
 
     /**
