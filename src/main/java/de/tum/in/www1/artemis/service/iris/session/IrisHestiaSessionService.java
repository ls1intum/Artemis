--- conflicted
+++ resolved
@@ -17,12 +17,7 @@
 import de.tum.in.www1.artemis.repository.iris.IrisSessionRepository;
 import de.tum.in.www1.artemis.security.Role;
 import de.tum.in.www1.artemis.service.AuthorizationCheckService;
-<<<<<<< HEAD
 import de.tum.in.www1.artemis.service.connectors.pyris.PyrisConnectorService;
-import de.tum.in.www1.artemis.service.iris.IrisMessageService;
-=======
-import de.tum.in.www1.artemis.service.connectors.iris.IrisConnectorService;
->>>>>>> 8f521cb1
 import de.tum.in.www1.artemis.service.iris.settings.IrisSettingsService;
 
 /**
@@ -44,16 +39,9 @@
 
     private final IrisHestiaSessionRepository irisHestiaSessionRepository;
 
-<<<<<<< HEAD
-    public IrisHestiaSessionService(PyrisConnectorService pyrisConnectorService, IrisMessageService irisMessageService, IrisSettingsService irisSettingsService,
-            AuthorizationCheckService authCheckService, IrisSessionRepository irisSessionRepository, IrisHestiaSessionRepository irisHestiaSessionRepository) {
+    public IrisHestiaSessionService(PyrisConnectorService pyrisConnectorService, IrisSettingsService irisSettingsService, AuthorizationCheckService authCheckService,
+            IrisSessionRepository irisSessionRepository, IrisHestiaSessionRepository irisHestiaSessionRepository) {
         this.pyrisConnectorService = pyrisConnectorService;
-        this.irisMessageService = irisMessageService;
-=======
-    public IrisHestiaSessionService(IrisConnectorService irisConnectorService, IrisSettingsService irisSettingsService, AuthorizationCheckService authCheckService,
-            IrisSessionRepository irisSessionRepository, IrisHestiaSessionRepository irisHestiaSessionRepository) {
-        this.irisConnectorService = irisConnectorService;
->>>>>>> 8f521cb1
         this.irisSettingsService = irisSettingsService;
         this.authCheckService = authCheckService;
         this.irisSessionRepository = irisSessionRepository;
@@ -101,7 +89,6 @@
      */
     @Override
     public CodeHint executeRequest(IrisHestiaSession session) {
-<<<<<<< HEAD
         // var irisSession = irisHestiaSessionRepository.findWithMessagesAndContentsAndCodeHintById(session.getId());
         // var codeHint = irisSession.getCodeHint();
         // var parameters = new HestiaDTO(irisSession.getCodeHint(), irisSession, codeHint.getExercise());
@@ -113,7 +100,7 @@
         // var llmMessage = new IrisMessage();
         // llmMessage.setSender(IrisMessageSender.LLM);
         // llmMessage.addContent(new IrisJsonMessageContent(response.content()));
-        // irisMessageService.saveMessage(llmMessage, irisSession, IrisMessageSender.LLM);
+        // irisSessionRepository.save(session);
 
         // codeHint.setDescription(shortDescription);
         // codeHint.setContent(longDescription);
@@ -124,30 +111,6 @@
         // throw new InternalServerErrorException("Unable to generate description: " + e.getMessage());
         // }
         return null;
-=======
-        var irisSession = irisHestiaSessionRepository.findWithMessagesAndContentsAndCodeHintById(session.getId());
-        var codeHint = irisSession.getCodeHint();
-        var parameters = new HestiaDTO(irisSession.getCodeHint(), irisSession, codeHint.getExercise());
-        var settings = irisSettingsService.getCombinedIrisSettingsFor(irisSession.getCodeHint().getExercise(), false).irisHestiaSettings();
-        try {
-            var response = irisConnectorService.sendRequestV2(settings.getTemplate().getContent(), settings.getPreferredModel(), parameters).get();
-            var shortDescription = response.content().get("shortDescription").asText();
-            var longDescription = response.content().get("longDescription").asText();
-            var llmMessage = irisSession.newMessage();
-            llmMessage.setSender(IrisMessageSender.LLM);
-            llmMessage.addContent(new IrisJsonMessageContent(response.content()));
-
-            irisSessionRepository.save(irisSession);
-
-            codeHint.setDescription(shortDescription);
-            codeHint.setContent(longDescription);
-            return codeHint;
-        }
-        catch (InterruptedException | ExecutionException e) {
-            log.error("Unable to generate description", e);
-            throw new InternalServerErrorException("Unable to generate description: " + e.getMessage());
-        }
->>>>>>> 8f521cb1
     }
 
     /**
