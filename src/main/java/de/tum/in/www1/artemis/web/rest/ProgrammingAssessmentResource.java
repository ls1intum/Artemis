package de.tum.in.www1.artemis.web.rest;

<<<<<<< HEAD
import java.time.Instant;
import java.time.ZonedDateTime;
=======
>>>>>>> 5f2ae309
import java.util.Comparator;

import org.hibernate.Hibernate;
import org.slf4j.Logger;
import org.slf4j.LoggerFactory;
import org.springframework.http.HttpStatus;
import org.springframework.http.ResponseEntity;
import org.springframework.web.bind.annotation.*;

import de.tum.in.www1.artemis.domain.*;
import de.tum.in.www1.artemis.domain.enumeration.FeedbackType;
import de.tum.in.www1.artemis.domain.participation.StudentParticipation;
import de.tum.in.www1.artemis.repository.*;
import de.tum.in.www1.artemis.security.annotations.EnforceAtLeastInstructor;
import de.tum.in.www1.artemis.security.annotations.EnforceAtLeastTutor;
import de.tum.in.www1.artemis.service.AuthorizationCheckService;
import de.tum.in.www1.artemis.service.exam.ExamService;
import de.tum.in.www1.artemis.service.programming.ProgrammingAssessmentService;
import de.tum.in.www1.artemis.web.rest.errors.AccessForbiddenException;
import de.tum.in.www1.artemis.web.rest.errors.BadRequestAlertException;
import de.tum.in.www1.artemis.web.rest.errors.EntityNotFoundException;

/**
 * REST controller for managing ProgrammingAssessment.
 */
@RestController
@RequestMapping("/api")
public class ProgrammingAssessmentResource extends AssessmentResource {

    private static final String ENTITY_NAME = "programmingAssessment";

    private static final Logger log = LoggerFactory.getLogger(ProgrammingAssessmentResource.class);

    private final ProgrammingAssessmentService programmingAssessmentService;

    private final ProgrammingSubmissionRepository programmingSubmissionRepository;

    private final StudentParticipationRepository studentParticipationRepository;

    public ProgrammingAssessmentResource(AuthorizationCheckService authCheckService, UserRepository userRepository, ProgrammingAssessmentService programmingAssessmentService,
            ProgrammingSubmissionRepository programmingSubmissionRepository, ExerciseRepository exerciseRepository, ResultRepository resultRepository, ExamService examService,
            StudentParticipationRepository studentParticipationRepository, ExampleSubmissionRepository exampleSubmissionRepository, SubmissionRepository submissionRepository) {
        super(authCheckService, userRepository, exerciseRepository, programmingAssessmentService, resultRepository, examService, exampleSubmissionRepository, submissionRepository);
        this.programmingAssessmentService = programmingAssessmentService;
        this.programmingSubmissionRepository = programmingSubmissionRepository;
        this.studentParticipationRepository = studentParticipationRepository;
    }

    /**
     * Update an assessment after a complaint was accepted.
     *
     * @param submissionId     the id of the submission for which the assessment should be updated
     * @param assessmentUpdate the programing assessment update
     * @return the updated result
     */
    @ResponseStatus(HttpStatus.OK)
    @PutMapping("/programming-submissions/{submissionId}/assessment-after-complaint")
    @EnforceAtLeastTutor
    public ResponseEntity<Result> updateProgrammingManualResultAfterComplaint(@RequestBody AssessmentUpdate assessmentUpdate, @PathVariable long submissionId) {
        log.debug("REST request to update the assessment of manual result for submission {} after complaint.", submissionId);
        User user = userRepository.getUserWithGroupsAndAuthorities();
        ProgrammingSubmission programmingSubmission = programmingSubmissionRepository.findByIdWithResultsFeedbacksAssessorTestCases(submissionId);
        ProgrammingExercise programmingExercise = (ProgrammingExercise) programmingSubmission.getParticipation().getExercise();
        checkAuthorization(programmingExercise, user);
        if (!programmingExercise.areManualResultsAllowed()) {
            throw new AccessForbiddenException();
        }

        Result result = programmingAssessmentService.updateAssessmentAfterComplaint(programmingSubmission.getLatestResult(), programmingExercise, assessmentUpdate);
        // make sure the submission is reconnected with the result to prevent problems when the object is used for other calls in the client
        result.setSubmission(programmingSubmission);
        // remove circular dependencies if the results of the participation are there
        if (result.getParticipation() != null && Hibernate.isInitialized(result.getParticipation().getResults()) && result.getParticipation().getResults() != null) {
            result.getParticipation().setResults(null);
        }

        if (result.getParticipation() != null && result.getParticipation() instanceof StudentParticipation studentParticipation
                && !authCheckService.isAtLeastInstructorForExercise(programmingExercise, user)) {
            studentParticipation.filterSensitiveInformation();
        }

        return ResponseEntity.ok(result);
    }

    /**
     * Cancel an assessment of a given submission for the current user, i.e. delete the corresponding result / release the lock. Then the submission is available for assessment
     * again.
     *
     * @param submissionId the id of the submission for which the current assessment should be canceled
     * @return 200 Ok response if canceling was successful, 403 Forbidden if current user is not the assessor of the submission
     */
    @PutMapping("/programming-submissions/{submissionId}/cancel-assessment")
    @EnforceAtLeastTutor
    public ResponseEntity<Void> cancelAssessment(@PathVariable Long submissionId) {
        return super.cancelAssessment(submissionId);
    }

    /**
     * Save or submit feedback for programming exercise.
     *
     * @param participationId the id of the participation that should be sent to the client
     * @param submit          defines if assessment is submitted or saved
     * @param newManualResult result with list of feedbacks to be saved to the database
     * @return the result saved to the database
     */
    @ResponseStatus(HttpStatus.OK)
    @PutMapping("/participations/{participationId}/manual-results")
    @EnforceAtLeastTutor
    public ResponseEntity<Result> saveProgrammingAssessment(@PathVariable Long participationId, @RequestParam(value = "submit", defaultValue = "false") boolean submit,
            @RequestBody Result newManualResult) {
        log.debug("REST request to save a new result : {}", newManualResult);
        final var participation = studentParticipationRepository.findByIdWithResultsElseThrow(participationId);

        User user = userRepository.getUserWithGroupsAndAuthorities();

        // based on the locking mechanism we take the most recent manual result
        Result existingManualResult = participation.getResults().stream().filter(Result::isManual).max(Comparator.comparing(Result::getId))
                .orElseThrow(() -> new EntityNotFoundException("Manual result for participation with id " + participationId + " does not exist"));

        // prevent that tutors create multiple manual results
        newManualResult.setId(existingManualResult.getId());
        // load assessor
        existingManualResult = resultRepository.findWithEagerSubmissionAndFeedbackAndAssessorByIdElseThrow(existingManualResult.getId());

        // make sure that the participation and submission cannot be manipulated on the client side
        newManualResult.setParticipation(participation);
        newManualResult.setSubmission(existingManualResult.getSubmission());

        var programmingExercise = (ProgrammingExercise) participation.getExercise();
        checkAuthorization(programmingExercise, user);

        final boolean isAtLeastInstructor = authCheckService.isAtLeastInstructorForExercise(programmingExercise, user);
        if (!assessmentService.isAllowedToCreateOrOverrideResult(existingManualResult, programmingExercise, participation, user, isAtLeastInstructor)) {
            log.debug("The user {} is not allowed to override the assessment for the participation {} for User {}", user.getLogin(), participation.getId(), user.getLogin());
            throw new AccessForbiddenException("The user is not allowed to override the assessment");
        }

        if (!programmingExercise.areManualResultsAllowed()) {
            throw new AccessForbiddenException("Creating manual results is disabled for this exercise!");
        }
        if (Boolean.FALSE.equals(newManualResult.isRated())) {
            throw new BadRequestAlertException("Result is not rated", ENTITY_NAME, "resultNotRated");
        }
        if (newManualResult.getScore() == null) {
            throw new BadRequestAlertException("Score is required.", ENTITY_NAME, "scoreNull");
        }
        if (newManualResult.getScore() < 100 && newManualResult.isSuccessful()) {
            throw new BadRequestAlertException("Only result with score 100% can be successful.", ENTITY_NAME, "scoreAndSuccessfulNotMatching");
        }
        // All not automatically generated result must have a detail text
        if (!newManualResult.getFeedbacks().isEmpty() && newManualResult.getFeedbacks().stream()
                .anyMatch(feedback -> feedback.getType() == FeedbackType.MANUAL_UNREFERENCED && feedback.getGradingInstruction() == null && feedback.getDetailText() == null)) {
            // if unreferenced feedback is associated with grading instruction, detail text is not needed
            throw new BadRequestAlertException("In case tutor feedback is present, a feedback detail text is mandatory.", ENTITY_NAME, "feedbackDetailTextNull");
        }
        if (!newManualResult.getFeedbacks().isEmpty() && newManualResult.getFeedbacks().stream().anyMatch(feedback -> feedback.getCredits() == null)) {
            throw new BadRequestAlertException("In case feedback is present, a feedback must contain points.", ENTITY_NAME, "feedbackCreditsNull");
        }

<<<<<<< HEAD
        // TODO: move this logic into a service

        // make sure that the submission cannot be manipulated on the client side
        var submission = (ProgrammingSubmission) existingManualResult.getSubmission();
        newManualResult.setSubmission(submission);
        newManualResult.setHasComplaint(existingManualResult.getHasComplaint().isPresent() && existingManualResult.getHasComplaint().get());

        if (newManualResult.getAssessmentNote() != null) {
            newManualResult.getAssessmentNote().setCreator(newManualResult.getAssessor());
            newManualResult.getAssessmentNote().setLastModifiedDate(Instant.now());
        }

        newManualResult = programmingAssessmentService.saveManualAssessment(newManualResult, user);

        if (submission.getParticipation() == null) {
            newManualResult.setParticipation(submission.getParticipation());
        }
        Result savedResult = resultRepository.save(newManualResult);
        savedResult.setSubmission(submission);

        // Re-load result to fetch the test cases
        newManualResult = resultRepository.findByIdWithEagerSubmissionAndFeedbackAndTestCasesAndAssessmentNoteElseThrow(newManualResult.getId());

        if (submit) {
            newManualResult = resultRepository.submitManualAssessment(newManualResult);

            if (submission.getParticipation() instanceof StudentParticipation studentParticipation && studentParticipation.getStudent().isPresent()) {
                singleUserNotificationService.checkNotificationForAssessmentExerciseSubmission(programmingExercise, studentParticipation.getStudent().get(), newManualResult);
            }
            sendFeedbackToAthena(programmingExercise, submission, newManualResult.getFeedbacks());
        }
=======
        newManualResult = programmingAssessmentService.saveAndSubmitManualAssessment(participation, newManualResult, existingManualResult, user, submit);
>>>>>>> 5f2ae309
        // remove information about the student for tutors to ensure double-blind assessment
        if (!isAtLeastInstructor) {
            newManualResult.getParticipation().filterSensitiveInformation();
        }

        return ResponseEntity.ok(newManualResult);
    }

    /**
     * Delete an assessment of a given submission.
     *
     * @param participationId - the id of the participation to the submission
     * @param submissionId    - the id of the submission for which the current assessment should be deleted
     * @param resultId        - the id of the result which should get deleted
     * @return 200 Ok response if canceling was successful, 403 Forbidden if current user is not an instructor of the course or an admin
     */
    @DeleteMapping("/participations/{participationId}/programming-submissions/{submissionId}/results/{resultId}")
    @EnforceAtLeastInstructor
    public ResponseEntity<Void> deleteAssessment(@PathVariable Long participationId, @PathVariable Long submissionId, @PathVariable Long resultId) {
        return super.deleteAssessment(participationId, submissionId, resultId);
    }

    @Override
    String getEntityName() {
        return ENTITY_NAME;
    }
}<|MERGE_RESOLUTION|>--- conflicted
+++ resolved
@@ -1,10 +1,5 @@
 package de.tum.in.www1.artemis.web.rest;
 
-<<<<<<< HEAD
-import java.time.Instant;
-import java.time.ZonedDateTime;
-=======
->>>>>>> 5f2ae309
 import java.util.Comparator;
 
 import org.hibernate.Hibernate;
@@ -164,41 +159,7 @@
             throw new BadRequestAlertException("In case feedback is present, a feedback must contain points.", ENTITY_NAME, "feedbackCreditsNull");
         }
 
-<<<<<<< HEAD
-        // TODO: move this logic into a service
-
-        // make sure that the submission cannot be manipulated on the client side
-        var submission = (ProgrammingSubmission) existingManualResult.getSubmission();
-        newManualResult.setSubmission(submission);
-        newManualResult.setHasComplaint(existingManualResult.getHasComplaint().isPresent() && existingManualResult.getHasComplaint().get());
-
-        if (newManualResult.getAssessmentNote() != null) {
-            newManualResult.getAssessmentNote().setCreator(newManualResult.getAssessor());
-            newManualResult.getAssessmentNote().setLastModifiedDate(Instant.now());
-        }
-
-        newManualResult = programmingAssessmentService.saveManualAssessment(newManualResult, user);
-
-        if (submission.getParticipation() == null) {
-            newManualResult.setParticipation(submission.getParticipation());
-        }
-        Result savedResult = resultRepository.save(newManualResult);
-        savedResult.setSubmission(submission);
-
-        // Re-load result to fetch the test cases
-        newManualResult = resultRepository.findByIdWithEagerSubmissionAndFeedbackAndTestCasesAndAssessmentNoteElseThrow(newManualResult.getId());
-
-        if (submit) {
-            newManualResult = resultRepository.submitManualAssessment(newManualResult);
-
-            if (submission.getParticipation() instanceof StudentParticipation studentParticipation && studentParticipation.getStudent().isPresent()) {
-                singleUserNotificationService.checkNotificationForAssessmentExerciseSubmission(programmingExercise, studentParticipation.getStudent().get(), newManualResult);
-            }
-            sendFeedbackToAthena(programmingExercise, submission, newManualResult.getFeedbacks());
-        }
-=======
         newManualResult = programmingAssessmentService.saveAndSubmitManualAssessment(participation, newManualResult, existingManualResult, user, submit);
->>>>>>> 5f2ae309
         // remove information about the student for tutors to ensure double-blind assessment
         if (!isAtLeastInstructor) {
             newManualResult.getParticipation().filterSensitiveInformation();
