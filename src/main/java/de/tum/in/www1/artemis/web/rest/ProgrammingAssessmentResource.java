package de.tum.in.www1.artemis.web.rest;

import static de.tum.in.www1.artemis.web.rest.util.ResponseUtil.forbidden;

import java.time.ZonedDateTime;

import org.hibernate.Hibernate;
import org.slf4j.Logger;
import org.slf4j.LoggerFactory;
import org.springframework.http.HttpStatus;
import org.springframework.http.ResponseEntity;
import org.springframework.security.access.prepost.PreAuthorize;
import org.springframework.web.bind.annotation.*;

import de.tum.in.www1.artemis.domain.*;
import de.tum.in.www1.artemis.domain.enumeration.FeedbackType;
import de.tum.in.www1.artemis.domain.participation.StudentParticipation;
import de.tum.in.www1.artemis.repository.ResultRepository;
import de.tum.in.www1.artemis.service.*;
import de.tum.in.www1.artemis.service.connectors.LtiService;
import de.tum.in.www1.artemis.web.rest.errors.BadRequestAlertException;
import de.tum.in.www1.artemis.web.rest.errors.EntityNotFoundException;

/** REST controller for managing ProgrammingAssessment. */
@RestController
@RequestMapping("/api")
public class ProgrammingAssessmentResource extends AssessmentResource {

    private final Logger log = LoggerFactory.getLogger(ProgrammingAssessmentResource.class);

    private static final String ENTITY_NAME = "programmingAssessment";

    private final ProgrammingAssessmentService programmingAssessmentService;

    private final ProgrammingSubmissionService programmingSubmissionService;

    private final LtiService ltiService;

    private final ParticipationService participationService;

    public ProgrammingAssessmentResource(AuthorizationCheckService authCheckService, UserService userService, ProgrammingAssessmentService programmingAssessmentService,
            ProgrammingSubmissionService programmingSubmissionService, ExerciseService exerciseService, ResultRepository resultRepository, ExamService examService,
            WebsocketMessagingService messagingService, LtiService ltiService, ParticipationService participationService) {
        super(authCheckService, userService, exerciseService, programmingSubmissionService, programmingAssessmentService, resultRepository, examService, messagingService);
        this.programmingAssessmentService = programmingAssessmentService;
        this.programmingSubmissionService = programmingSubmissionService;
        this.ltiService = ltiService;
        this.participationService = participationService;
    }

    /**
     * Update an assessment after a complaint was accepted.
     *
     * @param submissionId the id of the submission for which the assessment should be updated
     * @param assessmentUpdate the programing assessment update
     * @return the updated result
     */
    @ResponseStatus(HttpStatus.OK)
    @PutMapping("/programming-submissions/{submissionId}/assessment-after-complaint")
    @PreAuthorize("hasAnyRole('TA', 'INSTRUCTOR', 'ADMIN')")
    public ResponseEntity<Result> updateProgrammingManualResultAfterComplaint(@RequestBody AssessmentUpdate assessmentUpdate, @PathVariable long submissionId) {
        log.debug("REST request to update the assessment of manual result for submission {} after complaint.", submissionId);
        User user = userService.getUserWithGroupsAndAuthorities();
        ProgrammingSubmission programmingSubmission = programmingSubmissionService.findByIdWithEagerResultAndFeedback(submissionId);
        ProgrammingExercise programmingExercise = (ProgrammingExercise) programmingSubmission.getParticipation().getExercise();
        checkAuthorization(programmingExercise, user);
        if (!programmingExercise.areManualResultsAllowed()) {
            return forbidden();
        }

        Result result = programmingAssessmentService.updateAssessmentAfterComplaint(programmingSubmission.getResult(), programmingExercise, assessmentUpdate);
        // make sure the submission is reconnected with the result to prevent problems when the object is used for other calls in the client
        result.setSubmission(programmingSubmission);
        // remove circular dependencies if the results of the participation are there
        if (result.getParticipation() != null && Hibernate.isInitialized(result.getParticipation().getResults()) && result.getParticipation().getResults() != null) {
            result.getParticipation().setResults(null);
        }

        if (result.getParticipation() != null && result.getParticipation() instanceof StudentParticipation
                && !authCheckService.isAtLeastInstructorForExercise(programmingExercise, user)) {
            ((StudentParticipation) result.getParticipation()).filterSensitiveInformation();
        }

        return ResponseEntity.ok(result);
    }

    /**
     * Cancel an assessment of a given submission for the current user, i.e. delete the corresponding result / release the lock. Then the submission is available for assessment
     * again.
     *
     * @param submissionId the id of the submission for which the current assessment should be canceled
     * @return 200 Ok response if canceling was successful, 403 Forbidden if current user is not the assessor of the submission
     */
    @PutMapping("/programming-submissions/{submissionId}/cancel-assessment")
    @PreAuthorize("hasAnyRole('TA', 'INSTRUCTOR', 'ADMIN')")
    public ResponseEntity<Void> cancelAssessment(@PathVariable Long submissionId) {
        return super.cancelAssessment(submissionId);
    }

    /**
     * Save or submit feedback for programming exercise.
     *
     * @param participationId the id of the participation that should be sent to the client
     * @param submit       defines if assessment is submitted or saved
     * @param newResult    result with list of feedbacks to be saved to the database
     * @return the result saved to the database
     */
    @ResponseStatus(HttpStatus.OK)
    @PutMapping("/participations/{participationId}/manual-results")
    @PreAuthorize("hasAnyRole('TA', 'INSTRUCTOR', 'ADMIN')")
    public ResponseEntity<Result> saveProgrammingAssessment(@PathVariable Long participationId, @RequestParam(value = "submit", defaultValue = "false") boolean submit,
            @RequestBody Result newResult) {
        log.debug("REST request to save a new result : {}", newResult);
        final var participation = participationService.findOneWithEagerResultsAndCourse(participationId);

        User user = userService.getUserWithGroupsAndAuthorities();

        Result manualResult = participation.getResults().stream().filter(Result::isManualResult).findFirst()
                .orElseThrow(() -> new EntityNotFoundException("Manual result for participation with id " + participationId + " does not exist"));
        // prevent that tutors create multiple manual results
        newResult.setId(manualResult.getId());
        // load assessor
        manualResult = resultRepository.findWithEagerSubmissionAndFeedbackAndAssessorById(manualResult.getId()).get();

        // make sure that the participation cannot be manipulated on the client side
        newResult.setParticipation(participation);

        ProgrammingExercise exercise = (ProgrammingExercise) participation.getExercise();
        checkAuthorization(exercise, user);

        final var isAtLeastInstructor = authCheckService.isAtLeastInstructorForExercise(exercise, user);
        if (!assessmentService.isAllowedToCreateOrOverrideResult(manualResult, exercise, participation, user, isAtLeastInstructor)) {
            log.debug("The user " + user.getLogin() + " is not allowed to override the assessment for the participation " + participation.getId() + " for User " + user.getLogin());
            return forbidden("assessment", "assessmentSaveNotAllowed", "The user is not allowed to override the assessment");
        }

        if (!exercise.areManualResultsAllowed()) {
            return forbidden();
        }

        if (Boolean.FALSE.equals(newResult.isRated())) {
            throw new BadRequestAlertException("Result is not rated", ENTITY_NAME, "resultNotRated");
        }
        if (newResult.getResultString() == null) {
            throw new BadRequestAlertException("Result string is required.", ENTITY_NAME, "resultStringNull");
        }
        else if (newResult.getResultString().length() > 255) {
            throw new BadRequestAlertException("Result string is too long.", ENTITY_NAME, "resultStringNull");
        }
        else if (newResult.getScore() == null) {
            throw new BadRequestAlertException("Score is required.", ENTITY_NAME, "scoreNull");
        }
        else if (newResult.getScore() < 100 && newResult.isSuccessful()) {
            throw new BadRequestAlertException("Only result with score 100% can be successful.", ENTITY_NAME, "scoreAndSuccessfulNotMatching");
        }
        // All not automatically generated result must have a detail text
        else if (!newResult.getFeedbacks().isEmpty()
                && newResult.getFeedbacks().stream().anyMatch(feedback -> feedback.getType() != FeedbackType.AUTOMATIC && feedback.getDetailText() == null)) {
            throw new BadRequestAlertException("In case tutor feedback is present, a feedback detail text is mandatory.", ENTITY_NAME, "feedbackDetailTextNull");
        }
        else if (!newResult.getFeedbacks().isEmpty() && newResult.getFeedbacks().stream().anyMatch(feedback -> feedback.getCredits() == null)) {
            throw new BadRequestAlertException("In case feedback is present, a feedback must contain points.", ENTITY_NAME, "feedbackCreditsNull");
        }

<<<<<<< HEAD
        ProgrammingSubmission submission;
        if (latestExistingResult.isEmpty()) {
            // Create manual submission with last commit hash and current time stamp.
            submission = programmingSubmissionService.createSubmissionWithLastCommitHashForParticipation((ProgrammingExerciseStudentParticipation) participation,
                    SubmissionType.MANUAL);
        }
        else {
            submission = programmingSubmissionService.findByIdWithEagerResultAndFeedback(latestExistingResult.get().getSubmission().getId());
        }
=======
        // make sure that the submission cannot be manipulated on the client side
        ProgrammingSubmission submission = (ProgrammingSubmission) manualResult.getSubmission();
        newResult.setSubmission(submission);
>>>>>>> e392fcd9

        Result result = programmingAssessmentService.saveManualAssessment(newResult);

        result = submissionService.setOrderedResult(submission, result);

        if (submit) {
            result = programmingAssessmentService.submitManualAssessment(result.getId());
        }
        // remove information about the student for tutors to ensure double-blind assessment
        if (!isAtLeastInstructor) {
            ((StudentParticipation) result.getParticipation()).filterSensitiveInformation();
        }
        // Note: we always need to report the result over LTI, otherwise it might never become visible in the external system
        ltiService.onNewResult((StudentParticipation) result.getParticipation());
        if (submit && ((result.getParticipation()).getExercise().getAssessmentDueDate() == null
                || result.getParticipation().getExercise().getAssessmentDueDate().isBefore(ZonedDateTime.now()))) {
            messagingService.broadcastNewResult(result.getParticipation(), result);
        }
        return ResponseEntity.ok(result);
    }

    @Override
    String getEntityName() {
        return ENTITY_NAME;
    }
}<|MERGE_RESOLUTION|>--- conflicted
+++ resolved
@@ -162,21 +162,9 @@
             throw new BadRequestAlertException("In case feedback is present, a feedback must contain points.", ENTITY_NAME, "feedbackCreditsNull");
         }
 
-<<<<<<< HEAD
-        ProgrammingSubmission submission;
-        if (latestExistingResult.isEmpty()) {
-            // Create manual submission with last commit hash and current time stamp.
-            submission = programmingSubmissionService.createSubmissionWithLastCommitHashForParticipation((ProgrammingExerciseStudentParticipation) participation,
-                    SubmissionType.MANUAL);
-        }
-        else {
-            submission = programmingSubmissionService.findByIdWithEagerResultAndFeedback(latestExistingResult.get().getSubmission().getId());
-        }
-=======
         // make sure that the submission cannot be manipulated on the client side
         ProgrammingSubmission submission = (ProgrammingSubmission) manualResult.getSubmission();
         newResult.setSubmission(submission);
->>>>>>> e392fcd9
 
         Result result = programmingAssessmentService.saveManualAssessment(newResult);
 
