--- conflicted
+++ resolved
@@ -1,11 +1,6 @@
 package de.tum.in.www1.artemis.web.rest;
 
 import java.util.Comparator;
-<<<<<<< HEAD
-=======
-import java.util.List;
-import java.util.Optional;
->>>>>>> bd07c0fb
 
 import org.hibernate.Hibernate;
 import org.slf4j.Logger;
@@ -21,12 +16,6 @@
 import de.tum.in.www1.artemis.security.annotations.EnforceAtLeastInstructor;
 import de.tum.in.www1.artemis.security.annotations.EnforceAtLeastTutor;
 import de.tum.in.www1.artemis.service.AuthorizationCheckService;
-<<<<<<< HEAD
-=======
-import de.tum.in.www1.artemis.service.ExerciseDateService;
-import de.tum.in.www1.artemis.service.connectors.athena.AthenaFeedbackSendingService;
-import de.tum.in.www1.artemis.service.connectors.lti.LtiNewResultService;
->>>>>>> bd07c0fb
 import de.tum.in.www1.artemis.service.exam.ExamService;
 import de.tum.in.www1.artemis.service.programming.ProgrammingAssessmentService;
 import de.tum.in.www1.artemis.web.rest.errors.AccessForbiddenException;
@@ -50,32 +39,13 @@
 
     private final StudentParticipationRepository studentParticipationRepository;
 
-<<<<<<< HEAD
     public ProgrammingAssessmentResource(AuthorizationCheckService authCheckService, UserRepository userRepository, ProgrammingAssessmentService programmingAssessmentService,
             ProgrammingSubmissionRepository programmingSubmissionRepository, ExerciseRepository exerciseRepository, ResultRepository resultRepository, ExamService examService,
             StudentParticipationRepository studentParticipationRepository, ExampleSubmissionRepository exampleSubmissionRepository, SubmissionRepository submissionRepository) {
         super(authCheckService, userRepository, exerciseRepository, programmingAssessmentService, resultRepository, examService, exampleSubmissionRepository, submissionRepository);
-=======
-    private final ProgrammingExerciseParticipationService programmingExerciseParticipationService;
-
-    private final Optional<AthenaFeedbackSendingService> athenaFeedbackSendingService;
-
-    public ProgrammingAssessmentResource(AuthorizationCheckService authCheckService, UserRepository userRepository, ProgrammingAssessmentService programmingAssessmentService,
-            ProgrammingSubmissionRepository programmingSubmissionRepository, ExerciseRepository exerciseRepository, ResultRepository resultRepository, ExamService examService,
-            ResultWebsocketService resultWebsocketService, Optional<LtiNewResultService> ltiNewResultService, StudentParticipationRepository studentParticipationRepository,
-            ExampleSubmissionRepository exampleSubmissionRepository, SubmissionRepository submissionRepository, SingleUserNotificationService singleUserNotificationService,
-            ProgrammingExerciseParticipationService programmingExerciseParticipationService, Optional<AthenaFeedbackSendingService> athenaFeedbackSendingService) {
-        super(authCheckService, userRepository, exerciseRepository, programmingAssessmentService, resultRepository, examService, resultWebsocketService,
-                exampleSubmissionRepository, submissionRepository, singleUserNotificationService);
->>>>>>> bd07c0fb
         this.programmingAssessmentService = programmingAssessmentService;
         this.programmingSubmissionRepository = programmingSubmissionRepository;
         this.studentParticipationRepository = studentParticipationRepository;
-<<<<<<< HEAD
-=======
-        this.programmingExerciseParticipationService = programmingExerciseParticipationService;
-        this.athenaFeedbackSendingService = athenaFeedbackSendingService;
->>>>>>> bd07c0fb
     }
 
     /**
@@ -190,15 +160,6 @@
         }
 
         newManualResult = programmingAssessmentService.saveAndSubmitManualAssessment(participation, newManualResult, existingManualResult, user, submit);
-
-<<<<<<< HEAD
-=======
-            if (submission.getParticipation() instanceof StudentParticipation studentParticipation && studentParticipation.getStudent().isPresent()) {
-                singleUserNotificationService.checkNotificationForAssessmentExerciseSubmission(programmingExercise, studentParticipation.getStudent().get(), newManualResult);
-            }
-            sendFeedbackToAthena(programmingExercise, submission, newManualResult.getFeedbacks());
-        }
->>>>>>> bd07c0fb
         // remove information about the student for tutors to ensure double-blind assessment
         if (!isAtLeastInstructor) {
             newManualResult.getParticipation().filterSensitiveInformation();
@@ -221,15 +182,6 @@
         return super.deleteAssessment(participationId, submissionId, resultId);
     }
 
-    /**
-     * Send feedback to Athena (if enabled for both the Artemis instance and the exercise).
-     */
-    private void sendFeedbackToAthena(final ProgrammingExercise exercise, final ProgrammingSubmission programmingSubmission, final List<Feedback> feedbacks) {
-        if (athenaFeedbackSendingService.isPresent() && exercise.getFeedbackSuggestionsEnabled()) {
-            athenaFeedbackSendingService.get().sendFeedback(exercise, programmingSubmission, feedbacks);
-        }
-    }
-
     @Override
     String getEntityName() {
         return ENTITY_NAME;
