--- conflicted
+++ resolved
@@ -11,7 +11,8 @@
 import org.springframework.http.ResponseEntity;
 import org.springframework.web.bind.annotation.*;
 
-import de.tum.in.www1.artemis.domain.iris.message.*;
+import de.tum.in.www1.artemis.domain.iris.message.IrisMessage;
+import de.tum.in.www1.artemis.domain.iris.message.IrisMessageSender;
 import de.tum.in.www1.artemis.domain.iris.session.IrisSession;
 import de.tum.in.www1.artemis.repository.UserRepository;
 import de.tum.in.www1.artemis.repository.iris.IrisMessageRepository;
@@ -46,19 +47,14 @@
     private final UserRepository userRepository;
 
     public IrisMessageResource(IrisSessionRepository irisSessionRepository, IrisSessionService irisSessionService, IrisMessageService irisMessageService,
-            IrisMessageRepository irisMessageRepository, IrisChatWebsocketService irisChatWebsocketService,
-            IrisRateLimitService rateLimitService, UserRepository userRepository) {
+            IrisMessageRepository irisMessageRepository, IrisChatWebsocketService irisChatWebsocketService, IrisRateLimitService rateLimitService, UserRepository userRepository) {
         this.irisSessionRepository = irisSessionRepository;
         this.irisSessionService = irisSessionService;
         this.irisMessageService = irisMessageService;
         this.irisMessageRepository = irisMessageRepository;
         this.irisChatWebsocketService = irisChatWebsocketService;
-<<<<<<< HEAD
-
-=======
         this.rateLimitService = rateLimitService;
         this.userRepository = userRepository;
->>>>>>> 60389132
     }
 
     /**
