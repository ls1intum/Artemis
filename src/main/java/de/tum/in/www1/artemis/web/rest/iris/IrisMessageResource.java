--- conflicted
+++ resolved
@@ -56,14 +56,9 @@
     @GetMapping("sessions/{sessionId}/messages")
     @PreAuthorize("hasRole('USER')")
     public ResponseEntity<List<IrisMessage>> getMessages(@PathVariable Long sessionId) {
-<<<<<<< HEAD
-        IrisSession irisSession = irisSessionRepository.findByIdElseThrow(sessionId);
-        irisSessionService.checkHasAccessToIrisSession(irisSession, null);
-=======
         IrisSession session = irisSessionRepository.findByIdElseThrow(sessionId);
         irisSessionService.checkIsIrisActivated(session);
         irisSessionService.checkHasAccessToIrisSession(session, null);
->>>>>>> ca5092cd
         var messages = irisMessageRepository.findAllExceptSystemMessagesWithContentBySessionId(sessionId);
         return ResponseEntity.ok(messages);
     }
