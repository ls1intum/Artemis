--- conflicted
+++ resolved
@@ -19,12 +19,9 @@
 import de.tum.in.www1.artemis.repository.iris.IrisMessageRepository;
 import de.tum.in.www1.artemis.repository.iris.IrisSessionRepository;
 import de.tum.in.www1.artemis.security.annotations.EnforceAtLeastStudent;
-<<<<<<< HEAD
+import de.tum.in.www1.artemis.service.iris.*;
 import de.tum.in.www1.artemis.service.iris.IrisMessageService;
 import de.tum.in.www1.artemis.service.iris.IrisSessionService;
-=======
-import de.tum.in.www1.artemis.service.iris.*;
->>>>>>> 61ba7b54
 import de.tum.in.www1.artemis.web.rest.errors.ConflictException;
 
 /**
@@ -50,22 +47,15 @@
     private final UserRepository userRepository;
 
     public IrisMessageResource(IrisSessionRepository irisSessionRepository, IrisSessionService irisSessionService, IrisMessageService irisMessageService,
-<<<<<<< HEAD
             IrisMessageRepository irisMessageRepository, IrisChatWebsocketService irisChatWebsocketService) {
-=======
-            IrisMessageRepository irisMessageRepository, IrisWebsocketService irisWebsocketService, IrisRateLimitService rateLimitService, UserRepository userRepository) {
->>>>>>> 61ba7b54
+            IrisRateLimitService rateLimitService, UserRepository userRepository) {
         this.irisSessionRepository = irisSessionRepository;
         this.irisSessionService = irisSessionService;
         this.irisMessageService = irisMessageService;
         this.irisMessageRepository = irisMessageRepository;
-<<<<<<< HEAD
         this.irisChatWebsocketService = irisChatWebsocketService;
-=======
-        this.irisWebsocketService = irisWebsocketService;
         this.rateLimitService = rateLimitService;
         this.userRepository = userRepository;
->>>>>>> 61ba7b54
     }
 
     /**
