--- conflicted
+++ resolved
@@ -118,15 +118,9 @@
         }
 
         TextExercise result = textExerciseRepository.save(textExercise);
-<<<<<<< HEAD
-        groupNotificationService.notifyGroupAboutExerciseCreated(textExercise);
+        groupNotificationService.notifyTutorGroupAboutExerciseCreated(textExercise);
         return ResponseEntity.created(new URI("/api/text-exercises/" + result.getId()))
                 .headers(HeaderUtil.createEntityCreationAlert(applicationName, true, ENTITY_NAME, result.getId().toString())).body(result);
-=======
-        groupNotificationService.notifyTutorGroupAboutExerciseCreated(textExercise);
-        return ResponseEntity.created(new URI("/api/text-exercises/" + result.getId())).headers(HeaderUtil.createEntityCreationAlert(ENTITY_NAME, result.getId().toString()))
-                .body(result);
->>>>>>> e857208b
     }
 
     /**
@@ -163,13 +157,8 @@
             result.getExampleSubmissions().forEach(exampleSubmission -> exampleSubmission.setTutorParticipations(null));
         }
 
-<<<<<<< HEAD
-        groupNotificationService.notifyGroupAboutExerciseChange(textExercise);
+        groupNotificationService.notifyStudentGroupAboutExerciseUpdate(textExercise);
         return ResponseEntity.ok().headers(HeaderUtil.createEntityUpdateAlert(applicationName, true, ENTITY_NAME, textExercise.getId().toString())).body(result);
-=======
-        groupNotificationService.notifyStudentGroupAboutExerciseUpdate(textExercise);
-        return ResponseEntity.ok().headers(HeaderUtil.createEntityUpdateAlert(ENTITY_NAME, textExercise.getId().toString())).body(result);
->>>>>>> e857208b
     }
 
     /**
