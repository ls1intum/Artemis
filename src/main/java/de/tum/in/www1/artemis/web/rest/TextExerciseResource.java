package de.tum.in.www1.artemis.web.rest;

import static de.tum.in.www1.artemis.service.plagiarism.text.TextComparisonStrategy.*;
import static de.tum.in.www1.artemis.web.rest.util.ResponseUtil.*;
import static java.util.stream.Collectors.toMap;

import java.io.File;
import java.io.FileInputStream;
import java.io.IOException;
import java.net.URI;
import java.net.URISyntaxException;
import java.util.HashSet;
import java.util.List;
import java.util.Optional;
import java.util.Set;
import java.util.stream.Stream;

import jplag.ExitException;

import org.slf4j.Logger;
import org.slf4j.LoggerFactory;
import org.springframework.beans.factory.annotation.Value;
import org.springframework.core.io.InputStreamResource;
import org.springframework.core.io.Resource;
import org.springframework.http.HttpStatus;
import org.springframework.http.MediaType;
import org.springframework.http.ResponseEntity;
import org.springframework.security.access.prepost.PreAuthorize;
import org.springframework.web.bind.annotation.*;

import de.tum.in.www1.artemis.domain.*;
import de.tum.in.www1.artemis.domain.exam.ExerciseGroup;
import de.tum.in.www1.artemis.domain.participation.StudentParticipation;
import de.tum.in.www1.artemis.domain.plagiarism.text.TextPlagiarismResult;
import de.tum.in.www1.artemis.repository.ExampleSubmissionRepository;
import de.tum.in.www1.artemis.repository.ResultRepository;
import de.tum.in.www1.artemis.repository.TextBlockRepository;
import de.tum.in.www1.artemis.repository.TextExerciseRepository;
import de.tum.in.www1.artemis.service.*;
import de.tum.in.www1.artemis.service.messaging.InstanceMessageSendService;
import de.tum.in.www1.artemis.service.plagiarism.text.TextPlagiarismDetectionService;
import de.tum.in.www1.artemis.service.util.Tuple;
import de.tum.in.www1.artemis.web.rest.dto.PageableSearchDTO;
import de.tum.in.www1.artemis.web.rest.dto.SearchResultPageDTO;
import de.tum.in.www1.artemis.web.rest.dto.SubmissionComparisonDTO;
import de.tum.in.www1.artemis.web.rest.dto.SubmissionExportOptionsDTO;
import de.tum.in.www1.artemis.web.rest.errors.BadRequestAlertException;
import de.tum.in.www1.artemis.web.rest.util.HeaderUtil;

/**
 * REST controller for managing TextExercise.
 */
@RestController
@RequestMapping("/api")
public class TextExerciseResource {

    private final Logger log = LoggerFactory.getLogger(TextExerciseResource.class);

    private static final String ENTITY_NAME = "textExercise";

    @Value("${jhipster.clientApp.name}")
    private String applicationName;

    private final TextAssessmentService textAssessmentService;

    private final TextBlockRepository textBlockRepository;

    private final TextExerciseService textExerciseService;

    private final ExerciseService exerciseService;

    private final TextExerciseRepository textExerciseRepository;

    private final TextExerciseImportService textExerciseImportService;

    private final TextSubmissionExportService textSubmissionExportService;

    private final UserService userService;

    private final CourseService courseService;

    private final AuthorizationCheckService authCheckService;

    private final ParticipationService participationService;

    private final ResultRepository resultRepository;

    private final ExampleSubmissionRepository exampleSubmissionRepository;

    private final GroupNotificationService groupNotificationService;

    private final GradingCriterionService gradingCriterionService;

    private final ExerciseGroupService exerciseGroupService;

    private final InstanceMessageSendService instanceMessageSendService;

    private final TextPlagiarismDetectionService textPlagiarismDetectionService;

    public TextExerciseResource(TextExerciseRepository textExerciseRepository, TextExerciseService textExerciseService, TextAssessmentService textAssessmentService,
            UserService userService, AuthorizationCheckService authCheckService, CourseService courseService, ParticipationService participationService,
            ResultRepository resultRepository, GroupNotificationService groupNotificationService, TextExerciseImportService textExerciseImportService,
            TextSubmissionExportService textSubmissionExportService, ExampleSubmissionRepository exampleSubmissionRepository, ExerciseService exerciseService,
            GradingCriterionService gradingCriterionService, TextBlockRepository textBlockRepository, ExerciseGroupService exerciseGroupService,
            InstanceMessageSendService instanceMessageSendService, TextPlagiarismDetectionService textPlagiarismDetectionService) {
        this.textAssessmentService = textAssessmentService;
        this.textBlockRepository = textBlockRepository;
        this.textExerciseService = textExerciseService;
        this.textExerciseRepository = textExerciseRepository;
        this.userService = userService;
        this.courseService = courseService;
        this.authCheckService = authCheckService;
        this.participationService = participationService;
        this.resultRepository = resultRepository;
        this.textExerciseImportService = textExerciseImportService;
        this.textSubmissionExportService = textSubmissionExportService;
        this.groupNotificationService = groupNotificationService;
        this.exampleSubmissionRepository = exampleSubmissionRepository;
        this.exerciseService = exerciseService;
        this.gradingCriterionService = gradingCriterionService;
        this.exerciseGroupService = exerciseGroupService;
        this.instanceMessageSendService = instanceMessageSendService;
        this.textPlagiarismDetectionService = textPlagiarismDetectionService;
    }

    /**
     * POST /text-exercises : Create a new textExercise.
     *
     * @param textExercise the textExercise to create
     * @return the ResponseEntity with status 201 (Created) and with body the new textExercise, or
     * with status 400 (Bad Request) if the textExercise has already an ID
     * @throws URISyntaxException if the Location URI syntax is incorrect
     */
    @PostMapping("/text-exercises")
    @PreAuthorize("hasAnyRole('INSTRUCTOR', 'ADMIN')")
    public ResponseEntity<TextExercise> createTextExercise(@RequestBody TextExercise textExercise) throws URISyntaxException {
        log.debug("REST request to save TextExercise : {}", textExercise);
        if (textExercise.getId() != null) {
            throw new BadRequestAlertException("A new textExercise cannot already have an ID", ENTITY_NAME, "idexists");
        }

        if (textExercise.getTitle() == null) {
            throw new BadRequestAlertException("A new textExercise needs a title", ENTITY_NAME, "missingtitle");
        }

        if (textExercise.getMaxScore() == null) {
            throw new BadRequestAlertException("A new textExercise needs a max score", ENTITY_NAME, "missingmaxscore");
        }

        if (textExercise.getDueDate() == null && textExercise.getAssessmentDueDate() != null) {
            throw new BadRequestAlertException("If you set an assessmentDueDate, then you need to add also a dueDate", ENTITY_NAME, "dueDate");
        }

        // Valid exercises have set either a course or an exerciseGroup
        exerciseService.checkCourseAndExerciseGroupExclusivity(textExercise, ENTITY_NAME);

        // Retrieve the course over the exerciseGroup or the given courseId
        Course course = courseService.retrieveCourseOverExerciseGroupOrCourseId(textExercise);

        // Check that the user is authorized to create the exercise
        User user = userService.getUserWithGroupsAndAuthorities();
        if (!authCheckService.isAtLeastInstructorInCourse(course, user)) {
            return forbidden();
        }
        if (textExercise.isAutomaticAssessmentEnabled() && !authCheckService.isAdmin(user)) {
            return forbidden();
        }

        TextExercise result = textExerciseRepository.save(textExercise);
        instanceMessageSendService.sendTextExerciseSchedule(result.getId());

        // Only notify tutors when the exercise is created for a course
        if (textExercise.hasCourse()) {
            groupNotificationService.notifyTutorGroupAboutExerciseCreated(textExercise);
        }
        return ResponseEntity.created(new URI("/api/text-exercises/" + result.getId()))
                .headers(HeaderUtil.createEntityCreationAlert(applicationName, true, ENTITY_NAME, result.getId().toString())).body(result);
    }

    /**
     * PUT /text-exercises : Updates an existing textExercise.
     *
     * @param textExercise     the textExercise to update
     * @param notificationText about the text exercise update that should be displayed for the
     *                         student group
     * @return the ResponseEntity with status 200 (OK) and with body the updated textExercise, or
     * with status 400 (Bad Request) if the textExercise is not valid, or with status 500 (Internal
     * Server Error) if the textExercise couldn't be updated
     * @throws URISyntaxException if the Location URI syntax is incorrect
     */
    @PutMapping("/text-exercises")
    @PreAuthorize("hasAnyRole('INSTRUCTOR', 'ADMIN')")
    public ResponseEntity<TextExercise> updateTextExercise(@RequestBody TextExercise textExercise,
            @RequestParam(value = "notificationText", required = false) String notificationText) throws URISyntaxException {
        log.debug("REST request to update TextExercise : {}", textExercise);
        if (textExercise.getId() == null) {
            return createTextExercise(textExercise);
        }

        // Valid exercises have set either a course or an exerciseGroup
        exerciseService.checkCourseAndExerciseGroupExclusivity(textExercise, ENTITY_NAME);

        // Retrieve the course over the exerciseGroup or the given courseId
        Course course = courseService.retrieveCourseOverExerciseGroupOrCourseId(textExercise);

        // Check that the user is authorized to update the exercise
        User user = userService.getUserWithGroupsAndAuthorities();
        if (!authCheckService.isAtLeastInstructorInCourse(course, user)) {
            return forbidden();
        }
        TextExercise textExerciseBeforeUpdate = textExerciseService.findOne(textExercise.getId());
        if (textExerciseBeforeUpdate.isAutomaticAssessmentEnabled() != textExercise.isAutomaticAssessmentEnabled() && !authCheckService.isAdmin(user)) {
            return forbidden();
        }

        // Forbid conversion between normal course exercise and exam exercise
        exerciseService.checkForConversionBetweenExamAndCourseExercise(textExercise, textExerciseBeforeUpdate, ENTITY_NAME);

        TextExercise result = textExerciseRepository.save(textExercise);
        instanceMessageSendService.sendTextExerciseSchedule(result.getId());

        // Avoid recursions
        if (textExercise.getExampleSubmissions().size() != 0) {
            Set<ExampleSubmission> exampleSubmissionsWithResults = exampleSubmissionRepository.findAllWithEagerResultByExerciseId(textExercise.getId());
            result.setExampleSubmissions(exampleSubmissionsWithResults);
            result.getExampleSubmissions().forEach(exampleSubmission -> exampleSubmission.setExercise(null));
            result.getExampleSubmissions().forEach(exampleSubmission -> exampleSubmission.setTutorParticipations(null));
        }

        // Only notify students about changes if a regular exercise was updated
        if (notificationText != null && textExercise.hasCourse()) {
            groupNotificationService.notifyStudentGroupAboutExerciseUpdate(textExercise, notificationText);
        }
        return ResponseEntity.ok().headers(HeaderUtil.createEntityUpdateAlert(applicationName, true, ENTITY_NAME, textExercise.getId().toString())).body(result);
    }

    /**
     * GET /courses/:courseId/exercises : get all the exercises.
     *
     * @param courseId id of the course of which all the exercises should be fetched
     * @return the ResponseEntity with status 200 (OK) and the list of textExercises in body
     */
    @GetMapping(value = "/courses/{courseId}/text-exercises")
    @PreAuthorize("hasAnyRole('TA', 'INSTRUCTOR', 'ADMIN')")
    public ResponseEntity<List<TextExercise>> getTextExercisesForCourse(@PathVariable Long courseId) {
        log.debug("REST request to get all ProgrammingExercises for the course with id : {}", courseId);
        Course course = courseService.findOne(courseId);
        if (!authCheckService.isAtLeastTeachingAssistantInCourse(course, null)) {
            return forbidden();
        }
        List<TextExercise> exercises = textExerciseRepository.findByCourseId(courseId);
        for (Exercise exercise : exercises) {
            // not required in the returned json body
            exercise.setStudentParticipations(null);
            exercise.setCourse(null);
            List<GradingCriterion> gradingCriteria = gradingCriterionService.findByExerciseIdWithEagerGradingCriteria(exercise.getId());
            exercise.setGradingCriteria(gradingCriteria);

        }

        return ResponseEntity.ok().body(exercises);
    }

    /**
     * GET /text-exercises/:id : get the "id" textExercise.
     *
     * @param exerciseId the id of the textExercise to retrieve
     * @return the ResponseEntity with status 200 (OK) and with body the textExercise, or with
     * status 404 (Not Found)
     */
    @GetMapping("/text-exercises/{exerciseId}")
    @PreAuthorize("hasAnyRole('TA', 'INSTRUCTOR', 'ADMIN')")
    public ResponseEntity<TextExercise> getTextExercise(@PathVariable Long exerciseId) {
        // TODO: Split this route in two: One for normal and one for exam exercises
        log.debug("REST request to get TextExercise : {}", exerciseId);
        Optional<TextExercise> optionalTextExercise = textExerciseRepository.findWithEagerTeamAssignmentConfigAndCategoriesById(exerciseId);

        if (optionalTextExercise.isEmpty()) {
            return notFound();
        }
        TextExercise textExercise = optionalTextExercise.get();

        // If the exercise belongs to an exam, only instructors and admins are allowed to access it
        if (textExercise.hasExerciseGroup()) {
            // Get the course over the exercise group
            ExerciseGroup exerciseGroup = exerciseGroupService.findOneWithExam(textExercise.getExerciseGroup().getId());
            Course course = exerciseGroup.getExam().getCourse();

            if (!authCheckService.isAtLeastInstructorInCourse(course, null)) {
                return forbidden();
            }
            // Set the exerciseGroup, exam and course so that the client can work with those ids
            textExercise.setExerciseGroup(exerciseGroup);
        }
        else if (!authCheckService.isAtLeastTeachingAssistantForExercise(optionalTextExercise)) {
            return forbidden();
        }

        Set<ExampleSubmission> exampleSubmissions = this.exampleSubmissionRepository.findAllWithEagerResultByExerciseId(exerciseId);
        List<GradingCriterion> gradingCriteria = gradingCriterionService.findByExerciseIdWithEagerGradingCriteria(exerciseId);
        textExercise.setGradingCriteria(gradingCriteria);
        textExercise.setExampleSubmissions(exampleSubmissions);

        return ResponseEntity.ok().body(textExercise);
    }

    /**
     * DELETE /text-exercises/:id : delete the "id" textExercise.
     *
     * @param exerciseId the id of the textExercise to delete
     * @return the ResponseEntity with status 200 (OK)
     */
    @DeleteMapping("/text-exercises/{exerciseId}")
    @PreAuthorize("hasAnyRole('INSTRUCTOR', 'ADMIN')")
    public ResponseEntity<Void> deleteTextExercise(@PathVariable Long exerciseId) {
        log.info("REST request to delete TextExercise : {}", exerciseId);
        Optional<TextExercise> optionalTextExercise = textExerciseRepository.findById(exerciseId);
        if (optionalTextExercise.isEmpty()) {
            return notFound();
        }
        TextExercise textExercise = optionalTextExercise.get();

        // If the exercise belongs to an exam, the course must be retrieved over the exerciseGroup
        Course course;
        if (textExercise.hasExerciseGroup()) {
            course = exerciseGroupService.retrieveCourseOverExerciseGroup(textExercise.getExerciseGroup().getId());
        }
        else {
            course = textExercise.getCourseViaExerciseGroupOrCourseMember();
        }

        User user = userService.getUserWithGroupsAndAuthorities();
        if (!authCheckService.isAtLeastInstructorInCourse(course, user)) {
            return forbidden();
        }

        instanceMessageSendService.sendTextExerciseScheduleCancel(textExercise.getId());
        // note: we use the exercise service here, because this one makes sure to clean up all lazy references correctly.
        exerciseService.logDeletion(textExercise, course, user);
        exerciseService.delete(exerciseId, false, false);
        return ResponseEntity.ok().headers(HeaderUtil.createEntityDeletionAlert(applicationName, true, ENTITY_NAME, textExercise.getTitle())).build();
    }

    /**
     * Returns the data needed for the text editor, which includes the participation, textSubmission
     * with answer if existing and the assessments if the submission was already submitted.
     *
     * @param participationId the participationId for which to find the data for the text editor
     * @return the ResponseEntity with the participation as body
     */
    @GetMapping("/text-editor/{participationId}")
    @PreAuthorize("hasAnyRole('USER', 'TA', 'INSTRUCTOR', 'ADMIN')")
    public ResponseEntity<StudentParticipation> getDataForTextEditor(@PathVariable Long participationId) {
        User user = userService.getUserWithGroupsAndAuthorities();
        StudentParticipation participation = participationService.findOneStudentParticipationWithEagerSubmissionsResultsExerciseAndCourse(participationId);
        if (participation == null) {
            return ResponseEntity.badRequest()
                    .headers(HeaderUtil.createFailureAlert(applicationName, true, ENTITY_NAME, "participationNotFound", "No participation was found for the given ID.")).body(null);
        }
        TextExercise textExercise;
        if (participation.getExercise() instanceof TextExercise) {
            textExercise = (TextExercise) participation.getExercise();
            if (textExercise == null) {
                return ResponseEntity.badRequest()
                        .headers(HeaderUtil.createFailureAlert(applicationName, true, "textExercise", "exerciseEmpty", "The exercise belonging to the participation is null."))
                        .body(null);
            }
        }
        else {
            return ResponseEntity.badRequest()
                    .headers(HeaderUtil.createFailureAlert(applicationName, true, "textExercise", "wrongExerciseType", "The exercise of the participation is not a text exercise."))
                    .body(null);
        }

        // users can only see their own submission (to prevent cheating), TAs, instructors and admins can see all answers
        if (!authCheckService.isOwnerOfParticipation(participation, user) && !authCheckService.isAtLeastTeachingAssistantForExercise(textExercise, user)) {
            return ResponseEntity.status(HttpStatus.FORBIDDEN).build();
        }

        // Exam exercises cannot be seen by students between the endDate and the publishResultDate
        if (!authCheckService.isAllowedToGetExamResult(textExercise, user)) {
            return forbidden();
        }

        // if no results, check if there are really no results or the relation to results was not
        // updated yet
        if (participation.getResults().size() <= 0) {
            List<Result> results = resultRepository.findByParticipationIdOrderByCompletionDateDesc(participation.getId());
            participation.setResults(new HashSet<>(results));
        }

        Optional<Submission> optionalSubmission = participation.findLatestSubmission();
        participation.setSubmissions(new HashSet<>());

        participation.getExercise().filterSensitiveInformation();

        if (optionalSubmission.isPresent()) {
            TextSubmission textSubmission = (TextSubmission) optionalSubmission.get();

            // set reference to participation to null, since we are already inside a participation
            textSubmission.setParticipation(null);

            Result result = textSubmission.getResult();
            if (result != null) {
                // Load TextBlocks for the Submission. They are needed to display the Feedback in the client.
                final var textBlocks = textBlockRepository.findAllBySubmissionId(textSubmission.getId());
                textSubmission.setBlocks(textBlocks);

                if (textSubmission.isSubmitted() && result.getCompletionDate() != null) {
                    List<Feedback> assessments = textAssessmentService.getAssessmentsForResult(result);
                    result.setFeedbacks(assessments);
                }

                if (!authCheckService.isAtLeastInstructorForExercise(textExercise, user)) {
                    result.setAssessor(null);
                }
            }

            participation.addSubmissions(textSubmission);
        }

        if (!(authCheckService.isAtLeastInstructorForExercise(textExercise, user) || participation.isOwnedBy(user))) {
            participation.setParticipant(null);
        }

        return ResponseEntity.ok(participation);
    }

    /**
     * POST /text-exercises/{exerciseId}/trigger-automatic-assessment: trigger automatic assessment
     * (clustering task) for given exercise id As the clustering can be performed on a different
     * node, this will always return 200, despite an error could occur on the other node.
     *
     * @param exerciseId id of the exercised that for which the automatic assessment should be
     *                   triggered
     * @return the ResponseEntity with status 200 (OK)
     */
    @PostMapping("/text-exercises/{exerciseId}/trigger-automatic-assessment")
    @PreAuthorize("hasAnyRole('ADMIN')")
    public ResponseEntity<Void> triggerAutomaticAssessment(@PathVariable Long exerciseId) {
        instanceMessageSendService.sendTextExerciseInstantClustering(exerciseId);
        return ResponseEntity.ok().build();
    }

    /**
     * Search for all text exercises by title and course title. The result is pageable since there
     * might be hundreds of exercises in the DB.
     *
     * @param search The pageable search containing the page size, page number and query string
     * @return The desired page, sorted and matching the given query
     */
    @GetMapping("/text-exercises")
    @PreAuthorize("hasAnyRole('INSTRUCTOR, ADMIN')")
    public ResponseEntity<SearchResultPageDTO<TextExercise>> getAllExercisesOnPage(PageableSearchDTO<String> search) {
        final var user = userService.getUserWithGroupsAndAuthorities();
        return ResponseEntity.ok(textExerciseService.getAllOnPageWithSize(search, user));
    }

    /**
     * POST /text-exercises/import: Imports an existing text exercise into an existing course
     * <p>
     * This will import the whole exercise except for the participations and Dates. Referenced
     * entities will get cloned and assigned a new id. See{@link ExerciseImportService#importExercise(Exercise,
     * Exercise)}
     *
     * @param sourceExerciseId The ID of the original exercise which should get imported
     * @param importedExercise The new exercise containing values that should get overwritten in the
     *                         imported exercise, s.a. the title or difficulty
     * @return The imported exercise (200), a not found error (404) if the template does not exist,
     * or a forbidden error (403) if the user is not at least an instructor in the target course.
     * @throws URISyntaxException When the URI of the response entity is invalid
     */
    @PostMapping("/text-exercises/import/{sourceExerciseId}")
    @PreAuthorize("hasAnyRole('INSTRUCTOR', 'ADMIN')")
    public ResponseEntity<TextExercise> importExercise(@PathVariable long sourceExerciseId, @RequestBody TextExercise importedExercise) throws URISyntaxException {
        if (sourceExerciseId <= 0 || (importedExercise.getCourseViaExerciseGroupOrCourseMember() == null && importedExercise.getExerciseGroup() == null)) {
            log.debug("Either the courseId or exerciseGroupId must be set for an import");
            return badRequest();
        }
        final var user = userService.getUserWithGroupsAndAuthorities();
        final var optionalOriginalTextExercise = textExerciseRepository.findByIdWithEagerExampleSubmissionsAndResults(sourceExerciseId);
        if (optionalOriginalTextExercise.isEmpty()) {
            log.debug("Cannot find original exercise to import from {}", sourceExerciseId);
            return notFound();
        }
        if (importedExercise.getCourseViaExerciseGroupOrCourseMember() == null) {
            log.debug("REST request to import text exercise {} into exercise group {}", sourceExerciseId, importedExercise.getExerciseGroup().getId());
            if (!authCheckService.isAtLeastInstructorInCourse(importedExercise.getExerciseGroup().getExam().getCourse(), user)) {
                log.debug("User {} is not allowed to import exercises into course of exercise group {}", user.getId(), importedExercise.getExerciseGroup().getId());
                return forbidden();
            }
        }
        else {
            log.debug("REST request to import text exercise with {} into course {}", sourceExerciseId, importedExercise.getCourseViaExerciseGroupOrCourseMember().getId());
            if (!authCheckService.isAtLeastInstructorInCourse(importedExercise.getCourseViaExerciseGroupOrCourseMember(), user)) {
                log.debug("User {} is not allowed to import exercises into course {}", user.getId(), importedExercise.getCourseViaExerciseGroupOrCourseMember().getId());
                return forbidden();
            }
        }

        final var originalTextExercise = optionalOriginalTextExercise.get();
        if (originalTextExercise.getCourseViaExerciseGroupOrCourseMember() == null) {
            if (!authCheckService.isAtLeastInstructorInCourse(originalTextExercise.getExerciseGroup().getExam().getCourse(), user)) {
                log.debug("User {} is not allowed to import exercises from exercise group {}", user.getId(), originalTextExercise.getExerciseGroup().getId());
                return forbidden();
            }
        }
        else if (originalTextExercise.getExerciseGroup() == null) {
            if (!authCheckService.isAtLeastInstructorInCourse(originalTextExercise.getCourseViaExerciseGroupOrCourseMember(), user)) {
                log.debug("User {} is not allowed to import exercises from course {}", user.getId(), originalTextExercise.getCourseViaExerciseGroupOrCourseMember().getId());
                return forbidden();
            }
        }

        final var newExercise = textExerciseImportService.importExercise(originalTextExercise, importedExercise);
        if (newExercise == null) {
            return conflict();
        }
        textExerciseRepository.save((TextExercise) newExercise);
        return ResponseEntity.created(new URI("/api/text-exercises/" + newExercise.getId()))
                .headers(HeaderUtil.createEntityCreationAlert(applicationName, true, ENTITY_NAME, newExercise.getId().toString())).body((TextExercise) newExercise);
    }

    /**
     * POST /text-exercises/:exerciseId/export-submissions : sends exercise submissions as zip
     *
     * @param exerciseId              the id of the exercise to get the repos from
     * @param submissionExportOptions the options that should be used for the export
     * @return ResponseEntity with status
     */
    @PostMapping("/text-exercises/{exerciseId}/export-submissions")
    @PreAuthorize("hasAnyRole('TA', 'INSTRUCTOR', 'ADMIN')")
    public ResponseEntity<Resource> exportSubmissions(@PathVariable long exerciseId, @RequestBody SubmissionExportOptionsDTO submissionExportOptions) {

        Optional<TextExercise> optionalTextExercise = textExerciseRepository.findById(exerciseId);
        if (optionalTextExercise.isEmpty()) {
            return notFound();
        }
        TextExercise textExercise = optionalTextExercise.get();

        if (!authCheckService.isAtLeastTeachingAssistantForExercise(textExercise)) {
            return forbidden();
        }

        // TAs are not allowed to download all participations
        if (submissionExportOptions.isExportAllParticipants() && !authCheckService.isAtLeastInstructorInCourse(textExercise.getCourseViaExerciseGroupOrCourseMember(), null)) {
            return forbidden();
        }

        try {
            Optional<File> zipFile = textSubmissionExportService.exportStudentSubmissions(exerciseId, submissionExportOptions);

            if (zipFile.isEmpty()) {
                return ResponseEntity.badRequest()
                        .headers(HeaderUtil.createFailureAlert(applicationName, true, ENTITY_NAME, "nosubmissions", "No existing user was specified or no submission exists."))
                        .body(null);
            }

            InputStreamResource resource = new InputStreamResource(new FileInputStream(zipFile.get()));
            return ResponseEntity.ok().contentLength(zipFile.get().length()).contentType(MediaType.APPLICATION_OCTET_STREAM).header("filename", zipFile.get().getName())
                    .body(resource);

        }
        catch (IOException e) {
            return ResponseEntity.badRequest().headers(HeaderUtil.createFailureAlert(applicationName, true, ENTITY_NAME, "internalServerError",
                    "There was an error on the server and the zip file could not be created.")).body(null);
        }
    }

    /**
     * GET /check-plagiarism : Run comparison metrics pair-wise against all submissions of a given
     * exercises. This can be used with human intelligence to identify suspicious similar
     * submissions which might be a sign for plagiarism.
     *
     * @param exerciseId for which all submission should be checked
     * @return the ResponseEntity with status 200 (OK) and the list of pair-wise metrics.
     */
    @GetMapping("/text-exercises/{exerciseId}/check-plagiarism")
    @PreAuthorize("hasAnyRole('INSTRUCTOR', 'ADMIN')")
    public ResponseEntity<Stream<SubmissionComparisonDTO>> checkPlagiarism(@PathVariable long exerciseId) {
        Optional<TextExercise> optionalTextExercise = textExerciseService.findOneWithParticipationsAndSubmissionsAndResults(exerciseId);

        if (optionalTextExercise.isEmpty()) {
            return notFound();
        }

        TextExercise textExercise = optionalTextExercise.get();

        if (!authCheckService.isAtLeastInstructorForExercise(textExercise)) {
            return forbidden();
        }

        final List<TextSubmission> textSubmissions = textPlagiarismDetectionService.textSubmissionsForComparison(textExercise);
        textSubmissions.forEach(submission -> {
            submission.getParticipation().setExercise(null);
            submission.setResult(null);
            submission.getParticipation().setSubmissions(null);
        });

        log.info("Found " + textSubmissions.size() + " non empty text submissions to compare");

        Stream<SubmissionComparisonDTO> submissionComparisonDTOStream = Stream
                .of(new Tuple<>(normalizedLevenshtein(), "normalizedLevenshtein"), new Tuple<>(metricLongestCommonSubsequence(), "metricLongestCommonSubsequence"),
                        new Tuple<>(nGram(), "nGram"), new Tuple<>(cosine(), "cosine"))
                .parallel()
                .flatMap(comparisonStrategy -> textPlagiarismDetectionService
                        .compareSubmissionsForExerciseWithStrategy(textSubmissions, comparisonStrategy.getX(), comparisonStrategy.getY(), 0.8).entrySet().stream()
                        .map(entry -> new SubmissionComparisonDTO().addAllSubmissions(entry.getKey()).putMetric(comparisonStrategy.getY(), entry.getValue())))
                .collect(toMap(dto -> dto.submissions, dto -> dto, SubmissionComparisonDTO::merge)).values().stream().sorted();

        // TODO: Let the user specify the minimum similarity in the client
        return ResponseEntity.ok(submissionComparisonDTOStream);
    }

    /**
     * GET /check-plagiarism : Use JPlag to detect plagiarism in text exercises
     *
     * @param exerciseId ID of the exercise for which to detect plagiarism
     * @return the result of the JPlag plagiarism detection
     */
    @GetMapping(value = "/text-exercises/{exerciseId}/check-plagiarism", params = { "strategy=JPlag" })
    @PreAuthorize("hasAnyRole('INSTRUCTOR', 'ADMIN')")
<<<<<<< HEAD
    public ResponseEntity<TextPlagiarismResult> checkPlagiarismJPlag(@PathVariable long exerciseId) throws ExitException {
        Optional<TextExercise> optionalTextExercise = textExerciseService.findOneWithParticipationsAndSubmissions(exerciseId);
=======
    public ResponseEntity<Resource> checkPlagiarismJPlag(@PathVariable long exerciseId) throws ExitException, IOException {
        Optional<TextExercise> optionalTextExercise = textExerciseService.findOneWithParticipationsAndSubmissionsAndResults(exerciseId);
>>>>>>> 617ba9b0

        if (optionalTextExercise.isEmpty()) {
            return notFound();
        }

        TextExercise textExercise = optionalTextExercise.get();

        if (!authCheckService.isAtLeastInstructorForExercise(textExercise)) {
            return forbidden();
        }

        TextPlagiarismResult result = textPlagiarismDetectionService.checkPlagiarism(textExercise);

        return ResponseEntity.ok(result);
    }

}<|MERGE_RESOLUTION|>--- conflicted
+++ resolved
@@ -620,13 +620,8 @@
      */
     @GetMapping(value = "/text-exercises/{exerciseId}/check-plagiarism", params = { "strategy=JPlag" })
     @PreAuthorize("hasAnyRole('INSTRUCTOR', 'ADMIN')")
-<<<<<<< HEAD
     public ResponseEntity<TextPlagiarismResult> checkPlagiarismJPlag(@PathVariable long exerciseId) throws ExitException {
-        Optional<TextExercise> optionalTextExercise = textExerciseService.findOneWithParticipationsAndSubmissions(exerciseId);
-=======
-    public ResponseEntity<Resource> checkPlagiarismJPlag(@PathVariable long exerciseId) throws ExitException, IOException {
         Optional<TextExercise> optionalTextExercise = textExerciseService.findOneWithParticipationsAndSubmissionsAndResults(exerciseId);
->>>>>>> 617ba9b0
 
         if (optionalTextExercise.isEmpty()) {
             return notFound();
