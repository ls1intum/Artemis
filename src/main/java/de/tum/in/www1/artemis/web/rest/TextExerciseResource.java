package de.tum.in.www1.artemis.web.rest;

import static de.tum.in.www1.artemis.web.rest.util.ResponseUtil.*;

import java.io.File;
import java.io.FileInputStream;
import java.io.IOException;
import java.net.URI;
import java.net.URISyntaxException;
import java.util.HashSet;
import java.util.List;
import java.util.Optional;
import java.util.Set;

import jplag.ExitException;

import org.slf4j.Logger;
import org.slf4j.LoggerFactory;
import org.springframework.beans.factory.annotation.Value;
import org.springframework.core.io.InputStreamResource;
import org.springframework.core.io.Resource;
import org.springframework.http.HttpStatus;
import org.springframework.http.MediaType;
import org.springframework.http.ResponseEntity;
import org.springframework.security.access.prepost.PreAuthorize;
import org.springframework.web.bind.annotation.*;

import de.tum.in.www1.artemis.domain.*;
import de.tum.in.www1.artemis.domain.exam.ExerciseGroup;
import de.tum.in.www1.artemis.domain.participation.StudentParticipation;
import de.tum.in.www1.artemis.domain.plagiarism.PlagiarismResult;
import de.tum.in.www1.artemis.domain.plagiarism.text.TextPlagiarismResult;
import de.tum.in.www1.artemis.repository.*;
import de.tum.in.www1.artemis.service.*;
import de.tum.in.www1.artemis.service.messaging.InstanceMessageSendService;
import de.tum.in.www1.artemis.service.plagiarism.PlagiarismService;
import de.tum.in.www1.artemis.service.plagiarism.TextPlagiarismDetectionService;
import de.tum.in.www1.artemis.web.rest.dto.PageableSearchDTO;
import de.tum.in.www1.artemis.web.rest.dto.SearchResultPageDTO;
import de.tum.in.www1.artemis.web.rest.dto.SubmissionExportOptionsDTO;
import de.tum.in.www1.artemis.web.rest.errors.BadRequestAlertException;
import de.tum.in.www1.artemis.web.rest.util.HeaderUtil;

/**
 * REST controller for managing TextExercise.
 */
@RestController
@RequestMapping("/api")
public class TextExerciseResource {

    private final Logger log = LoggerFactory.getLogger(TextExerciseResource.class);

    private static final String ENTITY_NAME = "textExercise";

    @Value("${jhipster.clientApp.name}")
    private String applicationName;

    private final TextAssessmentService textAssessmentService;

    private final TextBlockRepository textBlockRepository;

    private final TextExerciseService textExerciseService;

    private final ExerciseService exerciseService;

    private final PlagiarismService plagiarismService;

    private final TextExerciseRepository textExerciseRepository;

    private final TextExerciseImportService textExerciseImportService;

    private final TextSubmissionExportService textSubmissionExportService;

    private final UserRepository userRepository;

    private final CourseService courseService;

    private final AuthorizationCheckService authCheckService;

    private final StudentParticipationRepository studentParticipationRepository;

    private final ResultRepository resultRepository;

    private final ExampleSubmissionRepository exampleSubmissionRepository;

    private final GroupNotificationService groupNotificationService;

    private final GradingCriterionService gradingCriterionService;

    private final ExerciseGroupRepository exerciseGroupRepository;

    private final InstanceMessageSendService instanceMessageSendService;

    private final TextPlagiarismDetectionService textPlagiarismDetectionService;

    private final CourseRepository courseRepository;

    public TextExerciseResource(TextExerciseRepository textExerciseRepository, TextExerciseService textExerciseService, TextAssessmentService textAssessmentService,
            UserRepository userRepository, AuthorizationCheckService authCheckService, CourseService courseService, StudentParticipationRepository studentParticipationRepository,
<<<<<<< HEAD
            ResultRepository resultRepository, PlagiarismService plagiarismService, GroupNotificationService groupNotificationService,
            TextExerciseImportService textExerciseImportService, TextSubmissionExportService textSubmissionExportService, ExampleSubmissionRepository exampleSubmissionRepository,
            ExerciseService exerciseService, GradingCriterionService gradingCriterionService, TextBlockRepository textBlockRepository, ExerciseGroupService exerciseGroupService,
=======
            ResultRepository resultRepository, GroupNotificationService groupNotificationService, TextExerciseImportService textExerciseImportService,
            TextSubmissionExportService textSubmissionExportService, ExampleSubmissionRepository exampleSubmissionRepository, ExerciseService exerciseService,
            GradingCriterionService gradingCriterionService, TextBlockRepository textBlockRepository, ExerciseGroupRepository exerciseGroupRepository,
>>>>>>> ec81ec4f
            InstanceMessageSendService instanceMessageSendService, TextPlagiarismDetectionService textPlagiarismDetectionService, CourseRepository courseRepository) {
        this.textAssessmentService = textAssessmentService;
        this.textBlockRepository = textBlockRepository;
        this.textExerciseService = textExerciseService;
        this.textExerciseRepository = textExerciseRepository;
        this.userRepository = userRepository;
        this.courseService = courseService;
        this.authCheckService = authCheckService;
        this.studentParticipationRepository = studentParticipationRepository;
        this.resultRepository = resultRepository;
        this.plagiarismService = plagiarismService;
        this.textExerciseImportService = textExerciseImportService;
        this.textSubmissionExportService = textSubmissionExportService;
        this.groupNotificationService = groupNotificationService;
        this.exampleSubmissionRepository = exampleSubmissionRepository;
        this.exerciseService = exerciseService;
        this.gradingCriterionService = gradingCriterionService;
        this.exerciseGroupRepository = exerciseGroupRepository;
        this.instanceMessageSendService = instanceMessageSendService;
        this.textPlagiarismDetectionService = textPlagiarismDetectionService;
        this.courseRepository = courseRepository;
    }

    /**
     * POST /text-exercises : Create a new textExercise.
     *
     * @param textExercise the textExercise to create
     * @return the ResponseEntity with status 201 (Created) and with body the new textExercise, or
     * with status 400 (Bad Request) if the textExercise has already an ID
     * @throws URISyntaxException if the Location URI syntax is incorrect
     */
    @PostMapping("/text-exercises")
    @PreAuthorize("hasAnyRole('INSTRUCTOR', 'ADMIN')")
    public ResponseEntity<TextExercise> createTextExercise(@RequestBody TextExercise textExercise) throws URISyntaxException {
        log.debug("REST request to save TextExercise : {}", textExercise);
        if (textExercise.getId() != null) {
            throw new BadRequestAlertException("A new textExercise cannot already have an ID", ENTITY_NAME, "idexists");
        }

        if (textExercise.getTitle() == null) {
            throw new BadRequestAlertException("A new textExercise needs a title", ENTITY_NAME, "missingtitle");
        }

        // Validate score settings
        Optional<ResponseEntity<TextExercise>> optionalScoreSettingsError = exerciseService.validateScoreSettings(textExercise);
        if (optionalScoreSettingsError.isPresent()) {
            return optionalScoreSettingsError.get();
        }

        if (textExercise.getDueDate() == null && textExercise.getAssessmentDueDate() != null) {
            throw new BadRequestAlertException("If you set an assessmentDueDate, then you need to add also a dueDate", ENTITY_NAME, "dueDate");
        }

        // Valid exercises have set either a course or an exerciseGroup
        textExercise.checkCourseAndExerciseGroupExclusivity(ENTITY_NAME);

        // Retrieve the course over the exerciseGroup or the given courseId
        Course course = courseService.retrieveCourseOverExerciseGroupOrCourseId(textExercise);

        // Check that the user is authorized to create the exercise
        User user = userRepository.getUserWithGroupsAndAuthorities();
        if (!authCheckService.isAtLeastInstructorInCourse(course, user)) {
            return forbidden();
        }

        TextExercise result = textExerciseRepository.save(textExercise);
        instanceMessageSendService.sendTextExerciseSchedule(result.getId());

        // Only notify tutors when the exercise is created for a course
        if (textExercise.isCourseExercise()) {
            groupNotificationService.notifyTutorGroupAboutExerciseCreated(textExercise);
        }
        return ResponseEntity.created(new URI("/api/text-exercises/" + result.getId()))
                .headers(HeaderUtil.createEntityCreationAlert(applicationName, true, ENTITY_NAME, result.getId().toString())).body(result);
    }

    /**
     * PUT /text-exercises : Updates an existing textExercise.
     *
     * @param textExercise     the textExercise to update
     * @param notificationText about the text exercise update that should be displayed for the
     *                         student group
     * @return the ResponseEntity with status 200 (OK) and with body the updated textExercise, or
     * with status 400 (Bad Request) if the textExercise is not valid, or with status 500 (Internal
     * Server Error) if the textExercise couldn't be updated
     * @throws URISyntaxException if the Location URI syntax is incorrect
     */
    @PutMapping("/text-exercises")
    @PreAuthorize("hasAnyRole('INSTRUCTOR', 'ADMIN')")
    public ResponseEntity<TextExercise> updateTextExercise(@RequestBody TextExercise textExercise,
            @RequestParam(value = "notificationText", required = false) String notificationText) throws URISyntaxException {
        log.debug("REST request to update TextExercise : {}", textExercise);
        if (textExercise.getId() == null) {
            return createTextExercise(textExercise);
        }

        // Validate score settings
        Optional<ResponseEntity<TextExercise>> optionalScoreSettingsError = exerciseService.validateScoreSettings(textExercise);
        if (optionalScoreSettingsError.isPresent()) {
            return optionalScoreSettingsError.get();
        }

        // Valid exercises have set either a course or an exerciseGroup
        textExercise.checkCourseAndExerciseGroupExclusivity(ENTITY_NAME);

        // Retrieve the course over the exerciseGroup or the given courseId
        Course course = courseService.retrieveCourseOverExerciseGroupOrCourseId(textExercise);

        // Check that the user is authorized to update the exercise
        User user = userRepository.getUserWithGroupsAndAuthorities();
        if (!authCheckService.isAtLeastInstructorInCourse(course, user)) {
            return forbidden();
        }
        TextExercise textExerciseBeforeUpdate = textExerciseRepository.findByIdElseThrow(textExercise.getId());

        // Forbid conversion between normal course exercise and exam exercise
        exerciseService.checkForConversionBetweenExamAndCourseExercise(textExercise, textExerciseBeforeUpdate, ENTITY_NAME);

        TextExercise result = textExerciseRepository.save(textExercise);

        exerciseService.updatePointsInRelatedParticipantScores(textExerciseBeforeUpdate, result);

        instanceMessageSendService.sendTextExerciseSchedule(result.getId());

        // Avoid recursions
        if (textExercise.getExampleSubmissions().size() != 0) {
            Set<ExampleSubmission> exampleSubmissionsWithResults = exampleSubmissionRepository.findAllWithResultByExerciseId(textExercise.getId());
            result.setExampleSubmissions(exampleSubmissionsWithResults);
            result.getExampleSubmissions().forEach(exampleSubmission -> exampleSubmission.setExercise(null));
            result.getExampleSubmissions().forEach(exampleSubmission -> exampleSubmission.setTutorParticipations(null));
        }

        // Only notify students about changes if a regular exercise was updated
        if (notificationText != null && textExercise.isCourseExercise()) {
            groupNotificationService.notifyStudentGroupAboutExerciseUpdate(textExercise, notificationText);
        }

        return ResponseEntity.ok().headers(HeaderUtil.createEntityUpdateAlert(applicationName, true, ENTITY_NAME, textExercise.getId().toString())).body(result);
    }

    /**
     * GET /courses/:courseId/exercises : get all the exercises.
     *
     * @param courseId id of the course of which all the exercises should be fetched
     * @return the ResponseEntity with status 200 (OK) and the list of textExercises in body
     */
    @GetMapping(value = "/courses/{courseId}/text-exercises")
    @PreAuthorize("hasAnyRole('TA', 'INSTRUCTOR', 'ADMIN')")
    public ResponseEntity<List<TextExercise>> getTextExercisesForCourse(@PathVariable Long courseId) {
        log.debug("REST request to get all ProgrammingExercises for the course with id : {}", courseId);
        Course course = courseRepository.findByIdElseThrow(courseId);
        if (!authCheckService.isAtLeastTeachingAssistantInCourse(course, null)) {
            return forbidden();
        }
        List<TextExercise> exercises = textExerciseRepository.findByCourseId(courseId);
        for (Exercise exercise : exercises) {
            // not required in the returned json body
            exercise.setStudentParticipations(null);
            exercise.setCourse(null);
            List<GradingCriterion> gradingCriteria = gradingCriterionService.findByExerciseIdWithEagerGradingCriteria(exercise.getId());
            exercise.setGradingCriteria(gradingCriteria);

        }

        return ResponseEntity.ok().body(exercises);
    }

    /**
     * GET /text-exercises/:id : get the "id" textExercise.
     *
     * @param exerciseId the id of the textExercise to retrieve
     * @return the ResponseEntity with status 200 (OK) and with body the textExercise, or with
     * status 404 (Not Found)
     */
    @GetMapping("/text-exercises/{exerciseId}")
    @PreAuthorize("hasAnyRole('TA', 'INSTRUCTOR', 'ADMIN')")
    public ResponseEntity<TextExercise> getTextExercise(@PathVariable Long exerciseId) {
        // TODO: Split this route in two: One for normal and one for exam exercises
        log.debug("REST request to get TextExercise : {}", exerciseId);
        Optional<TextExercise> optionalTextExercise = textExerciseRepository.findWithEagerTeamAssignmentConfigAndCategoriesById(exerciseId);

        if (optionalTextExercise.isEmpty()) {
            return notFound();
        }
        TextExercise textExercise = optionalTextExercise.get();

        // If the exercise belongs to an exam, only instructors and admins are allowed to access it
        if (textExercise.isExamExercise()) {
            // Get the course over the exercise group
            ExerciseGroup exerciseGroup = exerciseGroupRepository.findByIdElseThrow(textExercise.getExerciseGroup().getId());
            Course course = exerciseGroup.getExam().getCourse();

            if (!authCheckService.isAtLeastInstructorInCourse(course, null)) {
                return forbidden();
            }
            // Set the exerciseGroup, exam and course so that the client can work with those ids
            textExercise.setExerciseGroup(exerciseGroup);
        }
        else if (!authCheckService.isAtLeastTeachingAssistantForExercise(optionalTextExercise)) {
            return forbidden();
        }

        Set<ExampleSubmission> exampleSubmissions = this.exampleSubmissionRepository.findAllWithResultByExerciseId(exerciseId);
        List<GradingCriterion> gradingCriteria = gradingCriterionService.findByExerciseIdWithEagerGradingCriteria(exerciseId);
        textExercise.setGradingCriteria(gradingCriteria);
        textExercise.setExampleSubmissions(exampleSubmissions);

        return ResponseEntity.ok().body(textExercise);
    }

    /**
     * DELETE /text-exercises/:id : delete the "id" textExercise.
     *
     * @param exerciseId the id of the textExercise to delete
     * @return the ResponseEntity with status 200 (OK)
     */
    @DeleteMapping("/text-exercises/{exerciseId}")
    @PreAuthorize("hasAnyRole('INSTRUCTOR', 'ADMIN')")
    public ResponseEntity<Void> deleteTextExercise(@PathVariable Long exerciseId) {
        log.info("REST request to delete TextExercise : {}", exerciseId);
        Optional<TextExercise> optionalTextExercise = textExerciseRepository.findById(exerciseId);
        if (optionalTextExercise.isEmpty()) {
            return notFound();
        }
        TextExercise textExercise = optionalTextExercise.get();

        // If the exercise belongs to an exam, the course must be retrieved over the exerciseGroup
        Course course;
        if (textExercise.isExamExercise()) {
            course = exerciseGroupRepository.retrieveCourseOverExerciseGroup(textExercise.getExerciseGroup().getId());
        }
        else {
            course = textExercise.getCourseViaExerciseGroupOrCourseMember();
        }

        User user = userRepository.getUserWithGroupsAndAuthorities();
        if (!authCheckService.isAtLeastInstructorInCourse(course, user)) {
            return forbidden();
        }

        instanceMessageSendService.sendTextExerciseScheduleCancel(textExercise.getId());
        // note: we use the exercise service here, because this one makes sure to clean up all lazy references correctly.
        exerciseService.logDeletion(textExercise, course, user);
        exerciseService.delete(exerciseId, false, false);
        return ResponseEntity.ok().headers(HeaderUtil.createEntityDeletionAlert(applicationName, true, ENTITY_NAME, textExercise.getTitle())).build();
    }

    /**
     * Returns the data needed for the text editor, which includes the participation, textSubmission
     * with answer if existing and the assessments if the submission was already submitted.
     *
     * @param participationId the participationId for which to find the data for the text editor
     * @return the ResponseEntity with the participation as body
     */
    // TODO: fix the URL scheme
    @GetMapping("/text-editor/{participationId}")
    @PreAuthorize("hasAnyRole('USER', 'TA', 'INSTRUCTOR', 'ADMIN')")
    public ResponseEntity<StudentParticipation> getDataForTextEditor(@PathVariable Long participationId) {
        User user = userRepository.getUserWithGroupsAndAuthorities();
        StudentParticipation participation = studentParticipationRepository.findByIdWithSubmissionsResultsFeedbackElseThrow(participationId);
        if (!(participation.getExercise() instanceof TextExercise)) {
            throw new BadRequestAlertException("The exercise of the participation is not a text exercise.", ENTITY_NAME, "wrongExerciseType");
        }
        TextExercise textExercise = (TextExercise) participation.getExercise();

        // users can only see their own submission (to prevent cheating), TAs, instructors and admins can see all answers
        if (!authCheckService.isOwnerOfParticipation(participation, user) && !authCheckService.isAtLeastTeachingAssistantForExercise(textExercise, user)) {
            return ResponseEntity.status(HttpStatus.FORBIDDEN).build();
        }

        // Exam exercises cannot be seen by students between the endDate and the publishResultDate
        if (!authCheckService.isAllowedToGetExamResult(textExercise, user)) {
            return forbidden();
        }

        // if no results, check if there are really no results or the relation to results was not updated yet
        if (participation.getResults().size() <= 0) {
            List<Result> results = resultRepository.findByParticipationIdOrderByCompletionDateDesc(participation.getId());
            participation.setResults(new HashSet<>(results));
        }

        Optional<Submission> optionalSubmission = participation.findLatestSubmission();
        participation.setSubmissions(new HashSet<>());
        participation.getExercise().filterSensitiveInformation();

        if (optionalSubmission.isPresent()) {
            TextSubmission textSubmission = (TextSubmission) optionalSubmission.get();

            // set reference to participation to null, since we are already inside a participation
            textSubmission.setParticipation(null);

            Result result = textSubmission.getLatestResult();
            if (result != null) {
                // Load TextBlocks for the Submission. They are needed to display the Feedback in the client.
                final var textBlocks = textBlockRepository.findAllBySubmissionId(textSubmission.getId());
                textSubmission.setBlocks(textBlocks);

                if (textSubmission.isSubmitted() && result.getCompletionDate() != null) {
                    List<Feedback> assessments = textAssessmentService.getAssessmentsForResult(result);
                    result.setFeedbacks(assessments);
                }

                if (!authCheckService.isAtLeastInstructorForExercise(textExercise, user)) {
                    result.setAssessor(null);
                }
            }

            participation.addSubmission(textSubmission);
        }

        if (!(authCheckService.isAtLeastInstructorForExercise(textExercise, user) || participation.isOwnedBy(user))) {
            participation.setParticipant(null);
        }

        return ResponseEntity.ok(participation);
    }

    /**
     * POST /text-exercises/{exerciseId}/trigger-automatic-assessment: trigger automatic assessment
     * (clustering task) for given exercise id As the clustering can be performed on a different
     * node, this will always return 200, despite an error could occur on the other node.
     *
     * @param exerciseId id of the exercised that for which the automatic assessment should be
     *                   triggered
     * @return the ResponseEntity with status 200 (OK)
     */
    @PostMapping("/text-exercises/{exerciseId}/trigger-automatic-assessment")
    @PreAuthorize("hasAnyRole('ADMIN')")
    public ResponseEntity<Void> triggerAutomaticAssessment(@PathVariable Long exerciseId) {
        instanceMessageSendService.sendTextExerciseInstantClustering(exerciseId);
        return ResponseEntity.ok().build();
    }

    /**
     * Search for all text exercises by title and course title. The result is pageable since there
     * might be hundreds of exercises in the DB.
     *
     * @param search The pageable search containing the page size, page number and query string
     * @return The desired page, sorted and matching the given query
     */
    @GetMapping("/text-exercises")
    @PreAuthorize("hasAnyRole('INSTRUCTOR, ADMIN')")
    public ResponseEntity<SearchResultPageDTO<TextExercise>> getAllExercisesOnPage(PageableSearchDTO<String> search) {
        final var user = userRepository.getUserWithGroupsAndAuthorities();
        return ResponseEntity.ok(textExerciseService.getAllOnPageWithSize(search, user));
    }

    /**
     * POST /text-exercises/import: Imports an existing text exercise into an existing course
     * <p>
     * This will import the whole exercise except for the participations and Dates. Referenced
     * entities will get cloned and assigned a new id.
     * Exercise)}
     *
     * @param sourceExerciseId The ID of the original exercise which should get imported
     * @param importedExercise The new exercise containing values that should get overwritten in the
     *                         imported exercise, s.a. the title or difficulty
     * @return The imported exercise (200), a not found error (404) if the template does not exist,
     * or a forbidden error (403) if the user is not at least an instructor in the target course.
     * @throws URISyntaxException When the URI of the response entity is invalid
     */
    @PostMapping("/text-exercises/import/{sourceExerciseId}")
    @PreAuthorize("hasAnyRole('INSTRUCTOR', 'ADMIN')")
    public ResponseEntity<TextExercise> importExercise(@PathVariable long sourceExerciseId, @RequestBody TextExercise importedExercise) throws URISyntaxException {
        if (sourceExerciseId <= 0 || (importedExercise.getCourseViaExerciseGroupOrCourseMember() == null && importedExercise.getExerciseGroup() == null)) {
            log.debug("Either the courseId or exerciseGroupId must be set for an import");
            return badRequest();
        }
        final var user = userRepository.getUserWithGroupsAndAuthorities();
        final var originalTextExercise = textExerciseRepository.findByIdWithExampleSubmissionsAndResultsElseThrow(sourceExerciseId);
        if (importedExercise.getCourseViaExerciseGroupOrCourseMember() == null) {
            log.debug("REST request to import text exercise {} into exercise group {}", sourceExerciseId, importedExercise.getExerciseGroup().getId());
            if (!authCheckService.isAtLeastInstructorInCourse(importedExercise.getExerciseGroup().getExam().getCourse(), user)) {
                log.debug("User {} is not allowed to import exercises into course of exercise group {}", user.getId(), importedExercise.getExerciseGroup().getId());
                return forbidden();
            }
        }
        else {
            log.debug("REST request to import text exercise with {} into course {}", sourceExerciseId, importedExercise.getCourseViaExerciseGroupOrCourseMember().getId());
            if (!authCheckService.isAtLeastInstructorInCourse(importedExercise.getCourseViaExerciseGroupOrCourseMember(), user)) {
                log.debug("User {} is not allowed to import exercises into course {}", user.getId(), importedExercise.getCourseViaExerciseGroupOrCourseMember().getId());
                return forbidden();
            }
        }

        if (originalTextExercise.getCourseViaExerciseGroupOrCourseMember() == null) {
            if (!authCheckService.isAtLeastInstructorInCourse(originalTextExercise.getExerciseGroup().getExam().getCourse(), user)) {
                log.debug("User {} is not allowed to import exercises from exercise group {}", user.getId(), originalTextExercise.getExerciseGroup().getId());
                return forbidden();
            }
        }
        else if (originalTextExercise.getExerciseGroup() == null) {
            if (!authCheckService.isAtLeastInstructorInCourse(originalTextExercise.getCourseViaExerciseGroupOrCourseMember(), user)) {
                log.debug("User {} is not allowed to import exercises from course {}", user.getId(), originalTextExercise.getCourseViaExerciseGroupOrCourseMember().getId());
                return forbidden();
            }
        }

        final var newTextExercise = textExerciseImportService.importTextExercise(originalTextExercise, importedExercise);
        textExerciseRepository.save((TextExercise) newTextExercise);
        return ResponseEntity.created(new URI("/api/text-exercises/" + newTextExercise.getId()))
                .headers(HeaderUtil.createEntityCreationAlert(applicationName, true, ENTITY_NAME, newTextExercise.getId().toString())).body((TextExercise) newTextExercise);
    }

    /**
     * POST /text-exercises/:exerciseId/export-submissions : sends exercise submissions as zip
     *
     * @param exerciseId              the id of the exercise to get the repos from
     * @param submissionExportOptions the options that should be used for the export
     * @return ResponseEntity with status
     */
    @PostMapping("/text-exercises/{exerciseId}/export-submissions")
    @PreAuthorize("hasAnyRole('TA', 'INSTRUCTOR', 'ADMIN')")
    public ResponseEntity<Resource> exportSubmissions(@PathVariable long exerciseId, @RequestBody SubmissionExportOptionsDTO submissionExportOptions) {

        TextExercise textExercise = textExerciseRepository.findByIdElseThrow(exerciseId);
        if (!authCheckService.isAtLeastTeachingAssistantForExercise(textExercise)) {
            return forbidden();
        }

        // TAs are not allowed to download all participations
        if (submissionExportOptions.isExportAllParticipants() && !authCheckService.isAtLeastInstructorInCourse(textExercise.getCourseViaExerciseGroupOrCourseMember(), null)) {
            return forbidden();
        }

        try {
            Optional<File> zipFile = textSubmissionExportService.exportStudentSubmissions(exerciseId, submissionExportOptions);

            if (zipFile.isEmpty()) {
                return ResponseEntity.badRequest()
                        .headers(HeaderUtil.createFailureAlert(applicationName, true, ENTITY_NAME, "nosubmissions", "No existing user was specified or no submission exists."))
                        .body(null);
            }

            InputStreamResource resource = new InputStreamResource(new FileInputStream(zipFile.get()));
            return ResponseEntity.ok().contentLength(zipFile.get().length()).contentType(MediaType.APPLICATION_OCTET_STREAM).header("filename", zipFile.get().getName())
                    .body(resource);

        }
        catch (IOException e) {
            return ResponseEntity.badRequest().headers(HeaderUtil.createFailureAlert(applicationName, true, ENTITY_NAME, "internalServerError",
                    "There was an error on the server and the zip file could not be created.")).body(null);
        }
    }

    /**
     * GET /text-exercises/{exerciseId}/plagiarism-result
     * <p>
     * Return the latest plagiarism result or null, if no plagiarism was detected for this exercise
     * yet.
     *
     * @param exerciseId ID of the text exercise for which the plagiarism result should be returned
     * @return The ResponseEntity with status 200 (Ok) or with status 400 (Bad Request) if the
     * parameters are invalid
     */
    @GetMapping("/text-exercises/{exerciseId}/plagiarism-result")
    @PreAuthorize("hasAnyRole('INSTRUCTOR', 'ADMIN')")
    public ResponseEntity<PlagiarismResult> getPlagiarismResult(@PathVariable long exerciseId) {
        log.debug("REST request to get the latest plagiarism result for the text exercise with id: {}", exerciseId);

        Optional<TextExercise> optionalTextExercise = textExerciseRepository.findWithStudentParticipationsAndSubmissionsById(exerciseId);

        if (optionalTextExercise.isEmpty()) {
            return notFound();
        }

        TextExercise textExercise = optionalTextExercise.get();

        if (!authCheckService.isAtLeastInstructorForExercise(textExercise)) {
            return forbidden();
        }

        Optional<PlagiarismResult> optionalResult = plagiarismService.getPlagiarismResult(textExercise);

        if (optionalResult.isEmpty()) {
            return notFound();
        }

        return ResponseEntity.ok(optionalResult.get());
    }

    /**
     * GET /text-exercises/{exerciseId}/check-plagiarism
     * <p>
     * Start the automated plagiarism detection for the given exercise and return its result.
     *
     * @param exerciseId          ID of the exercise for which to detect plagiarism
     * @param similarityThreshold ignore comparisons whose similarity is below this threshold (%)
     * @param minimumScore        consider only submissions whose score is greater or equal to this
     *                            value
     * @param minimumSize         consider only submissions whose size is greater or equal to this
     *                            value
     * @return the result of the JPlag plagiarism detection
     */
    @GetMapping("/text-exercises/{exerciseId}/check-plagiarism")
    @PreAuthorize("hasAnyRole('INSTRUCTOR', 'ADMIN')")
    public ResponseEntity<TextPlagiarismResult> checkPlagiarism(@PathVariable long exerciseId, @RequestParam float similarityThreshold, @RequestParam int minimumScore,
            @RequestParam int minimumSize) throws ExitException {
        TextExercise textExercise = textExerciseRepository.findByIdWithStudentParticipationsAndSubmissionsElseThrow(exerciseId);

        if (!authCheckService.isAtLeastInstructorForExercise(textExercise)) {
            return forbidden();
        }

        TextPlagiarismResult result = textPlagiarismDetectionService.checkPlagiarism(textExercise, similarityThreshold, minimumScore, minimumSize);

        plagiarismService.savePlagiarismResultAndRemovePrevious(result);

        return ResponseEntity.ok(result);
    }

}<|MERGE_RESOLUTION|>--- conflicted
+++ resolved
@@ -97,16 +97,11 @@
 
     public TextExerciseResource(TextExerciseRepository textExerciseRepository, TextExerciseService textExerciseService, TextAssessmentService textAssessmentService,
             UserRepository userRepository, AuthorizationCheckService authCheckService, CourseService courseService, StudentParticipationRepository studentParticipationRepository,
-<<<<<<< HEAD
             ResultRepository resultRepository, PlagiarismService plagiarismService, GroupNotificationService groupNotificationService,
             TextExerciseImportService textExerciseImportService, TextSubmissionExportService textSubmissionExportService, ExampleSubmissionRepository exampleSubmissionRepository,
-            ExerciseService exerciseService, GradingCriterionService gradingCriterionService, TextBlockRepository textBlockRepository, ExerciseGroupService exerciseGroupService,
-=======
-            ResultRepository resultRepository, GroupNotificationService groupNotificationService, TextExerciseImportService textExerciseImportService,
-            TextSubmissionExportService textSubmissionExportService, ExampleSubmissionRepository exampleSubmissionRepository, ExerciseService exerciseService,
-            GradingCriterionService gradingCriterionService, TextBlockRepository textBlockRepository, ExerciseGroupRepository exerciseGroupRepository,
->>>>>>> ec81ec4f
-            InstanceMessageSendService instanceMessageSendService, TextPlagiarismDetectionService textPlagiarismDetectionService, CourseRepository courseRepository) {
+            ExerciseService exerciseService, GradingCriterionService gradingCriterionService, TextBlockRepository textBlockRepository,
+            ExerciseGroupRepository exerciseGroupRepository, InstanceMessageSendService instanceMessageSendService, TextPlagiarismDetectionService textPlagiarismDetectionService,
+            CourseRepository courseRepository) {
         this.textAssessmentService = textAssessmentService;
         this.textBlockRepository = textBlockRepository;
         this.textExerciseService = textExerciseService;
