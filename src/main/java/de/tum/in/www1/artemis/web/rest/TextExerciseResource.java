package de.tum.in.www1.artemis.web.rest;

import static de.tum.in.www1.artemis.web.rest.util.ResponseUtil.*;

import java.io.File;
import java.io.FileInputStream;
import java.io.IOException;
import java.net.URI;
import java.net.URISyntaxException;
import java.util.HashSet;
import java.util.List;
import java.util.Optional;
import java.util.Set;

import jplag.ExitException;

import org.slf4j.Logger;
import org.slf4j.LoggerFactory;
import org.springframework.beans.factory.annotation.Value;
import org.springframework.core.io.InputStreamResource;
import org.springframework.core.io.Resource;
import org.springframework.http.HttpStatus;
import org.springframework.http.MediaType;
import org.springframework.http.ResponseEntity;
import org.springframework.security.access.prepost.PreAuthorize;
import org.springframework.web.bind.annotation.*;

import de.tum.in.www1.artemis.domain.*;
import de.tum.in.www1.artemis.domain.exam.ExerciseGroup;
import de.tum.in.www1.artemis.domain.participation.StudentParticipation;
import de.tum.in.www1.artemis.domain.plagiarism.text.TextPlagiarismResult;
import de.tum.in.www1.artemis.repository.*;
import de.tum.in.www1.artemis.service.*;
import de.tum.in.www1.artemis.service.messaging.InstanceMessageSendService;
import de.tum.in.www1.artemis.service.plagiarism.PlagiarismService;
import de.tum.in.www1.artemis.service.plagiarism.TextPlagiarismDetectionService;
import de.tum.in.www1.artemis.web.rest.dto.PageableSearchDTO;
import de.tum.in.www1.artemis.web.rest.dto.SearchResultPageDTO;
import de.tum.in.www1.artemis.web.rest.dto.SubmissionExportOptionsDTO;
import de.tum.in.www1.artemis.web.rest.errors.BadRequestAlertException;
import de.tum.in.www1.artemis.web.rest.util.HeaderUtil;

/**
 * REST controller for managing TextExercise.
 */
@RestController
@RequestMapping("/api")
public class TextExerciseResource {

    private final Logger log = LoggerFactory.getLogger(TextExerciseResource.class);

    private static final String ENTITY_NAME = "textExercise";

    @Value("${jhipster.clientApp.name}")
    private String applicationName;

    private final TextAssessmentService textAssessmentService;

    private final TextBlockRepository textBlockRepository;

    private final TextExerciseService textExerciseService;

    private final ExerciseService exerciseService;

    private final PlagiarismService plagiarismService;

    private final TextExerciseRepository textExerciseRepository;

    private final TextExerciseImportService textExerciseImportService;

    private final TextSubmissionExportService textSubmissionExportService;

    private final UserRepository userRepository;

    private final CourseService courseService;

    private final AuthorizationCheckService authCheckService;

    private final StudentParticipationRepository studentParticipationRepository;

    private final ResultRepository resultRepository;

    private final ExampleSubmissionRepository exampleSubmissionRepository;

    private final GroupNotificationService groupNotificationService;

    private final GradingCriterionService gradingCriterionService;

    private final ExerciseGroupService exerciseGroupService;

    private final InstanceMessageSendService instanceMessageSendService;

    private final TextPlagiarismDetectionService textPlagiarismDetectionService;

    private final CourseRepository courseRepository;

    public TextExerciseResource(TextExerciseRepository textExerciseRepository, TextExerciseService textExerciseService, TextAssessmentService textAssessmentService,
<<<<<<< HEAD
            UserService userService, AuthorizationCheckService authCheckService, CourseService courseService, ParticipationService participationService,
            ResultRepository resultRepository, PlagiarismService plagiarismService, GroupNotificationService groupNotificationService,
            TextExerciseImportService textExerciseImportService, TextSubmissionExportService textSubmissionExportService, ExampleSubmissionRepository exampleSubmissionRepository,
            ExerciseService exerciseService, GradingCriterionService gradingCriterionService, TextBlockRepository textBlockRepository, ExerciseGroupService exerciseGroupService,
            InstanceMessageSendService instanceMessageSendService, TextPlagiarismDetectionService textPlagiarismDetectionService) {
=======
            UserRepository userRepository, AuthorizationCheckService authCheckService, CourseService courseService, StudentParticipationRepository studentParticipationRepository,
            ResultRepository resultRepository, GroupNotificationService groupNotificationService, TextExerciseImportService textExerciseImportService,
            TextSubmissionExportService textSubmissionExportService, ExampleSubmissionRepository exampleSubmissionRepository, ExerciseService exerciseService,
            GradingCriterionService gradingCriterionService, TextBlockRepository textBlockRepository, ExerciseGroupService exerciseGroupService,
            InstanceMessageSendService instanceMessageSendService, TextPlagiarismDetectionService textPlagiarismDetectionService, CourseRepository courseRepository) {
>>>>>>> 7f1cf80c
        this.textAssessmentService = textAssessmentService;
        this.textBlockRepository = textBlockRepository;
        this.textExerciseService = textExerciseService;
        this.textExerciseRepository = textExerciseRepository;
        this.userRepository = userRepository;
        this.courseService = courseService;
        this.authCheckService = authCheckService;
        this.studentParticipationRepository = studentParticipationRepository;
        this.resultRepository = resultRepository;
        this.plagiarismService = plagiarismService;
        this.textExerciseImportService = textExerciseImportService;
        this.textSubmissionExportService = textSubmissionExportService;
        this.groupNotificationService = groupNotificationService;
        this.exampleSubmissionRepository = exampleSubmissionRepository;
        this.exerciseService = exerciseService;
        this.gradingCriterionService = gradingCriterionService;
        this.exerciseGroupService = exerciseGroupService;
        this.instanceMessageSendService = instanceMessageSendService;
        this.textPlagiarismDetectionService = textPlagiarismDetectionService;
        this.courseRepository = courseRepository;
    }

    /**
     * POST /text-exercises : Create a new textExercise.
     *
     * @param textExercise the textExercise to create
     * @return the ResponseEntity with status 201 (Created) and with body the new textExercise, or
     * with status 400 (Bad Request) if the textExercise has already an ID
     * @throws URISyntaxException if the Location URI syntax is incorrect
     */
    @PostMapping("/text-exercises")
    @PreAuthorize("hasAnyRole('INSTRUCTOR', 'ADMIN')")
    public ResponseEntity<TextExercise> createTextExercise(@RequestBody TextExercise textExercise) throws URISyntaxException {
        log.debug("REST request to save TextExercise : {}", textExercise);
        if (textExercise.getId() != null) {
            throw new BadRequestAlertException("A new textExercise cannot already have an ID", ENTITY_NAME, "idexists");
        }

        if (textExercise.getTitle() == null) {
            throw new BadRequestAlertException("A new textExercise needs a title", ENTITY_NAME, "missingtitle");
        }

        // Validate score settings
        Optional<ResponseEntity<TextExercise>> optionalScoreSettingsError = exerciseService.validateScoreSettings(textExercise);
        if (optionalScoreSettingsError.isPresent()) {
            return optionalScoreSettingsError.get();
        }

        if (textExercise.getDueDate() == null && textExercise.getAssessmentDueDate() != null) {
            throw new BadRequestAlertException("If you set an assessmentDueDate, then you need to add also a dueDate", ENTITY_NAME, "dueDate");
        }

        // Valid exercises have set either a course or an exerciseGroup
        textExercise.checkCourseAndExerciseGroupExclusivity(ENTITY_NAME);

        // Retrieve the course over the exerciseGroup or the given courseId
        Course course = courseService.retrieveCourseOverExerciseGroupOrCourseId(textExercise);

        // Check that the user is authorized to create the exercise
        User user = userRepository.getUserWithGroupsAndAuthorities();
        if (!authCheckService.isAtLeastInstructorInCourse(course, user)) {
            return forbidden();
        }

        TextExercise result = textExerciseRepository.save(textExercise);
        instanceMessageSendService.sendTextExerciseSchedule(result.getId());

        // Only notify tutors when the exercise is created for a course
        if (textExercise.isCourseExercise()) {
            groupNotificationService.notifyTutorGroupAboutExerciseCreated(textExercise);
        }
        return ResponseEntity.created(new URI("/api/text-exercises/" + result.getId()))
                .headers(HeaderUtil.createEntityCreationAlert(applicationName, true, ENTITY_NAME, result.getId().toString())).body(result);
    }

    /**
     * PUT /text-exercises : Updates an existing textExercise.
     *
     * @param textExercise     the textExercise to update
     * @param notificationText about the text exercise update that should be displayed for the
     *                         student group
     * @return the ResponseEntity with status 200 (OK) and with body the updated textExercise, or
     * with status 400 (Bad Request) if the textExercise is not valid, or with status 500 (Internal
     * Server Error) if the textExercise couldn't be updated
     * @throws URISyntaxException if the Location URI syntax is incorrect
     */
    @PutMapping("/text-exercises")
    @PreAuthorize("hasAnyRole('INSTRUCTOR', 'ADMIN')")
    public ResponseEntity<TextExercise> updateTextExercise(@RequestBody TextExercise textExercise,
            @RequestParam(value = "notificationText", required = false) String notificationText) throws URISyntaxException {
        log.debug("REST request to update TextExercise : {}", textExercise);
        if (textExercise.getId() == null) {
            return createTextExercise(textExercise);
        }

        // Validate score settings
        Optional<ResponseEntity<TextExercise>> optionalScoreSettingsError = exerciseService.validateScoreSettings(textExercise);
        if (optionalScoreSettingsError.isPresent()) {
            return optionalScoreSettingsError.get();
        }

        // Valid exercises have set either a course or an exerciseGroup
        textExercise.checkCourseAndExerciseGroupExclusivity(ENTITY_NAME);

        // Retrieve the course over the exerciseGroup or the given courseId
        Course course = courseService.retrieveCourseOverExerciseGroupOrCourseId(textExercise);

        // Check that the user is authorized to update the exercise
        User user = userRepository.getUserWithGroupsAndAuthorities();
        if (!authCheckService.isAtLeastInstructorInCourse(course, user)) {
            return forbidden();
        }
        TextExercise textExerciseBeforeUpdate = textExerciseRepository.findByIdElseThrow(textExercise.getId());

        // Forbid conversion between normal course exercise and exam exercise
        exerciseService.checkForConversionBetweenExamAndCourseExercise(textExercise, textExerciseBeforeUpdate, ENTITY_NAME);

        TextExercise result = textExerciseRepository.save(textExercise);
        instanceMessageSendService.sendTextExerciseSchedule(result.getId());

        // Avoid recursions
        if (textExercise.getExampleSubmissions().size() != 0) {
            Set<ExampleSubmission> exampleSubmissionsWithResults = exampleSubmissionRepository.findAllWithEagerResultByExerciseId(textExercise.getId());
            result.setExampleSubmissions(exampleSubmissionsWithResults);
            result.getExampleSubmissions().forEach(exampleSubmission -> exampleSubmission.setExercise(null));
            result.getExampleSubmissions().forEach(exampleSubmission -> exampleSubmission.setTutorParticipations(null));
        }

        // Only notify students about changes if a regular exercise was updated
        if (notificationText != null && textExercise.isCourseExercise()) {
            groupNotificationService.notifyStudentGroupAboutExerciseUpdate(textExercise, notificationText);
        }
        return ResponseEntity.ok().headers(HeaderUtil.createEntityUpdateAlert(applicationName, true, ENTITY_NAME, textExercise.getId().toString())).body(result);
    }

    /**
     * GET /courses/:courseId/exercises : get all the exercises.
     *
     * @param courseId id of the course of which all the exercises should be fetched
     * @return the ResponseEntity with status 200 (OK) and the list of textExercises in body
     */
    @GetMapping(value = "/courses/{courseId}/text-exercises")
    @PreAuthorize("hasAnyRole('TA', 'INSTRUCTOR', 'ADMIN')")
    public ResponseEntity<List<TextExercise>> getTextExercisesForCourse(@PathVariable Long courseId) {
        log.debug("REST request to get all ProgrammingExercises for the course with id : {}", courseId);
        Course course = courseRepository.findByIdElseThrow(courseId);
        if (!authCheckService.isAtLeastTeachingAssistantInCourse(course, null)) {
            return forbidden();
        }
        List<TextExercise> exercises = textExerciseRepository.findByCourseId(courseId);
        for (Exercise exercise : exercises) {
            // not required in the returned json body
            exercise.setStudentParticipations(null);
            exercise.setCourse(null);
            List<GradingCriterion> gradingCriteria = gradingCriterionService.findByExerciseIdWithEagerGradingCriteria(exercise.getId());
            exercise.setGradingCriteria(gradingCriteria);

        }

        return ResponseEntity.ok().body(exercises);
    }

    /**
     * GET /text-exercises/:id : get the "id" textExercise.
     *
     * @param exerciseId the id of the textExercise to retrieve
     * @return the ResponseEntity with status 200 (OK) and with body the textExercise, or with
     * status 404 (Not Found)
     */
    @GetMapping("/text-exercises/{exerciseId}")
    @PreAuthorize("hasAnyRole('TA', 'INSTRUCTOR', 'ADMIN')")
    public ResponseEntity<TextExercise> getTextExercise(@PathVariable Long exerciseId) {
        // TODO: Split this route in two: One for normal and one for exam exercises
        log.debug("REST request to get TextExercise : {}", exerciseId);
        Optional<TextExercise> optionalTextExercise = textExerciseRepository.findWithEagerTeamAssignmentConfigAndCategoriesById(exerciseId);

        if (optionalTextExercise.isEmpty()) {
            return notFound();
        }
        TextExercise textExercise = optionalTextExercise.get();

        // If the exercise belongs to an exam, only instructors and admins are allowed to access it
        if (textExercise.isExamExercise()) {
            // Get the course over the exercise group
            ExerciseGroup exerciseGroup = exerciseGroupService.findOneWithExam(textExercise.getExerciseGroup().getId());
            Course course = exerciseGroup.getExam().getCourse();

            if (!authCheckService.isAtLeastInstructorInCourse(course, null)) {
                return forbidden();
            }
            // Set the exerciseGroup, exam and course so that the client can work with those ids
            textExercise.setExerciseGroup(exerciseGroup);
        }
        else if (!authCheckService.isAtLeastTeachingAssistantForExercise(optionalTextExercise)) {
            return forbidden();
        }

        Set<ExampleSubmission> exampleSubmissions = this.exampleSubmissionRepository.findAllWithEagerResultByExerciseId(exerciseId);
        List<GradingCriterion> gradingCriteria = gradingCriterionService.findByExerciseIdWithEagerGradingCriteria(exerciseId);
        textExercise.setGradingCriteria(gradingCriteria);
        textExercise.setExampleSubmissions(exampleSubmissions);

        return ResponseEntity.ok().body(textExercise);
    }

    /**
     * DELETE /text-exercises/:id : delete the "id" textExercise.
     *
     * @param exerciseId the id of the textExercise to delete
     * @return the ResponseEntity with status 200 (OK)
     */
    @DeleteMapping("/text-exercises/{exerciseId}")
    @PreAuthorize("hasAnyRole('INSTRUCTOR', 'ADMIN')")
    public ResponseEntity<Void> deleteTextExercise(@PathVariable Long exerciseId) {
        log.info("REST request to delete TextExercise : {}", exerciseId);
        Optional<TextExercise> optionalTextExercise = textExerciseRepository.findById(exerciseId);
        if (optionalTextExercise.isEmpty()) {
            return notFound();
        }
        TextExercise textExercise = optionalTextExercise.get();

        // If the exercise belongs to an exam, the course must be retrieved over the exerciseGroup
        Course course;
        if (textExercise.isExamExercise()) {
            course = exerciseGroupService.retrieveCourseOverExerciseGroup(textExercise.getExerciseGroup().getId());
        }
        else {
            course = textExercise.getCourseViaExerciseGroupOrCourseMember();
        }

        User user = userRepository.getUserWithGroupsAndAuthorities();
        if (!authCheckService.isAtLeastInstructorInCourse(course, user)) {
            return forbidden();
        }

        instanceMessageSendService.sendTextExerciseScheduleCancel(textExercise.getId());
        // note: we use the exercise service here, because this one makes sure to clean up all lazy references correctly.
        exerciseService.logDeletion(textExercise, course, user);
        exerciseService.delete(exerciseId, false, false);
        return ResponseEntity.ok().headers(HeaderUtil.createEntityDeletionAlert(applicationName, true, ENTITY_NAME, textExercise.getTitle())).build();
    }

    /**
     * Returns the data needed for the text editor, which includes the participation, textSubmission
     * with answer if existing and the assessments if the submission was already submitted.
     *
     * @param participationId the participationId for which to find the data for the text editor
     * @return the ResponseEntity with the participation as body
     */
    // TODO: fix the URL scheme
    @GetMapping("/text-editor/{participationId}")
    @PreAuthorize("hasAnyRole('USER', 'TA', 'INSTRUCTOR', 'ADMIN')")
    public ResponseEntity<StudentParticipation> getDataForTextEditor(@PathVariable Long participationId) {
        User user = userRepository.getUserWithGroupsAndAuthorities();
        StudentParticipation participation = studentParticipationRepository.findByIdWithSubmissionsResultsFeedbackElseThrow(participationId);
        if (!(participation.getExercise() instanceof TextExercise)) {
            throw new BadRequestAlertException("The exercise of the participation is not a text exercise.", ENTITY_NAME, "wrongExerciseType");
        }
        TextExercise textExercise = (TextExercise) participation.getExercise();

        // users can only see their own submission (to prevent cheating), TAs, instructors and admins can see all answers
        if (!authCheckService.isOwnerOfParticipation(participation, user) && !authCheckService.isAtLeastTeachingAssistantForExercise(textExercise, user)) {
            return ResponseEntity.status(HttpStatus.FORBIDDEN).build();
        }

        // Exam exercises cannot be seen by students between the endDate and the publishResultDate
        if (!authCheckService.isAllowedToGetExamResult(textExercise, user)) {
            return forbidden();
        }

        // if no results, check if there are really no results or the relation to results was not updated yet
        if (participation.getResults().size() <= 0) {
            List<Result> results = resultRepository.findByParticipationIdOrderByCompletionDateDesc(participation.getId());
            participation.setResults(new HashSet<>(results));
        }

        Optional<Submission> optionalSubmission = participation.findLatestSubmission();
        participation.setSubmissions(new HashSet<>());
        participation.getExercise().filterSensitiveInformation();

        if (optionalSubmission.isPresent()) {
            TextSubmission textSubmission = (TextSubmission) optionalSubmission.get();

            // set reference to participation to null, since we are already inside a participation
            textSubmission.setParticipation(null);

            Result result = textSubmission.getLatestResult();
            if (result != null) {
                // Load TextBlocks for the Submission. They are needed to display the Feedback in the client.
                final var textBlocks = textBlockRepository.findAllBySubmissionId(textSubmission.getId());
                textSubmission.setBlocks(textBlocks);

                if (textSubmission.isSubmitted() && result.getCompletionDate() != null) {
                    List<Feedback> assessments = textAssessmentService.getAssessmentsForResult(result);
                    result.setFeedbacks(assessments);
                }

                if (!authCheckService.isAtLeastInstructorForExercise(textExercise, user)) {
                    result.setAssessor(null);
                }
            }

            participation.addSubmission(textSubmission);
        }

        if (!(authCheckService.isAtLeastInstructorForExercise(textExercise, user) || participation.isOwnedBy(user))) {
            participation.setParticipant(null);
        }

        return ResponseEntity.ok(participation);
    }

    /**
     * POST /text-exercises/{exerciseId}/trigger-automatic-assessment: trigger automatic assessment
     * (clustering task) for given exercise id As the clustering can be performed on a different
     * node, this will always return 200, despite an error could occur on the other node.
     *
     * @param exerciseId id of the exercised that for which the automatic assessment should be
     *                   triggered
     * @return the ResponseEntity with status 200 (OK)
     */
    @PostMapping("/text-exercises/{exerciseId}/trigger-automatic-assessment")
    @PreAuthorize("hasAnyRole('ADMIN')")
    public ResponseEntity<Void> triggerAutomaticAssessment(@PathVariable Long exerciseId) {
        instanceMessageSendService.sendTextExerciseInstantClustering(exerciseId);
        return ResponseEntity.ok().build();
    }

    /**
     * Search for all text exercises by title and course title. The result is pageable since there
     * might be hundreds of exercises in the DB.
     *
     * @param search The pageable search containing the page size, page number and query string
     * @return The desired page, sorted and matching the given query
     */
    @GetMapping("/text-exercises")
    @PreAuthorize("hasAnyRole('INSTRUCTOR, ADMIN')")
    public ResponseEntity<SearchResultPageDTO<TextExercise>> getAllExercisesOnPage(PageableSearchDTO<String> search) {
        final var user = userRepository.getUserWithGroupsAndAuthorities();
        return ResponseEntity.ok(textExerciseService.getAllOnPageWithSize(search, user));
    }

    /**
     * POST /text-exercises/import: Imports an existing text exercise into an existing course
     * <p>
     * This will import the whole exercise except for the participations and Dates. Referenced
     * entities will get cloned and assigned a new id.
     * Exercise)}
     *
     * @param sourceExerciseId The ID of the original exercise which should get imported
     * @param importedExercise The new exercise containing values that should get overwritten in the
     *                         imported exercise, s.a. the title or difficulty
     * @return The imported exercise (200), a not found error (404) if the template does not exist,
     * or a forbidden error (403) if the user is not at least an instructor in the target course.
     * @throws URISyntaxException When the URI of the response entity is invalid
     */
    @PostMapping("/text-exercises/import/{sourceExerciseId}")
    @PreAuthorize("hasAnyRole('INSTRUCTOR', 'ADMIN')")
    public ResponseEntity<TextExercise> importExercise(@PathVariable long sourceExerciseId, @RequestBody TextExercise importedExercise) throws URISyntaxException {
        if (sourceExerciseId <= 0 || (importedExercise.getCourseViaExerciseGroupOrCourseMember() == null && importedExercise.getExerciseGroup() == null)) {
            log.debug("Either the courseId or exerciseGroupId must be set for an import");
            return badRequest();
        }
        final var user = userRepository.getUserWithGroupsAndAuthorities();
        final var originalTextExercise = textExerciseRepository.findByIdWithExampleSubmissionsAndResultsElseThrow(sourceExerciseId);
        if (importedExercise.getCourseViaExerciseGroupOrCourseMember() == null) {
            log.debug("REST request to import text exercise {} into exercise group {}", sourceExerciseId, importedExercise.getExerciseGroup().getId());
            if (!authCheckService.isAtLeastInstructorInCourse(importedExercise.getExerciseGroup().getExam().getCourse(), user)) {
                log.debug("User {} is not allowed to import exercises into course of exercise group {}", user.getId(), importedExercise.getExerciseGroup().getId());
                return forbidden();
            }
        }
        else {
            log.debug("REST request to import text exercise with {} into course {}", sourceExerciseId, importedExercise.getCourseViaExerciseGroupOrCourseMember().getId());
            if (!authCheckService.isAtLeastInstructorInCourse(importedExercise.getCourseViaExerciseGroupOrCourseMember(), user)) {
                log.debug("User {} is not allowed to import exercises into course {}", user.getId(), importedExercise.getCourseViaExerciseGroupOrCourseMember().getId());
                return forbidden();
            }
        }

        if (originalTextExercise.getCourseViaExerciseGroupOrCourseMember() == null) {
            if (!authCheckService.isAtLeastInstructorInCourse(originalTextExercise.getExerciseGroup().getExam().getCourse(), user)) {
                log.debug("User {} is not allowed to import exercises from exercise group {}", user.getId(), originalTextExercise.getExerciseGroup().getId());
                return forbidden();
            }
        }
        else if (originalTextExercise.getExerciseGroup() == null) {
            if (!authCheckService.isAtLeastInstructorInCourse(originalTextExercise.getCourseViaExerciseGroupOrCourseMember(), user)) {
                log.debug("User {} is not allowed to import exercises from course {}", user.getId(), originalTextExercise.getCourseViaExerciseGroupOrCourseMember().getId());
                return forbidden();
            }
        }

        final var newTextExercise = textExerciseImportService.importTextExercise(originalTextExercise, importedExercise);
        textExerciseRepository.save((TextExercise) newTextExercise);
        return ResponseEntity.created(new URI("/api/text-exercises/" + newTextExercise.getId()))
                .headers(HeaderUtil.createEntityCreationAlert(applicationName, true, ENTITY_NAME, newTextExercise.getId().toString())).body((TextExercise) newTextExercise);
    }

    /**
     * POST /text-exercises/:exerciseId/export-submissions : sends exercise submissions as zip
     *
     * @param exerciseId              the id of the exercise to get the repos from
     * @param submissionExportOptions the options that should be used for the export
     * @return ResponseEntity with status
     */
    @PostMapping("/text-exercises/{exerciseId}/export-submissions")
    @PreAuthorize("hasAnyRole('TA', 'INSTRUCTOR', 'ADMIN')")
    public ResponseEntity<Resource> exportSubmissions(@PathVariable long exerciseId, @RequestBody SubmissionExportOptionsDTO submissionExportOptions) {

        TextExercise textExercise = textExerciseRepository.findByIdElseThrow(exerciseId);
        if (!authCheckService.isAtLeastTeachingAssistantForExercise(textExercise)) {
            return forbidden();
        }

        // TAs are not allowed to download all participations
        if (submissionExportOptions.isExportAllParticipants() && !authCheckService.isAtLeastInstructorInCourse(textExercise.getCourseViaExerciseGroupOrCourseMember(), null)) {
            return forbidden();
        }

        try {
            Optional<File> zipFile = textSubmissionExportService.exportStudentSubmissions(exerciseId, submissionExportOptions);

            if (zipFile.isEmpty()) {
                return ResponseEntity.badRequest()
                        .headers(HeaderUtil.createFailureAlert(applicationName, true, ENTITY_NAME, "nosubmissions", "No existing user was specified or no submission exists."))
                        .body(null);
            }

            InputStreamResource resource = new InputStreamResource(new FileInputStream(zipFile.get()));
            return ResponseEntity.ok().contentLength(zipFile.get().length()).contentType(MediaType.APPLICATION_OCTET_STREAM).header("filename", zipFile.get().getName())
                    .body(resource);

        }
        catch (IOException e) {
            return ResponseEntity.badRequest().headers(HeaderUtil.createFailureAlert(applicationName, true, ENTITY_NAME, "internalServerError",
                    "There was an error on the server and the zip file could not be created.")).body(null);
        }
    }

    /**
     * GET /text-exercises/{exerciseId}/plagiarism-result
     * <p>
     * Return the latest plagiarism result or null, if no plagiarism was detected for this exercise
     * yet.
     *
     * @param exerciseId ID of the text exercise for which the plagiarism result should be returned
     * @return The ResponseEntity with status 200 (Ok) or with status 400 (Bad Request) if the
     * parameters are invalid
     */
    @GetMapping("/text-exercises/{exerciseId}/plagiarism-result")
    @PreAuthorize("hasAnyRole('INSTRUCTOR', 'ADMIN')")
    public ResponseEntity<TextPlagiarismResult> getPlagiarismResult(@PathVariable long exerciseId) {
        log.debug("REST request to get the latest plagiarism result for the text exercise with id: {}", exerciseId);

        Optional<TextExercise> optionalTextExercise = textExerciseService.findOneWithParticipationsAndSubmissionsAndResults(exerciseId);

        if (optionalTextExercise.isEmpty()) {
            return notFound();
        }

        TextExercise textExercise = optionalTextExercise.get();

        if (!authCheckService.isAtLeastInstructorForExercise(textExercise)) {
            return forbidden();
        }

        Optional<TextPlagiarismResult> optionalResult = plagiarismService.getPlagiarismResult(textExercise);

        if (optionalResult.isEmpty()) {
            return notFound();
        }

        return ResponseEntity.ok(optionalResult.get());
    }

    /**
     * GET /text-exercises/{exerciseId}/check-plagiarism
     * <p>
     * Start the automated plagiarism detection for the given exercise and return its result.
     *
     * @param exerciseId          ID of the exercise for which to detect plagiarism
     * @param similarityThreshold ignore comparisons whose similarity is below this threshold (%)
     * @param minimumScore        consider only submissions whose score is greater or equal to this
     *                            value
     * @param minimumSize         consider only submissions whose size is greater or equal to this
     *                            value
     * @return the result of the JPlag plagiarism detection
     */
    @GetMapping("/text-exercises/{exerciseId}/check-plagiarism")
    @PreAuthorize("hasAnyRole('INSTRUCTOR', 'ADMIN')")
    public ResponseEntity<TextPlagiarismResult> checkPlagiarism(@PathVariable long exerciseId, @RequestParam float similarityThreshold, @RequestParam int minimumScore,
            @RequestParam int minimumSize) throws ExitException {
        TextExercise textExercise = textExerciseRepository.findByIdWithStudentParticipationsAndSubmissionsElseThrow(exerciseId);

        if (!authCheckService.isAtLeastInstructorForExercise(textExercise)) {
            return forbidden();
        }

        TextPlagiarismResult result = textPlagiarismDetectionService.checkPlagiarism(textExercise, similarityThreshold, minimumScore, minimumSize);
<<<<<<< HEAD

        plagiarismService.savePlagiarismResult(result);

=======
>>>>>>> 7f1cf80c
        return ResponseEntity.ok(result);
    }

}<|MERGE_RESOLUTION|>--- conflicted
+++ resolved
@@ -95,19 +95,11 @@
     private final CourseRepository courseRepository;
 
     public TextExerciseResource(TextExerciseRepository textExerciseRepository, TextExerciseService textExerciseService, TextAssessmentService textAssessmentService,
-<<<<<<< HEAD
-            UserService userService, AuthorizationCheckService authCheckService, CourseService courseService, ParticipationService participationService,
+            UserRepository userRepository, AuthorizationCheckService authCheckService, CourseService courseService, StudentParticipationRepository studentParticipationRepository,
             ResultRepository resultRepository, PlagiarismService plagiarismService, GroupNotificationService groupNotificationService,
             TextExerciseImportService textExerciseImportService, TextSubmissionExportService textSubmissionExportService, ExampleSubmissionRepository exampleSubmissionRepository,
             ExerciseService exerciseService, GradingCriterionService gradingCriterionService, TextBlockRepository textBlockRepository, ExerciseGroupService exerciseGroupService,
-            InstanceMessageSendService instanceMessageSendService, TextPlagiarismDetectionService textPlagiarismDetectionService) {
-=======
-            UserRepository userRepository, AuthorizationCheckService authCheckService, CourseService courseService, StudentParticipationRepository studentParticipationRepository,
-            ResultRepository resultRepository, GroupNotificationService groupNotificationService, TextExerciseImportService textExerciseImportService,
-            TextSubmissionExportService textSubmissionExportService, ExampleSubmissionRepository exampleSubmissionRepository, ExerciseService exerciseService,
-            GradingCriterionService gradingCriterionService, TextBlockRepository textBlockRepository, ExerciseGroupService exerciseGroupService,
             InstanceMessageSendService instanceMessageSendService, TextPlagiarismDetectionService textPlagiarismDetectionService, CourseRepository courseRepository) {
->>>>>>> 7f1cf80c
         this.textAssessmentService = textAssessmentService;
         this.textBlockRepository = textBlockRepository;
         this.textExerciseService = textExerciseService;
@@ -563,7 +555,7 @@
     public ResponseEntity<TextPlagiarismResult> getPlagiarismResult(@PathVariable long exerciseId) {
         log.debug("REST request to get the latest plagiarism result for the text exercise with id: {}", exerciseId);
 
-        Optional<TextExercise> optionalTextExercise = textExerciseService.findOneWithParticipationsAndSubmissionsAndResults(exerciseId);
+        Optional<TextExercise> optionalTextExercise = textExerciseRepository.findWithStudentParticipationsAndSubmissionsById(exerciseId);
 
         if (optionalTextExercise.isEmpty()) {
             return notFound();
@@ -608,12 +600,9 @@
         }
 
         TextPlagiarismResult result = textPlagiarismDetectionService.checkPlagiarism(textExercise, similarityThreshold, minimumScore, minimumSize);
-<<<<<<< HEAD
 
         plagiarismService.savePlagiarismResult(result);
 
-=======
->>>>>>> 7f1cf80c
         return ResponseEntity.ok(result);
     }
 
