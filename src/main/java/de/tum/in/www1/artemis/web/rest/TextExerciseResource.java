--- conflicted
+++ resolved
@@ -22,13 +22,9 @@
 import de.tum.in.www1.artemis.repository.TextBlockRepository;
 import de.tum.in.www1.artemis.repository.TextExerciseRepository;
 import de.tum.in.www1.artemis.service.*;
-<<<<<<< HEAD
 import de.tum.in.www1.artemis.service.messaging.InstanceMessageSendService;
-=======
-import de.tum.in.www1.artemis.service.scheduled.TextClusteringScheduleService;
 import de.tum.in.www1.artemis.web.rest.dto.PageableSearchDTO;
 import de.tum.in.www1.artemis.web.rest.dto.SearchResultPageDTO;
->>>>>>> 84b7fd31
 import de.tum.in.www1.artemis.web.rest.errors.BadRequestAlertException;
 import de.tum.in.www1.artemis.web.rest.util.HeaderUtil;
 
@@ -78,15 +74,9 @@
 
     public TextExerciseResource(TextExerciseRepository textExerciseRepository, TextExerciseService textExerciseService, TextAssessmentService textAssessmentService,
             UserService userService, AuthorizationCheckService authCheckService, CourseService courseService, ParticipationService participationService,
-<<<<<<< HEAD
-            ResultRepository resultRepository, GroupNotificationService groupNotificationService, ExampleSubmissionRepository exampleSubmissionRepository,
-            ExerciseService exerciseService, GradingCriterionService gradingCriterionService, TextBlockRepository textBlockRepository, ExerciseGroupService exerciseGroupService,
-            InstanceMessageSendService instanceMessageSendService) {
-=======
             ResultRepository resultRepository, GroupNotificationService groupNotificationService, TextExerciseImportService textExerciseImportService,
-            ExampleSubmissionRepository exampleSubmissionRepository, Optional<TextClusteringScheduleService> textClusteringScheduleService, ExerciseService exerciseService,
-            GradingCriterionService gradingCriterionService, TextBlockRepository textBlockRepository, ExerciseGroupService exerciseGroupService) {
->>>>>>> 84b7fd31
+            ExampleSubmissionRepository exampleSubmissionRepository, ExerciseService exerciseService, GradingCriterionService gradingCriterionService,
+            TextBlockRepository textBlockRepository, ExerciseGroupService exerciseGroupService, InstanceMessageSendService instanceMessageSendService) {
         this.textAssessmentService = textAssessmentService;
         this.textBlockRepository = textBlockRepository;
         this.textExerciseService = textExerciseService;
