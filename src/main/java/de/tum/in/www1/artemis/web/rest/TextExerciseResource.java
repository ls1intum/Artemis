--- conflicted
+++ resolved
@@ -107,13 +107,8 @@
             ParticipationRepository participationRepository, ResultRepository resultRepository, TextExerciseImportService textExerciseImportService,
             TextSubmissionExportService textSubmissionExportService, ExampleSubmissionRepository exampleSubmissionRepository, ExerciseService exerciseService,
             GradingCriterionRepository gradingCriterionRepository, TextBlockRepository textBlockRepository, GroupNotificationScheduleService groupNotificationScheduleService,
-<<<<<<< HEAD
             InstanceMessageSendService instanceMessageSendService, PlagiarismDetectionService plagiarismDetectionService, CourseRepository courseRepository,
-            ChannelService channelService, ChannelRepository channelRepository, ConversationService conversationService) {
-=======
-            InstanceMessageSendService instanceMessageSendService, TextPlagiarismDetectionService textPlagiarismDetectionService, CourseRepository courseRepository,
             ChannelService channelService, ChannelRepository channelRepository) {
->>>>>>> 12057ed6
         this.feedbackRepository = feedbackRepository;
         this.exerciseDeletionService = exerciseDeletionService;
         this.plagiarismResultRepository = plagiarismResultRepository;
