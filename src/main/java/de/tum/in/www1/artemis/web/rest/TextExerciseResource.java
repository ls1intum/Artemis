--- conflicted
+++ resolved
@@ -99,13 +99,10 @@
 
     private final ChannelService channelService;
 
-<<<<<<< HEAD
     private final ChannelRepository channelRepository;
 
     private final ConversationService conversationService;
 
-=======
->>>>>>> 785b3f1f
     public TextExerciseResource(TextExerciseRepository textExerciseRepository, TextExerciseService textExerciseService, FeedbackRepository feedbackRepository,
             ExerciseDeletionService exerciseDeletionService, PlagiarismResultRepository plagiarismResultRepository, UserRepository userRepository,
             AuthorizationCheckService authCheckService, CourseService courseService, StudentParticipationRepository studentParticipationRepository,
@@ -113,12 +110,8 @@
             TextSubmissionExportService textSubmissionExportService, ExampleSubmissionRepository exampleSubmissionRepository, ExerciseService exerciseService,
             GradingCriterionRepository gradingCriterionRepository, TextBlockRepository textBlockRepository, GroupNotificationScheduleService groupNotificationScheduleService,
             InstanceMessageSendService instanceMessageSendService, TextPlagiarismDetectionService textPlagiarismDetectionService, CourseRepository courseRepository,
-<<<<<<< HEAD
             TextAssessmentKnowledgeService textAssessmentKnowledgeService, ChannelService channelService, ChannelRepository channelRepository,
             ConversationService conversationService) {
-=======
-            ChannelService channelService, ChannelRepository channelRepository, TextClusterRepository textClusterRepository) {
->>>>>>> 785b3f1f
         this.feedbackRepository = feedbackRepository;
         this.exerciseDeletionService = exerciseDeletionService;
         this.plagiarismResultRepository = plagiarismResultRepository;
@@ -141,11 +134,8 @@
         this.textPlagiarismDetectionService = textPlagiarismDetectionService;
         this.courseRepository = courseRepository;
         this.channelService = channelService;
-<<<<<<< HEAD
         this.channelRepository = channelRepository;
         this.conversationService = conversationService;
-=======
->>>>>>> 785b3f1f
     }
 
     /**
