--- conflicted
+++ resolved
@@ -109,11 +109,7 @@
             TextSubmissionExportService textSubmissionExportService, ExampleSubmissionRepository exampleSubmissionRepository, ExerciseService exerciseService,
             GradingCriterionRepository gradingCriterionRepository, TextBlockRepository textBlockRepository, GroupNotificationScheduleService groupNotificationScheduleService,
             InstanceMessageSendService instanceMessageSendService, TextPlagiarismDetectionService textPlagiarismDetectionService, CourseRepository courseRepository,
-<<<<<<< HEAD
-            TextAssessmentKnowledgeService textAssessmentKnowledgeService, ChannelService channelService, ChannelRepository channelRepository) {
-=======
-            TextClusterRepository textClusterRepository) {
->>>>>>> b6dcc816
+            TextAssessmentKnowledgeService textAssessmentKnowledgeService, ChannelService channelService, ChannelRepository channelRepository, TextClusterRepository textClusterRepository) {
         this.feedbackRepository = feedbackRepository;
         this.exerciseDeletionService = exerciseDeletionService;
         this.plagiarismResultRepository = plagiarismResultRepository;
@@ -135,13 +131,10 @@
         this.instanceMessageSendService = instanceMessageSendService;
         this.textPlagiarismDetectionService = textPlagiarismDetectionService;
         this.courseRepository = courseRepository;
-<<<<<<< HEAD
         this.textAssessmentKnowledgeService = textAssessmentKnowledgeService;
         this.channelService = channelService;
         this.channelRepository = channelRepository;
-=======
         this.textClusterRepository = textClusterRepository;
->>>>>>> b6dcc816
     }
 
     /**
@@ -173,15 +166,13 @@
         // Check that the user is authorized to create the exercise
         authCheckService.checkHasAtLeastRoleInCourseElseThrow(Role.EDITOR, course, null);
 
-<<<<<<< HEAD
         // if exercise is created from scratch we create new knowledge instance
         textExercise.setKnowledge(textAssessmentKnowledgeService.createNewKnowledge());
         if (textExercise.isCourseExercise() && textExercise.getChannel() != null) {
             Channel createdChannel = channelService.createExerciseChannel(textExercise, textExercise.getChannel().getName());
             textExercise.setChannel(createdChannel);
         }
-=======
->>>>>>> b6dcc816
+      
         TextExercise result = textExerciseRepository.save(textExercise);
         instanceMessageSendService.sendTextExerciseSchedule(result.getId());
         groupNotificationScheduleService.checkNotificationsForNewExercise(textExercise);
