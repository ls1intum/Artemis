package de.tum.in.www1.artemis.web.rest;

import static de.tum.in.www1.artemis.web.rest.util.ResponseUtil.forbidden;
import static de.tum.in.www1.artemis.web.rest.util.ResponseUtil.notFound;

import java.net.URI;
import java.net.URISyntaxException;
import java.util.*;

import org.slf4j.Logger;
import org.slf4j.LoggerFactory;
import org.springframework.beans.factory.annotation.Value;
import org.springframework.http.HttpStatus;
import org.springframework.http.ResponseEntity;
import org.springframework.security.access.prepost.PreAuthorize;
import org.springframework.web.bind.annotation.*;

import de.tum.in.www1.artemis.domain.*;
import de.tum.in.www1.artemis.domain.participation.StudentParticipation;
import de.tum.in.www1.artemis.repository.ExampleSubmissionRepository;
import de.tum.in.www1.artemis.repository.ResultRepository;
import de.tum.in.www1.artemis.repository.TextBlockRepository;
import de.tum.in.www1.artemis.repository.TextExerciseRepository;
import de.tum.in.www1.artemis.service.*;
import de.tum.in.www1.artemis.service.scheduled.TextClusteringScheduleService;
import de.tum.in.www1.artemis.web.rest.errors.BadRequestAlertException;
import de.tum.in.www1.artemis.web.rest.util.HeaderUtil;

/** REST controller for managing TextExercise. */
@RestController
@RequestMapping("/api")
public class TextExerciseResource {

    private final Logger log = LoggerFactory.getLogger(TextExerciseResource.class);

    private static final String ENTITY_NAME = "textExercise";

    @Value("${jhipster.clientApp.name}")
    private String applicationName;

    private final TextAssessmentService textAssessmentService;

    private final TextBlockRepository textBlockRepository;

    private final TextExerciseService textExerciseService;

    private final ExerciseService exerciseService;

    private final TextExerciseRepository textExerciseRepository;

    private final UserService userService;

    private final CourseService courseService;

    private final AuthorizationCheckService authCheckService;

    private final ParticipationService participationService;

    private final ResultRepository resultRepository;

    private final ExampleSubmissionRepository exampleSubmissionRepository;

    private final GroupNotificationService groupNotificationService;

    private final Optional<TextClusteringScheduleService> textClusteringScheduleService;

    private final GradingCriterionService gradingCriterionService;

    private final ExerciseGroupService exerciseGroupService;

    public TextExerciseResource(TextExerciseRepository textExerciseRepository, TextExerciseService textExerciseService, TextAssessmentService textAssessmentService,
            UserService userService, AuthorizationCheckService authCheckService, CourseService courseService, ParticipationService participationService,
            ResultRepository resultRepository, GroupNotificationService groupNotificationService, ExampleSubmissionRepository exampleSubmissionRepository,
            Optional<TextClusteringScheduleService> textClusteringScheduleService, ExerciseService exerciseService, GradingCriterionService gradingCriterionService,
            TextBlockRepository textBlockRepository, ExerciseGroupService exerciseGroupService) {
        this.textAssessmentService = textAssessmentService;
        this.textBlockRepository = textBlockRepository;
        this.textExerciseService = textExerciseService;
        this.textExerciseRepository = textExerciseRepository;
        this.userService = userService;
        this.courseService = courseService;
        this.authCheckService = authCheckService;
        this.participationService = participationService;
        this.resultRepository = resultRepository;
        this.groupNotificationService = groupNotificationService;
        this.exampleSubmissionRepository = exampleSubmissionRepository;
        this.textClusteringScheduleService = textClusteringScheduleService;
        this.exerciseService = exerciseService;
        this.gradingCriterionService = gradingCriterionService;
        this.exerciseGroupService = exerciseGroupService;
    }

    /**
     * POST /text-exercises : Create a new textExercise.
     *
     * @param textExercise the textExercise to create
     * @return the ResponseEntity with status 201 (Created) and with body the new textExercise, or with status 400 (Bad Request) if the textExercise has already an ID
     * @throws URISyntaxException if the Location URI syntax is incorrect
     */
    @PostMapping("/text-exercises")
    @PreAuthorize("hasAnyRole('INSTRUCTOR', 'ADMIN')")
    public ResponseEntity<TextExercise> createTextExercise(@RequestBody TextExercise textExercise) throws URISyntaxException {
        log.debug("REST request to save TextExercise : {}", textExercise);
        if (textExercise.getId() != null) {
            throw new BadRequestAlertException("A new textExercise cannot already have an ID", ENTITY_NAME, "idexists");
        }

        if (textExercise.getTitle() == null) {
            throw new BadRequestAlertException("A new textExercise needs a title", ENTITY_NAME, "missingtitle");
        }

        if (textExercise.getMaxScore() == null) {
            throw new BadRequestAlertException("A new textExercise needs a max score", ENTITY_NAME, "missingmaxscore");
        }

        if (textExercise.getDueDate() == null && textExercise.getAssessmentDueDate() != null) {
            throw new BadRequestAlertException("If you set an assessmentDueDate, then you need to add also a dueDate", ENTITY_NAME, "dueDate");
        }

        // Valid exercises have set either a course or an exerciseGroup
        exerciseService.checkCourseAndExerciseGroupExclusivity(textExercise, ENTITY_NAME);

        // Retrieve the course over the exerciseGroup or the given courseId
        Course course = courseService.retrieveCourseOverExerciseGroupOrCourseId(textExercise);

        // Check that the user is authorized to create the exercise
        User user = userService.getUserWithGroupsAndAuthorities();
        if (!authCheckService.isAtLeastInstructorInCourse(course, user)) {
            return forbidden();
        }
        if (textExercise.isAutomaticAssessmentEnabled() && !authCheckService.isAdmin()) {
            return forbidden();
        }

        TextExercise result = textExerciseRepository.save(textExercise);
        textClusteringScheduleService.ifPresent(service -> service.scheduleExerciseForClusteringIfRequired(result));

<<<<<<< HEAD
        // If an exerciseGroup is set, we assume that the exercise is created for an exam. Then don't notify tutors when the exercise is created
        if (!textExercise.hasExerciseGroup()) {
=======
        // Only notify tutors when the exercise is created for a course
        if (textExercise.hasCourse()) {
>>>>>>> 5a793776
            groupNotificationService.notifyTutorGroupAboutExerciseCreated(textExercise);
        }
        return ResponseEntity.created(new URI("/api/text-exercises/" + result.getId()))
                .headers(HeaderUtil.createEntityCreationAlert(applicationName, true, ENTITY_NAME, result.getId().toString())).body(result);
    }

    /**
     * PUT /text-exercises : Updates an existing textExercise.
     *
     * @param textExercise the textExercise to update
     * @param notificationText about the text exercise update that should be displayed for the student group
     * @return the ResponseEntity with status 200 (OK) and with body the updated textExercise, or with status 400 (Bad Request) if the textExercise is not valid, or with status 500
     *         (Internal Server Error) if the textExercise couldn't be updated
     * @throws URISyntaxException if the Location URI syntax is incorrect
     */
    @PutMapping("/text-exercises")
    @PreAuthorize("hasAnyRole('INSTRUCTOR', 'ADMIN')")
    public ResponseEntity<TextExercise> updateTextExercise(@RequestBody TextExercise textExercise,
            @RequestParam(value = "notificationText", required = false) String notificationText) throws URISyntaxException {
        log.debug("REST request to update TextExercise : {}", textExercise);
        if (textExercise.getId() == null) {
            return createTextExercise(textExercise);
        }

        // Valid exercises have set either a course or an exerciseGroup
        exerciseService.checkCourseAndExerciseGroupExclusivity(textExercise, ENTITY_NAME);

        // Retrieve the course over the exerciseGroup or the given courseId
        Course course = courseService.retrieveCourseOverExerciseGroupOrCourseId(textExercise);

        // Check that the user is authorized to update the exercise
        User user = userService.getUserWithGroupsAndAuthorities();
        if (!authCheckService.isAtLeastInstructorInCourse(course, user)) {
            return forbidden();
        }
        TextExercise textExerciseBeforeUpdate = textExerciseService.findOne(textExercise.getId());
        if (textExerciseBeforeUpdate.isAutomaticAssessmentEnabled() != textExercise.isAutomaticAssessmentEnabled() && !authCheckService.isAdmin()) {
            return forbidden();
        }

        // Forbid conversion between normal course exercise and exam exercise
        exerciseService.checkForConversionBetweenExamAndCourseExercise(textExercise, textExerciseBeforeUpdate, ENTITY_NAME);

        TextExercise result = textExerciseRepository.save(textExercise);
        textClusteringScheduleService.ifPresent(service -> service.scheduleExerciseForClusteringIfRequired(result));

        // Avoid recursions
        if (textExercise.getExampleSubmissions().size() != 0) {
            result.getExampleSubmissions().forEach(exampleSubmission -> exampleSubmission.setExercise(null));
            result.getExampleSubmissions().forEach(exampleSubmission -> exampleSubmission.setTutorParticipations(null));
        }

        // TODO: Should we leave this activated in case the exercise is changed during the exam?
<<<<<<< HEAD
        // Don't notify students about changes if the exercise was updated in exam-mode
        if (notificationText != null && !textExercise.hasExerciseGroup()) {
=======
        // Only notify students about changes if a regular exercise was updated
        if (notificationText != null && textExercise.hasCourse()) {
>>>>>>> 5a793776
            groupNotificationService.notifyStudentGroupAboutExerciseUpdate(textExercise, notificationText);
        }
        return ResponseEntity.ok().headers(HeaderUtil.createEntityUpdateAlert(applicationName, true, ENTITY_NAME, textExercise.getId().toString())).body(result);
    }

    /**
     * GET /courses/:courseId/exercises : get all the exercises.
     *
     * @param courseId id of the course of which all the exercises should be fetched
     * @return the ResponseEntity with status 200 (OK) and the list of textExercises in body
     */
    @GetMapping(value = "/courses/{courseId}/text-exercises")
    @PreAuthorize("hasAnyRole('TA', 'INSTRUCTOR', 'ADMIN')")
    public ResponseEntity<List<TextExercise>> getTextExercisesForCourse(@PathVariable Long courseId) {
        log.debug("REST request to get all ProgrammingExercises for the course with id : {}", courseId);
        Course course = courseService.findOne(courseId);
        if (!authCheckService.isAtLeastTeachingAssistantInCourse(course, null)) {
            return forbidden();
        }
        List<TextExercise> exercises = textExerciseRepository.findByCourseId(courseId);
        for (Exercise exercise : exercises) {
            // not required in the returned json body
            exercise.setStudentParticipations(null);
            exercise.setCourse(null);
            List<GradingCriterion> gradingCriteria = gradingCriterionService.findByExerciseIdWithEagerGradingCriteria(exercise.getId());
            exercise.setGradingCriteria(gradingCriteria);

        }

        return ResponseEntity.ok().body(exercises);
    }

    /**
     * GET /text-exercises/:id : get the "id" textExercise.
     *
     * @param exerciseId the id of the textExercise to retrieve
     * @return the ResponseEntity with status 200 (OK) and with body the textExercise, or with status 404 (Not Found)
     */
    @GetMapping("/text-exercises/{exerciseId}")
    @PreAuthorize("hasAnyRole('TA', 'INSTRUCTOR', 'ADMIN')")
    public ResponseEntity<TextExercise> getTextExercise(@PathVariable Long exerciseId) {
        log.debug("REST request to get TextExercise : {}", exerciseId);
        Optional<TextExercise> optionalTextExercise = textExerciseRepository.findWithEagerTeamAssignmentConfigAndCategoriesById(exerciseId);

<<<<<<< HEAD
        if (!optionalTextExercise.isPresent()) {
=======
        if (optionalTextExercise.isEmpty()) {
>>>>>>> 5a793776
            notFound();
        }
        TextExercise textExercise = optionalTextExercise.get();

        // If the exercise belongs to an exam, only instructors and admins are allowed to access it
        if (textExercise.hasExerciseGroup()) {
            Course course = courseService.retrieveCourseOverExerciseGroup(textExercise.getExerciseGroup().getId());
            if (!authCheckService.isAtLeastInstructorInCourse(course, null)) {
                return forbidden();
            }
        }
        else if (!authCheckService.isAtLeastTeachingAssistantForExercise(optionalTextExercise)) {
            return forbidden();
        }

        Set<ExampleSubmission> exampleSubmissions = new HashSet<>(this.exampleSubmissionRepository.findAllByExerciseId(exerciseId));
        List<GradingCriterion> gradingCriteria = gradingCriterionService.findByExerciseIdWithEagerGradingCriteria(exerciseId);
        textExercise.setGradingCriteria(gradingCriteria);
        textExercise.setExampleSubmissions(exampleSubmissions);

        return ResponseEntity.ok().body(textExercise);
    }

    /**
     * DELETE /text-exercises/:id : delete the "id" textExercise.
     *
     * @param exerciseId the id of the textExercise to delete
     * @return the ResponseEntity with status 200 (OK)
     */
    @DeleteMapping("/text-exercises/{exerciseId}")
    @PreAuthorize("hasAnyRole('INSTRUCTOR', 'ADMIN')")
    public ResponseEntity<Void> deleteTextExercise(@PathVariable Long exerciseId) {
        log.info("REST request to delete TextExercise : {}", exerciseId);
        Optional<TextExercise> optionalTextExercise = textExerciseRepository.findById(exerciseId);
        if (optionalTextExercise.isEmpty()) {
            return notFound();
        }
        TextExercise textExercise = optionalTextExercise.get();

        // If the exercise belongs to an exam, the course must be retrieved over the exerciseGroup
        Course course;
        if (textExercise.hasExerciseGroup()) {
            course = courseService.retrieveCourseOverExerciseGroup(textExercise.getExerciseGroup().getId());
        }
        else {
            course = textExercise.getCourse();
        }

        User user = userService.getUserWithGroupsAndAuthorities();
        if (!authCheckService.isAtLeastInstructorInCourse(course, user)) {
            return forbidden();
        }
        textClusteringScheduleService.ifPresent(service -> service.cancelScheduledClustering(textExercise));
        // note: we use the exercise service here, because this one makes sure to clean up all lazy references correctly.
        exerciseService.logDeletion(textExercise, course, user);
        exerciseService.delete(exerciseId, false, false);
        return ResponseEntity.ok().headers(HeaderUtil.createEntityDeletionAlert(applicationName, true, ENTITY_NAME, textExercise.getTitle())).build();
    }

    /**
     * Returns the data needed for the text editor, which includes the participation, textSubmission with answer if existing and the assessments if the submission was already
     * submitted.
     *
     * @param participationId the participationId for which to find the data for the text editor
     * @return the ResponseEntity with the participation as body
     */
    @GetMapping("/text-editor/{participationId}")
    @PreAuthorize("hasAnyRole('USER', 'TA', 'INSTRUCTOR', 'ADMIN')")
    public ResponseEntity<StudentParticipation> getDataForTextEditor(@PathVariable Long participationId) {
        User user = userService.getUserWithGroupsAndAuthorities();
        StudentParticipation participation = participationService.findOneStudentParticipationWithEagerSubmissionsResultsExerciseAndCourse(participationId);
        if (participation == null) {
            return ResponseEntity.badRequest()
                    .headers(HeaderUtil.createFailureAlert(applicationName, true, ENTITY_NAME, "participationNotFound", "No participation was found for the given ID.")).body(null);
        }
        TextExercise textExercise;
        if (participation.getExercise() instanceof TextExercise) {
            textExercise = (TextExercise) participation.getExercise();
            if (textExercise == null) {
                return ResponseEntity.badRequest()
                        .headers(HeaderUtil.createFailureAlert(applicationName, true, "textExercise", "exerciseEmpty", "The exercise belonging to the participation is null."))
                        .body(null);
            }
        }
        else {
            return ResponseEntity.badRequest()
                    .headers(HeaderUtil.createFailureAlert(applicationName, true, "textExercise", "wrongExerciseType", "The exercise of the participation is not a text exercise."))
                    .body(null);
        }

        // users can only see their own submission (to prevent cheating), TAs, instructors and admins can see all answers
        if (!authCheckService.isOwnerOfParticipation(participation, user) && !authCheckService.isAtLeastTeachingAssistantForExercise(textExercise, user)) {
            return ResponseEntity.status(HttpStatus.FORBIDDEN).build();
        }

        // if no results, check if there are really no results or the relation to results was not
        // updated yet
        if (participation.getResults().size() <= 0) {
            List<Result> results = resultRepository.findByParticipationIdOrderByCompletionDateDesc(participation.getId());
            participation.setResults(new HashSet<>(results));
        }

        Optional<Submission> optionalSubmission = participation.findLatestSubmission();
        participation.setSubmissions(new HashSet<>());

        participation.getExercise().filterSensitiveInformation();

        if (optionalSubmission.isPresent()) {
            TextSubmission textSubmission = (TextSubmission) optionalSubmission.get();

            // set reference to participation to null, since we are already inside a participation
            textSubmission.setParticipation(null);

            Result result = textSubmission.getResult();
            if (result != null) {
                // Load TextBlocks for the Submission. They are needed to display the Feedback in the client.
                final List<TextBlock> textBlocks = textBlockRepository.findAllBySubmissionId(textSubmission.getId());
                textSubmission.setBlocks(textBlocks);

                if (textSubmission.isSubmitted() && result.getCompletionDate() != null) {
                    List<Feedback> assessments = textAssessmentService.getAssessmentsForResult(result);
                    result.setFeedbacks(assessments);
                }

                if (!authCheckService.isAtLeastInstructorForExercise(textExercise, user)) {
                    result.setAssessor(null);
                }
            }

            participation.addSubmissions(textSubmission);
        }

        if (!(authCheckService.isAtLeastInstructorForExercise(textExercise, user) || participation.isOwnedBy(user))) {
            participation.setParticipant(null);
        }

        return ResponseEntity.ok(participation);
    }

    /**
     * POST /text-exercises/{exerciseId}/trigger-automatic-assessment: trigger automatic assessment (clustering task) for given exercise id
     *
     * @param exerciseId id of the exercised that for which the automatic assessment should be triggered
     * @return the ResponseEntity with status 200 (OK) or with status 400 (Bad Request)
     */
    @PostMapping("/text-exercises/{exerciseId}/trigger-automatic-assessment")
    @PreAuthorize("hasAnyRole('ADMIN')")
    public ResponseEntity<Void> triggerAutomaticAssessment(@PathVariable Long exerciseId) {
        if (textClusteringScheduleService.isPresent()) {
            TextExercise textExercise = textExerciseService.findOne(exerciseId);
            textClusteringScheduleService.get().scheduleExerciseForInstantClustering(textExercise);
            return ResponseEntity.ok().build();
        }
        else {
            return ResponseEntity.badRequest().build();
        }
    }
}<|MERGE_RESOLUTION|>--- conflicted
+++ resolved
@@ -135,13 +135,8 @@
         TextExercise result = textExerciseRepository.save(textExercise);
         textClusteringScheduleService.ifPresent(service -> service.scheduleExerciseForClusteringIfRequired(result));
 
-<<<<<<< HEAD
-        // If an exerciseGroup is set, we assume that the exercise is created for an exam. Then don't notify tutors when the exercise is created
-        if (!textExercise.hasExerciseGroup()) {
-=======
         // Only notify tutors when the exercise is created for a course
         if (textExercise.hasCourse()) {
->>>>>>> 5a793776
             groupNotificationService.notifyTutorGroupAboutExerciseCreated(textExercise);
         }
         return ResponseEntity.created(new URI("/api/text-exercises/" + result.getId()))
@@ -195,13 +190,8 @@
         }
 
         // TODO: Should we leave this activated in case the exercise is changed during the exam?
-<<<<<<< HEAD
-        // Don't notify students about changes if the exercise was updated in exam-mode
-        if (notificationText != null && !textExercise.hasExerciseGroup()) {
-=======
         // Only notify students about changes if a regular exercise was updated
         if (notificationText != null && textExercise.hasCourse()) {
->>>>>>> 5a793776
             groupNotificationService.notifyStudentGroupAboutExerciseUpdate(textExercise, notificationText);
         }
         return ResponseEntity.ok().headers(HeaderUtil.createEntityUpdateAlert(applicationName, true, ENTITY_NAME, textExercise.getId().toString())).body(result);
@@ -246,11 +236,7 @@
         log.debug("REST request to get TextExercise : {}", exerciseId);
         Optional<TextExercise> optionalTextExercise = textExerciseRepository.findWithEagerTeamAssignmentConfigAndCategoriesById(exerciseId);
 
-<<<<<<< HEAD
-        if (!optionalTextExercise.isPresent()) {
-=======
         if (optionalTextExercise.isEmpty()) {
->>>>>>> 5a793776
             notFound();
         }
         TextExercise textExercise = optionalTextExercise.get();
