--- conflicted
+++ resolved
@@ -206,13 +206,9 @@
     }
 
     /**
-     * GET /courses/{courseId}/lectures/{lectureId}/student-questions : get all student questions for exercise.
-     *
-<<<<<<< HEAD
-     * @param courseId course the question belongs to
-=======
-     * GET /lectures/{lectureId}/student-questions : get all student questions for lecture.
->>>>>>> 1c0c9389
+     * GET /courses/{courseId}/lectures/{lectureId}/student-questions : get all student questions for lecture.
+     *
+     * @param courseId course the question belongs to
      * @param lectureId the lecture that the student questions belong to
      * @return the ResponseEntity with status 200 (OK) and with body all student questions for lecture
      */
