--- conflicted
+++ resolved
@@ -2,30 +2,21 @@
 
 import java.net.URI;
 import java.net.URISyntaxException;
-<<<<<<< HEAD
-=======
 import java.util.List;
->>>>>>> 7def98a4
 import java.util.Optional;
 
 import org.slf4j.Logger;
 import org.slf4j.LoggerFactory;
-<<<<<<< HEAD
 import org.springframework.beans.factory.annotation.Value;
-=======
 import org.springframework.http.HttpStatus;
->>>>>>> 7def98a4
 import org.springframework.http.ResponseEntity;
 import org.springframework.security.access.prepost.PreAuthorize;
 import org.springframework.web.bind.annotation.*;
 
 import de.tum.in.www1.artemis.domain.StudentQuestion;
 import de.tum.in.www1.artemis.repository.StudentQuestionRepository;
-<<<<<<< HEAD
-=======
 import de.tum.in.www1.artemis.service.GroupNotificationService;
 import de.tum.in.www1.artemis.service.StudentQuestionService;
->>>>>>> 7def98a4
 import de.tum.in.www1.artemis.web.rest.errors.BadRequestAlertException;
 import de.tum.in.www1.artemis.web.rest.util.HeaderUtil;
 import io.github.jhipster.web.util.ResponseUtil;
@@ -72,14 +63,9 @@
             throw new BadRequestAlertException("A new studentQuestion cannot already have an ID", ENTITY_NAME, "idexists");
         }
         StudentQuestion result = studentQuestionRepository.save(studentQuestion);
-<<<<<<< HEAD
+        groupNotificationService.notifyGroupAboutNewQuestion(result);
         return ResponseEntity.created(new URI("/api/student-questions/" + result.getId()))
                 .headers(HeaderUtil.createEntityCreationAlert(applicationName, true, ENTITY_NAME, result.getId().toString())).body(result);
-=======
-        groupNotificationService.notifyGroupAboutNewQuestion(result);
-        return ResponseEntity.created(new URI("/api/student-questions/" + result.getId())).headers(HeaderUtil.createEntityCreationAlert(ENTITY_NAME, result.getId().toString()))
-                .body(result);
->>>>>>> 7def98a4
     }
 
     /**
@@ -98,11 +84,7 @@
             throw new BadRequestAlertException("Invalid id", ENTITY_NAME, "idnull");
         }
         StudentQuestion result = studentQuestionRepository.save(studentQuestion);
-<<<<<<< HEAD
         return ResponseEntity.ok().headers(HeaderUtil.createEntityUpdateAlert(applicationName, true, ENTITY_NAME, studentQuestion.getId().toString())).body(result);
-=======
-        return ResponseEntity.ok().headers(HeaderUtil.createEntityUpdateAlert(ENTITY_NAME, studentQuestion.getId().toString())).body(result);
->>>>>>> 7def98a4
     }
 
     /**
@@ -120,8 +102,6 @@
     }
 
     /**
-<<<<<<< HEAD
-=======
      * GET /studentQuestions : get all student questions for exercise.
      *
      * @param exerciseId the exercise that the student questions belong to
@@ -136,7 +116,6 @@
     }
 
     /**
->>>>>>> 7def98a4
      * DELETE /student-questions/:id : delete the "id" studentQuestion.
      *
      * @param id the id of the studentQuestion to delete
