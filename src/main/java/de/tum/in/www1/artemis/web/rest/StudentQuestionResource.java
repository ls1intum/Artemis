package de.tum.in.www1.artemis.web.rest;

import static de.tum.in.www1.artemis.web.rest.util.ResponseUtil.forbidden;

import java.net.URI;
import java.net.URISyntaxException;
import java.util.List;
import java.util.Optional;

import org.slf4j.Logger;
import org.slf4j.LoggerFactory;
import org.springframework.beans.factory.annotation.Value;
import org.springframework.http.HttpStatus;
import org.springframework.http.ResponseEntity;
import org.springframework.security.access.prepost.PreAuthorize;
import org.springframework.web.bind.annotation.*;

import de.tum.in.www1.artemis.domain.Course;
import de.tum.in.www1.artemis.domain.StudentQuestion;
import de.tum.in.www1.artemis.domain.User;
import de.tum.in.www1.artemis.repository.StudentQuestionRepository;
import de.tum.in.www1.artemis.service.CourseService;
import de.tum.in.www1.artemis.service.GroupNotificationService;
import de.tum.in.www1.artemis.service.StudentQuestionService;
import de.tum.in.www1.artemis.service.UserService;
import de.tum.in.www1.artemis.web.rest.errors.BadRequestAlertException;
import de.tum.in.www1.artemis.web.rest.util.HeaderUtil;
import io.github.jhipster.web.util.ResponseUtil;

/**
 * REST controller for managing StudentQuestion.
 */
@RestController
@RequestMapping("/api")
public class StudentQuestionResource {

    private final Logger log = LoggerFactory.getLogger(StudentQuestionResource.class);

    private static final String ENTITY_NAME = "studentQuestion";

    @Value("${jhipster.clientApp.name}")
    private String applicationName;

    private final StudentQuestionRepository studentQuestionRepository;

    private final StudentQuestionService studentQuestionService;

    private final CourseService courseService;

    private final UserService userService;

    GroupNotificationService groupNotificationService;

    public StudentQuestionResource(StudentQuestionRepository studentQuestionRepository, GroupNotificationService groupNotificationService,
            StudentQuestionService studentQuestionService, CourseService courseService, UserService userService) {
        this.studentQuestionRepository = studentQuestionRepository;
        this.studentQuestionService = studentQuestionService;
        this.groupNotificationService = groupNotificationService;
        this.courseService = courseService;
        this.userService = userService;
    }

    /**
     * POST /student-questions : Create a new studentQuestion.
     *
     * @param studentQuestion the studentQuestion to create
     * @return the ResponseEntity with status 201 (Created) and with body the new studentQuestion, or with status 400 (Bad Request) if the studentQuestion has already an ID
     * @throws URISyntaxException if the Location URI syntax is incorrect
     */
    @PostMapping("/student-questions")
    @PreAuthorize("hasAnyRole('USER', 'TA', 'INSTRUCTOR', 'ADMIN')")
    public ResponseEntity<StudentQuestion> createStudentQuestion(@RequestBody StudentQuestion studentQuestion) throws URISyntaxException {
        log.debug("REST request to save StudentQuestion : {}", studentQuestion);
        if (studentQuestion.getId() != null) {
            throw new BadRequestAlertException("A new studentQuestion cannot already have an ID", ENTITY_NAME, "idexists");
        }
        StudentQuestion question = studentQuestionRepository.save(studentQuestion);
        if (question.getExercise() != null) {
            groupNotificationService.notifyTutorAndInstructorGroupAboutNewQuestionForExercise(question);
        }
        if (question.getLecture() != null) {
            groupNotificationService.notifyTutorAndInstructorGroupAboutNewQuestionForLecture(question);
        }
        return ResponseEntity.created(new URI("/api/student-questions/" + question.getId()))
                .headers(HeaderUtil.createEntityCreationAlert(applicationName, true, ENTITY_NAME, question.getId().toString())).body(question);
    }

    /**
     * PUT /student-questions : Updates an existing studentQuestion.
     *
     * @param studentQuestion the studentQuestion to update
     * @return the ResponseEntity with status 200 (OK) and with body the updated studentQuestion, or with status 400 (Bad Request) if the studentQuestion is not valid, or with
     *         status 500 (Internal Server Error) if the studentQuestion couldn't be updated
     * @throws URISyntaxException if the Location URI syntax is incorrect
     */
    @PutMapping("/student-questions")
    @PreAuthorize("hasAnyRole('USER', 'TA', 'INSTRUCTOR', 'ADMIN')")
    public ResponseEntity<StudentQuestion> updateStudentQuestion(@RequestBody StudentQuestion studentQuestion) throws URISyntaxException {
        log.debug("REST request to update StudentQuestion : {}", studentQuestion);
        if (studentQuestion.getId() == null) {
            throw new BadRequestAlertException("Invalid id", ENTITY_NAME, "idnull");
        }
        StudentQuestion result = studentQuestionRepository.save(studentQuestion);
        return ResponseEntity.ok().headers(HeaderUtil.createEntityUpdateAlert(applicationName, true, ENTITY_NAME, studentQuestion.getId().toString())).body(result);
    }

    /**
     * GET /student-questions/:id : get the "id" studentQuestion.
     *
     * @param id the id of the studentQuestion to retrieve
     * @return the ResponseEntity with status 200 (OK) and with body the studentQuestion, or with status 404 (Not Found)
     */
    @GetMapping("/student-questions/{id}")
    @PreAuthorize("hasAnyRole('INSTRUCTOR', 'ADMIN')")
    public ResponseEntity<StudentQuestion> getStudentQuestion(@PathVariable Long id) {
        log.debug("REST request to get StudentQuestion : {}", id);
        Optional<StudentQuestion> studentQuestion = studentQuestionRepository.findById(id);
        return ResponseUtil.wrapOrNotFound(studentQuestion);
    }

    /**
     * GET /studentQuestions : get all student questions for exercise.
     *
     * @param exerciseId the exercise that the student questions belong to
     * @return the ResponseEntity with status 200 (OK) and with body all student questions for exercise
     */
    @GetMapping("/student-questions")
    @PreAuthorize("hasAnyRole('USER', 'TA', 'INSTRUCTOR', 'ADMIN')")
    public ResponseEntity<List<StudentQuestion>> getAllQuestions(@RequestParam(value = "lecture", required = false) Long lectureId,
            @RequestParam(value = "exercise", required = false) Long exerciseId) {
        List<StudentQuestion> studentQuestions = null;
        if (exerciseId != null) {
            studentQuestions = studentQuestionService.findStudentQuestionsForExercise(exerciseId);
        }
        else if (lectureId != null) {
            studentQuestions = studentQuestionService.findStudentQuestionsForLecture(lectureId);
        }

        return new ResponseEntity<>(studentQuestions, null, HttpStatus.OK);
    }

    /**
     * DELETE /student-questions/:id : delete the "id" studentQuestion.
     *
     * @param id the id of the studentQuestion to delete
     * @return the ResponseEntity with status 200 (OK)
     */
    @DeleteMapping("/student-questions/{id}")
    @PreAuthorize("hasAnyRole('USER', 'TA', 'INSTRUCTOR', 'ADMIN')")
    public ResponseEntity<Void> deleteStudentQuestion(@PathVariable Long id) {
<<<<<<< HEAD
        log.debug("REST request to delete StudentQuestion : {}", id);
        studentQuestionRepository.deleteById(id);
        return ResponseEntity.ok().headers(HeaderUtil.createEntityDeletionAlert(applicationName, true, ENTITY_NAME, id.toString())).build();
=======
        User user = userService.getUserWithGroupsAndAuthorities();
        Optional<StudentQuestion> optionalStudentQuestion = studentQuestionRepository.findById(id);
        if (!optionalStudentQuestion.isPresent()) {
            return ResponseEntity.notFound().build();
        }
        StudentQuestion studentQuestion = optionalStudentQuestion.get();
        Course course = null;
        String entity = "";
        if (studentQuestion.getLecture() != null) {
            course = studentQuestion.getLecture().getCourse();
            entity = "lecture with id: " + studentQuestion.getLecture().getId();
        }
        else if (studentQuestion.getExercise() != null) {
            course = studentQuestion.getExercise().getCourse();
            entity = "exercise with id: " + studentQuestion.getExercise().getId();
        }
        if (course == null) {
            return ResponseEntity.badRequest().build();
        }
        Boolean hasCourseTAAccess = courseService.userHasAtLeastTAPermissions(course);
        Boolean isUserAuthor = user.getId() == studentQuestion.getAuthor().getId();
        if (hasCourseTAAccess || isUserAuthor) {
            log.info("StudentQuestion deleted by " + user.getLogin() + ". Question: " + studentQuestion.getQuestionText() + " for " + entity, user.getLogin());
            studentQuestionRepository.deleteById(id);
            return ResponseEntity.ok().headers(HeaderUtil.createEntityDeletionAlert(ENTITY_NAME, id.toString())).build();
        }
        else {
            return forbidden();
        }
>>>>>>> e9f0d13c
    }
}<|MERGE_RESOLUTION|>--- conflicted
+++ resolved
@@ -148,11 +148,6 @@
     @DeleteMapping("/student-questions/{id}")
     @PreAuthorize("hasAnyRole('USER', 'TA', 'INSTRUCTOR', 'ADMIN')")
     public ResponseEntity<Void> deleteStudentQuestion(@PathVariable Long id) {
-<<<<<<< HEAD
-        log.debug("REST request to delete StudentQuestion : {}", id);
-        studentQuestionRepository.deleteById(id);
-        return ResponseEntity.ok().headers(HeaderUtil.createEntityDeletionAlert(applicationName, true, ENTITY_NAME, id.toString())).build();
-=======
         User user = userService.getUserWithGroupsAndAuthorities();
         Optional<StudentQuestion> optionalStudentQuestion = studentQuestionRepository.findById(id);
         if (!optionalStudentQuestion.isPresent()) {
@@ -177,11 +172,10 @@
         if (hasCourseTAAccess || isUserAuthor) {
             log.info("StudentQuestion deleted by " + user.getLogin() + ". Question: " + studentQuestion.getQuestionText() + " for " + entity, user.getLogin());
             studentQuestionRepository.deleteById(id);
-            return ResponseEntity.ok().headers(HeaderUtil.createEntityDeletionAlert(ENTITY_NAME, id.toString())).build();
+            return ResponseEntity.ok().headers(HeaderUtil.createEntityDeletionAlert(applicationName, true, ENTITY_NAME, id.toString())).build();
         }
         else {
             return forbidden();
         }
->>>>>>> e9f0d13c
     }
 }