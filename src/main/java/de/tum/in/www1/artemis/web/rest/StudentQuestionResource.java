--- conflicted
+++ resolved
@@ -192,12 +192,7 @@
      * @return the ResponseEntity with status 200 (OK) and with body all student questions for lecture
      */
     @GetMapping("courses/{courseId}/lectures/{lectureId}/student-questions")
-<<<<<<< HEAD
-    @PreAuthorize("hasAnyRole('USER', 'TA', 'INSTRUCTOR', 'ADMIN')")
-    @PostAuthorize("")
-=======
-    @PreAuthorize("hasRole('USER')")
->>>>>>> 5f09c792
+    @PreAuthorize("hasRole('USER')")
     public ResponseEntity<List<StudentQuestion>> getAllQuestionsForLecture(@PathVariable Long courseId, @PathVariable Long lectureId) {
         Lecture lecture = lectureRepository.findByIdElseThrow(lectureId);
         courseRepository.findByIdElseThrow(courseId);
