--- conflicted
+++ resolved
@@ -101,25 +101,15 @@
                     new MavenTask().goal("clean test").workingSubdirectory("structural").jdk("JDK 1.8").executableLabel("Maven 3").description("Structural tests").hasTests(true),
                     new MavenTask().goal("clean test").workingSubdirectory("behavior").jdk("JDK 1.8").executableLabel("Maven 3").description("Behavior tests").hasTests(true)));
         }
-<<<<<<< HEAD
         else if ((programmingLanguage == ProgrammingLanguage.PYTHON || programmingLanguage == ProgrammingLanguage.C) && !sequentialBuildRuns) {
-            return new Stage("Default Stage")
-=======
-        else if (programmingLanguage == ProgrammingLanguage.PYTHON && !sequentialBuildRuns) {
             return defaultStage
->>>>>>> 81f9810a
                     .jobs(new Job("Default Job", new BambooKey("JOB1"))
                             .tasks(checkoutTask, new ScriptTask().description("Builds and tests the code").inlineBody("pytest --junitxml=test-reports/results.xml\nexit 0"),
                                     new TestParserTask(TestParserTaskProperties.TestType.JUNIT).resultDirectories("test-reports/results.xml"))
                             .requirements(new Requirement("Python3")));
         }
-<<<<<<< HEAD
         else if (programmingLanguage == ProgrammingLanguage.PYTHON || programmingLanguage == ProgrammingLanguage.C) {
-            return new Stage("Default Stage").jobs(new Job("Default Job", new BambooKey("JOB1")).tasks(createCheckoutTask("", "tests"),
-=======
-        else if (programmingLanguage == ProgrammingLanguage.PYTHON) {
-            return defaultStage.jobs(new Job("Default Job", new BambooKey("JOB1")).tasks(checkoutTask,
->>>>>>> 81f9810a
+            return defaultStage.jobs(new Job("Default Job", new BambooKey("JOB1")).tasks(createCheckoutTask("", "tests"),
                     new ScriptTask().description("Builds and tests the structural tests")
                             .inlineBody("pytest tests/structural/* --junitxml=test-reports/structural-results.xml\nexit 0"),
                     new ScriptTask().description("Builds and tests the behavior tests").inlineBody("pytest tests/behavior/* --junitxml=test-reports/behavior-results.xml\nexit 0"),
