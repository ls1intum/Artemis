--- conflicted
+++ resolved
@@ -59,15 +59,6 @@
     @Value("${artemis.continuous-integration.user}")
     private String BAMBOO_USER;
 
-<<<<<<< HEAD
-=======
-    @Value("${artemis.continuous-integration.password}")
-    private String BAMBOO_PASSWORD;
-
-    @Value("${artemis.continuous-integration.url}")
-    private URL BAMBOO_SERVER_URL;
-
->>>>>>> ac017588
     @Value("${artemis.jira.admin-group-name}")
     private String ADMIN_GROUP_NAME;
 
