package de.tum.in.www1.artemis.service.programming;

import java.util.*;
import java.util.stream.Collectors;

import org.slf4j.Logger;
import org.slf4j.LoggerFactory;
import org.springframework.boot.actuate.audit.AuditEvent;
import org.springframework.boot.actuate.audit.AuditEventRepository;
import org.springframework.stereotype.Service;

import de.tum.in.www1.artemis.config.Constants;
import de.tum.in.www1.artemis.domain.Course;
import de.tum.in.www1.artemis.domain.Feedback;
import de.tum.in.www1.artemis.domain.ProgrammingExercise;
import de.tum.in.www1.artemis.domain.ProgrammingExerciseTestCase;
import de.tum.in.www1.artemis.domain.User;
import de.tum.in.www1.artemis.domain.enumeration.Visibility;
import de.tum.in.www1.artemis.repository.ProgrammingExerciseRepository;
import de.tum.in.www1.artemis.repository.ProgrammingExerciseTestCaseRepository;
import de.tum.in.www1.artemis.web.rest.dto.ProgrammingExerciseTestCaseDTO;
import de.tum.in.www1.artemis.web.rest.errors.BadRequestAlertException;
import de.tum.in.www1.artemis.web.rest.errors.EntityNotFoundException;

@Service
public class ProgrammingExerciseTestCaseService {

    private final Logger log = LoggerFactory.getLogger(ProgrammingExerciseTestCaseService.class);

    private final ProgrammingExerciseTestCaseRepository testCaseRepository;

    private final ProgrammingExerciseRepository programmingExerciseRepository;

    private final ProgrammingSubmissionService programmingSubmissionService;

    private final AuditEventRepository auditEventRepository;

    public ProgrammingExerciseTestCaseService(ProgrammingExerciseTestCaseRepository testCaseRepository, ProgrammingExerciseRepository programmingExerciseRepository,
            ProgrammingSubmissionService programmingSubmissionService, AuditEventRepository auditEventRepository) {
        this.testCaseRepository = testCaseRepository;
        this.programmingExerciseRepository = programmingExerciseRepository;
        this.programmingSubmissionService = programmingSubmissionService;
        this.auditEventRepository = auditEventRepository;
    }

    /**
     * Returns all test cases for a programming exercise.
     *
     * @param exerciseId of a programming exercise.
     * @return test cases of a programming exercise.
     */
    public Set<ProgrammingExerciseTestCase> findByExerciseId(Long exerciseId) {
        return this.testCaseRepository.findByExerciseId(exerciseId);
    }

    /**
     * Returns all active test cases for a programming exercise. Only active test cases are evaluated on build runs.
     *
     * @param exerciseId of a programming exercise.
     * @return active test cases of a programming exercise.
     */
    public Set<ProgrammingExerciseTestCase> findActiveByExerciseId(Long exerciseId) {
        return this.testCaseRepository.findByExerciseIdAndActive(exerciseId, true);
    }

    /**
     * Update the updatable attributes of the provided test case dtos. Returns an entry in the set for each test case that could be updated.
     *
     * @param exerciseId            of exercise the test cases belong to.
     * @param testCaseProgrammingExerciseTestCaseDTOS of the test cases to update the weights and afterDueDate flag of.
     * @return the updated test cases.
     * @throws EntityNotFoundException if the programming exercise could not be found.
     * @throws IllegalAccessException if the retriever does not have the permissions to fetch information related to the programming exercise.
     */
    public Set<ProgrammingExerciseTestCase> update(Long exerciseId, Set<ProgrammingExerciseTestCaseDTO> testCaseProgrammingExerciseTestCaseDTOS)
            throws EntityNotFoundException, IllegalAccessException {
        ProgrammingExercise programmingExercise = programmingExerciseRepository.findWithTestCasesById(exerciseId)
                .orElseThrow(() -> new EntityNotFoundException("Programming Exercise", exerciseId));

        Set<ProgrammingExerciseTestCase> existingTestCases = programmingExercise.getTestCases();
        Set<ProgrammingExerciseTestCase> updatedTests = new HashSet<>();
        for (ProgrammingExerciseTestCaseDTO programmingExerciseTestCaseDTO : testCaseProgrammingExerciseTestCaseDTOS) {
            Optional<ProgrammingExerciseTestCase> matchingTestCaseOpt = existingTestCases.stream()
                    .filter(testCase -> testCase.getId().equals(programmingExerciseTestCaseDTO.getId())).findFirst();
            if (matchingTestCaseOpt.isEmpty()) {
                continue;
            }

            ProgrammingExerciseTestCase matchingTestCase = matchingTestCaseOpt.get();
            matchingTestCase.setWeight(programmingExerciseTestCaseDTO.getWeight());
            matchingTestCase.setVisibility(programmingExerciseTestCaseDTO.getVisibility());
            matchingTestCase.setBonusMultiplier(programmingExerciseTestCaseDTO.getBonusMultiplier());
            matchingTestCase.setBonusPoints(programmingExerciseTestCaseDTO.getBonusPoints());
            updatedTests.add(matchingTestCase);
        }

        // Make sure that at least one test has a weight so that students can still achieve 100% score
        var testWeightsSum = existingTestCases.stream().mapToDouble(testCase -> Optional.ofNullable(testCase.getWeight()).orElse(0.0)).sum();
        if (testWeightsSum <= 0) {
            throw new BadRequestAlertException("The sum of all test case weights is 0 or below.", "TestCaseGrading", "weightSumError");
        }

        testCaseRepository.saveAll(updatedTests);
        // At least one test was updated with a new weight or runAfterDueDate flag. We use this flag to inform the instructor about outdated student results.
        programmingSubmissionService.setTestCasesChangedAndTriggerTestCaseUpdate(exerciseId);
        return updatedTests;
    }

    /**
     * Reset the weights of all test cases to 1.
     *
     * @param exerciseId to find exercise test cases
     * @return test cases that have been reset
     */
    public List<ProgrammingExerciseTestCase> reset(Long exerciseId) {
        Set<ProgrammingExerciseTestCase> testCases = this.testCaseRepository.findByExerciseId(exerciseId);
        for (ProgrammingExerciseTestCase testCase : testCases) {
            testCase.setWeight(1.0);
            testCase.setBonusMultiplier(1.0);
            testCase.setBonusPoints(0.0);
        }
        List<ProgrammingExerciseTestCase> updatedTestCases = testCaseRepository.saveAll(testCases);
        // The tests' weights were updated. We use this flag to inform the instructor about outdated student results.
        programmingSubmissionService.setTestCasesChangedAndTriggerTestCaseUpdate(exerciseId);
        return updatedTestCases;
    }

    /**
     * From a list of build run feedback, extract all test cases. If an already stored test case is not found anymore in the build result, it will not be deleted, but set inactive.
     * This way old test cases are not lost, some interfaces in the client might need this information to e.g. show warnings.
     *
     * @param feedbacks list of build log output.
     * @param exercise  programming exercise.
     * @return Returns true if the test cases have changed, false if they haven't.
     */
    public boolean generateTestCasesFromFeedbacks(List<Feedback> feedbacks, ProgrammingExercise exercise) {
        Set<ProgrammingExerciseTestCase> existingTestCases = testCaseRepository.findByExerciseId(exercise.getId());
        // Do not generate test cases for static code analysis feedback
<<<<<<< HEAD
        Set<ProgrammingExerciseTestCase> testCasesFromFeedbacks = feedbacks.stream().filter(feedback -> !feedback.isStaticCodeAnalysisFeedback())
                // we use default values for weight, bonus multiplier and bonus points
                .map(feedback -> new ProgrammingExerciseTestCase().testName(feedback.getText()).weight(1.0).bonusMultiplier(1.0).bonusPoints(0.0).exercise(exercise).active(true)
                        .visibility(Visibility.ALWAYS))
                .collect(Collectors.toSet());
=======
        Set<ProgrammingExerciseTestCase> testCasesFromFeedbacks = getTestCasesFromFeedbacks(feedbacks, exercise);
>>>>>>> a1da6936
        // Get test cases that are not already in database - those will be added as new entries.
        Set<ProgrammingExerciseTestCase> newTestCases = testCasesFromFeedbacks.stream().filter(testCase -> existingTestCases.stream().noneMatch(testCase::isSameTestCase))
                .collect(Collectors.toSet());
        // Get test cases which activate state flag changed.
        Set<ProgrammingExerciseTestCase> testCasesWithUpdatedActivation = getTestCasesWithUpdatedActivation(existingTestCases, testCasesFromFeedbacks);

        Set<ProgrammingExerciseTestCase> testCasesToSave = new HashSet<>();
        testCasesToSave.addAll(newTestCases);
        testCasesToSave.addAll(testCasesWithUpdatedActivation);

        if (testCasesToSave.size() > 0) {
            testCaseRepository.saveAll(testCasesToSave);
            return true;
        }
        return false;
    }

    private Set<ProgrammingExerciseTestCase> getTestCasesFromFeedbacks(List<Feedback> feedbacks, ProgrammingExercise exercise) {
        // Filter out sca feedback and create test cases out of the feedbacks
        return feedbacks.stream().filter(feedback -> !feedback.isStaticCodeAnalysisFeedback())
                // we use default values for weight, bonus multiplier and bonus points
                .map(feedback -> new ProgrammingExerciseTestCase().testName(feedback.getText()).weight(1.0).bonusMultiplier(1.0).bonusPoints(0.0).exercise(exercise).active(true))
                .collect(Collectors.toSet());
    }

    private Set<ProgrammingExerciseTestCase> getTestCasesWithUpdatedActivation(Set<ProgrammingExerciseTestCase> existingTestCases,
            Set<ProgrammingExerciseTestCase> testCasesFromFeedbacks) {
        // We compare the new generated test cases from feedback with the existing test cases from the database
        return existingTestCases.stream().filter(existing -> {
            Optional<ProgrammingExerciseTestCase> matchingTestCase = testCasesFromFeedbacks.stream().filter(existing::isSameTestCase).findFirst();
            // Either the test case was active and is not part of the feedback anymore OR was not active before and is now part of the feedback again.
            return matchingTestCase.isEmpty() && existing.isActive() || matchingTestCase.isPresent() && matchingTestCase.get().isActive() && !existing.isActive();
        }).map(existing -> existing.clone().active(!existing.isActive())).collect(Collectors.toSet());
    }

    public void logTestCaseReset(User user, ProgrammingExercise exercise, Course course) {
        var auditEvent = new AuditEvent(user.getLogin(), Constants.RESET_GRADING, "exercise=" + exercise.getTitle(), "course=" + course.getTitle());
        auditEventRepository.add(auditEvent);
        log.info("User " + user.getLogin() + " requested to reset the grading configuration for exercise {} with id {}", exercise.getTitle(), exercise.getId());
    }

}<|MERGE_RESOLUTION|>--- conflicted
+++ resolved
@@ -136,15 +136,7 @@
     public boolean generateTestCasesFromFeedbacks(List<Feedback> feedbacks, ProgrammingExercise exercise) {
         Set<ProgrammingExerciseTestCase> existingTestCases = testCaseRepository.findByExerciseId(exercise.getId());
         // Do not generate test cases for static code analysis feedback
-<<<<<<< HEAD
-        Set<ProgrammingExerciseTestCase> testCasesFromFeedbacks = feedbacks.stream().filter(feedback -> !feedback.isStaticCodeAnalysisFeedback())
-                // we use default values for weight, bonus multiplier and bonus points
-                .map(feedback -> new ProgrammingExerciseTestCase().testName(feedback.getText()).weight(1.0).bonusMultiplier(1.0).bonusPoints(0.0).exercise(exercise).active(true)
-                        .visibility(Visibility.ALWAYS))
-                .collect(Collectors.toSet());
-=======
         Set<ProgrammingExerciseTestCase> testCasesFromFeedbacks = getTestCasesFromFeedbacks(feedbacks, exercise);
->>>>>>> a1da6936
         // Get test cases that are not already in database - those will be added as new entries.
         Set<ProgrammingExerciseTestCase> newTestCases = testCasesFromFeedbacks.stream().filter(testCase -> existingTestCases.stream().noneMatch(testCase::isSameTestCase))
                 .collect(Collectors.toSet());
@@ -166,7 +158,8 @@
         // Filter out sca feedback and create test cases out of the feedbacks
         return feedbacks.stream().filter(feedback -> !feedback.isStaticCodeAnalysisFeedback())
                 // we use default values for weight, bonus multiplier and bonus points
-                .map(feedback -> new ProgrammingExerciseTestCase().testName(feedback.getText()).weight(1.0).bonusMultiplier(1.0).bonusPoints(0.0).exercise(exercise).active(true))
+                .map(feedback -> new ProgrammingExerciseTestCase().testName(feedback.getText()).weight(1.0).bonusMultiplier(1.0).bonusPoints(0.0).exercise(exercise).active(true)
+                        .visibility(Visibility.ALWAYS))
                 .collect(Collectors.toSet());
     }
 
