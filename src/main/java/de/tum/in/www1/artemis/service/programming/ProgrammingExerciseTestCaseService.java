--- conflicted
+++ resolved
@@ -123,13 +123,10 @@
     /**
      * Checks if the sum of test case weights is valid.
      *
-<<<<<<< HEAD
-=======
      * The test case weights are valid if at least one test has a weight >0 for purely automatic feedback so that students can still achieve 100% score.
      * If manual feedback is given, then a test case weight of zero is okay, as students can still receive points via manual feedbacks.
      *
      * @param exercise  the test cases belong to.
->>>>>>> 5f7614d7
      * @param testCases of the exercise.
      * @return true, if the sum of weights is not negative.
      */
