--- conflicted
+++ resolved
@@ -10,11 +10,8 @@
 import org.springframework.context.event.EventListener;
 import org.springframework.stereotype.Component;
 
-<<<<<<< HEAD
+import de.tum.in.www1.artemis.config.migration.entries.MigrationEntry20230808_203400;
 import de.tum.in.www1.artemis.config.migration.entries.MigrationEntry20230810_150000;
-=======
-import de.tum.in.www1.artemis.config.migration.entries.MigrationEntry20230808_203400;
->>>>>>> df95678d
 
 /**
  * This component allows registering certain entries containing functionality that gets executed on application startup. The entries must extend {@link MigrationEntry}.
@@ -30,13 +27,9 @@
 
     public MigrationRegistry(MigrationService migrationService) {
         this.migrationService = migrationService;
-<<<<<<< HEAD
         // Here we define the order of the ChangeEntries
         migrationEntryMap.put(0, MigrationEntry20230810_150000.class);
-=======
-
         this.migrationEntryMap.put(1, MigrationEntry20230808_203400.class);
->>>>>>> df95678d
     }
 
     /**
