package de.tum.in.www1.artemis.config.migration;

import java.io.IOException;
import java.security.NoSuchAlgorithmException;
import java.util.SortedMap;
import java.util.TreeMap;

import org.springframework.boot.context.event.ApplicationReadyEvent;
import org.springframework.context.annotation.Profile;
import org.springframework.context.event.EventListener;
import org.springframework.stereotype.Component;

import de.tum.in.www1.artemis.config.migration.entries.MigrationEntry20230808_203400;
<<<<<<< HEAD
import de.tum.in.www1.artemis.config.migration.entries.MigrationEntry20230810_150000;
=======
import de.tum.in.www1.artemis.config.migration.entries.MigrationEntry20230920_181600;
>>>>>>> 9daaeeb8

/**
 * This component allows registering certain entries containing functionality that gets executed on application startup. The entries must extend {@link MigrationEntry}.
 */
@Component
@Profile("scheduling")
public class MigrationRegistry {

    // Using SortedMap to allow sorting. I'm using a map because with a list entries could accidentally be switched.
    private final SortedMap<Integer, Class<? extends MigrationEntry>> migrationEntryMap = new TreeMap<>();

    private final MigrationService migrationService;

    public MigrationRegistry(MigrationService migrationService) {
        this.migrationService = migrationService;
        // Here we define the order of the ChangeEntries
        this.migrationEntryMap.put(1, MigrationEntry20230808_203400.class);
<<<<<<< HEAD
        this.migrationEntryMap.put(2, MigrationEntry20230810_150000.class);
=======
        this.migrationEntryMap.put(2, MigrationEntry20230920_181600.class);
>>>>>>> 9daaeeb8
    }

    /**
     * Hooks into the {@link ApplicationReadyEvent} and executes the registered events
     *
     * @param event Specifies when this method gets called and provides the event with all application data
     */
    @EventListener
    public void execute(ApplicationReadyEvent event) throws IOException, NoSuchAlgorithmException, MigrationIntegrityException {
        migrationService.execute(event, this.migrationEntryMap);
    }

    public SortedMap<Integer, Class<? extends MigrationEntry>> getMigrationEntryMap() {
        return migrationEntryMap;
    }
}<|MERGE_RESOLUTION|>--- conflicted
+++ resolved
@@ -11,11 +11,8 @@
 import org.springframework.stereotype.Component;
 
 import de.tum.in.www1.artemis.config.migration.entries.MigrationEntry20230808_203400;
-<<<<<<< HEAD
 import de.tum.in.www1.artemis.config.migration.entries.MigrationEntry20230810_150000;
-=======
 import de.tum.in.www1.artemis.config.migration.entries.MigrationEntry20230920_181600;
->>>>>>> 9daaeeb8
 
 /**
  * This component allows registering certain entries containing functionality that gets executed on application startup. The entries must extend {@link MigrationEntry}.
@@ -33,11 +30,8 @@
         this.migrationService = migrationService;
         // Here we define the order of the ChangeEntries
         this.migrationEntryMap.put(1, MigrationEntry20230808_203400.class);
-<<<<<<< HEAD
         this.migrationEntryMap.put(2, MigrationEntry20230810_150000.class);
-=======
-        this.migrationEntryMap.put(2, MigrationEntry20230920_181600.class);
->>>>>>> 9daaeeb8
+        this.migrationEntryMap.put(3, MigrationEntry20230920_181600.class);
     }
 
     /**
