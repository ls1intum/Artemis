--- conflicted
+++ resolved
@@ -84,11 +84,7 @@
 
         var timestamp = ZonedDateTime.now().format(DateTimeFormatter.ofPattern("yyyyMMdd-Hmss"));
         var courseDirName = course.getShortName() + "-" + course.getTitle() + "-" + timestamp;
-<<<<<<< HEAD
-        String cleanCourseDirName = fileService.sanitizeFilename(courseDirName);
-=======
-        String cleanCourseDirName = FileService.removeIllegalCharacters(courseDirName);
->>>>>>> e2c9344b
+        String cleanCourseDirName = FileService.sanitizeFilename(courseDirName);
         List<ArchivalReportEntry> reportData = new ArrayList<>();
 
         // Create a temporary directory that will contain the files that will be zipped
@@ -153,11 +149,7 @@
 
         var timestamp = ZonedDateTime.now().format(DateTimeFormatter.ofPattern("yyyyMMdd-Hmss"));
         var examDirName = exam.getId() + "-" + exam.getTitle() + "-" + timestamp;
-<<<<<<< HEAD
-        var cleanExamDirName = fileService.sanitizeFilename(examDirName);
-=======
-        var cleanExamDirName = FileService.removeIllegalCharacters(examDirName);
->>>>>>> e2c9344b
+        var cleanExamDirName = FileService.sanitizeFilename(examDirName);
         List<ArchivalReportEntry> reportData = new ArrayList<>();
 
         // Create a temporary directory that will contain the files that will be zipped
@@ -326,11 +318,7 @@
         Path examDir = null;
         try {
             // Create exam directory.
-<<<<<<< HEAD
-            String cleanExamTitle = fileService.sanitizeFilename(exam.getId() + "-" + exam.getTitle());
-=======
-            String cleanExamTitle = FileService.removeIllegalCharacters(exam.getId() + "-" + exam.getTitle());
->>>>>>> e2c9344b
+            String cleanExamTitle = FileService.sanitizeFilename(exam.getId() + "-" + exam.getTitle());
             examDir = Path.of(outputDir, cleanExamTitle);
             Files.createDirectory(examDir);
 
