package de.tum.in.www1.artemis.service;

import java.io.File;
import java.io.FileWriter;
import java.io.IOException;
import java.nio.file.Files;
import java.nio.file.Path;
import java.time.ZonedDateTime;
import java.time.format.DateTimeFormatter;
import java.util.*;
import java.util.stream.Collectors;

import org.apache.commons.io.FileUtils;
import org.codehaus.jackson.map.ObjectMapper;
import org.slf4j.Logger;
import org.slf4j.LoggerFactory;
import org.springframework.stereotype.Service;

import de.tum.in.www1.artemis.domain.*;
import de.tum.in.www1.artemis.domain.exam.Exam;
import de.tum.in.www1.artemis.domain.modeling.ModelingExercise;
import de.tum.in.www1.artemis.domain.quiz.QuizExercise;
import de.tum.in.www1.artemis.repository.ExamRepository;
import de.tum.in.www1.artemis.service.archival.ArchivalReportEntry;
import de.tum.in.www1.artemis.service.programming.ProgrammingExerciseExportService;
import de.tum.in.www1.artemis.web.rest.dto.SubmissionExportOptionsDTO;

/**
 * Service Implementation for exporting courses and exams.
 */
@Service
public class CourseExamExportService {

    private final Logger log = LoggerFactory.getLogger(CourseExamExportService.class);

    private final ProgrammingExerciseExportService programmingExerciseExportService;

    private final ZipFileService zipFileService;

    private final FileService fileService;

    private final FileUploadSubmissionExportService fileUploadSubmissionExportService;

    private final TextSubmissionExportService textSubmissionExportService;

    private final ModelingSubmissionExportService modelingSubmissionExportService;

    private final ExamRepository examRepository;

    private final WebsocketMessagingService websocketMessagingService;

    public CourseExamExportService(ProgrammingExerciseExportService programmingExerciseExportService, ZipFileService zipFileService, FileService fileService,
            FileUploadSubmissionExportService fileUploadSubmissionExportService, TextSubmissionExportService textSubmissionExportService,
            ModelingSubmissionExportService modelingSubmissionExportService, WebsocketMessagingService websocketMessagingService, ExamRepository examRepository) {
        this.programmingExerciseExportService = programmingExerciseExportService;
        this.zipFileService = zipFileService;
        this.fileService = fileService;
        this.fileUploadSubmissionExportService = fileUploadSubmissionExportService;
        this.textSubmissionExportService = textSubmissionExportService;
        this.modelingSubmissionExportService = modelingSubmissionExportService;
        this.websocketMessagingService = websocketMessagingService;
        this.examRepository = examRepository;
    }

    /**
     * Exports the entire course into a single zip file that is saved in the directory specified
     * by outputDir.
     *
     * @param course        The course to export
     * @param outputDir     The directory where the exported course is saved
     * @param exportErrors  List of failures that occurred during the export
     * @return              Path to the zip file
     */
    public Optional<Path> exportCourse(Course course, String outputDir, List<String> exportErrors) {
        // Used for sending export progress notifications to instructors
        var notificationTopic = "/topic/courses/" + course.getId() + "/export-course";
        notifyUserAboutExerciseExportState(notificationTopic, CourseExamExportState.RUNNING, List.of("Creating temporary directories..."));

        var timestamp = ZonedDateTime.now().format(DateTimeFormatter.ofPattern("yyyyMMdd-Hmss"));
        var courseDirName = course.getShortName() + "-" + course.getTitle() + "-" + timestamp;
        String cleanCourseDirName = fileService.removeIllegalCharacters(courseDirName);
        List<ArchivalReportEntry> reportData = new LinkedList<>();

        // Create a temporary directory that will contain the files that will be zipped
        Path tmpCourseDir = Path.of("./exports", cleanCourseDirName);
        try {
            Files.createDirectories(tmpCourseDir);
        }
        catch (IOException e) {
            logMessageAndAppendToList("Failed to export course " + course.getId() + " because the temporary directory: " + tmpCourseDir + " cannot be created.", exportErrors, e);
            return Optional.empty();
        }

        // Export course exercises and exams
        List<Path> exportedFiles = exportCourseAndExamExercises(notificationTopic, course, tmpCourseDir.toString(), exportErrors, reportData);
        if (exportedFiles.isEmpty()) {
            exportErrors.add("Did not export course " + course.getId() + " because the exercises/exams to export.");
            return Optional.empty();
        }

        // Write report and error file
        try {
            exportedFiles.add(writeReport(reportData, tmpCourseDir));
            exportedFiles.add(writeFile(exportErrors, tmpCourseDir, "exportErrors.txt"));
        }
        catch (IOException ex) {
            log.error("Could not write report file for course {} due to the exception ", course.getId(), ex);
        }

        // Zip all exported exercises into a single zip file.
        notifyUserAboutExerciseExportState(notificationTopic, CourseExamExportState.RUNNING, List.of("Done exporting exercises. Creating course zip..."));
        Path courseZip = Path.of(outputDir, tmpCourseDir.getFileName() + ".zip");
        var exportedCourse = createCourseZipFile(courseZip, exportedFiles, tmpCourseDir, exportErrors);

        // Delete temporary directory used for zipping
        fileService.scheduleForDirectoryDeletion(tmpCourseDir, 1);

        var exportState = exportErrors.isEmpty() ? CourseExamExportState.COMPLETED : CourseExamExportState.COMPLETED_WITH_WARNINGS;
        notifyUserAboutExerciseExportState(notificationTopic, exportState, exportErrors);

        log.info("Successfully exported course {}. The zip file is located at: {}", course.getId(), exportedCourse);
        return exportedCourse;
    }

    /**
     * Exports an exam into a single zip file that is saved in the directory specified
     * by outputDir.
     *
<<<<<<< HEAD
     * @param exam         The exam to export
     * @param outputDir    The directory where the exported exam is saved
     * @param exportErrors List of failures that occurred during the export
     * @return Path to the zip file
=======
     * @param exam          The exam to export
     * @param outputDir     The directory where the exported exam is saved
     * @param exportErrors  List of failures that occurred during the export
     * @return              Path to the zip file
>>>>>>> 4a744812
     */
    public Optional<Path> exportExam(Exam exam, String outputDir, List<String> exportErrors) {
        // Used for sending export progress notifications to instructors
        var notificationTopic = "/topic/exams/" + exam.getId() + "/export";
        notifyUserAboutExerciseExportState(notificationTopic, CourseExamExportState.RUNNING, List.of("Creating temporary directories..."));

        var timestamp = ZonedDateTime.now().format(DateTimeFormatter.ofPattern("yyyyMMdd-Hmss"));
        var examDirName = exam.getId() + "-" + exam.getTitle() + "-" + timestamp;
        var cleanExamDirName = fileService.removeIllegalCharacters(examDirName);
        List<ArchivalReportEntry> reportData = new LinkedList<>();

        // Create a temporary directory that will contain the files that will be zipped
        Path tempExamsDir = Path.of("./exports", cleanExamDirName);
        try {
            Files.createDirectories(tempExamsDir);
        }
        catch (IOException e) {
            logMessageAndAppendToList("Failed to export exam " + exam.getId() + " because the temporary directory: " + tempExamsDir + " cannot be created.", exportErrors, e);
            return Optional.empty();
        }

        // Export exam exercises
        notifyUserAboutExerciseExportState(notificationTopic, CourseExamExportState.RUNNING, List.of("Preparing to export exam exercises..."));
        var exercises = examRepository.findAllExercisesByExamId(exam.getId());
        // Ignore reporting data
        List<Path> exportedExercises = exportExercises(notificationTopic, exercises, tempExamsDir, 0, exercises.size(), exportErrors, reportData);

        // Write report
        try {
            exportedExercises.add(writeReport(reportData, tempExamsDir));
            exportedExercises.add(writeFile(exportErrors, tempExamsDir, "exportErrors.txt"));
        }
        catch (IOException ex) {
            log.error("Could not write report file for exam {} due to the exception ", exam.getId(), ex);
        }

        // Zip all exported exercises into a single zip file.
        notifyUserAboutExerciseExportState(notificationTopic, CourseExamExportState.RUNNING, List.of("Done exporting exercises. Creating course zip..."));
        Path examZip = Path.of(outputDir, tempExamsDir.getFileName() + ".zip");
        var exportedExamPath = createCourseZipFile(examZip, exportedExercises, tempExamsDir, exportErrors);

        // Delete temporary directory used for zipping
        fileService.scheduleForDirectoryDeletion(tempExamsDir, 1);

        var exportState = exportErrors.isEmpty() ? CourseExamExportState.COMPLETED : CourseExamExportState.COMPLETED_WITH_WARNINGS;
        notifyUserAboutExerciseExportState(notificationTopic, exportState, exportErrors);

        log.info("Successfully exported exam {}. The zip file is located at: {}", exam.getId(), exportedExamPath);
        return exportedExamPath;
    }

    /**
     * Exports the exercises of the course and of each exam belonging to the course.
     *
<<<<<<< HEAD
     * @param notificationTopic the topic used to notify the client
     * @param course            the course to export
     * @param outputDir         the directory that will be used to store the exported data
     * @param exportErrors      any errors that occurred during the export
     * @param reportData        list of all exercises and their statistics
     * @return list of zip files
=======
     * @param notificationTopic     the topic used to notify the client
     * @param course                The course to export
     * @param outputDir             the directory that will be used to store the exported data
     * @param exportErrors          any errors that occurred during the export
     * @return                      list of zip files
>>>>>>> 4a744812
     */
    private List<Path> exportCourseAndExamExercises(String notificationTopic, Course course, String outputDir, List<String> exportErrors, List<ArchivalReportEntry> reportData) {
        notifyUserAboutExerciseExportState(notificationTopic, CourseExamExportState.RUNNING, List.of("Preparing to export course exercises and exams..."));

        // Get every course and exam exercise
        Set<Exercise> courseExercises = course.getExercises();

        // Retrieve exams of the course and get exercises for each exam
        List<Exam> courseExams = examRepository.findByCourseId(course.getId());

        // Calculate the amount of exercises for all exams
        var examExercises = courseExams.stream().map(exam -> examRepository.findAllExercisesByExamId(exam.getId())).flatMap(Collection::stream).collect(Collectors.toSet());

        int totalExercises = courseExercises.size() + examExercises.size();
        int progress = 0;

        // Export exercises of the course
<<<<<<< HEAD
        List<Path> exportedFiles = new ArrayList<>(exportCourseExercises(notificationTopic, course, outputDir, progress, totalExercises, exportErrors, reportData));
        progress += courseExercises.size();

        // Export the exercises of the course exams
        List<Path> exportedExercises = exportCourseExams(notificationTopic, courseExams, outputDir, progress, totalExercises, exportErrors, reportData);
        exportedFiles.addAll(exportedExercises);
=======
        var exportedFiles = exportCourseExercises(notificationTopic, course, outputDir, progress, totalExercises, exportErrors);
        progress += courseExercises.size();

        // Export the exercises of the course exams
        List<Path> exportedExercises = exportExams(notificationTopic, courseExams, outputDir, progress, totalExercises, exportErrors);
        exportedFiles.addAll(new ArrayList<>(exportedExercises));
>>>>>>> 4a744812

        // Add total to report
        reportData.add(new ArchivalReportEntry(-1, "Total Exercises", totalExercises, exportedFiles.size()));

        return exportedFiles;
    }

    /**
     * Exports all exercises of the course and adds them into the directory
     * outputDir/exercises/
     *
<<<<<<< HEAD
     * @param notificationTopic  the topic used to notify the client
     * @param course             The course where the exercises are located
     * @param outputDir          The directory that will be used to store the exercises subdirectory
     * @param progress           The previous export progress that should be used as a base
     * @param totalExerciseCount The total amount of exercises that will be exported
     * @param exportErrors       List of failures that occurred during the export
     * @param reportData         List of all exercises and their statistics
=======
     * @param notificationTopic     the topic used to notify the client
     * @param course                The course where the exercises are located
     * @param outputDir             The directory that will be used to store the exercises subdirectory
     * @param progress              The previous export progress that should be used as a base
     * @param totalExerciseCount    The total amount of exercises that will be exported
     * @param exportErrors          List of failures that occurred during the export
     * @return                      List of paths for the exported exercises
>>>>>>> 4a744812
     */
    private List<Path> exportCourseExercises(String notificationTopic, Course course, String outputDir, int progress, int totalExerciseCount, List<String> exportErrors,
            List<ArchivalReportEntry> reportData) {
        log.info("Exporting course exercises for course {} and title {}", course.getId(), course.getTitle());

        Path exercisesDir = Path.of(outputDir, "course-exercises");
        try {
            Files.createDirectory(exercisesDir);
            return exportExercises(notificationTopic, course.getExercises(), exercisesDir, progress, totalExerciseCount, exportErrors, reportData);
        }
        catch (IOException e) {
            logMessageAndAppendToList("Failed to create course exercise directory" + exercisesDir + ".", exportErrors, e);
            return List.of();
        }
    }

    /**
     * Exports all exams of the course by zipping each one separately and add them into the directory
     * outputDir/exams/
     *
<<<<<<< HEAD
     * @param notificationTopic  the topic used to notify the client
     * @param exams              The exams that will be exported
     * @param outputDir          The directory that will be used to store the exams
     * @param progress           The previous export progress that should be used as a base
     * @param totalExerciseCount The total amount of exercises that will be exported
     * @param exportErrors       List of failures that occurred during the export
     * @param reportData        list of all exercises and their statistics
     */
    private List<Path> exportCourseExams(String notificationTopic, List<Exam> exams, String outputDir, int progress, int totalExerciseCount, List<String> exportErrors,
            List<ArchivalReportEntry> reportData) {
=======
     * @param notificationTopic     the topic used to notify the client
     * @param exams                 The exams that will be exported
     * @param outputDir             The directory that will be used to store the exams
     * @param progress              The previous export progress that should be used as a base
     * @param totalExerciseCount    The total amount of exercises that will be exported
     * @param exportErrors          List of failures that occurred during the export
     * @return                      List of paths
     */
    private List<Path> exportExams(String notificationTopic, List<Exam> exams, String outputDir, int progress, int totalExerciseCount, List<String> exportErrors) {
>>>>>>> 4a744812
        Optional<Exam> firstExam = exams.stream().findFirst();
        if (firstExam.isEmpty()) {
            log.warn("Skipping exam export since the course does not have any exams");
            return List.of();
        }

        Course course = firstExam.get().getCourse();
        log.info("Export course exams for course {} and title {}", course.getId(), course.getTitle());

        int currentProgress = progress;
        Path examsDir = null;
        try {
            // Create the exams directory that will contain the exported exams
            examsDir = Path.of(outputDir, "exams");
            Files.createDirectory(examsDir);

            // Export each exams. We first fetch its exercises and then export them.
            var exportedExams = new ArrayList<Path>();
            for (var exam : exams) {
                var examExercises = examRepository.findAllExercisesByExamId(exam.getId());
                var exportedExam = exportExam(notificationTopic, exam, examExercises, examsDir.toString(), currentProgress, totalExerciseCount, exportErrors, reportData);
                exportedExams.addAll(exportedExam);
                currentProgress += examExercises.size();
            }
            return exportedExams;
        }
        catch (IOException e) {
            logMessageAndAppendToList("Failed to create course exams directory " + examsDir + ".", exportErrors, e);
            return List.of();
        }
    }

    /**
     * Exports an exam and adds the zip file into the directory specified by outputDir.
     *
<<<<<<< HEAD
     * @param notificationTopic  The topic used to notify the client
     * @param exam               The exam to export
     * @param examExercises      The exercises that belong to the exam
     * @param outputDir          The directory that will be used to store the exam
     * @param progress           The previous export progress that should be used as a base
     * @param totalExerciseCount The total amount of exercises that will be exported
     * @param exportErrors       List of failures that occurred during the export
     * @param reportData         List of all exercises and their statistics
=======
     * @param notificationTopic     the topic used to notify the client
     * @param exam                  The exam to export
     * @param examExercises         the exercises that belong to the exam
     * @param outputDir             The directory that will be used to store the exam
     * @param progress              The previous export progress that should be used as a base
     * @param totalExerciseCount    The total amount of exercises that will be exported
     * @param exportErrors          List of failures that occurred during the export
     * @return                      List of paths
>>>>>>> 4a744812
     */
    private List<Path> exportExam(String notificationTopic, Exam exam, Set<Exercise> examExercises, String outputDir, int progress, int totalExerciseCount,
            List<String> exportErrors, List<ArchivalReportEntry> reportData) {
        log.info("Export course exam {}", exam.getId());

        Path examDir = null;
        try {
            // Create exam directory.
            String cleanExamTitle = fileService.removeIllegalCharacters(exam.getId() + "-" + exam.getTitle());
            examDir = Path.of(outputDir, cleanExamTitle);
            Files.createDirectory(examDir);

            // We retrieve every exercise from each exercise group and flatten the list.
            return exportExercises(notificationTopic, examExercises, examDir, progress, totalExerciseCount, exportErrors, reportData);
        }
        catch (IOException e) {
            logMessageAndAppendToList("Failed to create exam directory " + examDir + ".", exportErrors, e);
            return List.of();
        }
    }

    /**
     * Exports the specified exercises by creating a zip file for each exercise.
     * The zip files are created in the directory specified by outputDir. The function returns
     * a list of exercise ids that couldn't be exported.
     *
<<<<<<< HEAD
     * @param notificationTopic  the topic used to notify the client
     * @param exercises          The exercises to export
     * @param outputDir          The path to a directory that will be used to store the zipped files.
     * @param progress           The previous export progress that should be used as a base
     * @param totalExerciseCount The total amount of exercises that will be exported
     * @param exportErrors       List of failures that occurred during the export
     * @param reportData         List of all exercises and their statistics
     */
    private List<Path> exportExercises(String notificationTopic, Set<Exercise> exercises, Path outputDir, int progress, int totalExerciseCount, List<String> exportErrors,
            List<ArchivalReportEntry> reportData) {
=======
     * @param notificationTopic     the topic used to notify the client
     * @param exercises             The exercises to export
     * @param outputDir             The path to a directory that will be used to store the zipped files.
     * @param progress              The previous export progress that should be used as a base
     * @param totalExerciseCount    The total amount of exercises that will be exported
     * @param exportErrors          List of failures that occurred during the export
     * @return                      List of paths of the exported exercises
     */
    private List<Path> exportExercises(String notificationTopic, Set<Exercise> exercises, String outputDir, int progress, int totalExerciseCount, List<String> exportErrors) {
>>>>>>> 4a744812
        List<Path> exportedExercises = new ArrayList<>();
        int currentProgress = progress;

        // Sort exercises by id.
        List<Exercise> sortedExercises = new ArrayList<>(exercises);
        sortedExercises.sort(Comparator.comparing(DomainObject::getId));

        for (var exercise : sortedExercises) {
            log.info("Exporting exercise {} with id {} ", exercise.getTitle(), exercise.getId());

            // Notify the user after the progress
            currentProgress++;
            notifyUserAboutExerciseExportState(notificationTopic, CourseExamExportState.RUNNING, List.of(currentProgress + "/" + totalExerciseCount + " done"));

            // Export programming exercise
            if (exercise instanceof ProgrammingExercise programmingExercise) {
                // Download the repositories template, solution, tests and students' repositories
<<<<<<< HEAD
                exportedExercises
                        .add(programmingExerciseExportService.exportProgrammingExerciseRepositories((ProgrammingExercise) exercise, true, outputDir, exportErrors, reportData));
=======
                exportedExercises.add(programmingExerciseExportService.exportProgrammingExerciseRepositories(programmingExercise, true, Path.of(outputDir), exportErrors));
>>>>>>> 4a744812
                continue;
            }

            // Export the other exercises types

            // Export options
            var submissionsExportOptions = new SubmissionExportOptionsDTO();
            submissionsExportOptions.setExportAllParticipants(true);

            // The zip file containing student submissions for the other exercise types
            Optional<File> exportedSubmissionsFileOrEmpty = Optional.empty();

            try {
                if (exercise instanceof FileUploadExercise) {
                    exportedSubmissionsFileOrEmpty = fileUploadSubmissionExportService.exportStudentSubmissions(exercise.getId(), submissionsExportOptions, outputDir, exportErrors,
                            reportData);

                }
                else if (exercise instanceof TextExercise) {
                    exportedSubmissionsFileOrEmpty = textSubmissionExportService.exportStudentSubmissions(exercise.getId(), submissionsExportOptions, outputDir, exportErrors,
                            reportData);

                }
                else if (exercise instanceof ModelingExercise) {
                    exportedSubmissionsFileOrEmpty = modelingSubmissionExportService.exportStudentSubmissions(exercise.getId(), submissionsExportOptions, outputDir, exportErrors,
                            reportData);
                }
                else if (exercise instanceof QuizExercise) {
                    // TODO: Quiz submissions aren't supported yet
                    continue;
                }
                else {
                    // Exercise is not supported so skip
                    continue;
                }
            }
            catch (Exception e) {
                logMessageAndAppendToList("Failed to export exercise '" + exercise.getTitle() + "' (id: " + exercise.getId() + "): " + e.getMessage(), exportErrors, e);
            }

            // Exported submissions are stored somewhere else so we move the generated zip file into the
            // outputDir (directory where the files needed for the course archive are stored).
            if (exportedSubmissionsFileOrEmpty.isPresent()) {
                var exportedSubmissionsFile = exportedSubmissionsFileOrEmpty.get();
                try {
                    Path newExportedSubmissionsFilePath = Path.of(outputDir.toString(), exportedSubmissionsFile.getName());
                    Files.move(exportedSubmissionsFile.toPath(), newExportedSubmissionsFilePath);

                    exportedExercises.add(newExportedSubmissionsFilePath);

                    // Delete the directory where the zip was located before it was moved
                    FileUtils.deleteDirectory(Path.of(exportedSubmissionsFile.getParent()).toFile());
<<<<<<< HEAD
=======

                    exportedExercises.add(newExportedSubmissionsFilePath);
>>>>>>> 4a744812
                }
                catch (IOException e) {
                    logMessageAndAppendToList("Failed to move file " + exportedSubmissionsFile.toPath() + " to " + outputDir + ".", exportErrors, e);
                }
            }
        }
        return exportedExercises.stream().filter(Objects::nonNull).collect(Collectors.toList());
    }

    /**
     * Creates a zip file out of all the files and directories inside courseDirPath and saves it to
     * the directory specified by outputDirPath
     *
<<<<<<< HEAD
     * @param outputZipFile   The path to the zip file that will be created
     * @param filesToZip      the files to zip together
     * @param relativeZipPath the path of the zip files will be relativized with this path
     * @return The path to the zip file
=======
     * @param outputZipFile     The path to the zip file that will be created
     * @param filesToZip        the files to zip together
     * @param relativeZipPath   the path of the zip files will be relative to this path
     * @return                  The path to the zip file
>>>>>>> 4a744812
     */
    private Optional<Path> createCourseZipFile(Path outputZipFile, List<Path> filesToZip, Path relativeZipPath, List<String> exportErrors) {
        try {
            zipFileService.createZipFile(outputZipFile, filesToZip, relativeZipPath);
            log.info("Successfully created zip file: {}", outputZipFile);
            return Optional.of(outputZipFile);
        }
        catch (IOException e) {
            logMessageAndAppendToList("Failed to create zip file" + outputZipFile + ".", exportErrors, e);
            return Optional.empty();
        }
    }

    private void logMessageAndAppendToList(String message, List<String> messageList, Exception ex) {
        log.error(message, ex);
        messageList.add(message);
    }

    /***
     * Sends a message notifying the user about the current state of the exercise export
     *
     * @param topic         The topic to send the notification to
     * @param exportState   The export state
     * @param messages      optional messages to send
     */
    private void notifyUserAboutExerciseExportState(String topic, CourseExamExportState exportState, List<String> messages) {
        Map<String, String> payload = new HashMap<>();
        payload.put("exportState", exportState.toString());
        payload.put("message", String.join("\n", messages));

        var mapper = new ObjectMapper();
        try {
            websocketMessagingService.sendMessage(topic, mapper.writeValueAsString(payload));
        }
        catch (IOException e) {
            log.info("Couldn't notify the user about the exercise export state for topic {}: {}", topic, e.getMessage());
        }
    }

    /**
     * Writes the given report data in a file "report.csv" in the given output directory
     *
     * @param data report data to write
     * @param outputDir path to the directory to write the file in
     * @return the output file's path
     * @throws IOException if any error occurs
     */
    private Path writeReport(List<ArchivalReportEntry> data, Path outputDir) throws IOException {
        List<String> lines = data.stream().map(ArchivalReportEntry::toString).collect(Collectors.toList());
        lines.add(0, ArchivalReportEntry.getHeadline());
        return writeFile(lines, outputDir, "report.csv");
    }

    /**
     * Writes the given lines in a file with the given name in the given output directory
     * @param data line to write
     * @param outputDir directory to create the file in
     * @param fileName name of the file to write to
     * @return the created file
     * @throws IOException if any error occurs
     */
    private Path writeFile(List<String> data, Path outputDir, String fileName) throws IOException {
        Path outputFile = outputDir.resolve(fileName);
        try (FileWriter writer = new FileWriter(outputFile.toFile())) {
            for (String line : data) {
                writer.write(line);
                writer.write(System.lineSeparator());
            }
        }
        return outputFile;
    }
}<|MERGE_RESOLUTION|>--- conflicted
+++ resolved
@@ -126,17 +126,10 @@
      * Exports an exam into a single zip file that is saved in the directory specified
      * by outputDir.
      *
-<<<<<<< HEAD
-     * @param exam         The exam to export
-     * @param outputDir    The directory where the exported exam is saved
-     * @param exportErrors List of failures that occurred during the export
-     * @return Path to the zip file
-=======
      * @param exam          The exam to export
      * @param outputDir     The directory where the exported exam is saved
      * @param exportErrors  List of failures that occurred during the export
      * @return              Path to the zip file
->>>>>>> 4a744812
      */
     public Optional<Path> exportExam(Exam exam, String outputDir, List<String> exportErrors) {
         // Used for sending export progress notifications to instructors
@@ -191,20 +184,12 @@
     /**
      * Exports the exercises of the course and of each exam belonging to the course.
      *
-<<<<<<< HEAD
-     * @param notificationTopic the topic used to notify the client
-     * @param course            the course to export
-     * @param outputDir         the directory that will be used to store the exported data
-     * @param exportErrors      any errors that occurred during the export
-     * @param reportData        list of all exercises and their statistics
-     * @return list of zip files
-=======
      * @param notificationTopic     the topic used to notify the client
      * @param course                The course to export
      * @param outputDir             the directory that will be used to store the exported data
      * @param exportErrors          any errors that occurred during the export
+     * @param reportData            list of all exercises and their statistics
      * @return                      list of zip files
->>>>>>> 4a744812
      */
     private List<Path> exportCourseAndExamExercises(String notificationTopic, Course course, String outputDir, List<String> exportErrors, List<ArchivalReportEntry> reportData) {
         notifyUserAboutExerciseExportState(notificationTopic, CourseExamExportState.RUNNING, List.of("Preparing to export course exercises and exams..."));
@@ -222,21 +207,12 @@
         int progress = 0;
 
         // Export exercises of the course
-<<<<<<< HEAD
-        List<Path> exportedFiles = new ArrayList<>(exportCourseExercises(notificationTopic, course, outputDir, progress, totalExercises, exportErrors, reportData));
+        var exportedFiles = exportCourseExercises(notificationTopic, course, outputDir, progress, totalExercises, exportErrors, reportData);
         progress += courseExercises.size();
 
         // Export the exercises of the course exams
-        List<Path> exportedExercises = exportCourseExams(notificationTopic, courseExams, outputDir, progress, totalExercises, exportErrors, reportData);
-        exportedFiles.addAll(exportedExercises);
-=======
-        var exportedFiles = exportCourseExercises(notificationTopic, course, outputDir, progress, totalExercises, exportErrors);
-        progress += courseExercises.size();
-
-        // Export the exercises of the course exams
-        List<Path> exportedExercises = exportExams(notificationTopic, courseExams, outputDir, progress, totalExercises, exportErrors);
+        List<Path> exportedExercises = exportExams(notificationTopic, courseExams, outputDir, progress, totalExercises, exportErrors, reportData);
         exportedFiles.addAll(new ArrayList<>(exportedExercises));
->>>>>>> 4a744812
 
         // Add total to report
         reportData.add(new ArchivalReportEntry(-1, "Total Exercises", totalExercises, exportedFiles.size()));
@@ -248,23 +224,14 @@
      * Exports all exercises of the course and adds them into the directory
      * outputDir/exercises/
      *
-<<<<<<< HEAD
-     * @param notificationTopic  the topic used to notify the client
-     * @param course             The course where the exercises are located
-     * @param outputDir          The directory that will be used to store the exercises subdirectory
-     * @param progress           The previous export progress that should be used as a base
-     * @param totalExerciseCount The total amount of exercises that will be exported
-     * @param exportErrors       List of failures that occurred during the export
-     * @param reportData         List of all exercises and their statistics
-=======
      * @param notificationTopic     the topic used to notify the client
      * @param course                The course where the exercises are located
      * @param outputDir             The directory that will be used to store the exercises subdirectory
      * @param progress              The previous export progress that should be used as a base
      * @param totalExerciseCount    The total amount of exercises that will be exported
      * @param exportErrors          List of failures that occurred during the export
+     * @param reportData            List of all exercises and their statistics
      * @return                      List of paths for the exported exercises
->>>>>>> 4a744812
      */
     private List<Path> exportCourseExercises(String notificationTopic, Course course, String outputDir, int progress, int totalExerciseCount, List<String> exportErrors,
             List<ArchivalReportEntry> reportData) {
@@ -285,28 +252,17 @@
      * Exports all exams of the course by zipping each one separately and add them into the directory
      * outputDir/exams/
      *
-<<<<<<< HEAD
-     * @param notificationTopic  the topic used to notify the client
-     * @param exams              The exams that will be exported
-     * @param outputDir          The directory that will be used to store the exams
-     * @param progress           The previous export progress that should be used as a base
-     * @param totalExerciseCount The total amount of exercises that will be exported
-     * @param exportErrors       List of failures that occurred during the export
-     * @param reportData        list of all exercises and their statistics
-     */
-    private List<Path> exportCourseExams(String notificationTopic, List<Exam> exams, String outputDir, int progress, int totalExerciseCount, List<String> exportErrors,
-            List<ArchivalReportEntry> reportData) {
-=======
      * @param notificationTopic     the topic used to notify the client
      * @param exams                 The exams that will be exported
      * @param outputDir             The directory that will be used to store the exams
      * @param progress              The previous export progress that should be used as a base
      * @param totalExerciseCount    The total amount of exercises that will be exported
      * @param exportErrors          List of failures that occurred during the export
+     * @param reportData            list of all exercises and their statistics
      * @return                      List of paths
      */
-    private List<Path> exportExams(String notificationTopic, List<Exam> exams, String outputDir, int progress, int totalExerciseCount, List<String> exportErrors) {
->>>>>>> 4a744812
+    private List<Path> exportExams(String notificationTopic, List<Exam> exams, String outputDir, int progress, int totalExerciseCount, List<String> exportErrors,
+            List<ArchivalReportEntry> reportData) {
         Optional<Exam> firstExam = exams.stream().findFirst();
         if (firstExam.isEmpty()) {
             log.warn("Skipping exam export since the course does not have any exams");
@@ -342,16 +298,6 @@
     /**
      * Exports an exam and adds the zip file into the directory specified by outputDir.
      *
-<<<<<<< HEAD
-     * @param notificationTopic  The topic used to notify the client
-     * @param exam               The exam to export
-     * @param examExercises      The exercises that belong to the exam
-     * @param outputDir          The directory that will be used to store the exam
-     * @param progress           The previous export progress that should be used as a base
-     * @param totalExerciseCount The total amount of exercises that will be exported
-     * @param exportErrors       List of failures that occurred during the export
-     * @param reportData         List of all exercises and their statistics
-=======
      * @param notificationTopic     the topic used to notify the client
      * @param exam                  The exam to export
      * @param examExercises         the exercises that belong to the exam
@@ -359,8 +305,8 @@
      * @param progress              The previous export progress that should be used as a base
      * @param totalExerciseCount    The total amount of exercises that will be exported
      * @param exportErrors          List of failures that occurred during the export
+     * @param reportData         List of all exercises and their statistics
      * @return                      List of paths
->>>>>>> 4a744812
      */
     private List<Path> exportExam(String notificationTopic, Exam exam, Set<Exercise> examExercises, String outputDir, int progress, int totalExerciseCount,
             List<String> exportErrors, List<ArchivalReportEntry> reportData) {
@@ -387,28 +333,17 @@
      * The zip files are created in the directory specified by outputDir. The function returns
      * a list of exercise ids that couldn't be exported.
      *
-<<<<<<< HEAD
-     * @param notificationTopic  the topic used to notify the client
-     * @param exercises          The exercises to export
-     * @param outputDir          The path to a directory that will be used to store the zipped files.
-     * @param progress           The previous export progress that should be used as a base
-     * @param totalExerciseCount The total amount of exercises that will be exported
-     * @param exportErrors       List of failures that occurred during the export
-     * @param reportData         List of all exercises and their statistics
-     */
-    private List<Path> exportExercises(String notificationTopic, Set<Exercise> exercises, Path outputDir, int progress, int totalExerciseCount, List<String> exportErrors,
-            List<ArchivalReportEntry> reportData) {
-=======
      * @param notificationTopic     the topic used to notify the client
      * @param exercises             The exercises to export
      * @param outputDir             The path to a directory that will be used to store the zipped files.
      * @param progress              The previous export progress that should be used as a base
      * @param totalExerciseCount    The total amount of exercises that will be exported
      * @param exportErrors          List of failures that occurred during the export
+     * @param exportErrors       List of failures that occurred during the export
      * @return                      List of paths of the exported exercises
      */
-    private List<Path> exportExercises(String notificationTopic, Set<Exercise> exercises, String outputDir, int progress, int totalExerciseCount, List<String> exportErrors) {
->>>>>>> 4a744812
+    private List<Path> exportExercises(String notificationTopic, Set<Exercise> exercises, Path outputDir, int progress, int totalExerciseCount, List<String> exportErrors,
+            List<ArchivalReportEntry> reportData) {
         List<Path> exportedExercises = new ArrayList<>();
         int currentProgress = progress;
 
@@ -426,12 +361,7 @@
             // Export programming exercise
             if (exercise instanceof ProgrammingExercise programmingExercise) {
                 // Download the repositories template, solution, tests and students' repositories
-<<<<<<< HEAD
-                exportedExercises
-                        .add(programmingExerciseExportService.exportProgrammingExerciseRepositories((ProgrammingExercise) exercise, true, outputDir, exportErrors, reportData));
-=======
-                exportedExercises.add(programmingExerciseExportService.exportProgrammingExerciseRepositories(programmingExercise, true, Path.of(outputDir), exportErrors));
->>>>>>> 4a744812
+                exportedExercises.add(programmingExerciseExportService.exportProgrammingExerciseRepositories(programmingExercise, true, outputDir, exportErrors, reportData));
                 continue;
             }
 
@@ -484,11 +414,6 @@
 
                     // Delete the directory where the zip was located before it was moved
                     FileUtils.deleteDirectory(Path.of(exportedSubmissionsFile.getParent()).toFile());
-<<<<<<< HEAD
-=======
-
-                    exportedExercises.add(newExportedSubmissionsFilePath);
->>>>>>> 4a744812
                 }
                 catch (IOException e) {
                     logMessageAndAppendToList("Failed to move file " + exportedSubmissionsFile.toPath() + " to " + outputDir + ".", exportErrors, e);
@@ -502,17 +427,10 @@
      * Creates a zip file out of all the files and directories inside courseDirPath and saves it to
      * the directory specified by outputDirPath
      *
-<<<<<<< HEAD
-     * @param outputZipFile   The path to the zip file that will be created
-     * @param filesToZip      the files to zip together
-     * @param relativeZipPath the path of the zip files will be relativized with this path
-     * @return The path to the zip file
-=======
      * @param outputZipFile     The path to the zip file that will be created
      * @param filesToZip        the files to zip together
      * @param relativeZipPath   the path of the zip files will be relative to this path
      * @return                  The path to the zip file
->>>>>>> 4a744812
      */
     private Optional<Path> createCourseZipFile(Path outputZipFile, List<Path> filesToZip, Path relativeZipPath, List<String> exportErrors) {
         try {
