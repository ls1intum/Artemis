package de.tum.in.www1.artemis.service;

import java.io.File;
import java.io.IOException;
import java.nio.file.Files;
import java.nio.file.Path;
import java.time.ZonedDateTime;
import java.time.format.DateTimeFormatter;
import java.util.*;
import java.util.stream.Collectors;

import org.apache.commons.io.FileUtils;
import org.codehaus.jackson.map.ObjectMapper;
import org.slf4j.Logger;
import org.slf4j.LoggerFactory;
import org.springframework.stereotype.Service;

import de.tum.in.www1.artemis.domain.*;
import de.tum.in.www1.artemis.domain.exam.Exam;
import de.tum.in.www1.artemis.domain.modeling.ModelingExercise;
import de.tum.in.www1.artemis.domain.quiz.QuizExercise;
import de.tum.in.www1.artemis.repository.ExamRepository;
import de.tum.in.www1.artemis.service.programming.ProgrammingExerciseExportService;
import de.tum.in.www1.artemis.web.rest.dto.SubmissionExportOptionsDTO;

/**
 * Service Implementation for exporting courses and exams.
 */
@Service
public class CourseExamExportService {

    private final Logger log = LoggerFactory.getLogger(CourseExamExportService.class);

    private final ProgrammingExerciseExportService programmingExerciseExportService;

    private final ZipFileService zipFileService;

    private final FileService fileService;

    private final FileUploadSubmissionExportService fileUploadSubmissionExportService;

    private final TextSubmissionExportService textSubmissionExportService;

    private final ModelingSubmissionExportService modelingSubmissionExportService;

    private final ExamRepository examRepository;

    private final WebsocketMessagingService websocketMessagingService;

    public CourseExamExportService(ProgrammingExerciseExportService programmingExerciseExportService, ZipFileService zipFileService, FileService fileService,
            FileUploadSubmissionExportService fileUploadSubmissionExportService, TextSubmissionExportService textSubmissionExportService,
            ModelingSubmissionExportService modelingSubmissionExportService, WebsocketMessagingService websocketMessagingService, ExamRepository examRepository) {
        this.programmingExerciseExportService = programmingExerciseExportService;
        this.zipFileService = zipFileService;
        this.fileService = fileService;
        this.fileUploadSubmissionExportService = fileUploadSubmissionExportService;
        this.textSubmissionExportService = textSubmissionExportService;
        this.modelingSubmissionExportService = modelingSubmissionExportService;
        this.websocketMessagingService = websocketMessagingService;
        this.examRepository = examRepository;
    }

    /**
     * Exports the entire course into a single zip file that is saved in the directory specified
     * by outputDir.
     *
     * @param course       The course to export
     * @param outputDir    The directory where the exported course is saved
     * @param exportErrors List of failures that occurred during the export
     * @return Path to the zip file
     */
    public Optional<Path> exportCourse(Course course, String outputDir, List<String> exportErrors) {
        // Used for sending export progress notifications to instructors
        var notificationTopic = "/topic/courses/" + course.getId() + "/export-course";
        notifyUserAboutExerciseExportState(notificationTopic, CourseExamExportState.RUNNING, List.of("Creating temporary directories..."));

        var timestamp = ZonedDateTime.now().format(DateTimeFormatter.ofPattern("yyyyMMdd-Hmss"));
        var courseDirName = course.getShortName() + "-" + course.getTitle() + "-" + timestamp;
        String cleanCourseDirName = fileService.removeIllegalCharacters(courseDirName);

        // Create a temporary directory that will contain the files that will be zipped
        Path tmpCourseDir = Path.of("./exports", cleanCourseDirName);
        try {
            Files.createDirectories(tmpCourseDir);
        }
        catch (IOException e) {
            logMessageAndAppendToList("Failed to export course " + course.getId() + " because the temporary directory: " + tmpCourseDir + " cannot be created.", exportErrors);
            return Optional.empty();
        }

        // Export course exercises and exams
        List<Path> exportedFiles = exportCourseAndExamExercises(notificationTopic, course, tmpCourseDir.toString(), exportErrors);

        // Zip all exported exercises into a single zip file.
        notifyUserAboutExerciseExportState(notificationTopic, CourseExamExportState.RUNNING, List.of("Done exporting exercises. Creating course zip..."));
        Path courseZip = Path.of(outputDir, tmpCourseDir.getFileName() + ".zip");
        var exportedCourse = createCourseZipFile(courseZip, exportedFiles, tmpCourseDir, exportErrors);

        // Delete temporary directory used for zipping
        fileService.scheduleForDirectoryDeletion(tmpCourseDir, 1);

        var exportState = exportErrors.isEmpty() ? CourseExamExportState.COMPLETED : CourseExamExportState.COMPLETED_WITH_WARNINGS;
        notifyUserAboutExerciseExportState(notificationTopic, exportState, exportErrors);

        log.info("Successfully exported course {}. The zip file is located at: {}", course.getId(), exportedCourse);
        return exportedCourse;
    }

    /**
     * Exports an exam into a single zip file that is saved in the directory specified
     * by outputDir.
     *
     * @param exam       The exam to export
     * @param outputDir    The directory where the exported exam is saved
     * @param exportErrors List of failures that occurred during the export
     * @return Path to the zip file
     */
    public Optional<Path> exportExam(Exam exam, String outputDir, List<String> exportErrors) {
        // Used for sending export progress notifications to instructors
        var notificationTopic = "/topic/exams/" + exam.getId() + "/export";
        notifyUserAboutExerciseExportState(notificationTopic, CourseExamExportState.RUNNING, List.of("Creating temporary directories..."));

        var timestamp = ZonedDateTime.now().format(DateTimeFormatter.ofPattern("yyyyMMdd-Hmss"));
        var examDirName = exam.getId() + "-" + exam.getTitle() + "-" + timestamp;
        var cleanExamDirName = fileService.removeIllegalCharacters(examDirName);

        // Create a temporary directory that will contain the files that will be zipped
        Path tempExamsDir = Path.of("./exports", cleanExamDirName);
        try {
            Files.createDirectories(tempExamsDir);
        }
        catch (IOException e) {
            logMessageAndAppendToList("Failed to export exam " + exam.getId() + " because the temporary directory: " + tempExamsDir + " cannot be created.", exportErrors);
            return Optional.empty();
        }

        // Export exam exercises
        notifyUserAboutExerciseExportState(notificationTopic, CourseExamExportState.RUNNING, List.of("Preparing to export exam exercises..."));
        var exercises = examRepository.findAllExercisesByExamId(exam.getId());
        List<Path> exportedExercises = exportExercises(notificationTopic, exercises, tempExamsDir.toString(), 0, exercises.size(), exportErrors);

        // Zip all exported exercises into a single zip file.
        notifyUserAboutExerciseExportState(notificationTopic, CourseExamExportState.RUNNING, List.of("Done exporting exercises. Creating course zip..."));
        Path examZip = Path.of(outputDir, tempExamsDir.getFileName() + ".zip");
        var exportedExamPath = createCourseZipFile(examZip, exportedExercises, tempExamsDir, exportErrors);

        // Delete temporary directory used for zipping
        fileService.scheduleForDirectoryDeletion(tempExamsDir, 1);

        var exportState = exportErrors.isEmpty() ? CourseExamExportState.COMPLETED : CourseExamExportState.COMPLETED_WITH_WARNINGS;
        notifyUserAboutExerciseExportState(notificationTopic, exportState, exportErrors);

        log.info("Successfully exported exam {}. The zip file is located at: {}", exam.getId(), exportedExamPath);
        return exportedExamPath;
    }

    /**
     * Exports the exercises of the course and of each exam belonging to the course.
     *
     * @param notificationTopic the topic used to notify the client
     * @param course The course to export
     * @param outputDir the directory that will be used to store the exported data
     * @param exportErrors any errors that occured during the export
     * @return list of zip files
     */
    private List<Path> exportCourseAndExamExercises(String notificationTopic, Course course, String outputDir, List<String> exportErrors) {
        notifyUserAboutExerciseExportState(notificationTopic, CourseExamExportState.RUNNING, List.of("Preparing to export course exercises and exams..."));

        // Get every course and exam exercise
        Set<Exercise> courseExercises = course.getExercises();

        // Retrieve exams of the course and get exercises for each exam
        List<Exam> courseExams = examRepository.findByCourseId(course.getId());

        // Calculate the amount of exercises for all exams
        var examExercises = courseExams.stream().map(exam -> examRepository.findAllExercisesByExamId(exam.getId())).flatMap(Collection::stream).collect(Collectors.toSet());

        int totalExercises = courseExercises.size() + examExercises.size();
        int progress = 0;

        // Export exercises of the course
        List<Path> exportedFiles = new ArrayList<>(exportCourseExercises(notificationTopic, course, outputDir, progress, totalExercises, exportErrors));
        progress += courseExercises.size();

        // Export the exercises of the course exams
        List<Path> exportedExercises = exportCourseExams(notificationTopic, courseExams, outputDir, progress, totalExercises, exportErrors);
        exportedFiles.addAll(exportedExercises);

        return exportedFiles;
    }

    /**
     * Exports all exercises of the course and adds them into the directory
     * outputDir/exercises/
     *
     * @param notificationTopic the topic used to notify the client
     * @param course       The course where the exercises are located
     * @param outputDir    The directory that will be used to store the exercises subdirectory
     * @param progress The previous export progress that should be used as a base
     * @param totalExerciseCount The total amount of exercises that will be exported
     * @param exportErrors List of failures that occurred during the export
     */
    private List<Path> exportCourseExercises(String notificationTopic, Course course, String outputDir, int progress, int totalExerciseCount, List<String> exportErrors) {
        log.info("Exporting course exercises for course {} and title {}", course.getId(), course.getTitle());

        Path exercisesDir = Path.of(outputDir, "course-exercises");
        try {
            Files.createDirectory(exercisesDir);
            return exportExercises(notificationTopic, course.getExercises(), exercisesDir.toString(), progress, totalExerciseCount, exportErrors);
        }
        catch (IOException e) {
            logMessageAndAppendToList("Failed to create course exercise directory" + exercisesDir + ".", exportErrors);
            return List.of();
        }
    }

    /**
     * Exports all exams of the course by zipping each one separately and add them into the directory
     * outputDir/exams/
     *
     * @param notificationTopic the topic used to notify the client
     * @param exams       The exams that will be exported
     * @param outputDir    The directory that will be used to store the exams
     * @param progress The previous export progress that should be used as a base
     * @param totalExerciseCount The total amount of exercises that will be exported
     * @param exportErrors List of failures that occurred during the export
     */
    private List<Path> exportCourseExams(String notificationTopic, List<Exam> exams, String outputDir, int progress, int totalExerciseCount, List<String> exportErrors) {
        Optional<Exam> firstExam = exams.stream().findFirst();
        if (firstExam.isEmpty()) {
            logMessageAndAppendToList("Cannot export exams because the course is missing.", exportErrors);
            return List.of();
        }

        Course course = firstExam.get().getCourse();
        log.info("Export course exams for course {} and title {}", course.getId(), course.getTitle());

        int currentProgress = progress;
        Path examsDir = null;
        try {
            // Create the exams directory that will contain the exported exams
            examsDir = Path.of(outputDir, "exams");
            Files.createDirectory(examsDir);

            // Export each exams. We first fetch its exercises and then export them.
            var exportedExams = new ArrayList<Path>();
            for (var exam : exams) {
                var examExercises = examRepository.findAllExercisesByExamId(exam.getId());
                var exportedExam = exportExam(notificationTopic, exam, examExercises, examsDir.toString(), currentProgress, totalExerciseCount, exportErrors);
                exportedExams.addAll(exportedExam);
                currentProgress += examExercises.size();
            }
            return exportedExams;
        }
        catch (IOException e) {
            logMessageAndAppendToList("Failed to create course exams directory " + examsDir + ".", exportErrors);
            return List.of();
        }
    }

    /**
     * Exports an exam and adds the zip file into the directory specified by outputDir.
     *
     * @param notificationTopic the topic used to notify the client
     * @param exam       The exam to export
     * @param examExercises the exercises that belong to the exam
     * @param outputDir    The directory that will be used to store the exam
     * @param progress The previous export progress that should be used as a base
     * @param totalExerciseCount The total amount of exercises that will be exported     * @param exportErrors List of failures that occurred during the export
     */
    private List<Path> exportExam(String notificationTopic, Exam exam, Set<Exercise> examExercises, String outputDir, int progress, int totalExerciseCount,
            List<String> exportErrors) {
        log.info("Export course exam {}", exam.getId());

        Path examDir = null;
        try {
            // Create exam directory.
            String cleanExamTitle = fileService.removeIllegalCharacters(exam.getId() + "-" + exam.getTitle());
            examDir = Path.of(outputDir, cleanExamTitle);
            Files.createDirectory(examDir);

            // We retrieve every exercise from each exercise group and flatten the list.
            return exportExercises(notificationTopic, examExercises, examDir.toString(), progress, totalExerciseCount, exportErrors);
        }
        catch (IOException e) {
            logMessageAndAppendToList("Failed to create exam directory " + examDir + ".", exportErrors);
            return List.of();
        }
    }

    /**
     * Exports the specified exercises by creating a zip file for each exercise.
     * The zip files are created in the directory specified by outputDir. The function returns
     * a list of exercise ids that couldn't be exported.
     *
     * @param notificationTopic the topic used to notify the client
     * @param exercises    The exercises to export
     * @param outputDir    The path to a directory that will be used to store the zipped files.
     * @param progress     The previous export progress that should be used as a base
     * @param totalExerciseCount The total amount of exercises that will be exported
     * @param exportErrors List of failures that occurred during the export
     */
    private List<Path> exportExercises(String notificationTopic, Set<Exercise> exercises, String outputDir, int progress, int totalExerciseCount, List<String> exportErrors) {
        List<Path> exportedExercices = new ArrayList<>();
        int currentProgress = progress;
        for (var exercise : exercises) {
            log.info("Exporting exercise {} with id {} ", exercise.getTitle(), exercise.getId());

            // Notify the user after the progress
            currentProgress++;
            notifyUserAboutExerciseExportState(notificationTopic, CourseExamExportState.RUNNING, List.of(currentProgress + "/" + totalExerciseCount + " done"));

            // Export programming exercise
            if (exercise instanceof ProgrammingExercise) {
<<<<<<< HEAD
                // download the repositories template, solution, tests and students' repositories
                programmingExerciseExportService.exportProgrammingExerciseRepositories((ProgrammingExercise) exercise, true, outputDir, exportErrors);
                return;
=======
                exportedExercices.add(programmingExerciseExportService.exportProgrammingExercise((ProgrammingExercise) exercise, Path.of(outputDir), exportErrors));
                continue;
>>>>>>> 5881fe82
            }

            // Export the other exercises types

            // Export options
            var submissionsExportOptions = new SubmissionExportOptionsDTO();
            submissionsExportOptions.setExportAllParticipants(true);

            // The zip file containing student submissions for the other exercise types
            Optional<File> exportedSubmissionsFileOrEmpty = Optional.empty();

            try {
                if (exercise instanceof FileUploadExercise) {
                    exportedSubmissionsFileOrEmpty = fileUploadSubmissionExportService.exportStudentSubmissions(exercise.getId(), submissionsExportOptions);

                }
                else if (exercise instanceof TextExercise) {
                    exportedSubmissionsFileOrEmpty = textSubmissionExportService.exportStudentSubmissions(exercise.getId(), submissionsExportOptions);

                }
                else if (exercise instanceof ModelingExercise) {
                    exportedSubmissionsFileOrEmpty = modelingSubmissionExportService.exportStudentSubmissions(exercise.getId(), submissionsExportOptions);
                }
                else if (exercise instanceof QuizExercise) {
                    // TODO: Quiz submissions aren't supported yet
                    continue;
                }
                else {
                    // Exercise is not supported so skip
                    continue;
                }
            }
            catch (IOException e) {
                logMessageAndAppendToList("Failed to export exercise '" + exercise.getTitle() + "' (id: " + exercise.getId() + "): " + e.getMessage(), exportErrors);
            }

            // Exported submissions are stored somewhere else so we move the generated zip file into the
            // outputDir (directory where the files needed for the course archive are stored).
            if (exportedSubmissionsFileOrEmpty.isPresent()) {
                var exportedSubmissionsFile = exportedSubmissionsFileOrEmpty.get();
                try {
                    Path newExportedSubmissionsFilePath = Path.of(outputDir, exportedSubmissionsFile.getName());
                    Files.move(exportedSubmissionsFile.toPath(), newExportedSubmissionsFilePath);
                    // Delete the directory where the zip was located before it was moved
                    FileUtils.deleteDirectory(Path.of(exportedSubmissionsFile.getParent()).toFile());

                    exportedExercices.add(newExportedSubmissionsFilePath);
                }
                catch (IOException e) {
                    logMessageAndAppendToList("Failed to move file " + exportedSubmissionsFile.toPath() + " to " + outputDir + ".", exportErrors);
                }
            }
        }
        return exportedExercices.stream().filter(Objects::nonNull).collect(Collectors.toList());
    }

    /**
     * Creates a zip file out of all the files and directories inside courseDirPath and saves it to
     * the directory specified by outputDirPath
     *
     * @param outputZipFile The path to the zip file that will be created
     * @param filesToZip the files to zip together
     * @param relativeZipPath the path of the zip files will be relativized with this path
     * @return The path to the zip file
     */
    private Optional<Path> createCourseZipFile(Path outputZipFile, List<Path> filesToZip, Path relativeZipPath, List<String> exportErrors) {
        try {
            zipFileService.createZipFile(outputZipFile, filesToZip, relativeZipPath);
            log.info("Successfully created zip file: {}", outputZipFile);
            return Optional.of(outputZipFile);
        }
        catch (IOException e) {
            logMessageAndAppendToList("Failed to create zip file" + outputZipFile + ".", exportErrors);
            return Optional.empty();
        }
    }

    private void logMessageAndAppendToList(String message, List<String> messageList) {
        log.error(message);
        messageList.add(message);
    }

    /***
     * Sends a message notifying the user about the current state of the exercise export
     *
     * @param topic The topic to send the notification to
     * @param exportState The export state
     * @param messages  optional messages to send
     */
    private void notifyUserAboutExerciseExportState(String topic, CourseExamExportState exportState, List<String> messages) {
        Map<String, String> payload = new HashMap<>();
        payload.put("exportState", exportState.toString());
        payload.put("message", String.join("\n", messages));

        var mapper = new ObjectMapper();
        try {
            websocketMessagingService.sendMessage(topic, mapper.writeValueAsString(payload));
        }
        catch (IOException e) {
            log.info("Couldn't notify the user about the exercise export state for topic {}: {}", topic, e.getMessage());
        }
    }
}<|MERGE_RESOLUTION|>--- conflicted
+++ resolved
@@ -312,14 +312,9 @@
 
             // Export programming exercise
             if (exercise instanceof ProgrammingExercise) {
-<<<<<<< HEAD
-                // download the repositories template, solution, tests and students' repositories
-                programmingExerciseExportService.exportProgrammingExerciseRepositories((ProgrammingExercise) exercise, true, outputDir, exportErrors);
-                return;
-=======
+                // Download the repositories template, solution, tests and students' repositories
                 exportedExercices.add(programmingExerciseExportService.exportProgrammingExercise((ProgrammingExercise) exercise, Path.of(outputDir), exportErrors));
                 continue;
->>>>>>> 5881fe82
             }
 
             // Export the other exercises types
