package de.tum.in.www1.artemis.service;

import static de.tum.in.www1.artemis.domain.notification.NotificationTargetFactory.extractNotificationUrl;

import java.net.URL;
import java.nio.charset.StandardCharsets;
import java.util.List;
import java.util.Locale;

import javax.mail.MessagingException;
import javax.mail.internet.MimeMessage;

import org.slf4j.Logger;
import org.slf4j.LoggerFactory;
import org.springframework.beans.factory.annotation.Value;
import org.springframework.context.MessageSource;
import org.springframework.mail.MailException;
import org.springframework.mail.javamail.JavaMailSender;
import org.springframework.mail.javamail.MimeMessageHelper;
import org.springframework.scheduling.annotation.Async;
import org.springframework.stereotype.Service;
import org.thymeleaf.context.Context;
import org.thymeleaf.spring5.SpringTemplateEngine;

import de.tum.in.www1.artemis.domain.*;
import de.tum.in.www1.artemis.domain.enumeration.NotificationType;
import de.tum.in.www1.artemis.domain.metis.Post;
import de.tum.in.www1.artemis.domain.notification.GroupNotification;
import de.tum.in.www1.artemis.domain.notification.Notification;
import de.tum.in.www1.artemis.domain.notification.NotificationTitleTypeConstants;
import tech.jhipster.config.JHipsterProperties;

/**
 * Service for sending emails.
 * <p>
 * We use the @Async annotation to send emails asynchronously.
 */
@Service
public class MailService {

    private final Logger log = LoggerFactory.getLogger(MailService.class);

    private static final String USER = "user";

    private static final String BASE_URL = "baseUrl";

    @Value("${server.url}")
    private URL artemisServerUrl;

    private final JHipsterProperties jHipsterProperties;

    private final JavaMailSender javaMailSender;

    private final MessageSource messageSource;

    private final SpringTemplateEngine templateEngine;

    private final TimeService timeService;

    // notification related variables

    private static final String NOTIFICATION = "notification";

    private static final String NOTIFICATION_SUBJECT = "notificationSubject";

    private static final String NOTIFICATION_URL = "notificationUrl";

    private static final String EXERCISE_TYPE = "exerciseType";

    // Translation that can not be done via i18n Recource Bundle (for Thymeleaf) but has to be set in this service via Java
    private final String newAnnouncementEN = "New announcement \"%s\" in course \"%s\"";

    private final String newAnnouncementDE = "Neue Ankündigung \"%s\" im Kurs \"%s\"";

    // time related variables
    private static final String TIME_SERVICE = "timeService";

    public MailService(JHipsterProperties jHipsterProperties, JavaMailSender javaMailSender, MessageSource messageSource, SpringTemplateEngine templateEngine,
            TimeService timeService) {
        this.jHipsterProperties = jHipsterProperties;
        this.javaMailSender = javaMailSender;
        this.messageSource = messageSource;
        this.templateEngine = templateEngine;
        this.timeService = timeService;
    }

    /**
     * Sends an e-mail to the specified sender
     *
     * @param recipient who should be contacted.
     * @param subject The mail subject
     * @param content The content of the mail. Can be enriched with HTML tags
     * @param isMultipart Whether to create a multipart that supports alternative texts, inline elements
     * @param isHtml Whether the mail should support HTML tags
     */
    @Async
    public void sendEmail(User recipient, String subject, String content, boolean isMultipart, boolean isHtml) {
        log.debug("Send email[multipart '{}' and html '{}'] to '{}' with subject '{}' and content={}", isMultipart, isHtml, recipient, subject, content);

        // Prepare message using a Spring helper
        MimeMessage mimeMessage = javaMailSender.createMimeMessage();
        try {
            MimeMessageHelper message = new MimeMessageHelper(mimeMessage, isMultipart, StandardCharsets.UTF_8.name());
            message.setTo(recipient.getEmail());
            message.setFrom(jHipsterProperties.getMail().getFrom());
            message.setSubject(subject);
            message.setText(content, isHtml);
            javaMailSender.send(mimeMessage);
            log.info("Sent email with subject '{}' to User '{}'", subject, recipient);
        }
        catch (MailException | MessagingException e) {
            log.warn("Email could not be sent to user '{}'", recipient, e);
        }
    }

    /**
     * Sends a predefined mail based on a template
     *
     * @param user The receiver of the mail
     * @param templateName The name of the template
     * @param titleKey The key mapping the title for the subject of the mail
     */
    @Async
    public void sendEmailFromTemplate(User user, String templateName, String titleKey) {
        Locale locale = Locale.forLanguageTag(user.getLangKey());
        Context context = new Context(locale);
        context.setVariable(USER, user);
        context.setVariable(BASE_URL, artemisServerUrl);
        String content = templateEngine.process(templateName, context);
        String subject = messageSource.getMessage(titleKey, null, context.getLocale());
        sendEmail(user, subject, content, false, true);
    }

    @Async
    public void sendActivationEmail(User user) {
        log.debug("Sending activation email to '{}'", user.getEmail());
        sendEmailFromTemplate(user, "mail/activationEmail", "email.activation.title");
    }

    @Async
    public void sendCreationEmail(User user) {
        log.debug("Sending creation email to '{}'", user.getEmail());
        sendEmailFromTemplate(user, "mail/creationEmail", "email.activation.title");
    }

    @Async
    public void sendPasswordResetMail(User user) {
        log.debug("Sending password reset email to '{}'", user.getEmail());
        sendEmailFromTemplate(user, "mail/passwordResetEmail", "email.reset.title");
    }

    @Async
    public void sendSAML2SetPasswordMail(User user) {
        log.debug("Sending SAML2 set password email to '{}'", user.getEmail());
        sendEmailFromTemplate(user, "mail/samlSetPasswordEmail", "email.saml.title");
    }

    // notification related

    /**
     * Sets the context and subject for the case that the notificationSubject is a Post
     * @param context that is modified
     * @param notificationSubject which has to be a Post
     * @param locale used for translations
     * @return the modified subject of the email
     */
    private String setPostContextAndSubject(Context context, Object notificationSubject, Locale locale) {
        // posts use a different mechanism for the url
        context.setVariable(NOTIFICATION_URL, extractNotificationUrl((Post) notificationSubject, artemisServerUrl.toString()));

        // For Announcement Posts
        String newAnnouncementString = locale.toString().equals("en") ? newAnnouncementEN : newAnnouncementDE;
        String postTitle = ((Post) notificationSubject).getTitle();
        String courseTitle = ((Post) notificationSubject).getCourse().getTitle();

        return String.format(newAnnouncementString, postTitle, courseTitle);
    }

    /**
     * Sends a notification based email to one user
     * @param notification which properties are used to create the email
     * @param user who should be contacted
     * @param notificationSubject that is used to provide further information (e.g. exercise, attachment, post, etc.)
     */
    @Async
    public void sendNotificationEmail(Notification notification, User user, Object notificationSubject) {
        NotificationType notificationType = NotificationTitleTypeConstants.findCorrespondingNotificationType(notification.getTitle());
        log.debug("Sending \"{}\" notification email to '{}'", notificationType.name(), user.getEmail());

        Locale locale = Locale.forLanguageTag(user.getLangKey());

        Context context = new Context(locale);
        context.setVariable(USER, user);
        context.setVariable(NOTIFICATION, notification);
        context.setVariable(NOTIFICATION_SUBJECT, notificationSubject);

        context.setVariable(TIME_SERVICE, this.timeService);
        String subject = notification.getTitle();

        if (notificationSubject instanceof Exercise) {
            context.setVariable(EXERCISE_TYPE, ((Exercise) notificationSubject).getExerciseType());
        }

        if (notificationSubject instanceof Post) {
            // posts use a different mechanism for the url
            context.setVariable(NOTIFICATION_URL, extractNotificationUrl((Post) notificationSubject, artemisServerUrl.toString()));
            subject = setPostContextAndSubject(context, notificationSubject, locale);
        }
        else {
            context.setVariable(NOTIFICATION_URL, extractNotificationUrl(notification, artemisServerUrl.toString()));
        }
        context.setVariable(BASE_URL, artemisServerUrl);

        String content = createContentForNotificationEmailByType(notificationType, context);

        sendEmail(user, subject, content, false, true);
    }

    /**
     * Creates content for a notification email based on its type
     * @param notificationType which is used to find the corresponding html template
     * @param context which is needed for creating the content via the templateEngine
     * @return created content based on notification type
     */
    private String createContentForNotificationEmailByType(NotificationType notificationType, Context context) {
        return switch (notificationType) {
            case ATTACHMENT_CHANGE -> templateEngine.process("mail/notification/attachmentChangedEmail", context);
            case EXERCISE_RELEASED -> templateEngine.process("mail/notification/exerciseReleasedEmail", context);
            case EXERCISE_PRACTICE -> templateEngine.process("mail/notification/exerciseOpenForPracticeEmail", context);
            case NEW_ANNOUNCEMENT_POST -> templateEngine.process("mail/notification/announcementPostEmail", context);
            case FILE_SUBMISSION_SUCCESSFUL -> templateEngine.process("mail/notification/fileSubmissionSuccessfulEmail", context);
<<<<<<< HEAD
            case EXERCISE_SUBMISSION_ASSESSED -> templateEngine.process("mail/notification/exerciseSubmissionAssessedEmail", context);
=======
            case DUPLICATE_TEST_CASE -> templateEngine.process("mail/notification/duplicateTestCasesEmail", context);
>>>>>>> 65e703ff
            default -> throw new UnsupportedOperationException("Unsupported NotificationType: " + notificationType);
        };
    }

    @Async
    public void sendNotificationEmailForMultipleUsers(GroupNotification notification, List<User> users, Object notificationSubject) {
        users.forEach(user -> sendNotificationEmail(notification, user, notificationSubject));
    }
}<|MERGE_RESOLUTION|>--- conflicted
+++ resolved
@@ -229,11 +229,8 @@
             case EXERCISE_PRACTICE -> templateEngine.process("mail/notification/exerciseOpenForPracticeEmail", context);
             case NEW_ANNOUNCEMENT_POST -> templateEngine.process("mail/notification/announcementPostEmail", context);
             case FILE_SUBMISSION_SUCCESSFUL -> templateEngine.process("mail/notification/fileSubmissionSuccessfulEmail", context);
-<<<<<<< HEAD
             case EXERCISE_SUBMISSION_ASSESSED -> templateEngine.process("mail/notification/exerciseSubmissionAssessedEmail", context);
-=======
             case DUPLICATE_TEST_CASE -> templateEngine.process("mail/notification/duplicateTestCasesEmail", context);
->>>>>>> 65e703ff
             default -> throw new UnsupportedOperationException("Unsupported NotificationType: " + notificationType);
         };
     }
