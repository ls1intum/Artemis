package de.tum.in.www1.artemis.service;

import static de.tum.in.www1.artemis.domain.enumeration.NotificationType.EXERCISE_SUBMISSION_ASSESSED;
import static de.tum.in.www1.artemis.domain.notification.NotificationTargetFactory.extractNotificationUrl;

import java.net.URL;
import java.nio.charset.StandardCharsets;
import java.util.List;
import java.util.Locale;

import javax.mail.MessagingException;
import javax.mail.internet.MimeMessage;

import org.slf4j.Logger;
import org.slf4j.LoggerFactory;
import org.springframework.beans.factory.annotation.Value;
import org.springframework.context.MessageSource;
import org.springframework.mail.MailException;
import org.springframework.mail.javamail.JavaMailSender;
import org.springframework.mail.javamail.MimeMessageHelper;
import org.springframework.scheduling.annotation.Async;
import org.springframework.stereotype.Service;
import org.thymeleaf.context.Context;
import org.thymeleaf.spring5.SpringTemplateEngine;

import de.tum.in.www1.artemis.domain.*;
import de.tum.in.www1.artemis.domain.enumeration.NotificationType;
import de.tum.in.www1.artemis.domain.metis.Post;
import de.tum.in.www1.artemis.domain.notification.GroupNotification;
import de.tum.in.www1.artemis.domain.notification.Notification;
import de.tum.in.www1.artemis.domain.notification.NotificationTitleTypeConstants;
import de.tum.in.www1.artemis.domain.participation.StudentParticipation;
import tech.jhipster.config.JHipsterProperties;

/**
 * Service for sending emails.
 * <p>
 * We use the @Async annotation to send emails asynchronously.
 */
@Service
public class MailService {

    private final Logger log = LoggerFactory.getLogger(MailService.class);

    private static final String USER = "user";

    private static final String BASE_URL = "baseUrl";

    @Value("${server.url}")
    private URL artemisServerUrl;

    private final JHipsterProperties jHipsterProperties;

    private final JavaMailSender javaMailSender;

    private final MessageSource messageSource;

    private final SpringTemplateEngine templateEngine;

    private final TimeService timeService;

    // notification related variables

    private static final String NOTIFICATION = "notification";

    private static final String NOTIFICATION_SUBJECT = "notificationSubject";

    private static final String NOTIFICATION_URL = "notificationUrl";

    private static final String EXERCISE_TYPE = "exerciseType";

<<<<<<< HEAD
    private static final String ASSESSED_SCORE = "assessedScore";

    private static final String RELATIVE_SCORE = "relativeScore";

    // Translation that can not be done via i18n Recource Bundle (for Thymeleaf) but has to be set in this service via Java
=======
    // Translation that can not be done via i18n Resource Bundle (for Thymeleaf) but has to be set in this service via Java
>>>>>>> 2ade7c2f
    private final String newAnnouncementEN = "New announcement \"%s\" in course \"%s\"";

    private final String newAnnouncementDE = "Neue Ankündigung \"%s\" im Kurs \"%s\"";

    // time related variables
    private static final String TIME_SERVICE = "timeService";

    public MailService(JHipsterProperties jHipsterProperties, JavaMailSender javaMailSender, MessageSource messageSource, SpringTemplateEngine templateEngine,
            TimeService timeService) {
        this.jHipsterProperties = jHipsterProperties;
        this.javaMailSender = javaMailSender;
        this.messageSource = messageSource;
        this.templateEngine = templateEngine;
        this.timeService = timeService;
    }

    /**
     * Sends an e-mail to the specified sender
     *
     * @param recipient who should be contacted.
     * @param subject The mail subject
     * @param content The content of the mail. Can be enriched with HTML tags
     * @param isMultipart Whether to create a multipart that supports alternative texts, inline elements
     * @param isHtml Whether the mail should support HTML tags
     */
    @Async
    public void sendEmail(User recipient, String subject, String content, boolean isMultipart, boolean isHtml) {
        log.debug("Send email[multipart '{}' and html '{}'] to '{}' with subject '{}' and content={}", isMultipart, isHtml, recipient, subject, content);

        // Prepare message using a Spring helper
        MimeMessage mimeMessage = javaMailSender.createMimeMessage();
        try {
            MimeMessageHelper message = new MimeMessageHelper(mimeMessage, isMultipart, StandardCharsets.UTF_8.name());
            message.setTo(recipient.getEmail());
            message.setFrom(jHipsterProperties.getMail().getFrom());
            message.setSubject(subject);
            message.setText(content, isHtml);
            javaMailSender.send(mimeMessage);
            log.info("Sent email with subject '{}' to User '{}'", subject, recipient);
        }
        catch (MailException | MessagingException e) {
            log.warn("Email could not be sent to user '{}'", recipient, e);
        }
    }

    /**
     * Sends a predefined mail based on a template
     *
     * @param user The receiver of the mail
     * @param templateName The name of the template
     * @param titleKey The key mapping the title for the subject of the mail
     */
    public void sendEmailFromTemplate(User user, String templateName, String titleKey) {
        Locale locale = Locale.forLanguageTag(user.getLangKey());
        Context context = new Context(locale);
        context.setVariable(USER, user);
        context.setVariable(BASE_URL, artemisServerUrl);
        String content = templateEngine.process(templateName, context);
        String subject = messageSource.getMessage(titleKey, null, context.getLocale());
        sendEmail(user, subject, content, false, true);
    }

    public void sendActivationEmail(User user) {
        log.debug("Sending activation email to '{}'", user.getEmail());
        sendEmailFromTemplate(user, "mail/activationEmail", "email.activation.title");
    }

    public void sendPasswordResetMail(User user) {
        log.debug("Sending password reset email to '{}'", user.getEmail());
        sendEmailFromTemplate(user, "mail/passwordResetEmail", "email.reset.title");
    }

    public void sendSAML2SetPasswordMail(User user) {
        log.debug("Sending SAML2 set password email to '{}'", user.getEmail());
        sendEmailFromTemplate(user, "mail/samlSetPasswordEmail", "email.saml.title");
    }

    // notification related

    /**
     * Sets the context and subject for the case that the notificationSubject is a Post
     * @param context that is modified
     * @param notificationSubject which has to be a Post
     * @param locale used for translations
     * @return the modified subject of the email
     */
    private String setPostContextAndSubject(Context context, Object notificationSubject, Locale locale) {
        // posts use a different mechanism for the url
        context.setVariable(NOTIFICATION_URL, extractNotificationUrl((Post) notificationSubject, artemisServerUrl.toString()));

        // For Announcement Posts
        String newAnnouncementString = locale.toString().equals("en") ? newAnnouncementEN : newAnnouncementDE;
        String postTitle = ((Post) notificationSubject).getTitle();
        String courseTitle = ((Post) notificationSubject).getCourse().getTitle();

        return String.format(newAnnouncementString, postTitle, courseTitle);
    }

    /**
     * Sends a notification based email to one user
     * @param notification which properties are used to create the email
     * @param user who should be contacted
     * @param notificationSubject that is used to provide further information (e.g. exercise, attachment, post, etc.)
     */
    public void sendNotificationEmail(Notification notification, User user, Object notificationSubject) {
        NotificationType notificationType = NotificationTitleTypeConstants.findCorrespondingNotificationType(notification.getTitle());
        log.debug("Sending \"{}\" notification email to '{}'", notificationType.name(), user.getEmail());

        Locale locale = Locale.forLanguageTag(user.getLangKey());

        Context context = new Context(locale);
        context.setVariable(USER, user);
        context.setVariable(NOTIFICATION, notification);
        context.setVariable(NOTIFICATION_SUBJECT, notificationSubject);

        context.setVariable(TIME_SERVICE, this.timeService);
        String subject = notification.getTitle();

        if (notificationSubject instanceof Exercise) {
            context.setVariable(EXERCISE_TYPE, ((Exercise) notificationSubject).getExerciseType());
            context = checkAndPrepareExerciseSubmissionAssessedCase(notificationType, context, (Exercise) notificationSubject, user);
        }

        if (notificationSubject instanceof Post) {
            // posts use a different mechanism for the url
            context.setVariable(NOTIFICATION_URL, extractNotificationUrl((Post) notificationSubject, artemisServerUrl.toString()));
            subject = setPostContextAndSubject(context, notificationSubject, locale);
        }
        else {
            context.setVariable(NOTIFICATION_URL, extractNotificationUrl(notification, artemisServerUrl.toString()));
        }
        context.setVariable(BASE_URL, artemisServerUrl);

        String content = createContentForNotificationEmailByType(notificationType, context);

        sendEmail(user, subject, content, false, true);
    }

    /**
     * Creates content for a notification email based on its type
     * @param notificationType which is used to find the corresponding html template
     * @param context which is needed for creating the content via the templateEngine
     * @return created content based on notification type
     */
    private String createContentForNotificationEmailByType(NotificationType notificationType, Context context) {
        return switch (notificationType) {
            case ATTACHMENT_CHANGE -> templateEngine.process("mail/notification/attachmentChangedEmail", context);
            case EXERCISE_RELEASED -> templateEngine.process("mail/notification/exerciseReleasedEmail", context);
            case EXERCISE_PRACTICE -> templateEngine.process("mail/notification/exerciseOpenForPracticeEmail", context);
            case NEW_ANNOUNCEMENT_POST -> templateEngine.process("mail/notification/announcementPostEmail", context);
            case FILE_SUBMISSION_SUCCESSFUL -> templateEngine.process("mail/notification/fileSubmissionSuccessfulEmail", context);
            case EXERCISE_SUBMISSION_ASSESSED -> templateEngine.process("mail/notification/exerciseSubmissionAssessedEmail", context);
            case DUPLICATE_TEST_CASE -> templateEngine.process("mail/notification/duplicateTestCasesEmail", context);
            default -> throw new UnsupportedOperationException("Unsupported NotificationType: " + notificationType);
        };
    }

<<<<<<< HEAD
    /**
     * Auxiliary method for EXERCISE_SUBMISSION_ASSESSED case to load the needed score property to use it in the template.
     *
     * @param notificationType that needs to be EXERCISE_SUBMISSION_ASSESSED
     * @param context that should be updated with the score property
     * @param exercise that holds the needed information: exercise -> studentParticipation -> results (this information was loaded in previous steps)
     * @param recipientStudent who will receive the email
     * @return the updated context
     */
    private Context checkAndPrepareExerciseSubmissionAssessedCase(NotificationType notificationType, Context context, Exercise exercise, User recipientStudent) {
        if (notificationType.equals(EXERCISE_SUBMISSION_ASSESSED)) {
            StudentParticipation studentParticipation = exercise.getStudentParticipations().stream()
                    .filter(participation -> participation.getStudent().orElseThrow().equals(recipientStudent)).findFirst().orElseThrow();
            Double score = studentParticipation.findLatestResult().getScore();
            context.setVariable(ASSESSED_SCORE, score);
            context.setVariable(RELATIVE_SCORE, exercise.getMaxPoints() / score);
        }
        return context;
    }

    @Async
=======
>>>>>>> 2ade7c2f
    public void sendNotificationEmailForMultipleUsers(GroupNotification notification, List<User> users, Object notificationSubject) {
        users.forEach(user -> sendNotificationEmail(notification, user, notificationSubject));
    }
}<|MERGE_RESOLUTION|>--- conflicted
+++ resolved
@@ -69,15 +69,11 @@
 
     private static final String EXERCISE_TYPE = "exerciseType";
 
-<<<<<<< HEAD
     private static final String ASSESSED_SCORE = "assessedScore";
 
     private static final String RELATIVE_SCORE = "relativeScore";
 
     // Translation that can not be done via i18n Recource Bundle (for Thymeleaf) but has to be set in this service via Java
-=======
-    // Translation that can not be done via i18n Resource Bundle (for Thymeleaf) but has to be set in this service via Java
->>>>>>> 2ade7c2f
     private final String newAnnouncementEN = "New announcement \"%s\" in course \"%s\"";
 
     private final String newAnnouncementDE = "Neue Ankündigung \"%s\" im Kurs \"%s\"";
@@ -235,7 +231,6 @@
         };
     }
 
-<<<<<<< HEAD
     /**
      * Auxiliary method for EXERCISE_SUBMISSION_ASSESSED case to load the needed score property to use it in the template.
      *
@@ -257,8 +252,6 @@
     }
 
     @Async
-=======
->>>>>>> 2ade7c2f
     public void sendNotificationEmailForMultipleUsers(GroupNotification notification, List<User> users, Object notificationSubject) {
         users.forEach(user -> sendNotificationEmail(notification, user, notificationSubject));
     }
