package de.tum.in.www1.artemis.service;

import java.time.ZonedDateTime;
import java.util.List;
import java.util.Optional;

import org.slf4j.Logger;
import org.slf4j.LoggerFactory;
import org.springframework.stereotype.Service;
import org.springframework.transaction.annotation.Transactional;

<<<<<<< HEAD
=======
import com.fasterxml.jackson.databind.ObjectMapper;

>>>>>>> 4d27d9d9
import de.tum.in.www1.artemis.domain.Feedback;
import de.tum.in.www1.artemis.domain.Result;
import de.tum.in.www1.artemis.domain.User;
import de.tum.in.www1.artemis.domain.enumeration.AssessmentType;
import de.tum.in.www1.artemis.domain.modeling.ModelingExercise;
import de.tum.in.www1.artemis.domain.modeling.ModelingSubmission;
import de.tum.in.www1.artemis.repository.ComplaintRepository;
import de.tum.in.www1.artemis.repository.ModelingSubmissionRepository;
import de.tum.in.www1.artemis.repository.ParticipationRepository;
import de.tum.in.www1.artemis.repository.ResultRepository;
import de.tum.in.www1.artemis.service.compass.CompassService;
import de.tum.in.www1.artemis.web.rest.errors.EntityNotFoundException;

@Service
public class ModelingAssessmentService extends AssessmentService {

    private final Logger log = LoggerFactory.getLogger(ModelingAssessmentService.class);

    private final UserService userService;

    private final ModelingSubmissionRepository modelingSubmissionRepository;

<<<<<<< HEAD
    private final CompassService compassService;

    public ModelingAssessmentService(ResultRepository resultRepository, UserService userService, ModelingSubmissionRepository modelingSubmissionRepository,
            ParticipationRepository participationRepository, CompassService compassService) {
        super(resultRepository, participationRepository);
        this.userService = userService;
        this.modelingSubmissionRepository = modelingSubmissionRepository;
        this.compassService = compassService;
=======
    private final ComplaintResponseService complaintResponseService;

    private final ComplaintRepository complaintRepository;

    private final ObjectMapper objectMapper;

    public ModelingAssessmentService(ResultRepository resultRepository, UserService userService, ModelingSubmissionRepository modelingSubmissionRepository,
            ComplaintResponseService complaintResponseService, ComplaintRepository complaintRepository, ObjectMapper objectMapper) {
        super(complaintResponseService, complaintRepository, resultRepository, objectMapper);
        this.userService = userService;
        this.modelingSubmissionRepository = modelingSubmissionRepository;
        this.complaintResponseService = complaintResponseService;
        this.complaintRepository = complaintRepository;
        this.objectMapper = objectMapper;
>>>>>>> 4d27d9d9
    }

    /**
     * This function is used for submitting a manual assessment/result. It updates the completion date, sets the assessment type to MANUAL and sets the assessor attribute.
     * Furthermore, it saves the result in the database.
     *
     * @param result   the result the assessment belongs to
     * @param exercise the exercise the assessment belongs to
     * @return the ResponseEntity with result as body
     */
    @Transactional
    public Result submitManualAssessment(Result result, ModelingExercise exercise, ZonedDateTime submissionDate) {
        // TODO CZ: use AssessmentService#submitResult() function instead
        result.setRatedIfNotExceeded(exercise.getDueDate(), submissionDate);
        result.setCompletionDate(ZonedDateTime.now());
        result.evaluateFeedback(exercise.getMaxScore()); // TODO CZ: move to AssessmentService class, as it's the same for
        // modeling and text exercises (i.e. total score is sum of feedback
        // credits)
        resultRepository.save(result);
        return result;
    }

    /**
     * This function is used for saving a manual assessment/result. It sets the assessment type to MANUAL and sets the assessor attribute. Furthermore, it saves the result in the
     * database.
     *
     * @param modelingSubmission the modeling submission to which the feedback belongs to
     * @param modelingAssessment the assessment as a feedback list that should be added to the result of the corresponding submission
     */
    @Transactional
    public Result saveManualAssessment(ModelingSubmission modelingSubmission, List<Feedback> modelingAssessment) {
        Result result = modelingSubmission.getResult();
        if (result == null) {
            result = new Result();
        }

        result.setHasComplaint(false);
        result.setExampleResult(modelingSubmission.isExampleSubmission());
        result.setAssessmentType(AssessmentType.MANUAL);
        User user = userService.getUser();
        result.setAssessor(user);
        result.setNewFeedback(modelingAssessment);
        // Note: this boolean flag is only used for programming exercises
        result.setHasFeedback(false);

        if (result.getSubmission() == null) {
            result.setSubmission(modelingSubmission);
            modelingSubmission.setResult(result);
            modelingSubmissionRepository.save(modelingSubmission);
        }
        // Note: This also saves the feedback objects in the database because of the 'cascade =
        // CascadeType.ALL' option.
        return resultRepository.save(result);
    }

    /**
     * Cancel an assessment of a given modeling submission for the current user, i.e. delete the corresponding result / release the lock and tell Compass that the submission is
     * available for assessment again.
     *
     * @param modelingSubmission the modeling submission for which the current assessment should be canceled
     */
    public void cancelAssessmentOfSubmission(ModelingSubmission modelingSubmission) {
        super.cancelAssessmentOfSubmission(modelingSubmission);
        ModelingExercise modelingExercise = (ModelingExercise) modelingSubmission.getParticipation().getExercise();
        compassService.markModelAsUnassessed(modelingExercise, modelingSubmission.getId());
    }

    /**
     * Gets an example modeling submission with the given submissionId and returns the result of the submission.
     *
     * @param submissionId the id of the example modeling submission
     * @return the result of the submission
     * @throws EntityNotFoundException when no submission can be found for the given id
     */
    @Transactional(readOnly = true)
    public Result getExampleAssessment(long submissionId) {
        Optional<ModelingSubmission> optionalModelingSubmission = modelingSubmissionRepository.findExampleSubmissionByIdWithEagerResult(submissionId);
        ModelingSubmission modelingSubmission = optionalModelingSubmission
                .orElseThrow(() -> new EntityNotFoundException("Example Submission with id \"" + submissionId + "\" does not exist"));
        return modelingSubmission.getResult();
    }
}<|MERGE_RESOLUTION|>--- conflicted
+++ resolved
@@ -9,11 +9,8 @@
 import org.springframework.stereotype.Service;
 import org.springframework.transaction.annotation.Transactional;
 
-<<<<<<< HEAD
-=======
 import com.fasterxml.jackson.databind.ObjectMapper;
 
->>>>>>> 4d27d9d9
 import de.tum.in.www1.artemis.domain.Feedback;
 import de.tum.in.www1.artemis.domain.Result;
 import de.tum.in.www1.artemis.domain.User;
@@ -36,31 +33,15 @@
 
     private final ModelingSubmissionRepository modelingSubmissionRepository;
 
-<<<<<<< HEAD
     private final CompassService compassService;
 
-    public ModelingAssessmentService(ResultRepository resultRepository, UserService userService, ModelingSubmissionRepository modelingSubmissionRepository,
-            ParticipationRepository participationRepository, CompassService compassService) {
-        super(resultRepository, participationRepository);
+    public ModelingAssessmentService(UserService userService, ComplaintResponseService complaintResponseService, CompassService compassService,
+            ModelingSubmissionRepository modelingSubmissionRepository, ComplaintRepository complaintRepository, ResultRepository resultRepository,
+            ParticipationRepository participationRepository, ObjectMapper objectMapper) {
+        super(complaintResponseService, complaintRepository, resultRepository, participationRepository, objectMapper);
         this.userService = userService;
+        this.compassService = compassService;
         this.modelingSubmissionRepository = modelingSubmissionRepository;
-        this.compassService = compassService;
-=======
-    private final ComplaintResponseService complaintResponseService;
-
-    private final ComplaintRepository complaintRepository;
-
-    private final ObjectMapper objectMapper;
-
-    public ModelingAssessmentService(ResultRepository resultRepository, UserService userService, ModelingSubmissionRepository modelingSubmissionRepository,
-            ComplaintResponseService complaintResponseService, ComplaintRepository complaintRepository, ObjectMapper objectMapper) {
-        super(complaintResponseService, complaintRepository, resultRepository, objectMapper);
-        this.userService = userService;
-        this.modelingSubmissionRepository = modelingSubmissionRepository;
-        this.complaintResponseService = complaintResponseService;
-        this.complaintRepository = complaintRepository;
-        this.objectMapper = objectMapper;
->>>>>>> 4d27d9d9
     }
 
     /**
@@ -77,8 +58,7 @@
         result.setRatedIfNotExceeded(exercise.getDueDate(), submissionDate);
         result.setCompletionDate(ZonedDateTime.now());
         result.evaluateFeedback(exercise.getMaxScore()); // TODO CZ: move to AssessmentService class, as it's the same for
-        // modeling and text exercises (i.e. total score is sum of feedback
-        // credits)
+        // modeling and text exercises (i.e. total score is sum of feedback credits)
         resultRepository.save(result);
         return result;
     }
