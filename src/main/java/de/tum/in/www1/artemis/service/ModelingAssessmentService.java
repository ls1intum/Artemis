package de.tum.in.www1.artemis.service;

import java.time.ZonedDateTime;
import java.util.List;
import java.util.Optional;

import org.hibernate.Hibernate;
import org.slf4j.Logger;
import org.slf4j.LoggerFactory;
import org.springframework.stereotype.Service;
import org.springframework.transaction.annotation.Transactional;

import de.tum.in.www1.artemis.domain.Feedback;
import de.tum.in.www1.artemis.domain.Result;
import de.tum.in.www1.artemis.domain.User;
import de.tum.in.www1.artemis.domain.enumeration.AssessmentType;
import de.tum.in.www1.artemis.domain.modeling.ModelingExercise;
import de.tum.in.www1.artemis.domain.modeling.ModelingSubmission;
import de.tum.in.www1.artemis.repository.ComplaintRepository;
import de.tum.in.www1.artemis.repository.ModelingSubmissionRepository;
import de.tum.in.www1.artemis.repository.ResultRepository;
import de.tum.in.www1.artemis.repository.StudentParticipationRepository;
import de.tum.in.www1.artemis.service.compass.CompassService;
import de.tum.in.www1.artemis.web.rest.errors.EntityNotFoundException;

@Service
public class ModelingAssessmentService extends AssessmentService {

    private final Logger log = LoggerFactory.getLogger(ModelingAssessmentService.class);

    private final UserService userService;

    private final ModelingSubmissionService modelingSubmissionService;

    private final ModelingSubmissionRepository modelingSubmissionRepository;

    private final CompassService compassService;

<<<<<<< HEAD
    public ModelingAssessmentService(ComplaintResponseService complaintResponseService, ComplaintRepository complaintRepository, ResultRepository resultRepository,
            ParticipationRepository participationRepository, ResultService resultService, AuthorizationCheckService authCheckService, UserService userService,
            ModelingSubmissionService modelingSubmissionService, ModelingSubmissionRepository modelingSubmissionRepository, CompassService compassService) {
        super(complaintResponseService, complaintRepository, resultRepository, participationRepository, resultService, authCheckService);
=======
    public ModelingAssessmentService(UserService userService, ComplaintResponseService complaintResponseService, CompassService compassService,
            ModelingSubmissionRepository modelingSubmissionRepository, ComplaintRepository complaintRepository, ResultRepository resultRepository,
            StudentParticipationRepository studentParticipationRepository, ResultService resultService, AuthorizationCheckService authCheckService,
            ModelingSubmissionService modelingSubmissionService) {
        super(complaintResponseService, complaintRepository, resultRepository, studentParticipationRepository, resultService, authCheckService);
>>>>>>> d02b7d77
        this.userService = userService;
        this.modelingSubmissionService = modelingSubmissionService;
        this.modelingSubmissionRepository = modelingSubmissionRepository;
        this.compassService = compassService;
    }

    /**
     * This function is used for submitting a manual assessment/result. It updates the completion date, sets the assessment type to MANUAL and sets the assessor attribute.
     * Furthermore, it saves the result in the database.
     *
     * @param result   the result the assessment belongs to
     * @param exercise the exercise the assessment belongs to
     * @return the ResponseEntity with result as body
     */
    @Transactional
    public Result submitManualAssessment(Result result, ModelingExercise exercise, ZonedDateTime submissionDate) {
        // TODO CZ: use AssessmentService#submitResult() function instead
        result.setRatedIfNotExceeded(exercise.getDueDate(), submissionDate);
        result.setCompletionDate(ZonedDateTime.now());
        result.evaluateFeedback(exercise.getMaxScore()); // TODO CZ: move to AssessmentService class, as it's the same for
        // modeling and text exercises (i.e. total score is sum of feedback credits)
        resultRepository.save(result);
        if (compassService.isSupported(exercise.getDiagramType())) {
            compassService.addAssessment(exercise.getId(), result.getSubmission().getId(), result.getFeedbacks());
        }
        return result;
    }

    /**
     * This function is used for saving a manual assessment/result. It sets the assessment type to MANUAL and sets the assessor attribute. Furthermore, it saves the result in the
     * database.
     *
     * @param modelingSubmission the modeling submission to which the feedback belongs to
     * @param modelingAssessment the assessment as a feedback list that should be added to the result of the corresponding submission
     */
    @Transactional
    public Result saveManualAssessment(ModelingSubmission modelingSubmission, List<Feedback> modelingAssessment, ModelingExercise modelingExercise) {
        Result result = modelingSubmission.getResult();
        if (result == null) {
            modelingSubmissionService.setNewResult(modelingSubmission);
            result = modelingSubmission.getResult();
        }
        // check the assessment due date if the user tries to override an existing submitted result
        if (result.getCompletionDate() != null) {
            checkAssessmentDueDate(modelingExercise);
        }
        checkGeneralFeedback(modelingAssessment);

        result.setHasComplaint(false);
        result.setExampleResult(modelingSubmission.isExampleSubmission());
        result.setAssessmentType(AssessmentType.MANUAL);
        User user = userService.getUser();
        result.setAssessor(user);
        result.updateAllFeedbackItems(modelingAssessment);
        // Note: this boolean flag is only used for programming exercises
        result.setHasFeedback(false);

        if (result.getSubmission() == null) {
            result.setSubmission(modelingSubmission);
            modelingSubmission.setResult(result);
            modelingSubmissionRepository.save(modelingSubmission);
        }
        // Note: This also saves the feedback objects in the database because of the 'cascade =
        // CascadeType.ALL' option.
        return resultRepository.save(result);
    }

    /**
     * Updates
     * @param result
     * @param updatedFeedback
     */
    public void updateSubmittedManualAssessment(Result result, Feedback updatedFeedback) {
        ModelingSubmission submission = (ModelingSubmission) Hibernate.unproxy(result.getSubmission());
        compassService.applyUpdateOnSubmittedAssessment(submission, updatedFeedback);
    }

    /**
     * Cancel an assessment of a given modeling submission for the current user, i.e. delete the corresponding result / release the lock and tell Compass that the submission is
     * available for assessment again.
     *
     * @param modelingSubmission the modeling submission for which the current assessment should be canceled
     */
    public void cancelAssessmentOfSubmission(ModelingSubmission modelingSubmission) {
        super.cancelAssessmentOfSubmission(modelingSubmission);
        ModelingExercise modelingExercise = (ModelingExercise) modelingSubmission.getParticipation().getExercise();
        compassService.cancelAssessmentForSubmission(modelingExercise, modelingSubmission.getId());
    }

    /**
     * Gets an example modeling submission with the given submissionId and returns the result of the submission.
     *
     * @param submissionId the id of the example modeling submission
     * @return the result of the submission
     * @throws EntityNotFoundException when no submission can be found for the given id
     */
    @Transactional(readOnly = true)
    public Result getExampleAssessment(long submissionId) {
        Optional<ModelingSubmission> optionalModelingSubmission = modelingSubmissionRepository.findExampleSubmissionByIdWithEagerResult(submissionId);
        ModelingSubmission modelingSubmission = optionalModelingSubmission
                .orElseThrow(() -> new EntityNotFoundException("Example Submission with id \"" + submissionId + "\" does not exist"));
        return modelingSubmission.getResult();
    }
}<|MERGE_RESOLUTION|>--- conflicted
+++ resolved
@@ -36,18 +36,11 @@
 
     private final CompassService compassService;
 
-<<<<<<< HEAD
-    public ModelingAssessmentService(ComplaintResponseService complaintResponseService, ComplaintRepository complaintRepository, ResultRepository resultRepository,
-            ParticipationRepository participationRepository, ResultService resultService, AuthorizationCheckService authCheckService, UserService userService,
-            ModelingSubmissionService modelingSubmissionService, ModelingSubmissionRepository modelingSubmissionRepository, CompassService compassService) {
-        super(complaintResponseService, complaintRepository, resultRepository, participationRepository, resultService, authCheckService);
-=======
     public ModelingAssessmentService(UserService userService, ComplaintResponseService complaintResponseService, CompassService compassService,
             ModelingSubmissionRepository modelingSubmissionRepository, ComplaintRepository complaintRepository, ResultRepository resultRepository,
             StudentParticipationRepository studentParticipationRepository, ResultService resultService, AuthorizationCheckService authCheckService,
             ModelingSubmissionService modelingSubmissionService) {
         super(complaintResponseService, complaintRepository, resultRepository, studentParticipationRepository, resultService, authCheckService);
->>>>>>> d02b7d77
         this.userService = userService;
         this.modelingSubmissionService = modelingSubmissionService;
         this.modelingSubmissionRepository = modelingSubmissionRepository;
