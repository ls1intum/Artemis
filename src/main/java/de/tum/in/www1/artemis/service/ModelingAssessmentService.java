--- conflicted
+++ resolved
@@ -111,16 +111,10 @@
      */
     @Transactional(readOnly = true)
     public Result getExampleAssessment(long submissionId) {
-<<<<<<< HEAD
         Optional<ModelingSubmission> optionalModelingSubmission =
             modelingSubmissionRepository.findExampleSubmissionByIdWithEagerResult(submissionId);
         ModelingSubmission modelingSubmission = optionalModelingSubmission
             .orElseThrow(() -> new EntityNotFoundException("Example Submission with id \"" + submissionId + "\" does not exist"));
         return modelingSubmission.getResult();
-=======
-        Optional<ModelingSubmission> optionalModelingSubmission = modelingSubmissionRepository.findExampleSubmissionByIdWithEagerResult(submissionId);
-        return optionalModelingSubmission.map(Submission::getResult)
-                .orElseThrow(() -> new EntityNotFoundException("Example Submission with id \"" + submissionId + "\" does not exist"));
->>>>>>> 7def98a4
     }
 }