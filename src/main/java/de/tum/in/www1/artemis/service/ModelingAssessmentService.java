package de.tum.in.www1.artemis.service;

import java.time.ZonedDateTime;
import java.util.List;
import java.util.Optional;

import org.slf4j.Logger;
import org.slf4j.LoggerFactory;
import org.springframework.stereotype.Service;
import org.springframework.transaction.annotation.Transactional;

import de.tum.in.www1.artemis.domain.Feedback;
import de.tum.in.www1.artemis.domain.Result;
import de.tum.in.www1.artemis.domain.User;
import de.tum.in.www1.artemis.domain.enumeration.AssessmentType;
import de.tum.in.www1.artemis.domain.modeling.ModelingExercise;
import de.tum.in.www1.artemis.domain.modeling.ModelingSubmission;
import de.tum.in.www1.artemis.repository.ComplaintRepository;
import de.tum.in.www1.artemis.repository.ModelingSubmissionRepository;
import de.tum.in.www1.artemis.repository.ResultRepository;
import de.tum.in.www1.artemis.repository.StudentParticipationRepository;
import de.tum.in.www1.artemis.service.compass.CompassService;
import de.tum.in.www1.artemis.web.rest.errors.EntityNotFoundException;

@Service
public class ModelingAssessmentService extends AssessmentService {

    private final Logger log = LoggerFactory.getLogger(ModelingAssessmentService.class);

    private final UserService userService;

    private final ModelingSubmissionService modelingSubmissionService;

    private final ModelingSubmissionRepository modelingSubmissionRepository;

    private final CompassService compassService;

    public ModelingAssessmentService(UserService userService, ComplaintResponseService complaintResponseService, CompassService compassService,
            ModelingSubmissionRepository modelingSubmissionRepository, ComplaintRepository complaintRepository, ResultRepository resultRepository,
<<<<<<< HEAD
            StudentParticipationRepository studentParticipationRepository, ResultService resultService, AuthorizationCheckService authCheckService) {
        super(complaintResponseService, complaintRepository, resultRepository, studentParticipationRepository, resultService, authCheckService);
=======
            ParticipationRepository participationRepository, ResultService resultService, AuthorizationCheckService authCheckService,
            ModelingSubmissionService modelingSubmissionService) {
        super(complaintResponseService, complaintRepository, resultRepository, participationRepository, resultService, authCheckService);
>>>>>>> f3169bb8
        this.userService = userService;
        this.compassService = compassService;
        this.modelingSubmissionRepository = modelingSubmissionRepository;
        this.modelingSubmissionService = modelingSubmissionService;
    }

    /**
     * This function is used for submitting a manual assessment/result. It updates the completion date, sets the assessment type to MANUAL and sets the assessor attribute.
     * Furthermore, it saves the result in the database.
     *
     * @param result   the result the assessment belongs to
     * @param exercise the exercise the assessment belongs to
     * @return the ResponseEntity with result as body
     */
    @Transactional
    public Result submitManualAssessment(Result result, ModelingExercise exercise, ZonedDateTime submissionDate) {
        // TODO CZ: use AssessmentService#submitResult() function instead
        result.setRatedIfNotExceeded(exercise.getDueDate(), submissionDate);
        result.setCompletionDate(ZonedDateTime.now());
        result.evaluateFeedback(exercise.getMaxScore()); // TODO CZ: move to AssessmentService class, as it's the same for
        // modeling and text exercises (i.e. total score is sum of feedback credits)
        resultRepository.save(result);
        return result;
    }

    /**
     * This function is used for saving a manual assessment/result. It sets the assessment type to MANUAL and sets the assessor attribute. Furthermore, it saves the result in the
     * database.
     *
     * @param modelingSubmission the modeling submission to which the feedback belongs to
     * @param modelingAssessment the assessment as a feedback list that should be added to the result of the corresponding submission
     */
    @Transactional
    public Result saveManualAssessment(ModelingSubmission modelingSubmission, List<Feedback> modelingAssessment, ModelingExercise modelingExercise) {
        Result result = modelingSubmission.getResult();
        if (result == null) {
            modelingSubmissionService.setNewResult(modelingSubmission);
            result = modelingSubmission.getResult();
        }
        // check the assessment due date if the user tries to override an existing submitted result
        if (result.getCompletionDate() != null) {
            checkAssessmentDueDate(modelingExercise);
        }
        checkGeneralFeedback(modelingAssessment);

        result.setHasComplaint(false);
        result.setExampleResult(modelingSubmission.isExampleSubmission());
        result.setAssessmentType(AssessmentType.MANUAL);
        User user = userService.getUser();
        result.setAssessor(user);
        result.updateAllFeedbackItems(modelingAssessment);
        // Note: this boolean flag is only used for programming exercises
        result.setHasFeedback(false);

        if (result.getSubmission() == null) {
            result.setSubmission(modelingSubmission);
            modelingSubmission.setResult(result);
            modelingSubmissionRepository.save(modelingSubmission);
        }
        // Note: This also saves the feedback objects in the database because of the 'cascade =
        // CascadeType.ALL' option.
        return resultRepository.save(result);
    }

    /**
     * Cancel an assessment of a given modeling submission for the current user, i.e. delete the corresponding result / release the lock and tell Compass that the submission is
     * available for assessment again.
     *
     * @param modelingSubmission the modeling submission for which the current assessment should be canceled
     */
    public void cancelAssessmentOfSubmission(ModelingSubmission modelingSubmission) {
        super.cancelAssessmentOfSubmission(modelingSubmission);
        ModelingExercise modelingExercise = (ModelingExercise) modelingSubmission.getParticipation().getExercise();
        compassService.cancelAssessmentForSubmission(modelingExercise, modelingSubmission.getId());
    }

    /**
     * Gets an example modeling submission with the given submissionId and returns the result of the submission.
     *
     * @param submissionId the id of the example modeling submission
     * @return the result of the submission
     * @throws EntityNotFoundException when no submission can be found for the given id
     */
    @Transactional(readOnly = true)
    public Result getExampleAssessment(long submissionId) {
        Optional<ModelingSubmission> optionalModelingSubmission = modelingSubmissionRepository.findExampleSubmissionByIdWithEagerResult(submissionId);
        ModelingSubmission modelingSubmission = optionalModelingSubmission
                .orElseThrow(() -> new EntityNotFoundException("Example Submission with id \"" + submissionId + "\" does not exist"));
        return modelingSubmission.getResult();
    }
}<|MERGE_RESOLUTION|>--- conflicted
+++ resolved
@@ -37,14 +37,9 @@
 
     public ModelingAssessmentService(UserService userService, ComplaintResponseService complaintResponseService, CompassService compassService,
             ModelingSubmissionRepository modelingSubmissionRepository, ComplaintRepository complaintRepository, ResultRepository resultRepository,
-<<<<<<< HEAD
-            StudentParticipationRepository studentParticipationRepository, ResultService resultService, AuthorizationCheckService authCheckService) {
+            StudentParticipationRepository studentParticipationRepository, ResultService resultService, AuthorizationCheckService authCheckService,
+            ModelingSubmissionService modelingSubmissionService) {
         super(complaintResponseService, complaintRepository, resultRepository, studentParticipationRepository, resultService, authCheckService);
-=======
-            ParticipationRepository participationRepository, ResultService resultService, AuthorizationCheckService authCheckService,
-            ModelingSubmissionService modelingSubmissionService) {
-        super(complaintResponseService, complaintRepository, resultRepository, participationRepository, resultService, authCheckService);
->>>>>>> f3169bb8
         this.userService = userService;
         this.compassService = compassService;
         this.modelingSubmissionRepository = modelingSubmissionRepository;
