--- conflicted
+++ resolved
@@ -110,13 +110,7 @@
             result.setScore(Math.round(percentageScore));
             DecimalFormat formatter = new DecimalFormat("#.##"); // limit decimal places to 2
             result.setResultString(formatter.format(totalScore) + " of " + formatter.format(modelingExercise.getMaxScore()) + " points");
-<<<<<<< HEAD
             result.setSuccessful(result.getScore() == 100L);
-=======
-            result.setSuccessful(percentageScore.longValue() == 100L);
-
-            //TODO avoid rounding errors to build 99 instead of 100 percent
->>>>>>> 456533bc
         }
 
         resultRepository.save(result);
