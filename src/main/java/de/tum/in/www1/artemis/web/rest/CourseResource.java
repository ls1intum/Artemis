--- conflicted
+++ resolved
@@ -109,26 +109,17 @@
 
     private final ExerciseRepository exerciseRepository;
 
-<<<<<<< HEAD
+    private final SubmissionRepository submissionRepository;
+
+    private final ResultRepository resultRepository;
+
     public CourseResource(UserRepository userRepository, CourseService courseService, StudentParticipationRepository studentParticipationRepository,
             CourseRepository courseRepository, ExerciseService exerciseService, AuthorizationCheckService authCheckService, TutorParticipationService tutorParticipationService,
             Environment env, ArtemisAuthenticationProvider artemisAuthenticationProvider, ComplaintRepository complaintRepository,
-            ComplaintResponseRepository complaintResponseRepository, SubmissionService submissionService, ResultService resultService, ComplaintService complaintService,
+            ComplaintResponseRepository complaintResponseRepository, SubmissionService submissionService, ComplaintService complaintService,
             TutorLeaderboardService tutorLeaderboardService, ProgrammingExerciseRepository programmingExerciseRepository, AuditEventRepository auditEventRepository,
-            Optional<VcsUserManagementService> vcsUserManagementService, AssessmentDashboardService assessmentDashboardService, ExerciseRepository exerciseRepository) {
-=======
-    private final SubmissionRepository submissionRepository;
-
-    private final ResultRepository resultRepository;
-
-    public CourseResource(UserRepository userRepository, CourseService courseService, ParticipationService participationService, CourseRepository courseRepository,
-            ExerciseService exerciseService, AuthorizationCheckService authCheckService, TutorParticipationService tutorParticipationService, Environment env,
-            ArtemisAuthenticationProvider artemisAuthenticationProvider, ComplaintRepository complaintRepository, ComplaintResponseRepository complaintResponseRepository,
-            SubmissionService submissionService, ComplaintService complaintService, TutorLeaderboardService tutorLeaderboardService,
-            ProgrammingExerciseRepository programmingExerciseRepository, AuditEventRepository auditEventRepository, Optional<VcsUserManagementService> vcsUserManagementService,
-            AssessmentDashboardService assessmentDashboardService, ExerciseRepository exerciseRepository, SubmissionRepository submissionRepository,
-            ResultRepository resultRepository) {
->>>>>>> cb415a5d
+            Optional<VcsUserManagementService> vcsUserManagementService, AssessmentDashboardService assessmentDashboardService, ExerciseRepository exerciseRepository,
+            SubmissionRepository submissionRepository, ResultRepository resultRepository) {
         this.courseService = courseService;
         this.studentParticipationRepository = studentParticipationRepository;
         this.courseRepository = courseRepository;
