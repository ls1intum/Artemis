--- conflicted
+++ resolved
@@ -228,7 +228,6 @@
         User user = userService.getUserWithGroupsAndAuthorities();
         log.debug("REST request to register {} for Course {}", user.getFirstName(), course.getTitle());
         if (course.getStartDate() != null && course.getStartDate().isAfter(now())) {
-<<<<<<< HEAD
             return ResponseEntity.badRequest()
                     .headers(HeaderUtil.createFailureAlert(applicationName, true, ENTITY_NAME, "courseNotStarted", "The course has not yet started. Cannot register user"))
                     .body(null);
@@ -236,13 +235,6 @@
         if (course.getEndDate() != null && course.getEndDate().isBefore(now())) {
             return ResponseEntity.badRequest()
                     .headers(HeaderUtil.createFailureAlert(applicationName, true, ENTITY_NAME, "courseAlreadyFinished", "The course has already finished. Cannot register user"))
-=======
-            return ResponseEntity.badRequest().headers(HeaderUtil.createFailureAlert(ENTITY_NAME, "courseNotStarted", "The course has not yet started. Cannot register user"))
-                    .body(null);
-        }
-        if (course.getEndDate() != null && course.getEndDate().isBefore(now())) {
-            return ResponseEntity.badRequest().headers(HeaderUtil.createFailureAlert(ENTITY_NAME, "courseAlreadyFinished", "The course has already finished. Cannot register user"))
->>>>>>> ce8441a7
                     .body(null);
         }
         artemisAuthenticationProvider.get().registerUserForCourse(user, course);
