package de.tum.in.www1.artemis.web.rest;

import static java.time.ZonedDateTime.now;

import java.io.File;
import java.io.FileInputStream;
import java.io.FileNotFoundException;
import java.nio.file.Path;
import java.time.ZonedDateTime;
import java.util.*;
import java.util.regex.Pattern;
import java.util.stream.Stream;

import javax.validation.constraints.NotNull;

import org.slf4j.Logger;
import org.slf4j.LoggerFactory;
import org.springframework.beans.factory.annotation.Value;
import org.springframework.core.io.InputStreamResource;
import org.springframework.core.io.Resource;
import org.springframework.data.domain.Page;
import org.springframework.data.domain.PageRequest;
import org.springframework.http.HttpHeaders;
import org.springframework.http.HttpStatus;
import org.springframework.http.MediaType;
import org.springframework.http.ResponseEntity;
import org.springframework.security.access.prepost.PreAuthorize;
import org.springframework.web.bind.annotation.*;
import org.springframework.web.multipart.MultipartFile;
import org.springframework.web.server.ResponseStatusException;
import org.springframework.web.servlet.support.ServletUriComponentsBuilder;

import de.tum.in.www1.artemis.config.Constants;
import de.tum.in.www1.artemis.domain.*;
import de.tum.in.www1.artemis.domain.participation.TutorParticipation;
import de.tum.in.www1.artemis.exception.ArtemisAuthenticationException;
import de.tum.in.www1.artemis.repository.*;
import de.tum.in.www1.artemis.security.OAuth2JWKSService;
import de.tum.in.www1.artemis.security.Role;
import de.tum.in.www1.artemis.service.*;
import de.tum.in.www1.artemis.service.connectors.CIUserManagementService;
import de.tum.in.www1.artemis.service.connectors.VcsUserManagementService;
import de.tum.in.www1.artemis.service.dto.StudentDTO;
import de.tum.in.www1.artemis.service.dto.UserDTO;
import de.tum.in.www1.artemis.service.feature.Feature;
import de.tum.in.www1.artemis.service.feature.FeatureToggle;
import de.tum.in.www1.artemis.service.tutorialgroups.TutorialGroupsConfigurationService;
import de.tum.in.www1.artemis.web.rest.dto.*;
import de.tum.in.www1.artemis.web.rest.errors.AccessForbiddenException;
import de.tum.in.www1.artemis.web.rest.errors.BadRequestAlertException;
import de.tum.in.www1.artemis.web.rest.errors.EntityNotFoundException;
import de.tum.in.www1.artemis.web.rest.util.HeaderUtil;
import tech.jhipster.web.util.PaginationUtil;

/**
 * REST controller for managing Course.
 */
@RestController
@RequestMapping("api/")
public class CourseResource {

    private final Logger log = LoggerFactory.getLogger(CourseResource.class);

    @Value("${jhipster.clientApp.name}")
    private String applicationName;

    @Value("${artemis.user-management.course-registration.allowed-username-pattern:#{null}}")
    private Optional<Pattern> allowedCourseRegistrationUsernamePattern;

    @Value("${artemis.course-archives-path}")
    private String courseArchivesDirPath;

    private final UserRepository userRepository;

    private final CourseService courseService;

    private final AuthorizationCheckService authCheckService;

    private final OAuth2JWKSService oAuth2JWKSService;

    private final CourseRepository courseRepository;

    private final ExerciseService exerciseService;

    private final TutorParticipationRepository tutorParticipationRepository;

    private final SubmissionService submissionService;

    private final AssessmentDashboardService assessmentDashboardService;

    private final Optional<VcsUserManagementService> optionalVcsUserManagementService;

    private final Optional<CIUserManagementService> optionalCiUserManagementService;

    private final ExerciseRepository exerciseRepository;

    private final FileService fileService;

    private final TutorialGroupsConfigurationService tutorialGroupsConfigurationService;

    public CourseResource(UserRepository userRepository, CourseService courseService, CourseRepository courseRepository, ExerciseService exerciseService,
<<<<<<< HEAD
            AuthorizationCheckService authCheckService, TutorParticipationRepository tutorParticipationRepository, SubmissionService submissionService,
            Optional<VcsUserManagementService> optionalVcsUserManagementService, AssessmentDashboardService assessmentDashboardService, ExerciseRepository exerciseRepository,
            Optional<CIUserManagementService> optionalCiUserManagementService, FileService fileService) {
=======
            OAuth2JWKSService oAuth2JWKSService, AuthorizationCheckService authCheckService, TutorParticipationRepository tutorParticipationRepository,
            SubmissionService submissionService, AuditEventRepository auditEventRepository, Optional<VcsUserManagementService> optionalVcsUserManagementService,
            AssessmentDashboardService assessmentDashboardService, ExerciseRepository exerciseRepository, Optional<CIUserManagementService> optionalCiUserManagementService,
            FileService fileService, TutorialGroupsConfigurationService tutorialGroupsConfigurationService) {
>>>>>>> f6efa2d3
        this.courseService = courseService;
        this.courseRepository = courseRepository;
        this.exerciseService = exerciseService;
        this.oAuth2JWKSService = oAuth2JWKSService;
        this.authCheckService = authCheckService;
        this.tutorParticipationRepository = tutorParticipationRepository;
        this.submissionService = submissionService;
        this.optionalVcsUserManagementService = optionalVcsUserManagementService;
        this.optionalCiUserManagementService = optionalCiUserManagementService;
        this.assessmentDashboardService = assessmentDashboardService;
        this.userRepository = userRepository;
        this.exerciseRepository = exerciseRepository;
        this.fileService = fileService;
        this.tutorialGroupsConfigurationService = tutorialGroupsConfigurationService;
    }

    /**
<<<<<<< HEAD
=======
     * POST /courses : create a new course.
     *
     * @param course the course to create
     * @param file the optional course icon file
     * @return the ResponseEntity with status 201 (Created) and with body the new course, or with status 400 (Bad Request) if the course has already an ID
     * @throws URISyntaxException if the Location URI syntax is incorrect
     */
    @PostMapping(value = "courses", consumes = MediaType.MULTIPART_FORM_DATA_VALUE)
    @PreAuthorize("hasRole('ADMIN')")
    public ResponseEntity<Course> createCourse(@RequestPart Course course, @RequestPart(required = false) MultipartFile file) throws URISyntaxException {
        log.debug("REST request to save Course : {}", course);
        if (course.getId() != null) {
            throw new BadRequestAlertException("A new course cannot already have an ID", Course.ENTITY_NAME, "idExists");
        }

        course.validateShortName();

        List<Course> coursesWithSameShortName = courseRepository.findAllByShortName(course.getShortName());
        if (!coursesWithSameShortName.isEmpty()) {
            return ResponseEntity.badRequest().headers(
                    HeaderUtil.createAlert(applicationName, "A course with the same short name already exists. Please choose a different short name.", "shortnameAlreadyExists"))
                    .body(null);
        }

        course.validateRegistrationConfirmationMessage();
        course.validateComplaintsAndRequestMoreFeedbackConfig();
        course.validateOnlineCourseAndRegistrationEnabled();
        course.validateOnlineCourseConfiguration();
        course.validateAccuracyOfScores();
        if (!course.isValidStartAndEndDate()) {
            throw new BadRequestAlertException("For Courses, the start date has to be before the end date", Course.ENTITY_NAME, "invalidCourseStartDate", true);
        }

        courseService.createOrValidateGroups(course);

        if (file != null) {
            String pathString = fileService.handleSaveFile(file, false, false);
            course.setCourseIcon(pathString);
        }

        Course result = courseRepository.save(course);
        if (course.isOnlineCourse()) {
            oAuth2JWKSService.updateKey(course.getOnlineCourseConfiguration().getRegistrationId());
        }
        return ResponseEntity.created(new URI("/api/courses/" + result.getId())).body(result);
    }

    /**
>>>>>>> f6efa2d3
     * PUT /courses/:courseId : Updates an existing updatedCourse.
     *
     * @param courseId the id of the course to update
     * @param courseUpdate the course to update
     * @param file the optional course icon file
     * @return the ResponseEntity with status 200 (OK) and with body the updated course
     */
    @PutMapping(value = "courses/{courseId}", consumes = MediaType.MULTIPART_FORM_DATA_VALUE)
    @PreAuthorize("hasRole('INSTRUCTOR')")
    public ResponseEntity<Course> updateCourse(@PathVariable Long courseId, @RequestPart("course") Course courseUpdate, @RequestPart(required = false) MultipartFile file) {
        log.debug("REST request to update Course : {}", courseUpdate);
        User user = userRepository.getUserWithGroupsAndAuthorities();

        var existingCourse = courseRepository.findByIdWithOrganizationsAndLearningGoalsElseThrow(courseUpdate.getId());

        if (existingCourse.getTimeZone() != null && courseUpdate.getTimeZone() == null) {
            throw new IllegalArgumentException("You can not remove the time zone of a course");
        }

        var timeZoneChanged = (existingCourse.getTimeZone() != null && courseUpdate.getTimeZone() != null && !existingCourse.getTimeZone().equals(courseUpdate.getTimeZone()));

        if (!Objects.equals(existingCourse.getShortName(), courseUpdate.getShortName())) {
            throw new BadRequestAlertException("The course short name cannot be changed", Course.ENTITY_NAME, "shortNameCannotChange", true);
        }

        // only allow admins or instructors of the existing course to change it
        // this is important, otherwise someone could put himself into the instructor group of the updated course
        authCheckService.checkHasAtLeastRoleInCourseElseThrow(Role.INSTRUCTOR, existingCourse, user);

        Set<String> existingGroupNames = Set.of(existingCourse.getStudentGroupName(), existingCourse.getTeachingAssistantGroupName(), existingCourse.getEditorGroupName(),
                existingCourse.getInstructorGroupName());
        Set<String> newGroupNames = Set.of(courseUpdate.getStudentGroupName(), courseUpdate.getTeachingAssistantGroupName(), courseUpdate.getEditorGroupName(),
                courseUpdate.getInstructorGroupName());
        Set<String> changedGroupNames = new HashSet<>(newGroupNames);
        changedGroupNames.removeAll(existingGroupNames);

        if (authCheckService.isAdmin(user)) {
            // if an admin changes a group, we need to check that the changed group exists
            try {
                changedGroupNames.forEach(courseService::checkIfGroupsExists);
            }
            catch (ArtemisAuthenticationException ex) {
                // a specified group does not exist, notify the client
                throw new BadRequestAlertException(ex.getMessage(), Course.ENTITY_NAME, "groupNotFound", true);
            }
        }
        else {
            // this means the user must be an instructor, who has NO Admin rights.
            // instructors are not allowed to change group names, because this would lead to security problems
            if (!changedGroupNames.isEmpty()) {
                throw new BadRequestAlertException("You are not allowed to change the group names of a course", Course.ENTITY_NAME, "groupNamesCannotChange", true);
            }
        }

        // Make sure to preserve associations in updated entity
        courseUpdate.setId(courseId);
        courseUpdate.setPrerequisites(existingCourse.getPrerequisites());
        courseUpdate.setTutorialGroupsConfiguration(existingCourse.getTutorialGroupsConfiguration());
        courseUpdate.validateRegistrationConfirmationMessage();
        courseUpdate.validateComplaintsAndRequestMoreFeedbackConfig();
        courseUpdate.validateOnlineCourseAndRegistrationEnabled();
        courseUpdate.validateOnlineCourseConfiguration();
        courseUpdate.validateShortName();
        courseUpdate.validateAccuracyOfScores();
        if (!courseUpdate.isValidStartAndEndDate()) {
            throw new BadRequestAlertException("For Courses, the start date has to be before the end date", Course.ENTITY_NAME, "invalidCourseStartDate", true);
        }

        if (file != null) {
            String pathString = fileService.handleSaveFile(file, false, false);
            courseUpdate.setCourseIcon(pathString);
        }

        courseUpdate.setId(courseId); // Don't persist a wrong ID
        Course result = courseRepository.save(courseUpdate);

        // Based on the old instructors, editors and TAs, we can update all exercises in the course in the VCS (if necessary)
        // We need the old instructors, editors and TAs, so that the VCS user management service can determine which
        // users no longer have TA, editor or instructor rights in the related exercise repositories.
        final var oldInstructorGroup = existingCourse.getInstructorGroupName();
        final var oldEditorGroup = existingCourse.getEditorGroupName();
        final var oldTeachingAssistantGroup = existingCourse.getTeachingAssistantGroupName();

        if (courseUpdate.isOnlineCourse()) {
            oAuth2JWKSService.updateKey(courseUpdate.getOnlineCourseConfiguration().getRegistrationId());
        }

        optionalVcsUserManagementService
                .ifPresent(userManagementService -> userManagementService.updateCoursePermissions(result, oldInstructorGroup, oldEditorGroup, oldTeachingAssistantGroup));
        optionalCiUserManagementService
                .ifPresent(ciUserManagementService -> ciUserManagementService.updateCoursePermissions(result, oldInstructorGroup, oldEditorGroup, oldTeachingAssistantGroup));
        if (timeZoneChanged) {
            tutorialGroupsConfigurationService.onTimeZoneUpdate(result);
        }
        return ResponseEntity.ok(result);
    }

    /**
     * POST /courses/{courseId}/register : Register for an existing course. This method registers the current user for the given course id in case the course has already started
     * and not finished yet. The user is added to the course student group in the Authentication System and the course student group is added to the user's groups in the Artemis
     * database.
     *
     * @param courseId to find the course
     * @return response entity for user who has been registered to the course
     */
    @PostMapping("courses/{courseId}/register")
    @PreAuthorize("hasRole('USER')")
    public ResponseEntity<User> registerForCourse(@PathVariable Long courseId) {
        Course course = courseRepository.findWithEagerOrganizationsElseThrow(courseId);
        User user = userRepository.getUserWithGroupsAndAuthoritiesAndOrganizations();
        log.debug("REST request to register {} for Course {}", user.getName(), course.getTitle());
        if (allowedCourseRegistrationUsernamePattern.isPresent() && !allowedCourseRegistrationUsernamePattern.get().matcher(user.getLogin()).matches()) {
            return ResponseEntity.badRequest().headers(HeaderUtil.createFailureAlert(applicationName, false, Course.ENTITY_NAME, "registrationNotAllowed",
                    "Registration with this username is not allowed. Cannot register user")).body(null);
        }
        if (course.getStartDate() != null && course.getStartDate().isAfter(now())) {
            return ResponseEntity.badRequest()
                    .headers(HeaderUtil.createFailureAlert(applicationName, false, Course.ENTITY_NAME, "courseNotStarted", "The course has not yet started. Cannot register user"))
                    .body(null);
        }
        if (course.getEndDate() != null && course.getEndDate().isBefore(now())) {
            return ResponseEntity.badRequest().headers(
                    HeaderUtil.createFailureAlert(applicationName, false, Course.ENTITY_NAME, "courseAlreadyFinished", "The course has already finished. Cannot register user"))
                    .body(null);
        }
        if (!Boolean.TRUE.equals(course.isRegistrationEnabled())) {
            return ResponseEntity.badRequest().headers(HeaderUtil.createFailureAlert(applicationName, false, Course.ENTITY_NAME, "registrationDisabled",
                    "The course does not allow registration. Cannot register user")).body(null);
        }
        if (course.getOrganizations() != null && !course.getOrganizations().isEmpty() && !courseRepository.checkIfUserIsMemberOfCourseOrganizations(user, course)) {
            return ResponseEntity.badRequest().headers(HeaderUtil.createFailureAlert(applicationName, false, Course.ENTITY_NAME, "registrationNotAllowed",
                    "User is not member of any organization of this course. Cannot register user")).body(null);
        }
        courseService.registerUserForCourse(user, course);
        return ResponseEntity.ok(user);
    }

    /**
     * GET /courses : get all courses for administration purposes.
     *
     * @param onlyActive if true, only active courses will be considered in the result
     * @return the list of courses (the user has access to)
     */
    @GetMapping("courses")
    @PreAuthorize("hasRole('TA')")
    public List<Course> getAllCourses(@RequestParam(defaultValue = "false") boolean onlyActive) {
        log.debug("REST request to get all Courses the user has access to");
        User user = userRepository.getUserWithGroupsAndAuthorities();
        List<Course> courses = courseRepository.findAll();
        Stream<Course> userCourses = courses.stream().filter(course -> user.getGroups().contains(course.getTeachingAssistantGroupName())
                || user.getGroups().contains(course.getInstructorGroupName()) || authCheckService.isAdmin(user));
        if (onlyActive) {
            // only include courses that have NOT been finished
            userCourses = userCourses.filter(course -> course.getEndDate() == null || course.getEndDate().isAfter(ZonedDateTime.now()));
        }
        return userCourses.toList();
    }

    /**
     * GET /courses/courses-with-quiz : get all courses with quiz exercises for administration purposes.
     *
     * @return the list of courses
     */
    @GetMapping("courses/courses-with-quiz")
    @PreAuthorize("hasRole('EDITOR')")
    public List<Course> getAllCoursesWithQuizExercises() {
        User user = userRepository.getUserWithGroupsAndAuthorities();
        if (authCheckService.isAdmin(user)) {
            return courseRepository.findAllWithQuizExercisesWithEagerExercises();
        }
        else {
            var userGroups = new ArrayList<>(user.getGroups());
            return courseRepository.getCoursesWithQuizExercisesForWhichUserHasAtLeastEditorAccess(userGroups);
        }
    }

    /**
     * GET /courses/with-user-stats : get all courses for administration purposes with user stats.
     *
     * @param onlyActive if true, only active courses will be considered in the result
     * @return the list of courses (the user has access to)
     */
    @GetMapping("courses/with-user-stats")
    @PreAuthorize("hasRole('TA')")
    public List<Course> getAllCoursesWithUserStats(@RequestParam(defaultValue = "false") boolean onlyActive) {
        log.debug("get courses with user stats, only active: {}", onlyActive);
        List<Course> courses = getAllCourses(onlyActive);
        for (Course course : courses) {
            course.setNumberOfInstructors(userRepository.countUserInGroup(course.getInstructorGroupName()));
            course.setNumberOfTeachingAssistants(userRepository.countUserInGroup(course.getTeachingAssistantGroupName()));
            course.setNumberOfEditors(userRepository.countUserInGroup(course.getEditorGroupName()));
            course.setNumberOfStudents(userRepository.countUserInGroup(course.getStudentGroupName()));
        }
        return courses;
    }

    /**
     * GET /courses/course-overview : get all courses for the management overview
     *
     * @param onlyActive if true, only active courses will be considered in the result
     * @return a list of courses (the user has access to)
     */
    @GetMapping("courses/course-management-overview")
    @PreAuthorize("hasRole('TA')")
    public List<Course> getAllCoursesForManagementOverview(@RequestParam(defaultValue = "false") boolean onlyActive) {
        return courseService.getAllCoursesForManagementOverview(onlyActive);
    }

    /**
     * GET /courses/for-registration : get all courses that the current user can register to.
     * Decided by the start and end date and if the registrationEnabled flag is set correctly
     *
     * @return the list of courses which are active
     */
    @GetMapping("courses/for-registration")
    @PreAuthorize("hasRole('USER')")
    public List<Course> getAllCoursesToRegister() {
        log.debug("REST request to get all currently active Courses that are not online courses");
        User user = userRepository.getUserWithGroupsAndAuthoritiesAndOrganizations();

        List<Course> allRegisteredCourses = courseService.findAllActiveForUser(user);
        List<Course> allCoursesToRegister = courseRepository.findAllCurrentlyActiveNotOnlineAndRegistrationEnabledWithOrganizationsAndPrerequisites();
        return allCoursesToRegister.stream().filter(course -> {
            // further, check if the course has been assigned to any organization and if yes,
            // check if user is member of at least one of them
            if (course.getOrganizations() != null && !course.getOrganizations().isEmpty()) {
                return courseRepository.checkIfUserIsMemberOfCourseOrganizations(user, course);
            }
            else {
                return true;
            }
        }).filter(course -> !allRegisteredCourses.contains(course)).toList();
    }

    /**
     * GET /courses/{courseId}/for-dashboard
     *
     * @param courseId the courseId for which exercises, lectures, exams and learning goals should be fetched
     * @return a course with all exercises, lectures, exams and learning goals visible to the student
     */
    @GetMapping("courses/{courseId}/for-dashboard")
    @PreAuthorize("hasRole('USER')")
    public Course getCourseForDashboard(@PathVariable long courseId) {
        long start = System.currentTimeMillis();
        User user = userRepository.getUserWithGroupsAndAuthorities();

        Course course = courseService.findOneWithExercisesAndLecturesAndExamsAndLearningGoalsAndTutorialGroupsForUser(courseId, user);
        courseService.fetchParticipationsWithSubmissionsAndResultsForCourses(List.of(course), user, start);
        return course;
    }

    /**
     * GET /courses/for-dashboard
     *
     * @return the list of courses (the user has access to) including all exercises with participation and result for the user
     */
    @GetMapping("courses/for-dashboard")
    @PreAuthorize("hasRole('USER')")
    public List<Course> getAllCoursesForDashboard() {
        long start = System.currentTimeMillis();
        log.debug("REST request to get all Courses the user has access to with exercises, participations and results");
        User user = userRepository.getUserWithGroupsAndAuthorities();

        // get all courses with exercises for this user
        List<Course> courses = courseService.findAllActiveWithExercisesAndLecturesAndExamsForUser(user);
        courseService.fetchParticipationsWithSubmissionsAndResultsForCourses(courses, user, start);
        return courses;
    }

    /**
     * GET /courses/for-notifications
     *
     * @return the list of courses (the user has access to)
     */
    @GetMapping("courses/for-notifications")
    @PreAuthorize("hasRole('USER')")
    public List<Course> getAllCoursesForNotifications() {
        log.debug("REST request to get all Courses the user has access to");
        User user = userRepository.getUserWithGroupsAndAuthorities();
        return courseService.findAllActiveForUser(user);
    }

    /**
     * GET /courses/:courseId/for-assessment-dashboard
     *
     * @param courseId the id of the course to retrieve
     * @return data about a course including all exercises, plus some data for the tutor as tutor status for assessment
     */
    @GetMapping("courses/{courseId}/for-assessment-dashboard")
    @PreAuthorize("hasRole('TA')")
    public ResponseEntity<Course> getCourseForAssessmentDashboard(@PathVariable long courseId) {
        log.debug("REST request /courses/{courseId}/for-assessment-dashboard");
        Course course = courseRepository.findWithEagerExercisesById(courseId);
        User user = userRepository.getUserWithGroupsAndAuthorities();
        authCheckService.checkHasAtLeastRoleInCourseElseThrow(Role.TEACHING_ASSISTANT, course, user);

        Set<Exercise> interestingExercises = courseRepository.getInterestingExercisesForAssessmentDashboards(course.getExercises());
        course.setExercises(interestingExercises);
        List<TutorParticipation> tutorParticipations = tutorParticipationRepository.findAllByAssessedExercise_Course_IdAndTutor_Id(course.getId(), user.getId());
        assessmentDashboardService.generateStatisticsForExercisesForAssessmentDashboard(course.getExercises(), tutorParticipations, false);
        return ResponseEntity.ok(course);
    }

    /**
     * GET /courses/:courseId/stats-for-assessment-dashboard A collection of useful statistics for the tutor course dashboard, including: - number of submissions to the course -
     * number of assessments - number of assessments assessed by the tutor - number of complaints
     * <p>
     * all timestamps were measured when calling this method from the PGdP assessment-dashboard
     *
     * @param courseId the id of the course to retrieve
     * @return data about a course including all exercises, plus some data for the tutor as tutor status for assessment
     */
    @GetMapping("courses/{courseId}/stats-for-assessment-dashboard")
    @PreAuthorize("hasRole('TA')")
    public ResponseEntity<StatsForDashboardDTO> getStatsForAssessmentDashboard(@PathVariable long courseId) {
        Course course = courseRepository.findByIdElseThrow(courseId);
        authCheckService.checkHasAtLeastRoleInCourseElseThrow(Role.TEACHING_ASSISTANT, course, null);
        StatsForDashboardDTO stats = courseService.getStatsForDashboardDTO(course);
        return ResponseEntity.ok(stats);
    }

    /**
     * GET /courses/:courseId : get the "id" course.
     *
     * @param courseId the id of the course to retrieve
     * @return the ResponseEntity with status 200 (OK) and with body the course, or with status 404 (Not Found)
     */
    @GetMapping("courses/{courseId}")
    @PreAuthorize("hasRole('USER')")
    public ResponseEntity<Course> getCourse(@PathVariable Long courseId) {
        log.debug("REST request to get Course : {}", courseId);
        Course course = courseRepository.findByIdElseThrow(courseId);

        User user = userRepository.getUserWithGroupsAndAuthorities();
        authCheckService.checkHasAtLeastRoleInCourseElseThrow(Role.STUDENT, course, user);

        if (authCheckService.isAtLeastInstructorInCourse(course, user)) {
            course = courseRepository.findByIdWithEagerOnlineCourseConfigurationAndTutorialGroupConfigurationElseThrow(courseId);
        }
        else if (authCheckService.isAtLeastTeachingAssistantInCourse(course, user)) {
            course = courseRepository.findByIdWithEagerTutorialGroupConfigurationElseThrow(courseId);
        }

        if (authCheckService.isAtLeastTeachingAssistantInCourse(course, user)) {
            course.setNumberOfInstructors(userRepository.countUserInGroup(course.getInstructorGroupName()));
            course.setNumberOfTeachingAssistants(userRepository.countUserInGroup(course.getTeachingAssistantGroupName()));
            course.setNumberOfEditors(userRepository.countUserInGroup(course.getEditorGroupName()));
            course.setNumberOfStudents(userRepository.countUserInGroup(course.getStudentGroupName()));
        }

        return ResponseEntity.ok(course);
    }

    /**
     * GET /courses/:courseId : get the "id" course.
     *
     * @param courseId the id of the course to retrieve
     * @return the ResponseEntity with status 200 (OK) and with body the course, or with status 404 (Not Found)
     */
    @GetMapping("courses/{courseId}/with-exercises")
    @PreAuthorize("hasRole('TA')")
    public ResponseEntity<Course> getCourseWithExercises(@PathVariable Long courseId) {
        log.debug("REST request to get Course : {}", courseId);
        Course course = courseRepository.findWithEagerExercisesById(courseId);
        authCheckService.checkHasAtLeastRoleInCourseElseThrow(Role.TEACHING_ASSISTANT, course, null);
        return ResponseEntity.ok(course);
    }

    /**
     * GET /courses/:courseId/with-organizations Get a course by id with eagerly loaded organizations
     *
     * @param courseId the id of the course
     * @return the course with eagerly loaded organizations
     */
    @GetMapping("courses/{courseId}/with-organizations")
    @PreAuthorize("hasRole('TA')")
    public ResponseEntity<Course> getCourseWithOrganizations(@PathVariable Long courseId) {
        log.debug("REST request to get a course with its organizations : {}", courseId);
        Course course = courseRepository.findWithEagerOrganizationsElseThrow(courseId);
        authCheckService.checkHasAtLeastRoleInCourseElseThrow(Role.TEACHING_ASSISTANT, course, null);
        return ResponseEntity.ok(course);
    }

    /**
     * GET /courses/:courseId/lockedSubmissions Get locked submissions for course for user
     *
     * @param courseId the id of the course
     * @return the ResponseEntity with status 200 (OK) and with body the course, or with status 404 (Not Found)
     */
    @GetMapping("courses/{courseId}/lockedSubmissions")
    @PreAuthorize("hasRole('TA')")
    public ResponseEntity<List<Submission>> getLockedSubmissionsForCourse(@PathVariable Long courseId) {
        log.debug("REST request to get all locked submissions for course : {}", courseId);
        Course course = courseRepository.findWithEagerExercisesById(courseId);
        User user = userRepository.getUserWithGroupsAndAuthorities();
        authCheckService.checkHasAtLeastRoleInCourseElseThrow(Role.TEACHING_ASSISTANT, course, user);

        List<Submission> submissions = submissionService.getLockedSubmissions(courseId);
        for (Submission submission : submissions) {
            submissionService.hideDetails(submission, user);
        }

        return ResponseEntity.ok(submissions);
    }

    /**
     * GET /courses/exercises-for-management-overview
     * <p>
     * gets the courses with exercises for the user
     *
     * @param onlyActive if true, only active courses will be considered in the result
     * @return ResponseEntity with status, containing a list of courses
     */
    @GetMapping("courses/exercises-for-management-overview")
    @PreAuthorize("hasRole('TA')")
    public ResponseEntity<List<Course>> getExercisesForCourseOverview(@RequestParam(defaultValue = "false") boolean onlyActive) {
        final List<Course> courses = new ArrayList<>();
        for (final var course : courseService.getAllCoursesForManagementOverview(onlyActive)) {
            course.setExercises(exerciseRepository.getExercisesForCourseManagementOverview(course.getId()));
            courses.add(course);
        }
        return ResponseEntity.ok(courses);
    }

    /**
     * GET /courses/stats-for-management-overview
     * <p>
     * gets the statistics for the courses of the user
     * statistics for exercises with an assessment due date (or due date if there is no assessment due date)
     * in the past are limited to the five most recent
     *
     * @param onlyActive if true, only active courses will be considered in the result
     * @return ResponseEntity with status, containing a list of <code>CourseManagementOverviewStatisticsDTO</code>
     */
    @GetMapping("courses/stats-for-management-overview")
    @PreAuthorize("hasRole('TA')")
    public ResponseEntity<List<CourseManagementOverviewStatisticsDTO>> getExerciseStatsForCourseOverview(@RequestParam(defaultValue = "false") boolean onlyActive) {
        final List<CourseManagementOverviewStatisticsDTO> courseDTOs = new ArrayList<>();
        for (final var course : courseService.getAllCoursesForManagementOverview(onlyActive)) {
            final var courseId = course.getId();
            final var courseDTO = new CourseManagementOverviewStatisticsDTO();
            courseDTO.setCourseId(courseId);

            var studentsGroup = courseRepository.findStudentGroupName(courseId);
            var amountOfStudentsInCourse = Math.toIntExact(userRepository.countUserInGroup(studentsGroup));
            courseDTO.setExerciseDTOS(exerciseService.getStatisticsForCourseManagementOverview(courseId, amountOfStudentsInCourse));

            var exerciseIds = exerciseRepository.findAllIdsByCourseId(courseId);
            var endDate = courseService.determineEndDateForActiveStudents(course);
            var timeSpanSize = courseService.determineTimeSpanSizeForActiveStudents(course, endDate, 4);
            courseDTO.setActiveStudents(courseService.getActiveStudents(exerciseIds, 0, timeSpanSize, endDate));
            courseDTOs.add(courseDTO);
        }

        return ResponseEntity.ok(courseDTOs);
    }

    /**
     * PUT /courses/{courseId} : archive an existing course asynchronously. This method starts the process of archiving all course exercises, submissions and results in a large
     * zip file. It immediately returns and runs this task asynchronously. When the task is done, the course is marked as archived, which means the zip file can be downloaded.
     *
     * @param courseId the id of the course
     * @return empty
     */
    @PutMapping("courses/{courseId}/archive")
    @PreAuthorize("hasRole('INSTRUCTOR')")
    @FeatureToggle(Feature.Exports)
    public ResponseEntity<Void> archiveCourse(@PathVariable Long courseId) {
        log.info("REST request to archive Course : {}", courseId);
        final Course course = courseRepository.findByIdWithExercisesAndLecturesElseThrow(courseId);
        authCheckService.checkHasAtLeastRoleInCourseElseThrow(Role.INSTRUCTOR, course, null);
        // Archiving a course is only possible after the course is over
        if (now().isBefore(course.getEndDate())) {
            throw new BadRequestAlertException("You cannot archive a course that is not over.", Course.ENTITY_NAME, "courseNotOver", true);
        }
        courseService.archiveCourse(course);

        // Note: in the first version, we do not store the results with feedback and other metadata, as those will stay available in Artemis, the main focus is to allow
        // instructors to download student repos in order to delete those on Bitbucket/Gitlab

        // Note: Lectures are not part of the archive at the moment and will be included in a future version
        // 1) Get all lectures (attachments) of the course and store them in a folder

        // Note: Questions and answers are not part of the archive at the moment and will be included in a future version
        // 1) Get all questions and answers for exercises and lectures and store those in structured text files

        return ResponseEntity.ok().build();
    }

    /**
     * Downloads the zip file of the archived course if it exists. Throws a 404 if the course doesn't exist
     *
     * @param courseId The course id of the archived course
     * @return ResponseEntity with status
     */
    @PreAuthorize("hasRole('INSTRUCTOR')")
    @GetMapping("courses/{courseId}/download-archive")
    public ResponseEntity<Resource> downloadCourseArchive(@PathVariable Long courseId) throws FileNotFoundException {
        log.info("REST request to download archive of Course : {}", courseId);
        final Course course = courseRepository.findByIdElseThrow(courseId);
        authCheckService.checkHasAtLeastRoleInCourseElseThrow(Role.INSTRUCTOR, course, null);
        if (!course.hasCourseArchive()) {
            throw new EntityNotFoundException("Archived course", courseId);
        }

        // The path is stored in the course table
        Path archive = Path.of(courseArchivesDirPath, course.getCourseArchivePath());

        File zipFile = archive.toFile();
        InputStreamResource resource = new InputStreamResource(new FileInputStream(zipFile));
        return ResponseEntity.ok().contentLength(zipFile.length()).contentType(MediaType.APPLICATION_OCTET_STREAM).header("filename", zipFile.getName()).body(resource);
    }

    /**
     * DELETE /courses/:course/cleanup : Cleans up a course by deleting all student submissions.
     *
     * @param courseId id of the course to clean up
     * @return ResponseEntity with status
     */
    @DeleteMapping("courses/{courseId}/cleanup")
    @PreAuthorize("hasRole('INSTRUCTOR')")
    public ResponseEntity<Resource> cleanup(@PathVariable Long courseId) {
        log.info("REST request to cleanup the Course : {}", courseId);
        final Course course = courseRepository.findByIdElseThrow(courseId);
        authCheckService.checkHasAtLeastRoleInCourseElseThrow(Role.INSTRUCTOR, course, null);
        // Forbid cleaning the course if no archive has been created
        if (!course.hasCourseArchive()) {
            throw new BadRequestAlertException("Failed to clean up course " + courseId + " because it needs to be archived first.", Course.ENTITY_NAME, "archivenonexistant");
        }
        courseService.cleanupCourse(courseId);
        return ResponseEntity.ok().build();
    }

    /**
     * GET /courses/:courseId/categories : Returns all categories used in a course
     *
     * @param courseId the id of the course to get the categories from
     * @return the ResponseEntity with status 200 (OK) and the list of categories or with status 404 (Not Found)
     */
    @GetMapping("courses/{courseId}/categories")
    @PreAuthorize("hasRole('EDITOR')")
    public ResponseEntity<Set<String>> getCategoriesInCourse(@PathVariable Long courseId) {
        log.debug("REST request to get categories of Course : {}", courseId);
        Course course = courseRepository.findByIdElseThrow(courseId);
        authCheckService.checkHasAtLeastRoleInCourseElseThrow(Role.EDITOR, course, null);
        return ResponseEntity.ok().body(exerciseRepository.findAllCategoryNames(course.getId()));
    }

    /**
     * GET /courses/:courseId/students : Returns all users that belong to the student group of the course
     *
     * @param courseId the id of the course
     * @return list of users with status 200 (OK)
     */
    @GetMapping("courses/{courseId}/students")
    @PreAuthorize("hasRole('INSTRUCTOR')")
    public ResponseEntity<List<User>> getAllStudentsInCourse(@PathVariable Long courseId) {
        log.debug("REST request to get all students in course : {}", courseId);
        Course course = courseRepository.findByIdElseThrow(courseId);
        return courseService.getAllUsersInGroup(course, course.getStudentGroupName());
    }

    /**
     * GET /courses/:courseId/students/search : Search all users by login or name that belong to the student group of the course
     *
     * @param courseId    the id of the course
     * @param loginOrName the login or name by which to search users
     * @return the ResponseEntity with status 200 (OK) and with body all users
     */
    @GetMapping("courses/{courseId}/students/search")
    @PreAuthorize("hasRole('TA')")
    public ResponseEntity<List<UserDTO>> searchStudentsInCourse(@PathVariable Long courseId, @RequestParam("loginOrName") String loginOrName) {
        log.debug("REST request to search for students in course : {} with login or name : {}", courseId, loginOrName);
        Course course = courseRepository.findByIdElseThrow(courseId);
        authCheckService.checkHasAtLeastRoleInCourseElseThrow(Role.TEACHING_ASSISTANT, course, null);
        // restrict result size by only allowing reasonable searches
        if (loginOrName.length() < 3) {
            throw new ResponseStatusException(HttpStatus.BAD_REQUEST, "Query param 'loginOrName' must be three characters or longer.");
        }
        final Page<UserDTO> page = userRepository.searchAllUsersByLoginOrNameInGroupAndConvertToDTO(PageRequest.of(0, 25), loginOrName, course.getStudentGroupName());
        HttpHeaders headers = PaginationUtil.generatePaginationHttpHeaders(ServletUriComponentsBuilder.fromCurrentRequest(), page);
        return new ResponseEntity<>(page.getContent(), headers, HttpStatus.OK);
    }

    /**
     * GET /courses/:courseId/tutors : Returns all users that belong to the tutor group of the course
     *
     * @param courseId the id of the course
     * @return list of users with status 200 (OK)
     */
    @GetMapping("courses/{courseId}/tutors")
    @PreAuthorize("hasRole('INSTRUCTOR')")
    public ResponseEntity<List<User>> getAllTutorsInCourse(@PathVariable Long courseId) {
        log.debug("REST request to get all tutors in course : {}", courseId);
        Course course = courseRepository.findByIdElseThrow(courseId);
        return courseService.getAllUsersInGroup(course, course.getTeachingAssistantGroupName());
    }

    /**
     * GET /courses/:courseId/editors : Returns all users that belong to the editor group of the course
     *
     * @param courseId the id of the course
     * @return list of users with status 200 (OK)
     */
    @GetMapping("courses/{courseId}/editors")
    @PreAuthorize("hasRole('INSTRUCTOR')")
    public ResponseEntity<List<User>> getAllEditorsInCourse(@PathVariable Long courseId) {
        log.debug("REST request to get all editors in course : {}", courseId);
        Course course = courseRepository.findByIdElseThrow(courseId);
        return courseService.getAllUsersInGroup(course, course.getEditorGroupName());
    }

    /**
     * GET /courses/:courseId/instructors : Returns all users that belong to the instructor group of the course
     *
     * @param courseId the id of the course
     * @return list of users with status 200 (OK)
     */
    @GetMapping("courses/{courseId}/instructors")
    @PreAuthorize("hasRole('INSTRUCTOR')")
    public ResponseEntity<List<User>> getAllInstructorsInCourse(@PathVariable Long courseId) {
        log.debug("REST request to get all instructors in course : {}", courseId);
        Course course = courseRepository.findByIdElseThrow(courseId);
        return courseService.getAllUsersInGroup(course, course.getInstructorGroupName());
    }

    /**
     * GET /courses/:courseId/search-users : search users for a given course within all groups.
     *
     * @param courseId   the id of the course for which to search users
     * @param nameOfUser the name by which to search users
     * @return the ResponseEntity with status 200 (OK) and with body all users
     */
    @GetMapping("courses/{courseId}/search-other-users")
    @PreAuthorize("hasRole('USER')")
    public ResponseEntity<List<User>> searchOtherUsersInCourse(@PathVariable long courseId, @RequestParam("nameOfUser") String nameOfUser) {
        Course course = courseRepository.findByIdElseThrow(courseId);
        authCheckService.checkHasAtLeastRoleInCourseElseThrow(Role.STUDENT, course, null);

        // restrict result size by only allowing reasonable searches
        if (nameOfUser.length() < 3) {
            throw new ResponseStatusException(HttpStatus.BAD_REQUEST, "Query param 'name' must be three characters or longer.");
        }

        return ResponseEntity.ok().body(courseService.searchOtherUsersNameInCourse(course, nameOfUser));
    }

    /**
     * GET /courses/:courseId/title : Returns the title of the course with the given id
     *
     * @param courseId the id of the course
     * @return the title of the course wrapped in an ResponseEntity or 404 Not Found if no course with that id exists
     */
    @GetMapping("courses/{courseId}/title")
    @PreAuthorize("hasRole('USER')")
    @ResponseBody
    public ResponseEntity<String> getCourseTitle(@PathVariable Long courseId) {
        final var title = courseRepository.getCourseTitle(courseId);
        return title == null ? ResponseEntity.notFound().build() : ResponseEntity.ok(title);
    }

    /**
     * Post /courses/:courseId/students/:studentLogin : Add the given user to the students of the course so that the student can access the course
     *
     * @param courseId     the id of the course
     * @param studentLogin the login of the user who should get student access
     * @return empty ResponseEntity with status 200 (OK) or with status 404 (Not Found)
     */
    @PostMapping("courses/{courseId}/students/{studentLogin:" + Constants.LOGIN_REGEX + "}")
    @PreAuthorize("hasRole('INSTRUCTOR')")
    public ResponseEntity<Void> addStudentToCourse(@PathVariable Long courseId, @PathVariable String studentLogin) {
        log.debug("REST request to add {} as student to course : {}", studentLogin, courseId);
        var course = courseRepository.findByIdElseThrow(courseId);
        return addUserToCourseGroup(studentLogin, userRepository.getUserWithGroupsAndAuthorities(), course, course.getStudentGroupName(), Role.STUDENT);
    }

    /**
     * Post /courses/:courseId/tutors/:tutorLogin : Add the given user to the tutors of the course so that the student can access the course administration
     *
     * @param courseId   the id of the course
     * @param tutorLogin the login of the user who should get tutor access
     * @return empty ResponseEntity with status 200 (OK) or with status 404 (Not Found)
     */
    @PostMapping("courses/{courseId}/tutors/{tutorLogin:" + Constants.LOGIN_REGEX + "}")
    @PreAuthorize("hasRole('INSTRUCTOR')")
    public ResponseEntity<Void> addTutorToCourse(@PathVariable Long courseId, @PathVariable String tutorLogin) {
        log.debug("REST request to add {} as tutors to course : {}", tutorLogin, courseId);
        var course = courseRepository.findByIdElseThrow(courseId);
        return addUserToCourseGroup(tutorLogin, userRepository.getUserWithGroupsAndAuthorities(), course, course.getTeachingAssistantGroupName(), Role.TEACHING_ASSISTANT);
    }

    /**
     * Post /courses/:courseId/editors/:editorLogin : Add the given user to the editors of the course so that the student can access the course administration
     *
     * @param courseId    the id of the course
     * @param editorLogin the login of the user who should get editor access
     * @return empty ResponseEntity with status 200 (OK) or with status 404 (Not Found)
     */
    @PostMapping("courses/{courseId}/editors/{editorLogin:" + Constants.LOGIN_REGEX + "}")
    @PreAuthorize("hasRole('INSTRUCTOR')")
    public ResponseEntity<Void> addEditorToCourse(@PathVariable Long courseId, @PathVariable String editorLogin) {
        log.debug("REST request to add {} as editors to course : {}", editorLogin, courseId);
        Course course = courseRepository.findByIdElseThrow(courseId);
        courseService.checkIfEditorGroupsNeedsToBeCreated(course);
        return addUserToCourseGroup(editorLogin, userRepository.getUserWithGroupsAndAuthorities(), course, course.getEditorGroupName(), Role.EDITOR);
    }

    /**
     * Post /courses/:courseId/instructors/:instructorLogin : Add the given user to the instructors of the course so that the student can access the course administration
     *
     * @param courseId        the id of the course
     * @param instructorLogin the login of the user who should get instructors access
     * @return empty ResponseEntity with status 200 (OK) or with status 404 (Not Found)
     */
    @PostMapping("courses/{courseId}/instructors/{instructorLogin:" + Constants.LOGIN_REGEX + "}")
    @PreAuthorize("hasRole('INSTRUCTOR')")
    public ResponseEntity<Void> addInstructorToCourse(@PathVariable Long courseId, @PathVariable String instructorLogin) {
        log.debug("REST request to add {} as instructors to course : {}", instructorLogin, courseId);
        var course = courseRepository.findByIdElseThrow(courseId);
        return addUserToCourseGroup(instructorLogin, userRepository.getUserWithGroupsAndAuthorities(), course, course.getInstructorGroupName(), Role.INSTRUCTOR);
    }

    /**
     * adds the userLogin to the group (student, tutors or instructors) of the given course
     *
     * @param userLogin         the user login of the student, tutor or instructor who should be added to the group
     * @param instructorOrAdmin the user who initiates this request who must be an instructor of the given course or an admin
     * @param course            the course which is only passes to check if the instructorOrAdmin is an instructor of the course
     * @param group             the group to which the userLogin should be added
     * @param role              the role which should be added
     * @return empty ResponseEntity with status 200 (OK) or with status 404 (Not Found) or with status 403 (Forbidden)
     */
    @NotNull
    public ResponseEntity<Void> addUserToCourseGroup(String userLogin, User instructorOrAdmin, Course course, String group, Role role) {
        if (authCheckService.isAtLeastInstructorInCourse(course, instructorOrAdmin)) {
            Optional<User> userToAddToGroup = userRepository.findOneWithGroupsAndAuthoritiesByLogin(userLogin);
            if (userToAddToGroup.isEmpty()) {
                throw new EntityNotFoundException("User", userLogin);
            }
            courseService.addUserToGroup(userToAddToGroup.get(), group, role);
            return ResponseEntity.ok().body(null);
        }
        else {
            throw new AccessForbiddenException();
        }
    }

    /**
     * DELETE /courses/:courseId/students/:studentLogin : Remove the given user from the students of the course so that the student cannot access the course anymore
     *
     * @param courseId     the id of the course
     * @param studentLogin the login of the user who should lose student access
     * @return empty ResponseEntity with status 200 (OK) or with status 404 (Not Found)
     */
    @DeleteMapping("courses/{courseId}/students/{studentLogin:" + Constants.LOGIN_REGEX + "}")
    @PreAuthorize("hasRole('INSTRUCTOR')")
    public ResponseEntity<Void> removeStudentFromCourse(@PathVariable Long courseId, @PathVariable String studentLogin) {
        log.debug("REST request to remove {} as student from course : {}", studentLogin, courseId);
        var course = courseRepository.findByIdElseThrow(courseId);
        return removeUserFromCourseGroup(studentLogin, userRepository.getUserWithGroupsAndAuthorities(), course, course.getStudentGroupName(), Role.STUDENT);
    }

    /**
     * DELETE /courses/:courseId/tutors/:tutorsLogin : Remove the given user from the tutors of the course so that the tutors cannot access the course administration anymore
     *
     * @param courseId   the id of the course
     * @param tutorLogin the login of the user who should lose student access
     * @return empty ResponseEntity with status 200 (OK) or with status 404 (Not Found)
     */
    @DeleteMapping("courses/{courseId}/tutors/{tutorLogin:" + Constants.LOGIN_REGEX + "}")
    @PreAuthorize("hasRole('INSTRUCTOR')")
    public ResponseEntity<Void> removeTutorFromCourse(@PathVariable Long courseId, @PathVariable String tutorLogin) {
        log.debug("REST request to remove {} as tutor from course : {}", tutorLogin, courseId);
        var course = courseRepository.findByIdElseThrow(courseId);
        return removeUserFromCourseGroup(tutorLogin, userRepository.getUserWithGroupsAndAuthorities(), course, course.getTeachingAssistantGroupName(), Role.TEACHING_ASSISTANT);
    }

    /**
     * DELETE /courses/:courseId/editors/:editorsLogin : Remove the given user from the editors of the course so that the editors cannot access the course administration anymore
     *
     * @param courseId    the id of the course
     * @param editorLogin the login of the user who should lose student access
     * @return empty ResponseEntity with status 200 (OK) or with status 404 (Not Found)
     */
    @DeleteMapping("courses/{courseId}/editors/{editorLogin:" + Constants.LOGIN_REGEX + "}")
    @PreAuthorize("hasRole('INSTRUCTOR')")
    public ResponseEntity<Void> removeEditorFromCourse(@PathVariable Long courseId, @PathVariable String editorLogin) {
        log.debug("REST request to remove {} as editor from course : {}", editorLogin, courseId);
        var course = courseRepository.findByIdElseThrow(courseId);
        return removeUserFromCourseGroup(editorLogin, userRepository.getUserWithGroupsAndAuthorities(), course, course.getEditorGroupName(), Role.EDITOR);
    }

    /**
     * DELETE /courses/:courseId/instructors/:instructorLogin : Remove the given user from the instructors of the course so that the instructor cannot access the course
     * administration anymore
     *
     * @param courseId        the id of the course
     * @param instructorLogin the login of the user who should lose student access
     * @return empty ResponseEntity with status 200 (OK) or with status 404 (Not Found)
     */
    @DeleteMapping("courses/{courseId}/instructors/{instructorLogin:" + Constants.LOGIN_REGEX + "}")
    @PreAuthorize("hasRole('INSTRUCTOR')")
    public ResponseEntity<Void> removeInstructorFromCourse(@PathVariable Long courseId, @PathVariable String instructorLogin) {
        log.debug("REST request to remove {} as instructor from course : {}", instructorLogin, courseId);
        var course = courseRepository.findByIdElseThrow(courseId);
        return removeUserFromCourseGroup(instructorLogin, userRepository.getUserWithGroupsAndAuthorities(), course, course.getInstructorGroupName(), Role.INSTRUCTOR);
    }

    /**
     * removes the userLogin from the group (student, tutors or instructors) of the given course
     *
     * @param userLogin         the user login of the student, tutor or instructor who should be removed from the group
     * @param instructorOrAdmin the user who initiates this request who must be an instructor of the given course or an admin
     * @param course            the course which is only passes to check if the instructorOrAdmin is an instructor of the course
     * @param group             the group from which the userLogin should be removed
     * @param role              the role which should be removed
     * @return empty ResponseEntity with status 200 (OK) or with status 404 (Not Found) or with status 403 (Forbidden)
     */
    @NotNull
    public ResponseEntity<Void> removeUserFromCourseGroup(String userLogin, User instructorOrAdmin, Course course, String group, Role role) {
        if (!authCheckService.isAtLeastInstructorInCourse(course, instructorOrAdmin)) {
            throw new AccessForbiddenException();
        }
        Optional<User> userToRemoveFromGroup = userRepository.findOneWithGroupsAndAuthoritiesByLogin(userLogin);
        if (userToRemoveFromGroup.isEmpty()) {
            throw new EntityNotFoundException("User", userLogin);
        }
        courseService.removeUserFromGroup(userToRemoveFromGroup.get(), group, role);
        return ResponseEntity.ok().body(null);
    }

    /**
     * GET /courses/{courseId}/management-detail : Gets the data needed for the course management detail view
     *
     * @param courseId the id of the course
     * @return the ResponseEntity with status 200 (OK) and the body, or with status 404 (Not Found)
     */
    @GetMapping("courses/{courseId}/management-detail")
    @PreAuthorize("hasRole('TA')")
    public ResponseEntity<CourseManagementDetailViewDTO> getCourseDTOForDetailView(@PathVariable Long courseId) {
        Course course = courseRepository.findByIdElseThrow(courseId);
        authCheckService.checkHasAtLeastRoleInCourseElseThrow(Role.TEACHING_ASSISTANT, course, null);
        CourseManagementDetailViewDTO managementDetailViewDTO = courseService.getStatsForDetailView(course);
        return ResponseEntity.ok(managementDetailViewDTO);
    }

    /**
     * GET /courses/:courseId/statistics : Get the active students for this particular course
     *
     * @param courseId    the id of the course
     * @param periodIndex an index indicating which time period, 0 is current week, -1 is one week in the past, -2 is two weeks in the past ...
     * @return the ResponseEntity with status 200 (OK) and the data in body, or status 404 (Not Found)
     */
    @GetMapping("courses/{courseId}/statistics")
    @PreAuthorize("hasRole('TA')")
    public ResponseEntity<List<Integer>> getActiveStudentsForCourseDetailView(@PathVariable Long courseId, @RequestParam Long periodIndex) {
        var course = courseRepository.findByIdElseThrow(courseId);
        authCheckService.checkHasAtLeastRoleInCourseElseThrow(Role.TEACHING_ASSISTANT, course, null);
        var exerciseIds = exerciseRepository.findAllIdsByCourseId(courseId);
        var chartEndDate = courseService.determineEndDateForActiveStudents(course);
        var spanEndDate = chartEndDate.plusWeeks(17 * periodIndex);
        var returnedSpanSize = courseService.determineTimeSpanSizeForActiveStudents(course, spanEndDate, 17);
        var activeStudents = courseService.getActiveStudents(exerciseIds, periodIndex, 17, chartEndDate);
        // We omit data concerning the time before the start date
        return ResponseEntity.ok(activeStudents.subList(activeStudents.size() - returnedSpanSize, activeStudents.size()));
    }

    /**
     * GET /courses/:courseId/statistics-lifetime-overview : Get the active students for this particular course over its whole lifetime
     *
     * @param courseId the id of the course
     * @return the ResponseEntity with status 200 (OK) and the data in body, or status 404 (Not Found)
     */
    @GetMapping("courses/{courseId}/statistics-lifetime-overview")
    @PreAuthorize("hasRole('TA')")
    public ResponseEntity<List<Integer>> getActiveStudentsForCourseLiveTime(@PathVariable Long courseId) {
        authCheckService.checkHasAtLeastRoleInCourseElseThrow(Role.TEACHING_ASSISTANT, courseRepository.findByIdElseThrow(courseId), null);
        var exerciseIds = exerciseRepository.findAllIdsByCourseId(courseId);
        var course = courseRepository.findByIdElseThrow(courseId);
        if (course.getStartDate() == null) {
            throw new IllegalArgumentException("Course does not contain start date");
        }
        var endDate = courseService.determineEndDateForActiveStudents(course);
        var returnedSpanSize = courseService.calculateWeeksBetweenDates(course.getStartDate(), endDate);
        var activeStudents = courseService.getActiveStudents(exerciseIds, 0, Math.toIntExact(returnedSpanSize), endDate);
        return ResponseEntity.ok(activeStudents);
    }

    /**
     * POST /courses/:courseId/:courseGroup : Add multiple users to the user group of the course so that they can access the course
     * The passed list of UserDTOs must include the registration number (the other entries are currently ignored and can be left out)
     * Note: registration based on other user attributes (e.g. email, name, login) is currently NOT supported
     * <p>
     * This method first tries to find the student in the internal Artemis user database (because the user is most probably already using Artemis).
     * In case the user cannot be found, we additionally search the (TUM) LDAP in case it is configured properly.
     *
     * @param courseId    the id of the course
     * @param studentDtos the list of students (with at least registration number) who should get access to the course
     * @param courseGroup the group, the user has to be added to, either 'students', 'tutors', 'instructors' or 'editors'
     * @return the list of students who could not be registered for the course, because they could NOT be found in the Artemis database and could NOT be found in the TUM LDAP
     */
    @PostMapping("courses/{courseId}/{courseGroup}")
    @PreAuthorize("hasRole('INSTRUCTOR')")
    public ResponseEntity<List<StudentDTO>> addUsersToCourseGroup(@PathVariable Long courseId, @PathVariable String courseGroup, @RequestBody List<StudentDTO> studentDtos) {
        authCheckService.checkHasAtLeastRoleInCourseElseThrow(Role.INSTRUCTOR, courseRepository.findByIdElseThrow(courseId), null);
        log.debug("REST request to add {} as {} to course {}", studentDtos, courseGroup, courseId);
        List<StudentDTO> notFoundStudentsDtos = courseService.registerUsersForCourseGroup(courseId, studentDtos, courseGroup);
        return ResponseEntity.ok().body(notFoundStudentsDtos);
    }
}<|MERGE_RESOLUTION|>--- conflicted
+++ resolved
@@ -99,16 +99,10 @@
     private final TutorialGroupsConfigurationService tutorialGroupsConfigurationService;
 
     public CourseResource(UserRepository userRepository, CourseService courseService, CourseRepository courseRepository, ExerciseService exerciseService,
-<<<<<<< HEAD
-            AuthorizationCheckService authCheckService, TutorParticipationRepository tutorParticipationRepository, SubmissionService submissionService,
-            Optional<VcsUserManagementService> optionalVcsUserManagementService, AssessmentDashboardService assessmentDashboardService, ExerciseRepository exerciseRepository,
-            Optional<CIUserManagementService> optionalCiUserManagementService, FileService fileService) {
-=======
             OAuth2JWKSService oAuth2JWKSService, AuthorizationCheckService authCheckService, TutorParticipationRepository tutorParticipationRepository,
-            SubmissionService submissionService, AuditEventRepository auditEventRepository, Optional<VcsUserManagementService> optionalVcsUserManagementService,
-            AssessmentDashboardService assessmentDashboardService, ExerciseRepository exerciseRepository, Optional<CIUserManagementService> optionalCiUserManagementService,
-            FileService fileService, TutorialGroupsConfigurationService tutorialGroupsConfigurationService) {
->>>>>>> f6efa2d3
+            SubmissionService submissionService, Optional<VcsUserManagementService> optionalVcsUserManagementService, AssessmentDashboardService assessmentDashboardService,
+            ExerciseRepository exerciseRepository, Optional<CIUserManagementService> optionalCiUserManagementService, FileService fileService,
+            TutorialGroupsConfigurationService tutorialGroupsConfigurationService) {
         this.courseService = courseService;
         this.courseRepository = courseRepository;
         this.exerciseService = exerciseService;
@@ -126,57 +120,6 @@
     }
 
     /**
-<<<<<<< HEAD
-=======
-     * POST /courses : create a new course.
-     *
-     * @param course the course to create
-     * @param file the optional course icon file
-     * @return the ResponseEntity with status 201 (Created) and with body the new course, or with status 400 (Bad Request) if the course has already an ID
-     * @throws URISyntaxException if the Location URI syntax is incorrect
-     */
-    @PostMapping(value = "courses", consumes = MediaType.MULTIPART_FORM_DATA_VALUE)
-    @PreAuthorize("hasRole('ADMIN')")
-    public ResponseEntity<Course> createCourse(@RequestPart Course course, @RequestPart(required = false) MultipartFile file) throws URISyntaxException {
-        log.debug("REST request to save Course : {}", course);
-        if (course.getId() != null) {
-            throw new BadRequestAlertException("A new course cannot already have an ID", Course.ENTITY_NAME, "idExists");
-        }
-
-        course.validateShortName();
-
-        List<Course> coursesWithSameShortName = courseRepository.findAllByShortName(course.getShortName());
-        if (!coursesWithSameShortName.isEmpty()) {
-            return ResponseEntity.badRequest().headers(
-                    HeaderUtil.createAlert(applicationName, "A course with the same short name already exists. Please choose a different short name.", "shortnameAlreadyExists"))
-                    .body(null);
-        }
-
-        course.validateRegistrationConfirmationMessage();
-        course.validateComplaintsAndRequestMoreFeedbackConfig();
-        course.validateOnlineCourseAndRegistrationEnabled();
-        course.validateOnlineCourseConfiguration();
-        course.validateAccuracyOfScores();
-        if (!course.isValidStartAndEndDate()) {
-            throw new BadRequestAlertException("For Courses, the start date has to be before the end date", Course.ENTITY_NAME, "invalidCourseStartDate", true);
-        }
-
-        courseService.createOrValidateGroups(course);
-
-        if (file != null) {
-            String pathString = fileService.handleSaveFile(file, false, false);
-            course.setCourseIcon(pathString);
-        }
-
-        Course result = courseRepository.save(course);
-        if (course.isOnlineCourse()) {
-            oAuth2JWKSService.updateKey(course.getOnlineCourseConfiguration().getRegistrationId());
-        }
-        return ResponseEntity.created(new URI("/api/courses/" + result.getId())).body(result);
-    }
-
-    /**
->>>>>>> f6efa2d3
      * PUT /courses/:courseId : Updates an existing updatedCourse.
      *
      * @param courseId the id of the course to update
