--- conflicted
+++ resolved
@@ -344,27 +344,8 @@
                         return emptyTutorParticipation;
                     });
 
-<<<<<<< HEAD
             final long numberOfSubmissions = submissionRepository.countByExerciseIdSubmittedBeforeDueDate(exercise.getId());
-            final long numberOfAssessments = resultService.countNumberOfAssessmentsForExercise(exercise.getId());
-=======
-            // TODO: This could be 1 repository method as the exercise id is provided anyway.
-            long numberOfSubmissions = 0L;
-            if (exercise instanceof TextExercise) {
-                numberOfSubmissions = textSubmissionService.countSubmissionsToAssessByExerciseId(exercise.getId());
-            }
-            else if (exercise instanceof ModelingExercise) {
-                numberOfSubmissions += modelingSubmissionService.countSubmissionsToAssessByExerciseId(exercise.getId());
-            }
-            else if (exercise instanceof FileUploadExercise) {
-                numberOfSubmissions += fileUploadSubmissionService.countSubmissionsToAssessByExerciseId(exercise.getId());
-            }
-            else if (exercise instanceof ProgrammingExercise) {
-                numberOfSubmissions += programmingExerciseService.countSubmissions(exercise.getId());
-            }
-
-            long numberOfAssessments = resultService.countNumberOfFinishedAssessmentsForExercise(exercise.getId());
->>>>>>> 7c7d8bb6
+            final long numberOfAssessments = resultService.countNumberOfFinishedAssessmentsForExercise(exercise.getId());
 
             exercise.setNumberOfParticipations(numberOfSubmissions);
             exercise.setNumberOfAssessments(numberOfAssessments);
@@ -468,30 +449,10 @@
         course.setExercises(interestingExercises);
 
         for (Exercise exercise : interestingExercises) {
-<<<<<<< HEAD
-            final long numberOfParticipations = submissionRepository.countByExerciseIdSubmittedBeforeDueDate(exercise.getId());
-            final long numberOfAssessments = resultService.countNumberOfAssessmentsForExercise(exercise.getId());
+            final long numberOfSubmissions = submissionRepository.countByExerciseIdSubmittedBeforeDueDate(exercise.getId());
+            final long numberOfAssessments = resultService.countNumberOfFinishedAssessmentsForExercise(exercise.getId());
             final long numberOfMoreFeedbackRequests = complaintService.countMoreFeedbackRequestsByExerciseId(exercise.getId());
             final long numberOfComplaints = complaintService.countComplaintsByExerciseId(exercise.getId());
-=======
-            long numberOfSubmissions = 0L;
-            if (exercise instanceof TextExercise) {
-                numberOfSubmissions = textSubmissionService.countSubmissionsToAssessByExerciseId(exercise.getId());
-            }
-            else if (exercise instanceof ModelingExercise) {
-                numberOfSubmissions += modelingSubmissionService.countSubmissionsToAssessByExerciseId(exercise.getId());
-            }
-            else if (exercise instanceof FileUploadExercise) {
-                numberOfSubmissions += fileUploadSubmissionService.countSubmissionsToAssessByExerciseId(exercise.getId());
-            }
-            else if (exercise instanceof ProgrammingExercise) {
-                numberOfSubmissions += programmingExerciseService.countSubmissions(exercise.getId());
-            }
-
-            long numberOfAssessments = resultService.countNumberOfFinishedAssessmentsForExercise(exercise.getId());
-            long numberOfMoreFeedbackRequests = complaintService.countMoreFeedbackRequestsByExerciseId(exercise.getId());
-            long numberOfComplaints = complaintService.countComplaintsByExerciseId(exercise.getId());
->>>>>>> 7c7d8bb6
 
             exercise.setNumberOfParticipations(numberOfSubmissions);
             exercise.setNumberOfAssessments(numberOfAssessments);
