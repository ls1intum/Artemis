package de.tum.in.www1.artemis.web.rest;

import static de.tum.in.www1.artemis.config.Constants.SHORT_NAME_PATTERN;
import static de.tum.in.www1.artemis.web.rest.util.ResponseUtil.forbidden;
import static java.time.ZonedDateTime.now;

import java.net.URI;
import java.net.URISyntaxException;
import java.security.Principal;
import java.util.*;
import java.util.regex.Matcher;
import java.util.stream.Collectors;
import java.util.stream.Stream;

import org.slf4j.Logger;
import org.slf4j.LoggerFactory;
import org.springframework.beans.factory.annotation.Value;
import org.springframework.core.env.Environment;
import org.springframework.http.ResponseEntity;
import org.springframework.http.converter.json.MappingJackson2HttpMessageConverter;
import org.springframework.security.access.prepost.PreAuthorize;
import org.springframework.transaction.annotation.Transactional;
import org.springframework.web.bind.annotation.*;

import com.fasterxml.jackson.databind.ObjectMapper;

import de.tum.in.www1.artemis.domain.*;
import de.tum.in.www1.artemis.domain.enumeration.TutorParticipationStatus;
import de.tum.in.www1.artemis.domain.modeling.ModelingExercise;
import de.tum.in.www1.artemis.exception.ArtemisAuthenticationException;
import de.tum.in.www1.artemis.repository.*;
import de.tum.in.www1.artemis.security.ArtemisAuthenticationProvider;
import de.tum.in.www1.artemis.service.*;
import de.tum.in.www1.artemis.web.rest.dto.StatsForInstructorDashboardDTO;
import de.tum.in.www1.artemis.web.rest.dto.TutorLeaderboardDTO;
import de.tum.in.www1.artemis.web.rest.errors.AccessForbiddenException;
import de.tum.in.www1.artemis.web.rest.errors.BadRequestAlertException;
import de.tum.in.www1.artemis.web.rest.util.HeaderUtil;
import io.github.jhipster.config.JHipsterConstants;
import io.github.jhipster.web.util.ResponseUtil;

/**
 * REST controller for managing Course.
 */
@RestController
@RequestMapping({ "/api", "/api_basic" })
@PreAuthorize("hasRole('ADMIN')")
public class CourseResource {

    private final Logger log = LoggerFactory.getLogger(CourseResource.class);

    private static final String ENTITY_NAME = "course";

    @Value("${jhipster.clientApp.name}")
    private String applicationName;

    private final Environment env;

    private final UserService userService;

    private final CourseService courseService;

    private final ParticipationService participationService;

    private final AuthorizationCheckService authCheckService;

    private final CourseRepository courseRepository;

    private final ExerciseService exerciseService;

    private final Optional<ArtemisAuthenticationProvider> artemisAuthenticationProvider;

    private final TutorParticipationService tutorParticipationService;

    private final ObjectMapper objectMapper;

    private final LectureService lectureService;

    private final ComplaintRepository complaintRepository;

    private final ComplaintResponseRepository complaintResponseRepository;

    private final NotificationService notificationService;

    private final TextSubmissionService textSubmissionService;

    private final ModelingSubmissionService modelingSubmissionService;

    private final ResultService resultService;

    private final ComplaintService complaintService;

    private final TutorLeaderboardService tutorLeaderboardService;

    public CourseResource(Environment env, UserService userService, CourseService courseService, ParticipationService participationService, CourseRepository courseRepository,
            ExerciseService exerciseService, AuthorizationCheckService authCheckService, TutorParticipationService tutorParticipationService,
            MappingJackson2HttpMessageConverter springMvcJacksonConverter, Optional<ArtemisAuthenticationProvider> artemisAuthenticationProvider,
            ComplaintRepository complaintRepository, ComplaintResponseRepository complaintResponseRepository, LectureService lectureService,
            NotificationService notificationService, TextSubmissionService textSubmissionService, ModelingSubmissionService modelingSubmissionService, ResultService resultService,
            ComplaintService complaintService, TutorLeaderboardService tutorLeaderboardService) {
        this.env = env;
        this.userService = userService;
        this.courseService = courseService;
        this.participationService = participationService;
        this.courseRepository = courseRepository;
        this.exerciseService = exerciseService;
        this.authCheckService = authCheckService;
        this.tutorParticipationService = tutorParticipationService;
        this.artemisAuthenticationProvider = artemisAuthenticationProvider;
        this.objectMapper = springMvcJacksonConverter.getObjectMapper();
        this.complaintRepository = complaintRepository;
        this.complaintResponseRepository = complaintResponseRepository;
        this.lectureService = lectureService;
        this.notificationService = notificationService;
        this.textSubmissionService = textSubmissionService;
        this.modelingSubmissionService = modelingSubmissionService;
        this.resultService = resultService;
        this.complaintService = complaintService;
        this.tutorLeaderboardService = tutorLeaderboardService;

    }

    /**
     * POST /courses : Create a new course.
     *
     * @param course the course to create
     * @return the ResponseEntity with status 201 (Created) and with body the new
     *         course, or with status 400 (Bad Request) if the course has already an
     *         ID
     * @throws URISyntaxException if the Location URI syntax is incorrect
     */
    @PostMapping("/courses")
    @PreAuthorize("hasAnyRole('ADMIN')")
    public ResponseEntity<Course> createCourse(@RequestBody Course course) throws URISyntaxException {
        log.debug("REST request to save Course : {}", course);
        if (course.getId() != null) {
            throw new BadRequestAlertException("A new course cannot already have an ID", ENTITY_NAME, "idexists");
        }
        try {
            // Check if course shortname matches regex
            Matcher shortNameMatcher = SHORT_NAME_PATTERN.matcher(course.getShortName());
            if (!shortNameMatcher.matches()) {
                return ResponseEntity.badRequest().headers(HeaderUtil.createAlert(applicationName, "The shortname is invalid", "shortnameInvalid")).body(null);
            }
            checkIfGroupsExists(course);
            Course result = courseService.save(course);
            return ResponseEntity.created(new URI("/api/courses/" + result.getId()))
                    .headers(HeaderUtil.createEntityCreationAlert(applicationName, true, ENTITY_NAME, result.getTitle())).body(result);
        }
        catch (ArtemisAuthenticationException ex) {
            // a specified group does not exist, notify the client
            return ResponseEntity.badRequest().headers(HeaderUtil.createFailureAlert(applicationName, true, ENTITY_NAME, "groupNotFound", ex.getMessage())).body(null);
        }
    }

    /**
     * PUT /courses : Updates an existing updatedCourse.
     *
     * @param updatedCourse the updatedCourse to update
     * @return the ResponseEntity with status 200 (OK) and with body the updated
     *         updatedCourse, or with status 400 (Bad Request) if the updatedCourse
     *         is not valid, or with status 500 (Internal Server Error) if the
     *         updatedCourse couldn't be updated
     * @throws URISyntaxException if the Location URI syntax is incorrect
     */
    @PutMapping("/courses")
    @PreAuthorize("hasAnyRole('ADMIN', 'INSTRUCTOR')")
    @Transactional
    public ResponseEntity<Course> updateCourse(@RequestBody Course updatedCourse) throws URISyntaxException {
        log.debug("REST request to update Course : {}", updatedCourse);
        if (updatedCourse.getId() == null) {
            return createCourse(updatedCourse);
        }
        Optional<Course> existingCourse = courseRepository.findById(updatedCourse.getId());
        if (!existingCourse.isPresent()) {
            return ResponseEntity.notFound().build();
        }
        User user = userService.getUserWithGroupsAndAuthorities();
        // only allow admins or instructors of the existing updatedCourse to change it
        // this is important, otherwise someone could put himself into the instructor
        // group of the updated Course
        if (user.getGroups().contains(existingCourse.get().getInstructorGroupName()) || authCheckService.isAdmin()) {
            try {
                // Check if course shortname matches regex
                Matcher shortNameMatcher = SHORT_NAME_PATTERN.matcher(updatedCourse.getShortName());
                if (!shortNameMatcher.matches()) {
                    return ResponseEntity.badRequest().headers(HeaderUtil.createAlert(applicationName, "The shortname is invalid", "shortnameInvalid")).body(null);
                }
                checkIfGroupsExists(updatedCourse);
                Course result = courseService.save(updatedCourse);
                return ResponseEntity.ok().headers(HeaderUtil.createEntityUpdateAlert(applicationName, true, ENTITY_NAME, updatedCourse.getTitle())).body(result);
            }
            catch (ArtemisAuthenticationException ex) {
                // a specified group does not exist, notify the client
                return ResponseEntity.badRequest().headers(HeaderUtil.createAlert(applicationName, ex.getMessage(), "groupNotFound")).body(null);
            }
        }
        else {
            return forbidden();
        }
    }

    private void checkIfGroupsExists(Course course) {
        Collection<String> activeProfiles = Arrays.asList(env.getActiveProfiles());
        if (!activeProfiles.contains(JHipsterConstants.SPRING_PROFILE_PRODUCTION)) {
            return;
        }
        // only execute this method in the production environment because normal
        // developers might not have the right to call this method on the authentication
        // server
        if (course.getInstructorGroupName() != null) {
            if (!artemisAuthenticationProvider.get().checkIfGroupExists(course.getInstructorGroupName())) {
                throw new ArtemisAuthenticationException(
                        "Cannot save! The group " + course.getInstructorGroupName() + " for instructors does not exist. Please double check the instructor group name!");
            }
        }
        if (course.getTeachingAssistantGroupName() != null) {
            if (!artemisAuthenticationProvider.get().checkIfGroupExists(course.getTeachingAssistantGroupName())) {
                throw new ArtemisAuthenticationException("Cannot save! The group " + course.getTeachingAssistantGroupName()
                        + " for teaching assistants does not exist. Please double check the teaching assistants group name!");
            }
        }
        if (course.getStudentGroupName() != null) {
            if (!artemisAuthenticationProvider.get().checkIfGroupExists(course.getStudentGroupName())) {
                throw new ArtemisAuthenticationException(
                        "Cannot save! The group " + course.getStudentGroupName() + " for students does not exist. Please double check the students group name!");
            }
        }
    }

    /**
     * POST /courses/{courseId}/register : Register for an existing course. This
     * method registers the current user for the given course id in case the course
     * has already started and not finished yet. The user is added to the course
     * student group in the Authentication System and the course student group is
     * added to the user's groups in the Artemis database.
     */
    @PostMapping("/courses/{courseId}/register")
    @PreAuthorize("hasAnyRole('USER', 'TA', 'INSTRUCTOR', 'ADMIN')")
    public ResponseEntity<User> registerForCourse(@PathVariable Long courseId) throws URISyntaxException {
        Course course = courseService.findOne(courseId);
        User user = userService.getUserWithGroupsAndAuthorities();
        log.debug("REST request to register {} for Course {}", user.getFirstName(), course.getTitle());
        if (course.getStartDate() != null && course.getStartDate().isAfter(now())) {
            return ResponseEntity.badRequest()
                    .headers(HeaderUtil.createFailureAlert(applicationName, true, ENTITY_NAME, "courseNotStarted", "The course has not yet started. Cannot register user"))
                    .body(null);
        }
        if (course.getEndDate() != null && course.getEndDate().isBefore(now())) {
            return ResponseEntity.badRequest()
                    .headers(HeaderUtil.createFailureAlert(applicationName, true, ENTITY_NAME, "courseAlreadyFinished", "The course has already finished. Cannot register user"))
                    .body(null);
        }
        artemisAuthenticationProvider.get().registerUserForCourse(user, course);
        return ResponseEntity.ok(user);
    }

    /**
     * GET /courses : get all courses for administration purposes.
     *
     * @return the list of courses (the user has access to)
     */
    @GetMapping("/courses")
    @PreAuthorize("hasAnyRole('TA', 'INSTRUCTOR', 'ADMIN')")
    public List<Course> getAllCourses() {
        log.debug("REST request to get all Courses the user has access to");
        User user = userService.getUserWithGroupsAndAuthorities();
        List<Course> courses = courseService.findAll();
        Stream<Course> userCourses = courses.stream().filter(course -> user.getGroups().contains(course.getTeachingAssistantGroupName())
                || user.getGroups().contains(course.getInstructorGroupName()) || authCheckService.isAdmin());
        return userCourses.collect(Collectors.toList());
    }

    /**
     * GET /courses : get all courses that the current user can register to. Decided
     * by the start and end date and if the registrationEnabled flag is set
     * correctly
     *
     * @return the list of courses which are active)
     */
    @GetMapping("/courses/to-register")
    @PreAuthorize("hasAnyRole('USER', 'TA', 'INSTRUCTOR', 'ADMIN')")
    public List<Course> getAllCoursesToRegister() {
        log.debug("REST request to get all currently active Courses that are not online courses");
        return courseService.findAllCurrentlyActiveAndNotOnlineAndEnabled();
    }

    /**
     * GET /courses/for-dashboard
     *
     * @param principal the current user principal
     * @return the list of courses (the user has access to) including all exercises
     *         with participation and result for the user
     */
    @GetMapping("/courses/for-dashboard")
    @PreAuthorize("hasAnyRole('USER', 'TA', 'INSTRUCTOR', 'ADMIN')")
    public List<Course> getAllCoursesForDashboard(Principal principal) {
        long start = System.currentTimeMillis();
        log.debug("REST request to get all Courses the user has access to with exercises, participations and results");
        log.debug("/courses/for-dashboard.start");
        User user = userService.getUserWithGroupsAndAuthorities();

        // get all courses with exercises for this user
        List<Course> courses = courseService.findAllActiveWithExercisesForUser(principal, user);

        log.debug("/courses/for-dashboard.findAllActiveWithExercisesForUser in " + (System.currentTimeMillis() - start) + "ms");
        // get all participations of this user
        // TODO: can we limit the following call to only retrieve participations and
        // results for active courses?
        // TODO: can we only load the relevant result (the latest rated one which is
        // displayed in the user interface)
        // Idea: we should save the current rated result in Participation and make sure
        // that this is being set correctly when new results are added
        // this would also improve the performance for other REST calls
<<<<<<< HEAD
        List<Participation> participations = participationService.findWithResultsByStudentUsername(user.getLogin());
=======
        List<StudentParticipation> participations = participationService.findWithResultsByStudentUsername(principal.getName());
>>>>>>> fdaecbcc
        log.debug("          /courses/for-dashboard.findWithResultsByStudentUsername in " + (System.currentTimeMillis() - start) + "ms");
        long exerciseCount = 0;

        for (Course course : courses) {
            boolean isStudent = !authCheckService.isAtLeastTeachingAssistantInCourse(course, user);
            Set<Lecture> lecturesWithReleasedAttachments = lectureService.filterActiveAttachments(course.getLectures());
            course.setLectures(lecturesWithReleasedAttachments);
            for (Exercise exercise : course.getExercises()) {
                // add participation with result to each exercise
                exercise.filterForCourseDashboard(participations, user.getName(), isStudent);
                // remove sensitive information from the exercise for students
                if (isStudent) {
                    exercise.filterSensitiveInformation();
                }
                exerciseCount++;
            }
        }
        log.info("/courses/for-dashboard.done in " + (System.currentTimeMillis() - start) + "ms for " + courses.size() + " courses with " + exerciseCount + " exercises for user "
                + user.getLogin());
        return courses;
    }

    /**
     * GET /courses/:id/for-tutor-dashboard
     *
     * @param courseId the id of the course to retrieve
     * @return data about a course including all exercises, plus some data for the
     *         tutor as tutor status for assessment
     */
    @GetMapping("/courses/{courseId}/for-tutor-dashboard")
    @PreAuthorize("hasAnyRole('TA', 'INSTRUCTOR', 'ADMIN')")
    public ResponseEntity<Course> getCourseForTutorDashboard(Principal principal, @PathVariable Long courseId) {
        log.debug("REST request /courses/{courseId}/for-tutor-dashboard");
        Course course = courseService.findOne(courseId);
        if (!userHasPermission(course))
            return forbidden();

        User user = userService.getUserWithGroupsAndAuthorities();
        List<Exercise> exercises = exerciseService.findAllForCourse(course, false, principal, user);

        exercises = exercises.stream().filter(exercise -> exercise instanceof TextExercise || exercise instanceof ModelingExercise).collect(Collectors.toList());

        List<TutorParticipation> tutorParticipations = tutorParticipationService.findAllByCourseAndTutor(course, user);

        for (Exercise exercise : exercises) {
            TutorParticipation tutorParticipation = tutorParticipations.stream().filter(participation -> participation.getAssessedExercise().getId().equals(exercise.getId()))
                    .findFirst().orElseGet(() -> {
                        TutorParticipation emptyTutorParticipation = new TutorParticipation();
                        emptyTutorParticipation.setStatus(TutorParticipationStatus.NOT_PARTICIPATED);

                        return emptyTutorParticipation;
                    });

            Long numberOfSubmissions = 0L;
            if (exercise instanceof TextExercise) {
                numberOfSubmissions = textSubmissionService.countSubmissionsToAssessByExerciseId(exercise.getId());
            }
            else {
                numberOfSubmissions += modelingSubmissionService.countSubmissionsToAssessByExerciseId(exercise.getId());
            }

            Long numberOfAssessments = resultService.countNumberOfAssessmentsForExercise(exercise.getId());

            exercise.setNumberOfParticipations(numberOfSubmissions);
            exercise.setNumberOfAssessments(numberOfAssessments);
            exercise.setTutorParticipations(Collections.singleton(tutorParticipation));
        }

        course.setExercises(new HashSet<>(exercises));

        return ResponseUtil.wrapOrNotFound(Optional.of(course));
    }

    /**
     * GET /courses/:id/stats-for-tutor-dashboard A collection of useful statistics
     * for the tutor course dashboard, including: - number of submissions to the
     * course - number of assessments - number of assessments assessed by the tutor
     * - number of complaints
     *
     * @param courseId the id of the course to retrieve
     * @return data about a course including all exercises, plus some data for the
     *         tutor as tutor status for assessment
     */
    @GetMapping("/courses/{courseId}/stats-for-tutor-dashboard")
    @PreAuthorize("hasAnyRole('TA', 'INSTRUCTOR', 'ADMIN')")
    public ResponseEntity<StatsForInstructorDashboardDTO> getStatsForTutorDashboard(@PathVariable Long courseId) {
        log.debug("REST request /courses/{courseId}/stats-for-tutor-dashboard");

        Course course = courseService.findOne(courseId);
        if (!userHasPermission(course)) {
            return forbidden();
        }
        StatsForInstructorDashboardDTO stats = new StatsForInstructorDashboardDTO();

        Long numberOfSubmissions = textSubmissionService.countSubmissionsToAssessByCourseId(courseId) + modelingSubmissionService.countSubmissionsToAssessByCourseId(courseId);
        stats.setNumberOfSubmissions(numberOfSubmissions);

        Long numberOfAssessments = resultService.countNumberOfAssessments(courseId);
        stats.setNumberOfAssessments(numberOfAssessments);

        Long numberOfComplaints = complaintService.countComplaintsByCourseId(courseId);
        stats.setNumberOfComplaints(numberOfComplaints);

        List<TutorLeaderboardDTO> leaderboardEntries = tutorLeaderboardService.getCourseLeaderboard(course);
        stats.setTutorLeaderboardEntries(leaderboardEntries);

        return ResponseEntity.ok(stats);
    }

    /**
     * GET /courses/:id : get the "id" course.
     *
     * @param id the id of the course to retrieve
     * @return the ResponseEntity with status 200 (OK) and with body the course, or
     *         with status 404 (Not Found)
     */
    @GetMapping("/courses/{id}")
    @PreAuthorize("hasAnyRole('TA', 'INSTRUCTOR', 'ADMIN')")
    public ResponseEntity<Course> getCourse(@PathVariable Long id) {
        log.debug("REST request to get Course : {}", id);
        Course course = courseService.findOne(id);
        if (!userHasPermission(course))
            return forbidden();
        return ResponseUtil.wrapOrNotFound(Optional.ofNullable(course));
    }

    /**
     * GET /courses/:id : get the "id" course.
     *
     * @param id the id of the course to retrieve
     * @return the ResponseEntity with status 200 (OK) and with body the course, or
     *         with status 404 (Not Found)
     */
    @GetMapping("/courses/{id}/with-exercises")
    @PreAuthorize("hasAnyRole('TA', 'INSTRUCTOR', 'ADMIN')")
    public ResponseEntity<Course> getCourseWithExercises(@PathVariable Long id) {
        log.debug("REST request to get Course : {}", id);
        Course course = courseService.findOneWithExercises(id);
        if (!userHasPermission(course))
            return forbidden();
        return ResponseUtil.wrapOrNotFound(Optional.ofNullable(course));
    }

    /**
     * GET /courses/:id/with-exercises-and-relevant-participations Get the "id"
     * course, with text and modelling exercises and their participations It can be
     * used only by instructors for the instructor dashboard
     *
     * @param courseId the id of the course to retrieve
     * @return the ResponseEntity with status 200 (OK) and with body the course, or
     *         with status 404 (Not Found)
     */
    @GetMapping("/courses/{courseId}/with-exercises-and-relevant-participations")
    @PreAuthorize("hasAnyRole('INSTRUCTOR', 'ADMIN')")
    public ResponseEntity<Course> getCourseWithExercisesAndRelevantParticipations(@PathVariable Long courseId) throws AccessForbiddenException {
        log.debug("REST request to get Course with exercises and relevant participations : {}", courseId);
        long start = System.currentTimeMillis();
        Course course = courseService.findOneWithExercises(courseId);

        if (!userHasPermission(course)) {
            throw new AccessForbiddenException("You are not allowed to access this resource");
        }

        Set<Exercise> interestingExercises = course.getExercises().stream().filter(exercise -> exercise instanceof TextExercise || exercise instanceof ModelingExercise)
                .collect(Collectors.toSet());

        course.setExercises(interestingExercises);

        for (Exercise exercise : interestingExercises) {
            Long numberOfParticipations = 0L;
            if (exercise instanceof TextExercise) {
                numberOfParticipations = textSubmissionService.countSubmissionsToAssessByExerciseId(exercise.getId());
            }
            else {
                numberOfParticipations += modelingSubmissionService.countSubmissionsToAssessByExerciseId(exercise.getId());
            }

            Long numberOfAssessments = resultService.countNumberOfAssessmentsForExercise(exercise.getId());
            Long numberOfComplaints = complaintService.countComplaintsByExerciseId(exercise.getId());
            exercise.setNumberOfParticipations(numberOfParticipations);
            exercise.setNumberOfAssessments(numberOfAssessments);
            exercise.setNumberOfComplaints(numberOfComplaints);
        }
        long end = System.currentTimeMillis();
        log.info("Finished /courses/" + courseId + "/with-exercises-and-relevant-participations call in " + (end - start) + "ms");
        return ResponseUtil.wrapOrNotFound(Optional.of(course));
    }

    /**
     * GET /courses/:id/stats-for-instructor-dashboard
     * <p>
     * A collection of useful statistics for the instructor course dashboard,
     * including: - number of students - number of instructors - number of
     * submissions - number of assessments - number of complaints - number of open
     * complaints - tutor leaderboard data
     *
     * @param courseId the id of the course to retrieve
     * @return data about a course including all exercises, plus some data for the
     *         tutor as tutor status for assessment
     */
    @GetMapping("/courses/{courseId}/stats-for-instructor-dashboard")
    @PreAuthorize("hasAnyRole('INSTRUCTOR', 'ADMIN')")
    public ResponseEntity<StatsForInstructorDashboardDTO> getStatsForInstructorDashboard(@PathVariable Long courseId) throws AccessForbiddenException {
        log.debug("REST request /courses/{courseId}/stats-for-instructor-dashboard");
        long start = System.currentTimeMillis();
        Course course = courseService.findOne(courseId);
        if (!userHasPermission(course)) {
            throw new AccessForbiddenException("You are not allowed to access this resource");
        }

        StatsForInstructorDashboardDTO stats = new StatsForInstructorDashboardDTO();

        Long numberOfComplaints = complaintRepository.countByResult_Participation_Exercise_Course_Id(courseId);
        Long numberOfComplaintResponses = complaintResponseRepository.countByComplaint_Result_Participation_Exercise_Course_Id(courseId);

        stats.setNumberOfStudents(courseService.countNumberOfStudentsForCourse(course));
        stats.setNumberOfComplaints(numberOfComplaints);
        stats.setNumberOfOpenComplaints(numberOfComplaints - numberOfComplaintResponses);

        Long numberOfSubmissions = textSubmissionService.countSubmissionsToAssessByCourseId(courseId);
        numberOfSubmissions += modelingSubmissionService.countSubmissionsToAssessByCourseId(courseId);

        stats.setNumberOfSubmissions(numberOfSubmissions);
        stats.setNumberOfAssessments(resultService.countNumberOfAssessments(courseId));

        long startT = System.currentTimeMillis();
        List<TutorLeaderboardDTO> leaderboardEntries = tutorLeaderboardService.getCourseLeaderboard(course);
        stats.setTutorLeaderboardEntries(leaderboardEntries);

        log.info("Finished TutorLeaderboard in " + (System.currentTimeMillis() - startT) + "ms");

        log.info("Finished /courses/" + courseId + "/stats-for-instructor-dashboard call in " + (System.currentTimeMillis() - start) + "ms");
        return ResponseEntity.ok(stats);
    }

    private boolean userHasPermission(Course course) {
        User user = userService.getUserWithGroupsAndAuthorities();
        return authCheckService.isTeachingAssistantInCourse(course, user) || authCheckService.isInstructorInCourse(course, user) || authCheckService.isAdmin();
    }

    /**
     * DELETE /courses/:id : delete the "id" course.
     *
     * @param id the id of the course to delete
     * @return the ResponseEntity with status 200 (OK)
     */
    @DeleteMapping("/courses/{id}")
    @PreAuthorize("hasAnyRole('ADMIN')")
    @Transactional
    public ResponseEntity<Void> deleteCourse(@PathVariable Long id) {
        log.debug("REST request to delete Course : {}", id);
        Course course = courseService.findOne(id);
        if (course == null) {
            return ResponseEntity.notFound().build();
        }
        for (Exercise exercise : course.getExercises()) {
            exerciseService.delete(exercise, false, false);
        }

        for (Lecture lecture : course.getLectures()) {
            lectureService.delete(lecture);
        }

        List<GroupNotification> notifications = notificationService.findAllNotificationsForCourse(course);
        for (GroupNotification notification : notifications) {
            notificationService.deleteNotification(notification);
        }
        String title = course.getTitle();
        courseService.delete(id);
        return ResponseEntity.ok().headers(HeaderUtil.createEntityDeletionAlert(applicationName, true, ENTITY_NAME, title)).build();
    }

    /**
     * GET /courses/:courseId/categories : Returns all categories used in a course
     *
     * @param courseId the id of the course to get the categories from
     * @return the ResponseEntity with status 200 (OK) and the list of categories or
     *         with status 404 (Not Found)
     */
    @GetMapping(value = "/courses/{courseId}/categories")
    @PreAuthorize("hasAnyRole('TA', 'INSTRUCTOR', 'ADMIN')")
    @Transactional(readOnly = true)
    public ResponseEntity<List<String>> getCategoriesInCourse(@PathVariable Long courseId) {
        long start = System.currentTimeMillis();
        log.debug("REST request to get categories of Course : {}", courseId);

        User user = userService.getUser();
        Course course = courseService.findOne(courseId);

        List<Exercise> exercises = exerciseService.findAllExercisesForCourseAdministration(course, user);
        List<String> categories = new ArrayList<>();
        for (Exercise exercise : exercises) {
            categories.addAll(exercise.getCategories());
        }

        log.debug("getCategoriesInCourse took " + (System.currentTimeMillis() - start) + "ms");

        return ResponseEntity.ok().body(categories);
    }
}<|MERGE_RESOLUTION|>--- conflicted
+++ resolved
@@ -312,11 +312,7 @@
         // Idea: we should save the current rated result in Participation and make sure
         // that this is being set correctly when new results are added
         // this would also improve the performance for other REST calls
-<<<<<<< HEAD
-        List<Participation> participations = participationService.findWithResultsByStudentUsername(user.getLogin());
-=======
-        List<StudentParticipation> participations = participationService.findWithResultsByStudentUsername(principal.getName());
->>>>>>> fdaecbcc
+        List<StudentParticipation> participations = participationService.findWithResultsByStudentUsername(user.getLogin());
         log.debug("          /courses/for-dashboard.findWithResultsByStudentUsername in " + (System.currentTimeMillis() - start) + "ms");
         long exerciseCount = 0;
 
