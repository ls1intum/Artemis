package de.tum.in.www1.artemis.web.rest;

import static de.tum.in.www1.artemis.config.Constants.shortNamePattern;
import static de.tum.in.www1.artemis.web.rest.util.ResponseUtil.forbidden;
import static java.time.ZonedDateTime.now;

import java.net.URI;
import java.net.URISyntaxException;
import java.security.Principal;
import java.util.*;
import java.util.regex.Matcher;
import java.util.stream.Collectors;
import java.util.stream.Stream;

import org.slf4j.Logger;
import org.slf4j.LoggerFactory;
import org.springframework.core.env.Environment;
import org.springframework.http.ResponseEntity;
import org.springframework.http.converter.json.MappingJackson2HttpMessageConverter;
import org.springframework.security.access.prepost.PreAuthorize;
import org.springframework.transaction.annotation.Transactional;
import org.springframework.web.bind.annotation.*;

import com.fasterxml.jackson.databind.JsonNode;
import com.fasterxml.jackson.databind.ObjectMapper;
import com.fasterxml.jackson.databind.node.ObjectNode;

import de.tum.in.www1.artemis.domain.*;
import de.tum.in.www1.artemis.domain.enumeration.InitializationState;
import de.tum.in.www1.artemis.domain.enumeration.TutorParticipationStatus;
import de.tum.in.www1.artemis.domain.modeling.ModelingExercise;
import de.tum.in.www1.artemis.exception.ArtemisAuthenticationException;
import de.tum.in.www1.artemis.repository.*;
import de.tum.in.www1.artemis.security.ArtemisAuthenticationProvider;
import de.tum.in.www1.artemis.service.*;
import de.tum.in.www1.artemis.web.rest.dto.StatsForInstructorDashboardDTO;
import de.tum.in.www1.artemis.web.rest.errors.AccessForbiddenException;
import de.tum.in.www1.artemis.web.rest.errors.BadRequestAlertException;
import de.tum.in.www1.artemis.web.rest.util.HeaderUtil;
import io.github.jhipster.config.JHipsterConstants;
import io.github.jhipster.web.util.ResponseUtil;

/**
 * REST controller for managing Course.
 */
@RestController
@RequestMapping({ "/api", "/api_basic" })
@PreAuthorize("hasRole('ADMIN')")
public class CourseResource {

    private final Logger log = LoggerFactory.getLogger(CourseResource.class);

    private static final String ENTITY_NAME = "course";

    private final Environment env;

    private final UserService userService;

    private final CourseService courseService;

    private final ParticipationService participationService;

    private final AuthorizationCheckService authCheckService;

    private final CourseRepository courseRepository;

    private final ExerciseService exerciseService;

    private final Optional<ArtemisAuthenticationProvider> artemisAuthenticationProvider;

    private final TutorParticipationService tutorParticipationService;

    private final ObjectMapper objectMapper;

    private final TextAssessmentService textAssessmentService;

    private final LectureService lectureService;

    private final ComplaintRepository complaintRepository;

    private final ComplaintResponseRepository complaintResponseRepository;

    private final NotificationService notificationService;

    private final TextSubmissionService textSubmissionService;

    private final ModelingSubmissionService modelingSubmissionService;

    private final ResultService resultService;

    public CourseResource(Environment env, UserService userService, CourseService courseService, ParticipationService participationService, CourseRepository courseRepository,
            ExerciseService exerciseService, AuthorizationCheckService authCheckService, TutorParticipationService tutorParticipationService,
            MappingJackson2HttpMessageConverter springMvcJacksonConverter, Optional<ArtemisAuthenticationProvider> artemisAuthenticationProvider,
            TextAssessmentService textAssessmentService, ComplaintRepository complaintRepository, ComplaintResponseRepository complaintResponseRepository,
<<<<<<< HEAD
            LectureService lectureService, NotificationService notificationService, TextSubmissionService textSubmissionService,
            ModelingSubmissionService modelingSubmissionService, ResultService resultService) {
=======
            LectureService lectureService, NotificationService notificationService, TextSubmissionRepository textSubmissionRepository,
            ModelingSubmissionRepository modelingSubmissionRepository) {
>>>>>>> 9249e69a
        this.env = env;
        this.userService = userService;
        this.courseService = courseService;
        this.participationService = participationService;
        this.courseRepository = courseRepository;
        this.exerciseService = exerciseService;
        this.authCheckService = authCheckService;
        this.tutorParticipationService = tutorParticipationService;
        this.artemisAuthenticationProvider = artemisAuthenticationProvider;
        this.objectMapper = springMvcJacksonConverter.getObjectMapper();
        this.textAssessmentService = textAssessmentService;
        this.complaintRepository = complaintRepository;
        this.complaintResponseRepository = complaintResponseRepository;
        this.lectureService = lectureService;
        this.notificationService = notificationService;
        this.textSubmissionService = textSubmissionService;
        this.modelingSubmissionService = modelingSubmissionService;
        this.resultService = resultService;
    }

    /**
     * POST /courses : Create a new course.
     *
     * @param course the course to create
     * @return the ResponseEntity with status 201 (Created) and with body the new course, or with status 400 (Bad Request) if the course has already an ID
     * @throws URISyntaxException if the Location URI syntax is incorrect
     */
    @PostMapping("/courses")
    @PreAuthorize("hasAnyRole('ADMIN')")
    public ResponseEntity<Course> createCourse(@RequestBody Course course) throws URISyntaxException {
        log.debug("REST request to save Course : {}", course);
        if (course.getId() != null) {
            throw new BadRequestAlertException("A new course cannot already have an ID", ENTITY_NAME, "idexists");
        }
        try {
            // Check if course shortname matches regex
            Matcher shortNameMatcher = shortNamePattern.matcher(course.getShortName());
            if (!shortNameMatcher.matches()) {
                return ResponseEntity.badRequest().headers(HeaderUtil.createAlert("The shortname is invalid", "shortnameInvalid")).body(null);
            }
            checkIfGroupsExists(course);
            Course result = courseService.save(course);
            return ResponseEntity.created(new URI("/api/courses/" + result.getId())).headers(HeaderUtil.createEntityCreationAlert(ENTITY_NAME, result.getTitle())).body(result);
        }
        catch (ArtemisAuthenticationException ex) {
            // a specified group does not exist, notify the client
            return ResponseEntity.badRequest().headers(HeaderUtil.createFailureAlert(ENTITY_NAME, "groupNotFound", ex.getMessage())).body(null);
        }
    }

    /**
     * PUT /courses : Updates an existing updatedCourse.
     *
     * @param updatedCourse the updatedCourse to update
     * @return the ResponseEntity with status 200 (OK) and with body the updated updatedCourse, or with status 400 (Bad Request) if the updatedCourse is not valid, or with status
     *         500 (Internal Server Error) if the updatedCourse couldn't be updated
     * @throws URISyntaxException if the Location URI syntax is incorrect
     */
    @PutMapping("/courses")
    @PreAuthorize("hasAnyRole('ADMIN', 'INSTRUCTOR')")
    @Transactional
    public ResponseEntity<Course> updateCourse(@RequestBody Course updatedCourse) throws URISyntaxException {
        log.debug("REST request to update Course : {}", updatedCourse);
        if (updatedCourse.getId() == null) {
            return createCourse(updatedCourse);
        }
        Optional<Course> existingCourse = courseRepository.findById(updatedCourse.getId());
        if (!existingCourse.isPresent()) {
            return ResponseEntity.notFound().build();
        }
        User user = userService.getUserWithGroupsAndAuthorities();
        // only allow admins or instructors of the existing updatedCourse to change it
        // this is important, otherwise someone could put himself into the instructor group of the updated Course
        if (user.getGroups().contains(existingCourse.get().getInstructorGroupName()) || authCheckService.isAdmin()) {
            try {
                // Check if course shortname matches regex
                Matcher shortNameMatcher = shortNamePattern.matcher(updatedCourse.getShortName());
                if (!shortNameMatcher.matches()) {
                    return ResponseEntity.badRequest().headers(HeaderUtil.createAlert("The shortname is invalid", "shortnameInvalid")).body(null);
                }
                checkIfGroupsExists(updatedCourse);
                Course result = courseService.save(updatedCourse);
                return ResponseEntity.ok().headers(HeaderUtil.createEntityUpdateAlert(ENTITY_NAME, updatedCourse.getTitle())).body(result);
            }
            catch (ArtemisAuthenticationException ex) {
                // a specified group does not exist, notify the client
                return ResponseEntity.badRequest().headers(HeaderUtil.createAlert(ex.getMessage(), "groupNotFound")).body(null);
            }
        }
        else {
            return forbidden();
        }
    }

    private void checkIfGroupsExists(Course course) {
        Collection<String> activeProfiles = Arrays.asList(env.getActiveProfiles());
        if (!activeProfiles.contains(JHipsterConstants.SPRING_PROFILE_PRODUCTION)) {
            return;
        }
        // only execute this method in the production environment because normal developers might not have the right to call this method on the authentication server
        if (course.getInstructorGroupName() != null) {
            if (!artemisAuthenticationProvider.get().checkIfGroupExists(course.getInstructorGroupName())) {
                throw new ArtemisAuthenticationException(
                        "Cannot save! The group " + course.getInstructorGroupName() + " for instructors does not exist. Please double check the instructor group name!");
            }
        }
        if (course.getTeachingAssistantGroupName() != null) {
            if (!artemisAuthenticationProvider.get().checkIfGroupExists(course.getTeachingAssistantGroupName())) {
                throw new ArtemisAuthenticationException("Cannot save! The group " + course.getTeachingAssistantGroupName()
                        + " for teaching assistants does not exist. Please double check the teaching assistants group name!");
            }
        }
        if (course.getStudentGroupName() != null) {
            if (!artemisAuthenticationProvider.get().checkIfGroupExists(course.getStudentGroupName())) {
                throw new ArtemisAuthenticationException(
                        "Cannot save! The group " + course.getStudentGroupName() + " for students does not exist. Please double check the students group name!");
            }
        }
    }

    /**
     * POST /courses/{courseId}/register : Register for an existing course. This method registers the current user for the given course id in case the course has already started
     * and not finished yet. The user is added to the course student group in the Authentication System and the course student group is added to the user's groups in the Artemis
     * database.
     */
    @PostMapping("/courses/{courseId}/register")
    @PreAuthorize("hasAnyRole('USER', 'TA', 'INSTRUCTOR', 'ADMIN')")
    public ResponseEntity<User> registerForCourse(@PathVariable Long courseId) throws URISyntaxException {
        Course course = courseService.findOne(courseId);
        User user = userService.getUserWithGroupsAndAuthorities();
        log.debug("REST request to register {} for Course {}", user.getFirstName(), course.getTitle());
        if (course.getStartDate() != null && course.getStartDate().isAfter(now())) {
            return ResponseEntity.badRequest().headers(HeaderUtil.createFailureAlert(ENTITY_NAME, "courseNotStarted", "The course has not yet started. Cannot register user"))
                    .body(null);
        }
        if (course.getEndDate() != null && course.getEndDate().isBefore(now())) {
            return ResponseEntity.badRequest().headers(HeaderUtil.createFailureAlert(ENTITY_NAME, "courseAlreadyFinished", "The course has already finished. Cannot register user"))
                    .body(null);
        }
        artemisAuthenticationProvider.get().registerUserForCourse(user, course);
        return ResponseEntity.ok(user);
    }

    /**
     * GET /courses : get all courses for administration purposes.
     *
     * @return the list of courses (the user has access to)
     */
    @GetMapping("/courses")
    @PreAuthorize("hasAnyRole('TA', 'INSTRUCTOR', 'ADMIN')")
    public List<Course> getAllCourses() {
        log.debug("REST request to get all Courses the user has access to");
        User user = userService.getUserWithGroupsAndAuthorities();
        List<Course> courses = courseService.findAll();
        Stream<Course> userCourses = courses.stream().filter(course -> user.getGroups().contains(course.getTeachingAssistantGroupName())
                || user.getGroups().contains(course.getInstructorGroupName()) || authCheckService.isAdmin());
        return userCourses.collect(Collectors.toList());
    }

    /**
     * GET /courses : get all courses that the current user can register to. Decided by the start and end date and if the registrationEnabled flag is set correctly
     *
     * @return the list of courses which are active)
     */
    @GetMapping("/courses/to-register")
    @PreAuthorize("hasAnyRole('USER', 'TA', 'INSTRUCTOR', 'ADMIN')")
    public List<Course> getAllCoursesToRegister() {
        log.debug("REST request to get all currently active Courses that are not online courses");
        return courseService.findAllCurrentlyActiveAndNotOnlineAndEnabled();
    }

    /**
     * GET /courses/for-dashboard
     *
     * @param principal the current user principal
     * @return the list of courses (the user has access to) including all exercises with participation and result for the user
     */
    @GetMapping("/courses/for-dashboard")
    @PreAuthorize("hasAnyRole('USER', 'TA', 'INSTRUCTOR', 'ADMIN')")
    public List<Course> getAllCoursesForDashboard(Principal principal) {
        long start = System.currentTimeMillis();
        log.debug("REST request to get all Courses the user has access to with exercises, participations and results");
        log.debug("/courses/for-dashboard.start");
        User user = userService.getUserWithGroupsAndAuthorities();

        // get all courses with exercises for this user
        List<Course> courses = courseService.findAllActiveWithExercisesForUser(principal, user);

        log.debug("          /courses/for-dashboard.findAllActiveWithExercisesForUser in " + (System.currentTimeMillis() - start) + "ms");
        // get all participations of this user
        // TODO: can we limit the following call to only retrieve participations and results for active courses?
        // TODO: can we only load the relevant result (the latest rated one which is displayed in the user interface)
        // Idea: we should save the current rated result in Participation and make sure that this is being set correctly when new results are added
        // this would also improve the performance for other REST calls
        List<Participation> participations = participationService.findWithResultsByStudentUsername(principal.getName());
        log.debug("          /courses/for-dashboard.findWithResultsByStudentUsername in " + (System.currentTimeMillis() - start) + "ms");

        long exerciseCount = 0;
        for (Course course : courses) {
            boolean isStudent = !authCheckService.isAtLeastTeachingAssistantInCourse(course, user);
            Set<Lecture> lecturesWithReleasedAttachments = lectureService.filterActiveAttachments(course.getLectures());
            course.setLectures(lecturesWithReleasedAttachments);
            for (Exercise exercise : course.getExercises()) {
                // add participation with result to each exercise
                exercise.filterForCourseDashboard(participations, principal.getName());
                // remove sensitive information from the exercise for students
                if (isStudent) {
                    exercise.filterSensitiveInformation();
                }
                exerciseCount++;
            }
        }
        log.info("/courses/for-dashboard.done in " + (System.currentTimeMillis() - start) + "ms for " + courses.size() + " courses with " + exerciseCount + " exercises for user "
                + principal.getName());
        return courses;
    }

    /**
     * GET /courses/:id/for-tutor-dashboard
     *
     * @param courseId the id of the course to retrieve
     * @return data about a course including all exercises, plus some data for the tutor as tutor status for assessment
     */
    @GetMapping("/courses/{courseId}/for-tutor-dashboard")
    @PreAuthorize("hasAnyRole('TA', 'INSTRUCTOR', 'ADMIN')")
    public ResponseEntity<Course> getCourseForTutorDashboard(Principal principal, @PathVariable Long courseId) {
        log.debug("REST request /courses/{courseId}/for-tutor-dashboard");
        Course course = courseService.findOne(courseId);
        if (!userHasPermission(course))
            return forbidden();

        User user = userService.getUserWithGroupsAndAuthorities();
        List<Exercise> exercises = exerciseService.findAllForCourse(course, false, principal, user);

        exercises = exercises.stream().filter(exercise -> exercise instanceof TextExercise || exercise instanceof ModelingExercise).collect(Collectors.toList());

        List<TutorParticipation> tutorParticipations = tutorParticipationService.findAllByCourseAndTutor(course, user);

        for (Exercise exercise : exercises) {
            TutorParticipation tutorParticipation = tutorParticipations.stream().filter(participation -> participation.getAssessedExercise().getId().equals(exercise.getId()))
                    .findFirst().orElseGet(() -> {
                        TutorParticipation emptyTutorParticipation = new TutorParticipation();
                        emptyTutorParticipation.setStatus(TutorParticipationStatus.NOT_PARTICIPATED);

                        return emptyTutorParticipation;
                    });

            exercise.setTutorParticipations(Collections.singleton(tutorParticipation));
        }

        course.setExercises(new HashSet<>(exercises));

        return ResponseUtil.wrapOrNotFound(Optional.of(course));
    }

    /**
     * GET /courses/:id/stats-for-tutor-dashboard A collection of useful statistics for the tutor course dashboard, including: - number of submissions to the course - number of
     * assessments - number of assessments assessed by the tutor - number of complaints
     *
     * @param courseId the id of the course to retrieve
     * @return data about a course including all exercises, plus some data for the tutor as tutor status for assessment
     */
    @GetMapping("/courses/{courseId}/stats-for-tutor-dashboard")
    @PreAuthorize("hasAnyRole('TA', 'INSTRUCTOR', 'ADMIN')")
    public ResponseEntity<JsonNode> getStatsForTutorDashboard(@PathVariable Long courseId) {
        log.debug("REST request /courses/{courseId}/stats-for-tutor-dashboard");

        ObjectNode data = objectMapper.createObjectNode();

        Course course = courseService.findOne(courseId);
        if (!userHasPermission(course))
            return forbidden();
        User user = userService.getUserWithGroupsAndAuthorities();

        long numberOfSubmissions = textSubmissionService.countSubmissionsToAssessByCourseId(courseId);
        numberOfSubmissions += modelingSubmissionService.countSubmissionsToAssessByCourseId(courseId);
        data.set("numberOfSubmissions", objectMapper.valueToTree(numberOfSubmissions));

        long numberOfAssessments = resultService.countNumberOfAssessments(courseId);
        data.set("numberOfAssessments", objectMapper.valueToTree(numberOfAssessments));

        long numberOfTutorAssessments = resultService.countNumberOfAssessmentsForTutor(courseId, user.getId());
        data.set("numberOfTutorAssessments", objectMapper.valueToTree(numberOfTutorAssessments));

        long numberOfComplaints = complaintRepository.countByResult_Participation_Exercise_Course_Id(courseId);
        data.set("numberOfComplaints", objectMapper.valueToTree(numberOfComplaints));

        long numberOfTutorComplaints = complaintRepository.countByResult_Participation_Exercise_Course_IdAndResult_Assessor_Id(courseId, user.getId());
        data.set("numberOfTutorComplaints", objectMapper.valueToTree(numberOfTutorComplaints));

        return ResponseEntity.ok(data);
    }

    /**
     * GET /courses/:id : get the "id" course.
     *
     * @param id the id of the course to retrieve
     * @return the ResponseEntity with status 200 (OK) and with body the course, or with status 404 (Not Found)
     */
    @GetMapping("/courses/{id}")
    @PreAuthorize("hasAnyRole('TA', 'INSTRUCTOR', 'ADMIN')")
    public ResponseEntity<Course> getCourse(@PathVariable Long id) {
        log.debug("REST request to get Course : {}", id);
        Course course = courseService.findOne(id);
        if (!userHasPermission(course))
            return forbidden();
        return ResponseUtil.wrapOrNotFound(Optional.ofNullable(course));
    }

    /**
     * GET /courses/:id : get the "id" course.
     *
     * @param id the id of the course to retrieve
     * @return the ResponseEntity with status 200 (OK) and with body the course, or with status 404 (Not Found)
     */
    @GetMapping("/courses/{id}/with-exercises")
    @PreAuthorize("hasAnyRole('TA', 'INSTRUCTOR', 'ADMIN')")
    public ResponseEntity<Course> getCourseWithExercises(@PathVariable Long id) {
        log.debug("REST request to get Course : {}", id);
        Course course = courseService.findOneWithExercises(id);
        if (!userHasPermission(course))
            return forbidden();
        return ResponseUtil.wrapOrNotFound(Optional.ofNullable(course));
    }

    /**
     * GET /courses/:id/with-exercises-and-relevant-participations Get the "id" course, with text and modelling exercises and their participations It can be used only by
     * instructors for the instructor dashboard
     *
     * @param courseId the id of the course to retrieve
     * @return the ResponseEntity with status 200 (OK) and with body the course, or with status 404 (Not Found)
     */
    @GetMapping("/courses/{courseId}/with-exercises-and-relevant-participations")
    @PreAuthorize("hasAnyRole('INSTRUCTOR', 'ADMIN')")
    public ResponseEntity<Course> getCourseWithExercisesAndRelevantParticipations(@PathVariable Long courseId) throws AccessForbiddenException {
        log.debug("REST request to get Course with exercises and relevant participations : {}", courseId);
        long start = System.currentTimeMillis();
        Course course = courseService.findOneWithExercises(courseId);

        if (!userHasPermission(course)) {
            throw new AccessForbiddenException("You are not allowed to access this resource");
        }

        Set<Exercise> interestingExercises = course.getExercises().stream().filter(exercise -> exercise instanceof TextExercise || exercise instanceof ModelingExercise)
                .collect(Collectors.toSet());

        course.setExercises(interestingExercises);

        List<Participation> participations = this.participationService.findByCourseIdWithRelevantResults(courseId, true, true);

        for (Exercise exercise : interestingExercises) {
            Set<Participation> participationsForExercise = participations.stream()
                    .filter(participation -> participation.getExercise().getId().equals(exercise.getId()) && participation.getInitializationState() == InitializationState.FINISHED)
                    .collect(Collectors.toSet());
            Set<Participation> participationsWithResult = participationsForExercise.stream().filter(participation -> {
                Result result = participation.findLatestResult();

                return result != null && result.isRated();
            }).collect(Collectors.toSet());
            Set<Participation> participationsWithComplaints = participationsWithResult.stream()
                    .filter(participation -> participation.findLatestResult().getHasComplaint().isPresent() && participation.findLatestResult().getHasComplaint().get())
                    .collect(Collectors.toSet());

            exercise.setNumberOfParticipations(participationsForExercise.size());
            exercise.setNumberOfAssessments(participationsWithResult.size());
            exercise.setNumberOfComplaints(participationsWithComplaints.size());
        }
        long end = System.currentTimeMillis();
        log.info("Finished /courses/" + courseId + "/with-exercises-and-relevant-participations call in " + (end - start) + "ms");
        return ResponseUtil.wrapOrNotFound(Optional.of(course));
    }

    /**
     * GET /courses/:id/stats-for-instructor-dashboard
     * <p>
     * A collection of useful statistics for the instructor course dashboard, including: - number of students - number of instructors - number of submissions - number of
     * assessments - number of complaints - number of open complaints - tutor leaderboard data
     *
     * @param courseId the id of the course to retrieve
     * @return data about a course including all exercises, plus some data for the tutor as tutor status for assessment
     */
    @GetMapping("/courses/{courseId}/stats-for-instructor-dashboard")
    @PreAuthorize("hasAnyRole('INSTRUCTOR', 'ADMIN')")
    public ResponseEntity<StatsForInstructorDashboardDTO> getStatsForInstructorDashboard(@PathVariable Long courseId) throws AccessForbiddenException {
        log.debug("REST request /courses/{courseId}/stats-for-instructor-dashboard");
        long start = System.currentTimeMillis();
        Course course = courseService.findOne(courseId);
        if (!userHasPermission(course)) {
            throw new AccessForbiddenException("You are not allowed to access this resource");
        }

        StatsForInstructorDashboardDTO stats = new StatsForInstructorDashboardDTO();

        long numberOfComplaints = complaintRepository.countByResult_Participation_Exercise_Course_Id(courseId);
        long numberOfComplaintResponses = complaintResponseRepository.countByComplaint_Result_Participation_Exercise_Course_Id(courseId);

        stats.numberOfStudents = courseService.countNumberOfStudentsForCourse(course);
        stats.numberOfTutors = courseService.countNumberOfTutorsForCourse(course);
        stats.numberOfComplaints = numberOfComplaints;
        stats.numberOfOpenComplaints = numberOfComplaints - numberOfComplaintResponses;

        long numberOfSubmissions = textSubmissionService.countSubmissionsToAssessByCourseId(courseId);
        numberOfSubmissions += modelingSubmissionService.countSubmissionsToAssessByCourseId(courseId);

        stats.numberOfSubmissions = numberOfSubmissions;
        stats.numberOfAssessments = resultService.countNumberOfAssessments(courseId);

        stats.tutorLeaderboard = textAssessmentService.calculateTutorLeaderboardForCourse(courseId);

        long end = System.currentTimeMillis();
        log.info("Finished /courses/" + courseId + "/stats-for-instructor-dashboard call in " + (end - start) + "ms");
        return ResponseEntity.ok(stats);
    }

    private boolean userHasPermission(Course course) {
        User user = userService.getUserWithGroupsAndAuthorities();
        return authCheckService.isTeachingAssistantInCourse(course, user) || authCheckService.isInstructorInCourse(course, user) || authCheckService.isAdmin();
    }

    /**
     * DELETE /courses/:id : delete the "id" course.
     *
     * @param id the id of the course to delete
     * @return the ResponseEntity with status 200 (OK)
     */
    @DeleteMapping("/courses/{id}")
    @PreAuthorize("hasAnyRole('ADMIN')")
    @Transactional
    public ResponseEntity<Void> deleteCourse(@PathVariable Long id) {
        log.debug("REST request to delete Course : {}", id);
        Course course = courseService.findOne(id);
        if (course == null) {
            return ResponseEntity.notFound().build();
        }
        for (Exercise exercise : course.getExercises()) {
            exerciseService.delete(exercise, false, false);
        }

        for (Lecture lecture : course.getLectures()) {
            lectureService.delete(lecture);
        }

        List<GroupNotification> notifications = notificationService.findAllNotificationsForCourse(course);
        for (GroupNotification notification : notifications) {
            notificationService.deleteNotification(notification);
        }
        String title = course.getTitle();
        courseService.delete(id);
        return ResponseEntity.ok().headers(HeaderUtil.createEntityDeletionAlert(ENTITY_NAME, title)).build();
    }

    /**
     * GET /courses/:courseId/results : Returns all results of the exercises of a course for the currently logged in user
     *
     * @param courseId the id of the course to get the results from
     * @return the ResponseEntity with status 200 (OK) and with body the exercise, or with status 404 (Not Found)
     */
    @GetMapping(value = "/courses/{courseId}/results")
    @PreAuthorize("hasAnyRole('USER', 'TA', 'INSTRUCTOR', 'ADMIN')")
    @Transactional(readOnly = true)
    public ResponseEntity<Course> getResultsForCurrentStudent(@PathVariable Long courseId) {
        long start = System.currentTimeMillis();
        log.debug("REST request to get Results for Course and current Studen : {}", courseId);

        User student = userService.getUser();
        Course course = courseService.findOne(courseId);
        boolean isStudent = !authCheckService.isAtLeastTeachingAssistantInCourse(course, student);

        List<Exercise> exercises = exerciseService.findAllExercisesByCourseId(course, student);

        for (Exercise exercise : exercises) {
            List<Participation> participations = participationService.findByExerciseIdAndStudentIdWithEagerResults(exercise.getId(), student.getId());

            exercise.setParticipations(new HashSet<>());

            // Removing not needed properties and sensitive information for students
            exercise.setCourse(null);
            if (isStudent) {
                exercise.filterSensitiveInformation();
            }

            for (Participation participation : participations) {
                // Removing not needed properties
                participation.setStudent(null);

                participation.setResults(participation.getResults());
                exercise.addParticipation(participation);
            }
            course.addExercises(exercise);
        }

        log.debug("getResultsForCurrentStudent took " + (System.currentTimeMillis() - start) + "ms");

        return ResponseEntity.ok().body(course);
    }

    /**
     * GET /courses/:courseId/categories : Returns all categories used in a course
     *
     * @param courseId the id of the course to get the categories from
     * @return the ResponseEntity with status 200 (OK) and the list of categories or with status 404 (Not Found)
     */
    @GetMapping(value = "/courses/{courseId}/categories")
    @PreAuthorize("hasAnyRole('TA', 'INSTRUCTOR', 'ADMIN')")
    @Transactional(readOnly = true)
    public ResponseEntity<List<String>> getCategoriesInCourse(@PathVariable Long courseId) {
        long start = System.currentTimeMillis();
        log.debug("REST request to get categories of Course : {}", courseId);

        User user = userService.getUser();
        Course course = courseService.findOne(courseId);

        List<Exercise> exercises = exerciseService.findAllExercisesByCourseId(course, user);
        List<String> categories = new ArrayList<>();
        for (Exercise exercise : exercises) {
            categories.addAll(exercise.getCategories());
        }

        log.debug("getCategoriesInCourse took " + (System.currentTimeMillis() - start) + "ms");

        return ResponseEntity.ok().body(categories);
    }
}<|MERGE_RESOLUTION|>--- conflicted
+++ resolved
@@ -92,13 +92,8 @@
             ExerciseService exerciseService, AuthorizationCheckService authCheckService, TutorParticipationService tutorParticipationService,
             MappingJackson2HttpMessageConverter springMvcJacksonConverter, Optional<ArtemisAuthenticationProvider> artemisAuthenticationProvider,
             TextAssessmentService textAssessmentService, ComplaintRepository complaintRepository, ComplaintResponseRepository complaintResponseRepository,
-<<<<<<< HEAD
             LectureService lectureService, NotificationService notificationService, TextSubmissionService textSubmissionService,
             ModelingSubmissionService modelingSubmissionService, ResultService resultService) {
-=======
-            LectureService lectureService, NotificationService notificationService, TextSubmissionRepository textSubmissionRepository,
-            ModelingSubmissionRepository modelingSubmissionRepository) {
->>>>>>> 9249e69a
         this.env = env;
         this.userService = userService;
         this.courseService = courseService;
