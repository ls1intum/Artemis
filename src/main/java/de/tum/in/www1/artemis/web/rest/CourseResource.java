--- conflicted
+++ resolved
@@ -124,7 +124,9 @@
      * POST /courses : Create a new course.
      *
      * @param course the course to create
-     * @return the ResponseEntity with status 201 (Created) and with body the new course, or with status 400 (Bad Request) if the course has already an ID
+     * @return the ResponseEntity with status 201 (Created) and with body the new
+     *         course, or with status 400 (Bad Request) if the course has already an
+     *         ID
      * @throws URISyntaxException if the Location URI syntax is incorrect
      */
     @PostMapping("/courses")
@@ -155,8 +157,10 @@
      * PUT /courses : Updates an existing updatedCourse.
      *
      * @param updatedCourse the updatedCourse to update
-     * @return the ResponseEntity with status 200 (OK) and with body the updated updatedCourse, or with status 400 (Bad Request) if the updatedCourse is not valid, or with status
-     *         500 (Internal Server Error) if the updatedCourse couldn't be updated
+     * @return the ResponseEntity with status 200 (OK) and with body the updated
+     *         updatedCourse, or with status 400 (Bad Request) if the updatedCourse
+     *         is not valid, or with status 500 (Internal Server Error) if the
+     *         updatedCourse couldn't be updated
      * @throws URISyntaxException if the Location URI syntax is incorrect
      */
     @PutMapping("/courses")
@@ -173,7 +177,8 @@
         }
         User user = userService.getUserWithGroupsAndAuthorities();
         // only allow admins or instructors of the existing updatedCourse to change it
-        // this is important, otherwise someone could put himself into the instructor group of the updated Course
+        // this is important, otherwise someone could put himself into the instructor
+        // group of the updated Course
         if (user.getGroups().contains(existingCourse.get().getInstructorGroupName()) || authCheckService.isAdmin()) {
             try {
                 // Check if course shortname matches regex
@@ -200,7 +205,9 @@
         if (!activeProfiles.contains(JHipsterConstants.SPRING_PROFILE_PRODUCTION)) {
             return;
         }
-        // only execute this method in the production environment because normal developers might not have the right to call this method on the authentication server
+        // only execute this method in the production environment because normal
+        // developers might not have the right to call this method on the authentication
+        // server
         if (course.getInstructorGroupName() != null) {
             if (!artemisAuthenticationProvider.get().checkIfGroupExists(course.getInstructorGroupName())) {
                 throw new ArtemisAuthenticationException(
@@ -222,9 +229,11 @@
     }
 
     /**
-     * POST /courses/{courseId}/register : Register for an existing course. This method registers the current user for the given course id in case the course has already started
-     * and not finished yet. The user is added to the course student group in the Authentication System and the course student group is added to the user's groups in the Artemis
-     * database.
+     * POST /courses/{courseId}/register : Register for an existing course. This
+     * method registers the current user for the given course id in case the course
+     * has already started and not finished yet. The user is added to the course
+     * student group in the Authentication System and the course student group is
+     * added to the user's groups in the Artemis database.
      */
     @PostMapping("/courses/{courseId}/register")
     @PreAuthorize("hasAnyRole('USER', 'TA', 'INSTRUCTOR', 'ADMIN')")
@@ -263,7 +272,9 @@
     }
 
     /**
-     * GET /courses : get all courses that the current user can register to. Decided by the start and end date and if the registrationEnabled flag is set correctly
+     * GET /courses : get all courses that the current user can register to. Decided
+     * by the start and end date and if the registrationEnabled flag is set
+     * correctly
      *
      * @return the list of courses which are active)
      */
@@ -278,7 +289,8 @@
      * GET /courses/for-dashboard
      *
      * @param principal the current user principal
-     * @return the list of courses (the user has access to) including all exercises with participation and result for the user
+     * @return the list of courses (the user has access to) including all exercises
+     *         with participation and result for the user
      */
     @GetMapping("/courses/for-dashboard")
     @PreAuthorize("hasAnyRole('USER', 'TA', 'INSTRUCTOR', 'ADMIN')")
@@ -293,9 +305,12 @@
 
         log.debug("/courses/for-dashboard.findAllActiveWithExercisesForUser in " + (System.currentTimeMillis() - start) + "ms");
         // get all participations of this user
-        // TODO: can we limit the following call to only retrieve participations and results for active courses?
-        // TODO: can we only load the relevant result (the latest rated one which is displayed in the user interface)
-        // Idea: we should save the current rated result in Participation and make sure that this is being set correctly when new results are added
+        // TODO: can we limit the following call to only retrieve participations and
+        // results for active courses?
+        // TODO: can we only load the relevant result (the latest rated one which is
+        // displayed in the user interface)
+        // Idea: we should save the current rated result in Participation and make sure
+        // that this is being set correctly when new results are added
         // this would also improve the performance for other REST calls
         List<Participation> participations = participationService.findWithResultsByStudentUsername(user.getLogin());
         log.debug("          /courses/for-dashboard.findWithResultsByStudentUsername in " + (System.currentTimeMillis() - start) + "ms");
@@ -307,11 +322,7 @@
             course.setLectures(lecturesWithReleasedAttachments);
             for (Exercise exercise : course.getExercises()) {
                 // add participation with result to each exercise
-<<<<<<< HEAD
-                exercise.filterForCourseDashboard(participations, user.getLogin());
-=======
-                exercise.filterForCourseDashboard(participations, principal.getName(), isStudent);
->>>>>>> 45f09d6d
+                exercise.filterForCourseDashboard(participations, user.getName(), isStudent);
                 // remove sensitive information from the exercise for students
                 if (isStudent) {
                     exercise.filterSensitiveInformation();
@@ -328,7 +339,8 @@
      * GET /courses/:id/for-tutor-dashboard
      *
      * @param courseId the id of the course to retrieve
-     * @return data about a course including all exercises, plus some data for the tutor as tutor status for assessment
+     * @return data about a course including all exercises, plus some data for the
+     *         tutor as tutor status for assessment
      */
     @GetMapping("/courses/{courseId}/for-tutor-dashboard")
     @PreAuthorize("hasAnyRole('TA', 'INSTRUCTOR', 'ADMIN')")
@@ -375,11 +387,14 @@
     }
 
     /**
-     * GET /courses/:id/stats-for-tutor-dashboard A collection of useful statistics for the tutor course dashboard, including: - number of submissions to the course - number of
-     * assessments - number of assessments assessed by the tutor - number of complaints
+     * GET /courses/:id/stats-for-tutor-dashboard A collection of useful statistics
+     * for the tutor course dashboard, including: - number of submissions to the
+     * course - number of assessments - number of assessments assessed by the tutor
+     * - number of complaints
      *
      * @param courseId the id of the course to retrieve
-     * @return data about a course including all exercises, plus some data for the tutor as tutor status for assessment
+     * @return data about a course including all exercises, plus some data for the
+     *         tutor as tutor status for assessment
      */
     @GetMapping("/courses/{courseId}/stats-for-tutor-dashboard")
     @PreAuthorize("hasAnyRole('TA', 'INSTRUCTOR', 'ADMIN')")
@@ -411,7 +426,8 @@
      * GET /courses/:id : get the "id" course.
      *
      * @param id the id of the course to retrieve
-     * @return the ResponseEntity with status 200 (OK) and with body the course, or with status 404 (Not Found)
+     * @return the ResponseEntity with status 200 (OK) and with body the course, or
+     *         with status 404 (Not Found)
      */
     @GetMapping("/courses/{id}")
     @PreAuthorize("hasAnyRole('TA', 'INSTRUCTOR', 'ADMIN')")
@@ -427,7 +443,8 @@
      * GET /courses/:id : get the "id" course.
      *
      * @param id the id of the course to retrieve
-     * @return the ResponseEntity with status 200 (OK) and with body the course, or with status 404 (Not Found)
+     * @return the ResponseEntity with status 200 (OK) and with body the course, or
+     *         with status 404 (Not Found)
      */
     @GetMapping("/courses/{id}/with-exercises")
     @PreAuthorize("hasAnyRole('TA', 'INSTRUCTOR', 'ADMIN')")
@@ -440,11 +457,13 @@
     }
 
     /**
-     * GET /courses/:id/with-exercises-and-relevant-participations Get the "id" course, with text and modelling exercises and their participations It can be used only by
-     * instructors for the instructor dashboard
+     * GET /courses/:id/with-exercises-and-relevant-participations Get the "id"
+     * course, with text and modelling exercises and their participations It can be
+     * used only by instructors for the instructor dashboard
      *
      * @param courseId the id of the course to retrieve
-     * @return the ResponseEntity with status 200 (OK) and with body the course, or with status 404 (Not Found)
+     * @return the ResponseEntity with status 200 (OK) and with body the course, or
+     *         with status 404 (Not Found)
      */
     @GetMapping("/courses/{courseId}/with-exercises-and-relevant-participations")
     @PreAuthorize("hasAnyRole('INSTRUCTOR', 'ADMIN')")
@@ -485,11 +504,14 @@
     /**
      * GET /courses/:id/stats-for-instructor-dashboard
      * <p>
-     * A collection of useful statistics for the instructor course dashboard, including: - number of students - number of instructors - number of submissions - number of
-     * assessments - number of complaints - number of open complaints - tutor leaderboard data
+     * A collection of useful statistics for the instructor course dashboard,
+     * including: - number of students - number of instructors - number of
+     * submissions - number of assessments - number of complaints - number of open
+     * complaints - tutor leaderboard data
      *
      * @param courseId the id of the course to retrieve
-     * @return data about a course including all exercises, plus some data for the tutor as tutor status for assessment
+     * @return data about a course including all exercises, plus some data for the
+     *         tutor as tutor status for assessment
      */
     @GetMapping("/courses/{courseId}/stats-for-instructor-dashboard")
     @PreAuthorize("hasAnyRole('INSTRUCTOR', 'ADMIN')")
@@ -567,7 +589,8 @@
      * GET /courses/:courseId/categories : Returns all categories used in a course
      *
      * @param courseId the id of the course to get the categories from
-     * @return the ResponseEntity with status 200 (OK) and the list of categories or with status 404 (Not Found)
+     * @return the ResponseEntity with status 200 (OK) and the list of categories or
+     *         with status 404 (Not Found)
      */
     @GetMapping(value = "/courses/{courseId}/categories")
     @PreAuthorize("hasAnyRole('TA', 'INSTRUCTOR', 'ADMIN')")
