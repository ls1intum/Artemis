--- conflicted
+++ resolved
@@ -105,12 +105,9 @@
 
     private final CourseScoreCalculationService courseScoreCalculationService;
 
-<<<<<<< HEAD
     @Value("${artemis.course-archives-path}")
     private String courseArchivesDirPath;
-=======
     private final ChannelService channelService;
->>>>>>> 8a9ba84d
 
     public CourseResource(UserRepository userRepository, CourseService courseService, CourseRepository courseRepository, ExerciseService exerciseService,
             OAuth2JWKSService oAuth2JWKSService, OnlineCourseConfigurationService onlineCourseConfigurationService, AuthorizationCheckService authCheckService,
