--- conflicted
+++ resolved
@@ -583,11 +583,7 @@
     @PreAuthorize("hasAnyRole('ADMIN')")
     public ResponseEntity<Void> deleteCourse(@PathVariable long courseId) {
         log.debug("REST request to delete Course : {}", courseId);
-<<<<<<< HEAD
         Course course = courseService.findOneWithExercisesAndLectures(courseId);
-=======
-        Course course = courseService.findOneWithExercises(courseId);
->>>>>>> 12af12c6
         if (course == null) {
             return ResponseEntity.notFound().build();
         }
