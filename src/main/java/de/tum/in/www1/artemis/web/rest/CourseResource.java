package de.tum.in.www1.artemis.web.rest;

import static java.time.ZonedDateTime.now;

import java.io.File;
import java.io.FileInputStream;
import java.io.FileNotFoundException;
import java.nio.file.Path;
import java.time.ZonedDateTime;
import java.util.*;
import java.util.stream.Collectors;
import java.util.stream.Stream;

import javax.validation.constraints.NotNull;

import org.slf4j.Logger;
import org.slf4j.LoggerFactory;
import org.springframework.beans.factory.annotation.Value;
import org.springframework.core.io.InputStreamResource;
import org.springframework.core.io.Resource;
import org.springframework.data.domain.Page;
import org.springframework.data.domain.PageImpl;
import org.springframework.data.domain.PageRequest;
import org.springframework.http.HttpHeaders;
import org.springframework.http.HttpStatus;
import org.springframework.http.MediaType;
import org.springframework.http.ResponseEntity;
import org.springframework.security.access.prepost.PreAuthorize;
import org.springframework.web.bind.annotation.*;
import org.springframework.web.multipart.MultipartFile;
import org.springframework.web.server.ResponseStatusException;
import org.springframework.web.servlet.support.ServletUriComponentsBuilder;

import de.tum.in.www1.artemis.config.Constants;
import de.tum.in.www1.artemis.domain.*;
import de.tum.in.www1.artemis.domain.enumeration.ExerciseMode;
import de.tum.in.www1.artemis.domain.participation.TutorParticipation;
import de.tum.in.www1.artemis.exception.ArtemisAuthenticationException;
import de.tum.in.www1.artemis.repository.*;
import de.tum.in.www1.artemis.repository.metis.conversation.ChannelRepository;
import de.tum.in.www1.artemis.security.OAuth2JWKSService;
import de.tum.in.www1.artemis.security.Role;
import de.tum.in.www1.artemis.service.*;
import de.tum.in.www1.artemis.service.connectors.ci.CIUserManagementService;
import de.tum.in.www1.artemis.service.connectors.vcs.VcsUserManagementService;
import de.tum.in.www1.artemis.service.dto.StudentDTO;
import de.tum.in.www1.artemis.service.dto.UserDTO;
import de.tum.in.www1.artemis.service.dto.UserPublicInfoDTO;
import de.tum.in.www1.artemis.service.feature.Feature;
import de.tum.in.www1.artemis.service.feature.FeatureToggle;
import de.tum.in.www1.artemis.service.metis.conversation.ConversationService;
import de.tum.in.www1.artemis.service.tutorialgroups.TutorialGroupsConfigurationService;
import de.tum.in.www1.artemis.service.util.TimeLogUtil;
import de.tum.in.www1.artemis.web.rest.dto.CourseForDashboardDTO;
import de.tum.in.www1.artemis.web.rest.dto.CourseManagementDetailViewDTO;
import de.tum.in.www1.artemis.web.rest.dto.CourseManagementOverviewStatisticsDTO;
import de.tum.in.www1.artemis.web.rest.dto.StatsForDashboardDTO;
import de.tum.in.www1.artemis.web.rest.errors.AccessForbiddenAlertException;
import de.tum.in.www1.artemis.web.rest.errors.AccessForbiddenException;
import de.tum.in.www1.artemis.web.rest.errors.BadRequestAlertException;
import de.tum.in.www1.artemis.web.rest.errors.EntityNotFoundException;
import de.tum.in.www1.artemis.web.rest.errors.ErrorConstants;
import tech.jhipster.web.util.PaginationUtil;

/**
 * REST controller for managing Course.
 */
@RestController
@RequestMapping("api/")
public class CourseResource {

    private static final String ENTITY_NAME = "course";

    private final Logger log = LoggerFactory.getLogger(CourseResource.class);

    @Value("${artemis.course-archives-path}")
    private String courseArchivesDirPath;

    private final UserRepository userRepository;

    private final CourseService courseService;

    private final AuthorizationCheckService authCheckService;

    private final OnlineCourseConfigurationService onlineCourseConfigurationService;

    private final OAuth2JWKSService oAuth2JWKSService;

    private final CourseRepository courseRepository;

    private final ExerciseService exerciseService;

    private final TutorParticipationRepository tutorParticipationRepository;

    private final SubmissionService submissionService;

    private final AssessmentDashboardService assessmentDashboardService;

    private final Optional<VcsUserManagementService> optionalVcsUserManagementService;

    private final Optional<CIUserManagementService> optionalCiUserManagementService;

    private final ExerciseRepository exerciseRepository;

    private final FileService fileService;

    private final TutorialGroupsConfigurationService tutorialGroupsConfigurationService;

    private final GradingScaleService gradingScaleService;

    private final CourseScoreCalculationService courseScoreCalculationService;

    private final ConversationService conversationService;

<<<<<<< HEAD
    private ChannelRepository channelRepository;
=======
    private final ChannelRepository channelRepository;
>>>>>>> 6d4395ae

    public CourseResource(UserRepository userRepository, CourseService courseService, CourseRepository courseRepository, ExerciseService exerciseService,
            OAuth2JWKSService oAuth2JWKSService, OnlineCourseConfigurationService onlineCourseConfigurationService, AuthorizationCheckService authCheckService,
            TutorParticipationRepository tutorParticipationRepository, SubmissionService submissionService, Optional<VcsUserManagementService> optionalVcsUserManagementService,
            AssessmentDashboardService assessmentDashboardService, ExerciseRepository exerciseRepository, Optional<CIUserManagementService> optionalCiUserManagementService,
            FileService fileService, TutorialGroupsConfigurationService tutorialGroupsConfigurationService, CourseScoreCalculationService courseScoreCalculationService,
<<<<<<< HEAD
            ConversationService conversationService, ChannelRepository channelRepository) {
=======
            ConversationService conversationService, ChannelRepository channelRepository, GradingScaleService gradingScaleService) {
>>>>>>> 6d4395ae
        this.courseService = courseService;
        this.courseRepository = courseRepository;
        this.exerciseService = exerciseService;
        this.oAuth2JWKSService = oAuth2JWKSService;
        this.onlineCourseConfigurationService = onlineCourseConfigurationService;
        this.authCheckService = authCheckService;
        this.tutorParticipationRepository = tutorParticipationRepository;
        this.submissionService = submissionService;
        this.optionalVcsUserManagementService = optionalVcsUserManagementService;
        this.optionalCiUserManagementService = optionalCiUserManagementService;
        this.assessmentDashboardService = assessmentDashboardService;
        this.userRepository = userRepository;
        this.exerciseRepository = exerciseRepository;
        this.fileService = fileService;
        this.tutorialGroupsConfigurationService = tutorialGroupsConfigurationService;
        this.gradingScaleService = gradingScaleService;
        this.courseScoreCalculationService = courseScoreCalculationService;
        this.conversationService = conversationService;
        this.channelRepository = channelRepository;
    }

    /**
     * PUT /courses/:courseId : Updates an existing updatedCourse.
     *
     * @param courseId     the id of the course to update
     * @param courseUpdate the course to update
     * @param file         the optional course icon file
     * @return the ResponseEntity with status 200 (OK) and with body the updated course
     */
    @PutMapping(value = "courses/{courseId}", consumes = MediaType.MULTIPART_FORM_DATA_VALUE)
    @PreAuthorize("hasRole('INSTRUCTOR')")
    public ResponseEntity<Course> updateCourse(@PathVariable Long courseId, @RequestPart("course") Course courseUpdate, @RequestPart(required = false) MultipartFile file) {
        log.debug("REST request to update Course : {}", courseUpdate);
        User user = userRepository.getUserWithGroupsAndAuthorities();

        var existingCourse = courseRepository.findByIdWithOrganizationsAndLearningGoalsAndOnlineConfigurationElseThrow(courseUpdate.getId());

        if (existingCourse.getTimeZone() != null && courseUpdate.getTimeZone() == null) {
            throw new IllegalArgumentException("You can not remove the time zone of a course");
        }

        var timeZoneChanged = (existingCourse.getTimeZone() != null && courseUpdate.getTimeZone() != null && !existingCourse.getTimeZone().equals(courseUpdate.getTimeZone()));

        if (!Objects.equals(existingCourse.getShortName(), courseUpdate.getShortName())) {
            throw new BadRequestAlertException("The course short name cannot be changed", Course.ENTITY_NAME, "shortNameCannotChange", true);
        }

        // only allow admins or instructors of the existing course to change it
        // this is important, otherwise someone could put himself into the instructor group of the updated course
        authCheckService.checkHasAtLeastRoleInCourseElseThrow(Role.INSTRUCTOR, existingCourse, user);

        Set<String> existingGroupNames = new HashSet<>(List.of(existingCourse.getStudentGroupName(), existingCourse.getTeachingAssistantGroupName(),
                existingCourse.getEditorGroupName(), existingCourse.getInstructorGroupName()));
        Set<String> newGroupNames = new HashSet<>(List.of(courseUpdate.getStudentGroupName(), courseUpdate.getTeachingAssistantGroupName(), courseUpdate.getEditorGroupName(),
                courseUpdate.getInstructorGroupName()));
        Set<String> changedGroupNames = new HashSet<>(newGroupNames);
        changedGroupNames.removeAll(existingGroupNames);

        if (authCheckService.isAdmin(user)) {
            // if an admin changes a group, we need to check that the changed group exists
            try {
                changedGroupNames.forEach(courseService::checkIfGroupsExists);
            }
            catch (ArtemisAuthenticationException ex) {
                // a specified group does not exist, notify the client
                throw new BadRequestAlertException(ex.getMessage(), Course.ENTITY_NAME, "groupNotFound", true);
            }
        }
        else {
            // this means the user must be an instructor, who has NO Admin rights.
            // instructors are not allowed to change group names, because this would lead to security problems
            if (!changedGroupNames.isEmpty()) {
                throw new BadRequestAlertException("You are not allowed to change the group names of a course", Course.ENTITY_NAME, "groupNamesCannotChange", true);
            }
        }

        if (courseUpdate.getPresentationScore() != null && courseUpdate.getPresentationScore() > 0) {
            Optional<GradingScale> gradingScale = gradingScaleService.findGradingScaleByCourseId(courseUpdate.getId());
            if (gradingScale.isPresent() && gradingScale.get().getPresentationsNumber() != null) {
                throw new BadRequestAlertException("You cannot set a presentation score if the grading scale is already set up for graded presentations", Course.ENTITY_NAME,
                        "gradedPresentationAlreadySet", true);
            }
        }

        // Make sure to preserve associations in updated entity
        courseUpdate.setId(courseId);
        courseUpdate.setPrerequisites(existingCourse.getPrerequisites());
        courseUpdate.setTutorialGroupsConfiguration(existingCourse.getTutorialGroupsConfiguration());
        courseUpdate.setOnlineCourseConfiguration(existingCourse.getOnlineCourseConfiguration());

        courseUpdate.validateRegistrationConfirmationMessage();
        courseUpdate.validateComplaintsAndRequestMoreFeedbackConfig();
        courseUpdate.validateOnlineCourseAndRegistrationEnabled();
        courseUpdate.validateShortName();
        courseUpdate.validateAccuracyOfScores();
        if (!courseUpdate.isValidStartAndEndDate()) {
            throw new BadRequestAlertException("For Courses, the start date has to be before the end date", Course.ENTITY_NAME, "invalidCourseStartDate", true);
        }

        if (file != null) {
            String pathString = fileService.handleSaveFile(file, false, false);
            courseUpdate.setCourseIcon(pathString);
        }

        if (courseUpdate.isOnlineCourse() != existingCourse.isOnlineCourse()) {
            if (courseUpdate.isOnlineCourse()) {
                onlineCourseConfigurationService.createOnlineCourseConfiguration(courseUpdate);
            }
            else {
                courseUpdate.setOnlineCourseConfiguration(null);
            }
        }

        courseUpdate.setId(courseId); // Don't persist a wrong ID
        Course result = courseRepository.save(courseUpdate);

        // Based on the old instructors, editors and TAs, we can update all exercises in the course in the VCS (if necessary)
        // We need the old instructors, editors and TAs, so that the VCS user management service can determine which
        // users no longer have TA, editor or instructor rights in the related exercise repositories.
        final var oldInstructorGroup = existingCourse.getInstructorGroupName();
        final var oldEditorGroup = existingCourse.getEditorGroupName();
        final var oldTeachingAssistantGroup = existingCourse.getTeachingAssistantGroupName();

        optionalVcsUserManagementService
                .ifPresent(userManagementService -> userManagementService.updateCoursePermissions(result, oldInstructorGroup, oldEditorGroup, oldTeachingAssistantGroup));
        optionalCiUserManagementService
                .ifPresent(ciUserManagementService -> ciUserManagementService.updateCoursePermissions(result, oldInstructorGroup, oldEditorGroup, oldTeachingAssistantGroup));
        if (timeZoneChanged) {
            tutorialGroupsConfigurationService.onTimeZoneUpdate(result);
        }
        return ResponseEntity.ok(result);
    }

    /**
     * PUT courses/:courseId/onlineCourseConfiguration : Updates the onlineCourseConfiguration for the given cours.
     *
     * @param courseId                  the id of the course to update
     * @param onlineCourseConfiguration the online course configuration to update
     * @return the ResponseEntity with status 200 (OK) and with body the updated online course configuration
     */
    @PutMapping("courses/{courseId}/onlineCourseConfiguration")
    @PreAuthorize("hasRole('INSTRUCTOR')")
    public ResponseEntity<OnlineCourseConfiguration> updateOnlineCourseConfiguration(@PathVariable Long courseId,
            @RequestBody OnlineCourseConfiguration onlineCourseConfiguration) {
        log.debug("REST request to update the online course configuration for Course : {}", courseId);

        Course course = courseRepository.findByIdWithEagerOnlineCourseConfigurationElseThrow(courseId);
        authCheckService.checkHasAtLeastRoleInCourseElseThrow(Role.INSTRUCTOR, course, null);

        if (!course.isOnlineCourse()) {
            throw new BadRequestAlertException("Course must be online course", Course.ENTITY_NAME, "courseMustBeOnline");
        }

        if (!course.getOnlineCourseConfiguration().getId().equals(onlineCourseConfiguration.getId())) {
            throw new BadRequestAlertException("The onlineCourseConfigurationId does not match the id of the course's onlineCourseConfiguration",
                    OnlineCourseConfiguration.ENTITY_NAME, "idMismatch");
        }

        onlineCourseConfigurationService.validateOnlineCourseConfiguration(onlineCourseConfiguration);
        course.setOnlineCourseConfiguration(onlineCourseConfiguration);

        courseRepository.save(course);

        oAuth2JWKSService.updateKey(course.getOnlineCourseConfiguration().getRegistrationId());

        return ResponseEntity.ok(onlineCourseConfiguration);
    }

    /**
     * POST /courses/{courseId}/register : Register for an existing course. This method registers the current user for the given course id in case the course has already started
     * and not finished yet. The user is added to the course student group in the Authentication System and the course student group is added to the user's groups in the Artemis
     * database.
     *
     * @param courseId to find the course
     * @return response entity for user who has been registered to the course
     */
    @PostMapping("courses/{courseId}/register")
    @PreAuthorize("hasRole('USER')")
    public ResponseEntity<User> registerForCourse(@PathVariable Long courseId) {
        Course course = courseRepository.findWithEagerOrganizationsElseThrow(courseId);
        User user = userRepository.getUserWithGroupsAndAuthoritiesAndOrganizations();
        log.debug("REST request to register {} for Course {}", user.getName(), course.getTitle());
        courseService.registerUserForCourseOrThrow(user, course);
        return ResponseEntity.ok(user);
    }

    /**
     * GET /courses : get all courses for administration purposes.
     *
     * @param onlyActive if true, only active courses will be considered in the result
     * @return the list of courses (the user has access to)
     */
    @GetMapping("courses")
    @PreAuthorize("hasRole('TA')")
    public List<Course> getAllCourses(@RequestParam(defaultValue = "false") boolean onlyActive) {
        log.debug("REST request to get all Courses the user has access to");
        User user = userRepository.getUserWithGroupsAndAuthorities();
        // TODO: we should avoid findAll() and instead try to filter this directly in the database, in case of admins, we should load batches of courses, e.g. per semester
        List<Course> courses = courseRepository.findAll();
        Stream<Course> userCourses = courses.stream().filter(course -> user.getGroups().contains(course.getTeachingAssistantGroupName())
                || user.getGroups().contains(course.getInstructorGroupName()) || authCheckService.isAdmin(user));
        if (onlyActive) {
            // only include courses that have NOT been finished
            userCourses = userCourses.filter(course -> course.getEndDate() == null || course.getEndDate().isAfter(ZonedDateTime.now()));
        }
        return userCourses.toList();
    }

    /**
     * GET /courses/courses-with-quiz : get all courses with quiz exercises for administration purposes.
     *
     * @return the list of courses
     */
    @GetMapping("courses/courses-with-quiz")
    @PreAuthorize("hasRole('EDITOR')")
    public List<Course> getAllCoursesWithQuizExercises() {
        User user = userRepository.getUserWithGroupsAndAuthorities();
        if (authCheckService.isAdmin(user)) {
            return courseRepository.findAllWithQuizExercisesWithEagerExercises();
        }
        else {
            var userGroups = new ArrayList<>(user.getGroups());
            return courseRepository.getCoursesWithQuizExercisesForWhichUserHasAtLeastEditorAccess(userGroups);
        }
    }

    /**
     * GET /courses/with-user-stats : get all courses for administration purposes with user stats.
     *
     * @param onlyActive if true, only active courses will be considered in the result
     * @return the list of courses (the user has access to)
     */
    @GetMapping("courses/with-user-stats")
    @PreAuthorize("hasRole('TA')")
    public List<Course> getAllCoursesWithUserStats(@RequestParam(defaultValue = "false") boolean onlyActive) {
        log.debug("get courses with user stats, only active: {}", onlyActive);
        List<Course> courses = getAllCourses(onlyActive);
        for (Course course : courses) {
            course.setNumberOfInstructors(userRepository.countUserInGroup(course.getInstructorGroupName()));
            course.setNumberOfTeachingAssistants(userRepository.countUserInGroup(course.getTeachingAssistantGroupName()));
            course.setNumberOfEditors(userRepository.countUserInGroup(course.getEditorGroupName()));
            course.setNumberOfStudents(userRepository.countUserInGroup(course.getStudentGroupName()));
        }
        return courses;
    }

    /**
     * GET /courses/course-overview : get all courses for the management overview
     *
     * @param onlyActive if true, only active courses will be considered in the result
     * @return a list of courses (the user has access to)
     */
    @GetMapping("courses/course-management-overview")
    @PreAuthorize("hasRole('TA')")
    public List<Course> getAllCoursesForManagementOverview(@RequestParam(defaultValue = "false") boolean onlyActive) {
        return courseService.getAllCoursesForManagementOverview(onlyActive);
    }

    /**
     * GET /courses/{courseId}/for-registration : get a course by id if the course allows registration and is currently active.
     *
     * @param courseId the id of the course to retrieve
     * @return the active course
     */
    @GetMapping("courses/{courseId}/for-registration")
    @PreAuthorize("hasRole('USER')")
    public ResponseEntity<Course> getCourseForRegistration(@PathVariable long courseId) {
        log.debug("REST request to get a currently active course for registration");
        User user = userRepository.getUserWithGroupsAndAuthoritiesAndOrganizations();

        Course course = courseRepository.findSingleWithOrganizationsAndPrerequisitesElseThrow(courseId);
        authCheckService.checkUserAllowedToSelfRegisterForCourseElseThrow(user, course);

        return ResponseEntity.ok(course);
    }

    /**
     * GET /courses/for-registration : get all courses that the current user can register to.
     * Decided by the start and end date and if the registrationEnabled flag is set correctly
     *
     * @return the list of courses which are active
     */
    @GetMapping("courses/for-registration")
    @PreAuthorize("hasRole('USER')")
    public List<Course> getAllCoursesForRegistration() {
        log.debug("REST request to get all currently active courses that are not online courses");
        User user = userRepository.getUserWithGroupsAndAuthoritiesAndOrganizations();

        Set<Course> allRegisteredCourses = courseService.findAllActiveForUser(user);
        List<Course> allCoursesToPotentiallyRegister = courseRepository.findAllActiveNotOnlineAndRegistrationEnabledWithOrganizationsAndPrerequisites();
        // check whether registration is actually possible for each of the courses
        return allCoursesToPotentiallyRegister.stream().filter(course -> {
            boolean isAlreadyInCourse = allRegisteredCourses.contains(course);
            return authCheckService.isUserAllowedToSelfRegisterForCourse(user, course) && !isAlreadyInCourse;
        }).toList();
    }

    /**
     * GET /courses/{courseId}/for-dashboard
     *
     * @param courseId the courseId for which exercises, lectures, exams and learning goals should be fetched
     * @param refresh  if true, this request was initiated by the user clicking on a refresh button
     * @return a DTO containing a course with all exercises, lectures, exams, learning goals, etc. visible to the user as well as the total scores for the course, the scores per
     *         exercise type for each exercise, and the participation result for each participation.
     */
    // TODO: we should rename this into courses/{courseId}/details
    @GetMapping("courses/{courseId}/for-dashboard")
    @PreAuthorize("hasRole('USER')")
    public ResponseEntity<CourseForDashboardDTO> getCourseForDashboard(@PathVariable long courseId, @RequestParam(defaultValue = "false") boolean refresh) {
        long timeNanoStart = System.nanoTime();
        log.debug("REST request to get one course {} with exams, lectures, exercises, participations, submissions and results, etc.", courseId);
        User user = userRepository.getUserWithGroupsAndAuthorities();

        Course course = courseService.findOneWithExercisesAndLecturesAndExamsAndLearningGoalsAndTutorialGroupsForUser(courseId, user, refresh);
        if (!authCheckService.isAtLeastStudentInCourse(course, user)) {
            // user might be allowed to register for the course
            // We need the course with organizations so that we can check if the user is allowed to register
            course = courseRepository.findSingleWithOrganizationsAndPrerequisitesElseThrow(courseId);
            if (authCheckService.isUserAllowedToSelfRegisterForCourse(user, course)) {
                // suppress error alert with skipAlert: true so that the client can redirect to the registration page
                throw new AccessForbiddenAlertException(ErrorConstants.DEFAULT_TYPE, "You don't have access to this course, but you could register.", ENTITY_NAME,
                        "noAccessButCouldRegister", true);
            }
            else {
                // user is not even allowed to self-register
                // just normally throw the access forbidden exception
                throw new AccessForbiddenException(ENTITY_NAME, courseId);
            }
        }

        courseService.fetchParticipationsWithSubmissionsAndResultsForCourses(List.of(course), user);
        courseService.fetchPlagiarismCasesForCourseExercises(course.getExercises(), user.getId());
        CourseForDashboardDTO courseForDashboardDTO = courseScoreCalculationService.getScoresAndParticipationResults(course, user.getId());
        logDuration(List.of(course), user, timeNanoStart);
        return ResponseEntity.ok(courseForDashboardDTO);
    }

    /**
     * GET /courses/for-dashboard
     *
     * @return a DTO containing a list of courses (the user has access to) including all exercises with participation, submission and result, etc. for the user. In addition, the
     *         DTO contains the total scores for the course, the scores per exercise
     *         type for each exercise, and the participation result for each participation.
     */
    @GetMapping("courses/for-dashboard")
    @PreAuthorize("hasRole('USER')")
    public List<CourseForDashboardDTO> getAllCoursesForDashboard() {
        long timeNanoStart = System.nanoTime();
        User user = userRepository.getUserWithGroupsAndAuthorities();
        log.debug(
                "REST request to get all courses the user {} has access to with exams, lectures, exercises, participations, submissions and results + the calculated scores the user achieved in each of those courses",
                user.getLogin());
        List<Course> courses = courseService.findAllActiveWithExercisesAndLecturesAndExamsForUser(user);
        courseService.fetchParticipationsWithSubmissionsAndResultsForCourses(courses, user);
        courseService.fetchPlagiarismCasesForCourseExercises(courses.stream().flatMap(course -> course.getExercises().stream()).collect(Collectors.toSet()), user.getId());
        List<CourseForDashboardDTO> coursesForDashboard = new ArrayList<>();
        for (Course course : courses) {
            CourseForDashboardDTO courseForDashboardDTO = courseScoreCalculationService.getScoresAndParticipationResults(course, user.getId());
            coursesForDashboard.add(courseForDashboardDTO);
        }
        logDuration(courses, user, timeNanoStart);
        return coursesForDashboard;
    }

    private void logDuration(List<Course> courses, User user, long timeNanoStart) {
        if (log.isInfoEnabled()) {
            Set<Exercise> exercises = courses.stream().flatMap(course -> course.getExercises().stream()).collect(Collectors.toSet());
            Map<ExerciseMode, List<Exercise>> exercisesGroupedByExerciseMode = exercises.stream().collect(Collectors.groupingBy(Exercise::getMode));
            int noOfIndividualExercises = Objects.requireNonNullElse(exercisesGroupedByExerciseMode.get(ExerciseMode.INDIVIDUAL), List.of()).size();
            int noOfTeamExercises = Objects.requireNonNullElse(exercisesGroupedByExerciseMode.get(ExerciseMode.TEAM), List.of()).size();
            int noOfExams = courses.stream().mapToInt(course -> course.getExams().size()).sum();
            log.info("/courses/for-dashboard finished in {} for {} courses with {} individual exercise(s), {} team exercise(s), and {} exam(s) for user {}",
                    TimeLogUtil.formatDurationFrom(timeNanoStart), courses.size(), noOfIndividualExercises, noOfTeamExercises, noOfExams, user.getLogin());
        }
    }

    /**
     * GET /courses/for-notifications
     *
     * @return the set of courses (the user has access to)
     */
    @GetMapping("courses/for-notifications")
    @PreAuthorize("hasRole('USER')")
    public Set<Course> getAllCoursesForNotifications() {
        log.debug("REST request to get all Courses the user has access to");
        User user = userRepository.getUserWithGroupsAndAuthorities();
        return courseService.findAllActiveForUser(user);
    }

    /**
     * GET /courses/:courseId/for-assessment-dashboard
     *
     * @param courseId the id of the course to retrieve
     * @return data about a course including all exercises, plus some data for the tutor as tutor status for assessment
     */
    @GetMapping("courses/{courseId}/for-assessment-dashboard")
    @PreAuthorize("hasRole('TA')")
    public ResponseEntity<Course> getCourseForAssessmentDashboard(@PathVariable long courseId) {
        log.debug("REST request /courses/{courseId}/for-assessment-dashboard");
        Course course = courseRepository.findWithEagerExercisesById(courseId);
        User user = userRepository.getUserWithGroupsAndAuthorities();
        authCheckService.checkHasAtLeastRoleInCourseElseThrow(Role.TEACHING_ASSISTANT, course, user);

        Set<Exercise> interestingExercises = courseRepository.getInterestingExercisesForAssessmentDashboards(course.getExercises());
        course.setExercises(interestingExercises);
        List<TutorParticipation> tutorParticipations = tutorParticipationRepository.findAllByAssessedExercise_Course_IdAndTutor_Id(course.getId(), user.getId());
        assessmentDashboardService.generateStatisticsForExercisesForAssessmentDashboard(course.getExercises(), tutorParticipations, false);
        return ResponseEntity.ok(course);
    }

    /**
     * GET /courses/:courseId/stats-for-assessment-dashboard A collection of useful statistics for the tutor course dashboard, including: - number of submissions to the course -
     * number of assessments - number of assessments assessed by the tutor - number of complaints
     * <p>
     * all timestamps were measured when calling this method from the PGdP assessment-dashboard
     *
     * @param courseId the id of the course to retrieve
     * @return data about a course including all exercises, plus some data for the tutor as tutor status for assessment
     */
    @GetMapping("courses/{courseId}/stats-for-assessment-dashboard")
    @PreAuthorize("hasRole('TA')")
    public ResponseEntity<StatsForDashboardDTO> getStatsForAssessmentDashboard(@PathVariable long courseId) {
        Course course = courseRepository.findByIdElseThrow(courseId);
        authCheckService.checkHasAtLeastRoleInCourseElseThrow(Role.TEACHING_ASSISTANT, course, null);
        StatsForDashboardDTO stats = courseService.getStatsForDashboardDTO(course);
        return ResponseEntity.ok(stats);
    }

    /**
     * GET /courses/:courseId : get the "id" course.
     *
     * @param courseId the id of the course to retrieve
     * @return the ResponseEntity with status 200 (OK) and with body the course, or with status 404 (Not Found)
     */
    @GetMapping("courses/{courseId}")
    @PreAuthorize("hasRole('USER')")
    public ResponseEntity<Course> getCourse(@PathVariable Long courseId) {
        log.debug("REST request to get Course : {}", courseId);
        Course course = courseRepository.findByIdElseThrow(courseId);

        User user = userRepository.getUserWithGroupsAndAuthorities();
        authCheckService.checkHasAtLeastRoleInCourseElseThrow(Role.STUDENT, course, user);

        if (authCheckService.isAtLeastInstructorInCourse(course, user)) {
            course = courseRepository.findByIdWithEagerOnlineCourseConfigurationAndTutorialGroupConfigurationElseThrow(courseId);
        }
        else if (authCheckService.isAtLeastTeachingAssistantInCourse(course, user)) {
            course = courseRepository.findByIdWithEagerTutorialGroupConfigurationElseThrow(courseId);
        }

        if (authCheckService.isAtLeastTeachingAssistantInCourse(course, user)) {
            course.setNumberOfInstructors(userRepository.countUserInGroup(course.getInstructorGroupName()));
            course.setNumberOfTeachingAssistants(userRepository.countUserInGroup(course.getTeachingAssistantGroupName()));
            course.setNumberOfEditors(userRepository.countUserInGroup(course.getEditorGroupName()));
            course.setNumberOfStudents(userRepository.countUserInGroup(course.getStudentGroupName()));
        }

        return ResponseEntity.ok(course);
    }

    /**
     * GET /courses/:courseId : get the "id" course.
     *
     * @param courseId the id of the course to retrieve
     * @return the ResponseEntity with status 200 (OK) and with body the course, or with status 404 (Not Found)
     */
    @GetMapping("courses/{courseId}/with-exercises")
    @PreAuthorize("hasRole('TA')")
    public ResponseEntity<Course> getCourseWithExercises(@PathVariable Long courseId) {
        log.debug("REST request to get Course : {}", courseId);
        Course course = courseRepository.findWithEagerExercisesById(courseId);
        authCheckService.checkHasAtLeastRoleInCourseElseThrow(Role.TEACHING_ASSISTANT, course, null);
        return ResponseEntity.ok(course);
    }

    /**
     * GET /courses/:courseId/with-organizations Get a course by id with eagerly loaded organizations
     *
     * @param courseId the id of the course
     * @return the course with eagerly loaded organizations
     */
    @GetMapping("courses/{courseId}/with-organizations")
    @PreAuthorize("hasRole('TA')")
    public ResponseEntity<Course> getCourseWithOrganizations(@PathVariable Long courseId) {
        log.debug("REST request to get a course with its organizations : {}", courseId);
        Course course = courseRepository.findWithEagerOrganizationsElseThrow(courseId);
        authCheckService.checkHasAtLeastRoleInCourseElseThrow(Role.TEACHING_ASSISTANT, course, null);
        return ResponseEntity.ok(course);
    }

    /**
     * GET /courses/:courseId/lockedSubmissions Get locked submissions for course for user
     *
     * @param courseId the id of the course
     * @return the ResponseEntity with status 200 (OK) and with body the course, or with status 404 (Not Found)
     */
    @GetMapping("courses/{courseId}/lockedSubmissions")
    @PreAuthorize("hasRole('TA')")
    public ResponseEntity<List<Submission>> getLockedSubmissionsForCourse(@PathVariable Long courseId) {
        log.debug("REST request to get all locked submissions for course : {}", courseId);
        Course course = courseRepository.findWithEagerExercisesById(courseId);
        User user = userRepository.getUserWithGroupsAndAuthorities();
        authCheckService.checkHasAtLeastRoleInCourseElseThrow(Role.TEACHING_ASSISTANT, course, user);

        List<Submission> submissions = submissionService.getLockedSubmissions(courseId);
        for (Submission submission : submissions) {
            submissionService.hideDetails(submission, user);
        }

        return ResponseEntity.ok(submissions);
    }

    /**
     * GET /courses/exercises-for-management-overview
     * <p>
     * gets the courses with exercises for the user
     *
     * @param onlyActive if true, only active courses will be considered in the result
     * @return ResponseEntity with status, containing a list of courses
     */
    @GetMapping("courses/exercises-for-management-overview")
    @PreAuthorize("hasRole('TA')")
    public ResponseEntity<List<Course>> getExercisesForCourseOverview(@RequestParam(defaultValue = "false") boolean onlyActive) {
        final List<Course> courses = new ArrayList<>();
        for (final var course : courseService.getAllCoursesForManagementOverview(onlyActive)) {
            course.setExercises(exerciseRepository.getExercisesForCourseManagementOverview(course.getId()));
            courses.add(course);
        }
        return ResponseEntity.ok(courses);
    }

    /**
     * GET /courses/stats-for-management-overview
     * <p>
     * gets the statistics for the courses of the user
     * statistics for exercises with an assessment due date (or due date if there is no assessment due date)
     * in the past are limited to the five most recent
     *
     * @param onlyActive if true, only active courses will be considered in the result
     * @return ResponseEntity with status, containing a list of <code>CourseManagementOverviewStatisticsDTO</code>
     */
    @GetMapping("courses/stats-for-management-overview")
    @PreAuthorize("hasRole('TA')")
    public ResponseEntity<List<CourseManagementOverviewStatisticsDTO>> getExerciseStatsForCourseOverview(@RequestParam(defaultValue = "false") boolean onlyActive) {
        final List<CourseManagementOverviewStatisticsDTO> courseDTOs = new ArrayList<>();
        for (final var course : courseService.getAllCoursesForManagementOverview(onlyActive)) {
            final var courseId = course.getId();
            final var courseDTO = new CourseManagementOverviewStatisticsDTO();
            courseDTO.setCourseId(courseId);

            var studentsGroup = course.getStudentGroupName();
            var amountOfStudentsInCourse = Math.toIntExact(userRepository.countUserInGroup(studentsGroup));
            courseDTO.setExerciseDTOS(exerciseService.getStatisticsForCourseManagementOverview(courseId, amountOfStudentsInCourse));

            var exerciseIds = exerciseRepository.findAllIdsByCourseId(courseId);
            var endDate = courseService.determineEndDateForActiveStudents(course);
            var timeSpanSize = courseService.determineTimeSpanSizeForActiveStudents(course, endDate, 4);
            courseDTO.setActiveStudents(courseService.getActiveStudents(exerciseIds, 0, timeSpanSize, endDate));
            courseDTOs.add(courseDTO);
        }

        return ResponseEntity.ok(courseDTOs);
    }

    /**
     * PUT /courses/{courseId} : archive an existing course asynchronously. This method starts the process of archiving all course exercises, submissions and results in a large
     * zip file. It immediately returns and runs this task asynchronously. When the task is done, the course is marked as archived, which means the zip file can be downloaded.
     *
     * @param courseId the id of the course
     * @return empty
     */
    @PutMapping("courses/{courseId}/archive")
    @PreAuthorize("hasRole('INSTRUCTOR')")
    @FeatureToggle(Feature.Exports)
    public ResponseEntity<Void> archiveCourse(@PathVariable Long courseId) {
        log.info("REST request to archive Course : {}", courseId);
        final Course course = courseRepository.findByIdWithExercisesAndLecturesElseThrow(courseId);
        authCheckService.checkHasAtLeastRoleInCourseElseThrow(Role.INSTRUCTOR, course, null);
        // Archiving a course is only possible after the course is over
        if (now().isBefore(course.getEndDate())) {
            throw new BadRequestAlertException("You cannot archive a course that is not over.", Course.ENTITY_NAME, "courseNotOver", true);
        }
        courseService.archiveCourse(course);

        // Note: in the first version, we do not store the results with feedback and other metadata, as those will stay available in Artemis, the main focus is to allow
        // instructors to download student repos in order to delete those on Bitbucket/Gitlab

        // Note: Lectures are not part of the archive at the moment and will be included in a future version
        // 1) Get all lectures (attachments) of the course and store them in a folder

        // Note: Questions and answers are not part of the archive at the moment and will be included in a future version
        // 1) Get all questions and answers for exercises and lectures and store those in structured text files

        return ResponseEntity.ok().build();
    }

    /**
     * Downloads the zip file of the archived course if it exists. Throws a 404 if the course doesn't exist
     *
     * @param courseId The course id of the archived course
     * @return ResponseEntity with status
     */
    @PreAuthorize("hasRole('INSTRUCTOR')")
    @GetMapping("courses/{courseId}/download-archive")
    public ResponseEntity<Resource> downloadCourseArchive(@PathVariable Long courseId) throws FileNotFoundException {
        log.info("REST request to download archive of Course : {}", courseId);
        final Course course = courseRepository.findByIdElseThrow(courseId);
        authCheckService.checkHasAtLeastRoleInCourseElseThrow(Role.INSTRUCTOR, course, null);
        if (!course.hasCourseArchive()) {
            throw new EntityNotFoundException("Archived course", courseId);
        }

        // The path is stored in the course table
        Path archive = Path.of(courseArchivesDirPath, course.getCourseArchivePath());

        File zipFile = archive.toFile();
        InputStreamResource resource = new InputStreamResource(new FileInputStream(zipFile));
        return ResponseEntity.ok().contentLength(zipFile.length()).contentType(MediaType.APPLICATION_OCTET_STREAM).header("filename", zipFile.getName()).body(resource);
    }

    /**
     * DELETE /courses/:course/cleanup : Cleans up a course by deleting all student submissions.
     *
     * @param courseId id of the course to clean up
     * @return ResponseEntity with status
     */
    @DeleteMapping("courses/{courseId}/cleanup")
    @PreAuthorize("hasRole('INSTRUCTOR')")
    public ResponseEntity<Resource> cleanup(@PathVariable Long courseId) {
        log.info("REST request to cleanup the Course : {}", courseId);
        final Course course = courseRepository.findByIdElseThrow(courseId);
        authCheckService.checkHasAtLeastRoleInCourseElseThrow(Role.INSTRUCTOR, course, null);
        // Forbid cleaning the course if no archive has been created
        if (!course.hasCourseArchive()) {
            throw new BadRequestAlertException("Failed to clean up course " + courseId + " because it needs to be archived first.", Course.ENTITY_NAME, "archivenonexistant");
        }
        courseService.cleanupCourse(courseId);
        return ResponseEntity.ok().build();
    }

    /**
     * GET /courses/:courseId/categories : Returns all categories used in a course
     *
     * @param courseId the id of the course to get the categories from
     * @return the ResponseEntity with status 200 (OK) and the list of categories or with status 404 (Not Found)
     */
    @GetMapping("courses/{courseId}/categories")
    @PreAuthorize("hasRole('EDITOR')")
    public ResponseEntity<Set<String>> getCategoriesInCourse(@PathVariable Long courseId) {
        log.debug("REST request to get categories of Course : {}", courseId);
        Course course = courseRepository.findByIdElseThrow(courseId);
        authCheckService.checkHasAtLeastRoleInCourseElseThrow(Role.EDITOR, course, null);
        return ResponseEntity.ok().body(exerciseRepository.findAllCategoryNames(course.getId()));
    }

    /**
     * GET /courses/:courseId/students : Returns all users that belong to the student group of the course
     *
     * @param courseId the id of the course
     * @return list of users with status 200 (OK)
     */
    @GetMapping("courses/{courseId}/students")
    @PreAuthorize("hasRole('INSTRUCTOR')")
    public ResponseEntity<List<User>> getAllStudentsInCourse(@PathVariable Long courseId) {
        log.debug("REST request to get all students in course : {}", courseId);
        Course course = courseRepository.findByIdElseThrow(courseId);
        return courseService.getAllUsersInGroup(course, course.getStudentGroupName());
    }

    /**
     * GET /courses/:courseId/students/search : Search all users by login or name that belong to the student group of the course
     *
     * @param courseId    the id of the course
     * @param loginOrName the login or name by which to search users
     * @return the ResponseEntity with status 200 (OK) and with body all users
     */
    @GetMapping("courses/{courseId}/students/search")
    @PreAuthorize("hasRole('TA')")
    public ResponseEntity<List<UserDTO>> searchStudentsInCourse(@PathVariable Long courseId, @RequestParam("loginOrName") String loginOrName) {
        log.debug("REST request to search for students in course : {} with login or name : {}", courseId, loginOrName);
        Course course = courseRepository.findByIdElseThrow(courseId);
        authCheckService.checkHasAtLeastRoleInCourseElseThrow(Role.TEACHING_ASSISTANT, course, null);
        // restrict result size by only allowing reasonable searches
        if (loginOrName.length() < 3) {
            throw new ResponseStatusException(HttpStatus.BAD_REQUEST, "Query param 'loginOrName' must be three characters or longer.");
        }
        final Page<UserDTO> page = userRepository.searchAllUsersByLoginOrNameInGroupAndConvertToDTO(PageRequest.of(0, 25), loginOrName, course.getStudentGroupName());
        HttpHeaders headers = PaginationUtil.generatePaginationHttpHeaders(ServletUriComponentsBuilder.fromCurrentRequest(), page);
        return new ResponseEntity<>(page.getContent(), headers, HttpStatus.OK);
    }

    /**
     * GET /courses/:courseId/users/search : Search all users by login or name that belong to the specified groups of the course
     *
     * @param courseId    the id of the course
     * @param loginOrName the login or name by which to search users
     * @param roles       the roles which should be searched in
     * @return the ResponseEntity with status 200 (OK) and with body all users
     */
    @GetMapping("/courses/{courseId}/users/search")
    @PreAuthorize("hasRole('USER')")
    public ResponseEntity<List<UserPublicInfoDTO>> searchUsersInCourse(@PathVariable Long courseId, @RequestParam("loginOrName") String loginOrName,
            @RequestParam("roles") List<String> roles) {
        log.debug("REST request to search users in course : {} with login or name : {}", courseId, loginOrName);
        Course course = courseRepository.findByIdElseThrow(courseId);
        authCheckService.checkHasAtLeastRoleInCourseElseThrow(Role.STUDENT, course, null);
        var requestedRoles = roles.stream().map(Role::fromString).collect(Collectors.toSet());
        // restrict result size by only allowing reasonable searches if student role is selected
        if (loginOrName.length() < 3 && requestedRoles.contains(Role.STUDENT)) {
            throw new ResponseStatusException(HttpStatus.BAD_REQUEST, "Query param 'loginOrName' must be three characters or longer if you search for students.");
        }
        var groups = new HashSet<String>();
        if (requestedRoles.contains(Role.STUDENT)) {
            groups.add(course.getStudentGroupName());
        }
        if (requestedRoles.contains(Role.TEACHING_ASSISTANT)) {
            groups.add(course.getTeachingAssistantGroupName());
            // searching for tutors also searches for editors
            groups.add(course.getEditorGroupName());
        }
        if (requestedRoles.contains(Role.INSTRUCTOR)) {
            groups.add(course.getInstructorGroupName());
        }
        User searchingUser = userRepository.getUser();
        var originalPage = userRepository.searchAllByLoginOrNameInGroups(PageRequest.of(0, 25), loginOrName, groups, searchingUser.getId());

        var resultDTOs = new ArrayList<UserPublicInfoDTO>();
        for (var user : originalPage) {
            var dto = new UserPublicInfoDTO(user);
            UserPublicInfoDTO.assignRoleProperties(course, user, dto);
            if (!resultDTOs.contains(dto)) {
                resultDTOs.add(dto);
            }
        }
        var dtoPage = new PageImpl<>(resultDTOs, originalPage.getPageable(), originalPage.getTotalElements());
        HttpHeaders headers = PaginationUtil.generatePaginationHttpHeaders(ServletUriComponentsBuilder.fromCurrentRequest(), dtoPage);
        return new ResponseEntity<>(dtoPage.getContent(), headers, HttpStatus.OK);
    }

    /**
     * GET /courses/:courseId/tutors : Returns all users that belong to the tutor group of the course
     *
     * @param courseId the id of the course
     * @return list of users with status 200 (OK)
     */
    @GetMapping("courses/{courseId}/tutors")
    @PreAuthorize("hasRole('INSTRUCTOR')")
    public ResponseEntity<List<User>> getAllTutorsInCourse(@PathVariable Long courseId) {
        log.debug("REST request to get all tutors in course : {}", courseId);
        Course course = courseRepository.findByIdElseThrow(courseId);
        return courseService.getAllUsersInGroup(course, course.getTeachingAssistantGroupName());
    }

    /**
     * GET /courses/:courseId/editors : Returns all users that belong to the editor group of the course
     *
     * @param courseId the id of the course
     * @return list of users with status 200 (OK)
     */
    @GetMapping("courses/{courseId}/editors")
    @PreAuthorize("hasRole('INSTRUCTOR')")
    public ResponseEntity<List<User>> getAllEditorsInCourse(@PathVariable Long courseId) {
        log.debug("REST request to get all editors in course : {}", courseId);
        Course course = courseRepository.findByIdElseThrow(courseId);
        return courseService.getAllUsersInGroup(course, course.getEditorGroupName());
    }

    /**
     * GET /courses/:courseId/instructors : Returns all users that belong to the instructor group of the course
     *
     * @param courseId the id of the course
     * @return list of users with status 200 (OK)
     */
    @GetMapping("courses/{courseId}/instructors")
    @PreAuthorize("hasRole('INSTRUCTOR')")
    public ResponseEntity<List<User>> getAllInstructorsInCourse(@PathVariable Long courseId) {
        log.debug("REST request to get all instructors in course : {}", courseId);
        Course course = courseRepository.findByIdElseThrow(courseId);
        return courseService.getAllUsersInGroup(course, course.getInstructorGroupName());
    }

    /**
     * GET /courses/:courseId/search-users : search users for a given course within all groups.
     *
     * @param courseId   the id of the course for which to search users
     * @param nameOfUser the name by which to search users
     * @return the ResponseEntity with status 200 (OK) and with body all users
     */
    @GetMapping("courses/{courseId}/search-other-users")
    @PreAuthorize("hasRole('USER')")
    public ResponseEntity<List<User>> searchOtherUsersInCourse(@PathVariable long courseId, @RequestParam("nameOfUser") String nameOfUser) {
        Course course = courseRepository.findByIdElseThrow(courseId);
        authCheckService.checkHasAtLeastRoleInCourseElseThrow(Role.STUDENT, course, null);

        // restrict result size by only allowing reasonable searches
        if (nameOfUser.length() < 3) {
            throw new ResponseStatusException(HttpStatus.BAD_REQUEST, "Query param 'name' must be three characters or longer.");
        }

        return ResponseEntity.ok().body(courseService.searchOtherUsersNameInCourse(course, nameOfUser));
    }

    /**
     * GET /courses/:courseId/title : Returns the title of the course with the given id
     *
     * @param courseId the id of the course
     * @return the title of the course wrapped in an ResponseEntity or 404 Not Found if no course with that id exists
     */
    @GetMapping("courses/{courseId}/title")
    @PreAuthorize("hasRole('USER')")
    @ResponseBody
    public ResponseEntity<String> getCourseTitle(@PathVariable Long courseId) {
        final var title = courseRepository.getCourseTitle(courseId);
        return title == null ? ResponseEntity.notFound().build() : ResponseEntity.ok(title);
    }

    /**
     * Post /courses/:courseId/students/:studentLogin : Add the given user to the students of the course so that the student can access the course
     *
     * @param courseId     the id of the course
     * @param studentLogin the login of the user who should get student access
     * @return empty ResponseEntity with status 200 (OK) or with status 404 (Not Found)
     */
    @PostMapping("courses/{courseId}/students/{studentLogin:" + Constants.LOGIN_REGEX + "}")
    @PreAuthorize("hasRole('INSTRUCTOR')")
    public ResponseEntity<Void> addStudentToCourse(@PathVariable Long courseId, @PathVariable String studentLogin) {
        log.debug("REST request to add {} as student to course : {}", studentLogin, courseId);
        var course = courseRepository.findByIdElseThrow(courseId);
        return addUserToCourseGroup(studentLogin, userRepository.getUserWithGroupsAndAuthorities(), course, course.getStudentGroupName(), Role.STUDENT);
    }

    /**
     * Post /courses/:courseId/tutors/:tutorLogin : Add the given user to the tutors of the course so that the student can access the course administration
     *
     * @param courseId   the id of the course
     * @param tutorLogin the login of the user who should get tutor access
     * @return empty ResponseEntity with status 200 (OK) or with status 404 (Not Found)
     */
    @PostMapping("courses/{courseId}/tutors/{tutorLogin:" + Constants.LOGIN_REGEX + "}")
    @PreAuthorize("hasRole('INSTRUCTOR')")
    public ResponseEntity<Void> addTutorToCourse(@PathVariable Long courseId, @PathVariable String tutorLogin) {
        log.debug("REST request to add {} as tutors to course : {}", tutorLogin, courseId);
        var course = courseRepository.findByIdElseThrow(courseId);
        return addUserToCourseGroup(tutorLogin, userRepository.getUserWithGroupsAndAuthorities(), course, course.getTeachingAssistantGroupName(), Role.TEACHING_ASSISTANT);
    }

    /**
     * Post /courses/:courseId/editors/:editorLogin : Add the given user to the editors of the course so that the student can access the course administration
     *
     * @param courseId    the id of the course
     * @param editorLogin the login of the user who should get editor access
     * @return empty ResponseEntity with status 200 (OK) or with status 404 (Not Found)
     */
    @PostMapping("courses/{courseId}/editors/{editorLogin:" + Constants.LOGIN_REGEX + "}")
    @PreAuthorize("hasRole('INSTRUCTOR')")
    public ResponseEntity<Void> addEditorToCourse(@PathVariable Long courseId, @PathVariable String editorLogin) {
        log.debug("REST request to add {} as editors to course : {}", editorLogin, courseId);
        Course course = courseRepository.findByIdElseThrow(courseId);
        courseService.checkIfEditorGroupsNeedsToBeCreated(course);
        return addUserToCourseGroup(editorLogin, userRepository.getUserWithGroupsAndAuthorities(), course, course.getEditorGroupName(), Role.EDITOR);
    }

    /**
     * Post /courses/:courseId/instructors/:instructorLogin : Add the given user to the instructors of the course so that the student can access the course administration
     *
     * @param courseId        the id of the course
     * @param instructorLogin the login of the user who should get instructors access
     * @return empty ResponseEntity with status 200 (OK) or with status 404 (Not Found)
     */
    @PostMapping("courses/{courseId}/instructors/{instructorLogin:" + Constants.LOGIN_REGEX + "}")
    @PreAuthorize("hasRole('INSTRUCTOR')")
    public ResponseEntity<Void> addInstructorToCourse(@PathVariable Long courseId, @PathVariable String instructorLogin) {
        log.debug("REST request to add {} as instructors to course : {}", instructorLogin, courseId);
        var course = courseRepository.findByIdElseThrow(courseId);
        return addUserToCourseGroup(instructorLogin, userRepository.getUserWithGroupsAndAuthorities(), course, course.getInstructorGroupName(), Role.INSTRUCTOR);
    }

    /**
     * adds the userLogin to the group (student, tutors or instructors) of the given course
     *
     * @param userLogin         the user login of the student, tutor or instructor who should be added to the group
     * @param instructorOrAdmin the user who initiates this request who must be an instructor of the given course or an admin
     * @param course            the course which is only passes to check if the instructorOrAdmin is an instructor of the course
     * @param group             the group to which the userLogin should be added
     * @param role              the role which should be added
     * @return empty ResponseEntity with status 200 (OK) or with status 404 (Not Found) or with status 403 (Forbidden)
     */
    @NotNull
    public ResponseEntity<Void> addUserToCourseGroup(String userLogin, User instructorOrAdmin, Course course, String group, Role role) {
        if (authCheckService.isAtLeastInstructorInCourse(course, instructorOrAdmin)) {
            Optional<User> userToAddToGroup = userRepository.findOneWithGroupsAndAuthoritiesByLogin(userLogin);
            if (userToAddToGroup.isEmpty()) {
                throw new EntityNotFoundException("User", userLogin);
            }
            courseService.addUserToGroup(userToAddToGroup.get(), group, role);

            List<String> channelNames = Arrays.asList("tech-support", "announcement", "organization", "random");

            List<Course> courses = switch (role) {
                case STUDENT -> courseRepository.findCoursesByStudentGroupName(group);
                case TEACHING_ASSISTANT -> courseRepository.findCoursesByTeachingAssistantGroupName(group);
                case INSTRUCTOR -> courseRepository.findCoursesByInstructorGroupName(group);
                default -> List.of();
            };

            for (Course c : courses) {
                channelRepository.findChannelsByCourseId(c.getId()).stream().filter(channel -> channelNames.contains(channel.getName())).forEach(channel -> {
                    conversationService.registerUsersToConversation(c, Set.of(userToAddToGroup.get()), channel, Optional.empty());
                });
            }

            return ResponseEntity.ok().body(null);
        }
        else {
            throw new AccessForbiddenException();
        }
    }

    /**
     * DELETE /courses/:courseId/students/:studentLogin : Remove the given user from the students of the course so that the student cannot access the course anymore
     *
     * @param courseId     the id of the course
     * @param studentLogin the login of the user who should lose student access
     * @return empty ResponseEntity with status 200 (OK) or with status 404 (Not Found)
     */
    @DeleteMapping("courses/{courseId}/students/{studentLogin:" + Constants.LOGIN_REGEX + "}")
    @PreAuthorize("hasRole('INSTRUCTOR')")
    public ResponseEntity<Void> removeStudentFromCourse(@PathVariable Long courseId, @PathVariable String studentLogin) {
        log.debug("REST request to remove {} as student from course : {}", studentLogin, courseId);
        var course = courseRepository.findByIdElseThrow(courseId);
        return removeUserFromCourseGroup(studentLogin, userRepository.getUserWithGroupsAndAuthorities(), course, course.getStudentGroupName());
    }

    /**
     * DELETE /courses/:courseId/tutors/:tutorsLogin : Remove the given user from the tutors of the course so that the tutors cannot access the course administration anymore
     *
     * @param courseId   the id of the course
     * @param tutorLogin the login of the user who should lose student access
     * @return empty ResponseEntity with status 200 (OK) or with status 404 (Not Found)
     */
    @DeleteMapping("courses/{courseId}/tutors/{tutorLogin:" + Constants.LOGIN_REGEX + "}")
    @PreAuthorize("hasRole('INSTRUCTOR')")
    public ResponseEntity<Void> removeTutorFromCourse(@PathVariable Long courseId, @PathVariable String tutorLogin) {
        log.debug("REST request to remove {} as tutor from course : {}", tutorLogin, courseId);
        var course = courseRepository.findByIdElseThrow(courseId);
        return removeUserFromCourseGroup(tutorLogin, userRepository.getUserWithGroupsAndAuthorities(), course, course.getTeachingAssistantGroupName());
    }

    /**
     * DELETE /courses/:courseId/editors/:editorsLogin : Remove the given user from the editors of the course so that the editors cannot access the course administration anymore
     *
     * @param courseId    the id of the course
     * @param editorLogin the login of the user who should lose student access
     * @return empty ResponseEntity with status 200 (OK) or with status 404 (Not Found)
     */
    @DeleteMapping("courses/{courseId}/editors/{editorLogin:" + Constants.LOGIN_REGEX + "}")
    @PreAuthorize("hasRole('INSTRUCTOR')")
    public ResponseEntity<Void> removeEditorFromCourse(@PathVariable Long courseId, @PathVariable String editorLogin) {
        log.debug("REST request to remove {} as editor from course : {}", editorLogin, courseId);
        var course = courseRepository.findByIdElseThrow(courseId);
        return removeUserFromCourseGroup(editorLogin, userRepository.getUserWithGroupsAndAuthorities(), course, course.getEditorGroupName());
    }

    /**
     * DELETE /courses/:courseId/instructors/:instructorLogin : Remove the given user from the instructors of the course so that the instructor cannot access the course
     * administration anymore
     *
     * @param courseId        the id of the course
     * @param instructorLogin the login of the user who should lose student access
     * @return empty ResponseEntity with status 200 (OK) or with status 404 (Not Found)
     */
    @DeleteMapping("courses/{courseId}/instructors/{instructorLogin:" + Constants.LOGIN_REGEX + "}")
    @PreAuthorize("hasRole('INSTRUCTOR')")
    public ResponseEntity<Void> removeInstructorFromCourse(@PathVariable Long courseId, @PathVariable String instructorLogin) {
        log.debug("REST request to remove {} as instructor from course : {}", instructorLogin, courseId);
        var course = courseRepository.findByIdElseThrow(courseId);
        return removeUserFromCourseGroup(instructorLogin, userRepository.getUserWithGroupsAndAuthorities(), course, course.getInstructorGroupName());
    }

    /**
     * removes the userLogin from the group (student, tutors or instructors) of the given course
     *
     * @param userLogin         the user login of the student, tutor or instructor who should be removed from the group
     * @param instructorOrAdmin the user who initiates this request who must be an instructor of the given course or an admin
     * @param course            the course which is only passes to check if the instructorOrAdmin is an instructor of the course
     * @param group             the group from which the userLogin should be removed
     * @return empty ResponseEntity with status 200 (OK) or with status 404 (Not Found) or with status 403 (Forbidden)
     */
    @NotNull
    public ResponseEntity<Void> removeUserFromCourseGroup(String userLogin, User instructorOrAdmin, Course course, String group) {
        if (!authCheckService.isAtLeastInstructorInCourse(course, instructorOrAdmin)) {
            throw new AccessForbiddenException();
        }
        Optional<User> userToRemoveFromGroup = userRepository.findOneWithGroupsAndAuthoritiesByLogin(userLogin);
        if (userToRemoveFromGroup.isEmpty()) {
            throw new EntityNotFoundException("User", userLogin);
        }
        courseService.removeUserFromGroup(userToRemoveFromGroup.get(), group);
        return ResponseEntity.ok().body(null);
    }

    /**
     * GET /courses/{courseId}/management-detail : Gets the data needed for the course management detail view
     *
     * @param courseId the id of the course
     * @return the ResponseEntity with status 200 (OK) and the body, or with status 404 (Not Found)
     */
    @GetMapping("courses/{courseId}/management-detail")
    @PreAuthorize("hasRole('TA')")
    public ResponseEntity<CourseManagementDetailViewDTO> getCourseDTOForDetailView(@PathVariable Long courseId) {
        Course course = courseRepository.findByIdElseThrow(courseId);
        authCheckService.checkHasAtLeastRoleInCourseElseThrow(Role.TEACHING_ASSISTANT, course, null);
        CourseManagementDetailViewDTO managementDetailViewDTO = courseService.getStatsForDetailView(course);
        return ResponseEntity.ok(managementDetailViewDTO);
    }

    /**
     * GET /courses/:courseId/statistics : Get the active students for this particular course
     *
     * @param courseId    the id of the course
     * @param periodIndex an index indicating which time period, 0 is current week, -1 is one week in the past, -2 is two weeks in the past ...
     * @return the ResponseEntity with status 200 (OK) and the data in body, or status 404 (Not Found)
     */
    @GetMapping("courses/{courseId}/statistics")
    @PreAuthorize("hasRole('TA')")
    public ResponseEntity<List<Integer>> getActiveStudentsForCourseDetailView(@PathVariable Long courseId, @RequestParam Long periodIndex) {
        var course = courseRepository.findByIdElseThrow(courseId);
        authCheckService.checkHasAtLeastRoleInCourseElseThrow(Role.TEACHING_ASSISTANT, course, null);
        var exerciseIds = exerciseRepository.findAllIdsByCourseId(courseId);
        var chartEndDate = courseService.determineEndDateForActiveStudents(course);
        var spanEndDate = chartEndDate.plusWeeks(17 * periodIndex);
        var returnedSpanSize = courseService.determineTimeSpanSizeForActiveStudents(course, spanEndDate, 17);
        var activeStudents = courseService.getActiveStudents(exerciseIds, periodIndex, 17, chartEndDate);
        // We omit data concerning the time before the start date
        return ResponseEntity.ok(activeStudents.subList(activeStudents.size() - returnedSpanSize, activeStudents.size()));
    }

    /**
     * GET /courses/:courseId/statistics-lifetime-overview : Get the active students for this particular course over its whole lifetime
     *
     * @param courseId the id of the course
     * @return the ResponseEntity with status 200 (OK) and the data in body, or status 404 (Not Found)
     */
    @GetMapping("courses/{courseId}/statistics-lifetime-overview")
    @PreAuthorize("hasRole('TA')")
    public ResponseEntity<List<Integer>> getActiveStudentsForCourseLiveTime(@PathVariable Long courseId) {
        authCheckService.checkHasAtLeastRoleInCourseElseThrow(Role.TEACHING_ASSISTANT, courseRepository.findByIdElseThrow(courseId), null);
        var exerciseIds = exerciseRepository.findAllIdsByCourseId(courseId);
        var course = courseRepository.findByIdElseThrow(courseId);
        if (course.getStartDate() == null) {
            throw new IllegalArgumentException("Course does not contain start date");
        }
        var endDate = courseService.determineEndDateForActiveStudents(course);
        var returnedSpanSize = courseService.calculateWeeksBetweenDates(course.getStartDate(), endDate);
        var activeStudents = courseService.getActiveStudents(exerciseIds, 0, Math.toIntExact(returnedSpanSize), endDate);
        return ResponseEntity.ok(activeStudents);
    }

    /**
     * POST /courses/:courseId/:courseGroup : Add multiple users to the user group of the course so that they can access the course
     * The passed list of UserDTOs must include the registration number (the other entries are currently ignored and can be left out)
     * Note: registration based on other user attributes (e.g. email, name, login) is currently NOT supported
     * <p>
     * This method first tries to find the student in the internal Artemis user database (because the user is most probably already using Artemis).
     * In case the user cannot be found, we additionally search the (TUM) LDAP in case it is configured properly.
     *
     * @param courseId    the id of the course
     * @param studentDtos the list of students (with at least registration number) who should get access to the course
     * @param courseGroup the group, the user has to be added to, either 'students', 'tutors', 'instructors' or 'editors'
     * @return the list of students who could not be registered for the course, because they could NOT be found in the Artemis database and could NOT be found in the TUM LDAP
     */
    @PostMapping("courses/{courseId}/{courseGroup}")
    @PreAuthorize("hasRole('INSTRUCTOR')")
    public ResponseEntity<List<StudentDTO>> addUsersToCourseGroup(@PathVariable Long courseId, @PathVariable String courseGroup, @RequestBody List<StudentDTO> studentDtos) {
        authCheckService.checkHasAtLeastRoleInCourseElseThrow(Role.INSTRUCTOR, courseRepository.findByIdElseThrow(courseId), null);
        log.debug("REST request to add {} as {} to course {}", studentDtos, courseGroup, courseId);
        List<StudentDTO> notFoundStudentsDtos = courseService.registerUsersForCourseGroup(courseId, studentDtos, courseGroup);
        return ResponseEntity.ok().body(notFoundStudentsDtos);
    }
}<|MERGE_RESOLUTION|>--- conflicted
+++ resolved
@@ -112,22 +112,14 @@
 
     private final ConversationService conversationService;
 
-<<<<<<< HEAD
-    private ChannelRepository channelRepository;
-=======
     private final ChannelRepository channelRepository;
->>>>>>> 6d4395ae
 
     public CourseResource(UserRepository userRepository, CourseService courseService, CourseRepository courseRepository, ExerciseService exerciseService,
             OAuth2JWKSService oAuth2JWKSService, OnlineCourseConfigurationService onlineCourseConfigurationService, AuthorizationCheckService authCheckService,
             TutorParticipationRepository tutorParticipationRepository, SubmissionService submissionService, Optional<VcsUserManagementService> optionalVcsUserManagementService,
             AssessmentDashboardService assessmentDashboardService, ExerciseRepository exerciseRepository, Optional<CIUserManagementService> optionalCiUserManagementService,
             FileService fileService, TutorialGroupsConfigurationService tutorialGroupsConfigurationService, CourseScoreCalculationService courseScoreCalculationService,
-<<<<<<< HEAD
-            ConversationService conversationService, ChannelRepository channelRepository) {
-=======
             ConversationService conversationService, ChannelRepository channelRepository, GradingScaleService gradingScaleService) {
->>>>>>> 6d4395ae
         this.courseService = courseService;
         this.courseRepository = courseRepository;
         this.exerciseService = exerciseService;
