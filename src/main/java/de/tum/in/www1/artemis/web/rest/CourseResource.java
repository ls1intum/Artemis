package de.tum.in.www1.artemis.web.rest;

import static de.tum.in.www1.artemis.config.Constants.SHORT_NAME_PATTERN;
import static de.tum.in.www1.artemis.web.rest.util.ResponseUtil.forbidden;
import static de.tum.in.www1.artemis.web.rest.util.ResponseUtil.notFound;
import static java.time.ZonedDateTime.now;

import java.net.URI;
import java.net.URISyntaxException;
import java.time.ZonedDateTime;
import java.util.*;
import java.util.regex.Matcher;
import java.util.regex.Pattern;
import java.util.stream.Collectors;
import java.util.stream.Stream;

import javax.validation.constraints.NotNull;

import org.slf4j.Logger;
import org.slf4j.LoggerFactory;
import org.springframework.beans.factory.annotation.Value;
import org.springframework.boot.actuate.audit.AuditEvent;
import org.springframework.boot.actuate.audit.AuditEventRepository;
import org.springframework.core.env.Environment;
import org.springframework.http.ResponseEntity;
import org.springframework.security.access.prepost.PreAuthorize;
import org.springframework.web.bind.annotation.*;

import de.tum.in.www1.artemis.config.Constants;
import de.tum.in.www1.artemis.domain.*;
import de.tum.in.www1.artemis.domain.enumeration.ComplaintType;
import de.tum.in.www1.artemis.domain.enumeration.ExerciseMode;
import de.tum.in.www1.artemis.domain.participation.StudentParticipation;
import de.tum.in.www1.artemis.domain.participation.TutorParticipation;
import de.tum.in.www1.artemis.exception.ArtemisAuthenticationException;
import de.tum.in.www1.artemis.exception.GroupAlreadyExistsException;
import de.tum.in.www1.artemis.repository.ComplaintRepository;
import de.tum.in.www1.artemis.repository.ComplaintResponseRepository;
import de.tum.in.www1.artemis.repository.CourseRepository;
import de.tum.in.www1.artemis.security.ArtemisAuthenticationProvider;
import de.tum.in.www1.artemis.service.*;
import de.tum.in.www1.artemis.service.connectors.VcsUserManagementService;
import de.tum.in.www1.artemis.web.rest.dto.DueDateStat;
import de.tum.in.www1.artemis.web.rest.dto.StatsForInstructorDashboardDTO;
import de.tum.in.www1.artemis.web.rest.dto.TutorLeaderboardDTO;
import de.tum.in.www1.artemis.web.rest.errors.AccessForbiddenException;
import de.tum.in.www1.artemis.web.rest.errors.BadRequestAlertException;
import de.tum.in.www1.artemis.web.rest.util.HeaderUtil;
import io.github.jhipster.config.JHipsterConstants;
import io.github.jhipster.web.util.ResponseUtil;

/**
 * REST controller for managing Course.
 */
@RestController
@RequestMapping("/api")
@PreAuthorize("hasRole('ADMIN')")
public class CourseResource {

    private final Logger log = LoggerFactory.getLogger(CourseResource.class);

    private static final String ENTITY_NAME = "course";

    @Value("${jhipster.clientApp.name}")
    private String applicationName;

    @Value("${artemis.user-management.course-registration.allowed-username-pattern:#{null}}")
    private Optional<Pattern> allowedCourseRegistrationUsernamePattern;

    private final UserService userService;

    private final CourseService courseService;

    private final ParticipationService participationService;

    private final AuthorizationCheckService authCheckService;

    private final CourseRepository courseRepository;

    private final ExerciseService exerciseService;

    private final ArtemisAuthenticationProvider artemisAuthenticationProvider;

    private final TutorParticipationService tutorParticipationService;

    private final ComplaintRepository complaintRepository;

    private final ComplaintResponseRepository complaintResponseRepository;

    private final SubmissionService submissionService;

    private final ResultService resultService;

    private final ComplaintService complaintService;

    private final TutorLeaderboardService tutorLeaderboardService;

    private final ProgrammingExerciseService programmingExerciseService;

    private final AssessmentDashboardService assessmentDashboardService;

    private final AuditEventRepository auditEventRepository;

    private final Optional<VcsUserManagementService> vcsUserManagementService;

    private final Environment env;

    public CourseResource(UserService userService, CourseService courseService, ParticipationService participationService, CourseRepository courseRepository,
            ExerciseService exerciseService, AuthorizationCheckService authCheckService, TutorParticipationService tutorParticipationService, Environment env,
            ArtemisAuthenticationProvider artemisAuthenticationProvider, ComplaintRepository complaintRepository, ComplaintResponseRepository complaintResponseRepository,
            SubmissionService submissionService, ResultService resultService, ComplaintService complaintService, TutorLeaderboardService tutorLeaderboardService,
            ProgrammingExerciseService programmingExerciseService, AuditEventRepository auditEventRepository, Optional<VcsUserManagementService> vcsUserManagementService,
            AssessmentDashboardService assessmentDashboardService) {
        this.userService = userService;
        this.courseService = courseService;
        this.participationService = participationService;
        this.courseRepository = courseRepository;
        this.exerciseService = exerciseService;
        this.authCheckService = authCheckService;
        this.tutorParticipationService = tutorParticipationService;
        this.artemisAuthenticationProvider = artemisAuthenticationProvider;
        this.complaintRepository = complaintRepository;
        this.complaintResponseRepository = complaintResponseRepository;
        this.submissionService = submissionService;
        this.resultService = resultService;
        this.complaintService = complaintService;
        this.tutorLeaderboardService = tutorLeaderboardService;
        this.programmingExerciseService = programmingExerciseService;
        this.vcsUserManagementService = vcsUserManagementService;
        this.auditEventRepository = auditEventRepository;
        this.env = env;
        this.assessmentDashboardService = assessmentDashboardService;
    }

    /**
     * POST /courses : create a new course.
     *
     * @param course the course to create
     * @return the ResponseEntity with status 201 (Created) and with body the new course, or with status 400 (Bad Request) if the course has already an ID
     * @throws URISyntaxException if the Location URI syntax is incorrect
     */
    @PostMapping("/courses")
    @PreAuthorize("hasAnyRole('ADMIN')")
    public ResponseEntity<Course> createCourse(@RequestBody Course course) throws URISyntaxException {
        log.debug("REST request to save Course : {}", course);
        if (course.getId() != null) {
            throw new BadRequestAlertException("A new course cannot already have an ID", ENTITY_NAME, "idexists");
        }

        validateShortName(course);

        List<Course> coursesWithSameShortName = courseRepository.findAllByShortName(course.getShortName());
        if (coursesWithSameShortName.size() > 0) {
            return ResponseEntity.badRequest().headers(
                    HeaderUtil.createAlert(applicationName, "A course with the same short name already exists. Please choose a different short name.", "shortnameAlreadyExists"))
                    .body(null);
        }

        validateRegistrationConfirmationMessage(course);
        validateComplaintsAndRequestMoreFeedbackConfig(course);
        validateOnlineCourseAndRegistrationEnabled(course);

        try {

            // We use default names if a group was not specified by the ADMIN.
            // NOTE: instructors cannot change the group of a course, because this would be a security issue!

            // only create default group names, if the ADMIN has used a custom group names, we assume that it already exists.

            if (course.getStudentGroupName() == null) {
                course.setStudentGroupName(course.getDefaultStudentGroupName());
                artemisAuthenticationProvider.createGroup(course.getStudentGroupName());
            }
            else {
                checkIfGroupsExists(course.getStudentGroupName());
            }

            if (course.getTeachingAssistantGroupName() == null) {
                course.setTeachingAssistantGroupName(course.getDefaultTeachingAssistantGroupName());
                artemisAuthenticationProvider.createGroup(course.getTeachingAssistantGroupName());
            }
            else {
                checkIfGroupsExists(course.getTeachingAssistantGroupName());
            }

            if (course.getInstructorGroupName() == null) {
                course.setInstructorGroupName(course.getDefaultInstructorGroupName());
                artemisAuthenticationProvider.createGroup(course.getInstructorGroupName());
            }
            else {
                checkIfGroupsExists(course.getInstructorGroupName());
            }
        }
        catch (GroupAlreadyExistsException ex) {
            throw new BadRequestAlertException(
                    ex.getMessage() + ": One of the groups already exists (in the external user management), because the short name was already used in Artemis before. "
                            + "Please choose a different short name!",
                    ENTITY_NAME, "shortNameWasAlreadyUsed", true);
        }
        catch (ArtemisAuthenticationException ex) {
            // a specified group does not exist, notify the client
            throw new BadRequestAlertException(ex.getMessage(), ENTITY_NAME, "groupNotFound", true);
        }
        Course result = courseService.save(course);
        return ResponseEntity.created(new URI("/api/courses/" + result.getId()))
                .headers(HeaderUtil.createEntityCreationAlert(applicationName, true, ENTITY_NAME, result.getTitle())).body(result);
    }

    /**
     * PUT /courses : Updates an existing updatedCourse.
     *
     * @param updatedCourse the course to update
     * @return the ResponseEntity with status 200 (OK) and with body the updated course
     * @throws URISyntaxException if the Location URI syntax is incorrect
     */
    @PutMapping("/courses")
    @PreAuthorize("hasAnyRole('ADMIN', 'INSTRUCTOR')")
    public ResponseEntity<Course> updateCourse(@RequestBody Course updatedCourse) throws URISyntaxException {
        log.debug("REST request to update Course : {}", updatedCourse);
        if (updatedCourse.getId() == null) {
            return createCourse(updatedCourse);
        }
        Optional<Course> existingCourse = courseRepository.findById(updatedCourse.getId());
        if (existingCourse.isEmpty()) {
            return ResponseEntity.notFound().build();
        }

        if (!Objects.equals(existingCourse.get().getShortName(), updatedCourse.getShortName())) {
            throw new BadRequestAlertException("The course short name cannot be changed", ENTITY_NAME, "shortNameCannotChange", true);
        }

        User user = userService.getUserWithGroupsAndAuthorities();
        // only allow admins or instructors of the existing course to change it
        // this is important, otherwise someone could put himself into the instructor group of the updated course
        if (!authCheckService.isAtLeastInstructorInCourse(existingCourse.get(), user)) {
            return forbidden();
        }

        if (authCheckService.isAdmin(user)) {
            // if an admin changes a group, we need to check that the changed group exists
            try {
                if (!Objects.equals(existingCourse.get().getStudentGroupName(), updatedCourse.getStudentGroupName())) {
                    checkIfGroupsExists(updatedCourse.getStudentGroupName());
                }
                if (!Objects.equals(existingCourse.get().getTeachingAssistantGroupName(), updatedCourse.getTeachingAssistantGroupName())) {
                    checkIfGroupsExists(updatedCourse.getTeachingAssistantGroupName());
                }
                if (!Objects.equals(existingCourse.get().getInstructorGroupName(), updatedCourse.getInstructorGroupName())) {
                    checkIfGroupsExists(updatedCourse.getInstructorGroupName());
                }
            }
            catch (ArtemisAuthenticationException ex) {
                // a specified group does not exist, notify the client
                throw new BadRequestAlertException(ex.getMessage(), ENTITY_NAME, "groupNotFound", true);
            }
        }
        else {
            // this means the user must be an instructor, who has NOT Admin rights.
            // instructors are not allowed to change group names, because this would lead to security problems

            if (!Objects.equals(existingCourse.get().getStudentGroupName(), updatedCourse.getStudentGroupName())) {
                throw new BadRequestAlertException("The student group name cannot be changed", ENTITY_NAME, "studentGroupNameCannotChange", true);
            }
            if (!Objects.equals(existingCourse.get().getTeachingAssistantGroupName(), updatedCourse.getTeachingAssistantGroupName())) {
                throw new BadRequestAlertException("The teaching assistant group name cannot be changed", ENTITY_NAME, "teachingAssistantGroupNameCannotChange", true);
            }
            if (!Objects.equals(existingCourse.get().getInstructorGroupName(), updatedCourse.getInstructorGroupName())) {
                throw new BadRequestAlertException("The instructor group name cannot be changed", ENTITY_NAME, "instructorGroupNameCannotChange", true);
            }
        }

        validateRegistrationConfirmationMessage(updatedCourse);
        validateComplaintsAndRequestMoreFeedbackConfig(updatedCourse);
        validateOnlineCourseAndRegistrationEnabled(updatedCourse);
        validateShortName(updatedCourse);

        // Based on the old instructors and TAs, we can update all exercises in the course in the VCS (if necessary)
        // We need the old instructors and TAs, so that the VCS user management service can determine which
        // users no longer have TA or instructor rights in the related exercise repositories.
        final var oldInstructorGroup = existingCourse.get().getInstructorGroupName();
        final var oldTeachingAssistantGroup = existingCourse.get().getTeachingAssistantGroupName();
        Course result = courseService.save(updatedCourse);
        vcsUserManagementService.ifPresent(userManagementService -> userManagementService.updateCoursePermissions(result, oldInstructorGroup, oldTeachingAssistantGroup));
        return ResponseEntity.ok().headers(HeaderUtil.createEntityUpdateAlert(applicationName, true, ENTITY_NAME, updatedCourse.getTitle())).body(result);
    }

    private void checkIfGroupsExists(String group) {
        if (!Arrays.asList(env.getActiveProfiles()).contains(JHipsterConstants.SPRING_PROFILE_PRODUCTION)) {
            return;
        }
        // only execute this check in the production environment because normal developers (while testing) might not have the right to call this method on the authentication server
        if (!artemisAuthenticationProvider.isGroupAvailable(group)) {
            throw new ArtemisAuthenticationException("Cannot save! The group " + group + " does not exist. Please double check the group name!");
        }
    }

    private void validateRegistrationConfirmationMessage(Course course) {
        if (course.getRegistrationConfirmationMessage() != null && course.getRegistrationConfirmationMessage().length() > 2000) {
            throw new BadRequestAlertException("Confirmation registration message must be shorter than 2000 characters", ENTITY_NAME, "confirmationRegistrationMessageInvalid",
                    true);
        }
    }

    private void validateComplaintsAndRequestMoreFeedbackConfig(Course course) {
        if (course.getMaxComplaints() == null) {
            // set the default value to prevent null pointer exceptions
            course.setMaxComplaints(3);
        }
        if (course.getMaxTeamComplaints() == null) {
            // set the default value to prevent null pointer exceptions
            course.setMaxTeamComplaints(3);
        }
        if (course.getMaxComplaints() < 0) {
            throw new BadRequestAlertException("Max Complaints cannot be negative", ENTITY_NAME, "maxComplaintsInvalid", true);
        }
        if (course.getMaxTeamComplaints() < 0) {
            throw new BadRequestAlertException("Max Team Complaints cannot be negative", ENTITY_NAME, "maxTeamComplaintsInvalid", true);
        }
        if (course.getMaxComplaintTimeDays() < 0) {
            throw new BadRequestAlertException("Max Complaint Days cannot be negative", ENTITY_NAME, "maxComplaintDaysInvalid", true);
        }
        if (course.getMaxRequestMoreFeedbackTimeDays() < 0) {
            throw new BadRequestAlertException("Max Request More Feedback Days cannot be negative", ENTITY_NAME, "maxRequestMoreFeedbackDaysInvalid", true);
        }
        if (course.getMaxComplaintTimeDays() == 0 && (course.getMaxComplaints() != 0 || course.getMaxTeamComplaints() != 0)) {
            throw new BadRequestAlertException("If complaints or more feedback requests are allowed, the complaint time in days must be positive.", ENTITY_NAME,
                    "complaintsConfigInvalid", true);
        }
        if (course.getMaxComplaintTimeDays() != 0 && course.getMaxComplaints() == 0 && course.getMaxTeamComplaints() == 0) {
            throw new BadRequestAlertException("If no complaints or more feedback requests are allowed, the complaint time in days should be set to zero.", ENTITY_NAME,
                    "complaintsConfigInvalid", true);
        }
    }

    private void validateOnlineCourseAndRegistrationEnabled(Course course) {
        if (course.isOnlineCourse() && course.isRegistrationEnabled()) {
            throw new BadRequestAlertException("Online course and registration enabled cannot be active at the same time", ENTITY_NAME, "onlineCourseRegistrationEnabledInvalid",
                    true);
        }
    }

    private void validateShortName(Course course) {
        // Check if course shortname matches regex
        Matcher shortNameMatcher = SHORT_NAME_PATTERN.matcher(course.getShortName());
        if (!shortNameMatcher.matches()) {
            throw new BadRequestAlertException("The shortname is invalid", ENTITY_NAME, "shortnameInvalid", true);
        }
    }

    /**
     * POST /courses/{courseId}/register : Register for an existing course. This method registers the current user for the given course id in case the course has already started
     * and not finished yet. The user is added to the course student group in the Authentication System and the course student group is added to the user's groups in the Artemis
     * database.
     *
     * @param courseId to find the course
     * @return response entity for user who has been registered to the course
     */
    @PostMapping("/courses/{courseId}/register")
    @PreAuthorize("hasAnyRole('USER', 'TA', 'INSTRUCTOR', 'ADMIN')")
    public ResponseEntity<User> registerForCourse(@PathVariable Long courseId) {
        Course course = courseService.findOne(courseId);
        User user = userService.getUserWithGroupsAndAuthorities();
        log.debug("REST request to register {} for Course {}", user.getName(), course.getTitle());
        if (allowedCourseRegistrationUsernamePattern.isPresent() && !allowedCourseRegistrationUsernamePattern.get().matcher(user.getLogin()).matches()) {
            return ResponseEntity.badRequest().headers(HeaderUtil.createFailureAlert(applicationName, false, ENTITY_NAME, "registrationNotAllowed",
                    "Registration with this username is not allowed. Cannot register user")).body(null);
        }
        if (course.getStartDate() != null && course.getStartDate().isAfter(now())) {
            return ResponseEntity.badRequest()
                    .headers(HeaderUtil.createFailureAlert(applicationName, false, ENTITY_NAME, "courseNotStarted", "The course has not yet started. Cannot register user"))
                    .body(null);
        }
        if (course.getEndDate() != null && course.getEndDate().isBefore(now())) {
            return ResponseEntity.badRequest()
                    .headers(HeaderUtil.createFailureAlert(applicationName, false, ENTITY_NAME, "courseAlreadyFinished", "The course has already finished. Cannot register user"))
                    .body(null);
        }
        if (!Boolean.TRUE.equals(course.isRegistrationEnabled())) {
            return ResponseEntity.badRequest().headers(
                    HeaderUtil.createFailureAlert(applicationName, false, ENTITY_NAME, "registrationDisabled", "The course does not allow registration. Cannot register user"))
                    .body(null);
        }
        courseService.registerUserForCourse(user, course);
        return ResponseEntity.ok(user);
    }

    /**
     * GET /courses : get all courses for administration purposes.
     *
     * @param onlyActive if true, only active courses will be considered in the result
     * @return the list of courses (the user has access to)
     */
    @GetMapping("/courses")
    @PreAuthorize("hasAnyRole('TA', 'INSTRUCTOR', 'ADMIN')")
    public List<Course> getAllCourses(@RequestParam(defaultValue = "false") boolean onlyActive) {
        log.debug("REST request to get all Courses the user has access to");
        User user = userService.getUserWithGroupsAndAuthorities();
        List<Course> courses = courseService.findAll();
        Stream<Course> userCourses = courses.stream().filter(course -> user.getGroups().contains(course.getTeachingAssistantGroupName())
                || user.getGroups().contains(course.getInstructorGroupName()) || authCheckService.isAdmin(user));
        if (onlyActive) {
            // only include courses that have NOT been finished
            userCourses = userCourses.filter(course -> course.getEndDate() == null || course.getEndDate().isAfter(ZonedDateTime.now()));
        }
        return userCourses.collect(Collectors.toList());
    }

    /**
     * GET /courses : get all courses for administration purposes with user stats.
     *
     * @param onlyActive if true, only active courses will be considered in the result
     * @return the list of courses (the user has access to)
     */
    @GetMapping("/courses/with-user-stats")
    @PreAuthorize("hasAnyRole('TA', 'INSTRUCTOR', 'ADMIN')")
    public List<Course> getAllCoursesWithUserStats(@RequestParam(defaultValue = "false") boolean onlyActive) {
        log.debug("get courses with user stats, only active: " + onlyActive);
        long start = System.currentTimeMillis();
        List<Course> courses = getAllCourses(onlyActive);
        for (Course course : courses) {
            course.setNumberOfInstructors(userService.countUserInGroup(course.getInstructorGroupName()));
            course.setNumberOfTeachingAssistants(userService.countUserInGroup(course.getTeachingAssistantGroupName()));
            course.setNumberOfStudents(userService.countUserInGroup(course.getStudentGroupName()));
        }
        long end = System.currentTimeMillis();
        log.debug("getAllCoursesWithUserStats took " + (end - start) + "ms for " + courses.size() + " courses");
        return courses;
    }

    /**
     * GET /courses/to-register : get all courses that the current user can register to. Decided by the start and end date and if the registrationEnabled flag is set correctly
     *
     * @return the list of courses which are active)
     */
    @GetMapping("/courses/to-register")
    @PreAuthorize("hasAnyRole('USER', 'TA', 'INSTRUCTOR', 'ADMIN')")
    public List<Course> getAllCoursesToRegister() {
        log.debug("REST request to get all currently active Courses that are not online courses");
        return courseService.findAllCurrentlyActiveNotOnlineAndRegistrationEnabled();
    }

    /**
     * GET /courses/{courseId}/for-dashboard
     * @param courseId the courseId for which exercises and lectures should be fetched
     * @return a course wich all exercises and lectures visible to the student
     */
    @GetMapping("/courses/{courseId}/for-dashboard")
    @PreAuthorize("hasAnyRole('USER', 'TA', 'INSTRUCTOR', 'ADMIN')")
    public Course getCourseForDashboard(@PathVariable long courseId) {
        long start = System.currentTimeMillis();
        User user = userService.getUserWithGroupsAndAuthorities();

        Course course = courseService.findOneWithExercisesAndLecturesForUser(courseId, user);
        fetchParticipationsWithSubmissionsAndResultsForCourses(List.of(course), user, start);
        return course;
    }

    /**
     * Note: The number of courses should not change
     * @param courses the courses for which the participations should be fetched
     * @param user  the user for which the participations should be fetched
     * @param startTimeInMillis start time for logging purposes
     */
    public void fetchParticipationsWithSubmissionsAndResultsForCourses(List<Course> courses, User user, long startTimeInMillis) {
        Map<ExerciseMode, List<Exercise>> activeExercises = courses.stream().flatMap(course -> course.getExercises().stream()).collect(Collectors.groupingBy(Exercise::getMode));
        List<Exercise> activeIndividualExercises = Optional.ofNullable(activeExercises.get(ExerciseMode.INDIVIDUAL)).orElse(List.of());
        List<Exercise> activeTeamExercises = Optional.ofNullable(activeExercises.get(ExerciseMode.TEAM)).orElse(List.of());

        if (activeIndividualExercises.isEmpty() && activeTeamExercises.isEmpty()) {
            return;
        }

        // Note: we need two database calls here, because of performance reasons: the entity structure for team is significantly different and a combined database call
        // would lead to a SQL statement that cannot be optimized

        // 1st: fetch participations, submissions and results for individual exercises
        List<StudentParticipation> individualParticipations = participationService.findByStudentIdAndIndividualExercisesWithEagerSubmissionsResult(user.getId(),
                activeIndividualExercises);

        // 2nd: fetch participations, submissions and results for team exercises
        List<StudentParticipation> teamParticipations = participationService.findByStudentIdAndTeamExercisesWithEagerSubmissionsResult(user.getId(), activeTeamExercises);

        // 3rd: merge both into one list for further processing
        List<StudentParticipation> participations = Stream.concat(individualParticipations.stream(), teamParticipations.stream()).collect(Collectors.toList());

        for (Course course : courses) {
            boolean isStudent = !authCheckService.isAtLeastTeachingAssistantInCourse(course, user);
            for (Exercise exercise : course.getExercises()) {
                // add participation with submission and result to each exercise
                exerciseService.filterForCourseDashboard(exercise, participations, user.getLogin(), isStudent);
                // remove sensitive information from the exercise for students
                if (isStudent) {
                    exercise.filterSensitiveInformation();
                }
            }
        }
        log.info("/courses/for-dashboard.done in " + (System.currentTimeMillis() - startTimeInMillis) + "ms for " + courses.size() + " courses with "
                + activeIndividualExercises.size() + " individual exercises and " + activeTeamExercises.size() + " team exercises for user " + user.getLogin());
    }

    /**
     * GET /courses/for-dashboard
     *
     * @return the list of courses (the user has access to) including all exercises with participation and result for the user
     */
    @GetMapping("/courses/for-dashboard")
    @PreAuthorize("hasAnyRole('USER', 'TA', 'INSTRUCTOR', 'ADMIN')")
    public List<Course> getAllCoursesForDashboard() {
        long start = System.currentTimeMillis();
        log.debug("REST request to get all Courses the user has access to with exercises, participations and results");
        User user = userService.getUserWithGroupsAndAuthorities();

        // get all courses with exercises for this user
        List<Course> courses = courseService.findAllActiveWithExercisesAndLecturesForUser(user);
        fetchParticipationsWithSubmissionsAndResultsForCourses(courses, user, start);
        return courses;
    }

    /**
     * GET /courses/for-notifications
     *
     * @return the list of courses (the user has access to)
     */
    @GetMapping("/courses/for-notifications")
    @PreAuthorize("hasAnyRole('USER', 'TA', 'INSTRUCTOR', 'ADMIN')")
    public List<Course> getAllCoursesForNotifications() {
        log.debug("REST request to get all Courses the user has access to");
        User user = userService.getUserWithGroupsAndAuthorities();

        return courseService.findAllActiveForUser(user);
    }

    /**
     * GET /courses/:courseId/for-tutor-dashboard
     *
     * @param courseId the id of the course to retrieve
     * @return data about a course including all exercises, plus some data for the tutor as tutor status for assessment
     */
    @GetMapping("/courses/{courseId}/for-tutor-dashboard")
    @PreAuthorize("hasAnyRole('TA', 'INSTRUCTOR', 'ADMIN')")
    public ResponseEntity<Course> getCourseForAssessmentDashboard(@PathVariable long courseId) {
        log.debug("REST request /courses/{courseId}/for-tutor-dashboard");
        Course course = courseService.findOneWithExercises(courseId);
        User user = userService.getUserWithGroupsAndAuthorities();
        if (!authCheckService.isAtLeastTeachingAssistantInCourse(course, user)) {
            return forbidden();
        }

        Set<Exercise> interestingExercises = courseService.getInterestingExercisesForAssessmentDashboards(course.getExercises());
        course.setExercises(interestingExercises);

        List<TutorParticipation> tutorParticipations = tutorParticipationService.findAllByCourseAndTutor(course, user);

        assessmentDashboardService.prepareExercisesForAssessmentDashboard(course.getExercises(), tutorParticipations, false);

        return ResponseUtil.wrapOrNotFound(Optional.of(course));
    }

    /**
     * GET /courses/:courseId/stats-for-tutor-dashboard A collection of useful statistics for the tutor course dashboard, including: - number of submissions to the course - number of
     * assessments - number of assessments assessed by the tutor - number of complaints
     *
     * @param courseId the id of the course to retrieve
     * @return data about a course including all exercises, plus some data for the tutor as tutor status for assessment
     */
    @GetMapping("/courses/{courseId}/stats-for-tutor-dashboard")
    @PreAuthorize("hasAnyRole('TA', 'INSTRUCTOR', 'ADMIN')")
    public ResponseEntity<StatsForInstructorDashboardDTO> getStatsForAssessmentDashboard(@PathVariable long courseId) {
        log.debug("REST request /courses/{courseId}/stats-for-tutor-dashboard");

        Course course = courseService.findOne(courseId);
        User user = userService.getUserWithGroupsAndAuthorities();
        if (!authCheckService.isAtLeastTeachingAssistantInCourse(course, user)) {
            return forbidden();
        }
        StatsForInstructorDashboardDTO stats = new StatsForInstructorDashboardDTO();

        final long numberOfInTimeSubmissions = submissionService.countInTimeSubmissionsForCourse(courseId)
                + programmingExerciseService.countSubmissionsByCourseIdSubmitted(courseId);
        final long numberOfLateSubmissions = submissionService.countLateSubmissionsForCourse(courseId);

        DueDateStat totalNumberOfAssessments = resultService.countNumberOfAssessments(courseId);
        stats.setTotalNumberOfAssessments(totalNumberOfAssessments);

        // no examMode here, so its the same as totalNumberOfAssessments
<<<<<<< HEAD
        DueDateStat[] numberOfAssessmentsOfCorrectionRounds = new DueDateStat[] { totalNumberOfAssessments };
=======
        DueDateStat[] numberOfAssessmentsOfCorrectionRounds = { totalNumberOfAssessments };
>>>>>>> 6a5fc978
        stats.setNumberOfAssessmentsOfCorrectionRounds(numberOfAssessmentsOfCorrectionRounds);

        stats.setNumberOfSubmissions(new DueDateStat(numberOfInTimeSubmissions, numberOfLateSubmissions));

        final long numberOfMoreFeedbackRequests = complaintService.countMoreFeedbackRequestsByCourseId(courseId);
        stats.setNumberOfMoreFeedbackRequests(numberOfMoreFeedbackRequests);

        final long numberOfComplaints = complaintService.countComplaintsByCourseId(courseId);
        stats.setNumberOfComplaints(numberOfComplaints);

        final long numberOfAssessmentLocks = submissionService.countSubmissionLocks(courseId);
        stats.setNumberOfAssessmentLocks(numberOfAssessmentLocks);

        List<TutorLeaderboardDTO> leaderboardEntries = tutorLeaderboardService.getCourseLeaderboard(course);
        stats.setTutorLeaderboardEntries(leaderboardEntries);

        return ResponseEntity.ok(stats);
    }

    /**
     * GET /courses/:courseId : get the "id" course.
     *
     * @param courseId the id of the course to retrieve
     * @return the ResponseEntity with status 200 (OK) and with body the course, or with status 404 (Not Found)
     */
    @GetMapping("/courses/{courseId}")
    @PreAuthorize("hasAnyRole('TA', 'INSTRUCTOR', 'ADMIN')")
    public ResponseEntity<Course> getCourse(@PathVariable Long courseId) {
        log.debug("REST request to get Course : {}", courseId);
        Course course = courseService.findOne(courseId);
        User user = userService.getUserWithGroupsAndAuthorities();
        if (!authCheckService.isAtLeastTeachingAssistantInCourse(course, user)) {
            return forbidden();
        }

        return ResponseUtil.wrapOrNotFound(Optional.ofNullable(course));
    }

    /**
     * GET /courses/:courseId : get the "id" course.
     *
     * @param courseId the id of the course to retrieve
     * @return the ResponseEntity with status 200 (OK) and with body the course, or with status 404 (Not Found)
     */
    @GetMapping("/courses/{courseId}/with-exercises")
    @PreAuthorize("hasAnyRole('TA', 'INSTRUCTOR', 'ADMIN')")
    public ResponseEntity<Course> getCourseWithExercises(@PathVariable Long courseId) {
        log.debug("REST request to get Course : {}", courseId);
        Course course = courseService.findOneWithExercises(courseId);
        User user = userService.getUserWithGroupsAndAuthorities();
        if (!authCheckService.isAtLeastTeachingAssistantInCourse(course, user)) {
            return forbidden();
        }
        return ResponseUtil.wrapOrNotFound(Optional.ofNullable(course));
    }

    /**
     * GET /courses/:courseId/with-exercises-and-relevant-participations Get the "id" course, with text and modelling exercises and their participations It can be used only by
     * instructors for the instructor dashboard
     *
     * @param courseId the id of the course to retrieve
     * @return the ResponseEntity with status 200 (OK) and with body the course, or with status 404 (Not Found)
     * @throws AccessForbiddenException if the current user doesn't have the permission to access the course
     */
    @GetMapping("/courses/{courseId}/with-exercises-and-relevant-participations")
    @PreAuthorize("hasAnyRole('INSTRUCTOR', 'ADMIN')")
    public ResponseEntity<Course> getCourseWithExercisesAndRelevantParticipations(@PathVariable Long courseId) throws AccessForbiddenException {
        log.debug("REST request to get Course with exercises and relevant participations : {}", courseId);
        long start = System.currentTimeMillis();
        Course course = courseService.findOneWithExercises(courseId);
        User user = userService.getUserWithGroupsAndAuthorities();
        if (!authCheckService.isAtLeastInstructorInCourse(course, user)) {
            throw new AccessForbiddenException("You are not allowed to access this resource");
        }

        Set<Exercise> interestingExercises = courseService.getInterestingExercisesForAssessmentDashboards(course.getExercises());
        course.setExercises(interestingExercises);

        for (Exercise exercise : interestingExercises) {

            DueDateStat numberOfSubmissions;
            DueDateStat totalNumberOfAssessments;

            if (exercise instanceof ProgrammingExercise) {
                numberOfSubmissions = new DueDateStat(programmingExerciseService.countSubmissionsByExerciseIdSubmitted(exercise.getId(), false), 0L);
                totalNumberOfAssessments = new DueDateStat(programmingExerciseService.countAssessmentsByExerciseIdSubmitted(exercise.getId(), false), 0L);
            }
            else {
                numberOfSubmissions = submissionService.countSubmissionsForExercise(exercise.getId(), false);
                totalNumberOfAssessments = resultService.countNumberOfFinishedAssessmentsForExercise(exercise.getId(), false);
            }

            exercise.setNumberOfSubmissions(numberOfSubmissions);
            exercise.setTotalNumberOfAssessments(totalNumberOfAssessments);

            final long numberOfMoreFeedbackRequests = complaintService.countMoreFeedbackRequestsByExerciseId(exercise.getId());
            final long numberOfComplaints = complaintService.countComplaintsByExerciseId(exercise.getId());

            exercise.setNumberOfComplaints(numberOfComplaints);
            exercise.setNumberOfMoreFeedbackRequests(numberOfMoreFeedbackRequests);
        }
        long end = System.currentTimeMillis();
        log.info("Finished /courses/" + courseId + "/with-exercises-and-relevant-participations call in " + (end - start) + "ms");
        return ResponseUtil.wrapOrNotFound(Optional.of(course));
    }

    /**
     * GET /courses/:courseId/lockedSubmissions Get locked submissions for course for user
     *
     * @param courseId the id of the course
     * @return the ResponseEntity with status 200 (OK) and with body the course, or with status 404 (Not Found)
     * @throws AccessForbiddenException if the current user doesn't have the permission to access the course
     */
    @GetMapping("/courses/{courseId}/lockedSubmissions")
    @PreAuthorize("hasAnyRole('TA', 'INSTRUCTOR', 'ADMIN')")
    public ResponseEntity<List<Submission>> getLockedSubmissionsForCourse(@PathVariable Long courseId) throws AccessForbiddenException {
        log.debug("REST request to get all locked submissions for course : {}", courseId);
        long start = System.currentTimeMillis();
        Course course = courseService.findOneWithExercises(courseId);
        User user = userService.getUserWithGroupsAndAuthorities();
        if (!authCheckService.isAtLeastTeachingAssistantInCourse(course, user)) {
            throw new AccessForbiddenException("You are not allowed to access this resource");
        }

        List<Submission> submissions = submissionService.getLockedSubmissions(courseId);

        for (Submission submission : submissions) {
            submissionService.hideDetails(submission, user);
        }

        long end = System.currentTimeMillis();
        log.debug("Finished /courses/" + courseId + "/submissions call in " + (end - start) + "ms");
        return ResponseEntity.ok(submissions);
    }

    /**
     * GET /courses/:courseId/stats-for-instructor-dashboard
     * <p>
     * A collection of useful statistics for the instructor course dashboard, including: - number of students - number of instructors - number of submissions - number of
     * assessments - number of complaints - number of open complaints - tutor leaderboard data
     *
     * @param courseId the id of the course to retrieve
     * @return data about a course including all exercises, plus some data for the tutor as tutor status for assessment
     * @throws AccessForbiddenException if the current user doesn't have the permission to access the course
     */
    @GetMapping("/courses/{courseId}/stats-for-instructor-dashboard")
    @PreAuthorize("hasAnyRole('INSTRUCTOR', 'ADMIN')")
    public ResponseEntity<StatsForInstructorDashboardDTO> getStatsForInstructorDashboard(@PathVariable Long courseId) throws AccessForbiddenException {
        log.debug("REST request /courses/{courseId}/stats-for-instructor-dashboard");
        final long start = System.currentTimeMillis();
        final Course course = courseService.findOne(courseId);
        final User user = userService.getUserWithGroupsAndAuthorities();
        if (!authCheckService.isAtLeastTeachingAssistantInCourse(course, user)) {
            throw new AccessForbiddenException("You are not allowed to access this resource");
        }

        StatsForInstructorDashboardDTO stats = new StatsForInstructorDashboardDTO();

        DueDateStat totalNumberOfAssessments = resultService.countNumberOfAssessments(courseId);
        stats.setTotalNumberOfAssessments(totalNumberOfAssessments);

        // no examMode here, so its the same as totalNumberOfAssessments
<<<<<<< HEAD
        DueDateStat[] numberOfAssessmentsOfCorrectionRounds = new DueDateStat[] { totalNumberOfAssessments };
=======
        DueDateStat[] numberOfAssessmentsOfCorrectionRounds = { totalNumberOfAssessments };
>>>>>>> 6a5fc978
        stats.setNumberOfAssessmentsOfCorrectionRounds(numberOfAssessmentsOfCorrectionRounds);

        final long numberOfComplaints = complaintRepository.countByResult_Participation_Exercise_Course_IdAndComplaintType(courseId, ComplaintType.COMPLAINT);
        stats.setNumberOfComplaints(numberOfComplaints);
        final long numberOfComplaintResponses = complaintResponseRepository.countByComplaint_Result_Participation_Exercise_Course_Id_AndComplaint_ComplaintType(courseId,
                ComplaintType.COMPLAINT);
        stats.setNumberOfOpenComplaints(numberOfComplaints - numberOfComplaintResponses);

        final long numberOfMoreFeedbackRequests = complaintRepository.countByResult_Participation_Exercise_Course_IdAndComplaintType(courseId, ComplaintType.MORE_FEEDBACK);
        stats.setNumberOfMoreFeedbackRequests(numberOfMoreFeedbackRequests);
        final long numberOfMoreFeedbackComplaintResponses = complaintResponseRepository
                .countByComplaint_Result_Participation_Exercise_Course_Id_AndComplaint_ComplaintType(courseId, ComplaintType.MORE_FEEDBACK);
        stats.setNumberOfOpenMoreFeedbackRequests(numberOfMoreFeedbackRequests - numberOfMoreFeedbackComplaintResponses);

        stats.setNumberOfStudents(courseService.countNumberOfStudentsForCourse(course));

        final long numberOfInTimeSubmissions = submissionService.countInTimeSubmissionsForCourse(courseId)
                + programmingExerciseService.countSubmissionsByCourseIdSubmitted(courseId);
        final long numberOfLateSubmissions = submissionService.countLateSubmissionsForCourse(courseId);

        stats.setNumberOfSubmissions(new DueDateStat(numberOfInTimeSubmissions, numberOfLateSubmissions));
        stats.setTotalNumberOfAssessments(resultService.countNumberOfAssessments(courseId));

        final long numberOfAssessmentLocks = submissionService.countSubmissionLocks(courseId);
        stats.setNumberOfAssessmentLocks(numberOfAssessmentLocks);

        final long startT = System.currentTimeMillis();
        List<TutorLeaderboardDTO> leaderboardEntries = tutorLeaderboardService.getCourseLeaderboard(course);
        stats.setTutorLeaderboardEntries(leaderboardEntries);

        log.info("Finished TutorLeaderboard in " + (System.currentTimeMillis() - startT) + "ms");

        log.info("Finished /courses/" + courseId + "/stats-for-instructor-dashboard call in " + (System.currentTimeMillis() - start) + "ms");
        return ResponseEntity.ok(stats);
    }

    /**
     * DELETE /courses/:courseId : delete the "id" course.
     *
     * @param courseId the id of the course to delete
     * @return the ResponseEntity with status 200 (OK)
     */
    @DeleteMapping("/courses/{courseId}")
    @PreAuthorize("hasAnyRole('ADMIN')")
    public ResponseEntity<Void> deleteCourse(@PathVariable long courseId) {
        log.info("REST request to delete Course : {}", courseId);
        Course course = courseService.findOneWithExercisesAndLecturesAndLectureUnitsAndLearningGoals(courseId);
        User user = userService.getUserWithGroupsAndAuthorities();
        if (course == null) {
            return notFound();
        }
        var auditEvent = new AuditEvent(user.getLogin(), Constants.DELETE_COURSE, "course=" + course.getTitle());
        auditEventRepository.add(auditEvent);
        log.info("User " + user.getLogin() + " has requested to delete the course {}", course.getTitle());

        courseService.delete(course);
        return ResponseEntity.ok().headers(HeaderUtil.createEntityDeletionAlert(applicationName, true, ENTITY_NAME, course.getTitle())).build();
    }

    /**
     * GET /courses/:courseId/categories : Returns all categories used in a course
     *
     * @param courseId the id of the course to get the categories from
     * @return the ResponseEntity with status 200 (OK) and the list of categories or with status 404 (Not Found)
     */
    @GetMapping(value = "/courses/{courseId}/categories")
    @PreAuthorize("hasAnyRole('INSTRUCTOR', 'ADMIN')")
    public ResponseEntity<Set<String>> getCategoriesInCourse(@PathVariable Long courseId) {
        log.debug("REST request to get categories of Course : {}", courseId);

        User user = userService.getUserWithGroupsAndAuthorities();
        Course course = courseService.findOne(courseId);
        if (authCheckService.isAdmin(user) || authCheckService.isInstructorInCourse(course, user)) {
            Set<String> categories = exerciseService.findAllExerciseCategoriesForCourse(course);
            return ResponseEntity.ok().body(categories);
        }
        else {
            return forbidden();
        }
    }

    /**
     * GET /courses/:courseId/students : Returns all users that belong to the student group of the course
     *
     * @param courseId the id of the course
     * @return list of users with status 200 (OK)
     */
    @GetMapping(value = "/courses/{courseId}/students")
    @PreAuthorize("hasAnyRole('INSTRUCTOR', 'ADMIN')")
    public ResponseEntity<List<User>> getAllStudentsInCourse(@PathVariable Long courseId) {
        log.debug("REST request to get all students in course : {}", courseId);
        Course course = courseService.findOne(courseId);
        return getAllUsersInGroup(course, course.getStudentGroupName());
    }

    /**
     * GET /courses/:courseId/tutors : Returns all users that belong to the tutor group of the course
     *
     * @param courseId the id of the course
     * @return list of users with status 200 (OK)
     */
    @GetMapping(value = "/courses/{courseId}/tutors")
    @PreAuthorize("hasAnyRole('INSTRUCTOR', 'ADMIN')")
    public ResponseEntity<List<User>> getAllTutorsInCourse(@PathVariable Long courseId) {
        log.debug("REST request to get all tutors in course : {}", courseId);
        Course course = courseService.findOne(courseId);
        return getAllUsersInGroup(course, course.getTeachingAssistantGroupName());
    }

    /**
     * GET /courses/:courseId/instructors : Returns all users that belong to the instructor group of the course
     *
     * @param courseId the id of the course
     * @return list of users with status 200 (OK)
     */
    @GetMapping(value = "/courses/{courseId}/instructors")
    @PreAuthorize("hasAnyRole('INSTRUCTOR', 'ADMIN')")
    public ResponseEntity<List<User>> getAllInstructorsInCourse(@PathVariable Long courseId) {
        log.debug("REST request to get all instructors in course : {}", courseId);
        Course course = courseService.findOne(courseId);
        return getAllUsersInGroup(course, course.getInstructorGroupName());
    }

    /**
     * Returns all users in a course that belong to the given group
     *
     * @param course    the course
     * @param groupName the name of the group
     * @return list of users
     */
    @NotNull
    public ResponseEntity<List<User>> getAllUsersInGroup(Course course, @PathVariable String groupName) {
        User user = userService.getUserWithGroupsAndAuthorities();
        if (!authCheckService.isAtLeastInstructorInCourse(course, user)) {
            return forbidden();
        }
        return ResponseEntity.ok().body(userService.findAllUsersInGroup(groupName));
    }

    /**
     * Post /courses/:courseId/students/:studentLogin : Add the given user to the students of the course so that the student can access the course
     *
     * @param courseId     the id of the course
     * @param studentLogin the login of the user who should get student access
     * @return empty ResponseEntity with status 200 (OK) or with status 404 (Not Found)
     */
    @PostMapping(value = "/courses/{courseId}/students/{studentLogin:" + Constants.LOGIN_REGEX + "}")
    @PreAuthorize("hasAnyRole('INSTRUCTOR', 'ADMIN')")
    public ResponseEntity<Void> addStudentToCourse(@PathVariable Long courseId, @PathVariable String studentLogin) {
        log.debug("REST request to add {} as student to course : {}", studentLogin, courseId);
        var course = courseService.findOne(courseId);
        return addUserToCourseGroup(studentLogin, userService.getUserWithGroupsAndAuthorities(), course, course.getStudentGroupName());
    }

    /**
     * Post /courses/:courseId/tutors/:tutorLogin : Add the given user to the tutors of the course so that the student can access the course administration
     *
     * @param courseId   the id of the course
     * @param tutorLogin the login of the user who should get tutor access
     * @return empty ResponseEntity with status 200 (OK) or with status 404 (Not Found)
     */
    @PostMapping(value = "/courses/{courseId}/tutors/{tutorLogin:" + Constants.LOGIN_REGEX + "}")
    @PreAuthorize("hasAnyRole('INSTRUCTOR', 'ADMIN')")
    public ResponseEntity<Void> addTutorToCourse(@PathVariable Long courseId, @PathVariable String tutorLogin) {
        log.debug("REST request to add {} as tutors to course : {}", tutorLogin, courseId);
        var course = courseService.findOne(courseId);
        return addUserToCourseGroup(tutorLogin, userService.getUserWithGroupsAndAuthorities(), course, course.getTeachingAssistantGroupName());
    }

    /**
     * Post /courses/:courseId/instructors/:instructorLogin : Add the given user to the instructors of the course so that the student can access the course administration
     *
     * @param courseId        the id of the course
     * @param instructorLogin the login of the user who should get instructors access
     * @return empty ResponseEntity with status 200 (OK) or with status 404 (Not Found)
     */
    @PostMapping(value = "/courses/{courseId}/instructors/{instructorLogin:" + Constants.LOGIN_REGEX + "}")
    @PreAuthorize("hasAnyRole('INSTRUCTOR', 'ADMIN')")
    public ResponseEntity<Void> addInstructorToCourse(@PathVariable Long courseId, @PathVariable String instructorLogin) {
        log.debug("REST request to add {} as instructors to course : {}", instructorLogin, courseId);
        var course = courseService.findOne(courseId);
        return addUserToCourseGroup(instructorLogin, userService.getUserWithGroupsAndAuthorities(), course, course.getInstructorGroupName());
    }

    /**
     * adds the userLogin to the group (student, tutors or instructors) of the given course
     *
     * @param userLogin         the user login of the student, tutor or instructor who should be added to the group
     * @param instructorOrAdmin the user who initiates this request who must be an instructor of the given course or an admin
     * @param course            the course which is only passes to check if the instructorOrAdmin is an instructor of the course
     * @param group             the group to which the userLogin should be added
     * @return empty ResponseEntity with status 200 (OK) or with status 404 (Not Found) or with status 403 (Forbidden)
     */
    @NotNull
    public ResponseEntity<Void> addUserToCourseGroup(String userLogin, User instructorOrAdmin, Course course, String group) {
        if (authCheckService.isAtLeastInstructorInCourse(course, instructorOrAdmin)) {
            Optional<User> userToAddToGroup = userService.getUserWithGroupsAndAuthoritiesByLogin(userLogin);
            if (userToAddToGroup.isEmpty()) {
                return notFound();
            }
            userService.addUserToGroup(userToAddToGroup.get(), group);
            return ResponseEntity.ok().body(null);
        }
        else {
            return forbidden();
        }
    }

    /**
     * DELETE /courses/:courseId/students/:studentLogin : Remove the given user from the students of the course so that the student cannot access the course any more
     *
     * @param courseId     the id of the course
     * @param studentLogin the login of the user who should lose student access
     * @return empty ResponseEntity with status 200 (OK) or with status 404 (Not Found)
     */
    @DeleteMapping(value = "/courses/{courseId}/students/{studentLogin:" + Constants.LOGIN_REGEX + "}")
    @PreAuthorize("hasAnyRole('INSTRUCTOR', 'ADMIN')")
    public ResponseEntity<Void> removeStudentFromCourse(@PathVariable Long courseId, @PathVariable String studentLogin) {
        log.debug("REST request to remove {} as student from course : {}", studentLogin, courseId);
        var course = courseService.findOne(courseId);
        return removeUserFromCourseGroup(studentLogin, userService.getUserWithGroupsAndAuthorities(), course, course.getStudentGroupName());
    }

    /**
     * DELETE /courses/:courseId/tutors/:tutorsLogin : Remove the given user from the tutors of the course so that the tutors cannot access the course administration any more
     *
     * @param courseId   the id of the course
     * @param tutorLogin the login of the user who should lose student access
     * @return empty ResponseEntity with status 200 (OK) or with status 404 (Not Found)
     */
    @DeleteMapping(value = "/courses/{courseId}/tutors/{tutorLogin:" + Constants.LOGIN_REGEX + "}")
    @PreAuthorize("hasAnyRole('INSTRUCTOR', 'ADMIN')")
    public ResponseEntity<Void> removeTutorFromCourse(@PathVariable Long courseId, @PathVariable String tutorLogin) {
        log.debug("REST request to remove {} as tutor from course : {}", tutorLogin, courseId);
        var course = courseService.findOne(courseId);
        return removeUserFromCourseGroup(tutorLogin, userService.getUserWithGroupsAndAuthorities(), course, course.getTeachingAssistantGroupName());
    }

    /**
     * DELETE /courses/:courseId/instructors/:instructorLogin : Remove the given user from the instructors of the course so that the instructor cannot access the course administration any more
     *
     * @param courseId        the id of the course
     * @param instructorLogin the login of the user who should lose student access
     * @return empty ResponseEntity with status 200 (OK) or with status 404 (Not Found)
     */
    @DeleteMapping(value = "/courses/{courseId}/instructors/{instructorLogin:" + Constants.LOGIN_REGEX + "}")
    @PreAuthorize("hasAnyRole('INSTRUCTOR', 'ADMIN')")
    public ResponseEntity<Void> removeInstructorFromCourse(@PathVariable Long courseId, @PathVariable String instructorLogin) {
        log.debug("REST request to remove {} as instructor from course : {}", instructorLogin, courseId);
        var course = courseService.findOne(courseId);
        return removeUserFromCourseGroup(instructorLogin, userService.getUserWithGroupsAndAuthorities(), course, course.getInstructorGroupName());
    }

    /**
     * removes the userLogin from the group (student, tutors or instructors) of the given course
     *
     * @param userLogin         the user login of the student, tutor or instructor who should be removed from the group
     * @param instructorOrAdmin the user who initiates this request who must be an instructor of the given course or an admin
     * @param course            the course which is only passes to check if the instructorOrAdmin is an instructor of the course
     * @param group             the group from which the userLogin should be removed
     * @return empty ResponseEntity with status 200 (OK) or with status 404 (Not Found) or with status 403 (Forbidden)
     */
    @NotNull
    public ResponseEntity<Void> removeUserFromCourseGroup(String userLogin, User instructorOrAdmin, Course course, String group) {
        if (authCheckService.isAtLeastInstructorInCourse(course, instructorOrAdmin)) {
            Optional<User> userToRemoveFromGroup = userService.getUserWithGroupsAndAuthoritiesByLogin(userLogin);
            if (userToRemoveFromGroup.isEmpty()) {
                return notFound();
            }
            userService.removeUserFromGroup(userToRemoveFromGroup.get(), group);
            return ResponseEntity.ok().body(null);
        }
        else {
            return forbidden();
        }
    }
}<|MERGE_RESOLUTION|>--- conflicted
+++ resolved
@@ -583,11 +583,7 @@
         stats.setTotalNumberOfAssessments(totalNumberOfAssessments);
 
         // no examMode here, so its the same as totalNumberOfAssessments
-<<<<<<< HEAD
-        DueDateStat[] numberOfAssessmentsOfCorrectionRounds = new DueDateStat[] { totalNumberOfAssessments };
-=======
         DueDateStat[] numberOfAssessmentsOfCorrectionRounds = { totalNumberOfAssessments };
->>>>>>> 6a5fc978
         stats.setNumberOfAssessmentsOfCorrectionRounds(numberOfAssessmentsOfCorrectionRounds);
 
         stats.setNumberOfSubmissions(new DueDateStat(numberOfInTimeSubmissions, numberOfLateSubmissions));
@@ -750,11 +746,7 @@
         stats.setTotalNumberOfAssessments(totalNumberOfAssessments);
 
         // no examMode here, so its the same as totalNumberOfAssessments
-<<<<<<< HEAD
-        DueDateStat[] numberOfAssessmentsOfCorrectionRounds = new DueDateStat[] { totalNumberOfAssessments };
-=======
         DueDateStat[] numberOfAssessmentsOfCorrectionRounds = { totalNumberOfAssessments };
->>>>>>> 6a5fc978
         stats.setNumberOfAssessmentsOfCorrectionRounds(numberOfAssessmentsOfCorrectionRounds);
 
         final long numberOfComplaints = complaintRepository.countByResult_Participation_Exercise_Course_IdAndComplaintType(courseId, ComplaintType.COMPLAINT);
