package de.tum.in.www1.artemis.web.rest;

import static java.time.ZonedDateTime.now;

import java.io.File;
import java.io.FileInputStream;
import java.io.FileNotFoundException;
import java.nio.file.Path;
import java.time.ZonedDateTime;
import java.util.*;
import java.util.stream.Collectors;
import java.util.stream.Stream;

import javax.validation.constraints.NotNull;

import org.slf4j.Logger;
import org.slf4j.LoggerFactory;
import org.springframework.beans.factory.annotation.Value;
import org.springframework.core.io.InputStreamResource;
import org.springframework.core.io.Resource;
import org.springframework.data.domain.Page;
import org.springframework.data.domain.PageImpl;
import org.springframework.data.domain.PageRequest;
import org.springframework.http.HttpHeaders;
import org.springframework.http.HttpStatus;
import org.springframework.http.MediaType;
import org.springframework.http.ResponseEntity;
import org.springframework.web.bind.annotation.*;
import org.springframework.web.multipart.MultipartFile;
import org.springframework.web.server.ResponseStatusException;
import org.springframework.web.servlet.support.ServletUriComponentsBuilder;

import de.tum.in.www1.artemis.config.Constants;
import de.tum.in.www1.artemis.domain.*;
import de.tum.in.www1.artemis.domain.enumeration.ExerciseMode;
import de.tum.in.www1.artemis.domain.participation.TutorParticipation;
import de.tum.in.www1.artemis.exception.ArtemisAuthenticationException;
import de.tum.in.www1.artemis.repository.*;
import de.tum.in.www1.artemis.security.OAuth2JWKSService;
import de.tum.in.www1.artemis.security.Role;
import de.tum.in.www1.artemis.security.annotations.*;
import de.tum.in.www1.artemis.service.*;
import de.tum.in.www1.artemis.service.connectors.ci.CIUserManagementService;
import de.tum.in.www1.artemis.service.connectors.vcs.VcsUserManagementService;
import de.tum.in.www1.artemis.service.dto.StudentDTO;
import de.tum.in.www1.artemis.service.dto.UserDTO;
import de.tum.in.www1.artemis.service.dto.UserPublicInfoDTO;
import de.tum.in.www1.artemis.service.feature.Feature;
import de.tum.in.www1.artemis.service.feature.FeatureToggle;
import de.tum.in.www1.artemis.service.metis.conversation.ChannelService;
import de.tum.in.www1.artemis.service.tutorialgroups.TutorialGroupsConfigurationService;
import de.tum.in.www1.artemis.service.util.TimeLogUtil;
import de.tum.in.www1.artemis.web.rest.dto.CourseForDashboardDTO;
import de.tum.in.www1.artemis.web.rest.dto.CourseManagementDetailViewDTO;
import de.tum.in.www1.artemis.web.rest.dto.CourseManagementOverviewStatisticsDTO;
import de.tum.in.www1.artemis.web.rest.dto.StatsForDashboardDTO;
import de.tum.in.www1.artemis.web.rest.errors.AccessForbiddenAlertException;
import de.tum.in.www1.artemis.web.rest.errors.AccessForbiddenException;
import de.tum.in.www1.artemis.web.rest.errors.BadRequestAlertException;
import de.tum.in.www1.artemis.web.rest.errors.EntityNotFoundException;
import de.tum.in.www1.artemis.web.rest.errors.ErrorConstants;
import tech.jhipster.web.util.PaginationUtil;

/**
 * REST controller for managing Course.
 */
@RestController
@RequestMapping("api/")
public class CourseResource {

    private static final String ENTITY_NAME = "course";

    private final Logger log = LoggerFactory.getLogger(CourseResource.class);

    private final UserRepository userRepository;

    private final CourseService courseService;

    private final AuthorizationCheckService authCheckService;

    private final OnlineCourseConfigurationService onlineCourseConfigurationService;

    private final OAuth2JWKSService oAuth2JWKSService;

    private final CourseRepository courseRepository;

    private final ExerciseService exerciseService;

    private final TutorParticipationRepository tutorParticipationRepository;

    private final SubmissionService submissionService;

    private final AssessmentDashboardService assessmentDashboardService;

    private final Optional<VcsUserManagementService> optionalVcsUserManagementService;

    private final Optional<CIUserManagementService> optionalCiUserManagementService;

    private final ExerciseRepository exerciseRepository;

    private final FileService fileService;

    private final TutorialGroupsConfigurationService tutorialGroupsConfigurationService;

    private final GradingScaleService gradingScaleService;

    private final CourseScoreCalculationService courseScoreCalculationService;

    private final GradingScaleRepository gradingScaleRepository;

    @Value("${artemis.course-archives-path}")
    private String courseArchivesDirPath;

    private final ChannelService channelService;

    private final LearningPathService learningPathService;

    public CourseResource(UserRepository userRepository, CourseService courseService, CourseRepository courseRepository, ExerciseService exerciseService,
            OAuth2JWKSService oAuth2JWKSService, OnlineCourseConfigurationService onlineCourseConfigurationService, AuthorizationCheckService authCheckService,
            TutorParticipationRepository tutorParticipationRepository, SubmissionService submissionService, Optional<VcsUserManagementService> optionalVcsUserManagementService,
            AssessmentDashboardService assessmentDashboardService, ExerciseRepository exerciseRepository, Optional<CIUserManagementService> optionalCiUserManagementService,
            FileService fileService, TutorialGroupsConfigurationService tutorialGroupsConfigurationService, GradingScaleService gradingScaleService,
            CourseScoreCalculationService courseScoreCalculationService, GradingScaleRepository gradingScaleRepository, ChannelService channelService,
            LearningPathService learningPathService) {
        this.courseService = courseService;
        this.courseRepository = courseRepository;
        this.exerciseService = exerciseService;
        this.oAuth2JWKSService = oAuth2JWKSService;
        this.onlineCourseConfigurationService = onlineCourseConfigurationService;
        this.authCheckService = authCheckService;
        this.tutorParticipationRepository = tutorParticipationRepository;
        this.submissionService = submissionService;
        this.optionalVcsUserManagementService = optionalVcsUserManagementService;
        this.optionalCiUserManagementService = optionalCiUserManagementService;
        this.assessmentDashboardService = assessmentDashboardService;
        this.userRepository = userRepository;
        this.exerciseRepository = exerciseRepository;
        this.fileService = fileService;
        this.tutorialGroupsConfigurationService = tutorialGroupsConfigurationService;
        this.gradingScaleService = gradingScaleService;
        this.courseScoreCalculationService = courseScoreCalculationService;
        this.gradingScaleRepository = gradingScaleRepository;
        this.channelService = channelService;
        this.learningPathService = learningPathService;
    }

    /**
     * PUT /courses/:courseId : Updates an existing updatedCourse.
     *
     * @param courseId     the id of the course to update
     * @param courseUpdate the course to update
     * @param file         the optional course icon file
     * @return the ResponseEntity with status 200 (OK) and with body the updated course
     */
    @PutMapping(value = "courses/{courseId}", consumes = MediaType.MULTIPART_FORM_DATA_VALUE)
    @EnforceAtLeastInstructor
    public ResponseEntity<Course> updateCourse(@PathVariable Long courseId, @RequestPart("course") Course courseUpdate, @RequestPart(required = false) MultipartFile file) {
        log.debug("REST request to update Course : {}", courseUpdate);
        User user = userRepository.getUserWithGroupsAndAuthorities();

        var existingCourse = courseRepository.findByIdWithOrganizationsAndCompetenciesAndOnlineConfigurationElseThrow(courseUpdate.getId());

        if (existingCourse.getTimeZone() != null && courseUpdate.getTimeZone() == null) {
            throw new IllegalArgumentException("You can not remove the time zone of a course");
        }

        var timeZoneChanged = (existingCourse.getTimeZone() != null && courseUpdate.getTimeZone() != null && !existingCourse.getTimeZone().equals(courseUpdate.getTimeZone()));

        if (!Objects.equals(existingCourse.getShortName(), courseUpdate.getShortName())) {
            throw new BadRequestAlertException("The course short name cannot be changed", Course.ENTITY_NAME, "shortNameCannotChange", true);
        }

        // only allow admins or instructors of the existing course to change it
        // this is important, otherwise someone could put himself into the instructor group of the updated course
        authCheckService.checkHasAtLeastRoleInCourseElseThrow(Role.INSTRUCTOR, existingCourse, user);

        Set<String> existingGroupNames = new HashSet<>(List.of(existingCourse.getStudentGroupName(), existingCourse.getTeachingAssistantGroupName(),
                existingCourse.getEditorGroupName(), existingCourse.getInstructorGroupName()));
        Set<String> newGroupNames = new HashSet<>(List.of(courseUpdate.getStudentGroupName(), courseUpdate.getTeachingAssistantGroupName(), courseUpdate.getEditorGroupName(),
                courseUpdate.getInstructorGroupName()));
        Set<String> changedGroupNames = new HashSet<>(newGroupNames);
        changedGroupNames.removeAll(existingGroupNames);

        if (authCheckService.isAdmin(user)) {
            // if an admin changes a group, we need to check that the changed group exists
            try {
                changedGroupNames.forEach(courseService::checkIfGroupsExists);
            }
            catch (ArtemisAuthenticationException ex) {
                // a specified group does not exist, notify the client
                throw new BadRequestAlertException(ex.getMessage(), Course.ENTITY_NAME, "groupNotFound", true);
            }
        }
        else {
            // this means the user must be an instructor, who has NO Admin rights.
            // instructors are not allowed to change group names, because this would lead to security problems
            if (!changedGroupNames.isEmpty()) {
                throw new BadRequestAlertException("You are not allowed to change the group names of a course", Course.ENTITY_NAME, "groupNamesCannotChange", true);
            }
        }

        if (courseUpdate.getPresentationScore() != null && courseUpdate.getPresentationScore() != 0) {
            Optional<GradingScale> gradingScale = gradingScaleService.findGradingScaleByCourseId(courseUpdate.getId());
            if (gradingScale.isPresent() && gradingScale.get().getPresentationsNumber() != null) {
                throw new BadRequestAlertException("You cannot set a presentation score if the grading scale is already set up for graded presentations", Course.ENTITY_NAME,
                        "gradedPresentationAlreadySet", true);
            }
            if (courseUpdate.getPresentationScore() < 0) {
                throw new BadRequestAlertException("The presentation score cannot be negative", Course.ENTITY_NAME, "negativePresentationScore", true);
            }
        }

        // Make sure to preserve associations in updated entity
        courseUpdate.setId(courseId);
        courseUpdate.setPrerequisites(existingCourse.getPrerequisites());
        courseUpdate.setTutorialGroupsConfiguration(existingCourse.getTutorialGroupsConfiguration());
        courseUpdate.setOnlineCourseConfiguration(existingCourse.getOnlineCourseConfiguration());

        courseUpdate.validateEnrollmentConfirmationMessage();
        courseUpdate.validateComplaintsAndRequestMoreFeedbackConfig();
        courseUpdate.validateOnlineCourseAndEnrollmentEnabled();
        courseUpdate.validateShortName();
        courseUpdate.validateAccuracyOfScores();
        courseUpdate.validateStartAndEndDate();
        courseUpdate.validateEnrollmentStartAndEndDate();
        courseUpdate.validateUnenrollmentEndDate();

        if (file != null) {
            String pathString = fileService.handleSaveFile(file, false, false);
            courseUpdate.setCourseIcon(pathString);
        }

        if (courseUpdate.isOnlineCourse() != existingCourse.isOnlineCourse()) {
            if (courseUpdate.isOnlineCourse()) {
                onlineCourseConfigurationService.createOnlineCourseConfiguration(courseUpdate);
            }
            else {
                courseUpdate.setOnlineCourseConfiguration(null);
            }
        }

        courseUpdate.setId(courseId); // Don't persist a wrong ID
        Course result = courseRepository.save(courseUpdate);

        // Based on the old instructors, editors and TAs, we can update all exercises in the course in the VCS (if necessary)
        // We need the old instructors, editors and TAs, so that the VCS user management service can determine which
        // users no longer have TA, editor or instructor rights in the related exercise repositories.
        final var oldInstructorGroup = existingCourse.getInstructorGroupName();
        final var oldEditorGroup = existingCourse.getEditorGroupName();
        final var oldTeachingAssistantGroup = existingCourse.getTeachingAssistantGroupName();

        optionalVcsUserManagementService
                .ifPresent(userManagementService -> userManagementService.updateCoursePermissions(result, oldInstructorGroup, oldEditorGroup, oldTeachingAssistantGroup));
        optionalCiUserManagementService
                .ifPresent(ciUserManagementService -> ciUserManagementService.updateCoursePermissions(result, oldInstructorGroup, oldEditorGroup, oldTeachingAssistantGroup));
        if (timeZoneChanged) {
            tutorialGroupsConfigurationService.onTimeZoneUpdate(result);
        }
        return ResponseEntity.ok(result);
    }

    /**
     * PUT courses/:courseId/onlineCourseConfiguration : Updates the onlineCourseConfiguration for the given cours.
     *
     * @param courseId                  the id of the course to update
     * @param onlineCourseConfiguration the online course configuration to update
     * @return the ResponseEntity with status 200 (OK) and with body the updated online course configuration
     */
    @PutMapping("courses/{courseId}/onlineCourseConfiguration")
    @EnforceAtLeastInstructor
    public ResponseEntity<OnlineCourseConfiguration> updateOnlineCourseConfiguration(@PathVariable Long courseId,
            @RequestBody OnlineCourseConfiguration onlineCourseConfiguration) {
        log.debug("REST request to update the online course configuration for Course : {}", courseId);

        Course course = courseRepository.findByIdWithEagerOnlineCourseConfigurationElseThrow(courseId);
        authCheckService.checkHasAtLeastRoleInCourseElseThrow(Role.INSTRUCTOR, course, null);

        if (!course.isOnlineCourse()) {
            throw new BadRequestAlertException("Course must be online course", Course.ENTITY_NAME, "courseMustBeOnline");
        }

        if (!course.getOnlineCourseConfiguration().getId().equals(onlineCourseConfiguration.getId())) {
            throw new BadRequestAlertException("The onlineCourseConfigurationId does not match the id of the course's onlineCourseConfiguration",
                    OnlineCourseConfiguration.ENTITY_NAME, "idMismatch");
        }

        onlineCourseConfigurationService.validateOnlineCourseConfiguration(onlineCourseConfiguration);
        course.setOnlineCourseConfiguration(onlineCourseConfiguration);

        courseRepository.save(course);

        oAuth2JWKSService.updateKey(course.getOnlineCourseConfiguration().getRegistrationId());

        return ResponseEntity.ok(onlineCourseConfiguration);
    }

    /**
     * POST /courses/{courseId}/enroll : Enroll in an existing course. This method enrolls the current user for the given course id in case the course has already started
     * and not finished yet. The user is added to the course student group in the Authentication System and the course student group is added to the user's groups in the Artemis
     * database.
     *
     * @param courseId to find the course
     * @return response entity for groups of user who has been enrolled in the course
     */
    @PostMapping("courses/{courseId}/enroll")
    @EnforceAtLeastStudent
<<<<<<< HEAD
    public ResponseEntity<User> enrollInCourse(@PathVariable Long courseId) {
        Course course = courseRepository.findWithEagerOrganizationsAndCompetenciesAndLearningPathsElseThrow(courseId);
=======
    public ResponseEntity<Set<String>> enrollInCourse(@PathVariable Long courseId) {
        Course course = courseRepository.findWithEagerOrganizationsElseThrow(courseId);
>>>>>>> a75bf2ac
        User user = userRepository.getUserWithGroupsAndAuthoritiesAndOrganizations();
        log.debug("REST request to enroll {} in Course {}", user.getName(), course.getTitle());
        courseService.enrollUserForCourseOrThrow(user, course);
        return ResponseEntity.ok(user.getGroups());
    }

    /**
     * POST /courses/{courseId}/unenroll : Unenroll from an existing course. This method unenrolls the current user for the given course id in case the student is currently
     * enrolled.
     * The user is removed from the course student group in the Authentication System and the course student group is removed from the user's groups in the Artemis
     * database.
     *
     * @param courseId to find the course
     * @return response entity for groups of user who has been unenrolled from the course
     */
    @PostMapping("courses/{courseId}/unenroll")
    @EnforceAtLeastStudent
    public ResponseEntity<Set<String>> unenrollFromCourse(@PathVariable Long courseId) {
        Course course = courseRepository.findWithEagerOrganizationsElseThrow(courseId);
        User user = userRepository.getUserWithGroupsAndAuthoritiesAndOrganizations();
        log.debug("REST request to unenroll {} for Course {}", user.getName(), course.getTitle());
        courseService.unenrollUserForCourseOrThrow(user, course);
        return ResponseEntity.ok(user.getGroups());
    }

    /**
     * GET /courses : get all courses for administration purposes.
     *
     * @param onlyActive if true, only active courses will be considered in the result
     * @return the list of courses (the user has access to)
     */
    @GetMapping("courses")
    @EnforceAtLeastTutor
    public List<Course> getAllCourses(@RequestParam(defaultValue = "false") boolean onlyActive) {
        log.debug("REST request to get all Courses the user has access to");
        User user = userRepository.getUserWithGroupsAndAuthorities();
        // TODO: we should avoid findAll() and instead try to filter this directly in the database, in case of admins, we should load batches of courses, e.g. per semester
        List<Course> courses = courseRepository.findAll();
        Stream<Course> userCourses = courses.stream().filter(course -> user.getGroups().contains(course.getTeachingAssistantGroupName())
                || user.getGroups().contains(course.getInstructorGroupName()) || authCheckService.isAdmin(user));
        if (onlyActive) {
            // only include courses that have NOT been finished
            userCourses = userCourses.filter(course -> course.getEndDate() == null || course.getEndDate().isAfter(ZonedDateTime.now()));
        }
        return userCourses.toList();
    }

    /**
     * GET /courses/courses-with-quiz : get all courses with quiz exercises for administration purposes.
     *
     * @return the list of courses
     */
    @GetMapping("courses/courses-with-quiz")
    @EnforceAtLeastEditor
    public List<Course> getAllCoursesWithQuizExercises() {
        User user = userRepository.getUserWithGroupsAndAuthorities();
        if (authCheckService.isAdmin(user)) {
            return courseRepository.findAllWithQuizExercisesWithEagerExercises();
        }
        else {
            var userGroups = new ArrayList<>(user.getGroups());
            return courseRepository.getCoursesWithQuizExercisesForWhichUserHasAtLeastEditorAccess(userGroups);
        }
    }

    /**
     * GET /courses/with-user-stats : get all courses for administration purposes with user stats.
     *
     * @param onlyActive if true, only active courses will be considered in the result
     * @return the list of courses (the user has access to)
     */
    @GetMapping("courses/with-user-stats")
    @EnforceAtLeastTutor
    public List<Course> getAllCoursesWithUserStats(@RequestParam(defaultValue = "false") boolean onlyActive) {
        log.debug("get courses with user stats, only active: {}", onlyActive);
        List<Course> courses = getAllCourses(onlyActive);
        for (Course course : courses) {
            course.setNumberOfInstructors(userRepository.countUserInGroup(course.getInstructorGroupName()));
            course.setNumberOfTeachingAssistants(userRepository.countUserInGroup(course.getTeachingAssistantGroupName()));
            course.setNumberOfEditors(userRepository.countUserInGroup(course.getEditorGroupName()));
            course.setNumberOfStudents(userRepository.countUserInGroup(course.getStudentGroupName()));
        }
        return courses;
    }

    /**
     * GET /courses/course-overview : get all courses for the management overview
     *
     * @param onlyActive if true, only active courses will be considered in the result
     * @return a list of courses (the user has access to)
     */
    @GetMapping("courses/course-management-overview")
    @EnforceAtLeastTutor
    public List<Course> getAllCoursesForManagementOverview(@RequestParam(defaultValue = "false") boolean onlyActive) {
        return courseService.getAllCoursesForManagementOverview(onlyActive);
    }

    /**
     * GET /courses/{courseId}/for-enrollment : get a course by id if the course allows enrollment and is currently active.
     *
     * @param courseId the id of the course to retrieve
     * @return the active course
     */
    @GetMapping("courses/{courseId}/for-enrollment")
    @EnforceAtLeastStudent
    public ResponseEntity<Course> getCourseForEnrollment(@PathVariable long courseId) {
        log.debug("REST request to get a currently active course for enrollment");
        User user = userRepository.getUserWithGroupsAndAuthoritiesAndOrganizations();

        Course course = courseRepository.findSingleWithOrganizationsAndPrerequisitesElseThrow(courseId);
        authCheckService.checkUserAllowedToEnrollInCourseElseThrow(user, course);

        return ResponseEntity.ok(course);
    }

    /**
     * GET /courses/for-enrollment : get all courses that the current user can enroll in.
     * Decided by the start and end date and if the enrollmentEnabled flag is set correctly
     *
     * @return the list of courses which are active
     */
    @GetMapping("courses/for-enrollment")
    @EnforceAtLeastStudent
    public List<Course> getAllCoursesForEnrollment() {
        log.debug("REST request to get all currently active courses that are not online courses");
        User user = userRepository.getUserWithGroupsAndAuthoritiesAndOrganizations();
        return courseService.findAllEnrollableForUser(user).stream().filter(course -> authCheckService.isUserAllowedToSelfEnrollInCourse(user, course)).toList();
    }

    /**
     * GET /courses/{courseId}/for-dashboard
     *
     * @param courseId the courseId for which exercises, lectures, exams and competencies should be fetched
     * @param refresh  if true, this request was initiated by the user clicking on a refresh button
     * @return a DTO containing a course with all exercises, lectures, exams, competencies, etc. visible to the user as well as the total scores for the course, the scores per
     *         exercise type for each exercise, and the participation result for each participation.
     */
    // TODO: we should rename this into courses/{courseId}/details
    @GetMapping("courses/{courseId}/for-dashboard")
    @EnforceAtLeastStudent
    public ResponseEntity<CourseForDashboardDTO> getCourseForDashboard(@PathVariable long courseId, @RequestParam(defaultValue = "false") boolean refresh) {
        long timeNanoStart = System.nanoTime();
        log.debug("REST request to get one course {} with exams, lectures, exercises, participations, submissions and results, etc.", courseId);
        User user = userRepository.getUserWithGroupsAndAuthorities();

        Course course = courseService.findOneWithExercisesAndLecturesAndExamsAndCompetenciesAndTutorialGroupsForUser(courseId, user, refresh);
        if (!authCheckService.isAtLeastStudentInCourse(course, user)) {
            // user might be allowed to enroll in the course
            // We need the course with organizations so that we can check if the user is allowed to enroll
            course = courseRepository.findSingleWithOrganizationsAndPrerequisitesElseThrow(courseId);
            if (authCheckService.isUserAllowedToSelfEnrollInCourse(user, course)) {
                // suppress error alert with skipAlert: true so that the client can redirect to the enrollment page
                throw new AccessForbiddenAlertException(ErrorConstants.DEFAULT_TYPE, "You don't have access to this course, but you could enroll in it.", ENTITY_NAME,
                        "noAccessButCouldEnroll", true);
            }
            else {
                // user is not even allowed to self-enroll
                // just normally throw the access forbidden exception
                throw new AccessForbiddenException(ENTITY_NAME, courseId);
            }
        }

        courseService.fetchParticipationsWithSubmissionsAndResultsForCourses(List.of(course), user, true);
        courseService.fetchPlagiarismCasesForCourseExercises(course.getExercises(), user.getId());
        GradingScale gradingScale = gradingScaleRepository.findByCourseId(course.getId()).orElse(null);

        CourseForDashboardDTO courseForDashboardDTO = courseScoreCalculationService.getScoresAndParticipationResults(course, gradingScale, user.getId());
        logDuration(List.of(course), user, timeNanoStart);
        return ResponseEntity.ok(courseForDashboardDTO);
    }

    /**
     * GET /courses/for-dashboard
     *
     * @return a DTO containing a list of courses (the user has access to) including all exercises with participation, submission and result, etc. for the user. In addition, the
     *         DTO contains the total scores for the course, the scores per exercise
     *         type for each exercise, and the participation result for each participation.
     */
    @GetMapping("courses/for-dashboard")
    @EnforceAtLeastStudent
    public List<CourseForDashboardDTO> getAllCoursesForDashboard() {
        long timeNanoStart = System.nanoTime();
        User user = userRepository.getUserWithGroupsAndAuthorities();
        log.debug(
                "REST request to get all courses the user {} has access to with exams, lectures, exercises, participations, submissions and results + the calculated scores the user achieved in each of those courses",
                user.getLogin());
        List<Course> courses = courseService.findAllActiveWithExercisesAndLecturesAndExamsForUser(user);
        courseService.fetchParticipationsWithSubmissionsAndResultsForCourses(courses, user, false);
        courseService.fetchPlagiarismCasesForCourseExercises(courses.stream().flatMap(course -> course.getExercises().stream()).collect(Collectors.toSet()), user.getId());
        Set<GradingScale> gradingScales = gradingScaleRepository.findAllByCourseIds(courses.stream().map(Course::getId).collect(Collectors.toSet()));

        List<CourseForDashboardDTO> coursesForDashboard = new ArrayList<>();
        for (Course course : courses) {
            GradingScale gradingScale = gradingScales.stream().filter(scale -> scale.getCourse().getId().equals(course.getId())).findFirst().orElse(null);
            CourseForDashboardDTO courseForDashboardDTO = courseScoreCalculationService.getScoresAndParticipationResults(course, gradingScale, user.getId());
            coursesForDashboard.add(courseForDashboardDTO);
        }
        logDuration(courses, user, timeNanoStart);
        return coursesForDashboard;
    }

    private void logDuration(List<Course> courses, User user, long timeNanoStart) {
        if (log.isInfoEnabled()) {
            Set<Exercise> exercises = courses.stream().flatMap(course -> course.getExercises().stream()).collect(Collectors.toSet());
            Map<ExerciseMode, List<Exercise>> exercisesGroupedByExerciseMode = exercises.stream().collect(Collectors.groupingBy(Exercise::getMode));
            int noOfIndividualExercises = Objects.requireNonNullElse(exercisesGroupedByExerciseMode.get(ExerciseMode.INDIVIDUAL), List.of()).size();
            int noOfTeamExercises = Objects.requireNonNullElse(exercisesGroupedByExerciseMode.get(ExerciseMode.TEAM), List.of()).size();
            int noOfExams = courses.stream().mapToInt(course -> course.getExams().size()).sum();
            log.info("/courses/for-dashboard finished in {} for {} courses with {} individual exercise(s), {} team exercise(s), and {} exam(s) for user {}",
                    TimeLogUtil.formatDurationFrom(timeNanoStart), courses.size(), noOfIndividualExercises, noOfTeamExercises, noOfExams, user.getLogin());
        }
    }

    /**
     * GET /courses/for-notifications
     *
     * @return the set of courses (the user has access to)
     */
    @GetMapping("courses/for-notifications")
    @EnforceAtLeastStudent
    public Set<Course> getAllCoursesForNotifications() {
        log.debug("REST request to get all Courses the user has access to");
        User user = userRepository.getUserWithGroupsAndAuthorities();
        return courseService.findAllActiveForUser(user);
    }

    /**
     * GET /courses/:courseId/for-assessment-dashboard
     *
     * @param courseId the id of the course to retrieve
     * @return data about a course including all exercises, plus some data for the tutor as tutor status for assessment
     */
    @GetMapping("courses/{courseId}/for-assessment-dashboard")
    @EnforceAtLeastTutor
    public ResponseEntity<Course> getCourseForAssessmentDashboard(@PathVariable long courseId) {
        log.debug("REST request /courses/{courseId}/for-assessment-dashboard");
        Course course = courseRepository.findWithEagerExercisesById(courseId);
        User user = userRepository.getUserWithGroupsAndAuthorities();
        authCheckService.checkHasAtLeastRoleInCourseElseThrow(Role.TEACHING_ASSISTANT, course, user);

        Set<Exercise> interestingExercises = courseRepository.getInterestingExercisesForAssessmentDashboards(course.getExercises());
        course.setExercises(interestingExercises);
        List<TutorParticipation> tutorParticipations = tutorParticipationRepository.findAllByAssessedExercise_Course_IdAndTutor_Id(course.getId(), user.getId());
        assessmentDashboardService.generateStatisticsForExercisesForAssessmentDashboard(course.getExercises(), tutorParticipations, false);
        return ResponseEntity.ok(course);
    }

    /**
     * GET /courses/:courseId/stats-for-assessment-dashboard A collection of useful statistics for the tutor course dashboard, including: - number of submissions to the course -
     * number of assessments - number of assessments assessed by the tutor - number of complaints
     * <p>
     * all timestamps were measured when calling this method from the PGdP assessment-dashboard
     *
     * @param courseId the id of the course to retrieve
     * @return data about a course including all exercises, plus some data for the tutor as tutor status for assessment
     */
    @GetMapping("courses/{courseId}/stats-for-assessment-dashboard")
    @EnforceAtLeastTutor
    public ResponseEntity<StatsForDashboardDTO> getStatsForAssessmentDashboard(@PathVariable long courseId) {
        Course course = courseRepository.findByIdElseThrow(courseId);
        authCheckService.checkHasAtLeastRoleInCourseElseThrow(Role.TEACHING_ASSISTANT, course, null);
        StatsForDashboardDTO stats = courseService.getStatsForDashboardDTO(course);
        return ResponseEntity.ok(stats);
    }

    /**
     * GET /courses/:courseId : get the "id" course.
     *
     * @param courseId the id of the course to retrieve
     * @return the ResponseEntity with status 200 (OK) and with body the course, or with status 404 (Not Found)
     */
    @GetMapping("courses/{courseId}")
    @EnforceAtLeastStudent
    public ResponseEntity<Course> getCourse(@PathVariable Long courseId) {
        log.debug("REST request to get Course : {}", courseId);
        Course course = courseRepository.findByIdElseThrow(courseId);

        User user = userRepository.getUserWithGroupsAndAuthorities();
        authCheckService.checkHasAtLeastRoleInCourseElseThrow(Role.STUDENT, course, user);

        if (authCheckService.isAtLeastInstructorInCourse(course, user)) {
            course = courseRepository.findByIdWithEagerOnlineCourseConfigurationAndTutorialGroupConfigurationElseThrow(courseId);
        }
        else if (authCheckService.isAtLeastTeachingAssistantInCourse(course, user)) {
            course = courseRepository.findByIdWithEagerTutorialGroupConfigurationElseThrow(courseId);
        }

        if (authCheckService.isAtLeastTeachingAssistantInCourse(course, user)) {
            course.setNumberOfInstructors(userRepository.countUserInGroup(course.getInstructorGroupName()));
            course.setNumberOfTeachingAssistants(userRepository.countUserInGroup(course.getTeachingAssistantGroupName()));
            course.setNumberOfEditors(userRepository.countUserInGroup(course.getEditorGroupName()));
            course.setNumberOfStudents(userRepository.countUserInGroup(course.getStudentGroupName()));
        }

        return ResponseEntity.ok(course);
    }

    /**
     * GET /courses/:courseId : get the "id" course.
     *
     * @param courseId the id of the course to retrieve
     * @return the ResponseEntity with status 200 (OK) and with body the course, or with status 404 (Not Found)
     */
    @GetMapping("courses/{courseId}/with-exercises")
    @EnforceAtLeastTutor
    public ResponseEntity<Course> getCourseWithExercises(@PathVariable Long courseId) {
        log.debug("REST request to get Course : {}", courseId);
        Course course = courseRepository.findWithEagerExercisesById(courseId);
        authCheckService.checkHasAtLeastRoleInCourseElseThrow(Role.TEACHING_ASSISTANT, course, null);
        return ResponseEntity.ok(course);
    }

    /**
     * GET /courses/:courseId/with-organizations Get a course by id with eagerly loaded organizations
     *
     * @param courseId the id of the course
     * @return the course with eagerly loaded organizations
     */
    @GetMapping("courses/{courseId}/with-organizations")
    @EnforceAtLeastTutor
    public ResponseEntity<Course> getCourseWithOrganizations(@PathVariable Long courseId) {
        log.debug("REST request to get a course with its organizations : {}", courseId);
        Course course = courseRepository.findWithEagerOrganizationsElseThrow(courseId);
        authCheckService.checkHasAtLeastRoleInCourseElseThrow(Role.TEACHING_ASSISTANT, course, null);
        return ResponseEntity.ok(course);
    }

    /**
     * GET /courses/:courseId/lockedSubmissions Get locked submissions for course for user
     *
     * @param courseId the id of the course
     * @return the ResponseEntity with status 200 (OK) and with body the course, or with status 404 (Not Found)
     */
    @GetMapping("courses/{courseId}/lockedSubmissions")
    @EnforceAtLeastTutor
    public ResponseEntity<List<Submission>> getLockedSubmissionsForCourse(@PathVariable Long courseId) {
        log.debug("REST request to get all locked submissions for course : {}", courseId);
        Course course = courseRepository.findWithEagerExercisesById(courseId);
        User user = userRepository.getUserWithGroupsAndAuthorities();
        authCheckService.checkHasAtLeastRoleInCourseElseThrow(Role.TEACHING_ASSISTANT, course, user);

        List<Submission> submissions = submissionService.getLockedSubmissions(courseId);
        for (Submission submission : submissions) {
            submissionService.hideDetails(submission, user);
        }

        return ResponseEntity.ok(submissions);
    }

    /**
     * GET /courses/exercises-for-management-overview
     * <p>
     * gets the courses with exercises for the user
     *
     * @param onlyActive if true, only active courses will be considered in the result
     * @return ResponseEntity with status, containing a list of courses
     */
    @GetMapping("courses/exercises-for-management-overview")
    @EnforceAtLeastTutor
    public ResponseEntity<List<Course>> getExercisesForCourseOverview(@RequestParam(defaultValue = "false") boolean onlyActive) {
        final List<Course> courses = new ArrayList<>();
        for (final var course : courseService.getAllCoursesForManagementOverview(onlyActive)) {
            course.setExercises(exerciseRepository.getExercisesForCourseManagementOverview(course.getId()));
            courses.add(course);
        }
        return ResponseEntity.ok(courses);
    }

    /**
     * GET /courses/stats-for-management-overview
     * <p>
     * gets the statistics for the courses of the user
     * statistics for exercises with an assessment due date (or due date if there is no assessment due date)
     * in the past are limited to the five most recent
     *
     * @param onlyActive if true, only active courses will be considered in the result
     * @return ResponseEntity with status, containing a list of <code>CourseManagementOverviewStatisticsDTO</code>
     */
    @GetMapping("courses/stats-for-management-overview")
    @EnforceAtLeastTutor
    public ResponseEntity<List<CourseManagementOverviewStatisticsDTO>> getExerciseStatsForCourseOverview(@RequestParam(defaultValue = "false") boolean onlyActive) {
        final List<CourseManagementOverviewStatisticsDTO> courseDTOs = new ArrayList<>();
        for (final var course : courseService.getAllCoursesForManagementOverview(onlyActive)) {
            final var courseId = course.getId();
            final var courseDTO = new CourseManagementOverviewStatisticsDTO();
            courseDTO.setCourseId(courseId);

            var studentsGroup = course.getStudentGroupName();
            var amountOfStudentsInCourse = Math.toIntExact(userRepository.countUserInGroup(studentsGroup));
            courseDTO.setExerciseDTOS(exerciseService.getStatisticsForCourseManagementOverview(courseId, amountOfStudentsInCourse));

            var exerciseIds = exerciseRepository.findAllIdsByCourseId(courseId);
            var endDate = courseService.determineEndDateForActiveStudents(course);
            var timeSpanSize = courseService.determineTimeSpanSizeForActiveStudents(course, endDate, 4);
            courseDTO.setActiveStudents(courseService.getActiveStudents(exerciseIds, 0, timeSpanSize, endDate));
            courseDTOs.add(courseDTO);
        }

        return ResponseEntity.ok(courseDTOs);
    }

    /**
     * PUT /courses/{courseId} : archive an existing course asynchronously. This method starts the process of archiving all course exercises, submissions and results in a large
     * zip file. It immediately returns and runs this task asynchronously. When the task is done, the course is marked as archived, which means the zip file can be downloaded.
     *
     * @param courseId the id of the course
     * @return empty
     */
    @PutMapping("courses/{courseId}/archive")
    @EnforceAtLeastInstructor
    @FeatureToggle(Feature.Exports)
    public ResponseEntity<Void> archiveCourse(@PathVariable Long courseId) {
        log.info("REST request to archive Course : {}", courseId);
        final Course course = courseRepository.findByIdWithExercisesAndLecturesElseThrow(courseId);
        authCheckService.checkHasAtLeastRoleInCourseElseThrow(Role.INSTRUCTOR, course, null);
        // Archiving a course is only possible after the course is over
        if (now().isBefore(course.getEndDate())) {
            throw new BadRequestAlertException("You cannot archive a course that is not over.", Course.ENTITY_NAME, "courseNotOver", true);
        }
        courseService.archiveCourse(course);

        // Note: in the first version, we do not store the results with feedback and other metadata, as those will stay available in Artemis, the main focus is to allow
        // instructors to download student repos in order to delete those on Bitbucket/Gitlab

        // Note: Lectures are not part of the archive at the moment and will be included in a future version
        // 1) Get all lectures (attachments) of the course and store them in a folder

        // Note: Questions and answers are not part of the archive at the moment and will be included in a future version
        // 1) Get all questions and answers for exercises and lectures and store those in structured text files

        return ResponseEntity.ok().build();
    }

    /**
     * Downloads the zip file of the archived course if it exists. Throws a 404 if the course doesn't exist
     *
     * @param courseId The course id of the archived course
     * @return ResponseEntity with status
     */
    @EnforceAtLeastInstructor
    @GetMapping("courses/{courseId}/download-archive")
    public ResponseEntity<Resource> downloadCourseArchive(@PathVariable Long courseId) throws FileNotFoundException {
        log.info("REST request to download archive of Course : {}", courseId);
        final Course course = courseRepository.findByIdElseThrow(courseId);
        authCheckService.checkHasAtLeastRoleInCourseElseThrow(Role.INSTRUCTOR, course, null);
        if (!course.hasCourseArchive()) {
            throw new EntityNotFoundException("Archived course", courseId);
        }

        // The path is stored in the course table
        Path archive = Path.of(courseArchivesDirPath, course.getCourseArchivePath());

        File zipFile = archive.toFile();
        InputStreamResource resource = new InputStreamResource(new FileInputStream(zipFile));
        return ResponseEntity.ok().contentLength(zipFile.length()).contentType(MediaType.APPLICATION_OCTET_STREAM).header("filename", zipFile.getName()).body(resource);
    }

    /**
     * DELETE /courses/:course/cleanup : Cleans up a course by deleting all student submissions.
     *
     * @param courseId id of the course to clean up
     * @return ResponseEntity with status
     */
    @DeleteMapping("courses/{courseId}/cleanup")
    @EnforceAtLeastInstructor
    public ResponseEntity<Resource> cleanup(@PathVariable Long courseId) {
        log.info("REST request to cleanup the Course : {}", courseId);
        final Course course = courseRepository.findByIdElseThrow(courseId);
        authCheckService.checkHasAtLeastRoleInCourseElseThrow(Role.INSTRUCTOR, course, null);
        // Forbid cleaning the course if no archive has been created
        if (!course.hasCourseArchive()) {
            throw new BadRequestAlertException("Failed to clean up course " + courseId + " because it needs to be archived first.", Course.ENTITY_NAME, "archivenonexistant");
        }
        courseService.cleanupCourse(courseId);
        return ResponseEntity.ok().build();
    }

    /**
     * GET /courses/:courseId/categories : Returns all categories used in a course
     *
     * @param courseId the id of the course to get the categories from
     * @return the ResponseEntity with status 200 (OK) and the list of categories or with status 404 (Not Found)
     */
    @GetMapping("courses/{courseId}/categories")
    @EnforceAtLeastEditor
    public ResponseEntity<Set<String>> getCategoriesInCourse(@PathVariable Long courseId) {
        log.debug("REST request to get categories of Course : {}", courseId);
        Course course = courseRepository.findByIdElseThrow(courseId);
        authCheckService.checkHasAtLeastRoleInCourseElseThrow(Role.EDITOR, course, null);
        return ResponseEntity.ok().body(exerciseRepository.findAllCategoryNames(course.getId()));
    }

    /**
     * GET /courses/:courseId/students : Returns all users that belong to the student group of the course
     *
     * @param courseId the id of the course
     * @return list of users with status 200 (OK)
     */
    @GetMapping("courses/{courseId}/students")
    @EnforceAtLeastInstructor
    public ResponseEntity<Set<User>> getAllStudentsInCourse(@PathVariable Long courseId) {
        log.debug("REST request to get all students in course : {}", courseId);
        Course course = courseRepository.findByIdElseThrow(courseId);
        return courseService.getAllUsersInGroup(course, course.getStudentGroupName());
    }

    /**
     * GET /courses/:courseId/students/search : Search all users by login or name that belong to the student group of the course
     *
     * @param courseId    the id of the course
     * @param loginOrName the login or name by which to search users
     * @return the ResponseEntity with status 200 (OK) and with body all users
     */
    @GetMapping("courses/{courseId}/students/search")
    @EnforceAtLeastTutor
    public ResponseEntity<List<UserDTO>> searchStudentsInCourse(@PathVariable Long courseId, @RequestParam("loginOrName") String loginOrName) {
        log.debug("REST request to search for students in course : {} with login or name : {}", courseId, loginOrName);
        Course course = courseRepository.findByIdElseThrow(courseId);
        authCheckService.checkHasAtLeastRoleInCourseElseThrow(Role.TEACHING_ASSISTANT, course, null);
        // restrict result size by only allowing reasonable searches
        if (loginOrName.length() < 3) {
            throw new ResponseStatusException(HttpStatus.BAD_REQUEST, "Query param 'loginOrName' must be three characters or longer.");
        }
        final Page<UserDTO> page = userRepository.searchAllUsersByLoginOrNameInGroupAndConvertToDTO(PageRequest.of(0, 25), loginOrName, course.getStudentGroupName());
        HttpHeaders headers = PaginationUtil.generatePaginationHttpHeaders(ServletUriComponentsBuilder.fromCurrentRequest(), page);
        return new ResponseEntity<>(page.getContent(), headers, HttpStatus.OK);
    }

    /**
     * GET /courses/:courseId/users/search : Search all users by login or name that belong to the specified groups of the course
     *
     * @param courseId    the id of the course
     * @param loginOrName the login or name by which to search users
     * @param roles       the roles which should be searched in
     * @return the ResponseEntity with status 200 (OK) and with body all users
     */
    @GetMapping("/courses/{courseId}/users/search")
    @EnforceAtLeastStudent
    public ResponseEntity<List<UserPublicInfoDTO>> searchUsersInCourse(@PathVariable Long courseId, @RequestParam("loginOrName") String loginOrName,
            @RequestParam("roles") List<String> roles) {
        log.debug("REST request to search users in course : {} with login or name : {}", courseId, loginOrName);
        Course course = courseRepository.findByIdElseThrow(courseId);
        authCheckService.checkHasAtLeastRoleInCourseElseThrow(Role.STUDENT, course, null);
        var requestedRoles = roles.stream().map(Role::fromString).collect(Collectors.toSet());
        // restrict result size by only allowing reasonable searches if student role is selected
        if (loginOrName.length() < 3 && requestedRoles.contains(Role.STUDENT)) {
            throw new ResponseStatusException(HttpStatus.BAD_REQUEST, "Query param 'loginOrName' must be three characters or longer if you search for students.");
        }
        var groups = new HashSet<String>();
        if (requestedRoles.contains(Role.STUDENT)) {
            groups.add(course.getStudentGroupName());
        }
        if (requestedRoles.contains(Role.TEACHING_ASSISTANT)) {
            groups.add(course.getTeachingAssistantGroupName());
            // searching for tutors also searches for editors
            groups.add(course.getEditorGroupName());
        }
        if (requestedRoles.contains(Role.INSTRUCTOR)) {
            groups.add(course.getInstructorGroupName());
        }
        User searchingUser = userRepository.getUser();
        var originalPage = userRepository.searchAllByLoginOrNameInGroups(PageRequest.of(0, 25), loginOrName, groups, searchingUser.getId());

        var resultDTOs = new ArrayList<UserPublicInfoDTO>();
        for (var user : originalPage) {
            var dto = new UserPublicInfoDTO(user);
            UserPublicInfoDTO.assignRoleProperties(course, user, dto);
            if (!resultDTOs.contains(dto)) {
                resultDTOs.add(dto);
            }
        }
        var dtoPage = new PageImpl<>(resultDTOs, originalPage.getPageable(), originalPage.getTotalElements());
        HttpHeaders headers = PaginationUtil.generatePaginationHttpHeaders(ServletUriComponentsBuilder.fromCurrentRequest(), dtoPage);
        return new ResponseEntity<>(dtoPage.getContent(), headers, HttpStatus.OK);
    }

    /**
     * GET /courses/:courseId/tutors : Returns all users that belong to the tutor group of the course
     *
     * @param courseId the id of the course
     * @return list of users with status 200 (OK)
     */
    @GetMapping("courses/{courseId}/tutors")
    @EnforceAtLeastInstructor
    public ResponseEntity<Set<User>> getAllTutorsInCourse(@PathVariable Long courseId) {
        log.debug("REST request to get all tutors in course : {}", courseId);
        Course course = courseRepository.findByIdElseThrow(courseId);
        return courseService.getAllUsersInGroup(course, course.getTeachingAssistantGroupName());
    }

    /**
     * GET /courses/:courseId/editors : Returns all users that belong to the editor group of the course
     *
     * @param courseId the id of the course
     * @return list of users with status 200 (OK)
     */
    @GetMapping("courses/{courseId}/editors")
    @EnforceAtLeastInstructor
    public ResponseEntity<Set<User>> getAllEditorsInCourse(@PathVariable Long courseId) {
        log.debug("REST request to get all editors in course : {}", courseId);
        Course course = courseRepository.findByIdElseThrow(courseId);
        return courseService.getAllUsersInGroup(course, course.getEditorGroupName());
    }

    /**
     * GET /courses/:courseId/instructors : Returns all users that belong to the instructor group of the course
     *
     * @param courseId the id of the course
     * @return list of users with status 200 (OK)
     */
    @GetMapping("courses/{courseId}/instructors")
    @EnforceAtLeastInstructor
    public ResponseEntity<Set<User>> getAllInstructorsInCourse(@PathVariable Long courseId) {
        log.debug("REST request to get all instructors in course : {}", courseId);
        Course course = courseRepository.findByIdElseThrow(courseId);
        return courseService.getAllUsersInGroup(course, course.getInstructorGroupName());
    }

    /**
     * GET /courses/:courseId/search-users : search users for a given course within all groups.
     *
     * @param courseId   the id of the course for which to search users
     * @param nameOfUser the name by which to search users
     * @return the ResponseEntity with status 200 (OK) and with body all users
     */
    @GetMapping("courses/{courseId}/search-other-users")
    @EnforceAtLeastStudent
    public ResponseEntity<List<User>> searchOtherUsersInCourse(@PathVariable long courseId, @RequestParam("nameOfUser") String nameOfUser) {
        Course course = courseRepository.findByIdElseThrow(courseId);
        authCheckService.checkHasAtLeastRoleInCourseElseThrow(Role.STUDENT, course, null);

        // restrict result size by only allowing reasonable searches
        if (nameOfUser.length() < 3) {
            throw new ResponseStatusException(HttpStatus.BAD_REQUEST, "Query param 'name' must be three characters or longer.");
        }

        return ResponseEntity.ok().body(courseService.searchOtherUsersNameInCourse(course, nameOfUser));
    }

    /**
     * GET /courses/:courseId/title : Returns the title of the course with the given id
     *
     * @param courseId the id of the course
     * @return the title of the course wrapped in an ResponseEntity or 404 Not Found if no course with that id exists
     */
    @GetMapping("courses/{courseId}/title")
    @EnforceAtLeastStudent
    @ResponseBody
    public ResponseEntity<String> getCourseTitle(@PathVariable Long courseId) {
        final var title = courseRepository.getCourseTitle(courseId);
        return title == null ? ResponseEntity.notFound().build() : ResponseEntity.ok(title);
    }

    /**
     * Post /courses/:courseId/students/:studentLogin : Add the given user to the students of the course so that the student can access the course
     *
     * @param courseId     the id of the course
     * @param studentLogin the login of the user who should get student access
     * @return empty ResponseEntity with status 200 (OK) or with status 404 (Not Found)
     */
    @PostMapping("courses/{courseId}/students/{studentLogin:" + Constants.LOGIN_REGEX + "}")
    @EnforceAtLeastInstructor
    public ResponseEntity<Void> addStudentToCourse(@PathVariable Long courseId, @PathVariable String studentLogin) {
        log.debug("REST request to add {} as student to course : {}", studentLogin, courseId);
        var course = courseRepository.findByIdElseThrow(courseId);
        return addUserToCourseGroup(studentLogin, userRepository.getUserWithGroupsAndAuthorities(), course, course.getStudentGroupName(), Role.STUDENT);
    }

    /**
     * Post /courses/:courseId/tutors/:tutorLogin : Add the given user to the tutors of the course so that the student can access the course administration
     *
     * @param courseId   the id of the course
     * @param tutorLogin the login of the user who should get tutor access
     * @return empty ResponseEntity with status 200 (OK) or with status 404 (Not Found)
     */
    @PostMapping("courses/{courseId}/tutors/{tutorLogin:" + Constants.LOGIN_REGEX + "}")
    @EnforceAtLeastInstructor
    public ResponseEntity<Void> addTutorToCourse(@PathVariable Long courseId, @PathVariable String tutorLogin) {
        log.debug("REST request to add {} as tutors to course : {}", tutorLogin, courseId);
        var course = courseRepository.findByIdElseThrow(courseId);
        return addUserToCourseGroup(tutorLogin, userRepository.getUserWithGroupsAndAuthorities(), course, course.getTeachingAssistantGroupName(), Role.TEACHING_ASSISTANT);
    }

    /**
     * Post /courses/:courseId/editors/:editorLogin : Add the given user to the editors of the course so that the student can access the course administration
     *
     * @param courseId    the id of the course
     * @param editorLogin the login of the user who should get editor access
     * @return empty ResponseEntity with status 200 (OK) or with status 404 (Not Found)
     */
    @PostMapping("courses/{courseId}/editors/{editorLogin:" + Constants.LOGIN_REGEX + "}")
    @EnforceAtLeastInstructor
    public ResponseEntity<Void> addEditorToCourse(@PathVariable Long courseId, @PathVariable String editorLogin) {
        log.debug("REST request to add {} as editors to course : {}", editorLogin, courseId);
        Course course = courseRepository.findByIdElseThrow(courseId);
        courseService.checkIfEditorGroupsNeedsToBeCreated(course);
        return addUserToCourseGroup(editorLogin, userRepository.getUserWithGroupsAndAuthorities(), course, course.getEditorGroupName(), Role.EDITOR);
    }

    /**
     * Post /courses/:courseId/instructors/:instructorLogin : Add the given user to the instructors of the course so that the student can access the course administration
     *
     * @param courseId        the id of the course
     * @param instructorLogin the login of the user who should get instructors access
     * @return empty ResponseEntity with status 200 (OK) or with status 404 (Not Found)
     */
    @PostMapping("courses/{courseId}/instructors/{instructorLogin:" + Constants.LOGIN_REGEX + "}")
    @EnforceAtLeastInstructor
    public ResponseEntity<Void> addInstructorToCourse(@PathVariable Long courseId, @PathVariable String instructorLogin) {
        log.debug("REST request to add {} as instructors to course : {}", instructorLogin, courseId);
        var course = courseRepository.findByIdElseThrow(courseId);
        return addUserToCourseGroup(instructorLogin, userRepository.getUserWithGroupsAndAuthorities(), course, course.getInstructorGroupName(), Role.INSTRUCTOR);
    }

    /**
     * adds the userLogin to the group (student, tutors or instructors) of the given course
     *
     * @param userLogin         the user login of the student, tutor or instructor who should be added to the group
     * @param instructorOrAdmin the user who initiates this request who must be an instructor of the given course or an admin
     * @param course            the course which is only passes to check if the instructorOrAdmin is an instructor of the course
     * @param group             the group to which the userLogin should be added
     * @param role              the role which should be added
     * @return empty ResponseEntity with status 200 (OK) or with status 404 (Not Found) or with status 403 (Forbidden)
     */
    @NotNull
    public ResponseEntity<Void> addUserToCourseGroup(String userLogin, User instructorOrAdmin, Course course, String group, Role role) {
        if (authCheckService.isAtLeastInstructorInCourse(course, instructorOrAdmin)) {
            Optional<User> userToAddToGroup = userRepository.findOneWithGroupsAndAuthoritiesByLogin(userLogin);
            if (userToAddToGroup.isEmpty()) {
                throw new EntityNotFoundException("User", userLogin);
            }
            courseService.addUserToGroup(userToAddToGroup.get(), group, role);
            channelService.registerUserToDefaultChannels(userToAddToGroup.get(), group, role);
            if (role == Role.STUDENT && course.getLearningPathsEnabled()) {
                Course courseWithCompetencies = courseRepository.findWithEagerCompetenciesByIdElseThrow(course.getId());
                learningPathService.generateLearningPathForUser(courseWithCompetencies, userToAddToGroup.get());
            }
            return ResponseEntity.ok().body(null);
        }
        else {
            throw new AccessForbiddenException();
        }
    }

    /**
     * DELETE /courses/:courseId/students/:studentLogin : Remove the given user from the students of the course so that the student cannot access the course anymore
     *
     * @param courseId     the id of the course
     * @param studentLogin the login of the user who should lose student access
     * @return empty ResponseEntity with status 200 (OK) or with status 404 (Not Found)
     */
    @DeleteMapping("courses/{courseId}/students/{studentLogin:" + Constants.LOGIN_REGEX + "}")
    @EnforceAtLeastInstructor
    public ResponseEntity<Void> removeStudentFromCourse(@PathVariable Long courseId, @PathVariable String studentLogin) {
        log.debug("REST request to remove {} as student from course : {}", studentLogin, courseId);
        var course = courseRepository.findByIdElseThrow(courseId);
        return removeUserFromCourseGroup(studentLogin, userRepository.getUserWithGroupsAndAuthorities(), course, course.getStudentGroupName());
    }

    /**
     * DELETE /courses/:courseId/tutors/:tutorsLogin : Remove the given user from the tutors of the course so that the tutors cannot access the course administration anymore
     *
     * @param courseId   the id of the course
     * @param tutorLogin the login of the user who should lose student access
     * @return empty ResponseEntity with status 200 (OK) or with status 404 (Not Found)
     */
    @DeleteMapping("courses/{courseId}/tutors/{tutorLogin:" + Constants.LOGIN_REGEX + "}")
    @EnforceAtLeastInstructor
    public ResponseEntity<Void> removeTutorFromCourse(@PathVariable Long courseId, @PathVariable String tutorLogin) {
        log.debug("REST request to remove {} as tutor from course : {}", tutorLogin, courseId);
        var course = courseRepository.findByIdElseThrow(courseId);
        return removeUserFromCourseGroup(tutorLogin, userRepository.getUserWithGroupsAndAuthorities(), course, course.getTeachingAssistantGroupName());
    }

    /**
     * DELETE /courses/:courseId/editors/:editorsLogin : Remove the given user from the editors of the course so that the editors cannot access the course administration anymore
     *
     * @param courseId    the id of the course
     * @param editorLogin the login of the user who should lose student access
     * @return empty ResponseEntity with status 200 (OK) or with status 404 (Not Found)
     */
    @DeleteMapping("courses/{courseId}/editors/{editorLogin:" + Constants.LOGIN_REGEX + "}")
    @EnforceAtLeastInstructor
    public ResponseEntity<Void> removeEditorFromCourse(@PathVariable Long courseId, @PathVariable String editorLogin) {
        log.debug("REST request to remove {} as editor from course : {}", editorLogin, courseId);
        var course = courseRepository.findByIdElseThrow(courseId);
        return removeUserFromCourseGroup(editorLogin, userRepository.getUserWithGroupsAndAuthorities(), course, course.getEditorGroupName());
    }

    /**
     * DELETE /courses/:courseId/instructors/:instructorLogin : Remove the given user from the instructors of the course so that the instructor cannot access the course
     * administration anymore
     *
     * @param courseId        the id of the course
     * @param instructorLogin the login of the user who should lose student access
     * @return empty ResponseEntity with status 200 (OK) or with status 404 (Not Found)
     */
    @DeleteMapping("courses/{courseId}/instructors/{instructorLogin:" + Constants.LOGIN_REGEX + "}")
    @EnforceAtLeastInstructor
    public ResponseEntity<Void> removeInstructorFromCourse(@PathVariable Long courseId, @PathVariable String instructorLogin) {
        log.debug("REST request to remove {} as instructor from course : {}", instructorLogin, courseId);
        var course = courseRepository.findByIdElseThrow(courseId);
        return removeUserFromCourseGroup(instructorLogin, userRepository.getUserWithGroupsAndAuthorities(), course, course.getInstructorGroupName());
    }

    /**
     * removes the userLogin from the group (student, tutors or instructors) of the given course
     *
     * @param userLogin         the user login of the student, tutor or instructor who should be removed from the group
     * @param instructorOrAdmin the user who initiates this request who must be an instructor of the given course or an admin
     * @param course            the course which is only passes to check if the instructorOrAdmin is an instructor of the course
     * @param group             the group from which the userLogin should be removed
     * @return empty ResponseEntity with status 200 (OK) or with status 404 (Not Found) or with status 403 (Forbidden)
     */
    @NotNull
    public ResponseEntity<Void> removeUserFromCourseGroup(String userLogin, User instructorOrAdmin, Course course, String group) {
        if (!authCheckService.isAtLeastInstructorInCourse(course, instructorOrAdmin)) {
            throw new AccessForbiddenException();
        }
        Optional<User> userToRemoveFromGroup = userRepository.findOneWithGroupsAndAuthoritiesByLogin(userLogin);
        if (userToRemoveFromGroup.isEmpty()) {
            throw new EntityNotFoundException("User", userLogin);
        }
        courseService.removeUserFromGroup(userToRemoveFromGroup.get(), group);
        return ResponseEntity.ok().body(null);
    }

    /**
     * GET /courses/{courseId}/management-detail : Gets the data needed for the course management detail view
     *
     * @param courseId the id of the course
     * @return the ResponseEntity with status 200 (OK) and the body, or with status 404 (Not Found)
     */
    @GetMapping("courses/{courseId}/management-detail")
    @EnforceAtLeastTutor
    public ResponseEntity<CourseManagementDetailViewDTO> getCourseDTOForDetailView(@PathVariable Long courseId) {
        Course course = courseRepository.findByIdElseThrow(courseId);
        authCheckService.checkHasAtLeastRoleInCourseElseThrow(Role.TEACHING_ASSISTANT, course, null);
        GradingScale gradingScale = gradingScaleService.findGradingScaleByCourseId(courseId).orElse(null);
        CourseManagementDetailViewDTO managementDetailViewDTO = courseService.getStatsForDetailView(course, gradingScale);
        return ResponseEntity.ok(managementDetailViewDTO);
    }

    /**
     * GET /courses/:courseId/statistics : Get the active students for this particular course
     *
     * @param courseId    the id of the course
     * @param periodIndex an index indicating which time period, 0 is current week, -1 is one week in the past, -2 is two weeks in the past ...
     * @return the ResponseEntity with status 200 (OK) and the data in body, or status 404 (Not Found)
     */
    @GetMapping("courses/{courseId}/statistics")
    @EnforceAtLeastTutor
    public ResponseEntity<List<Integer>> getActiveStudentsForCourseDetailView(@PathVariable Long courseId, @RequestParam Long periodIndex) {
        var course = courseRepository.findByIdElseThrow(courseId);
        authCheckService.checkHasAtLeastRoleInCourseElseThrow(Role.TEACHING_ASSISTANT, course, null);
        var exerciseIds = exerciseRepository.findAllIdsByCourseId(courseId);
        var chartEndDate = courseService.determineEndDateForActiveStudents(course);
        var spanEndDate = chartEndDate.plusWeeks(17 * periodIndex);
        var returnedSpanSize = courseService.determineTimeSpanSizeForActiveStudents(course, spanEndDate, 17);
        var activeStudents = courseService.getActiveStudents(exerciseIds, periodIndex, 17, chartEndDate);
        // We omit data concerning the time before the start date
        return ResponseEntity.ok(activeStudents.subList(activeStudents.size() - returnedSpanSize, activeStudents.size()));
    }

    /**
     * GET /courses/:courseId/statistics-lifetime-overview : Get the active students for this particular course over its whole lifetime
     *
     * @param courseId the id of the course
     * @return the ResponseEntity with status 200 (OK) and the data in body, or status 404 (Not Found)
     */
    @GetMapping("courses/{courseId}/statistics-lifetime-overview")
    @EnforceAtLeastTutor
    public ResponseEntity<List<Integer>> getActiveStudentsForCourseLiveTime(@PathVariable Long courseId) {
        authCheckService.checkHasAtLeastRoleInCourseElseThrow(Role.TEACHING_ASSISTANT, courseRepository.findByIdElseThrow(courseId), null);
        var exerciseIds = exerciseRepository.findAllIdsByCourseId(courseId);
        var course = courseRepository.findByIdElseThrow(courseId);
        if (course.getStartDate() == null) {
            throw new IllegalArgumentException("Course does not contain start date");
        }
        var endDate = courseService.determineEndDateForActiveStudents(course);
        var returnedSpanSize = courseService.calculateWeeksBetweenDates(course.getStartDate(), endDate);
        var activeStudents = courseService.getActiveStudents(exerciseIds, 0, Math.toIntExact(returnedSpanSize), endDate);
        return ResponseEntity.ok(activeStudents);
    }

    /**
     * POST /courses/:courseId/:courseGroup : Add multiple users to the user group of the course so that they can access the course
     * The passed list of UserDTOs must include the registration number (the other entries are currently ignored and can be left out)
     * Note: registration based on other user attributes (e.g. email, name, login) is currently NOT supported
     * <p>
     * This method first tries to find the student in the internal Artemis user database (because the user is most probably already using Artemis).
     * In case the user cannot be found, we additionally search the (TUM) LDAP in case it is configured properly.
     *
     * @param courseId    the id of the course
     * @param studentDtos the list of students (with at least registration number) who should get access to the course
     * @param courseGroup the group, the user has to be added to, either 'students', 'tutors', 'instructors' or 'editors'
     * @return the list of students who could not be registered for the course, because they could NOT be found in the Artemis database and could NOT be found in the TUM LDAP
     */
    @PostMapping("courses/{courseId}/{courseGroup}")
    @EnforceAtLeastInstructor
    public ResponseEntity<List<StudentDTO>> addUsersToCourseGroup(@PathVariable Long courseId, @PathVariable String courseGroup, @RequestBody List<StudentDTO> studentDtos) {
        authCheckService.checkHasAtLeastRoleInCourseElseThrow(Role.INSTRUCTOR, courseRepository.findByIdElseThrow(courseId), null);
        log.debug("REST request to add {} as {} to course {}", studentDtos, courseGroup, courseId);
        List<StudentDTO> notFoundStudentsDtos = courseService.registerUsersForCourseGroup(courseId, studentDtos, courseGroup);
        return ResponseEntity.ok().body(notFoundStudentsDtos);
    }
}<|MERGE_RESOLUTION|>--- conflicted
+++ resolved
@@ -304,13 +304,8 @@
      */
     @PostMapping("courses/{courseId}/enroll")
     @EnforceAtLeastStudent
-<<<<<<< HEAD
-    public ResponseEntity<User> enrollInCourse(@PathVariable Long courseId) {
+    public ResponseEntity<Set<String>> enrollInCourse(@PathVariable Long courseId) {
         Course course = courseRepository.findWithEagerOrganizationsAndCompetenciesAndLearningPathsElseThrow(courseId);
-=======
-    public ResponseEntity<Set<String>> enrollInCourse(@PathVariable Long courseId) {
-        Course course = courseRepository.findWithEagerOrganizationsElseThrow(courseId);
->>>>>>> a75bf2ac
         User user = userRepository.getUserWithGroupsAndAuthoritiesAndOrganizations();
         log.debug("REST request to enroll {} in Course {}", user.getName(), course.getTitle());
         courseService.enrollUserForCourseOrThrow(user, course);
