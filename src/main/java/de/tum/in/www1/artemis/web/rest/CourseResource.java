--- conflicted
+++ resolved
@@ -89,19 +89,11 @@
 
     private final TutorLeaderboardService tutorLeaderboardService;
 
-    private final ProgrammingExerciseService programmingExerciseService;
-
     public CourseResource(Environment env, UserService userService, CourseService courseService, ParticipationService participationService, CourseRepository courseRepository,
             ExerciseService exerciseService, AuthorizationCheckService authCheckService, TutorParticipationService tutorParticipationService,
             Optional<ArtemisAuthenticationProvider> artemisAuthenticationProvider, ComplaintRepository complaintRepository, ComplaintResponseRepository complaintResponseRepository,
-<<<<<<< HEAD
             LectureService lectureService, NotificationService notificationService, ResultService resultService, ComplaintService complaintService,
             TutorLeaderboardService tutorLeaderboardService, SubmissionRepository submissionRepository) {
-=======
-            LectureService lectureService, NotificationService notificationService, TextSubmissionService textSubmissionService,
-            FileUploadSubmissionService fileUploadSubmissionService, ModelingSubmissionService modelingSubmissionService, ResultService resultService,
-            ComplaintService complaintService, TutorLeaderboardService tutorLeaderboardService, ProgrammingExerciseService programmingExerciseService) {
->>>>>>> 1962378b
         this.env = env;
         this.userService = userService;
         this.courseService = courseService;
@@ -118,12 +110,7 @@
         this.resultService = resultService;
         this.complaintService = complaintService;
         this.tutorLeaderboardService = tutorLeaderboardService;
-<<<<<<< HEAD
         this.submissionRepository = submissionRepository;
-=======
-        this.fileUploadSubmissionService = fileUploadSubmissionService;
-        this.programmingExerciseService = programmingExerciseService;
->>>>>>> 1962378b
     }
 
     /**
@@ -356,25 +343,7 @@
                         return emptyTutorParticipation;
                     });
 
-<<<<<<< HEAD
             long numberOfSubmissions = submissionRepository.countByExerciseIdSubmittedBeforeDueDate(exercise.getId());
-=======
-            // TODO: This could be 1 repository method as the exercise id is provided anyway.
-            long numberOfSubmissions = 0L;
-            if (exercise instanceof TextExercise) {
-                numberOfSubmissions = textSubmissionService.countSubmissionsToAssessByExerciseId(exercise.getId());
-            }
-            else if (exercise instanceof ModelingExercise) {
-                numberOfSubmissions += modelingSubmissionService.countSubmissionsToAssessByExerciseId(exercise.getId());
-            }
-            else if (exercise instanceof FileUploadExercise) {
-                numberOfSubmissions += fileUploadSubmissionService.countSubmissionsToAssessByExerciseId(exercise.getId());
-            }
-            else if (exercise instanceof ProgrammingExercise) {
-                numberOfSubmissions += programmingExerciseService.countSubmissionsToAssessByExerciseId(exercise.getId());
-            }
-
->>>>>>> 1962378b
             long numberOfAssessments = resultService.countNumberOfAssessmentsForExercise(exercise.getId());
 
             exercise.setNumberOfParticipations(numberOfSubmissions);
@@ -405,12 +374,7 @@
         }
         StatsForInstructorDashboardDTO stats = new StatsForInstructorDashboardDTO();
 
-<<<<<<< HEAD
         Long numberOfSubmissions = submissionRepository.countByCourseIdSubmittedBeforeDueDate(courseId);
-=======
-        Long numberOfSubmissions = textSubmissionService.countSubmissionsToAssessByCourseId(courseId) + modelingSubmissionService.countSubmissionsToAssessByCourseId(courseId)
-                + fileUploadSubmissionService.countSubmissionsToAssessByCourseId(courseId) + programmingExerciseService.countSubmissionsToAssessByCourseId(courseId);
->>>>>>> 1962378b
         stats.setNumberOfSubmissions(numberOfSubmissions);
 
         Long numberOfAssessments = resultService.countNumberOfAssessments(courseId);
@@ -538,14 +502,7 @@
 
         stats.setNumberOfStudents(courseService.countNumberOfStudentsForCourse(course));
 
-<<<<<<< HEAD
         long numberOfSubmissions = submissionRepository.countByCourseIdSubmittedBeforeDueDate(courseId);
-=======
-        long numberOfSubmissions = textSubmissionService.countSubmissionsToAssessByCourseId(courseId);
-        numberOfSubmissions += modelingSubmissionService.countSubmissionsToAssessByCourseId(courseId);
-        numberOfSubmissions += fileUploadSubmissionService.countSubmissionsToAssessByCourseId(courseId);
-        numberOfSubmissions += programmingExerciseService.countSubmissionsToAssessByCourseId(courseId);
->>>>>>> 1962378b
 
         stats.setNumberOfSubmissions(numberOfSubmissions);
         stats.setNumberOfAssessments(resultService.countNumberOfAssessments(courseId));
