--- conflicted
+++ resolved
@@ -105,11 +105,9 @@
 
     private final ExampleSubmissionRepository exampleSubmissionRepository;
 
-<<<<<<< HEAD
+    private final AuditEventRepository auditEventRepository;
+
     private final Optional<VcsUserManagementService> vcsUserManagementService;
-=======
-    private final AuditEventRepository auditEventRepository;
->>>>>>> 05bd99f0
 
     public CourseResource(Environment env, UserService userService, CourseService courseService, ParticipationService participationService, CourseRepository courseRepository,
             ExerciseService exerciseService, AuthorizationCheckService authCheckService, TutorParticipationService tutorParticipationService,
@@ -117,11 +115,7 @@
             LectureService lectureService, NotificationService notificationService, TextSubmissionService textSubmissionService,
             FileUploadSubmissionService fileUploadSubmissionService, ModelingSubmissionService modelingSubmissionService, ResultService resultService,
             ComplaintService complaintService, TutorLeaderboardService tutorLeaderboardService, ProgrammingExerciseService programmingExerciseService,
-<<<<<<< HEAD
-            ExampleSubmissionRepository exampleSubmissionRepository, Optional<VcsUserManagementService> vcsUserManagementService) {
-=======
-            ExampleSubmissionRepository exampleSubmissionRepository, AuditEventRepository auditEventRepository) {
->>>>>>> 05bd99f0
+            ExampleSubmissionRepository exampleSubmissionRepository, AuditEventRepository auditEventRepository, Optional<VcsUserManagementService> vcsUserManagementService) {
         this.env = env;
         this.userService = userService;
         this.courseService = courseService;
@@ -143,11 +137,8 @@
         this.fileUploadSubmissionService = fileUploadSubmissionService;
         this.programmingExerciseService = programmingExerciseService;
         this.exampleSubmissionRepository = exampleSubmissionRepository;
-<<<<<<< HEAD
         this.vcsUserManagementService = vcsUserManagementService;
-=======
         this.auditEventRepository = auditEventRepository;
->>>>>>> 05bd99f0
     }
 
     /**
@@ -611,14 +602,9 @@
     @DeleteMapping("/courses/{courseId}")
     @PreAuthorize("hasAnyRole('ADMIN')")
     public ResponseEntity<Void> deleteCourse(@PathVariable long courseId) {
-<<<<<<< HEAD
-        log.debug("REST request to delete Course : {}", courseId);
-        Course course = courseService.findOneWithExercisesAndLectures(courseId);
-=======
         log.info("REST request to delete Course : {}", courseId);
         Course course = courseService.findOneWithExercisesAndLectures(courseId);
         User user = userService.getUserWithGroupsAndAuthorities();
->>>>>>> 05bd99f0
         if (course == null) {
             return notFound();
         }
