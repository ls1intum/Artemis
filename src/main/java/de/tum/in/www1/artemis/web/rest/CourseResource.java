package de.tum.in.www1.artemis.web.rest;

import static java.time.ZonedDateTime.now;

import java.io.File;
import java.io.FileInputStream;
import java.io.FileNotFoundException;
import java.net.URI;
import java.net.URISyntaxException;
import java.nio.file.Path;
import java.time.ZonedDateTime;
import java.util.*;
import java.util.regex.Pattern;
import java.util.stream.Stream;

import javax.validation.constraints.NotNull;

import org.slf4j.Logger;
import org.slf4j.LoggerFactory;
import org.springframework.beans.factory.annotation.Value;
import org.springframework.boot.actuate.audit.AuditEvent;
import org.springframework.boot.actuate.audit.AuditEventRepository;
import org.springframework.core.io.InputStreamResource;
import org.springframework.core.io.Resource;
import org.springframework.data.domain.Page;
import org.springframework.data.domain.PageRequest;
import org.springframework.http.HttpHeaders;
import org.springframework.http.HttpStatus;
import org.springframework.http.MediaType;
import org.springframework.http.ResponseEntity;
import org.springframework.security.access.prepost.PreAuthorize;
import org.springframework.web.bind.annotation.*;
import org.springframework.web.multipart.MultipartFile;
import org.springframework.web.server.ResponseStatusException;
import org.springframework.web.servlet.support.ServletUriComponentsBuilder;

import de.tum.in.www1.artemis.config.Constants;
import de.tum.in.www1.artemis.domain.*;
import de.tum.in.www1.artemis.domain.participation.TutorParticipation;
import de.tum.in.www1.artemis.exception.ArtemisAuthenticationException;
import de.tum.in.www1.artemis.repository.*;
import de.tum.in.www1.artemis.security.OAuth2JWKSService;
import de.tum.in.www1.artemis.security.Role;
import de.tum.in.www1.artemis.service.*;
import de.tum.in.www1.artemis.service.connectors.CIUserManagementService;
import de.tum.in.www1.artemis.service.connectors.VcsUserManagementService;
import de.tum.in.www1.artemis.service.dto.StudentDTO;
import de.tum.in.www1.artemis.service.dto.UserDTO;
import de.tum.in.www1.artemis.service.feature.Feature;
import de.tum.in.www1.artemis.service.feature.FeatureToggle;
import de.tum.in.www1.artemis.web.rest.dto.*;
import de.tum.in.www1.artemis.web.rest.errors.AccessForbiddenException;
import de.tum.in.www1.artemis.web.rest.errors.BadRequestAlertException;
import de.tum.in.www1.artemis.web.rest.errors.EntityNotFoundException;
import de.tum.in.www1.artemis.web.rest.util.HeaderUtil;
import tech.jhipster.web.util.PaginationUtil;

/**
 * REST controller for managing Course.
 */
@RestController
@RequestMapping("api/")
@PreAuthorize("hasRole('ADMIN')")
public class CourseResource {

    private final Logger log = LoggerFactory.getLogger(CourseResource.class);

    @Value("${jhipster.clientApp.name}")
    private String applicationName;

    @Value("${artemis.user-management.course-registration.allowed-username-pattern:#{null}}")
    private Optional<Pattern> allowedCourseRegistrationUsernamePattern;

    @Value("${artemis.course-archives-path}")
    private String courseArchivesDirPath;

    private final UserRepository userRepository;

    private final CourseService courseService;

    private final AuthorizationCheckService authCheckService;

    private final OnlineCourseConfigurationService onlineCourseConfigurationService;

    private final OAuth2JWKSService oAuth2JWKSService;

    private final CourseRepository courseRepository;

    private final ExerciseService exerciseService;

    private final TutorParticipationRepository tutorParticipationRepository;

    private final SubmissionService submissionService;

    private final AssessmentDashboardService assessmentDashboardService;

    private final Optional<VcsUserManagementService> optionalVcsUserManagementService;

    private final Optional<CIUserManagementService> optionalCiUserManagementService;

    private final AuditEventRepository auditEventRepository;

    private final ExerciseRepository exerciseRepository;

    private final FileService fileService;

    public CourseResource(UserRepository userRepository, CourseService courseService, CourseRepository courseRepository, ExerciseService exerciseService,
<<<<<<< HEAD
            OAuth2JWKSService oAuth2JWKSService, OnlineCourseConfigurationService onlineCourseConfigurationService, AuthorizationCheckService authCheckService,
            TutorParticipationRepository tutorParticipationRepository, SubmissionService submissionService, AuditEventRepository auditEventRepository,
            Optional<VcsUserManagementService> optionalVcsUserManagementService, AssessmentDashboardService assessmentDashboardService, ExerciseRepository exerciseRepository,
            Optional<CIUserManagementService> optionalCiUserManagementService) {
=======
            OAuth2JWKSService oAuth2JWKSService, AuthorizationCheckService authCheckService, TutorParticipationRepository tutorParticipationRepository,
            SubmissionService submissionService, AuditEventRepository auditEventRepository, Optional<VcsUserManagementService> optionalVcsUserManagementService,
            AssessmentDashboardService assessmentDashboardService, ExerciseRepository exerciseRepository, Optional<CIUserManagementService> optionalCiUserManagementService,
            FileService fileService) {
>>>>>>> d479f7b2
        this.courseService = courseService;
        this.courseRepository = courseRepository;
        this.exerciseService = exerciseService;
        this.oAuth2JWKSService = oAuth2JWKSService;
        this.onlineCourseConfigurationService = onlineCourseConfigurationService;
        this.authCheckService = authCheckService;
        this.tutorParticipationRepository = tutorParticipationRepository;
        this.submissionService = submissionService;
        this.optionalVcsUserManagementService = optionalVcsUserManagementService;
        this.optionalCiUserManagementService = optionalCiUserManagementService;
        this.auditEventRepository = auditEventRepository;
        this.assessmentDashboardService = assessmentDashboardService;
        this.userRepository = userRepository;
        this.exerciseRepository = exerciseRepository;
        this.fileService = fileService;
    }

    /**
     * POST /courses : create a new course.
     *
     * @param course the course to create
     * @param file the optional course icon file
     * @return the ResponseEntity with status 201 (Created) and with body the new course, or with status 400 (Bad Request) if the course has already an ID
     * @throws URISyntaxException if the Location URI syntax is incorrect
     */
    @PostMapping(value = "courses", consumes = MediaType.MULTIPART_FORM_DATA_VALUE)
    @PreAuthorize("hasRole('ADMIN')")
    public ResponseEntity<Course> createCourse(@RequestPart Course course, @RequestPart(required = false) MultipartFile file) throws URISyntaxException {
        log.debug("REST request to save Course : {}", course);
        if (course.getId() != null) {
            throw new BadRequestAlertException("A new course cannot already have an ID", Course.ENTITY_NAME, "idExists");
        }

        course.validateShortName();

        List<Course> coursesWithSameShortName = courseRepository.findAllByShortName(course.getShortName());
        if (!coursesWithSameShortName.isEmpty()) {
            return ResponseEntity.badRequest().headers(
                    HeaderUtil.createAlert(applicationName, "A course with the same short name already exists. Please choose a different short name.", "shortnameAlreadyExists"))
                    .body(null);
        }

        course.validateRegistrationConfirmationMessage();
        course.validateComplaintsAndRequestMoreFeedbackConfig();
        course.validateOnlineCourseAndRegistrationEnabled();
        course.validateAccuracyOfScores();
        if (!course.isValidStartAndEndDate()) {
            throw new BadRequestAlertException("For Courses, the start date has to be before the end date", Course.ENTITY_NAME, "invalidCourseStartDate", true);
        }

        onlineCourseConfigurationService.validateOnlineCourseConfiguration(course);

        courseService.createOrValidateGroups(course);

        if (file != null) {
            String pathString = fileService.handleSaveFile(file, false, false);
            course.setCourseIcon(pathString);
        }

        Course result = courseRepository.save(course);

        if (course.isOnlineCourse()) {
            oAuth2JWKSService.updateKey(course.getOnlineCourseConfiguration().getRegistrationId());
        }

        return ResponseEntity.created(new URI("/api/courses/" + result.getId())).body(result);
    }

    /**
     * PUT /courses/:courseId : Updates an existing updatedCourse.
     *
     * @param courseId the id of the course to update
     * @param courseUpdate the course to update
     * @param file the optional course icon file
     * @return the ResponseEntity with status 200 (OK) and with body the updated course
     */
    @PutMapping(value = "courses/{courseId}", consumes = MediaType.MULTIPART_FORM_DATA_VALUE)
    @PreAuthorize("hasRole('INSTRUCTOR')")
    public ResponseEntity<Course> updateCourse(@PathVariable Long courseId, @RequestPart("course") Course courseUpdate, @RequestPart(required = false) MultipartFile file) {
        log.debug("REST request to update Course : {}", courseUpdate);
        User user = userRepository.getUserWithGroupsAndAuthorities();

        var existingCourse = courseRepository.findByIdWithOrganizationsAndLearningGoalsElseThrow(courseId);
        if (!Objects.equals(existingCourse.getShortName(), courseUpdate.getShortName())) {
            throw new BadRequestAlertException("The course short name cannot be changed", Course.ENTITY_NAME, "shortNameCannotChange", true);
        }

        // only allow admins or instructors of the existing course to change it
        // this is important, otherwise someone could put himself into the instructor group of the updated course
        authCheckService.checkHasAtLeastRoleInCourseElseThrow(Role.INSTRUCTOR, existingCourse, user);

        Set<String> existingGroupNames = Set.of(existingCourse.getStudentGroupName(), existingCourse.getTeachingAssistantGroupName(), existingCourse.getEditorGroupName(),
                existingCourse.getInstructorGroupName());
        Set<String> newGroupNames = Set.of(courseUpdate.getStudentGroupName(), courseUpdate.getTeachingAssistantGroupName(), courseUpdate.getEditorGroupName(),
                courseUpdate.getInstructorGroupName());
        Set<String> changedGroupNames = new HashSet<>(newGroupNames);
        changedGroupNames.removeAll(existingGroupNames);

        if (authCheckService.isAdmin(user)) {
            // if an admin changes a group, we need to check that the changed group exists
            try {
                changedGroupNames.forEach(courseService::checkIfGroupsExists);
            }
            catch (ArtemisAuthenticationException ex) {
                // a specified group does not exist, notify the client
                throw new BadRequestAlertException(ex.getMessage(), Course.ENTITY_NAME, "groupNotFound", true);
            }
        }
        else {
            // this means the user must be an instructor, who has NO Admin rights.
            // instructors are not allowed to change group names, because this would lead to security problems
            if (!changedGroupNames.isEmpty()) {
                throw new BadRequestAlertException("You are not allowed to change the group names of a course", Course.ENTITY_NAME, "groupNamesCannotChange", true);
            }
        }

        // Make sure to preserve associations in updated entity
<<<<<<< HEAD
        updatedCourse.setPrerequisites(existingCourse.getPrerequisites());

        updatedCourse.validateRegistrationConfirmationMessage();
        updatedCourse.validateComplaintsAndRequestMoreFeedbackConfig();
        updatedCourse.validateOnlineCourseAndRegistrationEnabled();
        updatedCourse.validateShortName();
        updatedCourse.validateAccuracyOfScores();
        if (!updatedCourse.isValidStartAndEndDate()) {
            throw new BadRequestAlertException("For Courses, the start date has to be before the end date", Course.ENTITY_NAME, "invalidCourseStartDate", true);
        }

        onlineCourseConfigurationService.validateOnlineCourseConfiguration(updatedCourse);
=======
        courseUpdate.setPrerequisites(existingCourse.getPrerequisites());

        courseUpdate.validateRegistrationConfirmationMessage();
        courseUpdate.validateComplaintsAndRequestMoreFeedbackConfig();
        courseUpdate.validateOnlineCourseAndRegistrationEnabled();
        courseUpdate.validateOnlineCourseConfiguration();
        courseUpdate.validateShortName();
        courseUpdate.validateAccuracyOfScores();
        if (!courseUpdate.isValidStartAndEndDate()) {
            throw new BadRequestAlertException("For Courses, the start date has to be before the end date", Course.ENTITY_NAME, "invalidCourseStartDate", true);
        }

        if (file != null) {
            String pathString = fileService.handleSaveFile(file, false, false);
            courseUpdate.setCourseIcon(pathString);
        }

        courseUpdate.setId(courseId); // Don't persist a wrong ID
        Course result = courseRepository.save(courseUpdate);
>>>>>>> d479f7b2

        // Based on the old instructors, editors and TAs, we can update all exercises in the course in the VCS (if necessary)
        // We need the old instructors, editors and TAs, so that the VCS user management service can determine which
        // users no longer have TA, editor or instructor rights in the related exercise repositories.
        final var oldInstructorGroup = existingCourse.getInstructorGroupName();
        final var oldEditorGroup = existingCourse.getEditorGroupName();
        final var oldTeachingAssistantGroup = existingCourse.getTeachingAssistantGroupName();

        if (courseUpdate.isOnlineCourse()) {
            oAuth2JWKSService.updateKey(courseUpdate.getOnlineCourseConfiguration().getRegistrationId());
        }

        optionalVcsUserManagementService
                .ifPresent(userManagementService -> userManagementService.updateCoursePermissions(result, oldInstructorGroup, oldEditorGroup, oldTeachingAssistantGroup));
        optionalCiUserManagementService
                .ifPresent(ciUserManagementService -> ciUserManagementService.updateCoursePermissions(result, oldInstructorGroup, oldEditorGroup, oldTeachingAssistantGroup));
        return ResponseEntity.ok(result);
    }

    /**
     * POST /courses/{courseId}/register : Register for an existing course. This method registers the current user for the given course id in case the course has already started
     * and not finished yet. The user is added to the course student group in the Authentication System and the course student group is added to the user's groups in the Artemis
     * database.
     *
     * @param courseId to find the course
     * @return response entity for user who has been registered to the course
     */
    @PostMapping("courses/{courseId}/register")
    @PreAuthorize("hasRole('USER')")
    public ResponseEntity<User> registerForCourse(@PathVariable Long courseId) {
        Course course = courseRepository.findWithEagerOrganizationsElseThrow(courseId);
        User user = userRepository.getUserWithGroupsAndAuthoritiesAndOrganizations();
        log.debug("REST request to register {} for Course {}", user.getName(), course.getTitle());
        if (allowedCourseRegistrationUsernamePattern.isPresent() && !allowedCourseRegistrationUsernamePattern.get().matcher(user.getLogin()).matches()) {
            return ResponseEntity.badRequest().headers(HeaderUtil.createFailureAlert(applicationName, false, Course.ENTITY_NAME, "registrationNotAllowed",
                    "Registration with this username is not allowed. Cannot register user")).body(null);
        }
        if (course.getStartDate() != null && course.getStartDate().isAfter(now())) {
            return ResponseEntity.badRequest()
                    .headers(HeaderUtil.createFailureAlert(applicationName, false, Course.ENTITY_NAME, "courseNotStarted", "The course has not yet started. Cannot register user"))
                    .body(null);
        }
        if (course.getEndDate() != null && course.getEndDate().isBefore(now())) {
            return ResponseEntity.badRequest().headers(
                    HeaderUtil.createFailureAlert(applicationName, false, Course.ENTITY_NAME, "courseAlreadyFinished", "The course has already finished. Cannot register user"))
                    .body(null);
        }
        if (!Boolean.TRUE.equals(course.isRegistrationEnabled())) {
            return ResponseEntity.badRequest().headers(HeaderUtil.createFailureAlert(applicationName, false, Course.ENTITY_NAME, "registrationDisabled",
                    "The course does not allow registration. Cannot register user")).body(null);
        }
        if (course.getOrganizations() != null && !course.getOrganizations().isEmpty() && !courseRepository.checkIfUserIsMemberOfCourseOrganizations(user, course)) {
            return ResponseEntity.badRequest().headers(HeaderUtil.createFailureAlert(applicationName, false, Course.ENTITY_NAME, "registrationNotAllowed",
                    "User is not member of any organization of this course. Cannot register user")).body(null);
        }
        courseService.registerUserForCourse(user, course);
        return ResponseEntity.ok(user);
    }

    /**
     * GET /courses : get all courses for administration purposes.
     *
     * @param onlyActive if true, only active courses will be considered in the result
     * @return the list of courses (the user has access to)
     */
    @GetMapping("courses")
    @PreAuthorize("hasRole('TA')")
    public List<Course> getAllCourses(@RequestParam(defaultValue = "false") boolean onlyActive) {
        log.debug("REST request to get all Courses the user has access to");
        User user = userRepository.getUserWithGroupsAndAuthorities();
        List<Course> courses = courseRepository.findAll();
        Stream<Course> userCourses = courses.stream().filter(course -> user.getGroups().contains(course.getTeachingAssistantGroupName())
                || user.getGroups().contains(course.getInstructorGroupName()) || authCheckService.isAdmin(user));
        if (onlyActive) {
            // only include courses that have NOT been finished
            userCourses = userCourses.filter(course -> course.getEndDate() == null || course.getEndDate().isAfter(ZonedDateTime.now()));
        }
        return userCourses.toList();
    }

    /**
     * GET /courses/courses-with-quiz : get all courses with quiz exercises for administration purposes.
     *
     * @return the list of courses
     */
    @GetMapping("courses/courses-with-quiz")
    @PreAuthorize("hasRole('EDITOR')")
    public List<Course> getAllCoursesWithQuizExercises() {
        User user = userRepository.getUserWithGroupsAndAuthorities();
        if (authCheckService.isAdmin(user)) {
            return courseRepository.findAllWithQuizExercisesWithEagerExercises();
        }
        else {
            var userGroups = new ArrayList<>(user.getGroups());
            return courseRepository.getCoursesWithQuizExercisesForWhichUserHasAtLeastEditorAccess(userGroups);
        }
    }

    /**
     * GET /courses/with-user-stats : get all courses for administration purposes with user stats.
     *
     * @param onlyActive if true, only active courses will be considered in the result
     * @return the list of courses (the user has access to)
     */
    @GetMapping("courses/with-user-stats")
    @PreAuthorize("hasRole('TA')")
    public List<Course> getAllCoursesWithUserStats(@RequestParam(defaultValue = "false") boolean onlyActive) {
        log.debug("get courses with user stats, only active: {}", onlyActive);
        List<Course> courses = getAllCourses(onlyActive);
        for (Course course : courses) {
            course.setNumberOfInstructors(userRepository.countUserInGroup(course.getInstructorGroupName()));
            course.setNumberOfTeachingAssistants(userRepository.countUserInGroup(course.getTeachingAssistantGroupName()));
            course.setNumberOfEditors(userRepository.countUserInGroup(course.getEditorGroupName()));
            course.setNumberOfStudents(userRepository.countUserInGroup(course.getStudentGroupName()));
        }
        return courses;
    }

    /**
     * GET /courses/course-overview : get all courses for the management overview
     *
     * @param onlyActive if true, only active courses will be considered in the result
     * @return a list of courses (the user has access to)
     */
    @GetMapping("courses/course-management-overview")
    @PreAuthorize("hasRole('TA')")
    public List<Course> getAllCoursesForManagementOverview(@RequestParam(defaultValue = "false") boolean onlyActive) {
        return courseService.getAllCoursesForManagementOverview(onlyActive);
    }

    /**
     * GET /courses/for-registration : get all courses that the current user can register to.
     * Decided by the start and end date and if the registrationEnabled flag is set correctly
     *
     * @return the list of courses which are active
     */
    @GetMapping("courses/for-registration")
    @PreAuthorize("hasRole('USER')")
    public List<Course> getAllCoursesToRegister() {
        log.debug("REST request to get all currently active Courses that are not online courses");
        User user = userRepository.getUserWithGroupsAndAuthoritiesAndOrganizations();

        List<Course> allRegisteredCourses = courseService.findAllActiveForUser(user);
        List<Course> allCoursesToRegister = courseRepository.findAllCurrentlyActiveNotOnlineAndRegistrationEnabledWithOrganizationsAndPrerequisites();
        return allCoursesToRegister.stream().filter(course -> {
            // further, check if the course has been assigned to any organization and if yes,
            // check if user is member of at least one of them
            if (course.getOrganizations() != null && !course.getOrganizations().isEmpty()) {
                return courseRepository.checkIfUserIsMemberOfCourseOrganizations(user, course);
            }
            else {
                return true;
            }
        }).filter(course -> !allRegisteredCourses.contains(course)).toList();
    }

    /**
     * GET /courses/{courseId}/for-dashboard
     *
     * @param courseId the courseId for which exercises, lectures, exams and learning goals should be fetched
     * @return a course with all exercises, lectures, exams and learning goals visible to the student
     */
    @GetMapping("courses/{courseId}/for-dashboard")
    @PreAuthorize("hasRole('USER')")
    public Course getCourseForDashboard(@PathVariable long courseId) {
        long start = System.currentTimeMillis();
        User user = userRepository.getUserWithGroupsAndAuthorities();

        Course course = courseService.findOneWithExercisesAndLecturesAndExamsAndLearningGoalsAndTutorialGroupsForUser(courseId, user);
        courseService.fetchParticipationsWithSubmissionsAndResultsForCourses(List.of(course), user, start);
        return course;
    }

    /**
     * GET /courses/for-dashboard
     *
     * @return the list of courses (the user has access to) including all exercises with participation and result for the user
     */
    @GetMapping("courses/for-dashboard")
    @PreAuthorize("hasRole('USER')")
    public List<Course> getAllCoursesForDashboard() {
        long start = System.currentTimeMillis();
        log.debug("REST request to get all Courses the user has access to with exercises, participations and results");
        User user = userRepository.getUserWithGroupsAndAuthorities();

        // get all courses with exercises for this user
        List<Course> courses = courseService.findAllActiveWithExercisesAndLecturesAndExamsForUser(user);
        courseService.fetchParticipationsWithSubmissionsAndResultsForCourses(courses, user, start);
        return courses;
    }

    /**
     * GET /courses/for-notifications
     *
     * @return the list of courses (the user has access to)
     */
    @GetMapping("courses/for-notifications")
    @PreAuthorize("hasRole('USER')")
    public List<Course> getAllCoursesForNotifications() {
        log.debug("REST request to get all Courses the user has access to");
        User user = userRepository.getUserWithGroupsAndAuthorities();
        return courseService.findAllActiveForUser(user);
    }

    /**
     * GET /courses/:courseId/for-assessment-dashboard
     *
     * @param courseId the id of the course to retrieve
     * @return data about a course including all exercises, plus some data for the tutor as tutor status for assessment
     */
    @GetMapping("courses/{courseId}/for-assessment-dashboard")
    @PreAuthorize("hasRole('TA')")
    public ResponseEntity<Course> getCourseForAssessmentDashboard(@PathVariable long courseId) {
        log.debug("REST request /courses/{courseId}/for-assessment-dashboard");
        Course course = courseRepository.findWithEagerExercisesById(courseId);
        User user = userRepository.getUserWithGroupsAndAuthorities();
        authCheckService.checkHasAtLeastRoleInCourseElseThrow(Role.TEACHING_ASSISTANT, course, user);

        Set<Exercise> interestingExercises = courseRepository.getInterestingExercisesForAssessmentDashboards(course.getExercises());
        course.setExercises(interestingExercises);
        List<TutorParticipation> tutorParticipations = tutorParticipationRepository.findAllByAssessedExercise_Course_IdAndTutor_Id(course.getId(), user.getId());
        assessmentDashboardService.generateStatisticsForExercisesForAssessmentDashboard(course.getExercises(), tutorParticipations, false);
        return ResponseEntity.ok(course);
    }

    /**
     * GET /courses/:courseId/stats-for-assessment-dashboard A collection of useful statistics for the tutor course dashboard, including: - number of submissions to the course -
     * number of assessments - number of assessments assessed by the tutor - number of complaints
     * <p>
     * all timestamps were measured when calling this method from the PGdP assessment-dashboard
     *
     * @param courseId the id of the course to retrieve
     * @return data about a course including all exercises, plus some data for the tutor as tutor status for assessment
     */
    @GetMapping("courses/{courseId}/stats-for-assessment-dashboard")
    @PreAuthorize("hasRole('TA')")
    public ResponseEntity<StatsForDashboardDTO> getStatsForAssessmentDashboard(@PathVariable long courseId) {
        Course course = courseRepository.findByIdElseThrow(courseId);
        authCheckService.checkHasAtLeastRoleInCourseElseThrow(Role.TEACHING_ASSISTANT, course, null);
        StatsForDashboardDTO stats = courseService.getStatsForDashboardDTO(course);
        return ResponseEntity.ok(stats);
    }

    /**
     * GET /courses/:courseId : get the "id" course.
     *
     * @param courseId the id of the course to retrieve
     * @return the ResponseEntity with status 200 (OK) and with body the course, or with status 404 (Not Found)
     */
    @GetMapping("courses/{courseId}")
    @PreAuthorize("hasRole('USER')")
    public ResponseEntity<Course> getCourse(@PathVariable Long courseId) {
        log.debug("REST request to get Course : {}", courseId);
        Course course = courseRepository.findByIdElseThrow(courseId);

        User user = userRepository.getUserWithGroupsAndAuthorities();
        authCheckService.checkHasAtLeastRoleInCourseElseThrow(Role.STUDENT, course, user);

        if (authCheckService.isAtLeastInstructorInCourse(course, user)) {
            course = courseRepository.findByIdWithEagerOnlineCourseConfigurationElseThrow(courseId);
        }
        if (authCheckService.isAtLeastTeachingAssistantInCourse(course, user)) {
            course.setNumberOfInstructors(userRepository.countUserInGroup(course.getInstructorGroupName()));
            course.setNumberOfTeachingAssistants(userRepository.countUserInGroup(course.getTeachingAssistantGroupName()));
            course.setNumberOfEditors(userRepository.countUserInGroup(course.getEditorGroupName()));
            course.setNumberOfStudents(userRepository.countUserInGroup(course.getStudentGroupName()));
        }

        return ResponseEntity.ok(course);
    }

    /**
     * GET /courses/:courseId : get the "id" course.
     *
     * @param courseId the id of the course to retrieve
     * @return the ResponseEntity with status 200 (OK) and with body the course, or with status 404 (Not Found)
     */
    @GetMapping("courses/{courseId}/with-exercises")
    @PreAuthorize("hasRole('TA')")
    public ResponseEntity<Course> getCourseWithExercises(@PathVariable Long courseId) {
        log.debug("REST request to get Course : {}", courseId);
        Course course = courseRepository.findWithEagerExercisesById(courseId);
        authCheckService.checkHasAtLeastRoleInCourseElseThrow(Role.TEACHING_ASSISTANT, course, null);
        return ResponseEntity.ok(course);
    }

    /**
     * GET /courses/:courseId/with-organizations Get a course by id with eagerly loaded organizations
     *
     * @param courseId the id of the course
     * @return the course with eagerly loaded organizations
     */
    @GetMapping("courses/{courseId}/with-organizations")
    @PreAuthorize("hasRole('TA')")
    public ResponseEntity<Course> getCourseWithOrganizations(@PathVariable Long courseId) {
        log.debug("REST request to get a course with its organizations : {}", courseId);
        Course course = courseRepository.findWithEagerOrganizationsElseThrow(courseId);
        authCheckService.checkHasAtLeastRoleInCourseElseThrow(Role.TEACHING_ASSISTANT, course, null);
        return ResponseEntity.ok(course);
    }

    /**
     * GET /courses/:courseId/lockedSubmissions Get locked submissions for course for user
     *
     * @param courseId the id of the course
     * @return the ResponseEntity with status 200 (OK) and with body the course, or with status 404 (Not Found)
     */
    @GetMapping("courses/{courseId}/lockedSubmissions")
    @PreAuthorize("hasRole('TA')")
    public ResponseEntity<List<Submission>> getLockedSubmissionsForCourse(@PathVariable Long courseId) {
        log.debug("REST request to get all locked submissions for course : {}", courseId);
        Course course = courseRepository.findWithEagerExercisesById(courseId);
        User user = userRepository.getUserWithGroupsAndAuthorities();
        authCheckService.checkHasAtLeastRoleInCourseElseThrow(Role.TEACHING_ASSISTANT, course, user);

        List<Submission> submissions = submissionService.getLockedSubmissions(courseId);
        for (Submission submission : submissions) {
            submissionService.hideDetails(submission, user);
        }

        return ResponseEntity.ok(submissions);
    }

    /**
     * GET /courses/exercises-for-management-overview
     * <p>
     * gets the courses with exercises for the user
     *
     * @param onlyActive if true, only active courses will be considered in the result
     * @return ResponseEntity with status, containing a list of courses
     */
    @GetMapping("courses/exercises-for-management-overview")
    @PreAuthorize("hasRole('TA')")
    public ResponseEntity<List<Course>> getExercisesForCourseOverview(@RequestParam(defaultValue = "false") boolean onlyActive) {
        final List<Course> courses = new ArrayList<>();
        for (final var course : courseService.getAllCoursesForManagementOverview(onlyActive)) {
            course.setExercises(exerciseRepository.getExercisesForCourseManagementOverview(course.getId()));
            courses.add(course);
        }
        return ResponseEntity.ok(courses);
    }

    /**
     * GET /courses/stats-for-management-overview
     * <p>
     * gets the statistics for the courses of the user
     * statistics for exercises with an assessment due date (or due date if there is no assessment due date)
     * in the past are limited to the five most recent
     *
     * @param onlyActive if true, only active courses will be considered in the result
     * @return ResponseEntity with status, containing a list of <code>CourseManagementOverviewStatisticsDTO</code>
     */
    @GetMapping("courses/stats-for-management-overview")
    @PreAuthorize("hasRole('TA')")
    public ResponseEntity<List<CourseManagementOverviewStatisticsDTO>> getExerciseStatsForCourseOverview(@RequestParam(defaultValue = "false") boolean onlyActive) {
        final List<CourseManagementOverviewStatisticsDTO> courseDTOs = new ArrayList<>();
        for (final var course : courseService.getAllCoursesForManagementOverview(onlyActive)) {
            final var courseId = course.getId();
            final var courseDTO = new CourseManagementOverviewStatisticsDTO();
            courseDTO.setCourseId(courseId);

            var studentsGroup = courseRepository.findStudentGroupName(courseId);
            var amountOfStudentsInCourse = Math.toIntExact(userRepository.countUserInGroup(studentsGroup));
            courseDTO.setExerciseDTOS(exerciseService.getStatisticsForCourseManagementOverview(courseId, amountOfStudentsInCourse));

            var exerciseIds = exerciseRepository.findAllIdsByCourseId(courseId);
            var endDate = courseService.determineEndDateForActiveStudents(course);
            var timeSpanSize = courseService.determineTimeSpanSizeForActiveStudents(course, endDate, 4);
            courseDTO.setActiveStudents(courseService.getActiveStudents(exerciseIds, 0, timeSpanSize, endDate));
            courseDTOs.add(courseDTO);
        }

        return ResponseEntity.ok(courseDTOs);
    }

    /**
     * DELETE /courses/:courseId : delete the "id" course.
     *
     * @param courseId the id of the course to delete
     * @return the ResponseEntity with status 200 (OK)
     */
    @DeleteMapping("courses/{courseId}")
    @PreAuthorize("hasRole('ADMIN')")
    public ResponseEntity<Void> deleteCourse(@PathVariable long courseId) {
        log.info("REST request to delete Course : {}", courseId);
        Course course = courseRepository.findByIdWithExercisesAndLecturesAndLectureUnitsAndLearningGoalsElseThrow(courseId);
        if (course == null) {
            throw new EntityNotFoundException("Course", courseId);
        }
        User user = userRepository.getUserWithGroupsAndAuthorities();
        var auditEvent = new AuditEvent(user.getLogin(), Constants.DELETE_COURSE, "course=" + course.getTitle());
        auditEventRepository.add(auditEvent);
        log.info("User {} has requested to delete the course {}", user.getLogin(), course.getTitle());

        courseService.delete(course);
        return ResponseEntity.ok().headers(HeaderUtil.createEntityDeletionAlert(applicationName, true, Course.ENTITY_NAME, course.getTitle())).build();
    }

    /**
     * PUT /courses/{courseId} : archive an existing course asynchronously. This method starts the process of archiving all course exercises, submissions and results in a large
     * zip file. It immediately returns and runs this task asynchronously. When the task is done, the course is marked as archived, which means the zip file can be downloaded.
     *
     * @param courseId the id of the course
     * @return empty
     */
    @PutMapping("courses/{courseId}/archive")
    @PreAuthorize("hasRole('INSTRUCTOR')")
    @FeatureToggle(Feature.Exports)
    public ResponseEntity<Void> archiveCourse(@PathVariable Long courseId) {
        log.info("REST request to archive Course : {}", courseId);
        final Course course = courseRepository.findByIdWithExercisesAndLecturesElseThrow(courseId);
        authCheckService.checkHasAtLeastRoleInCourseElseThrow(Role.INSTRUCTOR, course, null);
        // Archiving a course is only possible after the course is over
        if (now().isBefore(course.getEndDate())) {
            throw new BadRequestAlertException("You cannot archive a course that is not over.", Course.ENTITY_NAME, "courseNotOver", true);
        }
        courseService.archiveCourse(course);

        // Note: in the first version, we do not store the results with feedback and other metadata, as those will stay available in Artemis, the main focus is to allow
        // instructors to download student repos in order to delete those on Bitbucket/Gitlab

        // Note: Lectures are not part of the archive at the moment and will be included in a future version
        // 1) Get all lectures (attachments) of the course and store them in a folder

        // Note: Questions and answers are not part of the archive at the moment and will be included in a future version
        // 1) Get all questions and answers for exercises and lectures and store those in structured text files

        return ResponseEntity.ok().build();
    }

    /**
     * Downloads the zip file of the archived course if it exists. Throws a 404 if the course doesn't exist
     *
     * @param courseId The course id of the archived course
     * @return ResponseEntity with status
     */
    @PreAuthorize("hasRole('INSTRUCTOR')")
    @GetMapping("courses/{courseId}/download-archive")
    public ResponseEntity<Resource> downloadCourseArchive(@PathVariable Long courseId) throws FileNotFoundException {
        log.info("REST request to download archive of Course : {}", courseId);
        final Course course = courseRepository.findByIdElseThrow(courseId);
        authCheckService.checkHasAtLeastRoleInCourseElseThrow(Role.INSTRUCTOR, course, null);
        if (!course.hasCourseArchive()) {
            throw new EntityNotFoundException("Archived course", courseId);
        }

        // The path is stored in the course table
        Path archive = Path.of(courseArchivesDirPath, course.getCourseArchivePath());

        File zipFile = archive.toFile();
        InputStreamResource resource = new InputStreamResource(new FileInputStream(zipFile));
        return ResponseEntity.ok().contentLength(zipFile.length()).contentType(MediaType.APPLICATION_OCTET_STREAM).header("filename", zipFile.getName()).body(resource);
    }

    /**
     * DELETE /courses/:course/cleanup : Cleans up a course by deleting all student submissions.
     *
     * @param courseId id of the course to clean up
     * @return ResponseEntity with status
     */
    @DeleteMapping("courses/{courseId}/cleanup")
    @PreAuthorize("hasRole('INSTRUCTOR')")
    public ResponseEntity<Resource> cleanup(@PathVariable Long courseId) {
        log.info("REST request to cleanup the Course : {}", courseId);
        final Course course = courseRepository.findByIdElseThrow(courseId);
        authCheckService.checkHasAtLeastRoleInCourseElseThrow(Role.INSTRUCTOR, course, null);
        // Forbid cleaning the course if no archive has been created
        if (!course.hasCourseArchive()) {
            throw new BadRequestAlertException("Failed to clean up course " + courseId + " because it needs to be archived first.", Course.ENTITY_NAME, "archivenonexistant");
        }
        courseService.cleanupCourse(courseId);
        return ResponseEntity.ok().build();
    }

    /**
     * GET /courses/:courseId/categories : Returns all categories used in a course
     *
     * @param courseId the id of the course to get the categories from
     * @return the ResponseEntity with status 200 (OK) and the list of categories or with status 404 (Not Found)
     */
    @GetMapping("courses/{courseId}/categories")
    @PreAuthorize("hasRole('EDITOR')")
    public ResponseEntity<Set<String>> getCategoriesInCourse(@PathVariable Long courseId) {
        log.debug("REST request to get categories of Course : {}", courseId);
        Course course = courseRepository.findByIdElseThrow(courseId);
        authCheckService.checkHasAtLeastRoleInCourseElseThrow(Role.EDITOR, course, null);
        return ResponseEntity.ok().body(exerciseRepository.findAllCategoryNames(course.getId()));
    }

    /**
     * GET /courses/:courseId/students : Returns all users that belong to the student group of the course
     *
     * @param courseId the id of the course
     * @return list of users with status 200 (OK)
     */
    @GetMapping("courses/{courseId}/students")
    @PreAuthorize("hasRole('INSTRUCTOR')")
    public ResponseEntity<List<User>> getAllStudentsInCourse(@PathVariable Long courseId) {
        log.debug("REST request to get all students in course : {}", courseId);
        Course course = courseRepository.findByIdElseThrow(courseId);
        return courseService.getAllUsersInGroup(course, course.getStudentGroupName());
    }

    /**
     * GET /courses/:courseId/students/search : Search all users by login or name that belong to the student group of the course
     *
     * @param courseId    the id of the course
     * @param loginOrName the login or name by which to search users
     * @return the ResponseEntity with status 200 (OK) and with body all users
     */
    @GetMapping("courses/{courseId}/students/search")
    @PreAuthorize("hasRole('TA')")
    public ResponseEntity<List<UserDTO>> searchStudentsInCourse(@PathVariable Long courseId, @RequestParam("loginOrName") String loginOrName) {
        log.debug("REST request to search for students in course : {} with login or name : {}", courseId, loginOrName);
        Course course = courseRepository.findByIdElseThrow(courseId);
        authCheckService.checkHasAtLeastRoleInCourseElseThrow(Role.TEACHING_ASSISTANT, course, null);
        // restrict result size by only allowing reasonable searches
        if (loginOrName.length() < 3) {
            throw new ResponseStatusException(HttpStatus.BAD_REQUEST, "Query param 'loginOrName' must be three characters or longer.");
        }
        final Page<UserDTO> page = userRepository.searchAllUsersByLoginOrNameInGroupAndConvertToDTO(PageRequest.of(0, 25), loginOrName, course.getStudentGroupName());
        HttpHeaders headers = PaginationUtil.generatePaginationHttpHeaders(ServletUriComponentsBuilder.fromCurrentRequest(), page);
        return new ResponseEntity<>(page.getContent(), headers, HttpStatus.OK);
    }

    /**
     * GET /courses/:courseId/tutors : Returns all users that belong to the tutor group of the course
     *
     * @param courseId the id of the course
     * @return list of users with status 200 (OK)
     */
    @GetMapping("courses/{courseId}/tutors")
    @PreAuthorize("hasRole('INSTRUCTOR')")
    public ResponseEntity<List<User>> getAllTutorsInCourse(@PathVariable Long courseId) {
        log.debug("REST request to get all tutors in course : {}", courseId);
        Course course = courseRepository.findByIdElseThrow(courseId);
        return courseService.getAllUsersInGroup(course, course.getTeachingAssistantGroupName());
    }

    /**
     * GET /courses/:courseId/editors : Returns all users that belong to the editor group of the course
     *
     * @param courseId the id of the course
     * @return list of users with status 200 (OK)
     */
    @GetMapping("courses/{courseId}/editors")
    @PreAuthorize("hasRole('INSTRUCTOR')")
    public ResponseEntity<List<User>> getAllEditorsInCourse(@PathVariable Long courseId) {
        log.debug("REST request to get all editors in course : {}", courseId);
        Course course = courseRepository.findByIdElseThrow(courseId);
        return courseService.getAllUsersInGroup(course, course.getEditorGroupName());
    }

    /**
     * GET /courses/:courseId/instructors : Returns all users that belong to the instructor group of the course
     *
     * @param courseId the id of the course
     * @return list of users with status 200 (OK)
     */
    @GetMapping("courses/{courseId}/instructors")
    @PreAuthorize("hasRole('INSTRUCTOR')")
    public ResponseEntity<List<User>> getAllInstructorsInCourse(@PathVariable Long courseId) {
        log.debug("REST request to get all instructors in course : {}", courseId);
        Course course = courseRepository.findByIdElseThrow(courseId);
        return courseService.getAllUsersInGroup(course, course.getInstructorGroupName());
    }

    /**
     * GET /courses/:courseId/search-users : search users for a given course within all groups.
     *
     * @param courseId   the id of the course for which to search users
     * @param nameOfUser the name by which to search users
     * @return the ResponseEntity with status 200 (OK) and with body all users
     */
    @GetMapping("courses/{courseId}/search-other-users")
    @PreAuthorize("hasRole('USER')")
    public ResponseEntity<List<User>> searchOtherUsersInCourse(@PathVariable long courseId, @RequestParam("nameOfUser") String nameOfUser) {
        Course course = courseRepository.findByIdElseThrow(courseId);
        authCheckService.checkHasAtLeastRoleInCourseElseThrow(Role.STUDENT, course, null);

        // restrict result size by only allowing reasonable searches
        if (nameOfUser.length() < 3) {
            throw new ResponseStatusException(HttpStatus.BAD_REQUEST, "Query param 'name' must be three characters or longer.");
        }

        return ResponseEntity.ok().body(courseService.searchOtherUsersNameInCourse(course, nameOfUser));
    }

    /**
     * GET /courses/:courseId/title : Returns the title of the course with the given id
     *
     * @param courseId the id of the course
     * @return the title of the course wrapped in an ResponseEntity or 404 Not Found if no course with that id exists
     */
    @GetMapping("courses/{courseId}/title")
    @PreAuthorize("hasRole('USER')")
    @ResponseBody
    public ResponseEntity<String> getCourseTitle(@PathVariable Long courseId) {
        final var title = courseRepository.getCourseTitle(courseId);
        return title == null ? ResponseEntity.notFound().build() : ResponseEntity.ok(title);
    }

    /**
     * Post /courses/:courseId/students/:studentLogin : Add the given user to the students of the course so that the student can access the course
     *
     * @param courseId     the id of the course
     * @param studentLogin the login of the user who should get student access
     * @return empty ResponseEntity with status 200 (OK) or with status 404 (Not Found)
     */
    @PostMapping("courses/{courseId}/students/{studentLogin:" + Constants.LOGIN_REGEX + "}")
    @PreAuthorize("hasRole('INSTRUCTOR')")
    public ResponseEntity<Void> addStudentToCourse(@PathVariable Long courseId, @PathVariable String studentLogin) {
        log.debug("REST request to add {} as student to course : {}", studentLogin, courseId);
        var course = courseRepository.findByIdElseThrow(courseId);
        return addUserToCourseGroup(studentLogin, userRepository.getUserWithGroupsAndAuthorities(), course, course.getStudentGroupName(), Role.STUDENT);
    }

    /**
     * Post /courses/:courseId/tutors/:tutorLogin : Add the given user to the tutors of the course so that the student can access the course administration
     *
     * @param courseId   the id of the course
     * @param tutorLogin the login of the user who should get tutor access
     * @return empty ResponseEntity with status 200 (OK) or with status 404 (Not Found)
     */
    @PostMapping("courses/{courseId}/tutors/{tutorLogin:" + Constants.LOGIN_REGEX + "}")
    @PreAuthorize("hasRole('INSTRUCTOR')")
    public ResponseEntity<Void> addTutorToCourse(@PathVariable Long courseId, @PathVariable String tutorLogin) {
        log.debug("REST request to add {} as tutors to course : {}", tutorLogin, courseId);
        var course = courseRepository.findByIdElseThrow(courseId);
        return addUserToCourseGroup(tutorLogin, userRepository.getUserWithGroupsAndAuthorities(), course, course.getTeachingAssistantGroupName(), Role.TEACHING_ASSISTANT);
    }

    /**
     * Post /courses/:courseId/editors/:editorLogin : Add the given user to the editors of the course so that the student can access the course administration
     *
     * @param courseId    the id of the course
     * @param editorLogin the login of the user who should get editor access
     * @return empty ResponseEntity with status 200 (OK) or with status 404 (Not Found)
     */
    @PostMapping("courses/{courseId}/editors/{editorLogin:" + Constants.LOGIN_REGEX + "}")
    @PreAuthorize("hasRole('INSTRUCTOR')")
    public ResponseEntity<Void> addEditorToCourse(@PathVariable Long courseId, @PathVariable String editorLogin) {
        log.debug("REST request to add {} as editors to course : {}", editorLogin, courseId);
        Course course = courseRepository.findByIdElseThrow(courseId);
        courseService.checkIfEditorGroupsNeedsToBeCreated(course);
        return addUserToCourseGroup(editorLogin, userRepository.getUserWithGroupsAndAuthorities(), course, course.getEditorGroupName(), Role.EDITOR);
    }

    /**
     * Post /courses/:courseId/instructors/:instructorLogin : Add the given user to the instructors of the course so that the student can access the course administration
     *
     * @param courseId        the id of the course
     * @param instructorLogin the login of the user who should get instructors access
     * @return empty ResponseEntity with status 200 (OK) or with status 404 (Not Found)
     */
    @PostMapping("courses/{courseId}/instructors/{instructorLogin:" + Constants.LOGIN_REGEX + "}")
    @PreAuthorize("hasRole('INSTRUCTOR')")
    public ResponseEntity<Void> addInstructorToCourse(@PathVariable Long courseId, @PathVariable String instructorLogin) {
        log.debug("REST request to add {} as instructors to course : {}", instructorLogin, courseId);
        var course = courseRepository.findByIdElseThrow(courseId);
        return addUserToCourseGroup(instructorLogin, userRepository.getUserWithGroupsAndAuthorities(), course, course.getInstructorGroupName(), Role.INSTRUCTOR);
    }

    /**
     * adds the userLogin to the group (student, tutors or instructors) of the given course
     *
     * @param userLogin         the user login of the student, tutor or instructor who should be added to the group
     * @param instructorOrAdmin the user who initiates this request who must be an instructor of the given course or an admin
     * @param course            the course which is only passes to check if the instructorOrAdmin is an instructor of the course
     * @param group             the group to which the userLogin should be added
     * @param role              the role which should be added
     * @return empty ResponseEntity with status 200 (OK) or with status 404 (Not Found) or with status 403 (Forbidden)
     */
    @NotNull
    public ResponseEntity<Void> addUserToCourseGroup(String userLogin, User instructorOrAdmin, Course course, String group, Role role) {
        if (authCheckService.isAtLeastInstructorInCourse(course, instructorOrAdmin)) {
            Optional<User> userToAddToGroup = userRepository.findOneWithGroupsAndAuthoritiesByLogin(userLogin);
            if (userToAddToGroup.isEmpty()) {
                throw new EntityNotFoundException("User", userLogin);
            }
            courseService.addUserToGroup(userToAddToGroup.get(), group, role);
            return ResponseEntity.ok().body(null);
        }
        else {
            throw new AccessForbiddenException();
        }
    }

    /**
     * DELETE /courses/:courseId/students/:studentLogin : Remove the given user from the students of the course so that the student cannot access the course anymore
     *
     * @param courseId     the id of the course
     * @param studentLogin the login of the user who should lose student access
     * @return empty ResponseEntity with status 200 (OK) or with status 404 (Not Found)
     */
    @DeleteMapping("courses/{courseId}/students/{studentLogin:" + Constants.LOGIN_REGEX + "}")
    @PreAuthorize("hasRole('INSTRUCTOR')")
    public ResponseEntity<Void> removeStudentFromCourse(@PathVariable Long courseId, @PathVariable String studentLogin) {
        log.debug("REST request to remove {} as student from course : {}", studentLogin, courseId);
        var course = courseRepository.findByIdElseThrow(courseId);
        return removeUserFromCourseGroup(studentLogin, userRepository.getUserWithGroupsAndAuthorities(), course, course.getStudentGroupName(), Role.STUDENT);
    }

    /**
     * DELETE /courses/:courseId/tutors/:tutorsLogin : Remove the given user from the tutors of the course so that the tutors cannot access the course administration anymore
     *
     * @param courseId   the id of the course
     * @param tutorLogin the login of the user who should lose student access
     * @return empty ResponseEntity with status 200 (OK) or with status 404 (Not Found)
     */
    @DeleteMapping("courses/{courseId}/tutors/{tutorLogin:" + Constants.LOGIN_REGEX + "}")
    @PreAuthorize("hasRole('INSTRUCTOR')")
    public ResponseEntity<Void> removeTutorFromCourse(@PathVariable Long courseId, @PathVariable String tutorLogin) {
        log.debug("REST request to remove {} as tutor from course : {}", tutorLogin, courseId);
        var course = courseRepository.findByIdElseThrow(courseId);
        return removeUserFromCourseGroup(tutorLogin, userRepository.getUserWithGroupsAndAuthorities(), course, course.getTeachingAssistantGroupName(), Role.TEACHING_ASSISTANT);
    }

    /**
     * DELETE /courses/:courseId/editors/:editorsLogin : Remove the given user from the editors of the course so that the editors cannot access the course administration anymore
     *
     * @param courseId    the id of the course
     * @param editorLogin the login of the user who should lose student access
     * @return empty ResponseEntity with status 200 (OK) or with status 404 (Not Found)
     */
    @DeleteMapping("courses/{courseId}/editors/{editorLogin:" + Constants.LOGIN_REGEX + "}")
    @PreAuthorize("hasRole('INSTRUCTOR')")
    public ResponseEntity<Void> removeEditorFromCourse(@PathVariable Long courseId, @PathVariable String editorLogin) {
        log.debug("REST request to remove {} as editor from course : {}", editorLogin, courseId);
        var course = courseRepository.findByIdElseThrow(courseId);
        return removeUserFromCourseGroup(editorLogin, userRepository.getUserWithGroupsAndAuthorities(), course, course.getEditorGroupName(), Role.EDITOR);
    }

    /**
     * DELETE /courses/:courseId/instructors/:instructorLogin : Remove the given user from the instructors of the course so that the instructor cannot access the course
     * administration anymore
     *
     * @param courseId        the id of the course
     * @param instructorLogin the login of the user who should lose student access
     * @return empty ResponseEntity with status 200 (OK) or with status 404 (Not Found)
     */
    @DeleteMapping("courses/{courseId}/instructors/{instructorLogin:" + Constants.LOGIN_REGEX + "}")
    @PreAuthorize("hasRole('INSTRUCTOR')")
    public ResponseEntity<Void> removeInstructorFromCourse(@PathVariable Long courseId, @PathVariable String instructorLogin) {
        log.debug("REST request to remove {} as instructor from course : {}", instructorLogin, courseId);
        var course = courseRepository.findByIdElseThrow(courseId);
        return removeUserFromCourseGroup(instructorLogin, userRepository.getUserWithGroupsAndAuthorities(), course, course.getInstructorGroupName(), Role.INSTRUCTOR);
    }

    /**
     * removes the userLogin from the group (student, tutors or instructors) of the given course
     *
     * @param userLogin         the user login of the student, tutor or instructor who should be removed from the group
     * @param instructorOrAdmin the user who initiates this request who must be an instructor of the given course or an admin
     * @param course            the course which is only passes to check if the instructorOrAdmin is an instructor of the course
     * @param group             the group from which the userLogin should be removed
     * @param role              the role which should be removed
     * @return empty ResponseEntity with status 200 (OK) or with status 404 (Not Found) or with status 403 (Forbidden)
     */
    @NotNull
    public ResponseEntity<Void> removeUserFromCourseGroup(String userLogin, User instructorOrAdmin, Course course, String group, Role role) {
        if (!authCheckService.isAtLeastInstructorInCourse(course, instructorOrAdmin)) {
            throw new AccessForbiddenException();
        }
        Optional<User> userToRemoveFromGroup = userRepository.findOneWithGroupsAndAuthoritiesByLogin(userLogin);
        if (userToRemoveFromGroup.isEmpty()) {
            throw new EntityNotFoundException("User", userLogin);
        }
        courseService.removeUserFromGroup(userToRemoveFromGroup.get(), group, role);
        return ResponseEntity.ok().body(null);
    }

    /**
     * GET /courses/{courseId}/management-detail : Gets the data needed for the course management detail view
     *
     * @param courseId the id of the course
     * @return the ResponseEntity with status 200 (OK) and the body, or with status 404 (Not Found)
     */
    @GetMapping("courses/{courseId}/management-detail")
    @PreAuthorize("hasRole('TA')")
    public ResponseEntity<CourseManagementDetailViewDTO> getCourseDTOForDetailView(@PathVariable Long courseId) {
        Course course = courseRepository.findByIdElseThrow(courseId);
        authCheckService.checkHasAtLeastRoleInCourseElseThrow(Role.TEACHING_ASSISTANT, course, null);
        CourseManagementDetailViewDTO managementDetailViewDTO = courseService.getStatsForDetailView(course);
        return ResponseEntity.ok(managementDetailViewDTO);
    }

    /**
     * GET /courses/:courseId/statistics : Get the active students for this particular course
     *
     * @param courseId    the id of the course
     * @param periodIndex an index indicating which time period, 0 is current week, -1 is one week in the past, -2 is two weeks in the past ...
     * @return the ResponseEntity with status 200 (OK) and the data in body, or status 404 (Not Found)
     */
    @GetMapping("courses/{courseId}/statistics")
    @PreAuthorize("hasRole('TA')")
    public ResponseEntity<List<Integer>> getActiveStudentsForCourseDetailView(@PathVariable Long courseId, @RequestParam Long periodIndex) {
        var course = courseRepository.findByIdElseThrow(courseId);
        authCheckService.checkHasAtLeastRoleInCourseElseThrow(Role.TEACHING_ASSISTANT, course, null);
        var exerciseIds = exerciseRepository.findAllIdsByCourseId(courseId);
        var chartEndDate = courseService.determineEndDateForActiveStudents(course);
        var spanEndDate = chartEndDate.plusWeeks(17 * periodIndex);
        var returnedSpanSize = courseService.determineTimeSpanSizeForActiveStudents(course, spanEndDate, 17);
        var activeStudents = courseService.getActiveStudents(exerciseIds, periodIndex, 17, chartEndDate);
        // We omit data concerning the time before the start date
        return ResponseEntity.ok(activeStudents.subList(activeStudents.size() - returnedSpanSize, activeStudents.size()));
    }

    /**
     * GET /courses/:courseId/statistics-lifetime-overview : Get the active students for this particular course over its whole lifetime
     *
     * @param courseId the id of the course
     * @return the ResponseEntity with status 200 (OK) and the data in body, or status 404 (Not Found)
     */
    @GetMapping("courses/{courseId}/statistics-lifetime-overview")
    @PreAuthorize("hasRole('TA')")
    public ResponseEntity<List<Integer>> getActiveStudentsForCourseLiveTime(@PathVariable Long courseId) {
        authCheckService.checkHasAtLeastRoleInCourseElseThrow(Role.TEACHING_ASSISTANT, courseRepository.findByIdElseThrow(courseId), null);
        var exerciseIds = exerciseRepository.findAllIdsByCourseId(courseId);
        var course = courseRepository.findByIdElseThrow(courseId);
        if (course.getStartDate() == null) {
            throw new IllegalArgumentException("Course does not contain start date");
        }
        var endDate = courseService.determineEndDateForActiveStudents(course);
        var returnedSpanSize = courseService.calculateWeeksBetweenDates(course.getStartDate(), endDate);
        var activeStudents = courseService.getActiveStudents(exerciseIds, 0, Math.toIntExact(returnedSpanSize), endDate);
        return ResponseEntity.ok(activeStudents);
    }

    /**
     * POST /courses/:courseId/:courseGroup : Add multiple users to the user group of the course so that they can access the course
     * The passed list of UserDTOs must include the registration number (the other entries are currently ignored and can be left out)
     * Note: registration based on other user attributes (e.g. email, name, login) is currently NOT supported
     * <p>
     * This method first tries to find the student in the internal Artemis user database (because the user is most probably already using Artemis).
     * In case the user cannot be found, we additionally search the (TUM) LDAP in case it is configured properly.
     *
     * @param courseId    the id of the course
     * @param studentDtos the list of students (with at least registration number) who should get access to the course
     * @param courseGroup the group, the user has to be added to, either 'students', 'tutors', 'instructors' or 'editors'
     * @return the list of students who could not be registered for the course, because they could NOT be found in the Artemis database and could NOT be found in the TUM LDAP
     */
    @PostMapping("courses/{courseId}/{courseGroup}")
    @PreAuthorize("hasRole('INSTRUCTOR')")
    public ResponseEntity<List<StudentDTO>> addUsersToCourseGroup(@PathVariable Long courseId, @PathVariable String courseGroup, @RequestBody List<StudentDTO> studentDtos) {
        authCheckService.checkHasAtLeastRoleInCourseElseThrow(Role.INSTRUCTOR, courseRepository.findByIdElseThrow(courseId), null);
        log.debug("REST request to add {} as {} to course {}", studentDtos, courseGroup, courseId);
        List<StudentDTO> notFoundStudentsDtos = courseService.registerUsersForCourseGroup(courseId, studentDtos, courseGroup);
        return ResponseEntity.ok().body(notFoundStudentsDtos);
    }
}<|MERGE_RESOLUTION|>--- conflicted
+++ resolved
@@ -105,17 +105,10 @@
     private final FileService fileService;
 
     public CourseResource(UserRepository userRepository, CourseService courseService, CourseRepository courseRepository, ExerciseService exerciseService,
-<<<<<<< HEAD
-            OAuth2JWKSService oAuth2JWKSService, OnlineCourseConfigurationService onlineCourseConfigurationService, AuthorizationCheckService authCheckService,
-            TutorParticipationRepository tutorParticipationRepository, SubmissionService submissionService, AuditEventRepository auditEventRepository,
-            Optional<VcsUserManagementService> optionalVcsUserManagementService, AssessmentDashboardService assessmentDashboardService, ExerciseRepository exerciseRepository,
-            Optional<CIUserManagementService> optionalCiUserManagementService) {
-=======
             OAuth2JWKSService oAuth2JWKSService, AuthorizationCheckService authCheckService, TutorParticipationRepository tutorParticipationRepository,
             SubmissionService submissionService, AuditEventRepository auditEventRepository, Optional<VcsUserManagementService> optionalVcsUserManagementService,
             AssessmentDashboardService assessmentDashboardService, ExerciseRepository exerciseRepository, Optional<CIUserManagementService> optionalCiUserManagementService,
-            FileService fileService) {
->>>>>>> d479f7b2
+            OnlineCourseConfigurationService onlineCourseConfigurationService, FileService fileService) {
         this.courseService = courseService;
         this.courseRepository = courseRepository;
         this.exerciseService = exerciseService;
@@ -233,26 +226,11 @@
         }
 
         // Make sure to preserve associations in updated entity
-<<<<<<< HEAD
-        updatedCourse.setPrerequisites(existingCourse.getPrerequisites());
-
-        updatedCourse.validateRegistrationConfirmationMessage();
-        updatedCourse.validateComplaintsAndRequestMoreFeedbackConfig();
-        updatedCourse.validateOnlineCourseAndRegistrationEnabled();
-        updatedCourse.validateShortName();
-        updatedCourse.validateAccuracyOfScores();
-        if (!updatedCourse.isValidStartAndEndDate()) {
-            throw new BadRequestAlertException("For Courses, the start date has to be before the end date", Course.ENTITY_NAME, "invalidCourseStartDate", true);
-        }
-
-        onlineCourseConfigurationService.validateOnlineCourseConfiguration(updatedCourse);
-=======
         courseUpdate.setPrerequisites(existingCourse.getPrerequisites());
 
         courseUpdate.validateRegistrationConfirmationMessage();
         courseUpdate.validateComplaintsAndRequestMoreFeedbackConfig();
         courseUpdate.validateOnlineCourseAndRegistrationEnabled();
-        courseUpdate.validateOnlineCourseConfiguration();
         courseUpdate.validateShortName();
         courseUpdate.validateAccuracyOfScores();
         if (!courseUpdate.isValidStartAndEndDate()) {
@@ -264,9 +242,10 @@
             courseUpdate.setCourseIcon(pathString);
         }
 
+        onlineCourseConfigurationService.validateOnlineCourseConfiguration(courseUpdate);
+
         courseUpdate.setId(courseId); // Don't persist a wrong ID
         Course result = courseRepository.save(courseUpdate);
->>>>>>> d479f7b2
 
         // Based on the old instructors, editors and TAs, we can update all exercises in the course in the VCS (if necessary)
         // We need the old instructors, editors and TAs, so that the VCS user management service can determine which
