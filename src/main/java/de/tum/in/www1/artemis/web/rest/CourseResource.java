package de.tum.in.www1.artemis.web.rest;

import static de.tum.in.www1.artemis.config.Constants.SHORT_NAME_PATTERN;
import static de.tum.in.www1.artemis.web.rest.util.ResponseUtil.forbidden;
import static de.tum.in.www1.artemis.web.rest.util.ResponseUtil.notFound;
import static java.time.ZonedDateTime.now;

import java.net.URI;
import java.net.URISyntaxException;
import java.time.ZonedDateTime;
import java.util.*;
import java.util.regex.Matcher;
import java.util.regex.Pattern;
import java.util.stream.Collectors;
import java.util.stream.Stream;

import org.jetbrains.annotations.NotNull;
import org.slf4j.Logger;
import org.slf4j.LoggerFactory;
import org.springframework.beans.factory.annotation.Value;
import org.springframework.boot.actuate.audit.AuditEvent;
import org.springframework.boot.actuate.audit.AuditEventRepository;
import org.springframework.core.env.Environment;
import org.springframework.http.ResponseEntity;
import org.springframework.security.access.prepost.PreAuthorize;
import org.springframework.web.bind.annotation.*;

import de.tum.in.www1.artemis.config.Constants;
import de.tum.in.www1.artemis.domain.*;
import de.tum.in.www1.artemis.domain.enumeration.ComplaintType;
import de.tum.in.www1.artemis.domain.enumeration.ExerciseMode;
import de.tum.in.www1.artemis.domain.participation.StudentParticipation;
import de.tum.in.www1.artemis.domain.participation.TutorParticipation;
import de.tum.in.www1.artemis.exception.ArtemisAuthenticationException;
import de.tum.in.www1.artemis.exception.GroupAlreadyExistsException;
import de.tum.in.www1.artemis.repository.ComplaintRepository;
import de.tum.in.www1.artemis.repository.ComplaintResponseRepository;
import de.tum.in.www1.artemis.repository.CourseRepository;
import de.tum.in.www1.artemis.security.ArtemisAuthenticationProvider;
import de.tum.in.www1.artemis.service.*;
import de.tum.in.www1.artemis.service.connectors.VcsUserManagementService;
import de.tum.in.www1.artemis.web.rest.dto.DueDateStat;
import de.tum.in.www1.artemis.web.rest.dto.StatsForInstructorDashboardDTO;
import de.tum.in.www1.artemis.web.rest.dto.TutorLeaderboardDTO;
import de.tum.in.www1.artemis.web.rest.errors.AccessForbiddenException;
import de.tum.in.www1.artemis.web.rest.errors.BadRequestAlertException;
import de.tum.in.www1.artemis.web.rest.util.HeaderUtil;
import io.github.jhipster.config.JHipsterConstants;
import io.github.jhipster.web.util.ResponseUtil;

/**
 * REST controller for managing Course.
 */
@RestController
@RequestMapping("/api")
@PreAuthorize("hasRole('ADMIN')")
public class CourseResource {

    private final Logger log = LoggerFactory.getLogger(CourseResource.class);

    private static final String ENTITY_NAME = "course";

    @Value("${jhipster.clientApp.name}")
    private String applicationName;

    @Value("${artemis.user-management.course-registration.allowed-username-pattern:#{null}}")
    private Optional<Pattern> allowedCourseRegistrationUsernamePattern;

    private final UserService userService;

    private final CourseService courseService;

    private final ParticipationService participationService;

    private final AuthorizationCheckService authCheckService;

    private final CourseRepository courseRepository;

    private final ExerciseService exerciseService;

    private final ArtemisAuthenticationProvider artemisAuthenticationProvider;

    private final TutorParticipationService tutorParticipationService;

    private final ComplaintRepository complaintRepository;

    private final ComplaintResponseRepository complaintResponseRepository;

    private final SubmissionService submissionService;

    private final ResultService resultService;

    private final ComplaintService complaintService;

    private final TutorLeaderboardService tutorLeaderboardService;

    private final ProgrammingExerciseService programmingExerciseService;

    private final AssessmentDashboardService assessmentDashboardService;

    private final AchievementService achievementService;

    private final AchievementService achievementService;

    private final AuditEventRepository auditEventRepository;

    private final Optional<VcsUserManagementService> vcsUserManagementService;

    private final Environment env;

    public CourseResource(UserService userService, CourseService courseService, ParticipationService participationService, CourseRepository courseRepository,
            ExerciseService exerciseService, AuthorizationCheckService authCheckService, TutorParticipationService tutorParticipationService, Environment env,
            ArtemisAuthenticationProvider artemisAuthenticationProvider, ComplaintRepository complaintRepository, ComplaintResponseRepository complaintResponseRepository,
            SubmissionService submissionService, ResultService resultService, ComplaintService complaintService, TutorLeaderboardService tutorLeaderboardService,
            ProgrammingExerciseService programmingExerciseService, AuditEventRepository auditEventRepository, Optional<VcsUserManagementService> vcsUserManagementService,
<<<<<<< HEAD
            TutorDashboardService tutorDashboardService, AchievementService achievementService) {
=======
            AssessmentDashboardService assessmentDashboardService, AchievementService achievementService) {
>>>>>>> feb94069
        this.userService = userService;
        this.courseService = courseService;
        this.participationService = participationService;
        this.courseRepository = courseRepository;
        this.exerciseService = exerciseService;
        this.authCheckService = authCheckService;
        this.tutorParticipationService = tutorParticipationService;
        this.artemisAuthenticationProvider = artemisAuthenticationProvider;
        this.complaintRepository = complaintRepository;
        this.complaintResponseRepository = complaintResponseRepository;
        this.submissionService = submissionService;
        this.resultService = resultService;
        this.complaintService = complaintService;
        this.tutorLeaderboardService = tutorLeaderboardService;
        this.programmingExerciseService = programmingExerciseService;
        this.vcsUserManagementService = vcsUserManagementService;
        this.auditEventRepository = auditEventRepository;
        this.env = env;
<<<<<<< HEAD
        this.tutorDashboardService = tutorDashboardService;
=======
        this.assessmentDashboardService = assessmentDashboardService;
>>>>>>> feb94069
        this.achievementService = achievementService;
    }

    /**
     * POST /courses : create a new course.
     *
     * @param course the course to create
     * @return the ResponseEntity with status 201 (Created) and with body the new course, or with status 400 (Bad Request) if the course has already an ID
     * @throws URISyntaxException if the Location URI syntax is incorrect
     */
    @PostMapping("/courses")
    @PreAuthorize("hasAnyRole('ADMIN')")
    public ResponseEntity<Course> createCourse(@RequestBody Course course) throws URISyntaxException {
        log.debug("REST request to save Course : {}", course);
        if (course.getId() != null) {
            throw new BadRequestAlertException("A new course cannot already have an ID", ENTITY_NAME, "idexists");
        }

        validateShortName(course);

        List<Course> coursesWithSameShortName = courseRepository.findAllByShortName(course.getShortName());
        if (coursesWithSameShortName.size() > 0) {
            return ResponseEntity.badRequest().headers(
                    HeaderUtil.createAlert(applicationName, "A course with the same short name already exists. Please choose a different short name.", "shortnameAlreadyExists"))
                    .body(null);
        }

        validateRegistrationConfirmationMessage(course);
        validateComplaintsConfig(course);
        validateOnlineCourseAndRegistrationEnabled(course);

        try {

            // We use default names if a group was not specified by the ADMIN.
            // NOTE: instructors cannot change the group of a course, because this would be a security issue!

            // only create default group names, if the ADMIN has used a custom group names, we assume that it already exists.

            if (course.getStudentGroupName() == null) {
                course.setStudentGroupName(course.getDefaultStudentGroupName());
                artemisAuthenticationProvider.createGroup(course.getStudentGroupName());
            }
            else {
                checkIfGroupsExists(course.getStudentGroupName());
            }

            if (course.getTeachingAssistantGroupName() == null) {
                course.setTeachingAssistantGroupName(course.getDefaultTeachingAssistantGroupName());
                artemisAuthenticationProvider.createGroup(course.getTeachingAssistantGroupName());
            }
            else {
                checkIfGroupsExists(course.getTeachingAssistantGroupName());
            }

            if (course.getInstructorGroupName() == null) {
                course.setInstructorGroupName(course.getDefaultInstructorGroupName());
                artemisAuthenticationProvider.createGroup(course.getInstructorGroupName());
            }
            else {
                checkIfGroupsExists(course.getInstructorGroupName());
            }
        }
        catch (GroupAlreadyExistsException ex) {
            throw new BadRequestAlertException(
                    ex.getMessage() + ": One of the groups already exists (in the external user management), because the short name was already used in Artemis before. "
                            + "Please choose a different short name!",
                    ENTITY_NAME, "shortNameWasAlreadyUsed", true);
        }
        catch (ArtemisAuthenticationException ex) {
            // a specified group does not exist, notify the client
            throw new BadRequestAlertException(ex.getMessage(), ENTITY_NAME, "groupNotFound", true);
        }
        Course result = courseService.save(course);

        // Add achievements if enabled
        if (result.getAchievementsEnabled()) {
            achievementService.generateForCourse(result);
        }

        return ResponseEntity.created(new URI("/api/courses/" + result.getId()))
                .headers(HeaderUtil.createEntityCreationAlert(applicationName, true, ENTITY_NAME, result.getTitle())).body(result);
    }

    /**
     * PUT /courses : Updates an existing updatedCourse.
     *
     * @param updatedCourse the course to update
     * @return the ResponseEntity with status 200 (OK) and with body the updated course
     * @throws URISyntaxException if the Location URI syntax is incorrect
     */
    @PutMapping("/courses")
    @PreAuthorize("hasAnyRole('ADMIN', 'INSTRUCTOR')")
    public ResponseEntity<Course> updateCourse(@RequestBody Course updatedCourse) throws URISyntaxException {
        log.debug("REST request to update Course : {}", updatedCourse);
        if (updatedCourse.getId() == null) {
            return createCourse(updatedCourse);
        }
        Optional<Course> existingCourse = courseRepository.findById(updatedCourse.getId());
        if (existingCourse.isEmpty()) {
            return ResponseEntity.notFound().build();
        }

        if (!Objects.equals(existingCourse.get().getShortName(), updatedCourse.getShortName())) {
            throw new BadRequestAlertException("The course short name cannot be changed", ENTITY_NAME, "shortNameCannotChange", true);
        }

        User user = userService.getUserWithGroupsAndAuthorities();
        // only allow admins or instructors of the existing course to change it
        // this is important, otherwise someone could put himself into the instructor group of the updated course
        if (!authCheckService.isAtLeastInstructorInCourse(existingCourse.get(), user)) {
            return forbidden();
        }

        if (authCheckService.isAdmin(user)) {
            // if an admin changes a group, we need to check that the changed group exists
            try {
                if (!Objects.equals(existingCourse.get().getStudentGroupName(), updatedCourse.getStudentGroupName())) {
                    checkIfGroupsExists(updatedCourse.getStudentGroupName());
                }
                if (!Objects.equals(existingCourse.get().getTeachingAssistantGroupName(), updatedCourse.getTeachingAssistantGroupName())) {
                    checkIfGroupsExists(updatedCourse.getTeachingAssistantGroupName());
                }
                if (!Objects.equals(existingCourse.get().getInstructorGroupName(), updatedCourse.getInstructorGroupName())) {
                    checkIfGroupsExists(updatedCourse.getInstructorGroupName());
                }
            }
            catch (ArtemisAuthenticationException ex) {
                // a specified group does not exist, notify the client
                throw new BadRequestAlertException(ex.getMessage(), ENTITY_NAME, "groupNotFound", true);
            }
        }
        else {
            // this means the user must be an instructor, who has NOT Admin rights.
            // instructors are not allowed to change group names, because this would lead to security problems

            if (!Objects.equals(existingCourse.get().getStudentGroupName(), updatedCourse.getStudentGroupName())) {
                throw new BadRequestAlertException("The student group name cannot be changed", ENTITY_NAME, "studentGroupNameCannotChange", true);
            }
            if (!Objects.equals(existingCourse.get().getTeachingAssistantGroupName(), updatedCourse.getTeachingAssistantGroupName())) {
                throw new BadRequestAlertException("The teaching assistant group name cannot be changed", ENTITY_NAME, "teachingAssistantGroupNameCannotChange", true);
            }
            if (!Objects.equals(existingCourse.get().getInstructorGroupName(), updatedCourse.getInstructorGroupName())) {
                throw new BadRequestAlertException("The instructor group name cannot be changed", ENTITY_NAME, "instructorGroupNameCannotChange", true);
            }
        }

        validateRegistrationConfirmationMessage(updatedCourse);
        validateComplaintsConfig(updatedCourse);
        validateOnlineCourseAndRegistrationEnabled(updatedCourse);
        validateShortName(updatedCourse);

        // Based on the old instructors and TAs, we can update all exercises in the course in the VCS (if necessary)
        // We need the old instructors and TAs, so that the VCS user management service can determine which
        // users no longer have TA or instructor rights in the related exercise repositories.
        final var oldInstructorGroup = existingCourse.get().getInstructorGroupName();
        final var oldTeachingAssistantGroup = existingCourse.get().getTeachingAssistantGroupName();
        Course result = courseService.save(updatedCourse);

        // Add or remove achievements
        if (result.getAchievementsEnabled() && !existingCourse.get().getAchievementsEnabled()) {
            achievementService.generateForCourse(result);
        }
        else if (!result.getAchievementsEnabled() && existingCourse.get().getAchievementsEnabled()) {
            achievementService.deleteByCourseId(result.getId());
        }

        vcsUserManagementService.ifPresent(userManagementService -> userManagementService.updateCoursePermissions(result, oldInstructorGroup, oldTeachingAssistantGroup));
        return ResponseEntity.ok().headers(HeaderUtil.createEntityUpdateAlert(applicationName, true, ENTITY_NAME, updatedCourse.getTitle())).body(result);
    }

    private void checkIfGroupsExists(String group) {
        if (!Arrays.asList(env.getActiveProfiles()).contains(JHipsterConstants.SPRING_PROFILE_PRODUCTION)) {
            return;
        }
        // only execute this check in the production environment because normal developers (while testing) might not have the right to call this method on the authentication server
        if (!artemisAuthenticationProvider.isGroupAvailable(group)) {
            throw new ArtemisAuthenticationException("Cannot save! The group " + group + " does not exist. Please double check the group name!");
        }
    }

    private void validateRegistrationConfirmationMessage(Course course) {
        if (course.getRegistrationConfirmationMessage() != null && course.getRegistrationConfirmationMessage().length() > 255) {
            throw new BadRequestAlertException("Confirmation registration message must be shorter than 255 characters", ENTITY_NAME, "confirmationRegistrationMessageInvalid",
                    true);
        }
    }

    private void validateComplaintsConfig(Course course) {
        if (course.getMaxComplaints() == null) {
            // set the default value to prevent null pointer exceptions
            course.setMaxComplaints(3);
        }
        if (course.getMaxTeamComplaints() == null) {
            // set the default value to prevent null pointer exceptions
            course.setMaxTeamComplaints(3);
        }
        if (course.getMaxComplaintTimeDays() == null) {
            // set the default value to prevent null pointer exceptions
            course.setMaxComplaintTimeDays(7);
        }
        if (course.getMaxComplaints() < 0) {
            throw new BadRequestAlertException("Max Complaints cannot be negative", ENTITY_NAME, "maxComplaintsInvalid", true);
        }
        if (course.getMaxTeamComplaints() < 0) {
            throw new BadRequestAlertException("Max Team Complaints cannot be negative", ENTITY_NAME, "maxTeamComplaintsInvalid", true);
        }
        if (course.getMaxComplaintTimeDays() < 0) {
            throw new BadRequestAlertException("Max Complaint Days cannot be negative", ENTITY_NAME, "maxComplaintDaysInvalid", true);
        }
        if (course.getMaxComplaintTimeDays() == 0 && (course.getMaxComplaints() != 0 || course.getMaxTeamComplaints() != 0)) {
            throw new BadRequestAlertException("If complaints are allowed, the complaint time in days must be positive.", ENTITY_NAME, "complaintsConfigInvalid", true);
        }
        if (course.getMaxComplaintTimeDays() != 0 && (course.getMaxComplaints() == 0 && course.getMaxTeamComplaints() == 0)) {
            throw new BadRequestAlertException("If no complaints are allowed, the complaint time in days should be set to zero.", ENTITY_NAME, "complaintsConfigInvalid", true);
        }
    }

    private void validateOnlineCourseAndRegistrationEnabled(Course course) {
        if (course.isOnlineCourse() && course.isRegistrationEnabled()) {
            throw new BadRequestAlertException("Online course and registration enabled cannot be active at the same time", ENTITY_NAME, "onlineCourseRegistrationEnabledInvalid",
                    true);
        }
    }

    private void validateShortName(Course course) {
        // Check if course shortname matches regex
        Matcher shortNameMatcher = SHORT_NAME_PATTERN.matcher(course.getShortName());
        if (!shortNameMatcher.matches()) {
            throw new BadRequestAlertException("The shortname is invalid", ENTITY_NAME, "shortnameInvalid", true);
        }
    }

    /**
     * POST /courses/{courseId}/register : Register for an existing course. This method registers the current user for the given course id in case the course has already started
     * and not finished yet. The user is added to the course student group in the Authentication System and the course student group is added to the user's groups in the Artemis
     * database.
     *
     * @param courseId to find the course
     * @return response entity for user who has been registered to the course
     */
    @PostMapping("/courses/{courseId}/register")
    @PreAuthorize("hasAnyRole('USER', 'TA', 'INSTRUCTOR', 'ADMIN')")
    public ResponseEntity<User> registerForCourse(@PathVariable Long courseId) {
        Course course = courseService.findOne(courseId);
        User user = userService.getUserWithGroupsAndAuthorities();
        log.debug("REST request to register {} for Course {}", user.getName(), course.getTitle());
        if (allowedCourseRegistrationUsernamePattern.isPresent() && !allowedCourseRegistrationUsernamePattern.get().matcher(user.getLogin()).matches()) {
            return ResponseEntity.badRequest().headers(HeaderUtil.createFailureAlert(applicationName, false, ENTITY_NAME, "registrationNotAllowed",
                    "Registration with this username is not allowed. Cannot register user")).body(null);
        }
        if (course.getStartDate() != null && course.getStartDate().isAfter(now())) {
            return ResponseEntity.badRequest()
                    .headers(HeaderUtil.createFailureAlert(applicationName, false, ENTITY_NAME, "courseNotStarted", "The course has not yet started. Cannot register user"))
                    .body(null);
        }
        if (course.getEndDate() != null && course.getEndDate().isBefore(now())) {
            return ResponseEntity.badRequest()
                    .headers(HeaderUtil.createFailureAlert(applicationName, false, ENTITY_NAME, "courseAlreadyFinished", "The course has already finished. Cannot register user"))
                    .body(null);
        }
        if (!Boolean.TRUE.equals(course.isRegistrationEnabled())) {
            return ResponseEntity.badRequest().headers(
                    HeaderUtil.createFailureAlert(applicationName, false, ENTITY_NAME, "registrationDisabled", "The course does not allow registration. Cannot register user"))
                    .body(null);
        }
        artemisAuthenticationProvider.registerUserForCourse(user, course);
        return ResponseEntity.ok(user);
    }

    /**
     * GET /courses : get all courses for administration purposes.
     *
     * @param onlyActive if true, only active courses will be considered in the result
     * @return the list of courses (the user has access to)
     */
    @GetMapping("/courses")
    @PreAuthorize("hasAnyRole('TA', 'INSTRUCTOR', 'ADMIN')")
    public List<Course> getAllCourses(@RequestParam(defaultValue = "false") boolean onlyActive) {
        log.debug("REST request to get all Courses the user has access to");
        User user = userService.getUserWithGroupsAndAuthorities();
        List<Course> courses = courseService.findAll();
        Stream<Course> userCourses = courses.stream().filter(course -> user.getGroups().contains(course.getTeachingAssistantGroupName())
                || user.getGroups().contains(course.getInstructorGroupName()) || authCheckService.isAdmin(user));
        if (onlyActive) {
            // only include courses that have NOT been finished
            userCourses = userCourses.filter(course -> course.getEndDate() == null || course.getEndDate().isAfter(ZonedDateTime.now()));
        }
        return userCourses.collect(Collectors.toList());
    }

    /**
     * GET /courses : get all courses for administration purposes with user stats.
     *
     * @param onlyActive if true, only active courses will be considered in the result
     * @return the list of courses (the user has access to)
     */
    @GetMapping("/courses/with-user-stats")
    @PreAuthorize("hasAnyRole('TA', 'INSTRUCTOR', 'ADMIN')")
    public List<Course> getAllCoursesWithUserStats(@RequestParam(defaultValue = "false") boolean onlyActive) {
        log.debug("get courses with user stats, only active: " + onlyActive);
        long start = System.currentTimeMillis();
        List<Course> courses = getAllCourses(onlyActive);
        for (Course course : courses) {
            course.setNumberOfInstructors(userService.countUserInGroup(course.getInstructorGroupName()));
            course.setNumberOfTeachingAssistants(userService.countUserInGroup(course.getTeachingAssistantGroupName()));
            course.setNumberOfStudents(userService.countUserInGroup(course.getStudentGroupName()));
        }
        long end = System.currentTimeMillis();
        log.debug("getAllCoursesWithUserStats took " + (end - start) + "ms for " + courses.size() + " courses");
        return courses;
    }

    /**
     * GET /courses/to-register : get all courses that the current user can register to. Decided by the start and end date and if the registrationEnabled flag is set correctly
     *
     * @return the list of courses which are active)
     */
    @GetMapping("/courses/to-register")
    @PreAuthorize("hasAnyRole('USER', 'TA', 'INSTRUCTOR', 'ADMIN')")
    public List<Course> getAllCoursesToRegister() {
        log.debug("REST request to get all currently active Courses that are not online courses");
        return courseService.findAllCurrentlyActiveNotOnlineAndRegistrationEnabled();
    }

    /**
     * GET /courses/{courseId}/for-dashboard
     * @param courseId the courseId for which exercises and lectures should be fetched
     * @return a course wich all exercises and lectures visible to the student
     */
    @GetMapping("/courses/{courseId}/for-dashboard")
    @PreAuthorize("hasAnyRole('USER', 'TA', 'INSTRUCTOR', 'ADMIN')")
    public Course getCourseForDashboard(@PathVariable long courseId) {
        long start = System.currentTimeMillis();
        User user = userService.getUserWithGroupsAndAuthorities();

        Course course = courseService.findOneWithExercisesAndLecturesForUser(courseId, user);
        fetchParticipationsWithSubmissionsAndResultsForCourses(List.of(course), user, start);
        return course;
    }

    /**
     * Note: The number of courses should not change
     * @param courses the courses for which the participations should be fetched
     * @param user  the user for which the participations should be fetched
     * @param startTimeInMillis start time for logging purposes
     */
    public void fetchParticipationsWithSubmissionsAndResultsForCourses(List<Course> courses, User user, long startTimeInMillis) {
        Map<ExerciseMode, List<Exercise>> activeExercises = courses.stream().flatMap(course -> course.getExercises().stream()).collect(Collectors.groupingBy(Exercise::getMode));
        List<Exercise> activeIndividualExercises = Optional.ofNullable(activeExercises.get(ExerciseMode.INDIVIDUAL)).orElse(List.of());
        List<Exercise> activeTeamExercises = Optional.ofNullable(activeExercises.get(ExerciseMode.TEAM)).orElse(List.of());

        if (activeIndividualExercises.isEmpty() && activeTeamExercises.isEmpty()) {
            return;
        }

        // Note: we need two database calls here, because of performance reasons: the entity structure for team is significantly different and a combined database call
        // would lead to a SQL statement that cannot be optimized

        // 1st: fetch participations, submissions and results for individual exercises
        List<StudentParticipation> individualParticipations = participationService.findByStudentIdAndIndividualExercisesWithEagerSubmissionsResult(user.getId(),
                activeIndividualExercises);

        // 2nd: fetch participations, submissions and results for team exercises
        List<StudentParticipation> teamParticipations = participationService.findByStudentIdAndTeamExercisesWithEagerSubmissionsResult(user.getId(), activeTeamExercises);

        // 3rd: merge both into one list for further processing
        List<StudentParticipation> participations = Stream.concat(individualParticipations.stream(), teamParticipations.stream()).collect(Collectors.toList());

        for (Course course : courses) {
            boolean isStudent = !authCheckService.isAtLeastTeachingAssistantInCourse(course, user);
            for (Exercise exercise : course.getExercises()) {
                // add participation with submission and result to each exercise
                exerciseService.filterForCourseDashboard(exercise, participations, user.getLogin(), isStudent);
                // remove sensitive information from the exercise for students
                if (isStudent) {
                    exercise.filterSensitiveInformation();
                }
            }
        }
        log.info("/courses/for-dashboard.done in " + (System.currentTimeMillis() - startTimeInMillis) + "ms for " + courses.size() + " courses with "
                + activeIndividualExercises.size() + " individual exercises and " + activeTeamExercises.size() + " team exercises for user " + user.getLogin());
    }

    /**
     * GET /courses/for-dashboard
     *
     * @return the list of courses (the user has access to) including all exercises with participation and result for the user
     */
    @GetMapping("/courses/for-dashboard")
    @PreAuthorize("hasAnyRole('USER', 'TA', 'INSTRUCTOR', 'ADMIN')")
    public List<Course> getAllCoursesForDashboard() {
        long start = System.currentTimeMillis();
        log.debug("REST request to get all Courses the user has access to with exercises, participations and results");
        User user = userService.getUserWithGroupsAndAuthorities();

        // get all courses with exercises for this user
        List<Course> courses = courseService.findAllActiveWithExercisesAndLecturesForUser(user);
        fetchParticipationsWithSubmissionsAndResultsForCourses(courses, user, start);
        return courses;
    }

    /**
     * GET /courses/:courseId/for-tutor-dashboard
     *
     * @param courseId the id of the course to retrieve
     * @return data about a course including all exercises, plus some data for the tutor as tutor status for assessment
     */
    @GetMapping("/courses/{courseId}/for-tutor-dashboard")
    @PreAuthorize("hasAnyRole('TA', 'INSTRUCTOR', 'ADMIN')")
    public ResponseEntity<Course> getCourseForAssessmentDashboard(@PathVariable long courseId) {
        log.debug("REST request /courses/{courseId}/for-tutor-dashboard");
        Course course = courseService.findOneWithExercises(courseId);
        User user = userService.getUserWithGroupsAndAuthorities();
        if (!authCheckService.isAtLeastTeachingAssistantInCourse(course, user)) {
            return forbidden();
        }

        Set<Exercise> interestingExercises = courseService.getInterestingExercisesForAssessmentDashboards(course.getExercises());
        course.setExercises(interestingExercises);

        List<TutorParticipation> tutorParticipations = tutorParticipationService.findAllByCourseAndTutor(course, user);

        assessmentDashboardService.prepareExercisesForAssessmentDashboard(course.getExercises(), tutorParticipations, false);

        return ResponseUtil.wrapOrNotFound(Optional.of(course));
    }

    /**
     * GET /courses/:courseId/stats-for-tutor-dashboard A collection of useful statistics for the tutor course dashboard, including: - number of submissions to the course - number of
     * assessments - number of assessments assessed by the tutor - number of complaints
     *
     * @param courseId the id of the course to retrieve
     * @return data about a course including all exercises, plus some data for the tutor as tutor status for assessment
     */
    @GetMapping("/courses/{courseId}/stats-for-tutor-dashboard")
    @PreAuthorize("hasAnyRole('TA', 'INSTRUCTOR', 'ADMIN')")
    public ResponseEntity<StatsForInstructorDashboardDTO> getStatsForAssessmentDashboard(@PathVariable long courseId) {
        log.debug("REST request /courses/{courseId}/stats-for-tutor-dashboard");

        Course course = courseService.findOne(courseId);
        User user = userService.getUserWithGroupsAndAuthorities();
        if (!authCheckService.isAtLeastTeachingAssistantInCourse(course, user)) {
            return forbidden();
        }
        StatsForInstructorDashboardDTO stats = new StatsForInstructorDashboardDTO();

        final long numberOfInTimeSubmissions = submissionService.countInTimeSubmissionsForCourse(courseId)
                + programmingExerciseService.countSubmissionsByCourseIdSubmitted(courseId);
        final long numberOfLateSubmissions = submissionService.countLateSubmissionsForCourse(courseId);

        stats.setNumberOfSubmissions(new DueDateStat(numberOfInTimeSubmissions, numberOfLateSubmissions));
        stats.setNumberOfAssessments(resultService.countNumberOfAssessments(courseId));

        final long numberOfMoreFeedbackRequests = complaintService.countMoreFeedbackRequestsByCourseId(courseId);
        stats.setNumberOfMoreFeedbackRequests(numberOfMoreFeedbackRequests);

        final long numberOfComplaints = complaintService.countComplaintsByCourseId(courseId);
        stats.setNumberOfComplaints(numberOfComplaints);

        final long numberOfAssessmentLocks = submissionService.countSubmissionLocks(courseId);
        stats.setNumberOfAssessmentLocks(numberOfAssessmentLocks);

        List<TutorLeaderboardDTO> leaderboardEntries = tutorLeaderboardService.getCourseLeaderboard(course);
        stats.setTutorLeaderboardEntries(leaderboardEntries);

        return ResponseEntity.ok(stats);
    }

    /**
     * GET /courses/:courseId : get the "id" course.
     *
     * @param courseId the id of the course to retrieve
     * @return the ResponseEntity with status 200 (OK) and with body the course, or with status 404 (Not Found)
     */
    @GetMapping("/courses/{courseId}")
    @PreAuthorize("hasAnyRole('TA', 'INSTRUCTOR', 'ADMIN')")
    public ResponseEntity<Course> getCourse(@PathVariable Long courseId) {
        log.debug("REST request to get Course : {}", courseId);
        Course course = courseService.findOne(courseId);
        User user = userService.getUserWithGroupsAndAuthorities();
        if (!authCheckService.isAtLeastTeachingAssistantInCourse(course, user)) {
            return forbidden();
        }

        return ResponseUtil.wrapOrNotFound(Optional.ofNullable(course));
    }

    /**
     * GET /courses/:courseId : get the "id" course.
     *
     * @param courseId the id of the course to retrieve
     * @return the ResponseEntity with status 200 (OK) and with body the course, or with status 404 (Not Found)
     */
    @GetMapping("/courses/{courseId}/with-exercises")
    @PreAuthorize("hasAnyRole('TA', 'INSTRUCTOR', 'ADMIN')")
    public ResponseEntity<Course> getCourseWithExercises(@PathVariable Long courseId) {
        log.debug("REST request to get Course : {}", courseId);
        Course course = courseService.findOneWithExercises(courseId);
        User user = userService.getUserWithGroupsAndAuthorities();
        if (!authCheckService.isAtLeastTeachingAssistantInCourse(course, user)) {
            return forbidden();
        }
        return ResponseUtil.wrapOrNotFound(Optional.ofNullable(course));
    }

    /**
     * GET /courses/:courseId/with-exercises-and-relevant-participations Get the "id" course, with text and modelling exercises and their participations It can be used only by
     * instructors for the instructor dashboard
     *
     * @param courseId the id of the course to retrieve
     * @return the ResponseEntity with status 200 (OK) and with body the course, or with status 404 (Not Found)
     * @throws AccessForbiddenException if the current user doesn't have the permission to access the course
     */
    @GetMapping("/courses/{courseId}/with-exercises-and-relevant-participations")
    @PreAuthorize("hasAnyRole('INSTRUCTOR', 'ADMIN')")
    public ResponseEntity<Course> getCourseWithExercisesAndRelevantParticipations(@PathVariable Long courseId) throws AccessForbiddenException {
        log.debug("REST request to get Course with exercises and relevant participations : {}", courseId);
        long start = System.currentTimeMillis();
        Course course = courseService.findOneWithExercises(courseId);
        User user = userService.getUserWithGroupsAndAuthorities();
        if (!authCheckService.isAtLeastInstructorInCourse(course, user)) {
            throw new AccessForbiddenException("You are not allowed to access this resource");
        }

        Set<Exercise> interestingExercises = courseService.getInterestingExercisesForAssessmentDashboards(course.getExercises());
        course.setExercises(interestingExercises);

        for (Exercise exercise : interestingExercises) {

            DueDateStat numberOfSubmissions;
            DueDateStat numberOfAssessments;

            if (exercise instanceof ProgrammingExercise) {
                numberOfSubmissions = new DueDateStat(programmingExerciseService.countSubmissionsByExerciseIdSubmitted(exercise.getId(), false), 0L);
                numberOfAssessments = new DueDateStat(programmingExerciseService.countAssessmentsByExerciseIdSubmitted(exercise.getId(), false), 0L);
            }
            else {
                numberOfSubmissions = submissionService.countSubmissionsForExercise(exercise.getId(), false);
                numberOfAssessments = resultService.countNumberOfFinishedAssessmentsForExercise(exercise.getId(), false);
            }

            exercise.setNumberOfSubmissions(numberOfSubmissions);
            exercise.setNumberOfAssessments(numberOfAssessments);

            final long numberOfMoreFeedbackRequests = complaintService.countMoreFeedbackRequestsByExerciseId(exercise.getId());
            final long numberOfComplaints = complaintService.countComplaintsByExerciseId(exercise.getId());

            exercise.setNumberOfComplaints(numberOfComplaints);
            exercise.setNumberOfMoreFeedbackRequests(numberOfMoreFeedbackRequests);
        }
        long end = System.currentTimeMillis();
        log.info("Finished /courses/" + courseId + "/with-exercises-and-relevant-participations call in " + (end - start) + "ms");
        return ResponseUtil.wrapOrNotFound(Optional.of(course));
    }

    /**
     * GET /courses/:courseId/lockedSubmissions Get locked submissions for course for user
     *
     * @param courseId the id of the course
     * @return the ResponseEntity with status 200 (OK) and with body the course, or with status 404 (Not Found)
     * @throws AccessForbiddenException if the current user doesn't have the permission to access the course
     */
    @GetMapping("/courses/{courseId}/lockedSubmissions")
    @PreAuthorize("hasAnyRole('TA', 'INSTRUCTOR', 'ADMIN')")
    public ResponseEntity<List<Submission>> getLockedSubmissionsForCourse(@PathVariable Long courseId) throws AccessForbiddenException {
        log.debug("REST request to get all locked submissions for course : {}", courseId);
        long start = System.currentTimeMillis();
        Course course = courseService.findOneWithExercises(courseId);
        User user = userService.getUserWithGroupsAndAuthorities();
        if (!authCheckService.isAtLeastTeachingAssistantInCourse(course, user)) {
            throw new AccessForbiddenException("You are not allowed to access this resource");
        }

        List<Submission> submissions = submissionService.getLockedSubmissions(courseId);

        for (Submission submission : submissions) {
            submissionService.hideDetails(submission, user);
        }

        long end = System.currentTimeMillis();
        log.debug("Finished /courses/" + courseId + "/submissions call in " + (end - start) + "ms");
        return ResponseEntity.ok(submissions);
    }

    /**
     * GET /courses/:courseId/stats-for-instructor-dashboard
     * <p>
     * A collection of useful statistics for the instructor course dashboard, including: - number of students - number of instructors - number of submissions - number of
     * assessments - number of complaints - number of open complaints - tutor leaderboard data
     *
     * @param courseId the id of the course to retrieve
     * @return data about a course including all exercises, plus some data for the tutor as tutor status for assessment
     * @throws AccessForbiddenException if the current user doesn't have the permission to access the course
     */
    @GetMapping("/courses/{courseId}/stats-for-instructor-dashboard")
    @PreAuthorize("hasAnyRole('INSTRUCTOR', 'ADMIN')")
    public ResponseEntity<StatsForInstructorDashboardDTO> getStatsForInstructorDashboard(@PathVariable Long courseId) throws AccessForbiddenException {
        log.debug("REST request /courses/{courseId}/stats-for-instructor-dashboard");
        final long start = System.currentTimeMillis();
        final Course course = courseService.findOne(courseId);
        final User user = userService.getUserWithGroupsAndAuthorities();
        if (!authCheckService.isAtLeastTeachingAssistantInCourse(course, user)) {
            throw new AccessForbiddenException("You are not allowed to access this resource");
        }

        StatsForInstructorDashboardDTO stats = new StatsForInstructorDashboardDTO();

        final long numberOfComplaints = complaintRepository.countByResult_Participation_Exercise_Course_IdAndComplaintType(courseId, ComplaintType.COMPLAINT);
        stats.setNumberOfComplaints(numberOfComplaints);
        final long numberOfComplaintResponses = complaintResponseRepository.countByComplaint_Result_Participation_Exercise_Course_Id_AndComplaint_ComplaintType(courseId,
                ComplaintType.COMPLAINT);
        stats.setNumberOfOpenComplaints(numberOfComplaints - numberOfComplaintResponses);

        final long numberOfMoreFeedbackRequests = complaintRepository.countByResult_Participation_Exercise_Course_IdAndComplaintType(courseId, ComplaintType.MORE_FEEDBACK);
        stats.setNumberOfMoreFeedbackRequests(numberOfMoreFeedbackRequests);
        final long numberOfMoreFeedbackComplaintResponses = complaintResponseRepository
                .countByComplaint_Result_Participation_Exercise_Course_Id_AndComplaint_ComplaintType(courseId, ComplaintType.MORE_FEEDBACK);
        stats.setNumberOfOpenMoreFeedbackRequests(numberOfMoreFeedbackRequests - numberOfMoreFeedbackComplaintResponses);

        stats.setNumberOfStudents(courseService.countNumberOfStudentsForCourse(course));

        final long numberOfInTimeSubmissions = submissionService.countInTimeSubmissionsForCourse(courseId)
                + programmingExerciseService.countSubmissionsByCourseIdSubmitted(courseId);
        final long numberOfLateSubmissions = submissionService.countLateSubmissionsForCourse(courseId);

        stats.setNumberOfSubmissions(new DueDateStat(numberOfInTimeSubmissions, numberOfLateSubmissions));
        stats.setNumberOfAssessments(resultService.countNumberOfAssessments(courseId));

        final long numberOfAssessmentLocks = submissionService.countSubmissionLocks(courseId);
        stats.setNumberOfAssessmentLocks(numberOfAssessmentLocks);

        final long startT = System.currentTimeMillis();
        List<TutorLeaderboardDTO> leaderboardEntries = tutorLeaderboardService.getCourseLeaderboard(course);
        stats.setTutorLeaderboardEntries(leaderboardEntries);

        log.info("Finished TutorLeaderboard in " + (System.currentTimeMillis() - startT) + "ms");

        log.info("Finished /courses/" + courseId + "/stats-for-instructor-dashboard call in " + (System.currentTimeMillis() - start) + "ms");
        return ResponseEntity.ok(stats);
    }

    /**
     * DELETE /courses/:courseId : delete the "id" course.
     *
     * @param courseId the id of the course to delete
     * @return the ResponseEntity with status 200 (OK)
     */
    @DeleteMapping("/courses/{courseId}")
    @PreAuthorize("hasAnyRole('ADMIN')")
    public ResponseEntity<Void> deleteCourse(@PathVariable long courseId) {
        log.info("REST request to delete Course : {}", courseId);
        Course course = courseService.findOneWithExercisesAndLectures(courseId);
        User user = userService.getUserWithGroupsAndAuthorities();
        if (course == null) {
            return notFound();
        }
        var auditEvent = new AuditEvent(user.getLogin(), Constants.DELETE_COURSE, "course=" + course.getTitle());
        auditEventRepository.add(auditEvent);
        log.info("User " + user.getLogin() + " has requested to delete the course {}", course.getTitle());
        courseService.delete(course);
        return ResponseEntity.ok().headers(HeaderUtil.createEntityDeletionAlert(applicationName, true, ENTITY_NAME, course.getTitle())).build();
    }

    /**
     * GET /courses/:courseId/categories : Returns all categories used in a course
     *
     * @param courseId the id of the course to get the categories from
     * @return the ResponseEntity with status 200 (OK) and the list of categories or with status 404 (Not Found)
     */
    @GetMapping(value = "/courses/{courseId}/categories")
    @PreAuthorize("hasAnyRole('INSTRUCTOR', 'ADMIN')")
    public ResponseEntity<Set<String>> getCategoriesInCourse(@PathVariable Long courseId) {
        log.debug("REST request to get categories of Course : {}", courseId);

        User user = userService.getUserWithGroupsAndAuthorities();
        Course course = courseService.findOne(courseId);
        if (authCheckService.isAdmin(user) || authCheckService.isInstructorInCourse(course, user)) {
            Set<String> categories = exerciseService.findAllExerciseCategoriesForCourse(course);
            return ResponseEntity.ok().body(categories);
        }
        else {
            return forbidden();
        }
    }

    /**
     * GET /courses/:courseId/students : Returns all users that belong to the student group of the course
     *
     * @param courseId the id of the course
     * @return list of users with status 200 (OK)
     */
    @GetMapping(value = "/courses/{courseId}/students")
    @PreAuthorize("hasAnyRole('INSTRUCTOR', 'ADMIN')")
    public ResponseEntity<List<User>> getAllStudentsInCourse(@PathVariable Long courseId) {
        log.debug("REST request to get all students in course : {}", courseId);
        Course course = courseService.findOne(courseId);
        return getAllUsersInGroup(course, course.getStudentGroupName());
    }

    /**
     * GET /courses/:courseId/tutors : Returns all users that belong to the tutor group of the course
     *
     * @param courseId the id of the course
     * @return list of users with status 200 (OK)
     */
    @GetMapping(value = "/courses/{courseId}/tutors")
    @PreAuthorize("hasAnyRole('INSTRUCTOR', 'ADMIN')")
    public ResponseEntity<List<User>> getAllTutorsInCourse(@PathVariable Long courseId) {
        log.debug("REST request to get all tutors in course : {}", courseId);
        Course course = courseService.findOne(courseId);
        return getAllUsersInGroup(course, course.getTeachingAssistantGroupName());
    }

    /**
     * GET /courses/:courseId/instructors : Returns all users that belong to the instructor group of the course
     *
     * @param courseId the id of the course
     * @return list of users with status 200 (OK)
     */
    @GetMapping(value = "/courses/{courseId}/instructors")
    @PreAuthorize("hasAnyRole('INSTRUCTOR', 'ADMIN')")
    public ResponseEntity<List<User>> getAllInstructorsInCourse(@PathVariable Long courseId) {
        log.debug("REST request to get all instructors in course : {}", courseId);
        Course course = courseService.findOne(courseId);
        return getAllUsersInGroup(course, course.getInstructorGroupName());
    }

    /**
     * Returns all users in a course that belong to the given group
     *
     * @param course    the course
     * @param groupName the name of the group
     * @return list of users
     */
    @NotNull
    public ResponseEntity<List<User>> getAllUsersInGroup(Course course, @PathVariable String groupName) {
        User user = userService.getUserWithGroupsAndAuthorities();
        if (!authCheckService.isAtLeastInstructorInCourse(course, user)) {
            return forbidden();
        }
        return ResponseEntity.ok().body(userService.findAllUsersInGroup(groupName));
    }

    /**
     * Post /courses/:courseId/students/:studentLogin : Add the given user to the students of the course so that the student can access the course
     *
     * @param courseId     the id of the course
     * @param studentLogin the login of the user who should get student access
     * @return empty ResponseEntity with status 200 (OK) or with status 404 (Not Found)
     */
    @PostMapping(value = "/courses/{courseId}/students/{studentLogin:" + Constants.LOGIN_REGEX + "}")
    @PreAuthorize("hasAnyRole('INSTRUCTOR', 'ADMIN')")
    public ResponseEntity<Void> addStudentToCourse(@PathVariable Long courseId, @PathVariable String studentLogin) {
        log.debug("REST request to add {} as student to course : {}", studentLogin, courseId);
        var course = courseService.findOne(courseId);
        return addUserToCourseGroup(studentLogin, userService.getUserWithGroupsAndAuthorities(), course, course.getStudentGroupName());
    }

    /**
     * Post /courses/:courseId/tutors/:tutorLogin : Add the given user to the tutors of the course so that the student can access the course administration
     *
     * @param courseId   the id of the course
     * @param tutorLogin the login of the user who should get tutor access
     * @return empty ResponseEntity with status 200 (OK) or with status 404 (Not Found)
     */
    @PostMapping(value = "/courses/{courseId}/tutors/{tutorLogin:" + Constants.LOGIN_REGEX + "}")
    @PreAuthorize("hasAnyRole('INSTRUCTOR', 'ADMIN')")
    public ResponseEntity<Void> addTutorToCourse(@PathVariable Long courseId, @PathVariable String tutorLogin) {
        log.debug("REST request to add {} as tutors to course : {}", tutorLogin, courseId);
        var course = courseService.findOne(courseId);
        return addUserToCourseGroup(tutorLogin, userService.getUserWithGroupsAndAuthorities(), course, course.getTeachingAssistantGroupName());
    }

    /**
     * Post /courses/:courseId/instructors/:instructorLogin : Add the given user to the instructors of the course so that the student can access the course administration
     *
     * @param courseId        the id of the course
     * @param instructorLogin the login of the user who should get instructors access
     * @return empty ResponseEntity with status 200 (OK) or with status 404 (Not Found)
     */
    @PostMapping(value = "/courses/{courseId}/instructors/{instructorLogin:" + Constants.LOGIN_REGEX + "}")
    @PreAuthorize("hasAnyRole('INSTRUCTOR', 'ADMIN')")
    public ResponseEntity<Void> addInstructorToCourse(@PathVariable Long courseId, @PathVariable String instructorLogin) {
        log.debug("REST request to add {} as instructors to course : {}", instructorLogin, courseId);
        var course = courseService.findOne(courseId);
        return addUserToCourseGroup(instructorLogin, userService.getUserWithGroupsAndAuthorities(), course, course.getInstructorGroupName());
    }

    /**
     * adds the userLogin to the group (student, tutors or instructors) of the given course
     *
     * @param userLogin         the user login of the student, tutor or instructor who should be added to the group
     * @param instructorOrAdmin the user who initiates this request who must be an instructor of the given course or an admin
     * @param course            the course which is only passes to check if the instructorOrAdmin is an instructor of the course
     * @param group             the group to which the userLogin should be added
     * @return empty ResponseEntity with status 200 (OK) or with status 404 (Not Found) or with status 403 (Forbidden)
     */
    @NotNull
    public ResponseEntity<Void> addUserToCourseGroup(String userLogin, User instructorOrAdmin, Course course, String group) {
        if (authCheckService.isAtLeastInstructorInCourse(course, instructorOrAdmin)) {
            Optional<User> userToAddToGroup = userService.getUserWithGroupsAndAuthoritiesByLogin(userLogin);
            if (userToAddToGroup.isEmpty()) {
                return notFound();
            }
            userService.addUserToGroup(userToAddToGroup.get(), group);
            return ResponseEntity.ok().body(null);
        }
        else {
            return forbidden();
        }
    }

    /**
     * DELETE /courses/:courseId/students/:studentLogin : Remove the given user from the students of the course so that the student cannot access the course any more
     *
     * @param courseId     the id of the course
     * @param studentLogin the login of the user who should lose student access
     * @return empty ResponseEntity with status 200 (OK) or with status 404 (Not Found)
     */
    @DeleteMapping(value = "/courses/{courseId}/students/{studentLogin:" + Constants.LOGIN_REGEX + "}")
    @PreAuthorize("hasAnyRole('INSTRUCTOR', 'ADMIN')")
    public ResponseEntity<Void> removeStudentFromCourse(@PathVariable Long courseId, @PathVariable String studentLogin) {
        log.debug("REST request to remove {} as student from course : {}", studentLogin, courseId);
        var course = courseService.findOne(courseId);
        return removeUserFromCourseGroup(studentLogin, userService.getUserWithGroupsAndAuthorities(), course, course.getStudentGroupName());
    }

    /**
     * DELETE /courses/:courseId/tutors/:tutorsLogin : Remove the given user from the tutors of the course so that the tutors cannot access the course administration any more
     *
     * @param courseId   the id of the course
     * @param tutorLogin the login of the user who should lose student access
     * @return empty ResponseEntity with status 200 (OK) or with status 404 (Not Found)
     */
    @DeleteMapping(value = "/courses/{courseId}/tutors/{tutorLogin:" + Constants.LOGIN_REGEX + "}")
    @PreAuthorize("hasAnyRole('INSTRUCTOR', 'ADMIN')")
    public ResponseEntity<Void> removeTutorFromCourse(@PathVariable Long courseId, @PathVariable String tutorLogin) {
        log.debug("REST request to remove {} as tutor from course : {}", tutorLogin, courseId);
        var course = courseService.findOne(courseId);
        return removeUserFromCourseGroup(tutorLogin, userService.getUserWithGroupsAndAuthorities(), course, course.getTeachingAssistantGroupName());
    }

    /**
     * DELETE /courses/:courseId/instructors/:instructorLogin : Remove the given user from the instructors of the course so that the instructor cannot access the course administration any more
     *
     * @param courseId        the id of the course
     * @param instructorLogin the login of the user who should lose student access
     * @return empty ResponseEntity with status 200 (OK) or with status 404 (Not Found)
     */
    @DeleteMapping(value = "/courses/{courseId}/instructors/{instructorLogin:" + Constants.LOGIN_REGEX + "}")
    @PreAuthorize("hasAnyRole('INSTRUCTOR', 'ADMIN')")
    public ResponseEntity<Void> removeInstructorFromCourse(@PathVariable Long courseId, @PathVariable String instructorLogin) {
        log.debug("REST request to remove {} as instructor from course : {}", instructorLogin, courseId);
        var course = courseService.findOne(courseId);
        return removeUserFromCourseGroup(instructorLogin, userService.getUserWithGroupsAndAuthorities(), course, course.getInstructorGroupName());
    }

    /**
     * removes the userLogin from the group (student, tutors or instructors) of the given course
     *
     * @param userLogin         the user login of the student, tutor or instructor who should be removed from the group
     * @param instructorOrAdmin the user who initiates this request who must be an instructor of the given course or an admin
     * @param course            the course which is only passes to check if the instructorOrAdmin is an instructor of the course
     * @param group             the group from which the userLogin should be removed
     * @return empty ResponseEntity with status 200 (OK) or with status 404 (Not Found) or with status 403 (Forbidden)
     */
    @NotNull
    public ResponseEntity<Void> removeUserFromCourseGroup(String userLogin, User instructorOrAdmin, Course course, String group) {
        if (authCheckService.isAtLeastInstructorInCourse(course, instructorOrAdmin)) {
            Optional<User> userToRemoveFromGroup = userService.getUserWithGroupsAndAuthoritiesByLogin(userLogin);
            if (userToRemoveFromGroup.isEmpty()) {
                return notFound();
            }
            userService.removeUserFromGroup(userToRemoveFromGroup.get(), group);
            return ResponseEntity.ok().body(null);
        }
        else {
            return forbidden();
        }
    }
}<|MERGE_RESOLUTION|>--- conflicted
+++ resolved
@@ -100,8 +100,6 @@
 
     private final AchievementService achievementService;
 
-    private final AchievementService achievementService;
-
     private final AuditEventRepository auditEventRepository;
 
     private final Optional<VcsUserManagementService> vcsUserManagementService;
@@ -113,11 +111,7 @@
             ArtemisAuthenticationProvider artemisAuthenticationProvider, ComplaintRepository complaintRepository, ComplaintResponseRepository complaintResponseRepository,
             SubmissionService submissionService, ResultService resultService, ComplaintService complaintService, TutorLeaderboardService tutorLeaderboardService,
             ProgrammingExerciseService programmingExerciseService, AuditEventRepository auditEventRepository, Optional<VcsUserManagementService> vcsUserManagementService,
-<<<<<<< HEAD
-            TutorDashboardService tutorDashboardService, AchievementService achievementService) {
-=======
             AssessmentDashboardService assessmentDashboardService, AchievementService achievementService) {
->>>>>>> feb94069
         this.userService = userService;
         this.courseService = courseService;
         this.participationService = participationService;
@@ -136,11 +130,7 @@
         this.vcsUserManagementService = vcsUserManagementService;
         this.auditEventRepository = auditEventRepository;
         this.env = env;
-<<<<<<< HEAD
-        this.tutorDashboardService = tutorDashboardService;
-=======
         this.assessmentDashboardService = assessmentDashboardService;
->>>>>>> feb94069
         this.achievementService = achievementService;
     }
 
