package de.tum.in.www1.artemis.web.rest;

import static java.time.ZonedDateTime.now;

import java.io.File;
import java.io.FileInputStream;
import java.io.FileNotFoundException;
import java.nio.file.Path;
import java.time.ZonedDateTime;
import java.util.*;
import java.util.stream.Collectors;
import java.util.stream.Stream;

import javax.validation.constraints.NotNull;

import org.slf4j.Logger;
import org.slf4j.LoggerFactory;
import org.springframework.beans.factory.annotation.Value;
import org.springframework.core.io.InputStreamResource;
import org.springframework.core.io.Resource;
import org.springframework.data.domain.Page;
import org.springframework.data.domain.PageImpl;
import org.springframework.data.domain.PageRequest;
import org.springframework.http.HttpHeaders;
import org.springframework.http.HttpStatus;
import org.springframework.http.MediaType;
import org.springframework.http.ResponseEntity;
import org.springframework.security.access.prepost.PreAuthorize;
import org.springframework.web.bind.annotation.*;
import org.springframework.web.multipart.MultipartFile;
import org.springframework.web.server.ResponseStatusException;
import org.springframework.web.servlet.support.ServletUriComponentsBuilder;

import de.tum.in.www1.artemis.config.Constants;
import de.tum.in.www1.artemis.domain.*;
import de.tum.in.www1.artemis.domain.enumeration.ExerciseMode;
import de.tum.in.www1.artemis.domain.participation.TutorParticipation;
import de.tum.in.www1.artemis.exception.ArtemisAuthenticationException;
import de.tum.in.www1.artemis.repository.*;
import de.tum.in.www1.artemis.repository.metis.conversation.ChannelRepository;
import de.tum.in.www1.artemis.security.OAuth2JWKSService;
import de.tum.in.www1.artemis.security.Role;
import de.tum.in.www1.artemis.service.*;
import de.tum.in.www1.artemis.service.connectors.ci.CIUserManagementService;
import de.tum.in.www1.artemis.service.connectors.vcs.VcsUserManagementService;
import de.tum.in.www1.artemis.service.dto.StudentDTO;
import de.tum.in.www1.artemis.service.dto.UserDTO;
import de.tum.in.www1.artemis.service.dto.UserPublicInfoDTO;
import de.tum.in.www1.artemis.service.feature.Feature;
import de.tum.in.www1.artemis.service.feature.FeatureToggle;
import de.tum.in.www1.artemis.service.metis.conversation.ConversationService;
import de.tum.in.www1.artemis.service.tutorialgroups.TutorialGroupsConfigurationService;
import de.tum.in.www1.artemis.service.util.TimeLogUtil;
import de.tum.in.www1.artemis.web.rest.dto.CourseForDashboardDTO;
import de.tum.in.www1.artemis.web.rest.dto.CourseManagementDetailViewDTO;
import de.tum.in.www1.artemis.web.rest.dto.CourseManagementOverviewStatisticsDTO;
import de.tum.in.www1.artemis.web.rest.dto.StatsForDashboardDTO;
import de.tum.in.www1.artemis.web.rest.errors.AccessForbiddenAlertException;
import de.tum.in.www1.artemis.web.rest.errors.AccessForbiddenException;
import de.tum.in.www1.artemis.web.rest.errors.BadRequestAlertException;
import de.tum.in.www1.artemis.web.rest.errors.EntityNotFoundException;
import de.tum.in.www1.artemis.web.rest.errors.ErrorConstants;
import tech.jhipster.web.util.PaginationUtil;

/**
 * REST controller for managing Course.
 */
@RestController
@RequestMapping("api/")
public class CourseResource {

    private static final String ENTITY_NAME = "course";

    private final Logger log = LoggerFactory.getLogger(CourseResource.class);

    @Value("${artemis.course-archives-path}")
    private String courseArchivesDirPath;

    private final UserRepository userRepository;

    private final CourseService courseService;

    private final AuthorizationCheckService authCheckService;

    private final OnlineCourseConfigurationService onlineCourseConfigurationService;

    private final OAuth2JWKSService oAuth2JWKSService;

    private final CourseRepository courseRepository;

    private final ExerciseService exerciseService;

    private final TutorParticipationRepository tutorParticipationRepository;

    private final SubmissionService submissionService;

    private final AssessmentDashboardService assessmentDashboardService;

    private final Optional<VcsUserManagementService> optionalVcsUserManagementService;

    private final Optional<CIUserManagementService> optionalCiUserManagementService;

    private final ExerciseRepository exerciseRepository;

    private final FileService fileService;

    private final TutorialGroupsConfigurationService tutorialGroupsConfigurationService;

    private final GradingScaleService gradingScaleService;

    private final CourseScoreCalculationService courseScoreCalculationService;

    private final ConversationService conversationService;

    private ChannelRepository channelRepository;

    public CourseResource(UserRepository userRepository, CourseService courseService, CourseRepository courseRepository, ExerciseService exerciseService,
            OAuth2JWKSService oAuth2JWKSService, OnlineCourseConfigurationService onlineCourseConfigurationService, AuthorizationCheckService authCheckService,
            TutorParticipationRepository tutorParticipationRepository, SubmissionService submissionService, Optional<VcsUserManagementService> optionalVcsUserManagementService,
            AssessmentDashboardService assessmentDashboardService, ExerciseRepository exerciseRepository, Optional<CIUserManagementService> optionalCiUserManagementService,
<<<<<<< HEAD
            FileService fileService, TutorialGroupsConfigurationService tutorialGroupsConfigurationService, CourseScoreCalculationService courseScoreCalculationService,
            ConversationService conversationService, ChannelRepository channelRepository) {
=======
            FileService fileService, TutorialGroupsConfigurationService tutorialGroupsConfigurationService, GradingScaleService gradingScaleService,
            CourseScoreCalculationService courseScoreCalculationService) {
>>>>>>> 200bf7be
        this.courseService = courseService;
        this.courseRepository = courseRepository;
        this.exerciseService = exerciseService;
        this.oAuth2JWKSService = oAuth2JWKSService;
        this.onlineCourseConfigurationService = onlineCourseConfigurationService;
        this.authCheckService = authCheckService;
        this.tutorParticipationRepository = tutorParticipationRepository;
        this.submissionService = submissionService;
        this.optionalVcsUserManagementService = optionalVcsUserManagementService;
        this.optionalCiUserManagementService = optionalCiUserManagementService;
        this.assessmentDashboardService = assessmentDashboardService;
        this.userRepository = userRepository;
        this.exerciseRepository = exerciseRepository;
        this.fileService = fileService;
        this.tutorialGroupsConfigurationService = tutorialGroupsConfigurationService;
        this.gradingScaleService = gradingScaleService;
        this.courseScoreCalculationService = courseScoreCalculationService;
        this.conversationService = conversationService;
        this.channelRepository = channelRepository;
    }

    /**
     * PUT /courses/:courseId : Updates an existing updatedCourse.
     *
     * @param courseId     the id of the course to update
     * @param courseUpdate the course to update
     * @param file         the optional course icon file
     * @return the ResponseEntity with status 200 (OK) and with body the updated course
     */
    @PutMapping(value = "courses/{courseId}", consumes = MediaType.MULTIPART_FORM_DATA_VALUE)
    @PreAuthorize("hasRole('INSTRUCTOR')")
    public ResponseEntity<Course> updateCourse(@PathVariable Long courseId, @RequestPart("course") Course courseUpdate, @RequestPart(required = false) MultipartFile file) {
        log.debug("REST request to update Course : {}", courseUpdate);
        User user = userRepository.getUserWithGroupsAndAuthorities();

        var existingCourse = courseRepository.findByIdWithOrganizationsAndLearningGoalsAndOnlineConfigurationElseThrow(courseUpdate.getId());

        if (existingCourse.getTimeZone() != null && courseUpdate.getTimeZone() == null) {
            throw new IllegalArgumentException("You can not remove the time zone of a course");
        }

        var timeZoneChanged = (existingCourse.getTimeZone() != null && courseUpdate.getTimeZone() != null && !existingCourse.getTimeZone().equals(courseUpdate.getTimeZone()));

        if (!Objects.equals(existingCourse.getShortName(), courseUpdate.getShortName())) {
            throw new BadRequestAlertException("The course short name cannot be changed", Course.ENTITY_NAME, "shortNameCannotChange", true);
        }

        // only allow admins or instructors of the existing course to change it
        // this is important, otherwise someone could put himself into the instructor group of the updated course
        authCheckService.checkHasAtLeastRoleInCourseElseThrow(Role.INSTRUCTOR, existingCourse, user);

        Set<String> existingGroupNames = new HashSet<>(List.of(existingCourse.getStudentGroupName(), existingCourse.getTeachingAssistantGroupName(),
                existingCourse.getEditorGroupName(), existingCourse.getInstructorGroupName()));
        Set<String> newGroupNames = new HashSet<>(List.of(courseUpdate.getStudentGroupName(), courseUpdate.getTeachingAssistantGroupName(), courseUpdate.getEditorGroupName(),
                courseUpdate.getInstructorGroupName()));
        Set<String> changedGroupNames = new HashSet<>(newGroupNames);
        changedGroupNames.removeAll(existingGroupNames);

        if (authCheckService.isAdmin(user)) {
            // if an admin changes a group, we need to check that the changed group exists
            try {
                changedGroupNames.forEach(courseService::checkIfGroupsExists);
            }
            catch (ArtemisAuthenticationException ex) {
                // a specified group does not exist, notify the client
                throw new BadRequestAlertException(ex.getMessage(), Course.ENTITY_NAME, "groupNotFound", true);
            }
        }
        else {
            // this means the user must be an instructor, who has NO Admin rights.
            // instructors are not allowed to change group names, because this would lead to security problems
            if (!changedGroupNames.isEmpty()) {
                throw new BadRequestAlertException("You are not allowed to change the group names of a course", Course.ENTITY_NAME, "groupNamesCannotChange", true);
            }
        }

        if (courseUpdate.getPresentationScore() != null && courseUpdate.getPresentationScore() > 0) {
            Optional<GradingScale> gradingScale = gradingScaleService.findGradingScaleByCourseId(courseUpdate.getId());
            if (gradingScale.isPresent() && gradingScale.get().getPresentationsNumber() != null) {
                throw new BadRequestAlertException("You cannot set a presentation score if the grading scale is already set up for graded presentations", Course.ENTITY_NAME,
                        "gradedPresentationAlreadySet", true);
            }
        }

        // Make sure to preserve associations in updated entity
        courseUpdate.setId(courseId);
        courseUpdate.setPrerequisites(existingCourse.getPrerequisites());
        courseUpdate.setTutorialGroupsConfiguration(existingCourse.getTutorialGroupsConfiguration());
        courseUpdate.setOnlineCourseConfiguration(existingCourse.getOnlineCourseConfiguration());

        courseUpdate.validateRegistrationConfirmationMessage();
        courseUpdate.validateComplaintsAndRequestMoreFeedbackConfig();
        courseUpdate.validateOnlineCourseAndRegistrationEnabled();
        courseUpdate.validateShortName();
        courseUpdate.validateAccuracyOfScores();
        if (!courseUpdate.isValidStartAndEndDate()) {
            throw new BadRequestAlertException("For Courses, the start date has to be before the end date", Course.ENTITY_NAME, "invalidCourseStartDate", true);
        }

        if (file != null) {
            String pathString = fileService.handleSaveFile(file, false, false);
            courseUpdate.setCourseIcon(pathString);
        }

        if (courseUpdate.isOnlineCourse() != existingCourse.isOnlineCourse()) {
            if (courseUpdate.isOnlineCourse()) {
                onlineCourseConfigurationService.createOnlineCourseConfiguration(courseUpdate);
            }
            else {
                courseUpdate.setOnlineCourseConfiguration(null);
            }
        }

        courseUpdate.setId(courseId); // Don't persist a wrong ID
        Course result = courseRepository.save(courseUpdate);

        // Based on the old instructors, editors and TAs, we can update all exercises in the course in the VCS (if necessary)
        // We need the old instructors, editors and TAs, so that the VCS user management service can determine which
        // users no longer have TA, editor or instructor rights in the related exercise repositories.
        final var oldInstructorGroup = existingCourse.getInstructorGroupName();
        final var oldEditorGroup = existingCourse.getEditorGroupName();
        final var oldTeachingAssistantGroup = existingCourse.getTeachingAssistantGroupName();

        optionalVcsUserManagementService
                .ifPresent(userManagementService -> userManagementService.updateCoursePermissions(result, oldInstructorGroup, oldEditorGroup, oldTeachingAssistantGroup));
        optionalCiUserManagementService
                .ifPresent(ciUserManagementService -> ciUserManagementService.updateCoursePermissions(result, oldInstructorGroup, oldEditorGroup, oldTeachingAssistantGroup));
        if (timeZoneChanged) {
            tutorialGroupsConfigurationService.onTimeZoneUpdate(result);
        }
        return ResponseEntity.ok(result);
    }

    /**
     * PUT courses/:courseId/onlineCourseConfiguration : Updates the onlineCourseConfiguration for the given cours.
     *
     * @param courseId                  the id of the course to update
     * @param onlineCourseConfiguration the online course configuration to update
     * @return the ResponseEntity with status 200 (OK) and with body the updated online course configuration
     */
    @PutMapping("courses/{courseId}/onlineCourseConfiguration")
    @PreAuthorize("hasRole('INSTRUCTOR')")
    public ResponseEntity<OnlineCourseConfiguration> updateOnlineCourseConfiguration(@PathVariable Long courseId,
            @RequestBody OnlineCourseConfiguration onlineCourseConfiguration) {
        log.debug("REST request to update the online course configuration for Course : {}", courseId);

        Course course = courseRepository.findByIdWithEagerOnlineCourseConfigurationElseThrow(courseId);
        authCheckService.checkHasAtLeastRoleInCourseElseThrow(Role.INSTRUCTOR, course, null);

        if (!course.isOnlineCourse()) {
            throw new BadRequestAlertException("Course must be online course", Course.ENTITY_NAME, "courseMustBeOnline");
        }

        if (!course.getOnlineCourseConfiguration().getId().equals(onlineCourseConfiguration.getId())) {
            throw new BadRequestAlertException("The onlineCourseConfigurationId does not match the id of the course's onlineCourseConfiguration",
                    OnlineCourseConfiguration.ENTITY_NAME, "idMismatch");
        }

        onlineCourseConfigurationService.validateOnlineCourseConfiguration(onlineCourseConfiguration);
        course.setOnlineCourseConfiguration(onlineCourseConfiguration);

        courseRepository.save(course);

        oAuth2JWKSService.updateKey(course.getOnlineCourseConfiguration().getRegistrationId());

        return ResponseEntity.ok(onlineCourseConfiguration);
    }

    /**
     * POST /courses/{courseId}/register : Register for an existing course. This method registers the current user for the given course id in case the course has already started
     * and not finished yet. The user is added to the course student group in the Authentication System and the course student group is added to the user's groups in the Artemis
     * database.
     *
     * @param courseId to find the course
     * @return response entity for user who has been registered to the course
     */
    @PostMapping("courses/{courseId}/register")
    @PreAuthorize("hasRole('USER')")
    public ResponseEntity<User> registerForCourse(@PathVariable Long courseId) {
        Course course = courseRepository.findWithEagerOrganizationsElseThrow(courseId);
        User user = userRepository.getUserWithGroupsAndAuthoritiesAndOrganizations();
        log.debug("REST request to register {} for Course {}", user.getName(), course.getTitle());
        courseService.registerUserForCourseOrThrow(user, course);
        return ResponseEntity.ok(user);
    }

    /**
     * GET /courses : get all courses for administration purposes.
     *
     * @param onlyActive if true, only active courses will be considered in the result
     * @return the list of courses (the user has access to)
     */
    @GetMapping("courses")
    @PreAuthorize("hasRole('TA')")
    public List<Course> getAllCourses(@RequestParam(defaultValue = "false") boolean onlyActive) {
        log.debug("REST request to get all Courses the user has access to");
        User user = userRepository.getUserWithGroupsAndAuthorities();
        // TODO: we should avoid findAll() and instead try to filter this directly in the database, in case of admins, we should load batches of courses, e.g. per semester
        List<Course> courses = courseRepository.findAll();
        Stream<Course> userCourses = courses.stream().filter(course -> user.getGroups().contains(course.getTeachingAssistantGroupName())
                || user.getGroups().contains(course.getInstructorGroupName()) || authCheckService.isAdmin(user));
        if (onlyActive) {
            // only include courses that have NOT been finished
            userCourses = userCourses.filter(course -> course.getEndDate() == null || course.getEndDate().isAfter(ZonedDateTime.now()));
        }
        return userCourses.toList();
    }

    /**
     * GET /courses/courses-with-quiz : get all courses with quiz exercises for administration purposes.
     *
     * @return the list of courses
     */
    @GetMapping("courses/courses-with-quiz")
    @PreAuthorize("hasRole('EDITOR')")
    public List<Course> getAllCoursesWithQuizExercises() {
        User user = userRepository.getUserWithGroupsAndAuthorities();
        if (authCheckService.isAdmin(user)) {
            return courseRepository.findAllWithQuizExercisesWithEagerExercises();
        }
        else {
            var userGroups = new ArrayList<>(user.getGroups());
            return courseRepository.getCoursesWithQuizExercisesForWhichUserHasAtLeastEditorAccess(userGroups);
        }
    }

    /**
     * GET /courses/with-user-stats : get all courses for administration purposes with user stats.
     *
     * @param onlyActive if true, only active courses will be considered in the result
     * @return the list of courses (the user has access to)
     */
    @GetMapping("courses/with-user-stats")
    @PreAuthorize("hasRole('TA')")
    public List<Course> getAllCoursesWithUserStats(@RequestParam(defaultValue = "false") boolean onlyActive) {
        log.debug("get courses with user stats, only active: {}", onlyActive);
        List<Course> courses = getAllCourses(onlyActive);
        for (Course course : courses) {
            course.setNumberOfInstructors(userRepository.countUserInGroup(course.getInstructorGroupName()));
            course.setNumberOfTeachingAssistants(userRepository.countUserInGroup(course.getTeachingAssistantGroupName()));
            course.setNumberOfEditors(userRepository.countUserInGroup(course.getEditorGroupName()));
            course.setNumberOfStudents(userRepository.countUserInGroup(course.getStudentGroupName()));
        }
        return courses;
    }

    /**
     * GET /courses/course-overview : get all courses for the management overview
     *
     * @param onlyActive if true, only active courses will be considered in the result
     * @return a list of courses (the user has access to)
     */
    @GetMapping("courses/course-management-overview")
    @PreAuthorize("hasRole('TA')")
    public List<Course> getAllCoursesForManagementOverview(@RequestParam(defaultValue = "false") boolean onlyActive) {
        return courseService.getAllCoursesForManagementOverview(onlyActive);
    }

    /**
     * GET /courses/{courseId}/for-registration : get a course by id if the course allows registration and is currently active.
     *
     * @param courseId the id of the course to retrieve
     * @return the active course
     */
    @GetMapping("courses/{courseId}/for-registration")
    @PreAuthorize("hasRole('USER')")
    public ResponseEntity<Course> getCourseForRegistration(@PathVariable long courseId) {
        log.debug("REST request to get a currently active course for registration");
        User user = userRepository.getUserWithGroupsAndAuthoritiesAndOrganizations();

        Course course = courseRepository.findSingleWithOrganizationsAndPrerequisitesElseThrow(courseId);
        authCheckService.checkUserAllowedToSelfRegisterForCourseElseThrow(user, course);

        return ResponseEntity.ok(course);
    }

    /**
     * GET /courses/for-registration : get all courses that the current user can register to.
     * Decided by the start and end date and if the registrationEnabled flag is set correctly
     *
     * @return the list of courses which are active
     */
    @GetMapping("courses/for-registration")
    @PreAuthorize("hasRole('USER')")
    public List<Course> getAllCoursesForRegistration() {
        log.debug("REST request to get all currently active courses that are not online courses");
        User user = userRepository.getUserWithGroupsAndAuthoritiesAndOrganizations();

        Set<Course> allRegisteredCourses = courseService.findAllActiveForUser(user);
        List<Course> allCoursesToPotentiallyRegister = courseRepository.findAllActiveNotOnlineAndRegistrationEnabledWithOrganizationsAndPrerequisites();
        // check whether registration is actually possible for each of the courses
        return allCoursesToPotentiallyRegister.stream().filter(course -> {
            boolean isAlreadyInCourse = allRegisteredCourses.contains(course);
            return authCheckService.isUserAllowedToSelfRegisterForCourse(user, course) && !isAlreadyInCourse;
        }).toList();
    }

    /**
     * GET /courses/{courseId}/for-dashboard
     *
     * @param courseId the courseId for which exercises, lectures, exams and learning goals should be fetched
     * @param refresh  if true, this request was initiated by the user clicking on a refresh button
     * @return a DTO containing a course with all exercises, lectures, exams, learning goals, etc. visible to the user as well as the total scores for the course, the scores per
     *         exercise type for each exercise, and the participation result for each participation.
     */
    // TODO: we should rename this into courses/{courseId}/details
    @GetMapping("courses/{courseId}/for-dashboard")
    @PreAuthorize("hasRole('USER')")
    public ResponseEntity<CourseForDashboardDTO> getCourseForDashboard(@PathVariable long courseId, @RequestParam(defaultValue = "false") boolean refresh) {
        long timeNanoStart = System.nanoTime();
        log.debug("REST request to get one course {} with exams, lectures, exercises, participations, submissions and results, etc.", courseId);
        User user = userRepository.getUserWithGroupsAndAuthorities();

        Course course = courseService.findOneWithExercisesAndLecturesAndExamsAndLearningGoalsAndTutorialGroupsForUser(courseId, user, refresh);
        if (!authCheckService.isAtLeastStudentInCourse(course, user)) {
            // user might be allowed to register for the course
            // We need the course with organizations so that we can check if the user is allowed to register
            course = courseRepository.findSingleWithOrganizationsAndPrerequisitesElseThrow(courseId);
            if (authCheckService.isUserAllowedToSelfRegisterForCourse(user, course)) {
                // suppress error alert with skipAlert: true so that the client can redirect to the registration page
                throw new AccessForbiddenAlertException(ErrorConstants.DEFAULT_TYPE, "You don't have access to this course, but you could register.", ENTITY_NAME,
                        "noAccessButCouldRegister", true);
            }
            else {
                // user is not even allowed to self-register
                // just normally throw the access forbidden exception
                throw new AccessForbiddenException(ENTITY_NAME, courseId);
            }
        }

        courseService.fetchParticipationsWithSubmissionsAndResultsForCourses(List.of(course), user);
        courseService.fetchPlagiarismCasesForCourseExercises(course.getExercises(), user.getId());
        CourseForDashboardDTO courseForDashboardDTO = courseScoreCalculationService.getScoresAndParticipationResults(course, user.getId());
        logDuration(List.of(course), user, timeNanoStart);
        return ResponseEntity.ok(courseForDashboardDTO);
    }

    /**
     * GET /courses/for-dashboard
     *
     * @return a DTO containing a list of courses (the user has access to) including all exercises with participation, submission and result, etc. for the user. In addition, the
     *         DTO contains the total scores for the course, the scores per exercise
     *         type for each exercise, and the participation result for each participation.
     */
    @GetMapping("courses/for-dashboard")
    @PreAuthorize("hasRole('USER')")
    public List<CourseForDashboardDTO> getAllCoursesForDashboard() {
        long timeNanoStart = System.nanoTime();
        User user = userRepository.getUserWithGroupsAndAuthorities();
        log.debug(
                "REST request to get all courses the user {} has access to with exams, lectures, exercises, participations, submissions and results + the calculated scores the user achieved in each of those courses",
                user.getLogin());
        List<Course> courses = courseService.findAllActiveWithExercisesAndLecturesAndExamsForUser(user);
        courseService.fetchParticipationsWithSubmissionsAndResultsForCourses(courses, user);
        courseService.fetchPlagiarismCasesForCourseExercises(courses.stream().flatMap(course -> course.getExercises().stream()).collect(Collectors.toSet()), user.getId());
        List<CourseForDashboardDTO> coursesForDashboard = new ArrayList<>();
        for (Course course : courses) {
            CourseForDashboardDTO courseForDashboardDTO = courseScoreCalculationService.getScoresAndParticipationResults(course, user.getId());
            coursesForDashboard.add(courseForDashboardDTO);
        }
        logDuration(courses, user, timeNanoStart);
        return coursesForDashboard;
    }

    private void logDuration(List<Course> courses, User user, long timeNanoStart) {
        if (log.isInfoEnabled()) {
            Set<Exercise> exercises = courses.stream().flatMap(course -> course.getExercises().stream()).collect(Collectors.toSet());
            Map<ExerciseMode, List<Exercise>> exercisesGroupedByExerciseMode = exercises.stream().collect(Collectors.groupingBy(Exercise::getMode));
            int noOfIndividualExercises = Objects.requireNonNullElse(exercisesGroupedByExerciseMode.get(ExerciseMode.INDIVIDUAL), List.of()).size();
            int noOfTeamExercises = Objects.requireNonNullElse(exercisesGroupedByExerciseMode.get(ExerciseMode.TEAM), List.of()).size();
            int noOfExams = courses.stream().mapToInt(course -> course.getExams().size()).sum();
            log.info("/courses/for-dashboard finished in {} for {} courses with {} individual exercise(s), {} team exercise(s), and {} exam(s) for user {}",
                    TimeLogUtil.formatDurationFrom(timeNanoStart), courses.size(), noOfIndividualExercises, noOfTeamExercises, noOfExams, user.getLogin());
        }
    }

    /**
     * GET /courses/for-notifications
     *
     * @return the set of courses (the user has access to)
     */
    @GetMapping("courses/for-notifications")
    @PreAuthorize("hasRole('USER')")
    public Set<Course> getAllCoursesForNotifications() {
        log.debug("REST request to get all Courses the user has access to");
        User user = userRepository.getUserWithGroupsAndAuthorities();
        return courseService.findAllActiveForUser(user);
    }

    /**
     * GET /courses/:courseId/for-assessment-dashboard
     *
     * @param courseId the id of the course to retrieve
     * @return data about a course including all exercises, plus some data for the tutor as tutor status for assessment
     */
    @GetMapping("courses/{courseId}/for-assessment-dashboard")
    @PreAuthorize("hasRole('TA')")
    public ResponseEntity<Course> getCourseForAssessmentDashboard(@PathVariable long courseId) {
        log.debug("REST request /courses/{courseId}/for-assessment-dashboard");
        Course course = courseRepository.findWithEagerExercisesById(courseId);
        User user = userRepository.getUserWithGroupsAndAuthorities();
        authCheckService.checkHasAtLeastRoleInCourseElseThrow(Role.TEACHING_ASSISTANT, course, user);

        Set<Exercise> interestingExercises = courseRepository.getInterestingExercisesForAssessmentDashboards(course.getExercises());
        course.setExercises(interestingExercises);
        List<TutorParticipation> tutorParticipations = tutorParticipationRepository.findAllByAssessedExercise_Course_IdAndTutor_Id(course.getId(), user.getId());
        assessmentDashboardService.generateStatisticsForExercisesForAssessmentDashboard(course.getExercises(), tutorParticipations, false);
        return ResponseEntity.ok(course);
    }

    /**
     * GET /courses/:courseId/stats-for-assessment-dashboard A collection of useful statistics for the tutor course dashboard, including: - number of submissions to the course -
     * number of assessments - number of assessments assessed by the tutor - number of complaints
     * <p>
     * all timestamps were measured when calling this method from the PGdP assessment-dashboard
     *
     * @param courseId the id of the course to retrieve
     * @return data about a course including all exercises, plus some data for the tutor as tutor status for assessment
     */
    @GetMapping("courses/{courseId}/stats-for-assessment-dashboard")
    @PreAuthorize("hasRole('TA')")
    public ResponseEntity<StatsForDashboardDTO> getStatsForAssessmentDashboard(@PathVariable long courseId) {
        Course course = courseRepository.findByIdElseThrow(courseId);
        authCheckService.checkHasAtLeastRoleInCourseElseThrow(Role.TEACHING_ASSISTANT, course, null);
        StatsForDashboardDTO stats = courseService.getStatsForDashboardDTO(course);
        return ResponseEntity.ok(stats);
    }

    /**
     * GET /courses/:courseId : get the "id" course.
     *
     * @param courseId the id of the course to retrieve
     * @return the ResponseEntity with status 200 (OK) and with body the course, or with status 404 (Not Found)
     */
    @GetMapping("courses/{courseId}")
    @PreAuthorize("hasRole('USER')")
    public ResponseEntity<Course> getCourse(@PathVariable Long courseId) {
        log.debug("REST request to get Course : {}", courseId);
        Course course = courseRepository.findByIdElseThrow(courseId);

        User user = userRepository.getUserWithGroupsAndAuthorities();
        authCheckService.checkHasAtLeastRoleInCourseElseThrow(Role.STUDENT, course, user);

        if (authCheckService.isAtLeastInstructorInCourse(course, user)) {
            course = courseRepository.findByIdWithEagerOnlineCourseConfigurationAndTutorialGroupConfigurationElseThrow(courseId);
        }
        else if (authCheckService.isAtLeastTeachingAssistantInCourse(course, user)) {
            course = courseRepository.findByIdWithEagerTutorialGroupConfigurationElseThrow(courseId);
        }

        if (authCheckService.isAtLeastTeachingAssistantInCourse(course, user)) {
            course.setNumberOfInstructors(userRepository.countUserInGroup(course.getInstructorGroupName()));
            course.setNumberOfTeachingAssistants(userRepository.countUserInGroup(course.getTeachingAssistantGroupName()));
            course.setNumberOfEditors(userRepository.countUserInGroup(course.getEditorGroupName()));
            course.setNumberOfStudents(userRepository.countUserInGroup(course.getStudentGroupName()));
        }

        return ResponseEntity.ok(course);
    }

    /**
     * GET /courses/:courseId : get the "id" course.
     *
     * @param courseId the id of the course to retrieve
     * @return the ResponseEntity with status 200 (OK) and with body the course, or with status 404 (Not Found)
     */
    @GetMapping("courses/{courseId}/with-exercises")
    @PreAuthorize("hasRole('TA')")
    public ResponseEntity<Course> getCourseWithExercises(@PathVariable Long courseId) {
        log.debug("REST request to get Course : {}", courseId);
        Course course = courseRepository.findWithEagerExercisesById(courseId);
        authCheckService.checkHasAtLeastRoleInCourseElseThrow(Role.TEACHING_ASSISTANT, course, null);
        return ResponseEntity.ok(course);
    }

    /**
     * GET /courses/:courseId/with-organizations Get a course by id with eagerly loaded organizations
     *
     * @param courseId the id of the course
     * @return the course with eagerly loaded organizations
     */
    @GetMapping("courses/{courseId}/with-organizations")
    @PreAuthorize("hasRole('TA')")
    public ResponseEntity<Course> getCourseWithOrganizations(@PathVariable Long courseId) {
        log.debug("REST request to get a course with its organizations : {}", courseId);
        Course course = courseRepository.findWithEagerOrganizationsElseThrow(courseId);
        authCheckService.checkHasAtLeastRoleInCourseElseThrow(Role.TEACHING_ASSISTANT, course, null);
        return ResponseEntity.ok(course);
    }

    /**
     * GET /courses/:courseId/lockedSubmissions Get locked submissions for course for user
     *
     * @param courseId the id of the course
     * @return the ResponseEntity with status 200 (OK) and with body the course, or with status 404 (Not Found)
     */
    @GetMapping("courses/{courseId}/lockedSubmissions")
    @PreAuthorize("hasRole('TA')")
    public ResponseEntity<List<Submission>> getLockedSubmissionsForCourse(@PathVariable Long courseId) {
        log.debug("REST request to get all locked submissions for course : {}", courseId);
        Course course = courseRepository.findWithEagerExercisesById(courseId);
        User user = userRepository.getUserWithGroupsAndAuthorities();
        authCheckService.checkHasAtLeastRoleInCourseElseThrow(Role.TEACHING_ASSISTANT, course, user);

        List<Submission> submissions = submissionService.getLockedSubmissions(courseId);
        for (Submission submission : submissions) {
            submissionService.hideDetails(submission, user);
        }

        return ResponseEntity.ok(submissions);
    }

    /**
     * GET /courses/exercises-for-management-overview
     * <p>
     * gets the courses with exercises for the user
     *
     * @param onlyActive if true, only active courses will be considered in the result
     * @return ResponseEntity with status, containing a list of courses
     */
    @GetMapping("courses/exercises-for-management-overview")
    @PreAuthorize("hasRole('TA')")
    public ResponseEntity<List<Course>> getExercisesForCourseOverview(@RequestParam(defaultValue = "false") boolean onlyActive) {
        final List<Course> courses = new ArrayList<>();
        for (final var course : courseService.getAllCoursesForManagementOverview(onlyActive)) {
            course.setExercises(exerciseRepository.getExercisesForCourseManagementOverview(course.getId()));
            courses.add(course);
        }
        return ResponseEntity.ok(courses);
    }

    /**
     * GET /courses/stats-for-management-overview
     * <p>
     * gets the statistics for the courses of the user
     * statistics for exercises with an assessment due date (or due date if there is no assessment due date)
     * in the past are limited to the five most recent
     *
     * @param onlyActive if true, only active courses will be considered in the result
     * @return ResponseEntity with status, containing a list of <code>CourseManagementOverviewStatisticsDTO</code>
     */
    @GetMapping("courses/stats-for-management-overview")
    @PreAuthorize("hasRole('TA')")
    public ResponseEntity<List<CourseManagementOverviewStatisticsDTO>> getExerciseStatsForCourseOverview(@RequestParam(defaultValue = "false") boolean onlyActive) {
        final List<CourseManagementOverviewStatisticsDTO> courseDTOs = new ArrayList<>();
        for (final var course : courseService.getAllCoursesForManagementOverview(onlyActive)) {
            final var courseId = course.getId();
            final var courseDTO = new CourseManagementOverviewStatisticsDTO();
            courseDTO.setCourseId(courseId);

            var studentsGroup = course.getStudentGroupName();
            var amountOfStudentsInCourse = Math.toIntExact(userRepository.countUserInGroup(studentsGroup));
            courseDTO.setExerciseDTOS(exerciseService.getStatisticsForCourseManagementOverview(courseId, amountOfStudentsInCourse));

            var exerciseIds = exerciseRepository.findAllIdsByCourseId(courseId);
            var endDate = courseService.determineEndDateForActiveStudents(course);
            var timeSpanSize = courseService.determineTimeSpanSizeForActiveStudents(course, endDate, 4);
            courseDTO.setActiveStudents(courseService.getActiveStudents(exerciseIds, 0, timeSpanSize, endDate));
            courseDTOs.add(courseDTO);
        }

        return ResponseEntity.ok(courseDTOs);
    }

    /**
     * PUT /courses/{courseId} : archive an existing course asynchronously. This method starts the process of archiving all course exercises, submissions and results in a large
     * zip file. It immediately returns and runs this task asynchronously. When the task is done, the course is marked as archived, which means the zip file can be downloaded.
     *
     * @param courseId the id of the course
     * @return empty
     */
    @PutMapping("courses/{courseId}/archive")
    @PreAuthorize("hasRole('INSTRUCTOR')")
    @FeatureToggle(Feature.Exports)
    public ResponseEntity<Void> archiveCourse(@PathVariable Long courseId) {
        log.info("REST request to archive Course : {}", courseId);
        final Course course = courseRepository.findByIdWithExercisesAndLecturesElseThrow(courseId);
        authCheckService.checkHasAtLeastRoleInCourseElseThrow(Role.INSTRUCTOR, course, null);
        // Archiving a course is only possible after the course is over
        if (now().isBefore(course.getEndDate())) {
            throw new BadRequestAlertException("You cannot archive a course that is not over.", Course.ENTITY_NAME, "courseNotOver", true);
        }
        courseService.archiveCourse(course);

        // Note: in the first version, we do not store the results with feedback and other metadata, as those will stay available in Artemis, the main focus is to allow
        // instructors to download student repos in order to delete those on Bitbucket/Gitlab

        // Note: Lectures are not part of the archive at the moment and will be included in a future version
        // 1) Get all lectures (attachments) of the course and store them in a folder

        // Note: Questions and answers are not part of the archive at the moment and will be included in a future version
        // 1) Get all questions and answers for exercises and lectures and store those in structured text files

        return ResponseEntity.ok().build();
    }

    /**
     * Downloads the zip file of the archived course if it exists. Throws a 404 if the course doesn't exist
     *
     * @param courseId The course id of the archived course
     * @return ResponseEntity with status
     */
    @PreAuthorize("hasRole('INSTRUCTOR')")
    @GetMapping("courses/{courseId}/download-archive")
    public ResponseEntity<Resource> downloadCourseArchive(@PathVariable Long courseId) throws FileNotFoundException {
        log.info("REST request to download archive of Course : {}", courseId);
        final Course course = courseRepository.findByIdElseThrow(courseId);
        authCheckService.checkHasAtLeastRoleInCourseElseThrow(Role.INSTRUCTOR, course, null);
        if (!course.hasCourseArchive()) {
            throw new EntityNotFoundException("Archived course", courseId);
        }

        // The path is stored in the course table
        Path archive = Path.of(courseArchivesDirPath, course.getCourseArchivePath());

        File zipFile = archive.toFile();
        InputStreamResource resource = new InputStreamResource(new FileInputStream(zipFile));
        return ResponseEntity.ok().contentLength(zipFile.length()).contentType(MediaType.APPLICATION_OCTET_STREAM).header("filename", zipFile.getName()).body(resource);
    }

    /**
     * DELETE /courses/:course/cleanup : Cleans up a course by deleting all student submissions.
     *
     * @param courseId id of the course to clean up
     * @return ResponseEntity with status
     */
    @DeleteMapping("courses/{courseId}/cleanup")
    @PreAuthorize("hasRole('INSTRUCTOR')")
    public ResponseEntity<Resource> cleanup(@PathVariable Long courseId) {
        log.info("REST request to cleanup the Course : {}", courseId);
        final Course course = courseRepository.findByIdElseThrow(courseId);
        authCheckService.checkHasAtLeastRoleInCourseElseThrow(Role.INSTRUCTOR, course, null);
        // Forbid cleaning the course if no archive has been created
        if (!course.hasCourseArchive()) {
            throw new BadRequestAlertException("Failed to clean up course " + courseId + " because it needs to be archived first.", Course.ENTITY_NAME, "archivenonexistant");
        }
        courseService.cleanupCourse(courseId);
        return ResponseEntity.ok().build();
    }

    /**
     * GET /courses/:courseId/categories : Returns all categories used in a course
     *
     * @param courseId the id of the course to get the categories from
     * @return the ResponseEntity with status 200 (OK) and the list of categories or with status 404 (Not Found)
     */
    @GetMapping("courses/{courseId}/categories")
    @PreAuthorize("hasRole('EDITOR')")
    public ResponseEntity<Set<String>> getCategoriesInCourse(@PathVariable Long courseId) {
        log.debug("REST request to get categories of Course : {}", courseId);
        Course course = courseRepository.findByIdElseThrow(courseId);
        authCheckService.checkHasAtLeastRoleInCourseElseThrow(Role.EDITOR, course, null);
        return ResponseEntity.ok().body(exerciseRepository.findAllCategoryNames(course.getId()));
    }

    /**
     * GET /courses/:courseId/students : Returns all users that belong to the student group of the course
     *
     * @param courseId the id of the course
     * @return list of users with status 200 (OK)
     */
    @GetMapping("courses/{courseId}/students")
    @PreAuthorize("hasRole('INSTRUCTOR')")
    public ResponseEntity<List<User>> getAllStudentsInCourse(@PathVariable Long courseId) {
        log.debug("REST request to get all students in course : {}", courseId);
        Course course = courseRepository.findByIdElseThrow(courseId);
        return courseService.getAllUsersInGroup(course, course.getStudentGroupName());
    }

    /**
     * GET /courses/:courseId/students/search : Search all users by login or name that belong to the student group of the course
     *
     * @param courseId    the id of the course
     * @param loginOrName the login or name by which to search users
     * @return the ResponseEntity with status 200 (OK) and with body all users
     */
    @GetMapping("courses/{courseId}/students/search")
    @PreAuthorize("hasRole('TA')")
    public ResponseEntity<List<UserDTO>> searchStudentsInCourse(@PathVariable Long courseId, @RequestParam("loginOrName") String loginOrName) {
        log.debug("REST request to search for students in course : {} with login or name : {}", courseId, loginOrName);
        Course course = courseRepository.findByIdElseThrow(courseId);
        authCheckService.checkHasAtLeastRoleInCourseElseThrow(Role.TEACHING_ASSISTANT, course, null);
        // restrict result size by only allowing reasonable searches
        if (loginOrName.length() < 3) {
            throw new ResponseStatusException(HttpStatus.BAD_REQUEST, "Query param 'loginOrName' must be three characters or longer.");
        }
        final Page<UserDTO> page = userRepository.searchAllUsersByLoginOrNameInGroupAndConvertToDTO(PageRequest.of(0, 25), loginOrName, course.getStudentGroupName());
        HttpHeaders headers = PaginationUtil.generatePaginationHttpHeaders(ServletUriComponentsBuilder.fromCurrentRequest(), page);
        return new ResponseEntity<>(page.getContent(), headers, HttpStatus.OK);
    }

    /**
     * GET /courses/:courseId/users/search : Search all users by login or name that belong to the specified groups of the course
     *
     * @param courseId    the id of the course
     * @param loginOrName the login or name by which to search users
     * @param roles       the roles which should be searched in
     * @return the ResponseEntity with status 200 (OK) and with body all users
     */
    @GetMapping("/courses/{courseId}/users/search")
    @PreAuthorize("hasRole('USER')")
    public ResponseEntity<List<UserPublicInfoDTO>> searchUsersInCourse(@PathVariable Long courseId, @RequestParam("loginOrName") String loginOrName,
            @RequestParam("roles") List<String> roles) {
        log.debug("REST request to search users in course : {} with login or name : {}", courseId, loginOrName);
        Course course = courseRepository.findByIdElseThrow(courseId);
        authCheckService.checkHasAtLeastRoleInCourseElseThrow(Role.STUDENT, course, null);
        var requestedRoles = roles.stream().map(Role::fromString).collect(Collectors.toSet());
        // restrict result size by only allowing reasonable searches if student role is selected
        if (loginOrName.length() < 3 && requestedRoles.contains(Role.STUDENT)) {
            throw new ResponseStatusException(HttpStatus.BAD_REQUEST, "Query param 'loginOrName' must be three characters or longer if you search for students.");
        }
        var groups = new HashSet<String>();
        if (requestedRoles.contains(Role.STUDENT)) {
            groups.add(course.getStudentGroupName());
        }
        if (requestedRoles.contains(Role.TEACHING_ASSISTANT)) {
            groups.add(course.getTeachingAssistantGroupName());
            // searching for tutors also searches for editors
            groups.add(course.getEditorGroupName());
        }
        if (requestedRoles.contains(Role.INSTRUCTOR)) {
            groups.add(course.getInstructorGroupName());
        }
        User searchingUser = userRepository.getUser();
        var originalPage = userRepository.searchAllByLoginOrNameInGroups(PageRequest.of(0, 25), loginOrName, groups, searchingUser.getId());

        var resultDTOs = new ArrayList<UserPublicInfoDTO>();
        for (var user : originalPage) {
            var dto = new UserPublicInfoDTO(user);
            UserPublicInfoDTO.assignRoleProperties(course, user, dto);
            if (!resultDTOs.contains(dto)) {
                resultDTOs.add(dto);
            }
        }
        var dtoPage = new PageImpl<>(resultDTOs, originalPage.getPageable(), originalPage.getTotalElements());
        HttpHeaders headers = PaginationUtil.generatePaginationHttpHeaders(ServletUriComponentsBuilder.fromCurrentRequest(), dtoPage);
        return new ResponseEntity<>(dtoPage.getContent(), headers, HttpStatus.OK);
    }

    /**
     * GET /courses/:courseId/tutors : Returns all users that belong to the tutor group of the course
     *
     * @param courseId the id of the course
     * @return list of users with status 200 (OK)
     */
    @GetMapping("courses/{courseId}/tutors")
    @PreAuthorize("hasRole('INSTRUCTOR')")
    public ResponseEntity<List<User>> getAllTutorsInCourse(@PathVariable Long courseId) {
        log.debug("REST request to get all tutors in course : {}", courseId);
        Course course = courseRepository.findByIdElseThrow(courseId);
        return courseService.getAllUsersInGroup(course, course.getTeachingAssistantGroupName());
    }

    /**
     * GET /courses/:courseId/editors : Returns all users that belong to the editor group of the course
     *
     * @param courseId the id of the course
     * @return list of users with status 200 (OK)
     */
    @GetMapping("courses/{courseId}/editors")
    @PreAuthorize("hasRole('INSTRUCTOR')")
    public ResponseEntity<List<User>> getAllEditorsInCourse(@PathVariable Long courseId) {
        log.debug("REST request to get all editors in course : {}", courseId);
        Course course = courseRepository.findByIdElseThrow(courseId);
        return courseService.getAllUsersInGroup(course, course.getEditorGroupName());
    }

    /**
     * GET /courses/:courseId/instructors : Returns all users that belong to the instructor group of the course
     *
     * @param courseId the id of the course
     * @return list of users with status 200 (OK)
     */
    @GetMapping("courses/{courseId}/instructors")
    @PreAuthorize("hasRole('INSTRUCTOR')")
    public ResponseEntity<List<User>> getAllInstructorsInCourse(@PathVariable Long courseId) {
        log.debug("REST request to get all instructors in course : {}", courseId);
        Course course = courseRepository.findByIdElseThrow(courseId);
        return courseService.getAllUsersInGroup(course, course.getInstructorGroupName());
    }

    /**
     * GET /courses/:courseId/search-users : search users for a given course within all groups.
     *
     * @param courseId   the id of the course for which to search users
     * @param nameOfUser the name by which to search users
     * @return the ResponseEntity with status 200 (OK) and with body all users
     */
    @GetMapping("courses/{courseId}/search-other-users")
    @PreAuthorize("hasRole('USER')")
    public ResponseEntity<List<User>> searchOtherUsersInCourse(@PathVariable long courseId, @RequestParam("nameOfUser") String nameOfUser) {
        Course course = courseRepository.findByIdElseThrow(courseId);
        authCheckService.checkHasAtLeastRoleInCourseElseThrow(Role.STUDENT, course, null);

        // restrict result size by only allowing reasonable searches
        if (nameOfUser.length() < 3) {
            throw new ResponseStatusException(HttpStatus.BAD_REQUEST, "Query param 'name' must be three characters or longer.");
        }

        return ResponseEntity.ok().body(courseService.searchOtherUsersNameInCourse(course, nameOfUser));
    }

    /**
     * GET /courses/:courseId/title : Returns the title of the course with the given id
     *
     * @param courseId the id of the course
     * @return the title of the course wrapped in an ResponseEntity or 404 Not Found if no course with that id exists
     */
    @GetMapping("courses/{courseId}/title")
    @PreAuthorize("hasRole('USER')")
    @ResponseBody
    public ResponseEntity<String> getCourseTitle(@PathVariable Long courseId) {
        final var title = courseRepository.getCourseTitle(courseId);
        return title == null ? ResponseEntity.notFound().build() : ResponseEntity.ok(title);
    }

    /**
     * Post /courses/:courseId/students/:studentLogin : Add the given user to the students of the course so that the student can access the course
     *
     * @param courseId     the id of the course
     * @param studentLogin the login of the user who should get student access
     * @return empty ResponseEntity with status 200 (OK) or with status 404 (Not Found)
     */
    @PostMapping("courses/{courseId}/students/{studentLogin:" + Constants.LOGIN_REGEX + "}")
    @PreAuthorize("hasRole('INSTRUCTOR')")
    public ResponseEntity<Void> addStudentToCourse(@PathVariable Long courseId, @PathVariable String studentLogin) {
        log.debug("REST request to add {} as student to course : {}", studentLogin, courseId);
        var course = courseRepository.findByIdElseThrow(courseId);
        return addUserToCourseGroup(studentLogin, userRepository.getUserWithGroupsAndAuthorities(), course, course.getStudentGroupName(), Role.STUDENT);
    }

    /**
     * Post /courses/:courseId/tutors/:tutorLogin : Add the given user to the tutors of the course so that the student can access the course administration
     *
     * @param courseId   the id of the course
     * @param tutorLogin the login of the user who should get tutor access
     * @return empty ResponseEntity with status 200 (OK) or with status 404 (Not Found)
     */
    @PostMapping("courses/{courseId}/tutors/{tutorLogin:" + Constants.LOGIN_REGEX + "}")
    @PreAuthorize("hasRole('INSTRUCTOR')")
    public ResponseEntity<Void> addTutorToCourse(@PathVariable Long courseId, @PathVariable String tutorLogin) {
        log.debug("REST request to add {} as tutors to course : {}", tutorLogin, courseId);
        var course = courseRepository.findByIdElseThrow(courseId);
        return addUserToCourseGroup(tutorLogin, userRepository.getUserWithGroupsAndAuthorities(), course, course.getTeachingAssistantGroupName(), Role.TEACHING_ASSISTANT);
    }

    /**
     * Post /courses/:courseId/editors/:editorLogin : Add the given user to the editors of the course so that the student can access the course administration
     *
     * @param courseId    the id of the course
     * @param editorLogin the login of the user who should get editor access
     * @return empty ResponseEntity with status 200 (OK) or with status 404 (Not Found)
     */
    @PostMapping("courses/{courseId}/editors/{editorLogin:" + Constants.LOGIN_REGEX + "}")
    @PreAuthorize("hasRole('INSTRUCTOR')")
    public ResponseEntity<Void> addEditorToCourse(@PathVariable Long courseId, @PathVariable String editorLogin) {
        log.debug("REST request to add {} as editors to course : {}", editorLogin, courseId);
        Course course = courseRepository.findByIdElseThrow(courseId);
        courseService.checkIfEditorGroupsNeedsToBeCreated(course);
        return addUserToCourseGroup(editorLogin, userRepository.getUserWithGroupsAndAuthorities(), course, course.getEditorGroupName(), Role.EDITOR);
    }

    /**
     * Post /courses/:courseId/instructors/:instructorLogin : Add the given user to the instructors of the course so that the student can access the course administration
     *
     * @param courseId        the id of the course
     * @param instructorLogin the login of the user who should get instructors access
     * @return empty ResponseEntity with status 200 (OK) or with status 404 (Not Found)
     */
    @PostMapping("courses/{courseId}/instructors/{instructorLogin:" + Constants.LOGIN_REGEX + "}")
    @PreAuthorize("hasRole('INSTRUCTOR')")
    public ResponseEntity<Void> addInstructorToCourse(@PathVariable Long courseId, @PathVariable String instructorLogin) {
        log.debug("REST request to add {} as instructors to course : {}", instructorLogin, courseId);
        var course = courseRepository.findByIdElseThrow(courseId);
        return addUserToCourseGroup(instructorLogin, userRepository.getUserWithGroupsAndAuthorities(), course, course.getInstructorGroupName(), Role.INSTRUCTOR);
    }

    /**
     * adds the userLogin to the group (student, tutors or instructors) of the given course
     *
     * @param userLogin         the user login of the student, tutor or instructor who should be added to the group
     * @param instructorOrAdmin the user who initiates this request who must be an instructor of the given course or an admin
     * @param course            the course which is only passes to check if the instructorOrAdmin is an instructor of the course
     * @param group             the group to which the userLogin should be added
     * @param role              the role which should be added
     * @return empty ResponseEntity with status 200 (OK) or with status 404 (Not Found) or with status 403 (Forbidden)
     */
    @NotNull
    public ResponseEntity<Void> addUserToCourseGroup(String userLogin, User instructorOrAdmin, Course course, String group, Role role) {
        if (authCheckService.isAtLeastInstructorInCourse(course, instructorOrAdmin)) {
            Optional<User> userToAddToGroup = userRepository.findOneWithGroupsAndAuthoritiesByLogin(userLogin);
            if (userToAddToGroup.isEmpty()) {
                throw new EntityNotFoundException("User", userLogin);
            }
            courseService.addUserToGroup(userToAddToGroup.get(), group, role);

            List<String> channelNames = Arrays.asList("tech-support", "announcement", "organization", "random");

            List<Course> courses = switch (role) {
                case STUDENT -> courseRepository.findCoursesByStudentGroupName(group);
                case TEACHING_ASSISTANT -> courseRepository.findCoursesByTeachingAssistantGroupName(group);
                case INSTRUCTOR -> courseRepository.findCoursesByInstructorGroupName(group);
                default -> List.of();
            };

            for (Course c : courses) {
                channelRepository.findChannelsByCourseId(c.getId()).stream().filter(channel -> channelNames.contains(channel.getName())).forEach(channel -> {
                    conversationService.registerUsersToConversation(c, Set.of(userToAddToGroup.get()), channel, Optional.empty());
                });
            }

            return ResponseEntity.ok().body(null);
        }
        else {
            throw new AccessForbiddenException();
        }
    }

    /**
     * DELETE /courses/:courseId/students/:studentLogin : Remove the given user from the students of the course so that the student cannot access the course anymore
     *
     * @param courseId     the id of the course
     * @param studentLogin the login of the user who should lose student access
     * @return empty ResponseEntity with status 200 (OK) or with status 404 (Not Found)
     */
    @DeleteMapping("courses/{courseId}/students/{studentLogin:" + Constants.LOGIN_REGEX + "}")
    @PreAuthorize("hasRole('INSTRUCTOR')")
    public ResponseEntity<Void> removeStudentFromCourse(@PathVariable Long courseId, @PathVariable String studentLogin) {
        log.debug("REST request to remove {} as student from course : {}", studentLogin, courseId);
        var course = courseRepository.findByIdElseThrow(courseId);
        return removeUserFromCourseGroup(studentLogin, userRepository.getUserWithGroupsAndAuthorities(), course, course.getStudentGroupName());
    }

    /**
     * DELETE /courses/:courseId/tutors/:tutorsLogin : Remove the given user from the tutors of the course so that the tutors cannot access the course administration anymore
     *
     * @param courseId   the id of the course
     * @param tutorLogin the login of the user who should lose student access
     * @return empty ResponseEntity with status 200 (OK) or with status 404 (Not Found)
     */
    @DeleteMapping("courses/{courseId}/tutors/{tutorLogin:" + Constants.LOGIN_REGEX + "}")
    @PreAuthorize("hasRole('INSTRUCTOR')")
    public ResponseEntity<Void> removeTutorFromCourse(@PathVariable Long courseId, @PathVariable String tutorLogin) {
        log.debug("REST request to remove {} as tutor from course : {}", tutorLogin, courseId);
        var course = courseRepository.findByIdElseThrow(courseId);
        return removeUserFromCourseGroup(tutorLogin, userRepository.getUserWithGroupsAndAuthorities(), course, course.getTeachingAssistantGroupName());
    }

    /**
     * DELETE /courses/:courseId/editors/:editorsLogin : Remove the given user from the editors of the course so that the editors cannot access the course administration anymore
     *
     * @param courseId    the id of the course
     * @param editorLogin the login of the user who should lose student access
     * @return empty ResponseEntity with status 200 (OK) or with status 404 (Not Found)
     */
    @DeleteMapping("courses/{courseId}/editors/{editorLogin:" + Constants.LOGIN_REGEX + "}")
    @PreAuthorize("hasRole('INSTRUCTOR')")
    public ResponseEntity<Void> removeEditorFromCourse(@PathVariable Long courseId, @PathVariable String editorLogin) {
        log.debug("REST request to remove {} as editor from course : {}", editorLogin, courseId);
        var course = courseRepository.findByIdElseThrow(courseId);
        return removeUserFromCourseGroup(editorLogin, userRepository.getUserWithGroupsAndAuthorities(), course, course.getEditorGroupName());
    }

    /**
     * DELETE /courses/:courseId/instructors/:instructorLogin : Remove the given user from the instructors of the course so that the instructor cannot access the course
     * administration anymore
     *
     * @param courseId        the id of the course
     * @param instructorLogin the login of the user who should lose student access
     * @return empty ResponseEntity with status 200 (OK) or with status 404 (Not Found)
     */
    @DeleteMapping("courses/{courseId}/instructors/{instructorLogin:" + Constants.LOGIN_REGEX + "}")
    @PreAuthorize("hasRole('INSTRUCTOR')")
    public ResponseEntity<Void> removeInstructorFromCourse(@PathVariable Long courseId, @PathVariable String instructorLogin) {
        log.debug("REST request to remove {} as instructor from course : {}", instructorLogin, courseId);
        var course = courseRepository.findByIdElseThrow(courseId);
        return removeUserFromCourseGroup(instructorLogin, userRepository.getUserWithGroupsAndAuthorities(), course, course.getInstructorGroupName());
    }

    /**
     * removes the userLogin from the group (student, tutors or instructors) of the given course
     *
     * @param userLogin         the user login of the student, tutor or instructor who should be removed from the group
     * @param instructorOrAdmin the user who initiates this request who must be an instructor of the given course or an admin
     * @param course            the course which is only passes to check if the instructorOrAdmin is an instructor of the course
     * @param group             the group from which the userLogin should be removed
     * @return empty ResponseEntity with status 200 (OK) or with status 404 (Not Found) or with status 403 (Forbidden)
     */
    @NotNull
    public ResponseEntity<Void> removeUserFromCourseGroup(String userLogin, User instructorOrAdmin, Course course, String group) {
        if (!authCheckService.isAtLeastInstructorInCourse(course, instructorOrAdmin)) {
            throw new AccessForbiddenException();
        }
        Optional<User> userToRemoveFromGroup = userRepository.findOneWithGroupsAndAuthoritiesByLogin(userLogin);
        if (userToRemoveFromGroup.isEmpty()) {
            throw new EntityNotFoundException("User", userLogin);
        }
        courseService.removeUserFromGroup(userToRemoveFromGroup.get(), group);
        return ResponseEntity.ok().body(null);
    }

    /**
     * GET /courses/{courseId}/management-detail : Gets the data needed for the course management detail view
     *
     * @param courseId the id of the course
     * @return the ResponseEntity with status 200 (OK) and the body, or with status 404 (Not Found)
     */
    @GetMapping("courses/{courseId}/management-detail")
    @PreAuthorize("hasRole('TA')")
    public ResponseEntity<CourseManagementDetailViewDTO> getCourseDTOForDetailView(@PathVariable Long courseId) {
        Course course = courseRepository.findByIdElseThrow(courseId);
        authCheckService.checkHasAtLeastRoleInCourseElseThrow(Role.TEACHING_ASSISTANT, course, null);
        CourseManagementDetailViewDTO managementDetailViewDTO = courseService.getStatsForDetailView(course);
        return ResponseEntity.ok(managementDetailViewDTO);
    }

    /**
     * GET /courses/:courseId/statistics : Get the active students for this particular course
     *
     * @param courseId    the id of the course
     * @param periodIndex an index indicating which time period, 0 is current week, -1 is one week in the past, -2 is two weeks in the past ...
     * @return the ResponseEntity with status 200 (OK) and the data in body, or status 404 (Not Found)
     */
    @GetMapping("courses/{courseId}/statistics")
    @PreAuthorize("hasRole('TA')")
    public ResponseEntity<List<Integer>> getActiveStudentsForCourseDetailView(@PathVariable Long courseId, @RequestParam Long periodIndex) {
        var course = courseRepository.findByIdElseThrow(courseId);
        authCheckService.checkHasAtLeastRoleInCourseElseThrow(Role.TEACHING_ASSISTANT, course, null);
        var exerciseIds = exerciseRepository.findAllIdsByCourseId(courseId);
        var chartEndDate = courseService.determineEndDateForActiveStudents(course);
        var spanEndDate = chartEndDate.plusWeeks(17 * periodIndex);
        var returnedSpanSize = courseService.determineTimeSpanSizeForActiveStudents(course, spanEndDate, 17);
        var activeStudents = courseService.getActiveStudents(exerciseIds, periodIndex, 17, chartEndDate);
        // We omit data concerning the time before the start date
        return ResponseEntity.ok(activeStudents.subList(activeStudents.size() - returnedSpanSize, activeStudents.size()));
    }

    /**
     * GET /courses/:courseId/statistics-lifetime-overview : Get the active students for this particular course over its whole lifetime
     *
     * @param courseId the id of the course
     * @return the ResponseEntity with status 200 (OK) and the data in body, or status 404 (Not Found)
     */
    @GetMapping("courses/{courseId}/statistics-lifetime-overview")
    @PreAuthorize("hasRole('TA')")
    public ResponseEntity<List<Integer>> getActiveStudentsForCourseLiveTime(@PathVariable Long courseId) {
        authCheckService.checkHasAtLeastRoleInCourseElseThrow(Role.TEACHING_ASSISTANT, courseRepository.findByIdElseThrow(courseId), null);
        var exerciseIds = exerciseRepository.findAllIdsByCourseId(courseId);
        var course = courseRepository.findByIdElseThrow(courseId);
        if (course.getStartDate() == null) {
            throw new IllegalArgumentException("Course does not contain start date");
        }
        var endDate = courseService.determineEndDateForActiveStudents(course);
        var returnedSpanSize = courseService.calculateWeeksBetweenDates(course.getStartDate(), endDate);
        var activeStudents = courseService.getActiveStudents(exerciseIds, 0, Math.toIntExact(returnedSpanSize), endDate);
        return ResponseEntity.ok(activeStudents);
    }

    /**
     * POST /courses/:courseId/:courseGroup : Add multiple users to the user group of the course so that they can access the course
     * The passed list of UserDTOs must include the registration number (the other entries are currently ignored and can be left out)
     * Note: registration based on other user attributes (e.g. email, name, login) is currently NOT supported
     * <p>
     * This method first tries to find the student in the internal Artemis user database (because the user is most probably already using Artemis).
     * In case the user cannot be found, we additionally search the (TUM) LDAP in case it is configured properly.
     *
     * @param courseId    the id of the course
     * @param studentDtos the list of students (with at least registration number) who should get access to the course
     * @param courseGroup the group, the user has to be added to, either 'students', 'tutors', 'instructors' or 'editors'
     * @return the list of students who could not be registered for the course, because they could NOT be found in the Artemis database and could NOT be found in the TUM LDAP
     */
    @PostMapping("courses/{courseId}/{courseGroup}")
    @PreAuthorize("hasRole('INSTRUCTOR')")
    public ResponseEntity<List<StudentDTO>> addUsersToCourseGroup(@PathVariable Long courseId, @PathVariable String courseGroup, @RequestBody List<StudentDTO> studentDtos) {
        authCheckService.checkHasAtLeastRoleInCourseElseThrow(Role.INSTRUCTOR, courseRepository.findByIdElseThrow(courseId), null);
        log.debug("REST request to add {} as {} to course {}", studentDtos, courseGroup, courseId);
        List<StudentDTO> notFoundStudentsDtos = courseService.registerUsersForCourseGroup(courseId, studentDtos, courseGroup);
        return ResponseEntity.ok().body(notFoundStudentsDtos);
    }
}<|MERGE_RESOLUTION|>--- conflicted
+++ resolved
@@ -118,13 +118,8 @@
             OAuth2JWKSService oAuth2JWKSService, OnlineCourseConfigurationService onlineCourseConfigurationService, AuthorizationCheckService authCheckService,
             TutorParticipationRepository tutorParticipationRepository, SubmissionService submissionService, Optional<VcsUserManagementService> optionalVcsUserManagementService,
             AssessmentDashboardService assessmentDashboardService, ExerciseRepository exerciseRepository, Optional<CIUserManagementService> optionalCiUserManagementService,
-<<<<<<< HEAD
             FileService fileService, TutorialGroupsConfigurationService tutorialGroupsConfigurationService, CourseScoreCalculationService courseScoreCalculationService,
-            ConversationService conversationService, ChannelRepository channelRepository) {
-=======
-            FileService fileService, TutorialGroupsConfigurationService tutorialGroupsConfigurationService, GradingScaleService gradingScaleService,
-            CourseScoreCalculationService courseScoreCalculationService) {
->>>>>>> 200bf7be
+            ConversationService conversationService, ChannelRepository channelRepository, GradingScaleService gradingScaleService) {
         this.courseService = courseService;
         this.courseRepository = courseRepository;
         this.exerciseService = exerciseService;
