--- conflicted
+++ resolved
@@ -103,15 +103,10 @@
     private final FileService fileService;
 
     public CourseResource(UserRepository userRepository, CourseService courseService, CourseRepository courseRepository, ExerciseService exerciseService,
-<<<<<<< HEAD
             OAuth2JWKSService oAuth2JWKSService, AuthorizationCheckService authCheckService, TutorParticipationRepository tutorParticipationRepository,
             SubmissionService submissionService, AuditEventRepository auditEventRepository, Optional<VcsUserManagementService> optionalVcsUserManagementService,
-            AssessmentDashboardService assessmentDashboardService, ExerciseRepository exerciseRepository, Optional<CIUserManagementService> optionalCiUserManagementService) {
-=======
-            AuthorizationCheckService authCheckService, TutorParticipationRepository tutorParticipationRepository, SubmissionService submissionService,
-            AuditEventRepository auditEventRepository, Optional<VcsUserManagementService> optionalVcsUserManagementService, AssessmentDashboardService assessmentDashboardService,
-            ExerciseRepository exerciseRepository, Optional<CIUserManagementService> optionalCiUserManagementService, FileService fileService) {
->>>>>>> 780fa989
+            AssessmentDashboardService assessmentDashboardService, ExerciseRepository exerciseRepository, Optional<CIUserManagementService> optionalCiUserManagementService,
+            FileService fileService) {
         this.courseService = courseService;
         this.courseRepository = courseRepository;
         this.exerciseService = exerciseService;
@@ -251,15 +246,11 @@
         final var oldInstructorGroup = existingCourse.getInstructorGroupName();
         final var oldEditorGroup = existingCourse.getEditorGroupName();
         final var oldTeachingAssistantGroup = existingCourse.getTeachingAssistantGroupName();
-<<<<<<< HEAD
-        Course result = courseRepository.save(updatedCourse);
-
-        if (updatedCourse.isOnlineCourse()) {
-            oAuth2JWKSService.updateKey(updatedCourse.getOnlineCourseConfiguration().getRegistrationId());
-        }
-
-=======
->>>>>>> 780fa989
+
+        if (courseUpdate.isOnlineCourse()) {
+            oAuth2JWKSService.updateKey(courseUpdate.getOnlineCourseConfiguration().getRegistrationId());
+        }
+
         optionalVcsUserManagementService
                 .ifPresent(userManagementService -> userManagementService.updateCoursePermissions(result, oldInstructorGroup, oldEditorGroup, oldTeachingAssistantGroup));
         optionalCiUserManagementService
