--- conflicted
+++ resolved
@@ -109,12 +109,10 @@
 
     private final CourseScoreCalculationService courseScoreCalculationService;
 
-<<<<<<< HEAD
     private final GradingScaleRepository gradingScaleRepository;
-=======
+
     @Value("${artemis.course-archives-path}")
     private String courseArchivesDirPath;
->>>>>>> 9fdfbf08
 
     private final ChannelService channelService;
 
