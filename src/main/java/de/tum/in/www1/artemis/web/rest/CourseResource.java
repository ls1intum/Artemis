package de.tum.in.www1.artemis.web.rest;

import static de.tum.in.www1.artemis.config.Constants.SHORT_NAME_PATTERN;
import static de.tum.in.www1.artemis.service.util.RoundingUtil.roundScoreSpecifiedByCourseSettings;
import static de.tum.in.www1.artemis.web.rest.errors.AccessForbiddenException.NOT_ALLOWED;
import static java.time.ZonedDateTime.now;

import java.io.File;
import java.io.FileInputStream;
import java.io.FileNotFoundException;
import java.net.URI;
import java.net.URISyntaxException;
import java.nio.file.Path;
import java.time.ZonedDateTime;
import java.util.*;
import java.util.regex.Matcher;
import java.util.regex.Pattern;
import java.util.stream.Collectors;
import java.util.stream.Stream;

import javax.validation.constraints.NotNull;

import org.slf4j.Logger;
import org.slf4j.LoggerFactory;
import org.springframework.beans.factory.annotation.Value;
import org.springframework.boot.actuate.audit.AuditEvent;
import org.springframework.boot.actuate.audit.AuditEventRepository;
import org.springframework.core.env.Environment;
import org.springframework.core.io.InputStreamResource;
import org.springframework.core.io.Resource;
import org.springframework.http.MediaType;
import org.springframework.http.ResponseEntity;
import org.springframework.security.access.prepost.PreAuthorize;
import org.springframework.util.StringUtils;
import org.springframework.web.bind.annotation.*;

import de.tum.in.www1.artemis.config.Constants;
import de.tum.in.www1.artemis.domain.*;
import de.tum.in.www1.artemis.domain.enumeration.ComplaintType;
import de.tum.in.www1.artemis.domain.enumeration.ExerciseMode;
import de.tum.in.www1.artemis.domain.enumeration.IncludedInOverallScore;
import de.tum.in.www1.artemis.domain.participation.StudentParticipation;
import de.tum.in.www1.artemis.domain.participation.TutorParticipation;
import de.tum.in.www1.artemis.exception.ArtemisAuthenticationException;
import de.tum.in.www1.artemis.exception.GroupAlreadyExistsException;
import de.tum.in.www1.artemis.repository.*;
import de.tum.in.www1.artemis.security.ArtemisAuthenticationProvider;
import de.tum.in.www1.artemis.security.Role;
import de.tum.in.www1.artemis.service.*;
import de.tum.in.www1.artemis.service.connectors.CIUserManagementService;
import de.tum.in.www1.artemis.service.connectors.VcsUserManagementService;
import de.tum.in.www1.artemis.service.dto.StudentDTO;
import de.tum.in.www1.artemis.service.util.TimeLogUtil;
import de.tum.in.www1.artemis.web.rest.dto.*;
import de.tum.in.www1.artemis.web.rest.errors.AccessForbiddenException;
import de.tum.in.www1.artemis.web.rest.errors.BadRequestAlertException;
import de.tum.in.www1.artemis.web.rest.errors.EntityNotFoundException;
import de.tum.in.www1.artemis.web.rest.util.HeaderUtil;
import tech.jhipster.config.JHipsterConstants;
import tech.jhipster.web.util.ResponseUtil;

/**
 * REST controller for managing Course.
 */
@RestController
@RequestMapping("/api")
@PreAuthorize("hasRole('ADMIN')")
public class CourseResource {

    private final Logger log = LoggerFactory.getLogger(CourseResource.class);

    private static final String ENTITY_NAME = "course";

    @Value("${jhipster.clientApp.name}")
    private String applicationName;

    @Value("${artemis.user-management.course-registration.allowed-username-pattern:#{null}}")
    private Optional<Pattern> allowedCourseRegistrationUsernamePattern;

    @Value("${artemis.course-archives-path}")
    private String courseArchivesDirPath;

    private final ArtemisAuthenticationProvider artemisAuthenticationProvider;

    private final UserRepository userRepository;

    private final CourseService courseService;

    private final AuthorizationCheckService authCheckService;

    private final CourseRepository courseRepository;

    private final ExerciseService exerciseService;

    private final TutorParticipationRepository tutorParticipationRepository;

    private final SubmissionService submissionService;

    private final ComplaintService complaintService;

    private final TutorLeaderboardService tutorLeaderboardService;

    private final ProgrammingExerciseRepository programmingExerciseRepository;

    private final AssessmentDashboardService assessmentDashboardService;

    private final Optional<VcsUserManagementService> optionalVcsUserManagementService;

    private final Optional<CIUserManagementService> optionalCiUserManagementService;

    private final Environment env;

    private final ComplaintRepository complaintRepository;

    private final ComplaintResponseRepository complaintResponseRepository;

    private final AuditEventRepository auditEventRepository;

    private final ExerciseRepository exerciseRepository;

    private final SubmissionRepository submissionRepository;

    private final StudentParticipationRepository studentParticipationRepository;

    private final ResultRepository resultRepository;

    private final ParticipantScoreRepository participantScoreRepository;

    private final RatingService ratingService;

    public CourseResource(UserRepository userRepository, CourseService courseService, CourseRepository courseRepository, ExerciseService exerciseService,
            AuthorizationCheckService authCheckService, TutorParticipationRepository tutorParticipationRepository, Environment env,
            ArtemisAuthenticationProvider artemisAuthenticationProvider, ComplaintRepository complaintRepository, ComplaintResponseRepository complaintResponseRepository,
            SubmissionService submissionService, ComplaintService complaintService, TutorLeaderboardService tutorLeaderboardService,
            ProgrammingExerciseRepository programmingExerciseRepository, AuditEventRepository auditEventRepository, StudentParticipationRepository studentParticipationRepository,
            Optional<VcsUserManagementService> optionalVcsUserManagementService, AssessmentDashboardService assessmentDashboardService, ExerciseRepository exerciseRepository,
            SubmissionRepository submissionRepository, ResultRepository resultRepository, Optional<CIUserManagementService> optionalCiUserManagementService,
            ParticipantScoreRepository participantScoreRepository, RatingService ratingService) {
        this.courseService = courseService;
        this.courseRepository = courseRepository;
        this.exerciseService = exerciseService;
        this.authCheckService = authCheckService;
        this.tutorParticipationRepository = tutorParticipationRepository;
        this.artemisAuthenticationProvider = artemisAuthenticationProvider;
        this.complaintRepository = complaintRepository;
        this.complaintResponseRepository = complaintResponseRepository;
        this.submissionService = submissionService;
        this.complaintService = complaintService;
        this.tutorLeaderboardService = tutorLeaderboardService;
        this.programmingExerciseRepository = programmingExerciseRepository;
        this.optionalVcsUserManagementService = optionalVcsUserManagementService;
        this.optionalCiUserManagementService = optionalCiUserManagementService;
        this.auditEventRepository = auditEventRepository;
        this.env = env;
        this.assessmentDashboardService = assessmentDashboardService;
        this.userRepository = userRepository;
        this.exerciseRepository = exerciseRepository;
        this.submissionRepository = submissionRepository;
        this.resultRepository = resultRepository;
        this.studentParticipationRepository = studentParticipationRepository;
        this.participantScoreRepository = participantScoreRepository;
        this.ratingService = ratingService;
    }

    /**
     * POST /courses : create a new course.
     *
     * @param course the course to create
     * @return the ResponseEntity with status 201 (Created) and with body the new course, or with status 400 (Bad Request) if the course has already an ID
     * @throws URISyntaxException if the Location URI syntax is incorrect
     */
    @PostMapping("/courses")
    @PreAuthorize("hasRole('ADMIN')")
    public ResponseEntity<Course> createCourse(@RequestBody Course course) throws URISyntaxException {
        log.debug("REST request to save Course : {}", course);
        if (course.getId() != null) {
            throw new BadRequestAlertException("A new course cannot already have an ID", ENTITY_NAME, "idexists");
        }

        validateShortName(course);

        List<Course> coursesWithSameShortName = courseRepository.findAllByShortName(course.getShortName());
        if (coursesWithSameShortName.size() > 0) {
            return ResponseEntity.badRequest().headers(
                    HeaderUtil.createAlert(applicationName, "A course with the same short name already exists. Please choose a different short name.", "shortnameAlreadyExists"))
                    .body(null);
        }

        validateRegistrationConfirmationMessage(course);
        validateComplaintsAndRequestMoreFeedbackConfig(course);
        validateOnlineCourseAndRegistrationEnabled(course);
        validateAccuracyOfScores(course);

        createOrValidateGroups(course);
        Course result = courseRepository.save(course);
        return ResponseEntity.created(new URI("/api/courses/" + result.getId()))
                .headers(HeaderUtil.createEntityCreationAlert(applicationName, true, ENTITY_NAME, result.getTitle())).body(result);
    }

    private void createOrValidateGroups(Course course) {
        try {
            // We use default names if a group was not specified by the ADMIN.
            // NOTE: instructors cannot change the group of a course, because this would be a security issue!
            // only create default group names, if the ADMIN has used a custom group names, we assume that it already exists.

            if (!StringUtils.hasText(course.getStudentGroupName())) {
                course.setStudentGroupName(course.getDefaultStudentGroupName());
                artemisAuthenticationProvider.createGroup(course.getStudentGroupName());
            }
            else {
                checkIfGroupsExists(course.getStudentGroupName());
            }

            if (!StringUtils.hasText(course.getTeachingAssistantGroupName())) {
                course.setTeachingAssistantGroupName(course.getDefaultTeachingAssistantGroupName());
                artemisAuthenticationProvider.createGroup(course.getTeachingAssistantGroupName());
            }
            else {
                checkIfGroupsExists(course.getTeachingAssistantGroupName());
            }

            if (!StringUtils.hasText(course.getEditorGroupName())) {
                course.setEditorGroupName(course.getDefaultEditorGroupName());
                artemisAuthenticationProvider.createGroup(course.getEditorGroupName());
            }
            else {
                checkIfGroupsExists(course.getEditorGroupName());
            }

            if (!StringUtils.hasText(course.getInstructorGroupName())) {
                course.setInstructorGroupName(course.getDefaultInstructorGroupName());
                artemisAuthenticationProvider.createGroup(course.getInstructorGroupName());
            }
            else {
                checkIfGroupsExists(course.getInstructorGroupName());
            }
        }
        catch (GroupAlreadyExistsException ex) {
            throw new BadRequestAlertException(
                    ex.getMessage() + ": One of the groups already exists (in the external user management), because the short name was already used in Artemis before. "
                            + "Please choose a different short name!",
                    ENTITY_NAME, "shortNameWasAlreadyUsed", true);
        }
        catch (ArtemisAuthenticationException ex) {
            // a specified group does not exist, notify the client
            throw new BadRequestAlertException(ex.getMessage(), ENTITY_NAME, "groupNotFound", true);
        }
    }

    /**
     * PUT /courses : Updates an existing updatedCourse.
     *
     * @param updatedCourse the course to update
     * @return the ResponseEntity with status 200 (OK) and with body the updated course
     * @throws URISyntaxException if the Location URI syntax is incorrect
     */
    @PutMapping("/courses")
    @PreAuthorize("hasRole('INSTRUCTOR')")
    public ResponseEntity<Course> updateCourse(@RequestBody Course updatedCourse) throws URISyntaxException {
        log.debug("REST request to update Course : {}", updatedCourse);
        User user = userRepository.getUserWithGroupsAndAuthorities();
        if (updatedCourse.getId() == null) {
            if (authCheckService.isAdmin(user)) {
                return createCourse(updatedCourse);
            }
            else {
                throw new AccessForbiddenException(NOT_ALLOWED);
            }
        }

        var existingCourse = courseRepository.findByIdElseThrow(updatedCourse.getId());
        if (!Objects.equals(existingCourse.getShortName(), updatedCourse.getShortName())) {
            throw new BadRequestAlertException("The course short name cannot be changed", ENTITY_NAME, "shortNameCannotChange", true);
        }

        // only allow admins or instructors of the existing course to change it
        // this is important, otherwise someone could put himself into the instructor group of the updated course
        authCheckService.checkHasAtLeastRoleInCourseElseThrow(Role.INSTRUCTOR, existingCourse, user);

        if (authCheckService.isAdmin(user)) {
            // if an admin changes a group, we need to check that the changed group exists
            try {
                if (!Objects.equals(existingCourse.getStudentGroupName(), updatedCourse.getStudentGroupName())) {
                    checkIfGroupsExists(updatedCourse.getStudentGroupName());
                }
                if (!Objects.equals(existingCourse.getTeachingAssistantGroupName(), updatedCourse.getTeachingAssistantGroupName())) {
                    checkIfGroupsExists(updatedCourse.getTeachingAssistantGroupName());
                }
                if (!Objects.equals(existingCourse.getEditorGroupName(), updatedCourse.getEditorGroupName())) {
                    checkIfGroupsExists(updatedCourse.getEditorGroupName());
                }
                if (!Objects.equals(existingCourse.getInstructorGroupName(), updatedCourse.getInstructorGroupName())) {
                    checkIfGroupsExists(updatedCourse.getInstructorGroupName());
                }
            }
            catch (ArtemisAuthenticationException ex) {
                // a specified group does not exist, notify the client
                throw new BadRequestAlertException(ex.getMessage(), ENTITY_NAME, "groupNotFound", true);
            }
        }
        else {
            // this means the user must be an instructor, who has NOT Admin rights.
            // instructors are not allowed to change group names, because this would lead to security problems

            if (!Objects.equals(existingCourse.getStudentGroupName(), updatedCourse.getStudentGroupName())) {
                throw new BadRequestAlertException("The student group name cannot be changed", ENTITY_NAME, "studentGroupNameCannotChange", true);
            }
            if (!Objects.equals(existingCourse.getTeachingAssistantGroupName(), updatedCourse.getTeachingAssistantGroupName())) {
                throw new BadRequestAlertException("The teaching assistant group name cannot be changed", ENTITY_NAME, "teachingAssistantGroupNameCannotChange", true);
            }
            if (!Objects.equals(existingCourse.getEditorGroupName(), updatedCourse.getEditorGroupName())) {
                throw new BadRequestAlertException("The editor group name cannot be changed", ENTITY_NAME, "editorGroupNameCannotChange", true);
            }
            if (!Objects.equals(existingCourse.getInstructorGroupName(), updatedCourse.getInstructorGroupName())) {
                throw new BadRequestAlertException("The instructor group name cannot be changed", ENTITY_NAME, "instructorGroupNameCannotChange", true);
            }
        }

        validateRegistrationConfirmationMessage(updatedCourse);
        validateComplaintsAndRequestMoreFeedbackConfig(updatedCourse);
        validateOnlineCourseAndRegistrationEnabled(updatedCourse);
        validateShortName(updatedCourse);
        validateAccuracyOfScores(updatedCourse);

        // Based on the old instructors, editors and TAs, we can update all exercises in the course in the VCS (if necessary)
        // We need the old instructors, editors and TAs, so that the VCS user management service can determine which
        // users no longer have TA, editor or instructor rights in the related exercise repositories.
        final var oldInstructorGroup = existingCourse.getInstructorGroupName();
        final var oldEditorGroup = existingCourse.getEditorGroupName();
        final var oldTeachingAssistantGroup = existingCourse.getTeachingAssistantGroupName();
        Course result = courseRepository.save(updatedCourse);
        optionalVcsUserManagementService
                .ifPresent(userManagementService -> userManagementService.updateCoursePermissions(result, oldInstructorGroup, oldEditorGroup, oldTeachingAssistantGroup));
        optionalCiUserManagementService
                .ifPresent(ciUserManagementService -> ciUserManagementService.updateCoursePermissions(result, oldInstructorGroup, oldEditorGroup, oldTeachingAssistantGroup));
        return ResponseEntity.ok().headers(HeaderUtil.createEntityUpdateAlert(applicationName, true, ENTITY_NAME, updatedCourse.getTitle())).body(result);
    }

    private void checkIfGroupsExists(String group) {
        if (!Arrays.asList(env.getActiveProfiles()).contains(JHipsterConstants.SPRING_PROFILE_PRODUCTION)) {
            return;
        }
        // only execute this check in the production environment because normal developers (while testing) might not have the right to call this method on the authentication server
        if (!artemisAuthenticationProvider.isGroupAvailable(group)) {
            throw new ArtemisAuthenticationException("Cannot save! The group " + group + " does not exist. Please double check the group name!");
        }
    }

    private void validateRegistrationConfirmationMessage(Course course) {
        if (course.getRegistrationConfirmationMessage() != null && course.getRegistrationConfirmationMessage().length() > 2000) {
            throw new BadRequestAlertException("Confirmation registration message must be shorter than 2000 characters", ENTITY_NAME, "confirmationRegistrationMessageInvalid",
                    true);
        }
    }

    private void validateComplaintsAndRequestMoreFeedbackConfig(Course course) {
        if (course.getMaxComplaints() == null) {
            // set the default value to prevent null pointer exceptions
            course.setMaxComplaints(3);
        }
        if (course.getMaxTeamComplaints() == null) {
            // set the default value to prevent null pointer exceptions
            course.setMaxTeamComplaints(3);
        }
        if (course.getMaxComplaints() < 0) {
            throw new BadRequestAlertException("Max Complaints cannot be negative", ENTITY_NAME, "maxComplaintsInvalid", true);
        }
        if (course.getMaxTeamComplaints() < 0) {
            throw new BadRequestAlertException("Max Team Complaints cannot be negative", ENTITY_NAME, "maxTeamComplaintsInvalid", true);
        }
        if (course.getMaxComplaintTimeDays() < 0) {
            throw new BadRequestAlertException("Max Complaint Days cannot be negative", ENTITY_NAME, "maxComplaintDaysInvalid", true);
        }
        if (course.getMaxRequestMoreFeedbackTimeDays() < 0) {
            throw new BadRequestAlertException("Max Request More Feedback Days cannot be negative", ENTITY_NAME, "maxRequestMoreFeedbackDaysInvalid", true);
        }
        if (course.getMaxComplaintTimeDays() == 0 && (course.getMaxComplaints() != 0 || course.getMaxTeamComplaints() != 0)) {
            throw new BadRequestAlertException("If complaints or more feedback requests are allowed, the complaint time in days must be positive.", ENTITY_NAME,
                    "complaintsConfigInvalid", true);
        }
        if (course.getMaxComplaintTimeDays() != 0 && course.getMaxComplaints() == 0 && course.getMaxTeamComplaints() == 0) {
            throw new BadRequestAlertException("If no complaints or more feedback requests are allowed, the complaint time in days should be set to zero.", ENTITY_NAME,
                    "complaintsConfigInvalid", true);
        }
    }

    private void validateOnlineCourseAndRegistrationEnabled(Course course) {
        if (course.isOnlineCourse() && course.isRegistrationEnabled()) {
            throw new BadRequestAlertException("Online course and registration enabled cannot be active at the same time", ENTITY_NAME, "onlineCourseRegistrationEnabledInvalid",
                    true);
        }
    }

    private void validateAccuracyOfScores(Course course) {
        if (course.getAccuracyOfScores() == null) {
            throw new BadRequestAlertException("The course needs to specify the accuracy of scores", ENTITY_NAME, "accuracyOfScoresNotSet", true);
        }
        if (course.getAccuracyOfScores() < 0 || course.getAccuracyOfScores() > 5) {
            throw new BadRequestAlertException("The accuracy of scores defined for the course is either negative or uses too many decimal places (more than five)", ENTITY_NAME,
                    "accuracyOfScoresInvalid", true);
        }
    }

    private void validateShortName(Course course) {
        // Check if course shortname matches regex
        Matcher shortNameMatcher = SHORT_NAME_PATTERN.matcher(course.getShortName());
        if (!shortNameMatcher.matches()) {
            throw new BadRequestAlertException("The shortname is invalid", ENTITY_NAME, "shortnameInvalid", true);
        }
    }

    /**
     * POST /courses/{courseId}/register : Register for an existing course. This method registers the current user for the given course id in case the course has already started
     * and not finished yet. The user is added to the course student group in the Authentication System and the course student group is added to the user's groups in the Artemis
     * database.
     *
     * @param courseId to find the course
     * @return response entity for user who has been registered to the course
     */
    @PostMapping("/courses/{courseId}/register")
    @PreAuthorize("hasRole('USER')")
    public ResponseEntity<User> registerForCourse(@PathVariable Long courseId) {
        Course course = courseRepository.findWithEagerOrganizationsElseThrow(courseId);
        User user = userRepository.getUserWithGroupsAndAuthoritiesAndOrganizations();
        log.debug("REST request to register {} for Course {}", user.getName(), course.getTitle());
        if (allowedCourseRegistrationUsernamePattern.isPresent() && !allowedCourseRegistrationUsernamePattern.get().matcher(user.getLogin()).matches()) {
            return ResponseEntity.badRequest().headers(HeaderUtil.createFailureAlert(applicationName, false, ENTITY_NAME, "registrationNotAllowed",
                    "Registration with this username is not allowed. Cannot register user")).body(null);
        }
        if (course.getStartDate() != null && course.getStartDate().isAfter(now())) {
            return ResponseEntity.badRequest()
                    .headers(HeaderUtil.createFailureAlert(applicationName, false, ENTITY_NAME, "courseNotStarted", "The course has not yet started. Cannot register user"))
                    .body(null);
        }
        if (course.getEndDate() != null && course.getEndDate().isBefore(now())) {
            return ResponseEntity.badRequest()
                    .headers(HeaderUtil.createFailureAlert(applicationName, false, ENTITY_NAME, "courseAlreadyFinished", "The course has already finished. Cannot register user"))
                    .body(null);
        }
        if (!Boolean.TRUE.equals(course.isRegistrationEnabled())) {
            return ResponseEntity.badRequest().headers(
                    HeaderUtil.createFailureAlert(applicationName, false, ENTITY_NAME, "registrationDisabled", "The course does not allow registration. Cannot register user"))
                    .body(null);
        }
        if (course.getOrganizations() != null && course.getOrganizations().size() > 0 && !checkIfUserIsMemberOfCourseOrganizations(user, course)) {
            return ResponseEntity.badRequest().headers(HeaderUtil.createFailureAlert(applicationName, false, ENTITY_NAME, "registrationNotAllowed",
                    "User is not member of any organization of this course. Cannot register user")).body(null);
        }
        courseService.registerUserForCourse(user, course);
        return ResponseEntity.ok(user);
    }

    /**
     * GET /courses : get all courses for administration purposes.
     *
     * @param onlyActive if true, only active courses will be considered in the result
     * @return the list of courses (the user has access to)
     */
    @GetMapping("/courses")
    @PreAuthorize("hasRole('TA')")
    public List<Course> getAllCourses(@RequestParam(defaultValue = "false") boolean onlyActive) {
        log.debug("REST request to get all Courses the user has access to");
        User user = userRepository.getUserWithGroupsAndAuthorities();
        List<Course> courses = courseRepository.findAll();
        Stream<Course> userCourses = courses.stream().filter(course -> user.getGroups().contains(course.getTeachingAssistantGroupName())
                || user.getGroups().contains(course.getInstructorGroupName()) || authCheckService.isAdmin(user));
        if (onlyActive) {
            // only include courses that have NOT been finished
            userCourses = userCourses.filter(course -> course.getEndDate() == null || course.getEndDate().isAfter(ZonedDateTime.now()));
        }
        return userCourses.collect(Collectors.toList());
    }

    /**
     * GET /courses/courses-with-quiz : get all courses with quiz exercises for administration purposes.
     *
     * @return the list of courses
     */
    @GetMapping("/courses/courses-with-quiz")
    @PreAuthorize("hasRole('EDITOR')")
    public List<Course> getAllCoursesWithQuizExercises() {
        User user = userRepository.getUserWithGroupsAndAuthorities();
        if (authCheckService.isAdmin(user)) {
            return courseRepository.findAllWithQuizExercisesWithEagerExercises();
        }
        else {
            var userGroups = new ArrayList<>(user.getGroups());
            return courseRepository.getCoursesWithQuizExercisesForWhichUserHasAtLeastEditorAccess(userGroups);
        }
    }

    /**
     * GET /courses/with-user-stats : get all courses for administration purposes with user stats.
     *
     * @param onlyActive if true, only active courses will be considered in the result
     * @return the list of courses (the user has access to)
     */
    @GetMapping("/courses/with-user-stats")
    @PreAuthorize("hasRole('TA')")
    public List<Course> getAllCoursesWithUserStats(@RequestParam(defaultValue = "false") boolean onlyActive) {
        log.debug("get courses with user stats, only active: {}", onlyActive);
        long start = System.currentTimeMillis();
        List<Course> courses = getAllCourses(onlyActive);
        for (Course course : courses) {
            course.setNumberOfInstructors(userRepository.countUserInGroup(course.getInstructorGroupName()));
            course.setNumberOfTeachingAssistants(userRepository.countUserInGroup(course.getTeachingAssistantGroupName()));
            course.setNumberOfEditors(userRepository.countUserInGroup(course.getEditorGroupName()));
            course.setNumberOfStudents(userRepository.countUserInGroup(course.getStudentGroupName()));
        }
        long end = System.currentTimeMillis();
        log.debug("getAllCoursesWithUserStats took {}ms for {} courses", end - start, courses.size());
        return courses;
    }

    /**
     * GET /courses/course-overview : get all courses for the management overview
     *
     * @param onlyActive if true, only active courses will be considered in the result
     * @return a list of courses (the user has access to)
     */
    @GetMapping("/courses/course-management-overview")
    @PreAuthorize("hasRole('TA')")
    public List<Course> getAllCoursesForManagementOverview(@RequestParam(defaultValue = "false") boolean onlyActive) {
        return courseService.getAllCoursesForManagementOverview(onlyActive);
    }

    /**
     * GET /courses/to-register : get all courses that the current user can register to. Decided by the start and end date and if the registrationEnabled flag is set correctly
     *
     * @return the list of courses which are active
     */
    @GetMapping("/courses/to-register")
    @PreAuthorize("hasRole('USER')")
    public List<Course> getAllCoursesToRegister() {
        log.debug("REST request to get all currently active Courses that are not online courses");
        User user = userRepository.getUserWithGroupsAndAuthoritiesAndOrganizations();

        List<Course> allCoursesToRegister = courseRepository.findAllCurrentlyActiveNotOnlineAndRegistrationEnabledWithOrganizations();
        return allCoursesToRegister.stream().filter(course -> {
            // further, check if the course has been assigned to any organization and if yes,
            // check if user is member of at least one of them
            if (course.getOrganizations() != null && course.getOrganizations().size() > 0) {
                return checkIfUserIsMemberOfCourseOrganizations(user, course);
            }
            else {
                return true;
            }
        }).toList();
    }

    /**
     * GET /courses/{courseId}/for-dashboard
     *
     * @param courseId the courseId for which exercises and lectures should be fetched
     * @return a course wich all exercises and lectures visible to the student
     */
    @GetMapping("/courses/{courseId}/for-dashboard")
    @PreAuthorize("hasRole('USER')")
    public Course getCourseForDashboard(@PathVariable long courseId) {
        long start = System.currentTimeMillis();
        User user = userRepository.getUserWithGroupsAndAuthorities();

        Course course = courseService.findOneWithExercisesAndLecturesAndExamsForUser(courseId, user);
        fetchParticipationsWithSubmissionsAndResultsForCourses(List.of(course), user, start);
        return course;
    }

    /**
     * Note: The number of courses should not change
     *
     * @param courses           the courses for which the participations should be fetched
     * @param user              the user for which the participations should be fetched
     * @param startTimeInMillis start time for logging purposes
     */
    public void fetchParticipationsWithSubmissionsAndResultsForCourses(List<Course> courses, User user, long startTimeInMillis) {
        Set<Exercise> exercises = courses.stream().flatMap(course -> course.getExercises().stream()).collect(Collectors.toSet());
        List<StudentParticipation> participationsOfUserInExercises = studentParticipationRepository.getAllParticipationsOfUserInExercises(user, exercises);
        if (participationsOfUserInExercises.isEmpty()) {
            return;
        }
        for (Course course : courses) {
            boolean isStudent = !authCheckService.isAtLeastTeachingAssistantInCourse(course, user);
            for (Exercise exercise : course.getExercises()) {
                // add participation with submission and result to each exercise
                exerciseService.filterForCourseDashboard(exercise, participationsOfUserInExercises, user.getLogin(), isStudent);
                // remove sensitive information from the exercise for students
                if (isStudent) {
                    exercise.filterSensitiveInformation();
                }
            }
        }
        Map<ExerciseMode, List<Exercise>> exercisesGroupedByExerciseMode = exercises.stream().collect(Collectors.groupingBy(Exercise::getMode));
        int noOfIndividualExercises = Optional.ofNullable(exercisesGroupedByExerciseMode.get(ExerciseMode.INDIVIDUAL)).orElse(List.of()).size();
        int noOfTeamExercises = Optional.ofNullable(exercisesGroupedByExerciseMode.get(ExerciseMode.TEAM)).orElse(List.of()).size();
        log.info("/courses/for-dashboard.done in {}ms for {} courses with {} individual exercises and {} team exercises for user {}",
                System.currentTimeMillis() - startTimeInMillis, courses.size(), noOfIndividualExercises, noOfTeamExercises, user.getLogin());
    }

    /**
     * GET /courses/for-dashboard
     *
     * @return the list of courses (the user has access to) including all exercises with participation and result for the user
     */
    @GetMapping("/courses/for-dashboard")
    @PreAuthorize("hasRole('USER')")
    public List<Course> getAllCoursesForDashboard() {
        long start = System.currentTimeMillis();
        log.debug("REST request to get all Courses the user has access to with exercises, participations and results");
        User user = userRepository.getUserWithGroupsAndAuthorities();

        // get all courses with exercises for this user
        List<Course> courses = courseService.findAllActiveWithExercisesAndLecturesAndExamsForUser(user);
        fetchParticipationsWithSubmissionsAndResultsForCourses(courses, user, start);
        return courses;
    }

    /**
     * GET /courses/for-notifications
     *
     * @return the list of courses (the user has access to)
     */
    @GetMapping("/courses/for-notifications")
    @PreAuthorize("hasRole('USER')")
    public List<Course> getAllCoursesForNotifications() {
        log.debug("REST request to get all Courses the user has access to");
        User user = userRepository.getUserWithGroupsAndAuthorities();

        return courseService.findAllActiveForUser(user);
    }

    /**
     * GET /courses/:courseId/for-assessment-dashboard
     *
     * @param courseId the id of the course to retrieve
     * @return data about a course including all exercises, plus some data for the tutor as tutor status for assessment
     */
    @GetMapping("/courses/{courseId}/for-assessment-dashboard")
    @PreAuthorize("hasRole('TA')")
    public ResponseEntity<Course> getCourseForAssessmentDashboard(@PathVariable long courseId) {
        log.debug("REST request /courses/{courseId}/for-assessment-dashboard");
        Course course = courseRepository.findWithEagerExercisesById(courseId);
        User user = userRepository.getUserWithGroupsAndAuthorities();
        authCheckService.checkHasAtLeastRoleInCourseElseThrow(Role.TEACHING_ASSISTANT, course, user);

        Set<Exercise> interestingExercises = courseRepository.getInterestingExercisesForAssessmentDashboards(course.getExercises());
        course.setExercises(interestingExercises);
        List<TutorParticipation> tutorParticipations = tutorParticipationRepository.findAllByAssessedExercise_Course_IdAndTutor_Id(course.getId(), user.getId());
        assessmentDashboardService.generateStatisticsForExercisesForAssessmentDashboard(course.getExercises(), tutorParticipations, false);
        return ResponseUtil.wrapOrNotFound(Optional.of(course));
    }

    /**
     * GET /courses/:courseId/stats-for-assessment-dashboard A collection of useful statistics for the tutor course dashboard, including: - number of submissions to the course - number of
     * assessments - number of assessments assessed by the tutor - number of complaints
     *
     * all timestamps were measured when calling this method from the PGdP assessment-dashboard
     *
     * @param courseId the id of the course to retrieve
     * @return data about a course including all exercises, plus some data for the tutor as tutor status for assessment
     */
    @GetMapping("/courses/{courseId}/stats-for-assessment-dashboard")
    @PreAuthorize("hasRole('TA')")
    public ResponseEntity<StatsForDashboardDTO> getStatsForAssessmentDashboard(@PathVariable long courseId) {
        long startRestCall = System.nanoTime();
        Course course = courseRepository.findByIdElseThrow(courseId);

        long start = System.currentTimeMillis();
        // 5ms - fast
        Set<Long> exerciseIdsOfCourse = exerciseRepository.findAllIdsByCourseId(courseId);
        long end = System.currentTimeMillis();
        log.info("Finished > exerciseRepository.findAllIdsByCourseId < call for course {} in {}ms", course.getId(), end - start);

        authCheckService.checkHasAtLeastRoleInCourseElseThrow(Role.TEACHING_ASSISTANT, course, null);
        StatsForDashboardDTO stats = new StatsForDashboardDTO();
        start = System.currentTimeMillis();
        // 2.2s - slow
        long numberOfInTimeSubmissions = submissionRepository.countAllByExerciseIdsSubmittedBeforeDueDate(exerciseIdsOfCourse);
        end = System.currentTimeMillis();
        log.info("Finished > submissionRepository.countByCourseIdSubmittedBeforeDueDate< call for course {} in {}ms", course.getId(), end - start);

        start = System.currentTimeMillis();
        // 2.3s - slow
        numberOfInTimeSubmissions += programmingExerciseRepository.countAllSubmissionsByExerciseIdsSubmitted(exerciseIdsOfCourse);
        end = System.currentTimeMillis();
        log.info("Finished > programmingExerciseRepository.countSubmissionsByCourseIdSubmitted< call for course {} in {}ms", course.getId(), end - start);

        start = System.currentTimeMillis();
        // 3.0s - slow
        final long numberOfLateSubmissions = submissionRepository.countAllByExerciseIdsSubmittedAfterDueDate(exerciseIdsOfCourse);
        end = System.currentTimeMillis();
        log.info("Finished > submissionRepository.countByCourseIdSubmittedAfterDueDate< call for course {} in {}ms", course.getId(), end - start);

        start = System.currentTimeMillis();
        // 3.8s - very slow
        DueDateStat totalNumberOfAssessments = resultRepository.countNumberOfAssessments(exerciseIdsOfCourse);
        end = System.currentTimeMillis();
        log.info("Finished > resultRepository.countNumberOfAssessments < call for course {} in {}ms", course.getId(), end - start);

        stats.setTotalNumberOfAssessments(totalNumberOfAssessments);

        // no examMode here, so its the same as totalNumberOfAssessments
        DueDateStat[] numberOfAssessmentsOfCorrectionRounds = { totalNumberOfAssessments };
        stats.setNumberOfAssessmentsOfCorrectionRounds(numberOfAssessmentsOfCorrectionRounds);

        stats.setNumberOfSubmissions(new DueDateStat(numberOfInTimeSubmissions, numberOfLateSubmissions));

        start = System.currentTimeMillis();
        // 0.14s - a bit slow
        final long numberOfMoreFeedbackRequests = complaintService.countMoreFeedbackRequestsByCourseId(courseId);
        stats.setNumberOfMoreFeedbackRequests(numberOfMoreFeedbackRequests);
        end = System.currentTimeMillis();
        log.info("Finished >  complaintService.countMoreFeedbackRequestsByCourseId < call for course {} in {}ms", course.getId(), end - start);

        start = System.currentTimeMillis();
        final long numberOfMoreFeedbackComplaintResponses = complaintService.countMoreFeedbackRequestResponsesByCourseId(courseId);
        stats.setNumberOfOpenMoreFeedbackRequests(numberOfMoreFeedbackRequests - numberOfMoreFeedbackComplaintResponses);
        end = System.currentTimeMillis();
        log.info("Finished > complaintService.countMoreFeedbackRequestResponsesByCourseId < call for course {} in {}ms", course.getId(), end - start);

        start = System.currentTimeMillis();
        // 0.12s - a bit slow
        final long numberOfComplaints = complaintService.countComplaintsByCourseId(courseId);
        end = System.currentTimeMillis();
        log.info("Finished >  complaintService.countComplaintsByCourseId < call for course {} in {}ms", course.getId(), end - start);

        stats.setNumberOfComplaints(numberOfComplaints);

        start = System.currentTimeMillis();
        final long numberOfComplaintResponses = complaintService.countComplaintResponsesByCourseId(courseId);
        stats.setNumberOfOpenComplaints(numberOfComplaints - numberOfComplaintResponses);
        end = System.currentTimeMillis();
        log.info("Finished > complaintService.countComplaintResponsesByCourseId < call for course {} in {}ms", course.getId(), end - start);

        start = System.currentTimeMillis();
        // 10ms - fast
        final long numberOfAssessmentLocks = submissionRepository.countLockedSubmissionsByUserIdAndCourseId(userRepository.getUserWithGroupsAndAuthorities().getId(), courseId);
        end = System.currentTimeMillis();
        log.info("Finished > submissionRepository.countLockedSubmissionsByUserIdAndCourseId < call for course {} in {}ms", course.getId(), end - start);

        stats.setNumberOfAssessmentLocks(numberOfAssessmentLocks);

        start = System.currentTimeMillis();
        // 10ms - fast
        final long totalNumberOfAssessmentLocks = submissionRepository.countLockedSubmissionsByCourseId(courseId);
        end = System.currentTimeMillis();
        log.info("Finished > submissionRepository.countLockedSubmissionsByCourseId < call for course {} in {}ms", course.getId(), end - start);
        stats.setTotalNumberOfAssessmentLocks(totalNumberOfAssessmentLocks);

        start = System.currentTimeMillis();
        // 8s - very slow
        List<TutorLeaderboardDTO> leaderboardEntries = tutorLeaderboardService.getCourseLeaderboard(course, exerciseIdsOfCourse);
        end = System.currentTimeMillis();
        log.info("Finished > tutorLeaderboardService.getCourseLeaderboard < call for course {} in {}ms", course.getId(), end - start);

        stats.setTutorLeaderboardEntries(leaderboardEntries);

        start = System.currentTimeMillis();
        // 9ms - fast
        stats.setNumberOfRatings(ratingService.countRatingsByCourse(courseId));
        end = System.currentTimeMillis();
        log.info("Finished > ratingService.countRatingsByCourse < call for course {} in {}ms", course.getId(), end - start);

        log.info("Finished > getStatsForAssessmentDashboard < call for course {} in {}", course.getId(), TimeLogUtil.formatDurationFrom(startRestCall));
        return ResponseEntity.ok(stats);
    }

    /**
     * GET /courses/:courseId : get the "id" course.
     *
     * @param courseId the id of the course to retrieve
     * @return the ResponseEntity with status 200 (OK) and with body the course, or with status 404 (Not Found)
     */
    @GetMapping("/courses/{courseId}")
    @PreAuthorize("hasRole('TA')")
    public ResponseEntity<Course> getCourse(@PathVariable Long courseId) {
        log.debug("REST request to get Course : {}", courseId);
        Course course = courseRepository.findByIdElseThrow(courseId);
        authCheckService.checkHasAtLeastRoleInCourseElseThrow(Role.TEACHING_ASSISTANT, course, null);
        course.setNumberOfInstructors(userRepository.countUserInGroup(course.getInstructorGroupName()));
        course.setNumberOfTeachingAssistants(userRepository.countUserInGroup(course.getTeachingAssistantGroupName()));
        course.setNumberOfEditors(userRepository.countUserInGroup(course.getEditorGroupName()));
        course.setNumberOfStudents(userRepository.countUserInGroup(course.getStudentGroupName()));
        return ResponseUtil.wrapOrNotFound(Optional.of(course));
    }

    /**
     * GET /courses/:courseId : get the "id" course.
     *
     * @param courseId the id of the course to retrieve
     * @return the ResponseEntity with status 200 (OK) and with body the course, or with status 404 (Not Found)
     */
    @GetMapping("/courses/{courseId}/with-exercises")
    @PreAuthorize("hasRole('TA')")
    public ResponseEntity<Course> getCourseWithExercises(@PathVariable Long courseId) {
        log.debug("REST request to get Course : {}", courseId);
        Course course = courseRepository.findWithEagerExercisesById(courseId);
        authCheckService.checkHasAtLeastRoleInCourseElseThrow(Role.TEACHING_ASSISTANT, course, null);
        return ResponseUtil.wrapOrNotFound(Optional.ofNullable(course));
    }

    /**
     * GET /courses/:courseId/with-exercises-and-relevant-participations Get the "id" course, with text and modelling exercises and their participations It can be used only by
     * instructors for the instructor dashboard
     *
     * @param courseId the id of the course to retrieve
     * @return the ResponseEntity with status 200 (OK) and with body the course, or with status 404 (Not Found)
     */
    @GetMapping("/courses/{courseId}/with-exercises-and-relevant-participations")
    @PreAuthorize("hasRole('INSTRUCTOR')")
    public ResponseEntity<Course> getCourseWithExercisesAndRelevantParticipations(@PathVariable Long courseId) {
        log.debug("REST request to get Course with exercises and relevant participations : {}", courseId);
        long start = System.currentTimeMillis();
        Course course = courseRepository.findWithEagerExercisesById(courseId);
        authCheckService.checkHasAtLeastRoleInCourseElseThrow(Role.INSTRUCTOR, course, null);

        Set<Exercise> interestingExercises = courseRepository.getInterestingExercisesForAssessmentDashboards(course.getExercises());
        course.setExercises(interestingExercises);

        for (Exercise exercise : interestingExercises) {

            DueDateStat numberOfSubmissions;
            DueDateStat totalNumberOfAssessments;

            if (exercise instanceof ProgrammingExercise) {
                numberOfSubmissions = new DueDateStat(programmingExerciseRepository.countLegalSubmissionsByExerciseIdSubmitted(exercise.getId(), false), 0L);
                totalNumberOfAssessments = new DueDateStat(programmingExerciseRepository.countAssessmentsByExerciseIdSubmitted(exercise.getId(), false), 0L);
            }
            else {
                numberOfSubmissions = submissionRepository.countSubmissionsForExercise(exercise.getId(), false);
                totalNumberOfAssessments = resultRepository.countNumberOfFinishedAssessmentsForExercise(exercise.getId(), false);
            }

            exercise.setNumberOfSubmissions(numberOfSubmissions);
            exercise.setTotalNumberOfAssessments(totalNumberOfAssessments);

            final long numberOfMoreFeedbackRequests = complaintService.countMoreFeedbackRequestsByExerciseId(exercise.getId());
            final long numberOfComplaints = complaintService.countComplaintsByExerciseId(exercise.getId());

            exercise.setNumberOfComplaints(numberOfComplaints);
            exercise.setNumberOfMoreFeedbackRequests(numberOfMoreFeedbackRequests);
        }
        long end = System.currentTimeMillis();
        log.info("Finished /courses/{}/with-exercises-and-relevant-participations call in {}ms", courseId, end - start);
        return ResponseUtil.wrapOrNotFound(Optional.of(course));
    }

    /**
     * GET /courses/:courseId/with-organizations Get a course by id with eagerly loaded organizations
     * @param courseId the id of the course
     * @return the course with eagerly loaded organizations
     */
    @GetMapping("/courses/{courseId}/with-organizations")
    @PreAuthorize("hasRole('TA')")
    public ResponseEntity<Course> getCourseWithOrganizations(@PathVariable Long courseId) {
        log.debug("REST request to get a course with its organizations : {}", courseId);
        Course course = courseRepository.findWithEagerOrganizationsElseThrow(courseId);
        authCheckService.checkHasAtLeastRoleInCourseElseThrow(Role.TEACHING_ASSISTANT, course, null);
        return ResponseUtil.wrapOrNotFound(Optional.ofNullable(course));
    }

    /**
     * GET /courses/:courseId/lockedSubmissions Get locked submissions for course for user
     *
     * @param courseId the id of the course
     * @return the ResponseEntity with status 200 (OK) and with body the course, or with status 404 (Not Found)
     */
    @GetMapping("/courses/{courseId}/lockedSubmissions")
    @PreAuthorize("hasRole('TA')")
    public ResponseEntity<List<Submission>> getLockedSubmissionsForCourse(@PathVariable Long courseId) {
        log.debug("REST request to get all locked submissions for course : {}", courseId);
        long start = System.currentTimeMillis();
        Course course = courseRepository.findWithEagerExercisesById(courseId);
        User user = userRepository.getUserWithGroupsAndAuthorities();
        authCheckService.checkHasAtLeastRoleInCourseElseThrow(Role.TEACHING_ASSISTANT, course, user);

        List<Submission> submissions = submissionService.getLockedSubmissions(courseId);

        for (Submission submission : submissions) {
            submissionService.hideDetails(submission, user);
        }

        long end = System.currentTimeMillis();
        log.debug("Finished /courses/{}/submissions call in {}ms", courseId, end - start);
        return ResponseEntity.ok(submissions);
    }

    /**
     * GET /courses/exercises-for-management-overview
     *
     * gets the courses with exercises for the user
     *
     * @param onlyActive if true, only active courses will be considered in the result
     * @return ResponseEntity with status, containing a list of courses
     */
    @GetMapping("/courses/exercises-for-management-overview")
    @PreAuthorize("hasRole('TA')")
    public ResponseEntity<List<Course>> getExercisesForCourseOverview(@RequestParam(defaultValue = "false") boolean onlyActive) {
        final List<Course> courses = new ArrayList<>();
        for (final var course : courseService.getAllCoursesForManagementOverview(onlyActive)) {
            course.setExercises(exerciseRepository.getExercisesForCourseManagementOverview(course.getId()));
            courses.add(course);
        }

        return ResponseEntity.ok(courses);
    }

    /**
     * GET /courses/stats-for-management-overview
     *
     * gets the statistics for the courses of the user
     * statistics for exercises with an assessment due date (or due date if there is no assessment due date)
     * in the past are limited to the five most recent
     *
     * @param onlyActive if true, only active courses will be considered in the result
     * @return ResponseEntity with status, containing a list of <code>CourseManagementOverviewStatisticsDTO</code>
     */
    @GetMapping("/courses/stats-for-management-overview")
    @PreAuthorize("hasRole('TA')")
    public ResponseEntity<List<CourseManagementOverviewStatisticsDTO>> getExerciseStatsForCourseOverview(@RequestParam(defaultValue = "false") boolean onlyActive) {
        final List<CourseManagementOverviewStatisticsDTO> courseDTOs = new ArrayList<>();
        for (final var course : courseService.getAllCoursesForManagementOverview(onlyActive)) {
            final var courseId = course.getId();
            final var courseDTO = new CourseManagementOverviewStatisticsDTO();
            courseDTO.setCourseId(courseId);

            var studentsGroup = courseRepository.findStudentGroupName(courseId);
            var amountOfStudentsInCourse = Math.toIntExact(userRepository.countUserInGroup(studentsGroup));
            courseDTO.setExerciseDTOS(exerciseService.getStatisticsForCourseManagementOverview(courseId, amountOfStudentsInCourse));

            var exerciseIds = exerciseRepository.findAllIdsByCourseId(courseId);
            courseDTO.setActiveStudents(courseService.getActiveStudents(exerciseIds, 0, 4, ZonedDateTime.now()));
            courseDTOs.add(courseDTO);
        }

        return ResponseEntity.ok(courseDTOs);
    }

    /**
     * DELETE /courses/:courseId : delete the "id" course.
     *
     * @param courseId the id of the course to delete
     * @return the ResponseEntity with status 200 (OK)
     */
    @DeleteMapping("/courses/{courseId}")
    @PreAuthorize("hasRole('ADMIN')")
    public ResponseEntity<Void> deleteCourse(@PathVariable long courseId) {
        log.info("REST request to delete Course : {}", courseId);
        Course course = courseRepository.findWithEagerExercisesAndLecturesAndLectureUnitsAndLearningGoalsById(courseId);
        if (course == null) {
            throw new EntityNotFoundException("Course", courseId);
        }
        User user = userRepository.getUserWithGroupsAndAuthorities();
        var auditEvent = new AuditEvent(user.getLogin(), Constants.DELETE_COURSE, "course=" + course.getTitle());
        auditEventRepository.add(auditEvent);
        log.info("User {} has requested to delete the course {}", user.getLogin(), course.getTitle());

        courseService.delete(course);
        return ResponseEntity.ok().headers(HeaderUtil.createEntityDeletionAlert(applicationName, true, ENTITY_NAME, course.getTitle())).build();
    }

    /**
     * PUT /courses/{courseId} : archive an existing course asynchronously. This method starts the process of archiving all course exercises, submissions and results in a large
     * zip file. It immediately returns and runs this task asynchronously. When the task is done, the course is marked as archived, which means the zip file can be downloaded.
     *
     * @param courseId the id of the course
     * @return empty
     */
    @PutMapping("/courses/{courseId}/archive")
    @PreAuthorize("hasRole('INSTRUCTOR')")
    public ResponseEntity<Void> archiveCourse(@PathVariable Long courseId) {
        log.info("REST request to archive Course : {}", courseId);
        final Course course = courseRepository.findByIdWithExercisesAndLecturesElseThrow(courseId);
        authCheckService.checkHasAtLeastRoleInCourseElseThrow(Role.INSTRUCTOR, course, null);
        // Archiving a course is only possible after the course is over
        if (now().isBefore(course.getEndDate())) {
            throw new BadRequestAlertException("You cannot archive a course that is not over.", ENTITY_NAME, "courseNotOver", true);
        }
        courseService.archiveCourse(course);

        // Note: in the first version, we do not store the results with feedback and other meta data, as those will stay available in Artemis, the main focus is to allow
        // instructors to download student repos in order to delete those on Bitbucket/Gitlab

        // Note: Lectures are not part of the archive at the moment and will be included in a future version
        // 1) Get all lectures (attachments) of the course and store them in a folder

        // Note: Questions and answers are not part of the archive at the moment and will be included in a future version
        // 1) Get all questions and answers for exercises and lectures and store those in structured text files

        return ResponseEntity.ok().build();
    }

    /**
     * Downloads the zip file of the archived course if it exists. Throws a 404 if the course doesn't exist
     *
     * @param courseId The course id of the archived course
     * @return ResponseEntity with status
     */
    @PreAuthorize("hasRole('INSTRUCTOR')")
    @GetMapping("/courses/{courseId}/download-archive")
    public ResponseEntity<Resource> downloadCourseArchive(@PathVariable Long courseId) throws FileNotFoundException {
        log.info("REST request to download archive of Course : {}", courseId);
        final Course course = courseRepository.findByIdElseThrow(courseId);
        authCheckService.checkHasAtLeastRoleInCourseElseThrow(Role.INSTRUCTOR, course, null);
        if (!course.hasCourseArchive()) {
            throw new EntityNotFoundException("Archived course", courseId);
        }

        // The path is stored in the course table
        Path archive = Path.of(courseArchivesDirPath, course.getCourseArchivePath());

        File zipFile = archive.toFile();
        InputStreamResource resource = new InputStreamResource(new FileInputStream(zipFile));
        return ResponseEntity.ok().contentLength(zipFile.length()).contentType(MediaType.APPLICATION_OCTET_STREAM).header("filename", zipFile.getName()).body(resource);
    }

    /**
     * DELETE /courses/:course/cleanup : Cleans up a course by deleting all student submissions.
     *
     * @param courseId Id of the course to clean up
     * @return ResponseEntity with status
     */
    @DeleteMapping("/courses/{courseId}/cleanup")
    @PreAuthorize("hasRole('INSTRUCTOR')")
    public ResponseEntity<Resource> cleanup(@PathVariable Long courseId) {
        log.info("REST request to cleanup the Course : {}", courseId);
        final Course course = courseRepository.findByIdElseThrow(courseId);
        authCheckService.checkHasAtLeastRoleInCourseElseThrow(Role.INSTRUCTOR, course, null);
        // Forbid cleaning the course if no archive has been created
        if (!course.hasCourseArchive()) {
            throw new BadRequestAlertException("Failed to clean up course " + courseId + " because it needs to be archived first.", ENTITY_NAME, "archivenonexistant");
        }
        courseService.cleanupCourse(courseId);
        return ResponseEntity.ok().build();
    }

    /**
     * GET /courses/:courseId/categories : Returns all categories used in a course
     *
     * @param courseId the id of the course to get the categories from
     * @return the ResponseEntity with status 200 (OK) and the list of categories or with status 404 (Not Found)
     */
    @GetMapping(value = "/courses/{courseId}/categories")
    @PreAuthorize("hasRole('EDITOR')")
    public ResponseEntity<Set<String>> getCategoriesInCourse(@PathVariable Long courseId) {
        log.debug("REST request to get categories of Course : {}", courseId);
        Course course = courseRepository.findByIdElseThrow(courseId);
        authCheckService.checkHasAtLeastRoleInCourseElseThrow(Role.EDITOR, course, null);
        return ResponseEntity.ok().body(exerciseRepository.findAllCategoryNames(course.getId()));
    }

    /**
     * GET /courses/:courseId/students : Returns all users that belong to the student group of the course
     *
     * @param courseId the id of the course
     * @return list of users with status 200 (OK)
     */
    @GetMapping(value = "/courses/{courseId}/students")
    @PreAuthorize("hasRole('INSTRUCTOR')")
    public ResponseEntity<List<User>> getAllStudentsInCourse(@PathVariable Long courseId) {
        log.debug("REST request to get all students in course : {}", courseId);
        Course course = courseRepository.findByIdElseThrow(courseId);
        return getAllUsersInGroup(course, course.getStudentGroupName());
    }

    /**
     * GET /courses/:courseId/tutors : Returns all users that belong to the tutor group of the course
     *
     * @param courseId the id of the course
     * @return list of users with status 200 (OK)
     */
    @GetMapping(value = "/courses/{courseId}/tutors")
    @PreAuthorize("hasRole('INSTRUCTOR')")
    public ResponseEntity<List<User>> getAllTutorsInCourse(@PathVariable Long courseId) {
        log.debug("REST request to get all tutors in course : {}", courseId);
        Course course = courseRepository.findByIdElseThrow(courseId);
        return getAllUsersInGroup(course, course.getTeachingAssistantGroupName());
    }

    /**
     * GET /courses/:courseId/editors : Returns all users that belong to the editor group of the course
     *
     * @param courseId the id of the course
     * @return list of users with status 200 (OK)
     */
    @GetMapping(value = "/courses/{courseId}/editors")
    @PreAuthorize("hasRole('INSTRUCTOR')")
    public ResponseEntity<List<User>> getAllEditorsInCourse(@PathVariable Long courseId) {
        log.debug("REST request to get all editors in course : {}", courseId);
        Course course = courseRepository.findByIdElseThrow(courseId);
        return getAllUsersInGroup(course, course.getEditorGroupName());
    }

    /**
     * GET /courses/:courseId/instructors : Returns all users that belong to the instructor group of the course
     *
     * @param courseId the id of the course
     * @return list of users with status 200 (OK)
     */
    @GetMapping(value = "/courses/{courseId}/instructors")
    @PreAuthorize("hasRole('INSTRUCTOR')")
    public ResponseEntity<List<User>> getAllInstructorsInCourse(@PathVariable Long courseId) {
        log.debug("REST request to get all instructors in course : {}", courseId);
        Course course = courseRepository.findByIdElseThrow(courseId);
        return getAllUsersInGroup(course, course.getInstructorGroupName());
    }

    /**
     * GET /courses/:courseId/title : Returns the title of the course with the given id
     *
     * @param courseId the id of the course
     * @return the title of the course wrapped in an ResponseEntity or 404 Not Found if no course with that id exists
     */
    @GetMapping(value = "/courses/{courseId}/title")
    @PreAuthorize("hasRole('USER')")
    @ResponseBody
    public ResponseEntity<String> getCourseTitle(@PathVariable Long courseId) {
        final var title = courseRepository.getCourseTitle(courseId);
        return title == null ? ResponseEntity.notFound().build() : ResponseEntity.ok(title);
    }

    /**
     * Returns all users in a course that belong to the given group
     *
     * @param course    the course
     * @param groupName the name of the group
     * @return list of users
     */
    @NotNull
    public ResponseEntity<List<User>> getAllUsersInGroup(Course course, String groupName) {
        authCheckService.checkHasAtLeastRoleInCourseElseThrow(Role.INSTRUCTOR, course, null);
        var usersInGroup = userRepository.findAllInGroup(groupName);
        usersInGroup.forEach(user -> {
            // remove some values which are not needed in the client
            user.setLastNotificationRead(null);
            user.setActivationKey(null);
            user.setLangKey(null);
            user.setLastNotificationRead(null);
            user.setLastModifiedBy(null);
            user.setLastModifiedDate(null);
            user.setCreatedBy(null);
            user.setCreatedDate(null);
        });
        return ResponseEntity.ok().body(usersInGroup);
    }

    /**
     * Post /courses/:courseId/students/:studentLogin : Add the given user to the students of the course so that the student can access the course
     *
     * @param courseId     the id of the course
     * @param studentLogin the login of the user who should get student access
     * @return empty ResponseEntity with status 200 (OK) or with status 404 (Not Found)
     */
    @PostMapping(value = "/courses/{courseId}/students/{studentLogin:" + Constants.LOGIN_REGEX + "}")
    @PreAuthorize("hasRole('INSTRUCTOR')")
    public ResponseEntity<Void> addStudentToCourse(@PathVariable Long courseId, @PathVariable String studentLogin) {
        log.debug("REST request to add {} as student to course : {}", studentLogin, courseId);
        var course = courseRepository.findByIdElseThrow(courseId);
        return addUserToCourseGroup(studentLogin, userRepository.getUserWithGroupsAndAuthorities(), course, course.getStudentGroupName(), Role.STUDENT);
    }

    /**
     * Post /courses/:courseId/tutors/:tutorLogin : Add the given user to the tutors of the course so that the student can access the course administration
     *
     * @param courseId   the id of the course
     * @param tutorLogin the login of the user who should get tutor access
     * @return empty ResponseEntity with status 200 (OK) or with status 404 (Not Found)
     */
    @PostMapping(value = "/courses/{courseId}/tutors/{tutorLogin:" + Constants.LOGIN_REGEX + "}")
    @PreAuthorize("hasRole('INSTRUCTOR')")
    public ResponseEntity<Void> addTutorToCourse(@PathVariable Long courseId, @PathVariable String tutorLogin) {
        log.debug("REST request to add {} as tutors to course : {}", tutorLogin, courseId);
        var course = courseRepository.findByIdElseThrow(courseId);
        return addUserToCourseGroup(tutorLogin, userRepository.getUserWithGroupsAndAuthorities(), course, course.getTeachingAssistantGroupName(), Role.TEACHING_ASSISTANT);
    }

    /**
     * Post /courses/:courseId/editors/:editorLogin : Add the given user to the editors of the course so that the student can access the course administration
     *
     * @param courseId   the id of the course
     * @param editorLogin the login of the user who should get editor access
     * @return empty ResponseEntity with status 200 (OK) or with status 404 (Not Found)
     */
    @PostMapping(value = "/courses/{courseId}/editors/{editorLogin:" + Constants.LOGIN_REGEX + "}")
    @PreAuthorize("hasRole('INSTRUCTOR')")
    public ResponseEntity<Void> addEditorToCourse(@PathVariable Long courseId, @PathVariable String editorLogin) {
        log.debug("REST request to add {} as editors to course : {}", editorLogin, courseId);
        Course course = courseRepository.findByIdElseThrow(courseId);

        // Courses that have been created before Artemis version 4.11.9 do not have an editor group.
        // The editor group would be need to be set manually by instructors for the course and manually added to Jira.
        // To increase the usability the group is automatically generated when a user is added.
        if (!StringUtils.hasText(course.getEditorGroupName())) {
            try {
                course.setEditorGroupName(course.getDefaultEditorGroupName());
                if (!artemisAuthenticationProvider.isGroupAvailable(course.getDefaultEditorGroupName())) {
                    artemisAuthenticationProvider.createGroup(course.getDefaultEditorGroupName());
                }
            }
            catch (GroupAlreadyExistsException ex) {
                throw new BadRequestAlertException(
                        ex.getMessage() + ": One of the groups already exists (in the external user management), because the short name was already used in Artemis before. "
                                + "Please choose a different short name!",
                        ENTITY_NAME, "shortNameWasAlreadyUsed", true);
            }
            catch (ArtemisAuthenticationException ex) {
                // a specified group does not exist, notify the client
                throw new BadRequestAlertException(ex.getMessage(), ENTITY_NAME, "groupNotFound", true);
            }
            courseRepository.save(course);
        }

        return addUserToCourseGroup(editorLogin, userRepository.getUserWithGroupsAndAuthorities(), course, course.getEditorGroupName(), Role.EDITOR);
    }

    /**
     * Post /courses/:courseId/instructors/:instructorLogin : Add the given user to the instructors of the course so that the student can access the course administration
     *
     * @param courseId        the id of the course
     * @param instructorLogin the login of the user who should get instructors access
     * @return empty ResponseEntity with status 200 (OK) or with status 404 (Not Found)
     */
    @PostMapping(value = "/courses/{courseId}/instructors/{instructorLogin:" + Constants.LOGIN_REGEX + "}")
    @PreAuthorize("hasRole('INSTRUCTOR')")
    public ResponseEntity<Void> addInstructorToCourse(@PathVariable Long courseId, @PathVariable String instructorLogin) {
        log.debug("REST request to add {} as instructors to course : {}", instructorLogin, courseId);
        var course = courseRepository.findByIdElseThrow(courseId);
        return addUserToCourseGroup(instructorLogin, userRepository.getUserWithGroupsAndAuthorities(), course, course.getInstructorGroupName(), Role.INSTRUCTOR);
    }

    /**
     * adds the userLogin to the group (student, tutors or instructors) of the given course
     *
     * @param userLogin         the user login of the student, tutor or instructor who should be added to the group
     * @param instructorOrAdmin the user who initiates this request who must be an instructor of the given course or an admin
     * @param course            the course which is only passes to check if the instructorOrAdmin is an instructor of the course
     * @param group             the group to which the userLogin should be added
     * @param role              the role which should be added
     * @return empty ResponseEntity with status 200 (OK) or with status 404 (Not Found) or with status 403 (Forbidden)
     */
    @NotNull
    public ResponseEntity<Void> addUserToCourseGroup(String userLogin, User instructorOrAdmin, Course course, String group, Role role) {
        if (authCheckService.isAtLeastInstructorInCourse(course, instructorOrAdmin)) {
            Optional<User> userToAddToGroup = userRepository.findOneWithGroupsAndAuthoritiesByLogin(userLogin);
            if (userToAddToGroup.isEmpty()) {
                throw new EntityNotFoundException("User", userLogin);
            }
            courseService.addUserToGroup(userToAddToGroup.get(), group, role);
            return ResponseEntity.ok().body(null);
        }
        else {
            throw new AccessForbiddenException(NOT_ALLOWED);
        }
    }

    /**
     * DELETE /courses/:courseId/students/:studentLogin : Remove the given user from the students of the course so that the student cannot access the course any more
     *
     * @param courseId     the id of the course
     * @param studentLogin the login of the user who should lose student access
     * @return empty ResponseEntity with status 200 (OK) or with status 404 (Not Found)
     */
    @DeleteMapping(value = "/courses/{courseId}/students/{studentLogin:" + Constants.LOGIN_REGEX + "}")
    @PreAuthorize("hasRole('INSTRUCTOR')")
    public ResponseEntity<Void> removeStudentFromCourse(@PathVariable Long courseId, @PathVariable String studentLogin) {
        log.debug("REST request to remove {} as student from course : {}", studentLogin, courseId);
        var course = courseRepository.findByIdElseThrow(courseId);
        return removeUserFromCourseGroup(studentLogin, userRepository.getUserWithGroupsAndAuthorities(), course, course.getStudentGroupName(), Role.STUDENT);
    }

    /**
     * DELETE /courses/:courseId/tutors/:tutorsLogin : Remove the given user from the tutors of the course so that the tutors cannot access the course administration any more
     *
     * @param courseId   the id of the course
     * @param tutorLogin the login of the user who should lose student access
     * @return empty ResponseEntity with status 200 (OK) or with status 404 (Not Found)
     */
    @DeleteMapping(value = "/courses/{courseId}/tutors/{tutorLogin:" + Constants.LOGIN_REGEX + "}")
    @PreAuthorize("hasRole('INSTRUCTOR')")
    public ResponseEntity<Void> removeTutorFromCourse(@PathVariable Long courseId, @PathVariable String tutorLogin) {
        log.debug("REST request to remove {} as tutor from course : {}", tutorLogin, courseId);
        var course = courseRepository.findByIdElseThrow(courseId);
        return removeUserFromCourseGroup(tutorLogin, userRepository.getUserWithGroupsAndAuthorities(), course, course.getTeachingAssistantGroupName(), Role.TEACHING_ASSISTANT);
    }

    /**
     * DELETE /courses/:courseId/editors/:editorsLogin : Remove the given user from the editors of the course so that the editors cannot access the course administration any more
     *
     * @param courseId   the id of the course
     * @param editorLogin the login of the user who should lose student access
     * @return empty ResponseEntity with status 200 (OK) or with status 404 (Not Found)
     */
    @DeleteMapping(value = "/courses/{courseId}/editors/{editorLogin:" + Constants.LOGIN_REGEX + "}")
    @PreAuthorize("hasRole('INSTRUCTOR')")
    public ResponseEntity<Void> removeEditorFromCourse(@PathVariable Long courseId, @PathVariable String editorLogin) {
        log.debug("REST request to remove {} as editor from course : {}", editorLogin, courseId);
        var course = courseRepository.findByIdElseThrow(courseId);
        return removeUserFromCourseGroup(editorLogin, userRepository.getUserWithGroupsAndAuthorities(), course, course.getEditorGroupName(), Role.EDITOR);
    }

    /**
     * DELETE /courses/:courseId/instructors/:instructorLogin : Remove the given user from the instructors of the course so that the instructor cannot access the course administration any more
     *
     * @param courseId        the id of the course
     * @param instructorLogin the login of the user who should lose student access
     * @return empty ResponseEntity with status 200 (OK) or with status 404 (Not Found)
     */
    @DeleteMapping(value = "/courses/{courseId}/instructors/{instructorLogin:" + Constants.LOGIN_REGEX + "}")
    @PreAuthorize("hasRole('INSTRUCTOR')")
    public ResponseEntity<Void> removeInstructorFromCourse(@PathVariable Long courseId, @PathVariable String instructorLogin) {
        log.debug("REST request to remove {} as instructor from course : {}", instructorLogin, courseId);
        var course = courseRepository.findByIdElseThrow(courseId);
        return removeUserFromCourseGroup(instructorLogin, userRepository.getUserWithGroupsAndAuthorities(), course, course.getInstructorGroupName(), Role.INSTRUCTOR);
    }

    /**
     * removes the userLogin from the group (student, tutors or instructors) of the given course
     *
     * @param userLogin         the user login of the student, tutor or instructor who should be removed from the group
     * @param instructorOrAdmin the user who initiates this request who must be an instructor of the given course or an admin
     * @param course            the course which is only passes to check if the instructorOrAdmin is an instructor of the course
     * @param group             the group from which the userLogin should be removed
     * @param role              the role which should be removed
     * @return empty ResponseEntity with status 200 (OK) or with status 404 (Not Found) or with status 403 (Forbidden)
     */
    @NotNull
    public ResponseEntity<Void> removeUserFromCourseGroup(String userLogin, User instructorOrAdmin, Course course, String group, Role role) {
        if (authCheckService.isAtLeastInstructorInCourse(course, instructorOrAdmin)) {
            Optional<User> userToRemoveFromGroup = userRepository.findOneWithGroupsAndAuthoritiesByLogin(userLogin);
            if (userToRemoveFromGroup.isEmpty()) {
                throw new EntityNotFoundException("User", userLogin);
            }
            courseService.removeUserFromGroup(userToRemoveFromGroup.get(), group, role);
            return ResponseEntity.ok().body(null);
        }
        else {
            throw new AccessForbiddenException(NOT_ALLOWED);
        }
    }

    /**
     * Utility method used to check whether a user is member of at least one organization of a given course
     * @param user the user to check
     * @param course the course to check
     * @return true if the user is member of at least one organization of the course. false otherwise
     */
    private boolean checkIfUserIsMemberOfCourseOrganizations(User user, Course course) {
        boolean isMember = false;
        for (Organization organization : courseRepository.findWithEagerOrganizationsElseThrow(course.getId()).getOrganizations()) {
            if (user.getOrganizations().contains(organization)) {
                isMember = true;
                break;
            }
        }
        return isMember;
    }

    /**
     * GET /courses/{courseId}/management-detail : Gets the data needed for the course management detail view
     *
     * @param courseId the id of the course
     * @return the ResponseEntity with status 200 (OK) and the body, or with status 404 (Not Found)
     */
    @GetMapping("/courses/{courseId}/management-detail")
    @PreAuthorize("hasRole('TA')")
    public ResponseEntity<CourseManagementDetailViewDTO> getCourseDTOForDetailView(@PathVariable Long courseId) {
        Course course = courseRepository.findByIdElseThrow(courseId);
        authCheckService.checkHasAtLeastRoleInCourseElseThrow(Role.TEACHING_ASSISTANT, course, null);

        Set<Exercise> exercises = exerciseRepository.findAllExercisesByCourseId(courseId);
        // For the average score we need to only consider scores which are included completely or as bonus
        Set<Exercise> includedExercises = exercises.stream().filter(Exercise::isCourseExercise)
                .filter(exercise -> !exercise.getIncludedInOverallScore().equals(IncludedInOverallScore.NOT_INCLUDED)).collect(Collectors.toSet());
        Double averageScoreForCourse = participantScoreRepository.findAvgScore(includedExercises);
        averageScoreForCourse = averageScoreForCourse != null ? averageScoreForCourse : 0.0;
        double reachablePoints = includedExercises.stream().map(Exercise::getMaxPoints).collect(Collectors.toSet()).stream().mapToDouble(Double::doubleValue).sum();

        Set<Long> exerciseIdsOfCourse = exercises.stream().map(Exercise::getId).collect(Collectors.toSet());
        CourseManagementDetailViewDTO dto = courseService.getStatsForDetailView(courseId, exerciseIdsOfCourse);

        setAssessments(dto, exerciseIdsOfCourse);
        setComplaints(dto, courseId);
        setMoreFeedbackRequests(dto, courseId);
        setAverageScore(dto, reachablePoints, averageScoreForCourse, course);

        return ResponseEntity.ok(dto);
    }

    /**
     *  Helper method for setting the assessments in the CourseManagementDetailViewDTO
     *  Only counting assessments and submissions which are handed in in time
     */
    private void setAssessments(CourseManagementDetailViewDTO dto, Set<Long> exerciseIdsOfCourse) {
        DueDateStat assessments = resultRepository.countNumberOfAssessments(exerciseIdsOfCourse);
        long numberOfAssessments = assessments.inTime() + assessments.late();
        dto.setCurrentAbsoluteAssessments(numberOfAssessments);

        long numberOfInTimeSubmissions = submissionRepository.countAllByExerciseIdsSubmittedBeforeDueDate(exerciseIdsOfCourse)
                + programmingExerciseRepository.countAllSubmissionsByExerciseIdsSubmitted(exerciseIdsOfCourse);
        long numberOfLateSubmissions = submissionRepository.countAllByExerciseIdsSubmittedAfterDueDate(exerciseIdsOfCourse);

        long numberOfSubmissions = numberOfInTimeSubmissions + numberOfLateSubmissions;
        dto.setCurrentMaxAssessments(numberOfSubmissions);
        dto.setCurrentPercentageAssessments(calculatePercentage(numberOfAssessments, numberOfSubmissions));
    }

    /**
     *  Helper method for setting the complaints in the CourseManagementDetailViewDTO
     */
    private void setComplaints(CourseManagementDetailViewDTO dto, Long courseId) {
        long numberOfAnsweredComplaints = complaintResponseRepository
                .countByComplaint_Result_Participation_Exercise_Course_Id_AndComplaint_ComplaintType_AndSubmittedTimeIsNotNull(courseId, ComplaintType.COMPLAINT);
        dto.setCurrentAbsoluteComplaints(numberOfAnsweredComplaints);
        long numberOfComplaints = complaintRepository.countByResult_Participation_Exercise_Course_IdAndComplaintType(courseId, ComplaintType.COMPLAINT);
        dto.setCurrentMaxComplaints(numberOfComplaints);
        dto.setCurrentPercentageComplaints(calculatePercentage(numberOfAnsweredComplaints, numberOfComplaints));
    }

    /**
     *  Helper method for setting the more feedback requests in the CourseManagementDetailViewDTO
     */
    private void setMoreFeedbackRequests(CourseManagementDetailViewDTO dto, Long courseId) {
        long numberOfAnsweredFeedbackRequests = complaintResponseRepository
                .countByComplaint_Result_Participation_Exercise_Course_Id_AndComplaint_ComplaintType_AndSubmittedTimeIsNotNull(courseId, ComplaintType.MORE_FEEDBACK);
        dto.setCurrentAbsoluteMoreFeedbacks(numberOfAnsweredFeedbackRequests);
        long numberOfMoreFeedbackRequests = complaintRepository.countByResult_Participation_Exercise_Course_IdAndComplaintType(courseId, ComplaintType.MORE_FEEDBACK);
        dto.setCurrentMaxMoreFeedbacks(numberOfMoreFeedbackRequests);
        dto.setCurrentPercentageMoreFeedbacks(calculatePercentage(numberOfAnsweredFeedbackRequests, numberOfMoreFeedbackRequests));
    }

    /**
     *  Helper method for setting the average score in the CourseManagementDetailViewDTO
     */
    private void setAverageScore(CourseManagementDetailViewDTO dto, double reachablePoints, Double averageScoreForCourse, Course course) {
        dto.setCurrentMaxAverageScore(reachablePoints);
        dto.setCurrentAbsoluteAverageScore(roundScoreSpecifiedByCourseSettings((averageScoreForCourse / 100.0) * reachablePoints, course));
        if (reachablePoints > 0.0) {
            dto.setCurrentPercentageAverageScore(roundScoreSpecifiedByCourseSettings(averageScoreForCourse, course));
        }
        else {
            dto.setCurrentPercentageAverageScore(0.0);
        }
    }

    private double calculatePercentage(double positive, double total) {
        return total > 0.0 ? Math.round(positive * 1000.0 / total) / 10.0 : 0.0;
    }

    /**
     * GET /courses/:courseId/statistics : Get the active students for this particular course
     *
     * @param courseId the id of the course
     * @param periodIndex an index indicating which time period, 0 is current week, -1 is one week in the past, -2 is two weeks in the past ...
     * @return the ResponseEntity with status 200 (OK) and the data in body, or status 404 (Not Found)
     */
    @GetMapping("courses/{courseId}/statistics")
    @PreAuthorize("hasRole('TA')")
    public ResponseEntity<List<Integer>> getActiveStudentsForCourseDetailView(@PathVariable Long courseId, @RequestParam Long periodIndex) {
        authCheckService.checkHasAtLeastRoleInCourseElseThrow(Role.TEACHING_ASSISTANT, courseRepository.findByIdElseThrow(courseId), null);
        var exerciseIds = exerciseRepository.findAllIdsByCourseId(courseId);
<<<<<<< HEAD
        return ResponseEntity.ok(courseService.getActiveStudents(exerciseIds, periodIndex, 17));
=======
        return ResponseEntity.ok(courseService.getActiveStudents(exerciseIds, periodIndex, 16, ZonedDateTime.now()));
>>>>>>> f8d07e21
    }

    /**
     * POST /courses/:courseId/:courseGroup : Add multiple users to the user group of the course so that they can access the course
     * The passed list of UserDTOs must include the registration number (the other entries are currently ignored and can be left out)
     * Note: registration based on other user attributes (e.g. email, name, login) is currently NOT supported
     *
     * This method first tries to find the student in the internal Artemis user database (because the user is most probably already using Artemis).
     * In case the user cannot be found, we additionally search the (TUM) LDAP in case it is configured properly.
     *
     * @param courseId      the id of the course
     * @param studentDtos   the list of students (with at least registration number) who should get access to the course
     * @param courseGroup   the group, the user has to be added to, either 'students', 'tutors', 'instructors' or 'editors'
     * @return the list of students who could not be registered for the course, because they could NOT be found in the Artemis database and could NOT be found in the TUM LDAP
     */
    @PostMapping("courses/{courseId}/{courseGroup}")
    @PreAuthorize("hasRole('INSTRUCTOR')")
    public ResponseEntity<List<StudentDTO>> addUsersToCourseGroup(@PathVariable Long courseId, @PathVariable String courseGroup, @RequestBody List<StudentDTO> studentDtos) {
        authCheckService.checkHasAtLeastRoleInCourseElseThrow(Role.INSTRUCTOR, courseRepository.findByIdElseThrow(courseId), null);
        log.debug("REST request to add {} as {} to course {}", studentDtos, courseGroup, courseId);
        List<StudentDTO> notFoundStudentsDtos = courseService.registerUsersForCourseGroup(courseId, studentDtos, courseGroup);
        return ResponseEntity.ok().body(notFoundStudentsDtos);
    }
}<|MERGE_RESOLUTION|>--- conflicted
+++ resolved
@@ -1457,11 +1457,7 @@
     public ResponseEntity<List<Integer>> getActiveStudentsForCourseDetailView(@PathVariable Long courseId, @RequestParam Long periodIndex) {
         authCheckService.checkHasAtLeastRoleInCourseElseThrow(Role.TEACHING_ASSISTANT, courseRepository.findByIdElseThrow(courseId), null);
         var exerciseIds = exerciseRepository.findAllIdsByCourseId(courseId);
-<<<<<<< HEAD
-        return ResponseEntity.ok(courseService.getActiveStudents(exerciseIds, periodIndex, 17));
-=======
-        return ResponseEntity.ok(courseService.getActiveStudents(exerciseIds, periodIndex, 16, ZonedDateTime.now()));
->>>>>>> f8d07e21
+        return ResponseEntity.ok(courseService.getActiveStudents(exerciseIds, periodIndex, 17, ZonedDateTime.now()));
     }
 
     /**
