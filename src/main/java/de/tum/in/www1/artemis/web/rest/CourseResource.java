--- conflicted
+++ resolved
@@ -49,6 +49,7 @@
 import de.tum.in.www1.artemis.service.feature.FeatureToggle;
 import de.tum.in.www1.artemis.service.tutorialgroups.TutorialGroupsConfigurationService;
 import de.tum.in.www1.artemis.service.util.TimeLogUtil;
+import de.tum.in.www1.artemis.web.rest.dto.CourseForDashboardDTO;
 import de.tum.in.www1.artemis.web.rest.dto.CourseManagementDetailViewDTO;
 import de.tum.in.www1.artemis.web.rest.dto.CourseManagementOverviewStatisticsDTO;
 import de.tum.in.www1.artemis.web.rest.dto.StatsForDashboardDTO;
@@ -407,11 +408,7 @@
     // TODO: we should rename this into courses/{courseId}/details
     @GetMapping("courses/{courseId}/for-dashboard")
     @PreAuthorize("hasRole('USER')")
-<<<<<<< HEAD
-    public CourseForDashboardDTO getCourseForDashboard(@PathVariable long courseId, @RequestParam(defaultValue = "false") boolean refresh) {
-=======
-    public ResponseEntity<Course> getCourseForDashboard(@PathVariable long courseId, @RequestParam(defaultValue = "false") boolean refresh) {
->>>>>>> 0d1ae459
+    public ResponseEntity<CourseForDashboardDTO> getCourseForDashboard(@PathVariable long courseId, @RequestParam(defaultValue = "false") boolean refresh) {
         long timeNanoStart = System.nanoTime();
         log.debug("REST request to get one course {} with exams, lectures, exercises, participations, submissions and results, etc.", courseId);
         User user = userRepository.getUserWithGroupsAndAuthorities();
@@ -437,11 +434,7 @@
         courseService.fetchPlagiarismCasesForCourseExercises(course.getExercises(), user.getId());
         CourseForDashboardDTO courseForDashboardDTO = courseScoreCalculationService.getScoresAndParticipationResults(course, user.getId());
         logDuration(List.of(course), user, timeNanoStart);
-<<<<<<< HEAD
-        return courseForDashboardDTO;
-=======
-        return ResponseEntity.ok(course);
->>>>>>> 0d1ae459
+        return ResponseEntity.ok(courseForDashboardDTO);
     }
 
     /**
