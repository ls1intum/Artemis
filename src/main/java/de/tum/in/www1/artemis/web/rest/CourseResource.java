package de.tum.in.www1.artemis.web.rest;

import static de.tum.in.www1.artemis.config.Constants.SHORT_NAME_PATTERN;
import static de.tum.in.www1.artemis.web.rest.util.ResponseUtil.forbidden;
import static de.tum.in.www1.artemis.web.rest.util.ResponseUtil.notFound;
import static java.time.ZonedDateTime.now;

import java.io.File;
import java.io.FileInputStream;
import java.io.FileNotFoundException;
import java.net.URI;
import java.net.URISyntaxException;
import java.time.ZonedDateTime;
import java.util.*;
import java.util.regex.Matcher;
import java.util.regex.Pattern;
import java.util.stream.Collectors;
import java.util.stream.Stream;

import javax.validation.constraints.NotNull;

import org.slf4j.Logger;
import org.slf4j.LoggerFactory;
import org.springframework.beans.factory.annotation.Value;
import org.springframework.boot.actuate.audit.AuditEvent;
import org.springframework.boot.actuate.audit.AuditEventRepository;
import org.springframework.core.env.Environment;
import org.springframework.core.io.InputStreamResource;
import org.springframework.core.io.Resource;
import org.springframework.http.MediaType;
import org.springframework.http.ResponseEntity;
import org.springframework.security.access.prepost.PreAuthorize;
import org.springframework.web.bind.annotation.*;

import de.tum.in.www1.artemis.config.Constants;
import de.tum.in.www1.artemis.domain.*;
import de.tum.in.www1.artemis.domain.enumeration.ComplaintType;
import de.tum.in.www1.artemis.domain.enumeration.ExerciseMode;
import de.tum.in.www1.artemis.domain.participation.StudentParticipation;
import de.tum.in.www1.artemis.domain.participation.TutorParticipation;
import de.tum.in.www1.artemis.exception.ArtemisAuthenticationException;
import de.tum.in.www1.artemis.exception.GroupAlreadyExistsException;
import de.tum.in.www1.artemis.repository.*;
import de.tum.in.www1.artemis.security.ArtemisAuthenticationProvider;
import de.tum.in.www1.artemis.service.*;
import de.tum.in.www1.artemis.service.connectors.CIUserManagementService;
import de.tum.in.www1.artemis.service.connectors.VcsUserManagementService;
import de.tum.in.www1.artemis.web.rest.dto.DueDateStat;
import de.tum.in.www1.artemis.web.rest.dto.StatsForInstructorDashboardDTO;
import de.tum.in.www1.artemis.web.rest.dto.TutorLeaderboardDTO;
import de.tum.in.www1.artemis.web.rest.errors.AccessForbiddenException;
import de.tum.in.www1.artemis.web.rest.errors.BadRequestAlertException;
import de.tum.in.www1.artemis.web.rest.util.HeaderUtil;
import io.github.jhipster.config.JHipsterConstants;
import io.github.jhipster.web.util.ResponseUtil;

/**
 * REST controller for managing Course.
 */
@RestController
@RequestMapping("/api")
@PreAuthorize("hasRole('ADMIN')")
public class CourseResource {

    private final Logger log = LoggerFactory.getLogger(CourseResource.class);

    private static final String ENTITY_NAME = "course";

    @Value("${jhipster.clientApp.name}")
    private String applicationName;

    @Value("${artemis.user-management.course-registration.allowed-username-pattern:#{null}}")
    private Optional<Pattern> allowedCourseRegistrationUsernamePattern;

    private final ArtemisAuthenticationProvider artemisAuthenticationProvider;

    private final UserRepository userRepository;

    private final CourseService courseService;

    private final StudentParticipationRepository studentParticipationRepository;

    private final AuthorizationCheckService authCheckService;

    private final ExerciseService exerciseService;

    private final TutorParticipationService tutorParticipationService;

    private final SubmissionService submissionService;

    private final ComplaintService complaintService;

    private final TutorLeaderboardService tutorLeaderboardService;

    private final ProgrammingExerciseRepository programmingExerciseRepository;

    private final AssessmentDashboardService assessmentDashboardService;

    private final Optional<VcsUserManagementService> optionalVcsUserManagementService;

    private final Optional<CIUserManagementService> optionalCiUserManagementService;

    private final Environment env;

    private final CourseRepository courseRepository;

    private final ComplaintRepository complaintRepository;

    private final ComplaintResponseRepository complaintResponseRepository;

    private final AuditEventRepository auditEventRepository;

    private final ExerciseRepository exerciseRepository;

<<<<<<< HEAD
    public CourseResource(UserRepository userRepository, CourseService courseService, ParticipationService participationService, CourseRepository courseRepository,
            ExerciseService exerciseService, AuthorizationCheckService authCheckService, TutorParticipationService tutorParticipationService, Environment env,
            ArtemisAuthenticationProvider artemisAuthenticationProvider, ComplaintRepository complaintRepository, ComplaintResponseRepository complaintResponseRepository,
            SubmissionService submissionService, ResultService resultService, ComplaintService complaintService, TutorLeaderboardService tutorLeaderboardService,
            ProgrammingExerciseRepository programmingExerciseRepository, AuditEventRepository auditEventRepository,
            Optional<VcsUserManagementService> optionalVcsUserManagementService, Optional<CIUserManagementService> optionalCiUserManagementService,
            AssessmentDashboardService assessmentDashboardService, ExerciseRepository exerciseRepository) {
=======
    private final SubmissionRepository submissionRepository;

    private final ResultRepository resultRepository;

    public CourseResource(UserRepository userRepository, CourseService courseService, StudentParticipationRepository studentParticipationRepository,
            CourseRepository courseRepository, ExerciseService exerciseService, AuthorizationCheckService authCheckService, TutorParticipationService tutorParticipationService,
            Environment env, ArtemisAuthenticationProvider artemisAuthenticationProvider, ComplaintRepository complaintRepository,
            ComplaintResponseRepository complaintResponseRepository, SubmissionService submissionService, ComplaintService complaintService,
            TutorLeaderboardService tutorLeaderboardService, ProgrammingExerciseRepository programmingExerciseRepository, AuditEventRepository auditEventRepository,
            Optional<VcsUserManagementService> vcsUserManagementService, AssessmentDashboardService assessmentDashboardService, ExerciseRepository exerciseRepository,
            SubmissionRepository submissionRepository, ResultRepository resultRepository) {
>>>>>>> 2821c480
        this.courseService = courseService;
        this.studentParticipationRepository = studentParticipationRepository;
        this.courseRepository = courseRepository;
        this.exerciseService = exerciseService;
        this.authCheckService = authCheckService;
        this.tutorParticipationService = tutorParticipationService;
        this.artemisAuthenticationProvider = artemisAuthenticationProvider;
        this.complaintRepository = complaintRepository;
        this.complaintResponseRepository = complaintResponseRepository;
        this.submissionService = submissionService;
        this.complaintService = complaintService;
        this.tutorLeaderboardService = tutorLeaderboardService;
        this.programmingExerciseRepository = programmingExerciseRepository;
        this.optionalVcsUserManagementService = optionalVcsUserManagementService;
        this.optionalCiUserManagementService = optionalCiUserManagementService;
        this.auditEventRepository = auditEventRepository;
        this.env = env;
        this.assessmentDashboardService = assessmentDashboardService;
        this.userRepository = userRepository;
        this.exerciseRepository = exerciseRepository;
        this.submissionRepository = submissionRepository;
        this.resultRepository = resultRepository;
    }

    /**
     * POST /courses : create a new course.
     *
     * @param course the course to create
     * @return the ResponseEntity with status 201 (Created) and with body the new course, or with status 400 (Bad Request) if the course has already an ID
     * @throws URISyntaxException if the Location URI syntax is incorrect
     */
    @PostMapping("/courses")
    @PreAuthorize("hasAnyRole('ADMIN')")
    public ResponseEntity<Course> createCourse(@RequestBody Course course) throws URISyntaxException {
        log.debug("REST request to save Course : {}", course);
        if (course.getId() != null) {
            throw new BadRequestAlertException("A new course cannot already have an ID", ENTITY_NAME, "idexists");
        }

        validateShortName(course);

        List<Course> coursesWithSameShortName = courseRepository.findAllByShortName(course.getShortName());
        if (coursesWithSameShortName.size() > 0) {
            return ResponseEntity.badRequest().headers(
                    HeaderUtil.createAlert(applicationName, "A course with the same short name already exists. Please choose a different short name.", "shortnameAlreadyExists"))
                    .body(null);
        }

        validateRegistrationConfirmationMessage(course);
        validateComplaintsAndRequestMoreFeedbackConfig(course);
        validateOnlineCourseAndRegistrationEnabled(course);

        try {

            // We use default names if a group was not specified by the ADMIN.
            // NOTE: instructors cannot change the group of a course, because this would be a security issue!

            // only create default group names, if the ADMIN has used a custom group names, we assume that it already exists.

            if (course.getStudentGroupName() == null) {
                course.setStudentGroupName(course.getDefaultStudentGroupName());
                artemisAuthenticationProvider.createGroup(course.getStudentGroupName());
            }
            else {
                checkIfGroupsExists(course.getStudentGroupName());
            }

            if (course.getTeachingAssistantGroupName() == null) {
                course.setTeachingAssistantGroupName(course.getDefaultTeachingAssistantGroupName());
                artemisAuthenticationProvider.createGroup(course.getTeachingAssistantGroupName());
            }
            else {
                checkIfGroupsExists(course.getTeachingAssistantGroupName());
            }

            if (course.getInstructorGroupName() == null) {
                course.setInstructorGroupName(course.getDefaultInstructorGroupName());
                artemisAuthenticationProvider.createGroup(course.getInstructorGroupName());
            }
            else {
                checkIfGroupsExists(course.getInstructorGroupName());
            }
        }
        catch (GroupAlreadyExistsException ex) {
            throw new BadRequestAlertException(
                    ex.getMessage() + ": One of the groups already exists (in the external user management), because the short name was already used in Artemis before. "
                            + "Please choose a different short name!",
                    ENTITY_NAME, "shortNameWasAlreadyUsed", true);
        }
        catch (ArtemisAuthenticationException ex) {
            // a specified group does not exist, notify the client
            throw new BadRequestAlertException(ex.getMessage(), ENTITY_NAME, "groupNotFound", true);
        }
        Course result = courseRepository.save(course);
        return ResponseEntity.created(new URI("/api/courses/" + result.getId()))
                .headers(HeaderUtil.createEntityCreationAlert(applicationName, true, ENTITY_NAME, result.getTitle())).body(result);
    }

    /**
     * PUT /courses : Updates an existing updatedCourse.
     *
     * @param updatedCourse the course to update
     * @return the ResponseEntity with status 200 (OK) and with body the updated course
     * @throws URISyntaxException if the Location URI syntax is incorrect
     */
    @PutMapping("/courses")
    @PreAuthorize("hasAnyRole('ADMIN', 'INSTRUCTOR')")
    public ResponseEntity<Course> updateCourse(@RequestBody Course updatedCourse) throws URISyntaxException {
        log.debug("REST request to update Course : {}", updatedCourse);
        if (updatedCourse.getId() == null) {
            return createCourse(updatedCourse);
        }
        var existingCourse = courseRepository.findByIdElseThrow(updatedCourse.getId());
        if (!Objects.equals(existingCourse.getShortName(), updatedCourse.getShortName())) {
            throw new BadRequestAlertException("The course short name cannot be changed", ENTITY_NAME, "shortNameCannotChange", true);
        }

        User user = userRepository.getUserWithGroupsAndAuthorities();
        // only allow admins or instructors of the existing course to change it
        // this is important, otherwise someone could put himself into the instructor group of the updated course
        if (!authCheckService.isAtLeastInstructorInCourse(existingCourse, user)) {
            return forbidden();
        }

        if (authCheckService.isAdmin(user)) {
            // if an admin changes a group, we need to check that the changed group exists
            try {
                if (!Objects.equals(existingCourse.getStudentGroupName(), updatedCourse.getStudentGroupName())) {
                    checkIfGroupsExists(updatedCourse.getStudentGroupName());
                }
                if (!Objects.equals(existingCourse.getTeachingAssistantGroupName(), updatedCourse.getTeachingAssistantGroupName())) {
                    checkIfGroupsExists(updatedCourse.getTeachingAssistantGroupName());
                }
                if (!Objects.equals(existingCourse.getInstructorGroupName(), updatedCourse.getInstructorGroupName())) {
                    checkIfGroupsExists(updatedCourse.getInstructorGroupName());
                }
            }
            catch (ArtemisAuthenticationException ex) {
                // a specified group does not exist, notify the client
                throw new BadRequestAlertException(ex.getMessage(), ENTITY_NAME, "groupNotFound", true);
            }
        }
        else {
            // this means the user must be an instructor, who has NOT Admin rights.
            // instructors are not allowed to change group names, because this would lead to security problems

            if (!Objects.equals(existingCourse.getStudentGroupName(), updatedCourse.getStudentGroupName())) {
                throw new BadRequestAlertException("The student group name cannot be changed", ENTITY_NAME, "studentGroupNameCannotChange", true);
            }
            if (!Objects.equals(existingCourse.getTeachingAssistantGroupName(), updatedCourse.getTeachingAssistantGroupName())) {
                throw new BadRequestAlertException("The teaching assistant group name cannot be changed", ENTITY_NAME, "teachingAssistantGroupNameCannotChange", true);
            }
            if (!Objects.equals(existingCourse.getInstructorGroupName(), updatedCourse.getInstructorGroupName())) {
                throw new BadRequestAlertException("The instructor group name cannot be changed", ENTITY_NAME, "instructorGroupNameCannotChange", true);
            }
        }

        validateRegistrationConfirmationMessage(updatedCourse);
        validateComplaintsAndRequestMoreFeedbackConfig(updatedCourse);
        validateOnlineCourseAndRegistrationEnabled(updatedCourse);
        validateShortName(updatedCourse);

        // Based on the old instructors and TAs, we can update all exercises in the course in the VCS (if necessary)
        // We need the old instructors and TAs, so that the VCS user management service can determine which
        // users no longer have TA or instructor rights in the related exercise repositories.
        final var oldInstructorGroup = existingCourse.getInstructorGroupName();
        final var oldTeachingAssistantGroup = existingCourse.getTeachingAssistantGroupName();
        Course result = courseRepository.save(updatedCourse);
        optionalVcsUserManagementService.ifPresent(userManagementService -> userManagementService.updateCoursePermissions(result, oldInstructorGroup, oldTeachingAssistantGroup));
        optionalCiUserManagementService
                .ifPresent(ciUserManagementService -> ciUserManagementService.updateCoursePermissions(result, oldInstructorGroup, oldTeachingAssistantGroup));
        return ResponseEntity.ok().headers(HeaderUtil.createEntityUpdateAlert(applicationName, true, ENTITY_NAME, updatedCourse.getTitle())).body(result);
    }

    private void checkIfGroupsExists(String group) {
        if (!Arrays.asList(env.getActiveProfiles()).contains(JHipsterConstants.SPRING_PROFILE_PRODUCTION)) {
            return;
        }
        // only execute this check in the production environment because normal developers (while testing) might not have the right to call this method on the authentication server
        if (!artemisAuthenticationProvider.isGroupAvailable(group)) {
            throw new ArtemisAuthenticationException("Cannot save! The group " + group + " does not exist. Please double check the group name!");
        }
    }

    private void validateRegistrationConfirmationMessage(Course course) {
        if (course.getRegistrationConfirmationMessage() != null && course.getRegistrationConfirmationMessage().length() > 2000) {
            throw new BadRequestAlertException("Confirmation registration message must be shorter than 2000 characters", ENTITY_NAME, "confirmationRegistrationMessageInvalid",
                    true);
        }
    }

    private void validateComplaintsAndRequestMoreFeedbackConfig(Course course) {
        if (course.getMaxComplaints() == null) {
            // set the default value to prevent null pointer exceptions
            course.setMaxComplaints(3);
        }
        if (course.getMaxTeamComplaints() == null) {
            // set the default value to prevent null pointer exceptions
            course.setMaxTeamComplaints(3);
        }
        if (course.getMaxComplaints() < 0) {
            throw new BadRequestAlertException("Max Complaints cannot be negative", ENTITY_NAME, "maxComplaintsInvalid", true);
        }
        if (course.getMaxTeamComplaints() < 0) {
            throw new BadRequestAlertException("Max Team Complaints cannot be negative", ENTITY_NAME, "maxTeamComplaintsInvalid", true);
        }
        if (course.getMaxComplaintTimeDays() < 0) {
            throw new BadRequestAlertException("Max Complaint Days cannot be negative", ENTITY_NAME, "maxComplaintDaysInvalid", true);
        }
        if (course.getMaxRequestMoreFeedbackTimeDays() < 0) {
            throw new BadRequestAlertException("Max Request More Feedback Days cannot be negative", ENTITY_NAME, "maxRequestMoreFeedbackDaysInvalid", true);
        }
        if (course.getMaxComplaintTimeDays() == 0 && (course.getMaxComplaints() != 0 || course.getMaxTeamComplaints() != 0)) {
            throw new BadRequestAlertException("If complaints or more feedback requests are allowed, the complaint time in days must be positive.", ENTITY_NAME,
                    "complaintsConfigInvalid", true);
        }
        if (course.getMaxComplaintTimeDays() != 0 && course.getMaxComplaints() == 0 && course.getMaxTeamComplaints() == 0) {
            throw new BadRequestAlertException("If no complaints or more feedback requests are allowed, the complaint time in days should be set to zero.", ENTITY_NAME,
                    "complaintsConfigInvalid", true);
        }
    }

    private void validateOnlineCourseAndRegistrationEnabled(Course course) {
        if (course.isOnlineCourse() && course.isRegistrationEnabled()) {
            throw new BadRequestAlertException("Online course and registration enabled cannot be active at the same time", ENTITY_NAME, "onlineCourseRegistrationEnabledInvalid",
                    true);
        }
    }

    private void validateShortName(Course course) {
        // Check if course shortname matches regex
        Matcher shortNameMatcher = SHORT_NAME_PATTERN.matcher(course.getShortName());
        if (!shortNameMatcher.matches()) {
            throw new BadRequestAlertException("The shortname is invalid", ENTITY_NAME, "shortnameInvalid", true);
        }
    }

    /**
     * POST /courses/{courseId}/register : Register for an existing course. This method registers the current user for the given course id in case the course has already started
     * and not finished yet. The user is added to the course student group in the Authentication System and the course student group is added to the user's groups in the Artemis
     * database.
     *
     * @param courseId to find the course
     * @return response entity for user who has been registered to the course
     */
    @PostMapping("/courses/{courseId}/register")
    @PreAuthorize("hasAnyRole('USER', 'TA', 'INSTRUCTOR', 'ADMIN')")
    public ResponseEntity<User> registerForCourse(@PathVariable Long courseId) {
        Course course = courseRepository.findByIdElseThrow(courseId);
        User user = userRepository.getUserWithGroupsAndAuthorities();
        log.debug("REST request to register {} for Course {}", user.getName(), course.getTitle());
        if (allowedCourseRegistrationUsernamePattern.isPresent() && !allowedCourseRegistrationUsernamePattern.get().matcher(user.getLogin()).matches()) {
            return ResponseEntity.badRequest().headers(HeaderUtil.createFailureAlert(applicationName, false, ENTITY_NAME, "registrationNotAllowed",
                    "Registration with this username is not allowed. Cannot register user")).body(null);
        }
        if (course.getStartDate() != null && course.getStartDate().isAfter(now())) {
            return ResponseEntity.badRequest()
                    .headers(HeaderUtil.createFailureAlert(applicationName, false, ENTITY_NAME, "courseNotStarted", "The course has not yet started. Cannot register user"))
                    .body(null);
        }
        if (course.getEndDate() != null && course.getEndDate().isBefore(now())) {
            return ResponseEntity.badRequest()
                    .headers(HeaderUtil.createFailureAlert(applicationName, false, ENTITY_NAME, "courseAlreadyFinished", "The course has already finished. Cannot register user"))
                    .body(null);
        }
        if (!Boolean.TRUE.equals(course.isRegistrationEnabled())) {
            return ResponseEntity.badRequest().headers(
                    HeaderUtil.createFailureAlert(applicationName, false, ENTITY_NAME, "registrationDisabled", "The course does not allow registration. Cannot register user"))
                    .body(null);
        }
        courseService.registerUserForCourse(user, course);
        return ResponseEntity.ok(user);
    }

    /**
     * GET /courses : get all courses for administration purposes.
     *
     * @param onlyActive if true, only active courses will be considered in the result
     * @return the list of courses (the user has access to)
     */
    @GetMapping("/courses")
    @PreAuthorize("hasAnyRole('TA', 'INSTRUCTOR', 'ADMIN')")
    public List<Course> getAllCourses(@RequestParam(defaultValue = "false") boolean onlyActive) {
        log.debug("REST request to get all Courses the user has access to");
        User user = userRepository.getUserWithGroupsAndAuthorities();
        List<Course> courses = courseRepository.findAll();
        Stream<Course> userCourses = courses.stream().filter(course -> user.getGroups().contains(course.getTeachingAssistantGroupName())
                || user.getGroups().contains(course.getInstructorGroupName()) || authCheckService.isAdmin(user));
        if (onlyActive) {
            // only include courses that have NOT been finished
            userCourses = userCourses.filter(course -> course.getEndDate() == null || course.getEndDate().isAfter(ZonedDateTime.now()));
        }
        return userCourses.collect(Collectors.toList());
    }

    /**
     * GET /courses/courses-with-quiz : get all courses with quiz exercises for administration purposes.
     *
     * @return the list of courses
     */
    @GetMapping("/courses/courses-with-quiz")
    @PreAuthorize("hasAnyRole('INSTRUCTOR', 'ADMIN')")
    public List<Course> getAllCoursesWithQuizExercises() {
        User user = userRepository.getUserWithGroupsAndAuthorities();
        if (authCheckService.isAdmin(user)) {
            return courseRepository.findAllWithQuizExercisesWithEagerExercises();
        }
        else {
            var userGroups = new ArrayList<>(user.getGroups());
            return courseRepository.getCoursesWithQuizExercisesForWhichUserHasInstructorAccess(userGroups);
        }
    }

    /**
     * GET /courses : get all courses for administration purposes with user stats.
     *
     * @param onlyActive if true, only active courses will be considered in the result
     * @return the list of courses (the user has access to)
     */
    @GetMapping("/courses/with-user-stats")
    @PreAuthorize("hasAnyRole('TA', 'INSTRUCTOR', 'ADMIN')")
    public List<Course> getAllCoursesWithUserStats(@RequestParam(defaultValue = "false") boolean onlyActive) {
        log.debug("get courses with user stats, only active: " + onlyActive);
        long start = System.currentTimeMillis();
        List<Course> courses = getAllCourses(onlyActive);
        for (Course course : courses) {
            course.setNumberOfInstructors(userRepository.countUserInGroup(course.getInstructorGroupName()));
            course.setNumberOfTeachingAssistants(userRepository.countUserInGroup(course.getTeachingAssistantGroupName()));
            course.setNumberOfStudents(userRepository.countUserInGroup(course.getStudentGroupName()));
        }
        long end = System.currentTimeMillis();
        log.debug("getAllCoursesWithUserStats took " + (end - start) + "ms for " + courses.size() + " courses");
        return courses;
    }

    /**
     * GET /courses/to-register : get all courses that the current user can register to. Decided by the start and end date and if the registrationEnabled flag is set correctly
     *
     * @return the list of courses which are active)
     */
    @GetMapping("/courses/to-register")
    @PreAuthorize("hasAnyRole('USER', 'TA', 'INSTRUCTOR', 'ADMIN')")
    public List<Course> getAllCoursesToRegister() {
        log.debug("REST request to get all currently active Courses that are not online courses");
        return courseRepository.findAllCurrentlyActiveNotOnlineAndRegistrationEnabled();
    }

    /**
     * GET /courses/{courseId}/for-dashboard
     *
     * @param courseId the courseId for which exercises and lectures should be fetched
     * @return a course wich all exercises and lectures visible to the student
     */
    @GetMapping("/courses/{courseId}/for-dashboard")
    @PreAuthorize("hasAnyRole('USER', 'TA', 'INSTRUCTOR', 'ADMIN')")
    public Course getCourseForDashboard(@PathVariable long courseId) {
        long start = System.currentTimeMillis();
        User user = userRepository.getUserWithGroupsAndAuthorities();

        Course course = courseService.findOneWithExercisesAndLecturesForUser(courseId, user);
        fetchParticipationsWithSubmissionsAndResultsForCourses(List.of(course), user, start);
        return course;
    }

    /**
     * Note: The number of courses should not change
     *
     * @param courses           the courses for which the participations should be fetched
     * @param user              the user for which the participations should be fetched
     * @param startTimeInMillis start time for logging purposes
     */
    public void fetchParticipationsWithSubmissionsAndResultsForCourses(List<Course> courses, User user, long startTimeInMillis) {
        Map<ExerciseMode, List<Exercise>> activeExercises = courses.stream().flatMap(course -> course.getExercises().stream()).collect(Collectors.groupingBy(Exercise::getMode));
        List<Exercise> activeIndividualExercises = Optional.ofNullable(activeExercises.get(ExerciseMode.INDIVIDUAL)).orElse(List.of());
        List<Exercise> activeTeamExercises = Optional.ofNullable(activeExercises.get(ExerciseMode.TEAM)).orElse(List.of());

        if (activeIndividualExercises.isEmpty() && activeTeamExercises.isEmpty()) {
            return;
        }

        // Note: we need two database calls here, because of performance reasons: the entity structure for team is significantly different and a combined database call
        // would lead to a SQL statement that cannot be optimized

        // 1st: fetch participations, submissions and results for individual exercises
        List<StudentParticipation> individualParticipations = studentParticipationRepository
                .findByStudentIdAndIndividualExercisesWithEagerSubmissionsResultIgnoreTestRuns(user.getId(), activeIndividualExercises);

        // 2nd: fetch participations, submissions and results for team exercises
        List<StudentParticipation> teamParticipations = studentParticipationRepository.findByStudentIdAndTeamExercisesWithEagerSubmissionsResult(user.getId(), activeTeamExercises);

        // 3rd: merge both into one list for further processing
        List<StudentParticipation> participations = Stream.concat(individualParticipations.stream(), teamParticipations.stream()).collect(Collectors.toList());

        for (Course course : courses) {
            boolean isStudent = !authCheckService.isAtLeastTeachingAssistantInCourse(course, user);
            for (Exercise exercise : course.getExercises()) {
                // add participation with submission and result to each exercise
                exerciseService.filterForCourseDashboard(exercise, participations, user.getLogin(), isStudent);
                // remove sensitive information from the exercise for students
                if (isStudent) {
                    exercise.filterSensitiveInformation();
                }
            }
        }
        log.info("/courses/for-dashboard.done in " + (System.currentTimeMillis() - startTimeInMillis) + "ms for " + courses.size() + " courses with "
                + activeIndividualExercises.size() + " individual exercises and " + activeTeamExercises.size() + " team exercises for user " + user.getLogin());
    }

    /**
     * GET /courses/for-dashboard
     *
     * @return the list of courses (the user has access to) including all exercises with participation and result for the user
     */
    @GetMapping("/courses/for-dashboard")
    @PreAuthorize("hasAnyRole('USER', 'TA', 'INSTRUCTOR', 'ADMIN')")
    public List<Course> getAllCoursesForDashboard() {
        long start = System.currentTimeMillis();
        log.debug("REST request to get all Courses the user has access to with exercises, participations and results");
        User user = userRepository.getUserWithGroupsAndAuthorities();

        // get all courses with exercises for this user
        List<Course> courses = courseService.findAllActiveWithExercisesAndLecturesForUser(user);
        fetchParticipationsWithSubmissionsAndResultsForCourses(courses, user, start);
        return courses;
    }

    /**
     * GET /courses/for-notifications
     *
     * @return the list of courses (the user has access to)
     */
    @GetMapping("/courses/for-notifications")
    @PreAuthorize("hasAnyRole('USER', 'TA', 'INSTRUCTOR', 'ADMIN')")
    public List<Course> getAllCoursesForNotifications() {
        log.debug("REST request to get all Courses the user has access to");
        User user = userRepository.getUserWithGroupsAndAuthorities();

        return courseService.findAllActiveForUser(user);
    }

    /**
     * GET /courses/:courseId/for-tutor-dashboard
     *
     * @param courseId the id of the course to retrieve
     * @return data about a course including all exercises, plus some data for the tutor as tutor status for assessment
     */
    @GetMapping("/courses/{courseId}/for-tutor-dashboard")
    @PreAuthorize("hasAnyRole('TA', 'INSTRUCTOR', 'ADMIN')")
    public ResponseEntity<Course> getCourseForAssessmentDashboard(@PathVariable long courseId) {
        log.debug("REST request /courses/{courseId}/for-tutor-dashboard");
        Course course = courseRepository.findWithEagerExercisesById(courseId);
        User user = userRepository.getUserWithGroupsAndAuthorities();
        if (!authCheckService.isAtLeastTeachingAssistantInCourse(course, user)) {
            return forbidden();
        }

        Set<Exercise> interestingExercises = courseRepository.getInterestingExercisesForAssessmentDashboards(course.getExercises());
        course.setExercises(interestingExercises);

        List<TutorParticipation> tutorParticipations = tutorParticipationService.findAllByCourseAndTutor(course, user);

        assessmentDashboardService.generateStatisticsForExercisesForAssessmentDashboard(course.getExercises(), tutorParticipations, false);

        return ResponseUtil.wrapOrNotFound(Optional.of(course));
    }

    /**
     * GET /courses/:courseId/stats-for-tutor-dashboard A collection of useful statistics for the tutor course dashboard, including: - number of submissions to the course - number of
     * assessments - number of assessments assessed by the tutor - number of complaints
     *
     * @param courseId the id of the course to retrieve
     * @return data about a course including all exercises, plus some data for the tutor as tutor status for assessment
     */
    @GetMapping("/courses/{courseId}/stats-for-tutor-dashboard")
    @PreAuthorize("hasAnyRole('TA', 'INSTRUCTOR', 'ADMIN')")
    public ResponseEntity<StatsForInstructorDashboardDTO> getStatsForAssessmentDashboard(@PathVariable long courseId) {
        log.debug("REST request /courses/{courseId}/stats-for-tutor-dashboard");

        Course course = courseRepository.findByIdElseThrow(courseId);
        User user = userRepository.getUserWithGroupsAndAuthorities();
        if (!authCheckService.isAtLeastTeachingAssistantInCourse(course, user)) {
            return forbidden();
        }
        StatsForInstructorDashboardDTO stats = new StatsForInstructorDashboardDTO();

        final long numberOfInTimeSubmissions = submissionRepository.countByCourseIdSubmittedBeforeDueDate(courseId)
                + programmingExerciseRepository.countSubmissionsByCourseIdSubmitted(courseId);
        final long numberOfLateSubmissions = submissionRepository.countByCourseIdSubmittedAfterDueDate(courseId);

        DueDateStat totalNumberOfAssessments = resultRepository.countNumberOfAssessments(courseId);
        stats.setTotalNumberOfAssessments(totalNumberOfAssessments);

        // no examMode here, so its the same as totalNumberOfAssessments
        DueDateStat[] numberOfAssessmentsOfCorrectionRounds = { totalNumberOfAssessments };
        stats.setNumberOfAssessmentsOfCorrectionRounds(numberOfAssessmentsOfCorrectionRounds);

        stats.setNumberOfSubmissions(new DueDateStat(numberOfInTimeSubmissions, numberOfLateSubmissions));

        final long numberOfMoreFeedbackRequests = complaintService.countMoreFeedbackRequestsByCourseId(courseId);
        stats.setNumberOfMoreFeedbackRequests(numberOfMoreFeedbackRequests);

        final long numberOfComplaints = complaintService.countComplaintsByCourseId(courseId);
        stats.setNumberOfComplaints(numberOfComplaints);

        final long numberOfAssessmentLocks = submissionRepository.countLockedSubmissionsByUserIdAndCourseId(userRepository.getUserWithGroupsAndAuthorities().getId(), courseId);
        stats.setNumberOfAssessmentLocks(numberOfAssessmentLocks);

        List<TutorLeaderboardDTO> leaderboardEntries = tutorLeaderboardService.getCourseLeaderboard(course);
        stats.setTutorLeaderboardEntries(leaderboardEntries);

        return ResponseEntity.ok(stats);
    }

    /**
     * GET /courses/:courseId : get the "id" course.
     *
     * @param courseId the id of the course to retrieve
     * @return the ResponseEntity with status 200 (OK) and with body the course, or with status 404 (Not Found)
     */
    @GetMapping("/courses/{courseId}")
    @PreAuthorize("hasAnyRole('TA', 'INSTRUCTOR', 'ADMIN')")
    public ResponseEntity<Course> getCourse(@PathVariable Long courseId) {
        log.debug("REST request to get Course : {}", courseId);
        Course course = courseRepository.findByIdElseThrow(courseId);
        course.setNumberOfInstructors(userRepository.countUserInGroup(course.getInstructorGroupName()));
        course.setNumberOfTeachingAssistants(userRepository.countUserInGroup(course.getTeachingAssistantGroupName()));
        course.setNumberOfStudents(userRepository.countUserInGroup(course.getStudentGroupName()));
        User user = userRepository.getUserWithGroupsAndAuthorities();
        if (!authCheckService.isAtLeastTeachingAssistantInCourse(course, user)) {
            return forbidden();
        }

        return ResponseUtil.wrapOrNotFound(Optional.ofNullable(course));
    }

    /**
     * GET /courses/:courseId : get the "id" course.
     *
     * @param courseId the id of the course to retrieve
     * @return the ResponseEntity with status 200 (OK) and with body the course, or with status 404 (Not Found)
     */
    @GetMapping("/courses/{courseId}/with-exercises")
    @PreAuthorize("hasAnyRole('TA', 'INSTRUCTOR', 'ADMIN')")
    public ResponseEntity<Course> getCourseWithExercises(@PathVariable Long courseId) {
        log.debug("REST request to get Course : {}", courseId);
        Course course = courseRepository.findWithEagerExercisesById(courseId);
        User user = userRepository.getUserWithGroupsAndAuthorities();
        if (!authCheckService.isAtLeastTeachingAssistantInCourse(course, user)) {
            return forbidden();
        }
        return ResponseUtil.wrapOrNotFound(Optional.ofNullable(course));
    }

    /**
     * GET /courses/:courseId/with-exercises-and-relevant-participations Get the "id" course, with text and modelling exercises and their participations It can be used only by
     * instructors for the instructor dashboard
     *
     * @param courseId the id of the course to retrieve
     * @return the ResponseEntity with status 200 (OK) and with body the course, or with status 404 (Not Found)
     * @throws AccessForbiddenException if the current user doesn't have the permission to access the course
     */
    @GetMapping("/courses/{courseId}/with-exercises-and-relevant-participations")
    @PreAuthorize("hasAnyRole('INSTRUCTOR', 'ADMIN')")
    public ResponseEntity<Course> getCourseWithExercisesAndRelevantParticipations(@PathVariable Long courseId) throws AccessForbiddenException {
        log.debug("REST request to get Course with exercises and relevant participations : {}", courseId);
        long start = System.currentTimeMillis();
        Course course = courseRepository.findWithEagerExercisesById(courseId);
        User user = userRepository.getUserWithGroupsAndAuthorities();
        if (!authCheckService.isAtLeastInstructorInCourse(course, user)) {
            throw new AccessForbiddenException("You are not allowed to access this resource");
        }

        Set<Exercise> interestingExercises = courseRepository.getInterestingExercisesForAssessmentDashboards(course.getExercises());
        course.setExercises(interestingExercises);

        for (Exercise exercise : interestingExercises) {

            DueDateStat numberOfSubmissions;
            DueDateStat totalNumberOfAssessments;

            if (exercise instanceof ProgrammingExercise) {
                numberOfSubmissions = new DueDateStat(programmingExerciseRepository.countSubmissionsByExerciseIdSubmitted(exercise.getId(), false), 0L);
                totalNumberOfAssessments = new DueDateStat(programmingExerciseRepository.countAssessmentsByExerciseIdSubmitted(exercise.getId(), false), 0L);
            }
            else {
                numberOfSubmissions = submissionRepository.countSubmissionsForExercise(exercise.getId(), false);
                totalNumberOfAssessments = resultRepository.countNumberOfFinishedAssessmentsForExercise(exercise.getId(), false);
            }

            exercise.setNumberOfSubmissions(numberOfSubmissions);
            exercise.setTotalNumberOfAssessments(totalNumberOfAssessments);

            final long numberOfMoreFeedbackRequests = complaintService.countMoreFeedbackRequestsByExerciseId(exercise.getId());
            final long numberOfComplaints = complaintService.countComplaintsByExerciseId(exercise.getId());

            exercise.setNumberOfComplaints(numberOfComplaints);
            exercise.setNumberOfMoreFeedbackRequests(numberOfMoreFeedbackRequests);
        }
        long end = System.currentTimeMillis();
        log.info("Finished /courses/" + courseId + "/with-exercises-and-relevant-participations call in " + (end - start) + "ms");
        return ResponseUtil.wrapOrNotFound(Optional.of(course));
    }

    /**
     * GET /courses/:courseId/lockedSubmissions Get locked submissions for course for user
     *
     * @param courseId the id of the course
     * @return the ResponseEntity with status 200 (OK) and with body the course, or with status 404 (Not Found)
     * @throws AccessForbiddenException if the current user doesn't have the permission to access the course
     */
    @GetMapping("/courses/{courseId}/lockedSubmissions")
    @PreAuthorize("hasAnyRole('TA', 'INSTRUCTOR', 'ADMIN')")
    public ResponseEntity<List<Submission>> getLockedSubmissionsForCourse(@PathVariable Long courseId) throws AccessForbiddenException {
        log.debug("REST request to get all locked submissions for course : {}", courseId);
        long start = System.currentTimeMillis();
        Course course = courseRepository.findWithEagerExercisesById(courseId);
        User user = userRepository.getUserWithGroupsAndAuthorities();
        if (!authCheckService.isAtLeastTeachingAssistantInCourse(course, user)) {
            throw new AccessForbiddenException("You are not allowed to access this resource");
        }

        List<Submission> submissions = submissionService.getLockedSubmissions(courseId);

        for (Submission submission : submissions) {
            submissionService.hideDetails(submission, user);
        }

        long end = System.currentTimeMillis();
        log.debug("Finished /courses/" + courseId + "/submissions call in " + (end - start) + "ms");
        return ResponseEntity.ok(submissions);
    }

    /**
     * GET /courses/:courseId/stats-for-instructor-dashboard
     * <p>
     * A collection of useful statistics for the instructor course dashboard, including: - number of students - number of instructors - number of submissions - number of
     * assessments - number of complaints - number of open complaints - tutor leaderboard data
     *
     * @param courseId the id of the course to retrieve
     * @return data about a course including all exercises, plus some data for the tutor as tutor status for assessment
     * @throws AccessForbiddenException if the current user doesn't have the permission to access the course
     */
    @GetMapping("/courses/{courseId}/stats-for-instructor-dashboard")
    @PreAuthorize("hasAnyRole('INSTRUCTOR', 'ADMIN')")
    public ResponseEntity<StatsForInstructorDashboardDTO> getStatsForInstructorDashboard(@PathVariable Long courseId) throws AccessForbiddenException {
        log.debug("REST request /courses/{courseId}/stats-for-instructor-dashboard");
        final long start = System.currentTimeMillis();
        final Course course = courseRepository.findByIdElseThrow(courseId);
        final User user = userRepository.getUserWithGroupsAndAuthorities();
        if (!authCheckService.isAtLeastTeachingAssistantInCourse(course, user)) {
            throw new AccessForbiddenException("You are not allowed to access this resource");
        }

        StatsForInstructorDashboardDTO stats = new StatsForInstructorDashboardDTO();

        DueDateStat totalNumberOfAssessments = resultRepository.countNumberOfAssessments(courseId);
        stats.setTotalNumberOfAssessments(totalNumberOfAssessments);

        // no examMode here, so its the same as totalNumberOfAssessments
        DueDateStat[] numberOfAssessmentsOfCorrectionRounds = { totalNumberOfAssessments };
        stats.setNumberOfAssessmentsOfCorrectionRounds(numberOfAssessmentsOfCorrectionRounds);

        final long numberOfComplaints = complaintRepository.countByResult_Participation_Exercise_Course_IdAndComplaintType(courseId, ComplaintType.COMPLAINT);
        stats.setNumberOfComplaints(numberOfComplaints);
        final long numberOfComplaintResponses = complaintResponseRepository
                .countByComplaint_Result_Participation_Exercise_Course_Id_AndComplaint_ComplaintType_AndSubmittedTimeIsNotNull(courseId, ComplaintType.COMPLAINT);
        stats.setNumberOfOpenComplaints(numberOfComplaints - numberOfComplaintResponses);

        final long numberOfMoreFeedbackRequests = complaintRepository.countByResult_Participation_Exercise_Course_IdAndComplaintType(courseId, ComplaintType.MORE_FEEDBACK);
        stats.setNumberOfMoreFeedbackRequests(numberOfMoreFeedbackRequests);
        final long numberOfMoreFeedbackComplaintResponses = complaintResponseRepository
                .countByComplaint_Result_Participation_Exercise_Course_Id_AndComplaint_ComplaintType_AndSubmittedTimeIsNotNull(courseId, ComplaintType.MORE_FEEDBACK);
        stats.setNumberOfOpenMoreFeedbackRequests(numberOfMoreFeedbackRequests - numberOfMoreFeedbackComplaintResponses);

        stats.setNumberOfStudents(courseService.countNumberOfStudentsForCourse(course));

        final long numberOfInTimeSubmissions = submissionRepository.countByCourseIdSubmittedBeforeDueDate(courseId)
                + programmingExerciseRepository.countSubmissionsByCourseIdSubmitted(courseId);
        final long numberOfLateSubmissions = submissionRepository.countByCourseIdSubmittedAfterDueDate(courseId);

        stats.setNumberOfSubmissions(new DueDateStat(numberOfInTimeSubmissions, numberOfLateSubmissions));
        stats.setTotalNumberOfAssessments(resultRepository.countNumberOfAssessments(courseId));

        final long numberOfAssessmentLocks = submissionRepository.countLockedSubmissionsByUserIdAndCourseId(userRepository.getUserWithGroupsAndAuthorities().getId(), courseId);
        stats.setNumberOfAssessmentLocks(numberOfAssessmentLocks);

        final long startT = System.currentTimeMillis();
        List<TutorLeaderboardDTO> leaderboardEntries = tutorLeaderboardService.getCourseLeaderboard(course);
        stats.setTutorLeaderboardEntries(leaderboardEntries);

        log.info("Finished TutorLeaderboard in " + (System.currentTimeMillis() - startT) + "ms");

        log.info("Finished /courses/" + courseId + "/stats-for-instructor-dashboard call in " + (System.currentTimeMillis() - start) + "ms");
        return ResponseEntity.ok(stats);
    }

    /**
     * DELETE /courses/:courseId : delete the "id" course.
     *
     * @param courseId the id of the course to delete
     * @return the ResponseEntity with status 200 (OK)
     */
    @DeleteMapping("/courses/{courseId}")
    @PreAuthorize("hasAnyRole('ADMIN')")
    public ResponseEntity<Void> deleteCourse(@PathVariable long courseId) {
        log.info("REST request to delete Course : {}", courseId);
        Course course = courseRepository.findWithEagerExercisesAndLecturesAndLectureUnitsAndLearningGoalsById(courseId);
        User user = userRepository.getUserWithGroupsAndAuthorities();
        if (course == null) {
            return notFound();
        }
        var auditEvent = new AuditEvent(user.getLogin(), Constants.DELETE_COURSE, "course=" + course.getTitle());
        auditEventRepository.add(auditEvent);
        log.info("User " + user.getLogin() + " has requested to delete the course {}", course.getTitle());

        courseService.delete(course);
        return ResponseEntity.ok().headers(HeaderUtil.createEntityDeletionAlert(applicationName, true, ENTITY_NAME, course.getTitle())).build();
    }

    /**
     * PUT /courses/{courseId} : archive an existing course asynchronously. This method starts the process of archiving all course exercises, submissions and results in a large
     * zip file. It immediately returns and runs this task asynchronously. When the task is done, the course is marked as archived, which means the zip file can be downloaded.
     *
     * @param courseId the id of the course
     * @return empty
     */
    @PutMapping("/courses/{courseId}/archive")
    @PreAuthorize("hasAnyRole('ADMIN', 'INSTRUCTOR')")
    public ResponseEntity<Void> archiveCourse(@PathVariable Long courseId) {
        log.info("REST request to archive Course : {}", courseId);

        // Get the course with all exercises
        final Course course = courseRepository.findWithEagerExercisesAndLecturesById(courseId);

        final User user = userRepository.getUserWithGroupsAndAuthorities();
        if (!authCheckService.isAtLeastInstructorInCourse(course, user)) {
            throw new AccessForbiddenException("You are not allowed to access this resource");
        }

        // Archiving a course is only possible after the course is over
        if (now().isBefore(course.getEndDate())) {
            throw new BadRequestAlertException("You cannot archive a course that is not over.", ENTITY_NAME, "courseNotOver", true);
        }

        courseService.archiveCourse(course);

        // Note: in the first version, we do not store the results with feedback and other meta data, as those will stay available in Artemis, the main focus is to allow
        // instructors to download student repos in order to delete those on Bitbucket/Gitlab

        // Note: Lectures are not part of the archive at the moment and will be included in a future version
        // 1) Get all lectures (attachments) of the course and store them in a folder

        // Note: Questions and answers are not part of the archive at the moment and will be included in a future version
        // 1) Get all questions and answers for exercises and lectures and store those in structured text files

        return ResponseEntity.ok().headers(HeaderUtil.createEntityUpdateAlert(applicationName, true, ENTITY_NAME, course.getId().toString())).build();
    }

    /**
     * Downloads the zip file of the archived course if it exists. Throws a 404 if the course doesn't exist
     *
     * @param courseId The course id of the archived course
     * @return ResponseEntity with status
     */
    @GetMapping("/courses/{courseId}/download-archive")
    @PreAuthorize("hasAnyRole('ADMIN', 'INSTRUCTOR')")
    public ResponseEntity<Resource> downloadCourseArchive(@PathVariable Long courseId) throws FileNotFoundException {
        log.info("REST request to download archive of Course : {}", courseId);

        final Course course = courseRepository.findByIdElseThrow(courseId);

        final User user = userRepository.getUserWithGroupsAndAuthorities();
        if (!authCheckService.isAtLeastInstructorInCourse(course, user)) {
            throw new AccessForbiddenException("You are not allowed to access this resource");
        }

        if (!course.hasCourseArchive()) {
            return notFound();
        }

        // The path is stored in the course table
        File zipFile = new File(course.getCourseArchivePath());
        InputStreamResource resource = new InputStreamResource(new FileInputStream(zipFile));
        return ResponseEntity.ok().contentLength(zipFile.length()).contentType(MediaType.APPLICATION_OCTET_STREAM).header("filename", zipFile.getName()).body(resource);
    }

    /**
     * DELETE /courses/:course/cleanup : Cleans up a course by deleting all student submissions.
     *
     * @param courseId Id of the course to clean up
     * @return ResponseEntity with status
     */
    @DeleteMapping("/courses/{courseId}/cleanup")
    @PreAuthorize("hasAnyRole('INSTRUCTOR', 'ADMIN')")
    public ResponseEntity<Resource> cleanup(@PathVariable Long courseId) {
        log.info("REST request to cleanup the Course : {}", courseId);

        final Course course = courseRepository.findByIdElseThrow(courseId);

        final User user = userRepository.getUserWithGroupsAndAuthorities();
        if (!authCheckService.isAtLeastInstructorInCourse(course, user)) {
            throw new AccessForbiddenException("You are not allowed to access this resource");
        }

        // Forbid cleaning the course if no archive has been created
        if (!course.hasCourseArchive()) {
            throw new BadRequestAlertException("Failed to clean up course " + courseId + " because it needs to be archived first.", ENTITY_NAME, "archivenonexistant");
        }

        courseService.cleanupCourse(courseId);
        return ResponseEntity.ok().build();
    }

    /**
     * GET /courses/:courseId/categories : Returns all categories used in a course
     *
     * @param courseId the id of the course to get the categories from
     * @return the ResponseEntity with status 200 (OK) and the list of categories or with status 404 (Not Found)
     */
    @GetMapping(value = "/courses/{courseId}/categories")
    @PreAuthorize("hasAnyRole('INSTRUCTOR', 'ADMIN')")
    public ResponseEntity<Set<String>> getCategoriesInCourse(@PathVariable Long courseId) {
        log.debug("REST request to get categories of Course : {}", courseId);

        User user = userRepository.getUserWithGroupsAndAuthorities();
        Course course = courseRepository.findByIdElseThrow(courseId);
        if (authCheckService.isAdmin(user) || authCheckService.isInstructorInCourse(course, user)) {
            Set<String> categories = exerciseRepository.findAllCategoryNames(course.getId());
            return ResponseEntity.ok().body(categories);
        }
        else {
            return forbidden();
        }
    }

    /**
     * GET /courses/:courseId/students : Returns all users that belong to the student group of the course
     *
     * @param courseId the id of the course
     * @return list of users with status 200 (OK)
     */
    @GetMapping(value = "/courses/{courseId}/students")
    @PreAuthorize("hasAnyRole('INSTRUCTOR', 'ADMIN')")
    public ResponseEntity<List<User>> getAllStudentsInCourse(@PathVariable Long courseId) {
        log.debug("REST request to get all students in course : {}", courseId);
        Course course = courseRepository.findByIdElseThrow(courseId);
        return getAllUsersInGroup(course, course.getStudentGroupName());
    }

    /**
     * GET /courses/:courseId/tutors : Returns all users that belong to the tutor group of the course
     *
     * @param courseId the id of the course
     * @return list of users with status 200 (OK)
     */
    @GetMapping(value = "/courses/{courseId}/tutors")
    @PreAuthorize("hasAnyRole('INSTRUCTOR', 'ADMIN')")
    public ResponseEntity<List<User>> getAllTutorsInCourse(@PathVariable Long courseId) {
        log.debug("REST request to get all tutors in course : {}", courseId);
        Course course = courseRepository.findByIdElseThrow(courseId);
        return getAllUsersInGroup(course, course.getTeachingAssistantGroupName());
    }

    /**
     * GET /courses/:courseId/instructors : Returns all users that belong to the instructor group of the course
     *
     * @param courseId the id of the course
     * @return list of users with status 200 (OK)
     */
    @GetMapping(value = "/courses/{courseId}/instructors")
    @PreAuthorize("hasAnyRole('INSTRUCTOR', 'ADMIN')")
    public ResponseEntity<List<User>> getAllInstructorsInCourse(@PathVariable Long courseId) {
        log.debug("REST request to get all instructors in course : {}", courseId);
        Course course = courseRepository.findByIdElseThrow(courseId);
        return getAllUsersInGroup(course, course.getInstructorGroupName());
    }

    /**
     * Returns all users in a course that belong to the given group
     *
     * @param course    the course
     * @param groupName the name of the group
     * @return list of users
     */
    @NotNull
    public ResponseEntity<List<User>> getAllUsersInGroup(Course course, String groupName) {
        User user = userRepository.getUserWithGroupsAndAuthorities();
        if (!authCheckService.isAtLeastInstructorInCourse(course, user)) {
            return forbidden();
        }
        return ResponseEntity.ok().body(userRepository.findAllInGroupWithAuthorities(groupName));
    }

    /**
     * Post /courses/:courseId/students/:studentLogin : Add the given user to the students of the course so that the student can access the course
     *
     * @param courseId     the id of the course
     * @param studentLogin the login of the user who should get student access
     * @return empty ResponseEntity with status 200 (OK) or with status 404 (Not Found)
     */
    @PostMapping(value = "/courses/{courseId}/students/{studentLogin:" + Constants.LOGIN_REGEX + "}")
    @PreAuthorize("hasAnyRole('INSTRUCTOR', 'ADMIN')")
    public ResponseEntity<Void> addStudentToCourse(@PathVariable Long courseId, @PathVariable String studentLogin) {
        log.debug("REST request to add {} as student to course : {}", studentLogin, courseId);
        var course = courseRepository.findByIdElseThrow(courseId);
        return addUserToCourseGroup(studentLogin, userRepository.getUserWithGroupsAndAuthorities(), course, course.getStudentGroupName());
    }

    /**
     * Post /courses/:courseId/tutors/:tutorLogin : Add the given user to the tutors of the course so that the student can access the course administration
     *
     * @param courseId   the id of the course
     * @param tutorLogin the login of the user who should get tutor access
     * @return empty ResponseEntity with status 200 (OK) or with status 404 (Not Found)
     */
    @PostMapping(value = "/courses/{courseId}/tutors/{tutorLogin:" + Constants.LOGIN_REGEX + "}")
    @PreAuthorize("hasAnyRole('INSTRUCTOR', 'ADMIN')")
    public ResponseEntity<Void> addTutorToCourse(@PathVariable Long courseId, @PathVariable String tutorLogin) {
        log.debug("REST request to add {} as tutors to course : {}", tutorLogin, courseId);
        var course = courseRepository.findByIdElseThrow(courseId);
        return addUserToCourseGroup(tutorLogin, userRepository.getUserWithGroupsAndAuthorities(), course, course.getTeachingAssistantGroupName());
    }

    /**
     * Post /courses/:courseId/instructors/:instructorLogin : Add the given user to the instructors of the course so that the student can access the course administration
     *
     * @param courseId        the id of the course
     * @param instructorLogin the login of the user who should get instructors access
     * @return empty ResponseEntity with status 200 (OK) or with status 404 (Not Found)
     */
    @PostMapping(value = "/courses/{courseId}/instructors/{instructorLogin:" + Constants.LOGIN_REGEX + "}")
    @PreAuthorize("hasAnyRole('INSTRUCTOR', 'ADMIN')")
    public ResponseEntity<Void> addInstructorToCourse(@PathVariable Long courseId, @PathVariable String instructorLogin) {
        log.debug("REST request to add {} as instructors to course : {}", instructorLogin, courseId);
        var course = courseRepository.findByIdElseThrow(courseId);
        return addUserToCourseGroup(instructorLogin, userRepository.getUserWithGroupsAndAuthorities(), course, course.getInstructorGroupName());
    }

    /**
     * adds the userLogin to the group (student, tutors or instructors) of the given course
     *
     * @param userLogin         the user login of the student, tutor or instructor who should be added to the group
     * @param instructorOrAdmin the user who initiates this request who must be an instructor of the given course or an admin
     * @param course            the course which is only passes to check if the instructorOrAdmin is an instructor of the course
     * @param group             the group to which the userLogin should be added
     * @return empty ResponseEntity with status 200 (OK) or with status 404 (Not Found) or with status 403 (Forbidden)
     */
    @NotNull
    public ResponseEntity<Void> addUserToCourseGroup(String userLogin, User instructorOrAdmin, Course course, String group) {
        if (authCheckService.isAtLeastInstructorInCourse(course, instructorOrAdmin)) {
            Optional<User> userToAddToGroup = userRepository.findOneWithGroupsAndAuthoritiesByLogin(userLogin);
            if (userToAddToGroup.isEmpty()) {
                return notFound();
            }
            courseService.addUserToGroup(userToAddToGroup.get(), group);
            return ResponseEntity.ok().body(null);
        }
        else {
            return forbidden();
        }
    }

    /**
     * DELETE /courses/:courseId/students/:studentLogin : Remove the given user from the students of the course so that the student cannot access the course any more
     *
     * @param courseId     the id of the course
     * @param studentLogin the login of the user who should lose student access
     * @return empty ResponseEntity with status 200 (OK) or with status 404 (Not Found)
     */
    @DeleteMapping(value = "/courses/{courseId}/students/{studentLogin:" + Constants.LOGIN_REGEX + "}")
    @PreAuthorize("hasAnyRole('INSTRUCTOR', 'ADMIN')")
    public ResponseEntity<Void> removeStudentFromCourse(@PathVariable Long courseId, @PathVariable String studentLogin) {
        log.debug("REST request to remove {} as student from course : {}", studentLogin, courseId);
        var course = courseRepository.findByIdElseThrow(courseId);
        return removeUserFromCourseGroup(studentLogin, userRepository.getUserWithGroupsAndAuthorities(), course, course.getStudentGroupName());
    }

    /**
     * DELETE /courses/:courseId/tutors/:tutorsLogin : Remove the given user from the tutors of the course so that the tutors cannot access the course administration any more
     *
     * @param courseId   the id of the course
     * @param tutorLogin the login of the user who should lose student access
     * @return empty ResponseEntity with status 200 (OK) or with status 404 (Not Found)
     */
    @DeleteMapping(value = "/courses/{courseId}/tutors/{tutorLogin:" + Constants.LOGIN_REGEX + "}")
    @PreAuthorize("hasAnyRole('INSTRUCTOR', 'ADMIN')")
    public ResponseEntity<Void> removeTutorFromCourse(@PathVariable Long courseId, @PathVariable String tutorLogin) {
        log.debug("REST request to remove {} as tutor from course : {}", tutorLogin, courseId);
        var course = courseRepository.findByIdElseThrow(courseId);
        return removeUserFromCourseGroup(tutorLogin, userRepository.getUserWithGroupsAndAuthorities(), course, course.getTeachingAssistantGroupName());
    }

    /**
     * DELETE /courses/:courseId/instructors/:instructorLogin : Remove the given user from the instructors of the course so that the instructor cannot access the course administration any more
     *
     * @param courseId        the id of the course
     * @param instructorLogin the login of the user who should lose student access
     * @return empty ResponseEntity with status 200 (OK) or with status 404 (Not Found)
     */
    @DeleteMapping(value = "/courses/{courseId}/instructors/{instructorLogin:" + Constants.LOGIN_REGEX + "}")
    @PreAuthorize("hasAnyRole('INSTRUCTOR', 'ADMIN')")
    public ResponseEntity<Void> removeInstructorFromCourse(@PathVariable Long courseId, @PathVariable String instructorLogin) {
        log.debug("REST request to remove {} as instructor from course : {}", instructorLogin, courseId);
        var course = courseRepository.findByIdElseThrow(courseId);
        return removeUserFromCourseGroup(instructorLogin, userRepository.getUserWithGroupsAndAuthorities(), course, course.getInstructorGroupName());
    }

    /**
     * removes the userLogin from the group (student, tutors or instructors) of the given course
     *
     * @param userLogin         the user login of the student, tutor or instructor who should be removed from the group
     * @param instructorOrAdmin the user who initiates this request who must be an instructor of the given course or an admin
     * @param course            the course which is only passes to check if the instructorOrAdmin is an instructor of the course
     * @param group             the group from which the userLogin should be removed
     * @return empty ResponseEntity with status 200 (OK) or with status 404 (Not Found) or with status 403 (Forbidden)
     */
    @NotNull
    public ResponseEntity<Void> removeUserFromCourseGroup(String userLogin, User instructorOrAdmin, Course course, String group) {
        if (authCheckService.isAtLeastInstructorInCourse(course, instructorOrAdmin)) {
            Optional<User> userToRemoveFromGroup = userRepository.findOneWithGroupsAndAuthoritiesByLogin(userLogin);
            if (userToRemoveFromGroup.isEmpty()) {
                return notFound();
            }
            courseService.removeUserFromGroup(userToRemoveFromGroup.get(), group);
            return ResponseEntity.ok().body(null);
        }
        else {
            return forbidden();
        }
    }
}<|MERGE_RESOLUTION|>--- conflicted
+++ resolved
@@ -112,15 +112,6 @@
 
     private final ExerciseRepository exerciseRepository;
 
-<<<<<<< HEAD
-    public CourseResource(UserRepository userRepository, CourseService courseService, ParticipationService participationService, CourseRepository courseRepository,
-            ExerciseService exerciseService, AuthorizationCheckService authCheckService, TutorParticipationService tutorParticipationService, Environment env,
-            ArtemisAuthenticationProvider artemisAuthenticationProvider, ComplaintRepository complaintRepository, ComplaintResponseRepository complaintResponseRepository,
-            SubmissionService submissionService, ResultService resultService, ComplaintService complaintService, TutorLeaderboardService tutorLeaderboardService,
-            ProgrammingExerciseRepository programmingExerciseRepository, AuditEventRepository auditEventRepository,
-            Optional<VcsUserManagementService> optionalVcsUserManagementService, Optional<CIUserManagementService> optionalCiUserManagementService,
-            AssessmentDashboardService assessmentDashboardService, ExerciseRepository exerciseRepository) {
-=======
     private final SubmissionRepository submissionRepository;
 
     private final ResultRepository resultRepository;
@@ -131,8 +122,7 @@
             ComplaintResponseRepository complaintResponseRepository, SubmissionService submissionService, ComplaintService complaintService,
             TutorLeaderboardService tutorLeaderboardService, ProgrammingExerciseRepository programmingExerciseRepository, AuditEventRepository auditEventRepository,
             Optional<VcsUserManagementService> vcsUserManagementService, AssessmentDashboardService assessmentDashboardService, ExerciseRepository exerciseRepository,
-            SubmissionRepository submissionRepository, ResultRepository resultRepository) {
->>>>>>> 2821c480
+            SubmissionRepository submissionRepository, ResultRepository resultRepository, Optional<CIUserManagementService> optionalCiUserManagementService) {
         this.courseService = courseService;
         this.studentParticipationRepository = studentParticipationRepository;
         this.courseRepository = courseRepository;
