package de.tum.in.www1.artemis.web.rest;

import static de.tum.in.www1.artemis.config.Constants.SHORT_NAME_PATTERN;
import static de.tum.in.www1.artemis.web.rest.util.ResponseUtil.forbidden;
import static de.tum.in.www1.artemis.web.rest.util.ResponseUtil.notFound;
import static java.time.ZonedDateTime.now;

import java.io.File;
import java.io.FileInputStream;
import java.io.FileNotFoundException;
import java.net.URI;
import java.net.URISyntaxException;
import java.time.ZonedDateTime;
import java.util.*;
import java.util.regex.Matcher;
import java.util.regex.Pattern;
import java.util.stream.Collectors;
import java.util.stream.Stream;

import javax.validation.constraints.NotNull;

import org.slf4j.Logger;
import org.slf4j.LoggerFactory;
import org.springframework.beans.factory.annotation.Value;
import org.springframework.boot.actuate.audit.AuditEvent;
import org.springframework.boot.actuate.audit.AuditEventRepository;
import org.springframework.core.env.Environment;
import org.springframework.core.io.InputStreamResource;
import org.springframework.core.io.Resource;
import org.springframework.http.MediaType;
import org.springframework.http.ResponseEntity;
import org.springframework.security.access.prepost.PreAuthorize;
import org.springframework.web.bind.annotation.*;

import de.tum.in.www1.artemis.config.Constants;
import de.tum.in.www1.artemis.domain.*;
import de.tum.in.www1.artemis.domain.enumeration.ComplaintType;
import de.tum.in.www1.artemis.domain.enumeration.ExerciseMode;
import de.tum.in.www1.artemis.domain.participation.StudentParticipation;
import de.tum.in.www1.artemis.domain.participation.TutorParticipation;
import de.tum.in.www1.artemis.domain.quiz.QuizExercise;
import de.tum.in.www1.artemis.exception.ArtemisAuthenticationException;
import de.tum.in.www1.artemis.exception.GroupAlreadyExistsException;
<<<<<<< HEAD
import de.tum.in.www1.artemis.repository.ComplaintRepository;
import de.tum.in.www1.artemis.repository.ComplaintResponseRepository;
import de.tum.in.www1.artemis.repository.CourseRepository;
import de.tum.in.www1.artemis.repository.UserRepository;
=======
import de.tum.in.www1.artemis.repository.*;
>>>>>>> eb4060e2
import de.tum.in.www1.artemis.security.ArtemisAuthenticationProvider;
import de.tum.in.www1.artemis.service.*;
import de.tum.in.www1.artemis.service.connectors.VcsUserManagementService;
import de.tum.in.www1.artemis.web.rest.dto.DueDateStat;
import de.tum.in.www1.artemis.web.rest.dto.StatsForInstructorDashboardDTO;
import de.tum.in.www1.artemis.web.rest.dto.TutorLeaderboardDTO;
import de.tum.in.www1.artemis.web.rest.errors.AccessForbiddenException;
import de.tum.in.www1.artemis.web.rest.errors.BadRequestAlertException;
import de.tum.in.www1.artemis.web.rest.util.HeaderUtil;
import io.github.jhipster.config.JHipsterConstants;
import io.github.jhipster.web.util.ResponseUtil;

/**
 * REST controller for managing Course.
 */
@RestController
@RequestMapping("/api")
@PreAuthorize("hasRole('ADMIN')")
public class CourseResource {

    private final Logger log = LoggerFactory.getLogger(CourseResource.class);

    private static final String ENTITY_NAME = "course";

    @Value("${jhipster.clientApp.name}")
    private String applicationName;

    @Value("${artemis.user-management.course-registration.allowed-username-pattern:#{null}}")
    private Optional<Pattern> allowedCourseRegistrationUsernamePattern;

<<<<<<< HEAD
    @Value("${artemis.user-management.organizations.enable-multiple-organizations:#{null}}")
    private Optional<Boolean> enabledMultipleOrganizations;

    private final UserService userService;
=======
    private final ArtemisAuthenticationProvider artemisAuthenticationProvider;

    private final UserRepository userRepository;
>>>>>>> eb4060e2

    private final CourseService courseService;

    private final StudentParticipationRepository studentParticipationRepository;

    private final AuthorizationCheckService authCheckService;

<<<<<<< HEAD
    private final CourseRepository courseRepository;

    private final UserRepository userRepository;

=======
>>>>>>> eb4060e2
    private final ExerciseService exerciseService;

    private final TutorParticipationService tutorParticipationService;

    private final SubmissionService submissionService;

    private final ComplaintService complaintService;

    private final TutorLeaderboardService tutorLeaderboardService;

    private final ProgrammingExerciseRepository programmingExerciseRepository;

    private final AssessmentDashboardService assessmentDashboardService;

    private final Optional<VcsUserManagementService> vcsUserManagementService;

    private final Environment env;

<<<<<<< HEAD
    public CourseResource(UserService userService, CourseService courseService, ParticipationService participationService, CourseRepository courseRepository,
            ExerciseService exerciseService, AuthorizationCheckService authCheckService, TutorParticipationService tutorParticipationService, Environment env,
            ArtemisAuthenticationProvider artemisAuthenticationProvider, ComplaintRepository complaintRepository, ComplaintResponseRepository complaintResponseRepository,
            SubmissionService submissionService, ResultService resultService, ComplaintService complaintService, TutorLeaderboardService tutorLeaderboardService,
            ProgrammingExerciseService programmingExerciseService, AuditEventRepository auditEventRepository, Optional<VcsUserManagementService> vcsUserManagementService,
            AssessmentDashboardService assessmentDashboardService, UserRepository userRepository) {
        this.userService = userService;
=======
    private final CourseRepository courseRepository;

    private final ComplaintRepository complaintRepository;

    private final ComplaintResponseRepository complaintResponseRepository;

    private final AuditEventRepository auditEventRepository;

    private final ExerciseRepository exerciseRepository;

    private final SubmissionRepository submissionRepository;

    private final ResultRepository resultRepository;

    public CourseResource(UserRepository userRepository, CourseService courseService, StudentParticipationRepository studentParticipationRepository,
            CourseRepository courseRepository, ExerciseService exerciseService, AuthorizationCheckService authCheckService, TutorParticipationService tutorParticipationService,
            Environment env, ArtemisAuthenticationProvider artemisAuthenticationProvider, ComplaintRepository complaintRepository,
            ComplaintResponseRepository complaintResponseRepository, SubmissionService submissionService, ComplaintService complaintService,
            TutorLeaderboardService tutorLeaderboardService, ProgrammingExerciseRepository programmingExerciseRepository, AuditEventRepository auditEventRepository,
            Optional<VcsUserManagementService> vcsUserManagementService, AssessmentDashboardService assessmentDashboardService, ExerciseRepository exerciseRepository,
            SubmissionRepository submissionRepository, ResultRepository resultRepository) {
>>>>>>> eb4060e2
        this.courseService = courseService;
        this.studentParticipationRepository = studentParticipationRepository;
        this.courseRepository = courseRepository;
        this.exerciseService = exerciseService;
        this.authCheckService = authCheckService;
        this.tutorParticipationService = tutorParticipationService;
        this.artemisAuthenticationProvider = artemisAuthenticationProvider;
        this.complaintRepository = complaintRepository;
        this.complaintResponseRepository = complaintResponseRepository;
        this.submissionService = submissionService;
        this.complaintService = complaintService;
        this.tutorLeaderboardService = tutorLeaderboardService;
        this.programmingExerciseRepository = programmingExerciseRepository;
        this.vcsUserManagementService = vcsUserManagementService;
        this.auditEventRepository = auditEventRepository;
        this.env = env;
        this.assessmentDashboardService = assessmentDashboardService;
        this.userRepository = userRepository;
<<<<<<< HEAD
=======
        this.exerciseRepository = exerciseRepository;
        this.submissionRepository = submissionRepository;
        this.resultRepository = resultRepository;
>>>>>>> eb4060e2
    }

    /**
     * POST /courses : create a new course.
     *
     * @param course the course to create
     * @return the ResponseEntity with status 201 (Created) and with body the new course, or with status 400 (Bad Request) if the course has already an ID
     * @throws URISyntaxException if the Location URI syntax is incorrect
     */
    @PostMapping("/courses")
    @PreAuthorize("hasAnyRole('ADMIN')")
    public ResponseEntity<Course> createCourse(@RequestBody Course course) throws URISyntaxException {
        log.debug("REST request to save Course : {}", course);
        if (course.getId() != null) {
            throw new BadRequestAlertException("A new course cannot already have an ID", ENTITY_NAME, "idexists");
        }

        validateShortName(course);

        List<Course> coursesWithSameShortName = courseRepository.findAllByShortName(course.getShortName());
        if (coursesWithSameShortName.size() > 0) {
            return ResponseEntity.badRequest().headers(
                    HeaderUtil.createAlert(applicationName, "A course with the same short name already exists. Please choose a different short name.", "shortnameAlreadyExists"))
                    .body(null);
        }

        validateRegistrationConfirmationMessage(course);
        validateComplaintsAndRequestMoreFeedbackConfig(course);
        validateOnlineCourseAndRegistrationEnabled(course);

        try {

            // We use default names if a group was not specified by the ADMIN.
            // NOTE: instructors cannot change the group of a course, because this would be a security issue!

            // only create default group names, if the ADMIN has used a custom group names, we assume that it already exists.

            if (course.getStudentGroupName() == null) {
                course.setStudentGroupName(course.getDefaultStudentGroupName());
                artemisAuthenticationProvider.createGroup(course.getStudentGroupName());
            }
            else {
                checkIfGroupsExists(course.getStudentGroupName());
            }

            if (course.getTeachingAssistantGroupName() == null) {
                course.setTeachingAssistantGroupName(course.getDefaultTeachingAssistantGroupName());
                artemisAuthenticationProvider.createGroup(course.getTeachingAssistantGroupName());
            }
            else {
                checkIfGroupsExists(course.getTeachingAssistantGroupName());
            }

            if (course.getInstructorGroupName() == null) {
                course.setInstructorGroupName(course.getDefaultInstructorGroupName());
                artemisAuthenticationProvider.createGroup(course.getInstructorGroupName());
            }
            else {
                checkIfGroupsExists(course.getInstructorGroupName());
            }
        }
        catch (GroupAlreadyExistsException ex) {
            throw new BadRequestAlertException(
                    ex.getMessage() + ": One of the groups already exists (in the external user management), because the short name was already used in Artemis before. "
                            + "Please choose a different short name!",
                    ENTITY_NAME, "shortNameWasAlreadyUsed", true);
        }
        catch (ArtemisAuthenticationException ex) {
            // a specified group does not exist, notify the client
            throw new BadRequestAlertException(ex.getMessage(), ENTITY_NAME, "groupNotFound", true);
        }
        Course result = courseRepository.save(course);
        return ResponseEntity.created(new URI("/api/courses/" + result.getId()))
                .headers(HeaderUtil.createEntityCreationAlert(applicationName, true, ENTITY_NAME, result.getTitle())).body(result);
    }

    /**
     * PUT /courses : Updates an existing updatedCourse.
     *
     * @param updatedCourse the course to update
     * @return the ResponseEntity with status 200 (OK) and with body the updated course
     * @throws URISyntaxException if the Location URI syntax is incorrect
     */
    @PutMapping("/courses")
    @PreAuthorize("hasAnyRole('ADMIN', 'INSTRUCTOR')")
    public ResponseEntity<Course> updateCourse(@RequestBody Course updatedCourse) throws URISyntaxException {
        log.debug("REST request to update Course : {}", updatedCourse);
        if (updatedCourse.getId() == null) {
            return createCourse(updatedCourse);
        }
        var existingCourse = courseRepository.findByIdElseThrow(updatedCourse.getId());
        if (!Objects.equals(existingCourse.getShortName(), updatedCourse.getShortName())) {
            throw new BadRequestAlertException("The course short name cannot be changed", ENTITY_NAME, "shortNameCannotChange", true);
        }

        User user = userRepository.getUserWithGroupsAndAuthorities();
        // only allow admins or instructors of the existing course to change it
        // this is important, otherwise someone could put himself into the instructor group of the updated course
        if (!authCheckService.isAtLeastInstructorInCourse(existingCourse, user)) {
            return forbidden();
        }

        if (authCheckService.isAdmin(user)) {
            // if an admin changes a group, we need to check that the changed group exists
            try {
                if (!Objects.equals(existingCourse.getStudentGroupName(), updatedCourse.getStudentGroupName())) {
                    checkIfGroupsExists(updatedCourse.getStudentGroupName());
                }
                if (!Objects.equals(existingCourse.getTeachingAssistantGroupName(), updatedCourse.getTeachingAssistantGroupName())) {
                    checkIfGroupsExists(updatedCourse.getTeachingAssistantGroupName());
                }
                if (!Objects.equals(existingCourse.getInstructorGroupName(), updatedCourse.getInstructorGroupName())) {
                    checkIfGroupsExists(updatedCourse.getInstructorGroupName());
                }
            }
            catch (ArtemisAuthenticationException ex) {
                // a specified group does not exist, notify the client
                throw new BadRequestAlertException(ex.getMessage(), ENTITY_NAME, "groupNotFound", true);
            }
        }
        else {
            // this means the user must be an instructor, who has NOT Admin rights.
            // instructors are not allowed to change group names, because this would lead to security problems

            if (!Objects.equals(existingCourse.getStudentGroupName(), updatedCourse.getStudentGroupName())) {
                throw new BadRequestAlertException("The student group name cannot be changed", ENTITY_NAME, "studentGroupNameCannotChange", true);
            }
            if (!Objects.equals(existingCourse.getTeachingAssistantGroupName(), updatedCourse.getTeachingAssistantGroupName())) {
                throw new BadRequestAlertException("The teaching assistant group name cannot be changed", ENTITY_NAME, "teachingAssistantGroupNameCannotChange", true);
            }
            if (!Objects.equals(existingCourse.getInstructorGroupName(), updatedCourse.getInstructorGroupName())) {
                throw new BadRequestAlertException("The instructor group name cannot be changed", ENTITY_NAME, "instructorGroupNameCannotChange", true);
            }
        }

        validateRegistrationConfirmationMessage(updatedCourse);
        validateComplaintsAndRequestMoreFeedbackConfig(updatedCourse);
        validateOnlineCourseAndRegistrationEnabled(updatedCourse);
        validateShortName(updatedCourse);

        // Based on the old instructors and TAs, we can update all exercises in the course in the VCS (if necessary)
        // We need the old instructors and TAs, so that the VCS user management service can determine which
        // users no longer have TA or instructor rights in the related exercise repositories.
        final var oldInstructorGroup = existingCourse.getInstructorGroupName();
        final var oldTeachingAssistantGroup = existingCourse.getTeachingAssistantGroupName();
        Course result = courseRepository.save(updatedCourse);
        vcsUserManagementService.ifPresent(userManagementService -> userManagementService.updateCoursePermissions(result, oldInstructorGroup, oldTeachingAssistantGroup));
        return ResponseEntity.ok().headers(HeaderUtil.createEntityUpdateAlert(applicationName, true, ENTITY_NAME, updatedCourse.getTitle())).body(result);
    }

    private void checkIfGroupsExists(String group) {
        if (!Arrays.asList(env.getActiveProfiles()).contains(JHipsterConstants.SPRING_PROFILE_PRODUCTION)) {
            return;
        }
        // only execute this check in the production environment because normal developers (while testing) might not have the right to call this method on the authentication server
        if (!artemisAuthenticationProvider.isGroupAvailable(group)) {
            throw new ArtemisAuthenticationException("Cannot save! The group " + group + " does not exist. Please double check the group name!");
        }
    }

    private void validateRegistrationConfirmationMessage(Course course) {
        if (course.getRegistrationConfirmationMessage() != null && course.getRegistrationConfirmationMessage().length() > 2000) {
            throw new BadRequestAlertException("Confirmation registration message must be shorter than 2000 characters", ENTITY_NAME, "confirmationRegistrationMessageInvalid",
                    true);
        }
    }

    private void validateComplaintsAndRequestMoreFeedbackConfig(Course course) {
        if (course.getMaxComplaints() == null) {
            // set the default value to prevent null pointer exceptions
            course.setMaxComplaints(3);
        }
        if (course.getMaxTeamComplaints() == null) {
            // set the default value to prevent null pointer exceptions
            course.setMaxTeamComplaints(3);
        }
        if (course.getMaxComplaints() < 0) {
            throw new BadRequestAlertException("Max Complaints cannot be negative", ENTITY_NAME, "maxComplaintsInvalid", true);
        }
        if (course.getMaxTeamComplaints() < 0) {
            throw new BadRequestAlertException("Max Team Complaints cannot be negative", ENTITY_NAME, "maxTeamComplaintsInvalid", true);
        }
        if (course.getMaxComplaintTimeDays() < 0) {
            throw new BadRequestAlertException("Max Complaint Days cannot be negative", ENTITY_NAME, "maxComplaintDaysInvalid", true);
        }
        if (course.getMaxRequestMoreFeedbackTimeDays() < 0) {
            throw new BadRequestAlertException("Max Request More Feedback Days cannot be negative", ENTITY_NAME, "maxRequestMoreFeedbackDaysInvalid", true);
        }
        if (course.getMaxComplaintTimeDays() == 0 && (course.getMaxComplaints() != 0 || course.getMaxTeamComplaints() != 0)) {
            throw new BadRequestAlertException("If complaints or more feedback requests are allowed, the complaint time in days must be positive.", ENTITY_NAME,
                    "complaintsConfigInvalid", true);
        }
        if (course.getMaxComplaintTimeDays() != 0 && course.getMaxComplaints() == 0 && course.getMaxTeamComplaints() == 0) {
            throw new BadRequestAlertException("If no complaints or more feedback requests are allowed, the complaint time in days should be set to zero.", ENTITY_NAME,
                    "complaintsConfigInvalid", true);
        }
    }

    private void validateOnlineCourseAndRegistrationEnabled(Course course) {
        if (course.isOnlineCourse() && course.isRegistrationEnabled()) {
            throw new BadRequestAlertException("Online course and registration enabled cannot be active at the same time", ENTITY_NAME, "onlineCourseRegistrationEnabledInvalid",
                    true);
        }
    }

    private void validateShortName(Course course) {
        // Check if course shortname matches regex
        Matcher shortNameMatcher = SHORT_NAME_PATTERN.matcher(course.getShortName());
        if (!shortNameMatcher.matches()) {
            throw new BadRequestAlertException("The shortname is invalid", ENTITY_NAME, "shortnameInvalid", true);
        }
    }

    /**
     * POST /courses/{courseId}/register : Register for an existing course. This method registers the current user for the given course id in case the course has already started
     * and not finished yet. The user is added to the course student group in the Authentication System and the course student group is added to the user's groups in the Artemis
     * database.
     *
     * @param courseId to find the course
     * @return response entity for user who has been registered to the course
     */
    @PostMapping("/courses/{courseId}/register")
    @PreAuthorize("hasAnyRole('USER', 'TA', 'INSTRUCTOR', 'ADMIN')")
    public ResponseEntity<User> registerForCourse(@PathVariable Long courseId) {
<<<<<<< HEAD
        Course course;
        User user;
        if (enabledMultipleOrganizations.isPresent() && enabledMultipleOrganizations.get()) {
            course = courseRepository.findWithEagerOrganizations(courseId);
            user = userService.getUserWithGroupsAndAuthoritiesAndOrganizations();
        }
        else {
            course = courseService.findOne(courseId);
            user = userService.getUserWithGroupsAndAuthorities();
        }
=======
        Course course = courseRepository.findByIdElseThrow(courseId);
        User user = userRepository.getUserWithGroupsAndAuthorities();
>>>>>>> eb4060e2
        log.debug("REST request to register {} for Course {}", user.getName(), course.getTitle());
        if (allowedCourseRegistrationUsernamePattern.isPresent() && !allowedCourseRegistrationUsernamePattern.get().matcher(user.getLogin()).matches()) {
            return ResponseEntity.badRequest().headers(HeaderUtil.createFailureAlert(applicationName, false, ENTITY_NAME, "registrationNotAllowed",
                    "Registration with this username is not allowed. Cannot register user")).body(null);
        }
        if (course.getStartDate() != null && course.getStartDate().isAfter(now())) {
            return ResponseEntity.badRequest()
                    .headers(HeaderUtil.createFailureAlert(applicationName, false, ENTITY_NAME, "courseNotStarted", "The course has not yet started. Cannot register user"))
                    .body(null);
        }
        if (course.getEndDate() != null && course.getEndDate().isBefore(now())) {
            return ResponseEntity.badRequest()
                    .headers(HeaderUtil.createFailureAlert(applicationName, false, ENTITY_NAME, "courseAlreadyFinished", "The course has already finished. Cannot register user"))
                    .body(null);
        }
        if (!Boolean.TRUE.equals(course.isRegistrationEnabled())) {
            return ResponseEntity.badRequest().headers(
                    HeaderUtil.createFailureAlert(applicationName, false, ENTITY_NAME, "registrationDisabled", "The course does not allow registration. Cannot register user"))
                    .body(null);
        }
        if (enabledMultipleOrganizations.isPresent() && enabledMultipleOrganizations.get()) {
            if (!checkIfUserIsMemberOfCourseOrganizations(user, course)) {
                return ResponseEntity.badRequest().headers(HeaderUtil.createFailureAlert(applicationName, false, ENTITY_NAME, "registrationNotAllowed",
                        "User is not member of any organization of this course. Cannot register user")).body(null);
            }
        }
        courseService.registerUserForCourse(user, course);
        return ResponseEntity.ok(user);
    }

    /**
     * GET /courses : get all courses for administration purposes.
     *
     * @param onlyActive if true, only active courses will be considered in the result
     * @return the list of courses (the user has access to)
     */
    @GetMapping("/courses")
    @PreAuthorize("hasAnyRole('TA', 'INSTRUCTOR', 'ADMIN')")
    public List<Course> getAllCourses(@RequestParam(defaultValue = "false") boolean onlyActive) {
        log.debug("REST request to get all Courses the user has access to");
        User user = userRepository.getUserWithGroupsAndAuthorities();
        List<Course> courses = courseRepository.findAll();
        Stream<Course> userCourses = courses.stream().filter(course -> user.getGroups().contains(course.getTeachingAssistantGroupName())
                || user.getGroups().contains(course.getInstructorGroupName()) || authCheckService.isAdmin(user));
        if (onlyActive) {
            // only include courses that have NOT been finished
            userCourses = userCourses.filter(course -> course.getEndDate() == null || course.getEndDate().isAfter(ZonedDateTime.now()));
        }
        return userCourses.collect(Collectors.toList());
    }

    /**
     * GET /courses/courses-with-quiz : get all courses with quiz exercises for administration purposes.
     *
     * @return the list of courses
     */
    @GetMapping("/courses/courses-with-quiz")
    @PreAuthorize("hasAnyRole('INSTRUCTOR', 'ADMIN')")
    public List<Course> getAllCoursesWithQuizExercises() {
        List<Course> courses;
        User user = userRepository.getUserWithGroupsAndAuthorities();
        if (authCheckService.isAdmin(user)) {
            courses = courseRepository.findAll();
        }
        else {
            courses = courseRepository.getCoursesForWhichUserHasInstructorAccess(user.getId());
        }

        // TODO: this is not the best performance that we iterate over all courses just to check if those course have a quiz or not, we should directly get all courses
        // with all quiz exercises from the database, potentially using paging

        List<Course> coursesWithQuiz = new ArrayList<>();
        courses.forEach(course -> {
            Course courseWithExercises = courseRepository.findWithEagerExercisesById(course.getId());
            if (courseWithExercises != null && courseWithExercises.getExercises().stream().anyMatch(exercise -> exercise instanceof QuizExercise)) {
                coursesWithQuiz.add(course);
            }
        });
        return coursesWithQuiz;
    }

    /**
     * GET /courses : get all courses for administration purposes with user stats.
     *
     * @param onlyActive if true, only active courses will be considered in the result
     * @return the list of courses (the user has access to)
     */
    @GetMapping("/courses/with-user-stats")
    @PreAuthorize("hasAnyRole('TA', 'INSTRUCTOR', 'ADMIN')")
    public List<Course> getAllCoursesWithUserStats(@RequestParam(defaultValue = "false") boolean onlyActive) {
        log.debug("get courses with user stats, only active: " + onlyActive);
        long start = System.currentTimeMillis();
        List<Course> courses = getAllCourses(onlyActive);
        for (Course course : courses) {
            course.setNumberOfInstructors(userRepository.countUserInGroup(course.getInstructorGroupName()));
            course.setNumberOfTeachingAssistants(userRepository.countUserInGroup(course.getTeachingAssistantGroupName()));
            course.setNumberOfStudents(userRepository.countUserInGroup(course.getStudentGroupName()));
        }
        long end = System.currentTimeMillis();
        log.debug("getAllCoursesWithUserStats took " + (end - start) + "ms for " + courses.size() + " courses");
        return courses;
    }

    /**
     * GET /courses/to-register : get all courses that the current user can register to. Decided by the start and end date and if the registrationEnabled flag is set correctly
     *
     * @return the list of courses which are active)
     */
    @GetMapping("/courses/to-register")
    @PreAuthorize("hasAnyRole('USER', 'TA', 'INSTRUCTOR', 'ADMIN')")
    public List<Course> getAllCoursesToRegister() {
        log.debug("REST request to get all currently active Courses that are not online courses");
<<<<<<< HEAD
        if (enabledMultipleOrganizations.isPresent() && enabledMultipleOrganizations.get()) {
            User user = userService.getUserWithGroupsAndAuthoritiesAndOrganizations();
            List<Course> allRegistrable = courseRepository.findAllCurrentlyActiveNotOnlineAndRegistrationEnabledWithOrganizations(ZonedDateTime.now());
            allRegistrable.removeIf(course -> !checkIfUserIsMemberOfCourseOrganizations(user, course));
            return allRegistrable;
        }
        else {
            return courseService.findAllCurrentlyActiveNotOnlineAndRegistrationEnabled();
        }
=======
        return courseRepository.findAllCurrentlyActiveNotOnlineAndRegistrationEnabled();
>>>>>>> eb4060e2
    }

    /**
     * GET /courses/{courseId}/for-dashboard
     *
     * @param courseId the courseId for which exercises and lectures should be fetched
     * @return a course wich all exercises and lectures visible to the student
     */
    @GetMapping("/courses/{courseId}/for-dashboard")
    @PreAuthorize("hasAnyRole('USER', 'TA', 'INSTRUCTOR', 'ADMIN')")
    public Course getCourseForDashboard(@PathVariable long courseId) {
        long start = System.currentTimeMillis();
        User user = userRepository.getUserWithGroupsAndAuthorities();

        Course course = courseService.findOneWithExercisesAndLecturesForUser(courseId, user);
        fetchParticipationsWithSubmissionsAndResultsForCourses(List.of(course), user, start);
        return course;
    }

    /**
     * Note: The number of courses should not change
     *
     * @param courses           the courses for which the participations should be fetched
     * @param user              the user for which the participations should be fetched
     * @param startTimeInMillis start time for logging purposes
     */
    public void fetchParticipationsWithSubmissionsAndResultsForCourses(List<Course> courses, User user, long startTimeInMillis) {
        Map<ExerciseMode, List<Exercise>> activeExercises = courses.stream().flatMap(course -> course.getExercises().stream()).collect(Collectors.groupingBy(Exercise::getMode));
        List<Exercise> activeIndividualExercises = Optional.ofNullable(activeExercises.get(ExerciseMode.INDIVIDUAL)).orElse(List.of());
        List<Exercise> activeTeamExercises = Optional.ofNullable(activeExercises.get(ExerciseMode.TEAM)).orElse(List.of());

        if (activeIndividualExercises.isEmpty() && activeTeamExercises.isEmpty()) {
            return;
        }

        // Note: we need two database calls here, because of performance reasons: the entity structure for team is significantly different and a combined database call
        // would lead to a SQL statement that cannot be optimized

        // 1st: fetch participations, submissions and results for individual exercises
        List<StudentParticipation> individualParticipations = studentParticipationRepository
                .findByStudentIdAndIndividualExercisesWithEagerSubmissionsResultIgnoreTestRuns(user.getId(), activeIndividualExercises);

        // 2nd: fetch participations, submissions and results for team exercises
        List<StudentParticipation> teamParticipations = studentParticipationRepository.findByStudentIdAndTeamExercisesWithEagerSubmissionsResult(user.getId(), activeTeamExercises);

        // 3rd: merge both into one list for further processing
        List<StudentParticipation> participations = Stream.concat(individualParticipations.stream(), teamParticipations.stream()).collect(Collectors.toList());

        for (Course course : courses) {
            boolean isStudent = !authCheckService.isAtLeastTeachingAssistantInCourse(course, user);
            for (Exercise exercise : course.getExercises()) {
                // add participation with submission and result to each exercise
                exerciseService.filterForCourseDashboard(exercise, participations, user.getLogin(), isStudent);
                // remove sensitive information from the exercise for students
                if (isStudent) {
                    exercise.filterSensitiveInformation();
                }
            }
        }
        log.info("/courses/for-dashboard.done in " + (System.currentTimeMillis() - startTimeInMillis) + "ms for " + courses.size() + " courses with "
                + activeIndividualExercises.size() + " individual exercises and " + activeTeamExercises.size() + " team exercises for user " + user.getLogin());
    }

    /**
     * GET /courses/for-dashboard
     *
     * @return the list of courses (the user has access to) including all exercises with participation and result for the user
     */
    @GetMapping("/courses/for-dashboard")
    @PreAuthorize("hasAnyRole('USER', 'TA', 'INSTRUCTOR', 'ADMIN')")
    public List<Course> getAllCoursesForDashboard() {
        long start = System.currentTimeMillis();
        log.debug("REST request to get all Courses the user has access to with exercises, participations and results");
        User user = userRepository.getUserWithGroupsAndAuthorities();

        // get all courses with exercises for this user
        List<Course> courses = courseService.findAllActiveWithExercisesAndLecturesForUser(user);
        fetchParticipationsWithSubmissionsAndResultsForCourses(courses, user, start);
        return courses;
    }

    /**
     * GET /courses/for-notifications
     *
     * @return the list of courses (the user has access to)
     */
    @GetMapping("/courses/for-notifications")
    @PreAuthorize("hasAnyRole('USER', 'TA', 'INSTRUCTOR', 'ADMIN')")
    public List<Course> getAllCoursesForNotifications() {
        log.debug("REST request to get all Courses the user has access to");
        User user = userRepository.getUserWithGroupsAndAuthorities();

        return courseService.findAllActiveForUser(user);
    }

    /**
     * GET /courses/:courseId/for-tutor-dashboard
     *
     * @param courseId the id of the course to retrieve
     * @return data about a course including all exercises, plus some data for the tutor as tutor status for assessment
     */
    @GetMapping("/courses/{courseId}/for-tutor-dashboard")
    @PreAuthorize("hasAnyRole('TA', 'INSTRUCTOR', 'ADMIN')")
    public ResponseEntity<Course> getCourseForAssessmentDashboard(@PathVariable long courseId) {
        log.debug("REST request /courses/{courseId}/for-tutor-dashboard");
        Course course = courseRepository.findWithEagerExercisesById(courseId);
        User user = userRepository.getUserWithGroupsAndAuthorities();
        if (!authCheckService.isAtLeastTeachingAssistantInCourse(course, user)) {
            return forbidden();
        }

        Set<Exercise> interestingExercises = courseRepository.getInterestingExercisesForAssessmentDashboards(course.getExercises());
        course.setExercises(interestingExercises);

        List<TutorParticipation> tutorParticipations = tutorParticipationService.findAllByCourseAndTutor(course, user);

        assessmentDashboardService.generateStatisticsForExercisesForAssessmentDashboard(course.getExercises(), tutorParticipations, false);

        return ResponseUtil.wrapOrNotFound(Optional.of(course));
    }

    /**
     * GET /courses/:courseId/stats-for-tutor-dashboard A collection of useful statistics for the tutor course dashboard, including: - number of submissions to the course - number of
     * assessments - number of assessments assessed by the tutor - number of complaints
     *
     * @param courseId the id of the course to retrieve
     * @return data about a course including all exercises, plus some data for the tutor as tutor status for assessment
     */
    @GetMapping("/courses/{courseId}/stats-for-tutor-dashboard")
    @PreAuthorize("hasAnyRole('TA', 'INSTRUCTOR', 'ADMIN')")
    public ResponseEntity<StatsForInstructorDashboardDTO> getStatsForAssessmentDashboard(@PathVariable long courseId) {
        log.debug("REST request /courses/{courseId}/stats-for-tutor-dashboard");

        Course course = courseRepository.findByIdElseThrow(courseId);
        User user = userRepository.getUserWithGroupsAndAuthorities();
        if (!authCheckService.isAtLeastTeachingAssistantInCourse(course, user)) {
            return forbidden();
        }
        StatsForInstructorDashboardDTO stats = new StatsForInstructorDashboardDTO();

        final long numberOfInTimeSubmissions = submissionRepository.countByCourseIdSubmittedBeforeDueDate(courseId)
                + programmingExerciseRepository.countSubmissionsByCourseIdSubmitted(courseId);
        final long numberOfLateSubmissions = submissionRepository.countByCourseIdSubmittedAfterDueDate(courseId);

        DueDateStat totalNumberOfAssessments = resultRepository.countNumberOfAssessments(courseId);
        stats.setTotalNumberOfAssessments(totalNumberOfAssessments);

        // no examMode here, so its the same as totalNumberOfAssessments
        DueDateStat[] numberOfAssessmentsOfCorrectionRounds = { totalNumberOfAssessments };
        stats.setNumberOfAssessmentsOfCorrectionRounds(numberOfAssessmentsOfCorrectionRounds);

        stats.setNumberOfSubmissions(new DueDateStat(numberOfInTimeSubmissions, numberOfLateSubmissions));

        final long numberOfMoreFeedbackRequests = complaintService.countMoreFeedbackRequestsByCourseId(courseId);
        stats.setNumberOfMoreFeedbackRequests(numberOfMoreFeedbackRequests);

        final long numberOfComplaints = complaintService.countComplaintsByCourseId(courseId);
        stats.setNumberOfComplaints(numberOfComplaints);

        final long numberOfAssessmentLocks = submissionRepository.countLockedSubmissionsByUserIdAndCourseId(userRepository.getUserWithGroupsAndAuthorities().getId(), courseId);
        stats.setNumberOfAssessmentLocks(numberOfAssessmentLocks);

        List<TutorLeaderboardDTO> leaderboardEntries = tutorLeaderboardService.getCourseLeaderboard(course);
        stats.setTutorLeaderboardEntries(leaderboardEntries);

        return ResponseEntity.ok(stats);
    }

    /**
     * GET /courses/:courseId : get the "id" course.
     *
     * @param courseId the id of the course to retrieve
     * @return the ResponseEntity with status 200 (OK) and with body the course, or with status 404 (Not Found)
     */
    @GetMapping("/courses/{courseId}")
    @PreAuthorize("hasAnyRole('TA', 'INSTRUCTOR', 'ADMIN')")
    public ResponseEntity<Course> getCourse(@PathVariable Long courseId) {
        log.debug("REST request to get Course : {}", courseId);
        Course course = courseRepository.findByIdElseThrow(courseId);
        course.setNumberOfInstructors(userRepository.countUserInGroup(course.getInstructorGroupName()));
        course.setNumberOfTeachingAssistants(userRepository.countUserInGroup(course.getTeachingAssistantGroupName()));
        course.setNumberOfStudents(userRepository.countUserInGroup(course.getStudentGroupName()));
        User user = userRepository.getUserWithGroupsAndAuthorities();
        if (!authCheckService.isAtLeastTeachingAssistantInCourse(course, user)) {
            return forbidden();
        }

        return ResponseUtil.wrapOrNotFound(Optional.ofNullable(course));
    }

    /**
     * GET /courses/:courseId : get the "id" course.
     *
     * @param courseId the id of the course to retrieve
     * @return the ResponseEntity with status 200 (OK) and with body the course, or with status 404 (Not Found)
     */
    @GetMapping("/courses/{courseId}/with-exercises")
    @PreAuthorize("hasAnyRole('TA', 'INSTRUCTOR', 'ADMIN')")
    public ResponseEntity<Course> getCourseWithExercises(@PathVariable Long courseId) {
        log.debug("REST request to get Course : {}", courseId);
        Course course = courseRepository.findWithEagerExercisesById(courseId);
        User user = userRepository.getUserWithGroupsAndAuthorities();
        if (!authCheckService.isAtLeastTeachingAssistantInCourse(course, user)) {
            return forbidden();
        }
        return ResponseUtil.wrapOrNotFound(Optional.ofNullable(course));
    }

    /**
     * GET /courses/:courseId/with-exercises-and-relevant-participations Get the "id" course, with text and modelling exercises and their participations It can be used only by
     * instructors for the instructor dashboard
     *
     * @param courseId the id of the course to retrieve
     * @return the ResponseEntity with status 200 (OK) and with body the course, or with status 404 (Not Found)
     * @throws AccessForbiddenException if the current user doesn't have the permission to access the course
     */
    @GetMapping("/courses/{courseId}/with-exercises-and-relevant-participations")
    @PreAuthorize("hasAnyRole('INSTRUCTOR', 'ADMIN')")
    public ResponseEntity<Course> getCourseWithExercisesAndRelevantParticipations(@PathVariable Long courseId) throws AccessForbiddenException {
        log.debug("REST request to get Course with exercises and relevant participations : {}", courseId);
        long start = System.currentTimeMillis();
        Course course = courseRepository.findWithEagerExercisesById(courseId);
        User user = userRepository.getUserWithGroupsAndAuthorities();
        if (!authCheckService.isAtLeastInstructorInCourse(course, user)) {
            throw new AccessForbiddenException("You are not allowed to access this resource");
        }

        Set<Exercise> interestingExercises = courseRepository.getInterestingExercisesForAssessmentDashboards(course.getExercises());
        course.setExercises(interestingExercises);

        for (Exercise exercise : interestingExercises) {

            DueDateStat numberOfSubmissions;
            DueDateStat totalNumberOfAssessments;

            if (exercise instanceof ProgrammingExercise) {
                numberOfSubmissions = new DueDateStat(programmingExerciseRepository.countSubmissionsByExerciseIdSubmitted(exercise.getId(), false), 0L);
                totalNumberOfAssessments = new DueDateStat(programmingExerciseRepository.countAssessmentsByExerciseIdSubmitted(exercise.getId(), false), 0L);
            }
            else {
                numberOfSubmissions = submissionRepository.countSubmissionsForExercise(exercise.getId(), false);
                totalNumberOfAssessments = resultRepository.countNumberOfFinishedAssessmentsForExercise(exercise.getId(), false);
            }

            exercise.setNumberOfSubmissions(numberOfSubmissions);
            exercise.setTotalNumberOfAssessments(totalNumberOfAssessments);

            final long numberOfMoreFeedbackRequests = complaintService.countMoreFeedbackRequestsByExerciseId(exercise.getId());
            final long numberOfComplaints = complaintService.countComplaintsByExerciseId(exercise.getId());

            exercise.setNumberOfComplaints(numberOfComplaints);
            exercise.setNumberOfMoreFeedbackRequests(numberOfMoreFeedbackRequests);
        }
        long end = System.currentTimeMillis();
        log.info("Finished /courses/" + courseId + "/with-exercises-and-relevant-participations call in " + (end - start) + "ms");
        return ResponseUtil.wrapOrNotFound(Optional.of(course));
    }

    /**
     * GET /courses/:courseId/with-organizations Get a course by id with eagerly loaded organizations
     * @param courseId the id of the course
     * @return the course with eagerly loaded organizations
     * @throws AccessForbiddenException
     */
    @GetMapping("/courses/{courseId}/with-organizations")
    @PreAuthorize("hasAnyRole('TA', 'INSTRUCTOR', 'ADMIN')")
    public ResponseEntity<Course> getCourseWithOrganizations(@PathVariable Long courseId) throws AccessForbiddenException {
        log.debug("REST request to get a course with its organizations : {}", courseId);
        Course course = courseService.findOneWithOrganizations(courseId);
        User user = userService.getUserWithGroupsAndAuthorities();
        if (!authCheckService.isAtLeastTeachingAssistantInCourse(course, user)) {
            return forbidden();
        }

        return ResponseUtil.wrapOrNotFound(Optional.ofNullable(course));
    }

    /**
     * GET /courses/:courseId/lockedSubmissions Get locked submissions for course for user
     *
     * @param courseId the id of the course
     * @return the ResponseEntity with status 200 (OK) and with body the course, or with status 404 (Not Found)
     * @throws AccessForbiddenException if the current user doesn't have the permission to access the course
     */
    @GetMapping("/courses/{courseId}/lockedSubmissions")
    @PreAuthorize("hasAnyRole('TA', 'INSTRUCTOR', 'ADMIN')")
    public ResponseEntity<List<Submission>> getLockedSubmissionsForCourse(@PathVariable Long courseId) throws AccessForbiddenException {
        log.debug("REST request to get all locked submissions for course : {}", courseId);
        long start = System.currentTimeMillis();
        Course course = courseRepository.findWithEagerExercisesById(courseId);
        User user = userRepository.getUserWithGroupsAndAuthorities();
        if (!authCheckService.isAtLeastTeachingAssistantInCourse(course, user)) {
            throw new AccessForbiddenException("You are not allowed to access this resource");
        }

        List<Submission> submissions = submissionService.getLockedSubmissions(courseId);

        for (Submission submission : submissions) {
            submissionService.hideDetails(submission, user);
        }

        long end = System.currentTimeMillis();
        log.debug("Finished /courses/" + courseId + "/submissions call in " + (end - start) + "ms");
        return ResponseEntity.ok(submissions);
    }

    /**
     * GET /courses/:courseId/stats-for-instructor-dashboard
     * <p>
     * A collection of useful statistics for the instructor course dashboard, including: - number of students - number of instructors - number of submissions - number of
     * assessments - number of complaints - number of open complaints - tutor leaderboard data
     *
     * @param courseId the id of the course to retrieve
     * @return data about a course including all exercises, plus some data for the tutor as tutor status for assessment
     * @throws AccessForbiddenException if the current user doesn't have the permission to access the course
     */
    @GetMapping("/courses/{courseId}/stats-for-instructor-dashboard")
    @PreAuthorize("hasAnyRole('INSTRUCTOR', 'ADMIN')")
    public ResponseEntity<StatsForInstructorDashboardDTO> getStatsForInstructorDashboard(@PathVariable Long courseId) throws AccessForbiddenException {
        log.debug("REST request /courses/{courseId}/stats-for-instructor-dashboard");
        final long start = System.currentTimeMillis();
        final Course course = courseRepository.findByIdElseThrow(courseId);
        final User user = userRepository.getUserWithGroupsAndAuthorities();
        if (!authCheckService.isAtLeastTeachingAssistantInCourse(course, user)) {
            throw new AccessForbiddenException("You are not allowed to access this resource");
        }

        StatsForInstructorDashboardDTO stats = new StatsForInstructorDashboardDTO();

        DueDateStat totalNumberOfAssessments = resultRepository.countNumberOfAssessments(courseId);
        stats.setTotalNumberOfAssessments(totalNumberOfAssessments);

        // no examMode here, so its the same as totalNumberOfAssessments
        DueDateStat[] numberOfAssessmentsOfCorrectionRounds = { totalNumberOfAssessments };
        stats.setNumberOfAssessmentsOfCorrectionRounds(numberOfAssessmentsOfCorrectionRounds);

        final long numberOfComplaints = complaintRepository.countByResult_Participation_Exercise_Course_IdAndComplaintType(courseId, ComplaintType.COMPLAINT);
        stats.setNumberOfComplaints(numberOfComplaints);
        final long numberOfComplaintResponses = complaintResponseRepository
                .countByComplaint_Result_Participation_Exercise_Course_Id_AndComplaint_ComplaintType_AndSubmittedTimeIsNotNull(courseId, ComplaintType.COMPLAINT);
        stats.setNumberOfOpenComplaints(numberOfComplaints - numberOfComplaintResponses);

        final long numberOfMoreFeedbackRequests = complaintRepository.countByResult_Participation_Exercise_Course_IdAndComplaintType(courseId, ComplaintType.MORE_FEEDBACK);
        stats.setNumberOfMoreFeedbackRequests(numberOfMoreFeedbackRequests);
        final long numberOfMoreFeedbackComplaintResponses = complaintResponseRepository
                .countByComplaint_Result_Participation_Exercise_Course_Id_AndComplaint_ComplaintType_AndSubmittedTimeIsNotNull(courseId, ComplaintType.MORE_FEEDBACK);
        stats.setNumberOfOpenMoreFeedbackRequests(numberOfMoreFeedbackRequests - numberOfMoreFeedbackComplaintResponses);

        stats.setNumberOfStudents(courseService.countNumberOfStudentsForCourse(course));

        final long numberOfInTimeSubmissions = submissionRepository.countByCourseIdSubmittedBeforeDueDate(courseId)
                + programmingExerciseRepository.countSubmissionsByCourseIdSubmitted(courseId);
        final long numberOfLateSubmissions = submissionRepository.countByCourseIdSubmittedAfterDueDate(courseId);

        stats.setNumberOfSubmissions(new DueDateStat(numberOfInTimeSubmissions, numberOfLateSubmissions));
        stats.setTotalNumberOfAssessments(resultRepository.countNumberOfAssessments(courseId));

        final long numberOfAssessmentLocks = submissionRepository.countLockedSubmissionsByUserIdAndCourseId(userRepository.getUserWithGroupsAndAuthorities().getId(), courseId);
        stats.setNumberOfAssessmentLocks(numberOfAssessmentLocks);

        final long startT = System.currentTimeMillis();
        List<TutorLeaderboardDTO> leaderboardEntries = tutorLeaderboardService.getCourseLeaderboard(course);
        stats.setTutorLeaderboardEntries(leaderboardEntries);

        log.info("Finished TutorLeaderboard in " + (System.currentTimeMillis() - startT) + "ms");

        log.info("Finished /courses/" + courseId + "/stats-for-instructor-dashboard call in " + (System.currentTimeMillis() - start) + "ms");
        return ResponseEntity.ok(stats);
    }

    /**
     * DELETE /courses/:courseId : delete the "id" course.
     *
     * @param courseId the id of the course to delete
     * @return the ResponseEntity with status 200 (OK)
     */
    @DeleteMapping("/courses/{courseId}")
    @PreAuthorize("hasAnyRole('ADMIN')")
    public ResponseEntity<Void> deleteCourse(@PathVariable long courseId) {
        log.info("REST request to delete Course : {}", courseId);
        Course course = courseRepository.findWithEagerExercisesAndLecturesAndLectureUnitsAndLearningGoalsById(courseId);
        User user = userRepository.getUserWithGroupsAndAuthorities();
        if (course == null) {
            return notFound();
        }
        var auditEvent = new AuditEvent(user.getLogin(), Constants.DELETE_COURSE, "course=" + course.getTitle());
        auditEventRepository.add(auditEvent);
        log.info("User " + user.getLogin() + " has requested to delete the course {}", course.getTitle());

        courseService.delete(course);
        return ResponseEntity.ok().headers(HeaderUtil.createEntityDeletionAlert(applicationName, true, ENTITY_NAME, course.getTitle())).build();
    }

    /**
     * PUT /courses/{courseId} : archive an existing course asynchronously. This method starts the process of archiving all course exercises, submissions and results in a large
     * zip file. It immediately returns and runs this task asynchronously. When the task is done, the course is marked as archived, which means the zip file can be downloaded.
     *
     * @param courseId the id of the course
     * @return empty
     */
    @PutMapping("/courses/{courseId}/archive")
    @PreAuthorize("hasAnyRole('ADMIN', 'INSTRUCTOR')")
    public ResponseEntity<Void> archiveCourse(@PathVariable Long courseId) {
        log.info("REST request to archive Course : {}", courseId);

        // Get the course with all exercises
        final Course course = courseRepository.findWithEagerExercisesAndLecturesById(courseId);

        final User user = userRepository.getUserWithGroupsAndAuthorities();
        if (!authCheckService.isAtLeastInstructorInCourse(course, user)) {
            throw new AccessForbiddenException("You are not allowed to access this resource");
        }

        // Archiving a course is only possible after the course is over
        if (now().isBefore(course.getEndDate())) {
            throw new BadRequestAlertException("You cannot archive a course that is not over.", ENTITY_NAME, "courseNotOver", true);
        }

        courseService.archiveCourse(course);

        // Note: in the first version, we do not store the results with feedback and other meta data, as those will stay available in Artemis, the main focus is to allow
        // instructors to download student repos in order to delete those on Bitbucket/Gitlab

        // Note: Lectures are not part of the archive at the moment and will be included in a future version
        // 1) Get all lectures (attachments) of the course and store them in a folder

        // Note: Questions and answers are not part of the archive at the moment and will be included in a future version
        // 1) Get all questions and answers for exercises and lectures and store those in structured text files

        return ResponseEntity.ok().headers(HeaderUtil.createEntityUpdateAlert(applicationName, true, ENTITY_NAME, course.getId().toString())).build();
    }

    /**
     * Downloads the zip file of the archived course if it exists. Throws a 404 if the course doesn't exist
     *
     * @param courseId The course id of the archived course
     * @return ResponseEntity with status
     */
    @GetMapping("/courses/{courseId}/download-archive")
    @PreAuthorize("hasAnyRole('ADMIN', 'INSTRUCTOR')")
    public ResponseEntity<Resource> downloadCourseArchive(@PathVariable Long courseId) throws FileNotFoundException {
        log.info("REST request to download archive of Course : {}", courseId);

        final Course course = courseRepository.findByIdElseThrow(courseId);

        final User user = userRepository.getUserWithGroupsAndAuthorities();
        if (!authCheckService.isAtLeastInstructorInCourse(course, user)) {
            throw new AccessForbiddenException("You are not allowed to access this resource");
        }

        if (!course.hasCourseArchive()) {
            return notFound();
        }

        // The path is stored in the course table
        File zipFile = new File(course.getCourseArchivePath());
        InputStreamResource resource = new InputStreamResource(new FileInputStream(zipFile));
        return ResponseEntity.ok().contentLength(zipFile.length()).contentType(MediaType.APPLICATION_OCTET_STREAM).header("filename", zipFile.getName()).body(resource);
    }

    /**
     * DELETE /courses/:course/cleanup : Cleans up a course by deleting all student submissions.
     *
     * @param courseId Id of the course to clean up
     * @return ResponseEntity with status
     */
    @DeleteMapping("/courses/{courseId}/cleanup")
    @PreAuthorize("hasAnyRole('INSTRUCTOR', 'ADMIN')")
    public ResponseEntity<Resource> cleanup(@PathVariable Long courseId) {
        log.info("REST request to cleanup the Course : {}", courseId);

        final Course course = courseRepository.findByIdElseThrow(courseId);

        final User user = userRepository.getUserWithGroupsAndAuthorities();
        if (!authCheckService.isAtLeastInstructorInCourse(course, user)) {
            throw new AccessForbiddenException("You are not allowed to access this resource");
        }

        // Forbid cleaning the course if no archive has been created
        if (!course.hasCourseArchive()) {
            throw new BadRequestAlertException("Failed to clean up course " + courseId + " because it needs to be archived first.", ENTITY_NAME, "archivenonexistant");
        }

        courseService.cleanupCourse(courseId);
        return ResponseEntity.ok().build();
    }

    /**
     * GET /courses/:courseId/categories : Returns all categories used in a course
     *
     * @param courseId the id of the course to get the categories from
     * @return the ResponseEntity with status 200 (OK) and the list of categories or with status 404 (Not Found)
     */
    @GetMapping(value = "/courses/{courseId}/categories")
    @PreAuthorize("hasAnyRole('INSTRUCTOR', 'ADMIN')")
    public ResponseEntity<Set<String>> getCategoriesInCourse(@PathVariable Long courseId) {
        log.debug("REST request to get categories of Course : {}", courseId);

        User user = userRepository.getUserWithGroupsAndAuthorities();
        Course course = courseRepository.findByIdElseThrow(courseId);
        if (authCheckService.isAdmin(user) || authCheckService.isInstructorInCourse(course, user)) {
            Set<String> categories = exerciseRepository.findAllCategoryNames(course.getId());
            return ResponseEntity.ok().body(categories);
        }
        else {
            return forbidden();
        }
    }

    /**
     * GET /courses/:courseId/students : Returns all users that belong to the student group of the course
     *
     * @param courseId the id of the course
     * @return list of users with status 200 (OK)
     */
    @GetMapping(value = "/courses/{courseId}/students")
    @PreAuthorize("hasAnyRole('INSTRUCTOR', 'ADMIN')")
    public ResponseEntity<List<User>> getAllStudentsInCourse(@PathVariable Long courseId) {
        log.debug("REST request to get all students in course : {}", courseId);
        Course course = courseRepository.findByIdElseThrow(courseId);
        return getAllUsersInGroup(course, course.getStudentGroupName());
    }

    /**
     * GET /courses/:courseId/tutors : Returns all users that belong to the tutor group of the course
     *
     * @param courseId the id of the course
     * @return list of users with status 200 (OK)
     */
    @GetMapping(value = "/courses/{courseId}/tutors")
    @PreAuthorize("hasAnyRole('INSTRUCTOR', 'ADMIN')")
    public ResponseEntity<List<User>> getAllTutorsInCourse(@PathVariable Long courseId) {
        log.debug("REST request to get all tutors in course : {}", courseId);
        Course course = courseRepository.findByIdElseThrow(courseId);
        return getAllUsersInGroup(course, course.getTeachingAssistantGroupName());
    }

    /**
     * GET /courses/:courseId/instructors : Returns all users that belong to the instructor group of the course
     *
     * @param courseId the id of the course
     * @return list of users with status 200 (OK)
     */
    @GetMapping(value = "/courses/{courseId}/instructors")
    @PreAuthorize("hasAnyRole('INSTRUCTOR', 'ADMIN')")
    public ResponseEntity<List<User>> getAllInstructorsInCourse(@PathVariable Long courseId) {
        log.debug("REST request to get all instructors in course : {}", courseId);
        Course course = courseRepository.findByIdElseThrow(courseId);
        return getAllUsersInGroup(course, course.getInstructorGroupName());
    }

    /**
     * Returns all users in a course that belong to the given group
     *
     * @param course    the course
     * @param groupName the name of the group
     * @return list of users
     */
    @NotNull
    public ResponseEntity<List<User>> getAllUsersInGroup(Course course, String groupName) {
        User user = userRepository.getUserWithGroupsAndAuthorities();
        if (!authCheckService.isAtLeastInstructorInCourse(course, user)) {
            return forbidden();
        }
        return ResponseEntity.ok().body(userRepository.findAllInGroupWithAuthorities(groupName));
    }

    /**
     * Post /courses/:courseId/students/:studentLogin : Add the given user to the students of the course so that the student can access the course
     *
     * @param courseId     the id of the course
     * @param studentLogin the login of the user who should get student access
     * @return empty ResponseEntity with status 200 (OK) or with status 404 (Not Found)
     */
    @PostMapping(value = "/courses/{courseId}/students/{studentLogin:" + Constants.LOGIN_REGEX + "}")
    @PreAuthorize("hasAnyRole('INSTRUCTOR', 'ADMIN')")
    public ResponseEntity<Void> addStudentToCourse(@PathVariable Long courseId, @PathVariable String studentLogin) {
        log.debug("REST request to add {} as student to course : {}", studentLogin, courseId);
        var course = courseRepository.findByIdElseThrow(courseId);
        return addUserToCourseGroup(studentLogin, userRepository.getUserWithGroupsAndAuthorities(), course, course.getStudentGroupName());
    }

    /**
     * Post /courses/:courseId/tutors/:tutorLogin : Add the given user to the tutors of the course so that the student can access the course administration
     *
     * @param courseId   the id of the course
     * @param tutorLogin the login of the user who should get tutor access
     * @return empty ResponseEntity with status 200 (OK) or with status 404 (Not Found)
     */
    @PostMapping(value = "/courses/{courseId}/tutors/{tutorLogin:" + Constants.LOGIN_REGEX + "}")
    @PreAuthorize("hasAnyRole('INSTRUCTOR', 'ADMIN')")
    public ResponseEntity<Void> addTutorToCourse(@PathVariable Long courseId, @PathVariable String tutorLogin) {
        log.debug("REST request to add {} as tutors to course : {}", tutorLogin, courseId);
        var course = courseRepository.findByIdElseThrow(courseId);
        return addUserToCourseGroup(tutorLogin, userRepository.getUserWithGroupsAndAuthorities(), course, course.getTeachingAssistantGroupName());
    }

    /**
     * Post /courses/:courseId/instructors/:instructorLogin : Add the given user to the instructors of the course so that the student can access the course administration
     *
     * @param courseId        the id of the course
     * @param instructorLogin the login of the user who should get instructors access
     * @return empty ResponseEntity with status 200 (OK) or with status 404 (Not Found)
     */
    @PostMapping(value = "/courses/{courseId}/instructors/{instructorLogin:" + Constants.LOGIN_REGEX + "}")
    @PreAuthorize("hasAnyRole('INSTRUCTOR', 'ADMIN')")
    public ResponseEntity<Void> addInstructorToCourse(@PathVariable Long courseId, @PathVariable String instructorLogin) {
        log.debug("REST request to add {} as instructors to course : {}", instructorLogin, courseId);
        var course = courseRepository.findByIdElseThrow(courseId);
        return addUserToCourseGroup(instructorLogin, userRepository.getUserWithGroupsAndAuthorities(), course, course.getInstructorGroupName());
    }

    /**
     * adds the userLogin to the group (student, tutors or instructors) of the given course
     *
     * @param userLogin         the user login of the student, tutor or instructor who should be added to the group
     * @param instructorOrAdmin the user who initiates this request who must be an instructor of the given course or an admin
     * @param course            the course which is only passes to check if the instructorOrAdmin is an instructor of the course
     * @param group             the group to which the userLogin should be added
     * @return empty ResponseEntity with status 200 (OK) or with status 404 (Not Found) or with status 403 (Forbidden)
     */
    @NotNull
    public ResponseEntity<Void> addUserToCourseGroup(String userLogin, User instructorOrAdmin, Course course, String group) {
        if (authCheckService.isAtLeastInstructorInCourse(course, instructorOrAdmin)) {
            Optional<User> userToAddToGroup = userRepository.findOneWithGroupsAndAuthoritiesByLogin(userLogin);
            if (userToAddToGroup.isEmpty()) {
                return notFound();
            }
            courseService.addUserToGroup(userToAddToGroup.get(), group);
            return ResponseEntity.ok().body(null);
        }
        else {
            return forbidden();
        }
    }

    /**
     * DELETE /courses/:courseId/students/:studentLogin : Remove the given user from the students of the course so that the student cannot access the course any more
     *
     * @param courseId     the id of the course
     * @param studentLogin the login of the user who should lose student access
     * @return empty ResponseEntity with status 200 (OK) or with status 404 (Not Found)
     */
    @DeleteMapping(value = "/courses/{courseId}/students/{studentLogin:" + Constants.LOGIN_REGEX + "}")
    @PreAuthorize("hasAnyRole('INSTRUCTOR', 'ADMIN')")
    public ResponseEntity<Void> removeStudentFromCourse(@PathVariable Long courseId, @PathVariable String studentLogin) {
        log.debug("REST request to remove {} as student from course : {}", studentLogin, courseId);
        var course = courseRepository.findByIdElseThrow(courseId);
        return removeUserFromCourseGroup(studentLogin, userRepository.getUserWithGroupsAndAuthorities(), course, course.getStudentGroupName());
    }

    /**
     * DELETE /courses/:courseId/tutors/:tutorsLogin : Remove the given user from the tutors of the course so that the tutors cannot access the course administration any more
     *
     * @param courseId   the id of the course
     * @param tutorLogin the login of the user who should lose student access
     * @return empty ResponseEntity with status 200 (OK) or with status 404 (Not Found)
     */
    @DeleteMapping(value = "/courses/{courseId}/tutors/{tutorLogin:" + Constants.LOGIN_REGEX + "}")
    @PreAuthorize("hasAnyRole('INSTRUCTOR', 'ADMIN')")
    public ResponseEntity<Void> removeTutorFromCourse(@PathVariable Long courseId, @PathVariable String tutorLogin) {
        log.debug("REST request to remove {} as tutor from course : {}", tutorLogin, courseId);
        var course = courseRepository.findByIdElseThrow(courseId);
        return removeUserFromCourseGroup(tutorLogin, userRepository.getUserWithGroupsAndAuthorities(), course, course.getTeachingAssistantGroupName());
    }

    /**
     * DELETE /courses/:courseId/instructors/:instructorLogin : Remove the given user from the instructors of the course so that the instructor cannot access the course administration any more
     *
     * @param courseId        the id of the course
     * @param instructorLogin the login of the user who should lose student access
     * @return empty ResponseEntity with status 200 (OK) or with status 404 (Not Found)
     */
    @DeleteMapping(value = "/courses/{courseId}/instructors/{instructorLogin:" + Constants.LOGIN_REGEX + "}")
    @PreAuthorize("hasAnyRole('INSTRUCTOR', 'ADMIN')")
    public ResponseEntity<Void> removeInstructorFromCourse(@PathVariable Long courseId, @PathVariable String instructorLogin) {
        log.debug("REST request to remove {} as instructor from course : {}", instructorLogin, courseId);
        var course = courseRepository.findByIdElseThrow(courseId);
        return removeUserFromCourseGroup(instructorLogin, userRepository.getUserWithGroupsAndAuthorities(), course, course.getInstructorGroupName());
    }

    /**
     * removes the userLogin from the group (student, tutors or instructors) of the given course
     *
     * @param userLogin         the user login of the student, tutor or instructor who should be removed from the group
     * @param instructorOrAdmin the user who initiates this request who must be an instructor of the given course or an admin
     * @param course            the course which is only passes to check if the instructorOrAdmin is an instructor of the course
     * @param group             the group from which the userLogin should be removed
     * @return empty ResponseEntity with status 200 (OK) or with status 404 (Not Found) or with status 403 (Forbidden)
     */
    @NotNull
    public ResponseEntity<Void> removeUserFromCourseGroup(String userLogin, User instructorOrAdmin, Course course, String group) {
        if (authCheckService.isAtLeastInstructorInCourse(course, instructorOrAdmin)) {
            Optional<User> userToRemoveFromGroup = userRepository.findOneWithGroupsAndAuthoritiesByLogin(userLogin);
            if (userToRemoveFromGroup.isEmpty()) {
                return notFound();
            }
            courseService.removeUserFromGroup(userToRemoveFromGroup.get(), group);
            return ResponseEntity.ok().body(null);
        }
        else {
            return forbidden();
        }
    }

    /**
     * Utility method used to check whether a user is member of at least one organization of a given course
     * @param user the user to check
     * @param course the course to check
     * @return true if the user is member of at least one organization of the course. false otherwise
     */
    private boolean checkIfUserIsMemberOfCourseOrganizations(User user, Course course) {
        if (course.getOrganizations() == null) {
            course = courseRepository.findWithEagerOrganizations(course.getId());
        }
        boolean isMember = false;
        for (Organization organization : course.getOrganizations()) {
            if (user.getOrganizations().contains(organization)) {
                isMember = true;
                break;
            }
        }
        return isMember;
    }
}<|MERGE_RESOLUTION|>--- conflicted
+++ resolved
@@ -41,14 +41,7 @@
 import de.tum.in.www1.artemis.domain.quiz.QuizExercise;
 import de.tum.in.www1.artemis.exception.ArtemisAuthenticationException;
 import de.tum.in.www1.artemis.exception.GroupAlreadyExistsException;
-<<<<<<< HEAD
-import de.tum.in.www1.artemis.repository.ComplaintRepository;
-import de.tum.in.www1.artemis.repository.ComplaintResponseRepository;
-import de.tum.in.www1.artemis.repository.CourseRepository;
-import de.tum.in.www1.artemis.repository.UserRepository;
-=======
 import de.tum.in.www1.artemis.repository.*;
->>>>>>> eb4060e2
 import de.tum.in.www1.artemis.security.ArtemisAuthenticationProvider;
 import de.tum.in.www1.artemis.service.*;
 import de.tum.in.www1.artemis.service.connectors.VcsUserManagementService;
@@ -79,16 +72,12 @@
     @Value("${artemis.user-management.course-registration.allowed-username-pattern:#{null}}")
     private Optional<Pattern> allowedCourseRegistrationUsernamePattern;
 
-<<<<<<< HEAD
     @Value("${artemis.user-management.organizations.enable-multiple-organizations:#{null}}")
     private Optional<Boolean> enabledMultipleOrganizations;
 
-    private final UserService userService;
-=======
     private final ArtemisAuthenticationProvider artemisAuthenticationProvider;
 
     private final UserRepository userRepository;
->>>>>>> eb4060e2
 
     private final CourseService courseService;
 
@@ -96,13 +85,10 @@
 
     private final AuthorizationCheckService authCheckService;
 
-<<<<<<< HEAD
     private final CourseRepository courseRepository;
 
     private final UserRepository userRepository;
 
-=======
->>>>>>> eb4060e2
     private final ExerciseService exerciseService;
 
     private final TutorParticipationService tutorParticipationService;
@@ -121,15 +107,6 @@
 
     private final Environment env;
 
-<<<<<<< HEAD
-    public CourseResource(UserService userService, CourseService courseService, ParticipationService participationService, CourseRepository courseRepository,
-            ExerciseService exerciseService, AuthorizationCheckService authCheckService, TutorParticipationService tutorParticipationService, Environment env,
-            ArtemisAuthenticationProvider artemisAuthenticationProvider, ComplaintRepository complaintRepository, ComplaintResponseRepository complaintResponseRepository,
-            SubmissionService submissionService, ResultService resultService, ComplaintService complaintService, TutorLeaderboardService tutorLeaderboardService,
-            ProgrammingExerciseService programmingExerciseService, AuditEventRepository auditEventRepository, Optional<VcsUserManagementService> vcsUserManagementService,
-            AssessmentDashboardService assessmentDashboardService, UserRepository userRepository) {
-        this.userService = userService;
-=======
     private final CourseRepository courseRepository;
 
     private final ComplaintRepository complaintRepository;
@@ -151,7 +128,6 @@
             TutorLeaderboardService tutorLeaderboardService, ProgrammingExerciseRepository programmingExerciseRepository, AuditEventRepository auditEventRepository,
             Optional<VcsUserManagementService> vcsUserManagementService, AssessmentDashboardService assessmentDashboardService, ExerciseRepository exerciseRepository,
             SubmissionRepository submissionRepository, ResultRepository resultRepository) {
->>>>>>> eb4060e2
         this.courseService = courseService;
         this.studentParticipationRepository = studentParticipationRepository;
         this.courseRepository = courseRepository;
@@ -170,12 +146,9 @@
         this.env = env;
         this.assessmentDashboardService = assessmentDashboardService;
         this.userRepository = userRepository;
-<<<<<<< HEAD
-=======
         this.exerciseRepository = exerciseRepository;
         this.submissionRepository = submissionRepository;
         this.resultRepository = resultRepository;
->>>>>>> eb4060e2
     }
 
     /**
@@ -400,21 +373,16 @@
     @PostMapping("/courses/{courseId}/register")
     @PreAuthorize("hasAnyRole('USER', 'TA', 'INSTRUCTOR', 'ADMIN')")
     public ResponseEntity<User> registerForCourse(@PathVariable Long courseId) {
-<<<<<<< HEAD
         Course course;
         User user;
         if (enabledMultipleOrganizations.isPresent() && enabledMultipleOrganizations.get()) {
             course = courseRepository.findWithEagerOrganizations(courseId);
-            user = userService.getUserWithGroupsAndAuthoritiesAndOrganizations();
+            user = userRepository.getUserWithGroupsAndAuthoritiesAndOrganizations();
         }
         else {
-            course = courseService.findOne(courseId);
-            user = userService.getUserWithGroupsAndAuthorities();
-        }
-=======
-        Course course = courseRepository.findByIdElseThrow(courseId);
-        User user = userRepository.getUserWithGroupsAndAuthorities();
->>>>>>> eb4060e2
+            course = courseRepository.findByIdElseThrow(courseId);
+            user = userRepository.getUserWithGroupsAndAuthorities();
+        }
         log.debug("REST request to register {} for Course {}", user.getName(), course.getTitle());
         if (allowedCourseRegistrationUsernamePattern.isPresent() && !allowedCourseRegistrationUsernamePattern.get().matcher(user.getLogin()).matches()) {
             return ResponseEntity.badRequest().headers(HeaderUtil.createFailureAlert(applicationName, false, ENTITY_NAME, "registrationNotAllowed",
@@ -527,19 +495,15 @@
     @PreAuthorize("hasAnyRole('USER', 'TA', 'INSTRUCTOR', 'ADMIN')")
     public List<Course> getAllCoursesToRegister() {
         log.debug("REST request to get all currently active Courses that are not online courses");
-<<<<<<< HEAD
         if (enabledMultipleOrganizations.isPresent() && enabledMultipleOrganizations.get()) {
-            User user = userService.getUserWithGroupsAndAuthoritiesAndOrganizations();
+            User user = userRepository.getUserWithGroupsAndAuthoritiesAndOrganizations();
             List<Course> allRegistrable = courseRepository.findAllCurrentlyActiveNotOnlineAndRegistrationEnabledWithOrganizations(ZonedDateTime.now());
             allRegistrable.removeIf(course -> !checkIfUserIsMemberOfCourseOrganizations(user, course));
             return allRegistrable;
         }
         else {
-            return courseService.findAllCurrentlyActiveNotOnlineAndRegistrationEnabled();
-        }
-=======
-        return courseRepository.findAllCurrentlyActiveNotOnlineAndRegistrationEnabled();
->>>>>>> eb4060e2
+            return courseRepository.findAllCurrentlyActiveNotOnlineAndRegistrationEnabled();
+        }
     }
 
     /**
