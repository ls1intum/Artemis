package de.tum.in.www1.artemis.web.rest;

import static de.tum.in.www1.artemis.config.Constants.SHORT_NAME_PATTERN;
import static de.tum.in.www1.artemis.service.util.RoundingUtil.round;
import static de.tum.in.www1.artemis.web.rest.errors.AccessForbiddenException.NOT_ALLOWED;
import static java.time.ZonedDateTime.now;

import java.io.File;
import java.io.FileInputStream;
import java.io.FileNotFoundException;
import java.net.URI;
import java.net.URISyntaxException;
import java.nio.file.Path;
import java.time.ZonedDateTime;
import java.util.*;
import java.util.regex.Matcher;
import java.util.regex.Pattern;
import java.util.stream.Collectors;
import java.util.stream.Stream;

import javax.validation.constraints.NotNull;

import org.slf4j.Logger;
import org.slf4j.LoggerFactory;
import org.springframework.beans.factory.annotation.Value;
import org.springframework.boot.actuate.audit.AuditEvent;
import org.springframework.boot.actuate.audit.AuditEventRepository;
import org.springframework.core.env.Environment;
import org.springframework.core.io.InputStreamResource;
import org.springframework.core.io.Resource;
import org.springframework.http.MediaType;
import org.springframework.http.ResponseEntity;
import org.springframework.security.access.prepost.PreAuthorize;
import org.springframework.util.StringUtils;
import org.springframework.web.bind.annotation.*;

import de.tum.in.www1.artemis.config.Constants;
import de.tum.in.www1.artemis.domain.*;
import de.tum.in.www1.artemis.domain.enumeration.ComplaintType;
import de.tum.in.www1.artemis.domain.enumeration.ExerciseMode;
import de.tum.in.www1.artemis.domain.enumeration.IncludedInOverallScore;
import de.tum.in.www1.artemis.domain.participation.StudentParticipation;
import de.tum.in.www1.artemis.domain.participation.TutorParticipation;
import de.tum.in.www1.artemis.exception.ArtemisAuthenticationException;
import de.tum.in.www1.artemis.exception.GroupAlreadyExistsException;
import de.tum.in.www1.artemis.repository.*;
import de.tum.in.www1.artemis.security.ArtemisAuthenticationProvider;
import de.tum.in.www1.artemis.security.Role;
import de.tum.in.www1.artemis.service.*;
import de.tum.in.www1.artemis.service.connectors.CIUserManagementService;
import de.tum.in.www1.artemis.service.connectors.VcsUserManagementService;
import de.tum.in.www1.artemis.service.util.TimeLogUtil;
import de.tum.in.www1.artemis.web.rest.dto.*;
import de.tum.in.www1.artemis.web.rest.errors.AccessForbiddenException;
import de.tum.in.www1.artemis.web.rest.errors.BadRequestAlertException;
import de.tum.in.www1.artemis.web.rest.errors.EntityNotFoundException;
import de.tum.in.www1.artemis.web.rest.util.HeaderUtil;
import tech.jhipster.config.JHipsterConstants;
import tech.jhipster.web.util.ResponseUtil;

/**
 * REST controller for managing Course.
 */
@RestController
@RequestMapping("api/")
@PreAuthorize("hasRole('ADMIN')")
public class CourseResource {

    private final Logger log = LoggerFactory.getLogger(CourseResource.class);

    private static final String ENTITY_NAME = "course";

    @Value("${jhipster.clientApp.name}")
    private String applicationName;

    @Value("${artemis.user-management.course-registration.allowed-username-pattern:#{null}}")
    private Optional<Pattern> allowedCourseRegistrationUsernamePattern;

    @Value("${artemis.course-archives-path}")
    private String courseArchivesDirPath;

    private final ArtemisAuthenticationProvider artemisAuthenticationProvider;

    private final UserRepository userRepository;

    private final CourseService courseService;

    private final AuthorizationCheckService authCheckService;

    private final CourseRepository courseRepository;

    private final ExerciseService exerciseService;

    private final TutorParticipationRepository tutorParticipationRepository;

    private final SubmissionService submissionService;

    private final ComplaintService complaintService;

    private final TutorLeaderboardService tutorLeaderboardService;

    private final ProgrammingExerciseRepository programmingExerciseRepository;

    private final AssessmentDashboardService assessmentDashboardService;

    private final Optional<VcsUserManagementService> optionalVcsUserManagementService;

    private final Optional<CIUserManagementService> optionalCiUserManagementService;

    private final Environment env;

    private final ComplaintRepository complaintRepository;

    private final ComplaintResponseRepository complaintResponseRepository;

    private final AuditEventRepository auditEventRepository;

    private final ExerciseRepository exerciseRepository;

    private final SubmissionRepository submissionRepository;

    private final StudentParticipationRepository studentParticipationRepository;

    private final ResultRepository resultRepository;

    private final ParticipantScoreRepository participantScoreRepository;

    public CourseResource(UserRepository userRepository, CourseService courseService, CourseRepository courseRepository, ExerciseService exerciseService,
            AuthorizationCheckService authCheckService, TutorParticipationRepository tutorParticipationRepository, Environment env,
            ArtemisAuthenticationProvider artemisAuthenticationProvider, ComplaintRepository complaintRepository, ComplaintResponseRepository complaintResponseRepository,
            SubmissionService submissionService, ComplaintService complaintService, TutorLeaderboardService tutorLeaderboardService,
            ProgrammingExerciseRepository programmingExerciseRepository, AuditEventRepository auditEventRepository, StudentParticipationRepository studentParticipationRepository,
            Optional<VcsUserManagementService> optionalVcsUserManagementService, AssessmentDashboardService assessmentDashboardService, ExerciseRepository exerciseRepository,
            SubmissionRepository submissionRepository, ResultRepository resultRepository, Optional<CIUserManagementService> optionalCiUserManagementService,
            ParticipantScoreRepository participantScoreRepository) {
        this.courseService = courseService;
        this.courseRepository = courseRepository;
        this.exerciseService = exerciseService;
        this.authCheckService = authCheckService;
        this.tutorParticipationRepository = tutorParticipationRepository;
        this.artemisAuthenticationProvider = artemisAuthenticationProvider;
        this.complaintRepository = complaintRepository;
        this.complaintResponseRepository = complaintResponseRepository;
        this.submissionService = submissionService;
        this.complaintService = complaintService;
        this.tutorLeaderboardService = tutorLeaderboardService;
        this.programmingExerciseRepository = programmingExerciseRepository;
        this.optionalVcsUserManagementService = optionalVcsUserManagementService;
        this.optionalCiUserManagementService = optionalCiUserManagementService;
        this.auditEventRepository = auditEventRepository;
        this.env = env;
        this.assessmentDashboardService = assessmentDashboardService;
        this.userRepository = userRepository;
        this.exerciseRepository = exerciseRepository;
        this.submissionRepository = submissionRepository;
        this.resultRepository = resultRepository;
        this.studentParticipationRepository = studentParticipationRepository;
        this.participantScoreRepository = participantScoreRepository;
    }

    /**
     * POST courses : create a new course.
     *
     * @param course the course to create
     * @return the ResponseEntity with status 201 (Created) and with body the new course, or with status 400 (Bad Request) if the course has already an ID
     * @throws URISyntaxException if the Location URI syntax is incorrect
     */
    @PostMapping("courses")
    @PreAuthorize("hasRole('ADMIN')")
    public ResponseEntity<Course> createCourse(@RequestBody Course course) throws URISyntaxException {
        log.debug("REST request to save Course : {}", course);
        if (course.getId() != null) {
            throw new BadRequestAlertException("A new course cannot already have an ID", ENTITY_NAME, "idexists");
        }

        authCheckService.checkIsAdminElseThrow(null);
        validateShortName(course);

        List<Course> coursesWithSameShortName = courseRepository.findAllByShortName(course.getShortName());
        if (coursesWithSameShortName.size() > 0) {
            return ResponseEntity.badRequest().headers(
                    HeaderUtil.createAlert(applicationName, "A course with the same short name already exists. Please choose a different short name.", "shortnameAlreadyExists"))
                    .body(null);
        }

        validateRegistrationConfirmationMessage(course);
        validateComplaintsAndRequestMoreFeedbackConfig(course);
        validateOnlineCourseAndRegistrationEnabled(course);

        createOrValidateGroups(course);
        Course result = courseRepository.save(course);
        return ResponseEntity.created(new URI("/api/courses/" + result.getId()))
                .headers(HeaderUtil.createEntityCreationAlert(applicationName, true, ENTITY_NAME, result.getTitle())).body(result);
    }

    private void createOrValidateGroups(Course course) {
        try {
            // We use default names if a group was not specified by the ADMIN.
            // NOTE: instructors cannot change the group of a course, because this would be a security issue!
            // only create default group names, if the ADMIN has used a custom group names, we assume that it already exists.

            if (!StringUtils.hasText(course.getStudentGroupName())) {
                course.setStudentGroupName(course.getDefaultStudentGroupName());
                artemisAuthenticationProvider.createGroup(course.getStudentGroupName());
            }
            else {
                checkIfGroupsExists(course.getStudentGroupName());
            }

            if (!StringUtils.hasText(course.getTeachingAssistantGroupName())) {
                course.setTeachingAssistantGroupName(course.getDefaultTeachingAssistantGroupName());
                artemisAuthenticationProvider.createGroup(course.getTeachingAssistantGroupName());
            }
            else {
                checkIfGroupsExists(course.getTeachingAssistantGroupName());
            }

            if (!StringUtils.hasText(course.getEditorGroupName())) {
                course.setEditorGroupName(course.getDefaultEditorGroupName());
                artemisAuthenticationProvider.createGroup(course.getEditorGroupName());
            }
            else {
                checkIfGroupsExists(course.getEditorGroupName());
            }

            if (!StringUtils.hasText(course.getInstructorGroupName())) {
                course.setInstructorGroupName(course.getDefaultInstructorGroupName());
                artemisAuthenticationProvider.createGroup(course.getInstructorGroupName());
            }
            else {
                checkIfGroupsExists(course.getInstructorGroupName());
            }
        }
        catch (GroupAlreadyExistsException ex) {
            throw new BadRequestAlertException(
                    ex.getMessage() + ": One of the groups already exists (in the external user management), because the short name was already used in Artemis before. "
                            + "Please choose a different short name!",
                    ENTITY_NAME, "shortNameWasAlreadyUsed", true);
        }
        catch (ArtemisAuthenticationException ex) {
            // a specified group does not exist, notify the client
            throw new BadRequestAlertException(ex.getMessage(), ENTITY_NAME, "groupNotFound", true);
        }
    }

    /**
     * PUT courses/:courseId : Updates an existing updatedCourse.
     *
     * @param updatedCourse the course to update
     * @param courseId the id of the course to update
     * @return the ResponseEntity with status 200 (OK) and with body the updated course
     * @throws URISyntaxException if the Location URI syntax is incorrect
     */
    @PutMapping("courses/{courseId}")
    @PreAuthorize("hasRole('INSTRUCTOR')")
    public ResponseEntity<Course> updateCourse(@PathVariable Long courseId, @RequestBody Course updatedCourse) throws URISyntaxException {
        log.debug("REST request to update Course : {}", updatedCourse);
<<<<<<< HEAD
        if (!courseId.equals(updatedCourse.getId())) {
            return badRequest("courseId", "400", "CourseId in the path does not match the Id in the Body!");
=======
        User user = userRepository.getUserWithGroupsAndAuthorities();
        if (updatedCourse.getId() == null) {
            if (authCheckService.isAdmin(user)) {
                return createCourse(updatedCourse);
            }
            else {
                throw new AccessForbiddenException(NOT_ALLOWED);
            }
>>>>>>> db5feb51
        }
        User user = userRepository.getUserWithGroupsAndAuthorities();
        var existingCourse = courseRepository.findByIdElseThrow(updatedCourse.getId());
        if (!existingCourse.getShortName().equals(updatedCourse.getShortName())) {
            throw new BadRequestAlertException("The course short name cannot be changed", ENTITY_NAME, "shortNameCannotChange", true);
        }

        // only allow admins or instructors of the existing course to change it
        // this is important, otherwise someone could put himself into the instructor group of the updated course
        authCheckService.checkHasAtLeastRoleInCourseElseThrow(Role.INSTRUCTOR, existingCourse, user);

        if (authCheckService.isAdmin(user)) {
            // if an admin changes a group, we need to check that the changed group exists
            try {
                if (!existingCourse.getStudentGroupName().equals(updatedCourse.getStudentGroupName())) {
                    checkIfGroupsExists(updatedCourse.getStudentGroupName());
                }
                if (!existingCourse.getTeachingAssistantGroupName().equals(updatedCourse.getTeachingAssistantGroupName())) {
                    checkIfGroupsExists(updatedCourse.getTeachingAssistantGroupName());
                }
                if (!existingCourse.getEditorGroupName().equals(updatedCourse.getEditorGroupName())) {
                    checkIfGroupsExists(updatedCourse.getEditorGroupName());
                }
                if (!existingCourse.getInstructorGroupName().equals(updatedCourse.getInstructorGroupName())) {
                    checkIfGroupsExists(updatedCourse.getInstructorGroupName());
                }
            }
            catch (ArtemisAuthenticationException ex) {
                // a specified group does not exist, notify the client
                throw new BadRequestAlertException(ex.getMessage(), ENTITY_NAME, "groupNotFound", true);
            }
        }
        else {
            // this means the user must be an instructor, who has NOT Admin rights.
            // instructors are not allowed to change group names, because this would lead to security problems

            if (!existingCourse.getStudentGroupName().equals(updatedCourse.getStudentGroupName())) {
                throw new BadRequestAlertException("The student group name cannot be changed", ENTITY_NAME, "studentGroupNameCannotChange", true);
            }
            if (!existingCourse.getTeachingAssistantGroupName().equals(updatedCourse.getTeachingAssistantGroupName())) {
                throw new BadRequestAlertException("The teaching assistant group name cannot be changed", ENTITY_NAME, "teachingAssistantGroupNameCannotChange", true);
            }
            if (!existingCourse.getEditorGroupName().equals(updatedCourse.getEditorGroupName())) {
                throw new BadRequestAlertException("The editor group name cannot be changed", ENTITY_NAME, "editorGroupNameCannotChange", true);
            }
            if (!existingCourse.getInstructorGroupName().equals(updatedCourse.getInstructorGroupName())) {
                throw new BadRequestAlertException("The instructor group name cannot be changed", ENTITY_NAME, "instructorGroupNameCannotChange", true);
            }
        }

        validateRegistrationConfirmationMessage(updatedCourse);
        validateComplaintsAndRequestMoreFeedbackConfig(updatedCourse);
        validateOnlineCourseAndRegistrationEnabled(updatedCourse);
        validateShortName(updatedCourse);

        // Based on the old instructors, editors and TAs, we can update all exercises in the course in the VCS (if necessary)
        // We need the old instructors, editors and TAs, so that the VCS user management service can determine which
        // users no longer have TA, editor or instructor rights in the related exercise repositories.
        final var oldInstructorGroup = existingCourse.getInstructorGroupName();
        final var oldEditorGroup = existingCourse.getEditorGroupName();
        final var oldTeachingAssistantGroup = existingCourse.getTeachingAssistantGroupName();
        Course result = courseRepository.save(updatedCourse);
        optionalVcsUserManagementService
                .ifPresent(userManagementService -> userManagementService.updateCoursePermissions(result, oldInstructorGroup, oldEditorGroup, oldTeachingAssistantGroup));
        optionalCiUserManagementService
                .ifPresent(ciUserManagementService -> ciUserManagementService.updateCoursePermissions(result, oldInstructorGroup, oldEditorGroup, oldTeachingAssistantGroup));
        return ResponseEntity.ok().headers(HeaderUtil.createEntityUpdateAlert(applicationName, true, ENTITY_NAME, updatedCourse.getTitle())).body(result);
    }

    private void checkIfGroupsExists(String group) {
        if (!Arrays.asList(env.getActiveProfiles()).contains(JHipsterConstants.SPRING_PROFILE_PRODUCTION)) {
            return;
        }
        // only execute this check in the production environment because normal developers (while testing) might not have the right to call this method on the authentication server
        if (!artemisAuthenticationProvider.isGroupAvailable(group)) {
            throw new ArtemisAuthenticationException("Cannot save! The group " + group + " does not exist. Please double check the group name!");
        }
    }

    private void validateRegistrationConfirmationMessage(Course course) {
        if (course.getRegistrationConfirmationMessage() != null && course.getRegistrationConfirmationMessage().length() > 2000) {
            throw new BadRequestAlertException("Confirmation registration message must be shorter than 2000 characters", ENTITY_NAME, "confirmationRegistrationMessageInvalid",
                    true);
        }
    }

    private void validateComplaintsAndRequestMoreFeedbackConfig(Course course) {
        if (course.getMaxComplaints() == null) {
            // set the default value to prevent null pointer exceptions
            course.setMaxComplaints(3);
        }
        if (course.getMaxTeamComplaints() == null) {
            // set the default value to prevent null pointer exceptions
            course.setMaxTeamComplaints(3);
        }
        if (course.getMaxComplaints() < 0) {
            throw new BadRequestAlertException("Max Complaints cannot be negative", ENTITY_NAME, "maxComplaintsInvalid", true);
        }
        if (course.getMaxTeamComplaints() < 0) {
            throw new BadRequestAlertException("Max Team Complaints cannot be negative", ENTITY_NAME, "maxTeamComplaintsInvalid", true);
        }
        if (course.getMaxComplaintTimeDays() < 0) {
            throw new BadRequestAlertException("Max Complaint Days cannot be negative", ENTITY_NAME, "maxComplaintDaysInvalid", true);
        }
        if (course.getMaxRequestMoreFeedbackTimeDays() < 0) {
            throw new BadRequestAlertException("Max Request More Feedback Days cannot be negative", ENTITY_NAME, "maxRequestMoreFeedbackDaysInvalid", true);
        }
        if (course.getMaxComplaintTimeDays() == 0 && (course.getMaxComplaints() != 0 || course.getMaxTeamComplaints() != 0)) {
            throw new BadRequestAlertException("If complaints or more feedback requests are allowed, the complaint time in days must be positive.", ENTITY_NAME,
                    "complaintsConfigInvalid", true);

        }
        if (course.getMaxComplaintTimeDays() != 0 && course.getMaxComplaints() == 0 && course.getMaxTeamComplaints() == 0) {
            throw new BadRequestAlertException("If no complaints or more feedback requests are allowed, the complaint time in days should be set to zero.", ENTITY_NAME,
                    "complaintsConfigInvalid", true);
        }
    }

    private void validateOnlineCourseAndRegistrationEnabled(Course course) {
        if (course.isOnlineCourse() && course.isRegistrationEnabled()) {
            throw new BadRequestAlertException("Online course and registration enabled cannot be active at the same time", ENTITY_NAME, "onlineCourseRegistrationEnabledInvalid",
                    true);
        }
    }

    private void validateShortName(Course course) {
        // Check if course shortname matches regex
        Matcher shortNameMatcher = SHORT_NAME_PATTERN.matcher(course.getShortName());
        if (!shortNameMatcher.matches()) {
            throw new BadRequestAlertException("The shortname is invalid", ENTITY_NAME, "shortnameInvalid", true);
        }
    }

    /**
     * POST courses/:courseId/register : Register for an existing course. This method registers the current user for the given course id in case the course has already started
     * and not finished yet. The user is added to the course student group in the Authentication System and the course student group is added to the user's groups in the Artemis
     * database.
     *
     * @param courseId to find the course
     * @return response entity for user who has been registered to the course
     */
    @PostMapping("courses/{courseId}/register")
    @PreAuthorize("hasRole('USER')")
    public ResponseEntity<User> registerForCourse(@PathVariable Long courseId) {
        Course course = courseRepository.findWithEagerOrganizationsElseThrow(courseId);
        User user = userRepository.getUserWithGroupsAndAuthoritiesAndOrganizations();
        log.debug("REST request to register {} for Course {}", user.getName(), course.getTitle());
        if (allowedCourseRegistrationUsernamePattern.isPresent() && !allowedCourseRegistrationUsernamePattern.get().matcher(user.getLogin()).matches()) {
            return ResponseEntity.badRequest().headers(HeaderUtil.createFailureAlert(applicationName, false, ENTITY_NAME, "registrationNotAllowed",
                    "Registration with this username is not allowed. Cannot register user")).body(null);
        }
        if (course.getStartDate() != null && course.getStartDate().isAfter(now())) {
            return ResponseEntity.badRequest()
                    .headers(HeaderUtil.createFailureAlert(applicationName, false, ENTITY_NAME, "courseNotStarted", "The course has not yet started. Cannot register user"))
                    .body(null);
        }
        if (course.getEndDate() != null && course.getEndDate().isBefore(now())) {
            return ResponseEntity.badRequest()
                    .headers(HeaderUtil.createFailureAlert(applicationName, false, ENTITY_NAME, "courseAlreadyFinished", "The course has already finished. Cannot register user"))
                    .body(null);
        }
        if (!Boolean.TRUE.equals(course.isRegistrationEnabled())) {
            return ResponseEntity.badRequest().headers(
                    HeaderUtil.createFailureAlert(applicationName, false, ENTITY_NAME, "registrationDisabled", "The course does not allow registration. Cannot register user"))
                    .body(null);
        }
        if (course.getOrganizations() != null && course.getOrganizations().size() > 0 && !checkIfUserIsMemberOfCourseOrganizations(user, course)) {
            return ResponseEntity.badRequest().headers(HeaderUtil.createFailureAlert(applicationName, false, ENTITY_NAME, "registrationNotAllowed",
                    "User is not member of any organization of this course. Cannot register user")).body(null);
        }
        courseService.registerUserForCourse(user, course);
        return ResponseEntity.ok(user);
    }

    /**
     * GET courses : get all courses for administration purposes.
     *
     * @param onlyActive if true, only active courses will be considered in the result
     * @return the list of courses (the user has access to)
     */
    @GetMapping("courses")
    @PreAuthorize("hasRole('TA')")
    public List<Course> getAllCourses(@RequestParam(defaultValue = "false") boolean onlyActive) {
        log.debug("REST request to get all Courses the user has access to");
        User user = userRepository.getUserWithGroupsAndAuthorities();
        List<Course> courses = courseRepository.findAll();
        Stream<Course> userCourses = courses.stream().filter(course -> user.getGroups().contains(course.getTeachingAssistantGroupName())
                || user.getGroups().contains(course.getInstructorGroupName()) || authCheckService.isAdmin(user));
        if (onlyActive) {
            // only include courses that have NOT been finished
            userCourses = userCourses.filter(course -> course.getEndDate() == null || course.getEndDate().isAfter(ZonedDateTime.now()));
        }
        return userCourses.collect(Collectors.toList());
    }

    /**
     * GET courses/courses-with-quiz : get all courses with quiz exercises for administration purposes.
     *
     * @return the list of courses
     */
    @GetMapping("courses/courses-with-quiz")
    @PreAuthorize("hasRole('EDITOR')")
    public List<Course> getAllCoursesWithQuizExercises() {
        User user = userRepository.getUserWithGroupsAndAuthorities();
        if (authCheckService.isAdmin(user)) {
            return courseRepository.findAllWithQuizExercisesWithEagerExercises();
        }
        else {
            var userGroups = new ArrayList<>(user.getGroups());
            return courseRepository.getCoursesWithQuizExercisesForWhichUserHasAtLeastEditorAccess(userGroups);
        }
    }

    /**
     * GET courses/with-user-stats : get all courses for administration purposes with user stats.
     *
     * @param onlyActive if true, only active courses will be considered in the result
     * @return the list of courses (the user has access to)
     */
    @GetMapping("courses/with-user-stats")
    @PreAuthorize("hasRole('TA')")
    public List<Course> getAllCoursesWithUserStats(@RequestParam(defaultValue = "false") boolean onlyActive) {
        log.debug("get courses with user stats, only active: {}", onlyActive);
        long start = System.currentTimeMillis();
        List<Course> courses = getAllCourses(onlyActive);
        for (Course course : courses) {
            course.setNumberOfInstructors(userRepository.countUserInGroup(course.getInstructorGroupName()));
            course.setNumberOfTeachingAssistants(userRepository.countUserInGroup(course.getTeachingAssistantGroupName()));
            course.setNumberOfEditors(userRepository.countUserInGroup(course.getEditorGroupName()));
            course.setNumberOfStudents(userRepository.countUserInGroup(course.getStudentGroupName()));
        }
        long end = System.currentTimeMillis();
        log.debug("getAllCoursesWithUserStats took {}ms for {} courses", end - start, courses.size());
        return courses;
    }

    /**
     * GET courses/course-overview : get all courses for the management overview
     *
     * @param onlyActive if true, only active courses will be considered in the result
     * @return a list of courses (the user has access to)
     */
    @GetMapping("courses/course-management-overview")
    @PreAuthorize("hasRole('TA')")
    public List<Course> getAllCoursesForManagementOverview(@RequestParam(defaultValue = "false") boolean onlyActive) {
        return courseService.getAllCoursesForManagementOverview(onlyActive);
    }

    /**
     * GET courses/to-register : get all courses that the current user can register to. Decided by the start and end date and if the registrationEnabled flag is set correctly
     *
     * @return the list of courses which are active
     */
    @GetMapping("courses/to-register")
    @PreAuthorize("hasRole('USER')")
    public List<Course> getAllCoursesToRegister() {
        log.debug("REST request to get all currently active Courses that are not online courses");
        User user = userRepository.getUserWithGroupsAndAuthoritiesAndOrganizations();

        List<Course> allCoursesToRegister = courseRepository.findAllCurrentlyActiveNotOnlineAndRegistrationEnabledWithOrganizations();
        return allCoursesToRegister.stream().filter(course -> {
            // further check if course has been assigned to any organization and if yes,
            // check if user is member of at least one of them
            if (course.getOrganizations() != null && course.getOrganizations().size() > 0) {
                return checkIfUserIsMemberOfCourseOrganizations(user, course);
            }
            else {
                return true;
            }
        }).collect(Collectors.toList());
    }

    /**
     * GET courses/:courseId/for-dashboard
     *
     * @param courseId the courseId for which exercises and lectures should be fetched
     * @return a course with all exercises and lectures visible to the student
     */
    @GetMapping("courses/{courseId}/for-dashboard")
    @PreAuthorize("hasRole('USER')")
    public Course getCourseForDashboard(@PathVariable long courseId) {
        long start = System.currentTimeMillis();
        User user = userRepository.getUserWithGroupsAndAuthorities();

        Course course = courseService.findOneWithExercisesAndLecturesAndExamsForUser(courseId, user);
        fetchParticipationsWithSubmissionsAndResultsForCourses(List.of(course), user, start);
        return course;
    }

    /**
     * Note: The number of courses should not change
     *
     * @param courses           the courses for which the participations should be fetched
     * @param user              the user for which the participations should be fetched
     * @param startTimeInMillis start time for logging purposes
     */
    public void fetchParticipationsWithSubmissionsAndResultsForCourses(List<Course> courses, User user, long startTimeInMillis) {
        Set<Exercise> exercises = courses.stream().flatMap(course -> course.getExercises().stream()).collect(Collectors.toSet());
        List<StudentParticipation> participationsOfUserInExercises = studentParticipationRepository.getAllParticipationsOfUserInExercises(user, exercises);
        if (participationsOfUserInExercises.isEmpty()) {
            return;
        }
        for (Course course : courses) {
            boolean isStudent = !authCheckService.isAtLeastTeachingAssistantInCourse(course, user);
            for (Exercise exercise : course.getExercises()) {
                // add participation with submission and result to each exercise
                exerciseService.filterForCourseDashboard(exercise, participationsOfUserInExercises, user.getLogin(), isStudent);
                // remove sensitive information from the exercise for students
                if (isStudent) {
                    exercise.filterSensitiveInformation();
                }
            }
        }
        Map<ExerciseMode, List<Exercise>> exercisesGroupedByExerciseMode = exercises.stream().collect(Collectors.groupingBy(Exercise::getMode));
        int noOfIndividualExercises = Optional.ofNullable(exercisesGroupedByExerciseMode.get(ExerciseMode.INDIVIDUAL)).orElse(List.of()).size();
        int noOfTeamExercises = Optional.ofNullable(exercisesGroupedByExerciseMode.get(ExerciseMode.TEAM)).orElse(List.of()).size();
        log.info("/courses/for-dashboard.done in {}ms for {} courses with {} individual exercises and {} team exercises for user {}",
                System.currentTimeMillis() - startTimeInMillis, courses.size(), noOfIndividualExercises, noOfTeamExercises, user.getLogin());
    }

    /**
     * GET courses/for-dashboard
     *
     * @return the list of courses (the user has access to) including all exercises with participation and result for the user
     */
    @GetMapping("courses/for-dashboard")
    @PreAuthorize("hasRole('USER')")
    public List<Course> getAllCoursesForDashboard() {
        long start = System.currentTimeMillis();
        log.debug("REST request to get all Courses the user has access to with exercises, participations and results");
        User user = userRepository.getUserWithGroupsAndAuthorities();

        // get all courses with exercises for this user
        List<Course> courses = courseService.findAllActiveWithExercisesAndLecturesAndExamsForUser(user);
        fetchParticipationsWithSubmissionsAndResultsForCourses(courses, user, start);
        return courses;
    }

    /**
     * GET courses/for-notifications
     *
     * @return the list of courses (the user has access to)
     */
    @GetMapping("courses/for-notifications")
    @PreAuthorize("hasRole('USER')")
    public List<Course> getAllCoursesForNotifications() {
        log.debug("REST request to get all Courses the user has access to");
        User user = userRepository.getUserWithGroupsAndAuthorities();

        return courseService.findAllActiveForUser(user);
    }

    /**
     * GET courses/:courseId/for-assessment-dashboard
     *
     * @param courseId the id of the course to retrieve
     * @return data about a course including all exercises, plus some data for the tutor as tutor status for assessment
     */
    @GetMapping("courses/{courseId}/for-assessment-dashboard")
    @PreAuthorize("hasRole('TA')")
    public ResponseEntity<Course> getCourseForAssessmentDashboard(@PathVariable long courseId) {
        log.debug("REST request to api/courses/{courseId}/for-assessment-dashboard");
        Course course = courseRepository.findWithEagerExercisesById(courseId);
        User user = userRepository.getUserWithGroupsAndAuthorities();
        authCheckService.checkHasAtLeastRoleInCourseElseThrow(Role.TEACHING_ASSISTANT, course, user);

        Set<Exercise> interestingExercises = courseRepository.getInterestingExercisesForAssessmentDashboards(course.getExercises());
        course.setExercises(interestingExercises);
        List<TutorParticipation> tutorParticipations = tutorParticipationRepository.findAllByAssessedExercise_Course_IdAndTutor_Id(course.getId(), user.getId());
        assessmentDashboardService.generateStatisticsForExercisesForAssessmentDashboard(course.getExercises(), tutorParticipations, false);
        return ResponseUtil.wrapOrNotFound(Optional.of(course));
    }

    /**
     * GET courses/:courseId/stats-for-assessment-dashboard A collection of useful statistics for the tutor course dashboard, including: - number of submissions to the course - number of
     * assessments - number of assessments assessed by the tutor - number of complaints
     *
     * all timestamps were measured when calling this method from the PGdP assessment-dashboard
     *
     * @param courseId the id of the course to retrieve
     * @return data about a course including all exercises, plus some data for the tutor as tutor status for assessment
     */
    @GetMapping("courses/{courseId}/stats-for-assessment-dashboard")
    @PreAuthorize("hasRole('TA')")
    public ResponseEntity<StatsForDashboardDTO> getStatsForAssessmentDashboard(@PathVariable long courseId) {
        long startRestCall = System.nanoTime();
        Course course = courseRepository.findByIdElseThrow(courseId);

        long start = System.currentTimeMillis();
        // 5ms - fast
        Set<Long> exerciseIdsOfCourse = exerciseRepository.findAllIdsByCourseId(courseId);
        long end = System.currentTimeMillis();
        log.info("Finished > exerciseRepository.findAllIdsByCourseId < call for course {} in {}ms", course.getId(), end - start);

        authCheckService.checkHasAtLeastRoleInCourseElseThrow(Role.TEACHING_ASSISTANT, course, null);
        StatsForDashboardDTO stats = new StatsForDashboardDTO();
        start = System.currentTimeMillis();
        // 2.2s - slow
        long numberOfInTimeSubmissions = submissionRepository.countAllByExerciseIdsSubmittedBeforeDueDate(exerciseIdsOfCourse);
        end = System.currentTimeMillis();
        log.info("Finished >submissionRepository.countByCourseIdSubmittedBeforeDueDate< call for course {} in {}ms", course.getId(), end - start);

        start = System.currentTimeMillis();
        // 2.3s - slow
        numberOfInTimeSubmissions += programmingExerciseRepository.countAllSubmissionsByExerciseIdsSubmitted(exerciseIdsOfCourse);
        end = System.currentTimeMillis();
        log.info("Finished >programmingExerciseRepository.countSubmissionsByCourseIdSubmitted< call for course {} in {}ms", course.getId(), end - start);

        start = System.currentTimeMillis();
        // 3.0s - slow
        final long numberOfLateSubmissions = submissionRepository.countAllByExerciseIdsSubmittedAfterDueDate(exerciseIdsOfCourse);
        end = System.currentTimeMillis();
        log.info("Finished > submissionRepository.countByCourseIdSubmittedAfterDueDate< call for course {} in {}ms", course.getId(), end - start);

        start = System.currentTimeMillis();
        // 3.8s - very slow
        DueDateStat totalNumberOfAssessments = resultRepository.countNumberOfAssessments(exerciseIdsOfCourse);
        end = System.currentTimeMillis();
        log.info("Finished > resultRepository.countNumberOfAssessments < call for course {} in {}ms", course.getId(), end - start);

        stats.setTotalNumberOfAssessments(totalNumberOfAssessments);

        // no examMode here, so its the same as totalNumberOfAssessments
        DueDateStat[] numberOfAssessmentsOfCorrectionRounds = { totalNumberOfAssessments };
        stats.setNumberOfAssessmentsOfCorrectionRounds(numberOfAssessmentsOfCorrectionRounds);

        stats.setNumberOfSubmissions(new DueDateStat(numberOfInTimeSubmissions, numberOfLateSubmissions));

        start = System.currentTimeMillis();
        // 0.14s - a bit slow
        final long numberOfMoreFeedbackRequests = complaintService.countMoreFeedbackRequestsByCourseId(courseId);
        stats.setNumberOfMoreFeedbackRequests(numberOfMoreFeedbackRequests);
        end = System.currentTimeMillis();
        log.info("Finished >  complaintService.countMoreFeedbackRequestsByCourseId < call for course {} in {}ms", course.getId(), end - start);

        start = System.currentTimeMillis();
        // 0.12s - a bit slow
        final long numberOfComplaints = complaintService.countComplaintsByCourseId(courseId);
        end = System.currentTimeMillis();
        log.info("Finished >  complaintService.countComplaintsByCourseId < call for course {} in {}ms", course.getId(), end - start);

        stats.setNumberOfComplaints(numberOfComplaints);

        start = System.currentTimeMillis();
        // 10ms - fast
        final long numberOfAssessmentLocks = submissionRepository.countLockedSubmissionsByUserIdAndCourseId(userRepository.getUserWithGroupsAndAuthorities().getId(), courseId);
        end = System.currentTimeMillis();
        log.info("Finished > submissionRepository.countLockedSubmissionsByUserIdAndCourseId < call for course {} in {}ms", course.getId(), end - start);

        stats.setNumberOfAssessmentLocks(numberOfAssessmentLocks);

        start = System.currentTimeMillis();
        // 8s - very slow
        List<TutorLeaderboardDTO> leaderboardEntries = tutorLeaderboardService.getCourseLeaderboard(course, exerciseIdsOfCourse);
        end = System.currentTimeMillis();
        log.info("Finished > tutorLeaderboardService.getCourseLeaderboard < call for course {} in {}ms", course.getId(), end - start);

        stats.setTutorLeaderboardEntries(leaderboardEntries);

        log.info("Finished > getStatsForAssessmentDashboard < call for course {} in {}", course.getId(), TimeLogUtil.formatDurationFrom(startRestCall));
        return ResponseEntity.ok(stats);
    }

    /**
     * GET courses/:courseId : get the "id" course.
     *
     * @param courseId the id of the course to retrieve
     * @return the ResponseEntity with status 200 (OK) and with body the course, or with status 404 (Not Found)
     */
    @GetMapping("courses/{courseId}")
    @PreAuthorize("hasRole('TA')")
    public ResponseEntity<Course> getCourse(@PathVariable Long courseId) {
        log.debug("REST request to get Course : {}", courseId);
        Course course = courseRepository.findByIdElseThrow(courseId);
        authCheckService.checkHasAtLeastRoleInCourseElseThrow(Role.TEACHING_ASSISTANT, course, null);
        course.setNumberOfInstructors(userRepository.countUserInGroup(course.getInstructorGroupName()));
        course.setNumberOfTeachingAssistants(userRepository.countUserInGroup(course.getTeachingAssistantGroupName()));
        course.setNumberOfEditors(userRepository.countUserInGroup(course.getEditorGroupName()));
        course.setNumberOfStudents(userRepository.countUserInGroup(course.getStudentGroupName()));
        return ResponseUtil.wrapOrNotFound(Optional.of(course));
    }

    /**
     * GET courses/:courseId/with-exercises : get the "id" course with all exercises.
     *
     * @param courseId the id of the course to retrieve
     * @return the ResponseEntity with status 200 (OK) and with body the course, or with status 404 (Not Found)
     */
    @GetMapping("courses/{courseId}/with-exercises")
    @PreAuthorize("hasRole('TA')")
    public ResponseEntity<Course> getCourseWithExercises(@PathVariable Long courseId) {
        log.debug("REST request to get Course : {}", courseId);
        Course course = courseRepository.findWithEagerExercisesById(courseId);
        authCheckService.checkHasAtLeastRoleInCourseElseThrow(Role.TEACHING_ASSISTANT, course, null);
        return ResponseUtil.wrapOrNotFound(Optional.ofNullable(course));
    }

    /**
     * GET courses/:courseId/with-exercises-and-relevant-participations Get the "id" course, with text and modelling exercises and their participations It can be used only by
     * instructors for the instructor dashboard
     *
     * @param courseId the id of the course to retrieve
     * @return the ResponseEntity with status 200 (OK) and with body the course, or with status 404 (Not Found)
     */
    @GetMapping("courses/{courseId}/with-exercises-and-relevant-participations")
    @PreAuthorize("hasRole('INSTRUCTOR')")
    public ResponseEntity<Course> getCourseWithExercisesAndRelevantParticipations(@PathVariable Long courseId) {
        log.debug("REST request to get Course with exercises and relevant participations : {}", courseId);
        long start = System.currentTimeMillis();
        Course course = courseRepository.findWithEagerExercisesById(courseId);
        authCheckService.checkHasAtLeastRoleInCourseElseThrow(Role.INSTRUCTOR, course, null);

        Set<Exercise> interestingExercises = courseRepository.getInterestingExercisesForAssessmentDashboards(course.getExercises());
        course.setExercises(interestingExercises);

        for (Exercise exercise : interestingExercises) {

            DueDateStat numberOfSubmissions;
            DueDateStat totalNumberOfAssessments;

            if (exercise instanceof ProgrammingExercise) {
                numberOfSubmissions = new DueDateStat(programmingExerciseRepository.countLegalSubmissionsByExerciseIdSubmitted(exercise.getId(), false), 0L);
                totalNumberOfAssessments = new DueDateStat(programmingExerciseRepository.countAssessmentsByExerciseIdSubmitted(exercise.getId(), false), 0L);
            }
            else {
                numberOfSubmissions = submissionRepository.countSubmissionsForExercise(exercise.getId(), false);
                totalNumberOfAssessments = resultRepository.countNumberOfFinishedAssessmentsForExercise(exercise.getId(), false);
            }

            exercise.setNumberOfSubmissions(numberOfSubmissions);
            exercise.setTotalNumberOfAssessments(totalNumberOfAssessments);

            final long numberOfMoreFeedbackRequests = complaintService.countMoreFeedbackRequestsByExerciseId(exercise.getId());
            final long numberOfComplaints = complaintService.countComplaintsByExerciseId(exercise.getId());

            exercise.setNumberOfComplaints(numberOfComplaints);
            exercise.setNumberOfMoreFeedbackRequests(numberOfMoreFeedbackRequests);
        }
        long end = System.currentTimeMillis();
        log.info("Finished api/courses/{}/with-exercises-and-relevant-participations call in {}ms", courseId, end - start);
        return ResponseUtil.wrapOrNotFound(Optional.of(course));
    }

    /**
     * GET courses/:courseId/with-organizations Get a course by id with eagerly loaded organizations
     * @param courseId the id of the course
     * @return the course with eagerly loaded organizations
     */
    @GetMapping("courses/{courseId}/with-organizations")
    @PreAuthorize("hasRole('TA')")
    public ResponseEntity<Course> getCourseWithOrganizations(@PathVariable Long courseId) {
        log.debug("REST request to get a course with its organizations : {}", courseId);
        Course course = courseRepository.findWithEagerOrganizationsElseThrow(courseId);
        authCheckService.checkHasAtLeastRoleInCourseElseThrow(Role.TEACHING_ASSISTANT, course, null);
        return ResponseUtil.wrapOrNotFound(Optional.ofNullable(course));
    }

    /**
     * GET courses/:courseId/locked-submissions Get locked submissions for course for user
     *
     * @param courseId the id of the course
     * @return the ResponseEntity with status 200 (OK) and with body the course, or with status 404 (Not Found)
     */
    @GetMapping("courses/{courseId}/locked-submissions")
    @PreAuthorize("hasRole('TA')")
    public ResponseEntity<List<Submission>> getLockedSubmissionsForCourse(@PathVariable Long courseId) {
        log.debug("REST request to get all locked submissions for course : {}", courseId);
        long start = System.currentTimeMillis();
        Course course = courseRepository.findWithEagerExercisesById(courseId);
        User user = userRepository.getUserWithGroupsAndAuthorities();
        authCheckService.checkHasAtLeastRoleInCourseElseThrow(Role.TEACHING_ASSISTANT, course, user);

        List<Submission> submissions = submissionService.getLockedSubmissions(courseId);

        for (Submission submission : submissions) {
            submissionService.hideDetails(submission, user);
        }

        long end = System.currentTimeMillis();
        log.debug("Finished api/courses/{}/submissions call in {}ms", courseId, end - start);
        return ResponseEntity.ok(submissions);
    }

    /**
     * GET courses/:courseId/stats-for-instructor-dashboard
     * <p>
     * A collection of useful statistics for the instructor course dashboard, including: - number of students - number of instructors - number of submissions - number of
     * assessments - number of complaints - number of open complaints - tutor leaderboard data
     *
     * @param courseId the id of the course to retrieve
     * @return data about a course including all exercises, plus some data for the tutor as tutor status for assessment
     */
    @GetMapping("courses/{courseId}/stats-for-instructor-dashboard")
    @PreAuthorize("hasRole('INSTRUCTOR')")
    public ResponseEntity<StatsForDashboardDTO> getStatsForInstructorDashboard(@PathVariable Long courseId) {
        log.debug("REST request /courses/{courseId}/stats-for-instructor-dashboard");
        final long start = System.currentTimeMillis();
        final Course course = courseRepository.findByIdElseThrow(courseId);

        long start2 = System.currentTimeMillis();
        final Set<Long> exerciseIdsOfCourse = exerciseRepository.findAllIdsByCourseId(courseId);
        long end2 = System.currentTimeMillis();
        log.info("Finished > exerciseRepository.findAllIdsByCourseId < call for course {} in {}ms", course.getId(), end2 - start2);
        authCheckService.checkHasAtLeastRoleInCourseElseThrow(Role.TEACHING_ASSISTANT, course, null);

        StatsForDashboardDTO stats = new StatsForDashboardDTO();
        start2 = System.currentTimeMillis();
        // this one is very slow TODO make faster
        final DueDateStat totalNumberOfAssessments = resultRepository.countNumberOfAssessments(exerciseIdsOfCourse);
        stats.setTotalNumberOfAssessments(totalNumberOfAssessments);
        end2 = System.currentTimeMillis();
        log.info("Finished > resultRepository.countNumberOfAssessments < call for course {} in {}ms", course.getId(), end2 - start2);
        start2 = System.currentTimeMillis();

        // no examMode here, so its the same as totalNumberOfAssessments
        DueDateStat[] numberOfAssessmentsOfCorrectionRounds = { totalNumberOfAssessments };
        stats.setNumberOfAssessmentsOfCorrectionRounds(numberOfAssessmentsOfCorrectionRounds);

        final long numberOfComplaints = complaintRepository.countByResult_Participation_Exercise_Course_IdAndComplaintType(courseId, ComplaintType.COMPLAINT);
        stats.setNumberOfComplaints(numberOfComplaints);
        end2 = System.currentTimeMillis();
        log.info("Finished > complaintRepository.countByResult_Participation_Exercise_Course_IdAndComplaintType< call for course {} in {}ms", course.getId(), end2 - start2);
        start2 = System.currentTimeMillis();

        final long numberOfComplaintResponses = complaintResponseRepository
                .countByComplaint_Result_Participation_Exercise_Course_Id_AndComplaint_ComplaintType_AndSubmittedTimeIsNotNull(courseId, ComplaintType.COMPLAINT);
        stats.setNumberOfOpenComplaints(numberOfComplaints - numberOfComplaintResponses);
        end2 = System.currentTimeMillis();
        log.info("Finished > complaintResponseRepository\n"
                + "                .countByComplaint_Result_Participation_Exercise_Course_Id_AndComplaint_ComplaintType_AndSubmittedTimeIsNotNull < call for course {} in {}ms",
                course.getId(), end2 - start2);
        start2 = System.currentTimeMillis();

        final long numberOfMoreFeedbackRequests = complaintRepository.countByResult_Participation_Exercise_Course_IdAndComplaintType(courseId, ComplaintType.MORE_FEEDBACK);
        stats.setNumberOfMoreFeedbackRequests(numberOfMoreFeedbackRequests);
        end2 = System.currentTimeMillis();
        log.info("Finished > complaintRepository.countByResult_Participation_Exercise_Course_IdAndComplaintType< call for course {} in {}ms", course.getId(), end2 - start2);
        start2 = System.currentTimeMillis();

        final long numberOfMoreFeedbackComplaintResponses = complaintResponseRepository
                .countByComplaint_Result_Participation_Exercise_Course_Id_AndComplaint_ComplaintType_AndSubmittedTimeIsNotNull(courseId, ComplaintType.MORE_FEEDBACK);
        end2 = System.currentTimeMillis();
        log.info("Finished > complaintResponseRepository\n"
                + "                .countByComplaint_Result_Participation_Exercise_Course_Id_AndComplaint_ComplaintType_AndSubmittedTimeIsNotNull< call for course {} in {}ms",
                course.getId(), end2 - start2);

        stats.setNumberOfOpenMoreFeedbackRequests(numberOfMoreFeedbackRequests - numberOfMoreFeedbackComplaintResponses);

        stats.setNumberOfStudents(courseService.countNumberOfStudentsForCourse(course));

        start2 = System.currentTimeMillis();
        final long numberOfInTimeSubmissions = submissionRepository.countByCourseIdSubmittedBeforeDueDate(courseId)
                + programmingExerciseRepository.countLegalSubmissionsByCourseIdSubmitted(courseId);
        end2 = System.currentTimeMillis();
        log.info("Finished > submissionRepository.countByCourseIdSubmittedBeforeDueDate < call for course {} in {}ms", course.getId(), end2 - start2);
        start2 = System.currentTimeMillis();

        final long numberOfLateSubmissions = submissionRepository.countByCourseIdSubmittedAfterDueDate(courseId);
        end2 = System.currentTimeMillis();
        log.info("Finished > submissionRepository.countByCourseIdSubmittedAfterDueDate< call for course {} in {}ms", course.getId(), end2 - start2);
        start2 = System.currentTimeMillis();

        stats.setNumberOfSubmissions(new DueDateStat(numberOfInTimeSubmissions, numberOfLateSubmissions));
        stats.setTotalNumberOfAssessments(totalNumberOfAssessments);

        final long numberOfAssessmentLocks = submissionRepository.countLockedSubmissionsByUserIdAndCourseId(userRepository.getUserWithGroupsAndAuthorities().getId(), courseId);
        stats.setNumberOfAssessmentLocks(numberOfAssessmentLocks);
        end2 = System.currentTimeMillis();
        log.info("Finished > submissionRepository.countLockedSubmissionsByUserIdAndCourseId< call for course {} in {}ms", course.getId(), end2 - start2);
        start2 = System.currentTimeMillis();

        final long startT = System.currentTimeMillis();
        List<TutorLeaderboardDTO> leaderboardEntries = tutorLeaderboardService.getCourseLeaderboard(course, exerciseIdsOfCourse);
        stats.setTutorLeaderboardEntries(leaderboardEntries);
        end2 = System.currentTimeMillis();
        log.info("Finished > tutorLeaderboardService.getCourseLeaderboard< call for course {} in {}ms", course.getId(), end2 - start2);

        log.info("Finished TutorLeaderboard in {}ms", System.currentTimeMillis() - startT);
        log.info("Finished api/courses/{}/stats-for-instructor-dashboard call in {}ms", courseId, System.currentTimeMillis() - start);

        return ResponseEntity.ok(stats);
    }

    /**
     * GET courses/exercises-for-management-overview
     *
     * gets the courses with exercises for the user
     *
     * @param onlyActive if true, only active courses will be considered in the result
     * @return ResponseEntity with status, containing a list of courses
     */
    @GetMapping("courses/exercises-for-management-overview")
    @PreAuthorize("hasRole('TA')")
    public ResponseEntity<List<Course>> getExercisesForCourseOverview(@RequestParam(defaultValue = "false") boolean onlyActive) {
        final List<Course> courses = new ArrayList<>();
        for (final var course : courseService.getAllCoursesForManagementOverview(onlyActive)) {
            course.setExercises(exerciseRepository.getExercisesForCourseManagementOverview(course.getId()));
            courses.add(course);
        }

        return ResponseEntity.ok(courses);
    }

    /**
     * GET courses/stats-for-management-overview
     *
     * gets the statistics for the courses of the user
     * statistics for exercises with an assessment due date (or due date if there is no assessment due date)
     * in the past are limited to the five most recent
     *
     * @param onlyActive if true, only active courses will be considered in the result
     * @return ResponseEntity with status, containing a list of <code>CourseManagementOverviewStatisticsDTO</code>
     */
    @GetMapping("courses/stats-for-management-overview")
    @PreAuthorize("hasRole('TA')")
    public ResponseEntity<List<CourseManagementOverviewStatisticsDTO>> getExerciseStatsForCourseOverview(@RequestParam(defaultValue = "false") boolean onlyActive) {
        final List<CourseManagementOverviewStatisticsDTO> courseDTOs = new ArrayList<>();
        for (final var course : courseService.getAllCoursesForManagementOverview(onlyActive)) {
            final var courseId = course.getId();
            final var courseDTO = new CourseManagementOverviewStatisticsDTO();
            courseDTO.setCourseId(courseId);

            var studentsGroup = courseRepository.findStudentGroupName(courseId);
            var amountOfStudentsInCourse = Math.toIntExact(userRepository.countUserInGroup(studentsGroup));
            courseDTO.setExerciseDTOS(exerciseService.getStatisticsForCourseManagementOverview(courseId, amountOfStudentsInCourse));

            var exerciseIds = exerciseRepository.findAllIdsByCourseId(courseId);
            courseDTO.setActiveStudents(courseService.getActiveStudents(exerciseIds, 0, 4));
            courseDTOs.add(courseDTO);
        }

        return ResponseEntity.ok(courseDTOs);
    }

    /**
     * DELETE courses/:courseId : delete the "id" course.
     *
     * @param courseId the id of the course to delete
     * @return the ResponseEntity with status 200 (OK)
     */
    @DeleteMapping("courses/{courseId}")
    @PreAuthorize("hasRole('ADMIN')")
    public ResponseEntity<Void> deleteCourse(@PathVariable long courseId) {
        log.info("REST request to delete Course : {}", courseId);
<<<<<<< HEAD
        User user = userRepository.getUserWithGroupsAndAuthorities();
        authCheckService.checkIsAdminElseThrow(user);
        Course course = courseRepository.findWithEagerExercisesAndLecturesAndLectureUnitsAndLearningGoalsByIdElseThrow(courseId);
=======
        Course course = courseRepository.findWithEagerExercisesAndLecturesAndLectureUnitsAndLearningGoalsById(courseId);
        if (course == null) {
            throw new EntityNotFoundException("Course", courseId);
        }
        User user = userRepository.getUserWithGroupsAndAuthorities();
>>>>>>> db5feb51
        var auditEvent = new AuditEvent(user.getLogin(), Constants.DELETE_COURSE, "course=" + course.getTitle());
        auditEventRepository.add(auditEvent);
        log.info("User {} has requested to delete the course {}", user.getLogin(), course.getTitle());

        courseService.delete(course);
        return ResponseEntity.ok().headers(HeaderUtil.createEntityDeletionAlert(applicationName, true, ENTITY_NAME, course.getTitle())).build();
    }

    /**
     * POST courses/:courseId/archive : archive an existing course asynchronously. This method starts the process of archiving all course exercises, submissions and results in a large
     * zip file. It immediately returns and runs this task asynchronously. When the task is done, the course is marked as archived, which means the zip file can be downloaded.
     *
     * @param courseId the id of the course
     * @return empty
     */
    @PostMapping("courses/{courseId}/archive")
    @PreAuthorize("hasRole('INSTRUCTOR')")
    public ResponseEntity<Void> archiveCourse(@PathVariable Long courseId) {
        log.info("REST request to archive Course : {}", courseId);
        final Course course = courseRepository.findByIdWithExercisesAndLecturesElseThrow(courseId);
        authCheckService.checkHasAtLeastRoleInCourseElseThrow(Role.INSTRUCTOR, course, null);
        // Archiving a course is only possible after the course is over
        if (now().isBefore(course.getEndDate())) {
            throw new BadRequestAlertException("You cannot archive a course that is not over.", ENTITY_NAME, "courseNotOver", true);
        }
        courseService.archiveCourse(course);

        // Note: in the first version, we do not store the results with feedback and other meta data, as those will stay available in Artemis, the main focus is to allow
        // instructors to download student repos in order to delete those on Bitbucket/Gitlab

        // Note: Lectures are not part of the archive at the moment and will be included in a future version
        // 1) Get all lectures (attachments) of the course and store them in a folder

        // Note: Questions and answers are not part of the archive at the moment and will be included in a future version
        // 1) Get all questions and answers for exercises and lectures and store those in structured text files

        return ResponseEntity.ok().build();
    }

    /**
     * GET courses/:courseId/download-archive : Downloads the zip file of the archived course if it exists. Throws a 404 if the course doesn't exist
     *
     * @param courseId The course id of the archived course
     * @return ResponseEntity with status
     */
    @GetMapping("courses/{courseId}/download-archive")
    @PreAuthorize("hasRole('INSTRUCTOR')")
    public ResponseEntity<Resource> downloadCourseArchive(@PathVariable Long courseId) throws FileNotFoundException {
        log.info("REST request to download archive of Course : {}", courseId);
        final Course course = courseRepository.findByIdElseThrow(courseId);
        authCheckService.checkHasAtLeastRoleInCourseElseThrow(Role.INSTRUCTOR, course, null);
        if (!course.hasCourseArchive()) {
            throw new EntityNotFoundException("Archived course", courseId);
        }

        // The path is stored in the course table
        Path archive = Path.of(courseArchivesDirPath, course.getCourseArchivePath());

        File zipFile = archive.toFile();
        InputStreamResource resource = new InputStreamResource(new FileInputStream(zipFile));
        return ResponseEntity.ok().contentLength(zipFile.length()).contentType(MediaType.APPLICATION_OCTET_STREAM).header("filename", zipFile.getName()).body(resource);
    }

    /**
     * DELETE courses/:course/cleanup : Cleans up a course by deleting all student submissions.
     *
     * @param courseId Id of the course to clean up
     * @return ResponseEntity with status
     */
    @DeleteMapping("courses/{courseId}/cleanup")
    @PreAuthorize("hasRole('INSTRUCTOR')")
    public ResponseEntity<Resource> cleanup(@PathVariable Long courseId) {
        log.info("REST request to cleanup the Course : {}", courseId);
        final Course course = courseRepository.findByIdElseThrow(courseId);
        authCheckService.checkHasAtLeastRoleInCourseElseThrow(Role.INSTRUCTOR, course, null);
        // Forbid cleaning the course if no archive has been created
        if (!course.hasCourseArchive()) {
            throw new BadRequestAlertException("Failed to clean up course " + courseId + " because it needs to be archived first.", ENTITY_NAME, "archivenonexistant");
        }
        courseService.cleanupCourse(courseId);
        return ResponseEntity.ok().build();
    }

    /**
     * GET courses/:courseId/categories : Returns all categories used in a course
     *
     * @param courseId the id of the course to get the categories from
     * @return the ResponseEntity with status 200 (OK) and the list of categories or with status 404 (Not Found)
     */
    @GetMapping("courses/{courseId}/categories")
    @PreAuthorize("hasRole('EDITOR')")
    public ResponseEntity<Set<String>> getCategoriesInCourse(@PathVariable Long courseId) {
        log.debug("REST request to get categories of Course : {}", courseId);
        Course course = courseRepository.findByIdElseThrow(courseId);
        authCheckService.checkHasAtLeastRoleInCourseElseThrow(Role.EDITOR, course, null);
        return ResponseEntity.ok().body(exerciseRepository.findAllCategoryNames(course.getId()));
    }

    /**
     * GET courses/:courseId/students : Returns all users that belong to the student group of the course
     *
     * @param courseId the id of the course
     * @return list of users with status 200 (OK)
     */
    @GetMapping("courses/{courseId}/students")
    @PreAuthorize("hasRole('INSTRUCTOR')")
    public ResponseEntity<List<User>> getAllStudentsInCourse(@PathVariable Long courseId) {
        log.debug("REST request to get all students in course : {}", courseId);
        Course course = courseRepository.findByIdElseThrow(courseId);
        return getAllUsersInGroup(course, course.getStudentGroupName());
    }

    /**
     * GET courses/:courseId/tutors : Returns all users that belong to the tutor group of the course
     *
     * @param courseId the id of the course
     * @return list of users with status 200 (OK)
     */
    @GetMapping("courses/{courseId}/tutors")
    @PreAuthorize("hasRole('INSTRUCTOR')")
    public ResponseEntity<List<User>> getAllTutorsInCourse(@PathVariable Long courseId) {
        log.debug("REST request to get all tutors in course : {}", courseId);
        Course course = courseRepository.findByIdElseThrow(courseId);
        return getAllUsersInGroup(course, course.getTeachingAssistantGroupName());
    }

    /**
     * GET courses/:courseId/editors : Returns all users that belong to the editor group of the course
     *
     * @param courseId the id of the course
     * @return list of users with status 200 (OK)
     */
    @GetMapping("courses/{courseId}/editors")
    @PreAuthorize("hasRole('INSTRUCTOR')")
    public ResponseEntity<List<User>> getAllEditorsInCourse(@PathVariable Long courseId) {
        log.debug("REST request to get all editors in course : {}", courseId);
        Course course = courseRepository.findByIdElseThrow(courseId);
        return getAllUsersInGroup(course, course.getEditorGroupName());
    }

    /**
     * GET courses/:courseId/instructors : Returns all users that belong to the instructor group of the course
     *
     * @param courseId the id of the course
     * @return list of users with status 200 (OK)
     */
    @GetMapping("courses/{courseId}/instructors")
    @PreAuthorize("hasRole('INSTRUCTOR')")
    public ResponseEntity<List<User>> getAllInstructorsInCourse(@PathVariable Long courseId) {
        log.debug("REST request to get all instructors in course : {}", courseId);
        Course course = courseRepository.findByIdElseThrow(courseId);
        return getAllUsersInGroup(course, course.getInstructorGroupName());
    }

    /**
     * GET courses/:courseId/title : Returns the title of the course with the given id
     *
     * @param courseId the id of the course
     * @return the title of the course wrapped in an ResponseEntity or 404 Not Found if no course with that id exists
     */
    @GetMapping("courses/{courseId}/title")
    @PreAuthorize("hasRole('USER')")
    @ResponseBody
    public ResponseEntity<String> getCourseTitle(@PathVariable Long courseId) {
        final var title = courseRepository.getCourseTitle(courseId);
        return title == null ? ResponseEntity.notFound().build() : ResponseEntity.ok(title);
    }

    /**
     * Returns all users in a course that belong to the given group
     *
     * @param course    the course
     * @param groupName the name of the group
     * @return list of users
     */
    @NotNull
    public ResponseEntity<List<User>> getAllUsersInGroup(Course course, String groupName) {
        authCheckService.checkHasAtLeastRoleInCourseElseThrow(Role.INSTRUCTOR, course, null);
        var usersInGroup = userRepository.findAllInGroup(groupName);
        usersInGroup.forEach(user -> {
            // remove some values which are not needed in the client
            user.setLastNotificationRead(null);
            user.setActivationKey(null);
            user.setLangKey(null);
            user.setLastNotificationRead(null);
            user.setLastModifiedBy(null);
            user.setLastModifiedDate(null);
            user.setCreatedBy(null);
            user.setCreatedDate(null);
        });
        return ResponseEntity.ok().body(usersInGroup);
    }

    /**
     * POST courses/:courseId/students/:studentLogin : Add the given user to the students of the course so that the student can access the course
     *
     * @param courseId     the id of the course
     * @param studentLogin the login of the user who should get student access
     * @return empty ResponseEntity with status 200 (OK) or with status 404 (Not Found)
     */
    @PostMapping("courses/{courseId}/students/{studentLogin:" + Constants.LOGIN_REGEX + "}")
    @PreAuthorize("hasRole('INSTRUCTOR')")
    public ResponseEntity<Void> addStudentToCourse(@PathVariable Long courseId, @PathVariable String studentLogin) {
        log.debug("REST request to add {} as student to course : {}", studentLogin, courseId);
        var course = courseRepository.findByIdElseThrow(courseId);
        return addUserToCourseGroup(studentLogin, userRepository.getUserWithGroupsAndAuthorities(), course, course.getStudentGroupName(), Role.STUDENT);
    }

    /**
     * POST courses/:courseId/tutors/:tutorLogin : Add the given user to the tutors of the course so that the student can access the course administration
     *
     * @param courseId   the id of the course
     * @param tutorLogin the login of the user who should get tutor access
     * @return empty ResponseEntity with status 200 (OK) or with status 404 (Not Found)
     */
    @PostMapping("courses/{courseId}/tutors/{tutorLogin:" + Constants.LOGIN_REGEX + "}")
    @PreAuthorize("hasRole('INSTRUCTOR')")
    public ResponseEntity<Void> addTutorToCourse(@PathVariable Long courseId, @PathVariable String tutorLogin) {
        log.debug("REST request to add {} as tutors to course : {}", tutorLogin, courseId);
        var course = courseRepository.findByIdElseThrow(courseId);
        return addUserToCourseGroup(tutorLogin, userRepository.getUserWithGroupsAndAuthorities(), course, course.getTeachingAssistantGroupName(), Role.TEACHING_ASSISTANT);
    }

    /**
     * POST courses/:courseId/editors/:editorLogin : Add the given user to the editors of the course so that the student can access the course administration
     *
     * @param courseId   the id of the course
     * @param editorLogin the login of the user who should get editor access
     * @return empty ResponseEntity with status 200 (OK) or with status 404 (Not Found)
     */
    @PostMapping("courses/{courseId}/editors/{editorLogin:" + Constants.LOGIN_REGEX + "}")
    @PreAuthorize("hasRole('INSTRUCTOR')")
    public ResponseEntity<Void> addEditorToCourse(@PathVariable Long courseId, @PathVariable String editorLogin) {
        log.debug("REST request to add {} as editors to course : {}", editorLogin, courseId);
        Course course = courseRepository.findByIdElseThrow(courseId);

        // Courses that have been created before Artemis version 4.11.9 do not have an editor group.
        // The editor group would be need to be set manually by instructors for the course and manually added to Jira.
        // To increase the usability the group is automatically generated when a user is added.
        if (!StringUtils.hasText(course.getEditorGroupName())) {
            try {
                course.setEditorGroupName(course.getDefaultEditorGroupName());
                if (!artemisAuthenticationProvider.isGroupAvailable(course.getDefaultEditorGroupName())) {
                    artemisAuthenticationProvider.createGroup(course.getDefaultEditorGroupName());
                }
            }
            catch (GroupAlreadyExistsException ex) {
                throw new BadRequestAlertException(
                        ex.getMessage() + ": One of the groups already exists (in the external user management), because the short name was already used in Artemis before. "
                                + "Please choose a different short name!",
                        ENTITY_NAME, "shortNameWasAlreadyUsed", true);
            }
            catch (ArtemisAuthenticationException ex) {
                // a specified group does not exist, notify the client
                throw new BadRequestAlertException(ex.getMessage(), ENTITY_NAME, "groupNotFound", true);
            }
            courseRepository.save(course);
        }

        return addUserToCourseGroup(editorLogin, userRepository.getUserWithGroupsAndAuthorities(), course, course.getEditorGroupName(), Role.EDITOR);
    }

    /**
     * POST courses/:courseId/instructors/:instructorLogin : Add the given user to the instructors of the course so that the student can access the course administration
     *
     * @param courseId        the id of the course
     * @param instructorLogin the login of the user who should get instructors access
     * @return empty ResponseEntity with status 200 (OK) or with status 404 (Not Found)
     */
    @PostMapping("courses/{courseId}/instructors/{instructorLogin:" + Constants.LOGIN_REGEX + "}")
    @PreAuthorize("hasRole('INSTRUCTOR')")
    public ResponseEntity<Void> addInstructorToCourse(@PathVariable Long courseId, @PathVariable String instructorLogin) {
        log.debug("REST request to add {} as instructors to course : {}", instructorLogin, courseId);
        var course = courseRepository.findByIdElseThrow(courseId);
        return addUserToCourseGroup(instructorLogin, userRepository.getUserWithGroupsAndAuthorities(), course, course.getInstructorGroupName(), Role.INSTRUCTOR);
    }

    /**
     * adds the userLogin to the group (student, tutors or instructors) of the given course
     *
     * @param userLogin         the user login of the student, tutor or instructor who should be added to the group
     * @param instructorOrAdmin the user who initiates this request who must be an instructor of the given course or an admin
     * @param course            the course which is only passes to check if the instructorOrAdmin is an instructor of the course
     * @param group             the group to which the userLogin should be added
     * @param role              the role which should be added
     * @return empty ResponseEntity with status 200 (OK) or with status 404 (Not Found) or with status 403 (Forbidden)
     */
    @NotNull
<<<<<<< HEAD
    public ResponseEntity<Void> addUserToCourseGroup(String userLogin, User instructorOrAdmin, Course course, String group) {
        authCheckService.checkHasAtLeastRoleInCourseElseThrow(Role.INSTRUCTOR, course, instructorOrAdmin);
        Optional<User> userToAddToGroup = userRepository.findOneWithGroupsAndAuthoritiesByLogin(userLogin);
        if (userToAddToGroup.isEmpty()) {
            return notFound();
=======
    public ResponseEntity<Void> addUserToCourseGroup(String userLogin, User instructorOrAdmin, Course course, String group, Role role) {
        if (authCheckService.isAtLeastInstructorInCourse(course, instructorOrAdmin)) {
            Optional<User> userToAddToGroup = userRepository.findOneWithGroupsAndAuthoritiesByLogin(userLogin);
            if (userToAddToGroup.isEmpty()) {
                throw new EntityNotFoundException("User", userLogin);
            }
            courseService.addUserToGroup(userToAddToGroup.get(), group, role);
            return ResponseEntity.ok().body(null);
        }
        else {
            throw new AccessForbiddenException(NOT_ALLOWED);
>>>>>>> db5feb51
        }
        courseService.addUserToGroup(userToAddToGroup.get(), group);
        return ResponseEntity.ok().body(null);
    }

    /**
     * DELETE courses/:courseId/students/:studentLogin : Remove the given user from the students of the course so that the student cannot access the course any more
     *
     * @param courseId     the id of the course
     * @param studentLogin the login of the user who should lose student access
     * @return empty ResponseEntity with status 200 (OK) or with status 404 (Not Found)
     */
    @DeleteMapping("courses/{courseId}/students/{studentLogin:" + Constants.LOGIN_REGEX + "}")
    @PreAuthorize("hasRole('INSTRUCTOR')")
    public ResponseEntity<Void> removeStudentFromCourse(@PathVariable Long courseId, @PathVariable String studentLogin) {
        log.debug("REST request to remove {} as student from course : {}", studentLogin, courseId);
        var course = courseRepository.findByIdElseThrow(courseId);
        return removeUserFromCourseGroup(studentLogin, userRepository.getUserWithGroupsAndAuthorities(), course, course.getStudentGroupName(), Role.STUDENT);
    }

    /**
     * DELETE courses/:courseId/tutors/:tutorsLogin : Remove the given user from the tutors of the course so that the tutors cannot access the course administration any more
     *
     * @param courseId   the id of the course
     * @param tutorLogin the login of the user who should lose student access
     * @return empty ResponseEntity with status 200 (OK) or with status 404 (Not Found)
     */
    @DeleteMapping("courses/{courseId}/tutors/{tutorLogin:" + Constants.LOGIN_REGEX + "}")
    @PreAuthorize("hasRole('INSTRUCTOR')")
    public ResponseEntity<Void> removeTutorFromCourse(@PathVariable Long courseId, @PathVariable String tutorLogin) {
        log.debug("REST request to remove {} as tutor from course : {}", tutorLogin, courseId);
        var course = courseRepository.findByIdElseThrow(courseId);
        return removeUserFromCourseGroup(tutorLogin, userRepository.getUserWithGroupsAndAuthorities(), course, course.getTeachingAssistantGroupName(), Role.TEACHING_ASSISTANT);
    }

    /**
     * DELETE courses/:courseId/editors/:editorsLogin : Remove the given user from the editors of the course so that the editors cannot access the course administration any more
     *
     * @param courseId   the id of the course
     * @param editorLogin the login of the user who should lose student access
     * @return empty ResponseEntity with status 200 (OK) or with status 404 (Not Found)
     */
    @DeleteMapping("courses/{courseId}/editors/{editorLogin:" + Constants.LOGIN_REGEX + "}")
    @PreAuthorize("hasRole('INSTRUCTOR')")
    public ResponseEntity<Void> removeEditorFromCourse(@PathVariable Long courseId, @PathVariable String editorLogin) {
        log.debug("REST request to remove {} as editor from course : {}", editorLogin, courseId);
        var course = courseRepository.findByIdElseThrow(courseId);
        return removeUserFromCourseGroup(editorLogin, userRepository.getUserWithGroupsAndAuthorities(), course, course.getEditorGroupName(), Role.EDITOR);
    }

    /**
     * DELETE courses/:courseId/instructors/:instructorLogin : Remove the given user from the instructors of the course so that the instructor cannot access the course administration any more
     *
     * @param courseId        the id of the course
     * @param instructorLogin the login of the user who should lose student access
     * @return empty ResponseEntity with status 200 (OK) or with status 404 (Not Found)
     */
    @DeleteMapping("courses/{courseId}/instructors/{instructorLogin:" + Constants.LOGIN_REGEX + "}")
    @PreAuthorize("hasRole('INSTRUCTOR')")
    public ResponseEntity<Void> removeInstructorFromCourse(@PathVariable Long courseId, @PathVariable String instructorLogin) {
        log.debug("REST request to remove {} as instructor from course : {}", instructorLogin, courseId);
        var course = courseRepository.findByIdElseThrow(courseId);
        return removeUserFromCourseGroup(instructorLogin, userRepository.getUserWithGroupsAndAuthorities(), course, course.getInstructorGroupName(), Role.INSTRUCTOR);
    }

    /**
     * removes the userLogin from the group (student, tutors or instructors) of the given course
     *
     * @param userLogin         the user login of the student, tutor or instructor who should be removed from the group
     * @param instructorOrAdmin the user who initiates this request who must be an instructor of the given course or an admin
     * @param course            the course which is only passes to check if the instructorOrAdmin is an instructor of the course
     * @param group             the group from which the userLogin should be removed
     * @param role              the role which should be removed
     * @return empty ResponseEntity with status 200 (OK) or with status 404 (Not Found) or with status 403 (Forbidden)
     */
    @NotNull
<<<<<<< HEAD
    public ResponseEntity<Void> removeUserFromCourseGroup(String userLogin, User instructorOrAdmin, Course course, String group) {
        authCheckService.checkHasAtLeastRoleInCourseElseThrow(Role.INSTRUCTOR, course, instructorOrAdmin);
        Optional<User> userToRemoveFromGroup = userRepository.findOneWithGroupsAndAuthoritiesByLogin(userLogin);
        if (userToRemoveFromGroup.isEmpty()) {
            return notFound();
=======
    public ResponseEntity<Void> removeUserFromCourseGroup(String userLogin, User instructorOrAdmin, Course course, String group, Role role) {
        if (authCheckService.isAtLeastInstructorInCourse(course, instructorOrAdmin)) {
            Optional<User> userToRemoveFromGroup = userRepository.findOneWithGroupsAndAuthoritiesByLogin(userLogin);
            if (userToRemoveFromGroup.isEmpty()) {
                throw new EntityNotFoundException("User", userLogin);
            }
            courseService.removeUserFromGroup(userToRemoveFromGroup.get(), group, role);
            return ResponseEntity.ok().body(null);
        }
        else {
            throw new AccessForbiddenException(NOT_ALLOWED);
>>>>>>> db5feb51
        }
        courseService.removeUserFromGroup(userToRemoveFromGroup.get(), group);
        return ResponseEntity.ok().body(null);
    }

    /**
     * Utility method used to check whether a user is member of at least one organization of a given course
     * @param user the user to check
     * @param course the course to check
     * @return true if the user is member of at least one organization of the course. false otherwise
     */
    private boolean checkIfUserIsMemberOfCourseOrganizations(User user, Course course) {
        boolean isMember = false;
        for (Organization organization : courseRepository.findWithEagerOrganizationsElseThrow(course.getId()).getOrganizations()) {
            if (user.getOrganizations().contains(organization)) {
                isMember = true;
                break;
            }
        }
        return isMember;
    }

    /**
     * GET courses/:courseId/management-detail : Gets the data needed for the course management detail view
     *
     * @param courseId the id of the course
     * @return the ResponseEntity with status 200 (OK) and the body, or with status 404 (Not Found)
     */
    @GetMapping("courses/{courseId}/management-detail")
    @PreAuthorize("hasRole('TA')")
    public ResponseEntity<CourseManagementDetailViewDTO> getCourseDTOForDetailView(@PathVariable Long courseId) {
        Course course = courseRepository.findByIdElseThrow(courseId);
        authCheckService.checkHasAtLeastRoleInCourseElseThrow(Role.TEACHING_ASSISTANT, course, null);

        Set<Exercise> exercises = exerciseRepository.findAllExercisesByCourseId(courseId);
        // For the average score we need to only consider scores which are included completely or as bonus
        Set<Exercise> includedExercises = exercises.stream().filter(Exercise::isCourseExercise)
                .filter(exercise -> !exercise.getIncludedInOverallScore().equals(IncludedInOverallScore.NOT_INCLUDED)).collect(Collectors.toSet());
        Double averageScoreForCourse = participantScoreRepository.findAvgScore(includedExercises);
        averageScoreForCourse = averageScoreForCourse != null ? averageScoreForCourse : 0.0;
        double reachablePoints = includedExercises.stream().map(Exercise::getMaxPoints).collect(Collectors.toSet()).stream().mapToDouble(Double::doubleValue).sum();

        Set<Long> exerciseIdsOfCourse = exercises.stream().map(Exercise::getId).collect(Collectors.toSet());
        CourseManagementDetailViewDTO dto = courseService.getStatsForDetailView(courseId, exerciseIdsOfCourse);

        setAssessments(dto, exerciseIdsOfCourse);
        setComplaints(dto, courseId);
        setMoreFeedbackRequests(dto, courseId);
        setAverageScore(dto, reachablePoints, averageScoreForCourse);

        return ResponseEntity.ok(dto);
    }

    /**
     *  Helper method for setting the assessments in the CourseManagementDetailViewDTO
     *  Only counting assessments and submissions which are handed in in time
     */
    private void setAssessments(CourseManagementDetailViewDTO dto, Set<Long> exerciseIdsOfCourse) {
        DueDateStat assessments = resultRepository.countNumberOfAssessments(exerciseIdsOfCourse);
        long numberOfAssessments = assessments.inTime() + assessments.late();
        dto.setCurrentAbsoluteAssessments(numberOfAssessments);

        long numberOfInTimeSubmissions = submissionRepository.countAllByExerciseIdsSubmittedBeforeDueDate(exerciseIdsOfCourse)
                + programmingExerciseRepository.countAllSubmissionsByExerciseIdsSubmitted(exerciseIdsOfCourse);
        long numberOfLateSubmissions = submissionRepository.countAllByExerciseIdsSubmittedAfterDueDate(exerciseIdsOfCourse);

        long numberOfSubmissions = numberOfInTimeSubmissions + numberOfLateSubmissions;
        dto.setCurrentMaxAssessments(numberOfSubmissions);
        dto.setCurrentPercentageAssessments(calculatePercentage(numberOfAssessments, numberOfSubmissions));
    }

    /**
     *  Helper method for setting the complaints in the CourseManagementDetailViewDTO
     */
    private void setComplaints(CourseManagementDetailViewDTO dto, Long courseId) {
        long numberOfAnsweredComplaints = complaintResponseRepository
                .countByComplaint_Result_Participation_Exercise_Course_Id_AndComplaint_ComplaintType_AndSubmittedTimeIsNotNull(courseId, ComplaintType.COMPLAINT);
        dto.setCurrentAbsoluteComplaints(numberOfAnsweredComplaints);
        long numberOfComplaints = complaintRepository.countByResult_Participation_Exercise_Course_IdAndComplaintType(courseId, ComplaintType.COMPLAINT);
        dto.setCurrentMaxComplaints(numberOfComplaints);
        dto.setCurrentPercentageComplaints(calculatePercentage(numberOfAnsweredComplaints, numberOfComplaints));
    }

    /**
     *  Helper method for setting the more feedback requests in the CourseManagementDetailViewDTO
     */
    private void setMoreFeedbackRequests(CourseManagementDetailViewDTO dto, Long courseId) {
        long numberOfAnsweredFeedbackRequests = complaintResponseRepository
                .countByComplaint_Result_Participation_Exercise_Course_Id_AndComplaint_ComplaintType_AndSubmittedTimeIsNotNull(courseId, ComplaintType.MORE_FEEDBACK);
        dto.setCurrentAbsoluteMoreFeedbacks(numberOfAnsweredFeedbackRequests);
        long numberOfMoreFeedbackRequests = complaintRepository.countByResult_Participation_Exercise_Course_IdAndComplaintType(courseId, ComplaintType.MORE_FEEDBACK);
        dto.setCurrentMaxMoreFeedbacks(numberOfMoreFeedbackRequests);
        dto.setCurrentPercentageMoreFeedbacks(calculatePercentage(numberOfAnsweredFeedbackRequests, numberOfMoreFeedbackRequests));
    }

    /**
     *  Helper method for setting the average score in the CourseManagementDetailViewDTO
     */
    private void setAverageScore(CourseManagementDetailViewDTO dto, double reachablePoints, Double averageScoreForCourse) {
        dto.setCurrentMaxAverageScore(reachablePoints);
        dto.setCurrentAbsoluteAverageScore(round((averageScoreForCourse / 100.0) * reachablePoints));
        if (reachablePoints > 0.0) {
            dto.setCurrentPercentageAverageScore(round(averageScoreForCourse));
        }
        else {
            dto.setCurrentPercentageAverageScore(0.0);
        }
    }

    private double calculatePercentage(double positive, double total) {
        return total > 0.0 ? Math.round(positive * 1000.0 / total) / 10.0 : 0.0;
    }

    /**
     * GET courses/:courseId/statistics : Get the active students for this particular course
     *
     * @param courseId the id of the course
     * @param periodIndex an index indicating which time period, 0 is current week, -1 is one week in the past, -2 is two weeks in the past ...
     * @return the ResponseEntity with status 200 (OK) and the data in body, or status 404 (Not Found)
     */
    @GetMapping("courses/{courseId}/statistics")
    @PreAuthorize("hasRole('TA')")
    public ResponseEntity<Integer[]> getActiveStudentsForCourseDetailView(@PathVariable Long courseId, @RequestParam Integer periodIndex) {
        Course course = courseRepository.findByIdElseThrow(courseId);
        authCheckService.checkHasAtLeastRoleInCourseElseThrow(Role.TEACHING_ASSISTANT, course, null);
        var exerciseIds = exerciseRepository.findAllIdsByCourseId(courseId);
        return ResponseEntity.ok(courseService.getActiveStudents(exerciseIds, periodIndex, 16));
    }
}<|MERGE_RESOLUTION|>--- conflicted
+++ resolved
@@ -255,19 +255,8 @@
     @PreAuthorize("hasRole('INSTRUCTOR')")
     public ResponseEntity<Course> updateCourse(@PathVariable Long courseId, @RequestBody Course updatedCourse) throws URISyntaxException {
         log.debug("REST request to update Course : {}", updatedCourse);
-<<<<<<< HEAD
         if (!courseId.equals(updatedCourse.getId())) {
             return badRequest("courseId", "400", "CourseId in the path does not match the Id in the Body!");
-=======
-        User user = userRepository.getUserWithGroupsAndAuthorities();
-        if (updatedCourse.getId() == null) {
-            if (authCheckService.isAdmin(user)) {
-                return createCourse(updatedCourse);
-            }
-            else {
-                throw new AccessForbiddenException(NOT_ALLOWED);
-            }
->>>>>>> db5feb51
         }
         User user = userRepository.getUserWithGroupsAndAuthorities();
         var existingCourse = courseRepository.findByIdElseThrow(updatedCourse.getId());
@@ -1012,17 +1001,9 @@
     @PreAuthorize("hasRole('ADMIN')")
     public ResponseEntity<Void> deleteCourse(@PathVariable long courseId) {
         log.info("REST request to delete Course : {}", courseId);
-<<<<<<< HEAD
         User user = userRepository.getUserWithGroupsAndAuthorities();
         authCheckService.checkIsAdminElseThrow(user);
         Course course = courseRepository.findWithEagerExercisesAndLecturesAndLectureUnitsAndLearningGoalsByIdElseThrow(courseId);
-=======
-        Course course = courseRepository.findWithEagerExercisesAndLecturesAndLectureUnitsAndLearningGoalsById(courseId);
-        if (course == null) {
-            throw new EntityNotFoundException("Course", courseId);
-        }
-        User user = userRepository.getUserWithGroupsAndAuthorities();
->>>>>>> db5feb51
         var auditEvent = new AuditEvent(user.getLogin(), Constants.DELETE_COURSE, "course=" + course.getTitle());
         auditEventRepository.add(auditEvent);
         log.info("User {} has requested to delete the course {}", user.getLogin(), course.getTitle());
@@ -1311,25 +1292,11 @@
      * @return empty ResponseEntity with status 200 (OK) or with status 404 (Not Found) or with status 403 (Forbidden)
      */
     @NotNull
-<<<<<<< HEAD
     public ResponseEntity<Void> addUserToCourseGroup(String userLogin, User instructorOrAdmin, Course course, String group) {
         authCheckService.checkHasAtLeastRoleInCourseElseThrow(Role.INSTRUCTOR, course, instructorOrAdmin);
         Optional<User> userToAddToGroup = userRepository.findOneWithGroupsAndAuthoritiesByLogin(userLogin);
         if (userToAddToGroup.isEmpty()) {
             return notFound();
-=======
-    public ResponseEntity<Void> addUserToCourseGroup(String userLogin, User instructorOrAdmin, Course course, String group, Role role) {
-        if (authCheckService.isAtLeastInstructorInCourse(course, instructorOrAdmin)) {
-            Optional<User> userToAddToGroup = userRepository.findOneWithGroupsAndAuthoritiesByLogin(userLogin);
-            if (userToAddToGroup.isEmpty()) {
-                throw new EntityNotFoundException("User", userLogin);
-            }
-            courseService.addUserToGroup(userToAddToGroup.get(), group, role);
-            return ResponseEntity.ok().body(null);
-        }
-        else {
-            throw new AccessForbiddenException(NOT_ALLOWED);
->>>>>>> db5feb51
         }
         courseService.addUserToGroup(userToAddToGroup.get(), group);
         return ResponseEntity.ok().body(null);
@@ -1406,25 +1373,11 @@
      * @return empty ResponseEntity with status 200 (OK) or with status 404 (Not Found) or with status 403 (Forbidden)
      */
     @NotNull
-<<<<<<< HEAD
     public ResponseEntity<Void> removeUserFromCourseGroup(String userLogin, User instructorOrAdmin, Course course, String group) {
         authCheckService.checkHasAtLeastRoleInCourseElseThrow(Role.INSTRUCTOR, course, instructorOrAdmin);
         Optional<User> userToRemoveFromGroup = userRepository.findOneWithGroupsAndAuthoritiesByLogin(userLogin);
         if (userToRemoveFromGroup.isEmpty()) {
             return notFound();
-=======
-    public ResponseEntity<Void> removeUserFromCourseGroup(String userLogin, User instructorOrAdmin, Course course, String group, Role role) {
-        if (authCheckService.isAtLeastInstructorInCourse(course, instructorOrAdmin)) {
-            Optional<User> userToRemoveFromGroup = userRepository.findOneWithGroupsAndAuthoritiesByLogin(userLogin);
-            if (userToRemoveFromGroup.isEmpty()) {
-                throw new EntityNotFoundException("User", userLogin);
-            }
-            courseService.removeUserFromGroup(userToRemoveFromGroup.get(), group, role);
-            return ResponseEntity.ok().body(null);
-        }
-        else {
-            throw new AccessForbiddenException(NOT_ALLOWED);
->>>>>>> db5feb51
         }
         courseService.removeUserFromGroup(userToRemoveFromGroup.get(), group);
         return ResponseEntity.ok().body(null);
