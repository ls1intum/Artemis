--- conflicted
+++ resolved
@@ -408,32 +408,19 @@
      * GET /courses/{courseId}/for-dashboard
      *
      * @param courseId the courseId for which exercises, lectures, exams and learning goals should be fetched
-<<<<<<< HEAD
      * @param refresh if true, this request was initiated by the user clicking on a refresh button
-     * @return a course with all exercises, lectures, exams and learning goals visible to the student
-=======
      * @return a course with all exercises, lectures, exams, learning goals, etc. visible to the user
->>>>>>> 2cd54c21
      */
     // TODO: we should rename this into courses/{courseId}/details
     @GetMapping("courses/{courseId}/for-dashboard")
     @PreAuthorize("hasRole('USER')")
-<<<<<<< HEAD
     public Course getCourseForDashboard(@PathVariable long courseId, @RequestParam(defaultValue = "false") boolean refresh) {
-        long start = System.currentTimeMillis();
-        User user = userRepository.getUserWithGroupsAndAuthorities();
-
-        Course course = courseService.findOneWithExercisesAndLecturesAndExamsAndLearningGoalsAndTutorialGroupsForUser(courseId, user, refresh);
-        courseService.fetchParticipationsWithSubmissionsAndResultsForCourses(List.of(course), user, start);
-=======
-    public Course getCourseForDashboard(@PathVariable long courseId) {
         long timeNanoStart = System.nanoTime();
         log.debug("REST request to get one course {} with exams, lectures, exercises, participations, submissions and results, etc.", courseId);
         User user = userRepository.getUserWithGroupsAndAuthorities();
-        Course course = courseService.findOneWithExercisesAndLecturesAndExamsAndLearningGoalsAndTutorialGroupsForUser(courseId, user);
+        Course course = courseService.findOneWithExercisesAndLecturesAndExamsAndLearningGoalsAndTutorialGroupsForUser(courseId, user, refresh);
         courseService.fetchParticipationsWithSubmissionsAndResultsForCourses(List.of(course), user);
         logDuration(List.of(course), user, timeNanoStart);
->>>>>>> 2cd54c21
         return course;
     }
 
