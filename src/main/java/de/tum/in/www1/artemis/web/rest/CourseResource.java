--- conflicted
+++ resolved
@@ -231,11 +231,7 @@
 
         if (file != null) {
             Path basePath = FilePathService.getCourseIconFilePath();
-<<<<<<< HEAD
             Path savePath = fileService.saveFile(file, basePath, false);
-=======
-            Path savePath = fileService.saveFile(file, basePath);
->>>>>>> 3afd5b02
             courseUpdate.setCourseIcon(FilePathService.publicPathForActualPathOrThrow(savePath, courseId).toString());
             if (existingCourse.getCourseIcon() != null) {
                 // delete old course icon
