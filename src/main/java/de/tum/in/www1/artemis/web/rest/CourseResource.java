package de.tum.in.www1.artemis.web.rest;

import static de.tum.in.www1.artemis.config.Constants.SHORT_NAME_PATTERN;
import static de.tum.in.www1.artemis.web.rest.util.ResponseUtil.forbidden;
import static de.tum.in.www1.artemis.web.rest.util.ResponseUtil.notFound;
import static java.time.ZonedDateTime.now;

import java.net.URI;
import java.net.URISyntaxException;
import java.time.ZonedDateTime;
import java.util.*;
import java.util.regex.Matcher;
import java.util.regex.Pattern;
import java.util.stream.Collectors;
import java.util.stream.Stream;

import org.jetbrains.annotations.NotNull;
import org.slf4j.Logger;
import org.slf4j.LoggerFactory;
import org.springframework.beans.factory.annotation.Value;
import org.springframework.boot.actuate.audit.AuditEvent;
import org.springframework.boot.actuate.audit.AuditEventRepository;
import org.springframework.core.env.Environment;
import org.springframework.http.ResponseEntity;
import org.springframework.security.access.prepost.PreAuthorize;
import org.springframework.web.bind.annotation.*;

import de.tum.in.www1.artemis.config.Constants;
import de.tum.in.www1.artemis.domain.*;
import de.tum.in.www1.artemis.domain.enumeration.ComplaintType;
import de.tum.in.www1.artemis.domain.enumeration.ExerciseMode;
import de.tum.in.www1.artemis.domain.participation.StudentParticipation;
import de.tum.in.www1.artemis.domain.participation.TutorParticipation;
import de.tum.in.www1.artemis.exception.ArtemisAuthenticationException;
import de.tum.in.www1.artemis.exception.GroupAlreadyExistsException;
import de.tum.in.www1.artemis.repository.ComplaintRepository;
import de.tum.in.www1.artemis.repository.ComplaintResponseRepository;
import de.tum.in.www1.artemis.repository.CourseRepository;
import de.tum.in.www1.artemis.security.ArtemisAuthenticationProvider;
import de.tum.in.www1.artemis.service.*;
import de.tum.in.www1.artemis.service.connectors.VcsUserManagementService;
import de.tum.in.www1.artemis.web.rest.dto.DueDateStat;
import de.tum.in.www1.artemis.web.rest.dto.StatsForInstructorDashboardDTO;
import de.tum.in.www1.artemis.web.rest.dto.TutorLeaderboardDTO;
import de.tum.in.www1.artemis.web.rest.errors.AccessForbiddenException;
import de.tum.in.www1.artemis.web.rest.errors.BadRequestAlertException;
import de.tum.in.www1.artemis.web.rest.util.HeaderUtil;
import io.github.jhipster.config.JHipsterConstants;
import io.github.jhipster.web.util.ResponseUtil;

/**
 * REST controller for managing Course.
 */
@RestController
@RequestMapping("/api")
@PreAuthorize("hasRole('ADMIN')")
public class CourseResource {

    private final Logger log = LoggerFactory.getLogger(CourseResource.class);

    private static final String ENTITY_NAME = "course";

    @Value("${jhipster.clientApp.name}")
    private String applicationName;

    @Value("${artemis.user-management.course-registration.allowed-username-pattern:#{null}}")
    private Optional<Pattern> allowedCourseRegistrationUsernamePattern;

    private final UserService userService;

    private final CourseService courseService;

    private final ParticipationService participationService;

    private final AuthorizationCheckService authCheckService;

    private final CourseRepository courseRepository;

    private final ExerciseService exerciseService;

    private final ArtemisAuthenticationProvider artemisAuthenticationProvider;

    private final TutorParticipationService tutorParticipationService;

    private final ComplaintRepository complaintRepository;

    private final ComplaintResponseRepository complaintResponseRepository;

    private final SubmissionService submissionService;

    private final ResultService resultService;

    private final ComplaintService complaintService;

    private final TutorLeaderboardService tutorLeaderboardService;

    private final ProgrammingExerciseService programmingExerciseService;

    private final AssessmentDashboardService assessmentDashboardService;

    private final AchievementService achievementService;

    private final AuditEventRepository auditEventRepository;

    private final Optional<VcsUserManagementService> vcsUserManagementService;

    private final Environment env;

    public CourseResource(UserService userService, CourseService courseService, ParticipationService participationService, CourseRepository courseRepository,
            ExerciseService exerciseService, AuthorizationCheckService authCheckService, TutorParticipationService tutorParticipationService, Environment env,
            ArtemisAuthenticationProvider artemisAuthenticationProvider, ComplaintRepository complaintRepository, ComplaintResponseRepository complaintResponseRepository,
            SubmissionService submissionService, ResultService resultService, ComplaintService complaintService, TutorLeaderboardService tutorLeaderboardService,
            ProgrammingExerciseService programmingExerciseService, AuditEventRepository auditEventRepository, Optional<VcsUserManagementService> vcsUserManagementService,
<<<<<<< HEAD
            TutorDashboardService tutorDashboardService, AchievementService achievementService) {
=======
            AssessmentDashboardService assessmentDashboardService) {
>>>>>>> d2ae64ff
        this.userService = userService;
        this.courseService = courseService;
        this.participationService = participationService;
        this.courseRepository = courseRepository;
        this.exerciseService = exerciseService;
        this.authCheckService = authCheckService;
        this.tutorParticipationService = tutorParticipationService;
        this.artemisAuthenticationProvider = artemisAuthenticationProvider;
        this.complaintRepository = complaintRepository;
        this.complaintResponseRepository = complaintResponseRepository;
        this.submissionService = submissionService;
        this.resultService = resultService;
        this.complaintService = complaintService;
        this.tutorLeaderboardService = tutorLeaderboardService;
        this.programmingExerciseService = programmingExerciseService;
        this.vcsUserManagementService = vcsUserManagementService;
        this.auditEventRepository = auditEventRepository;
        this.env = env;
<<<<<<< HEAD
        this.tutorDashboardService = tutorDashboardService;
        this.achievementService = achievementService;
=======
        this.assessmentDashboardService = assessmentDashboardService;
>>>>>>> d2ae64ff
    }

    /**
     * POST /courses : create a new course.
     *
     * @param course the course to create
     * @return the ResponseEntity with status 201 (Created) and with body the new course, or with status 400 (Bad Request) if the course has already an ID
     * @throws URISyntaxException if the Location URI syntax is incorrect
     */
    @PostMapping("/courses")
    @PreAuthorize("hasAnyRole('ADMIN')")
    public ResponseEntity<Course> createCourse(@RequestBody Course course) throws URISyntaxException {
        log.debug("REST request to save Course : {}", course);
        if (course.getId() != null) {
            throw new BadRequestAlertException("A new course cannot already have an ID", ENTITY_NAME, "idexists");
        }

        validateShortName(course);

        List<Course> coursesWithSameShortName = courseRepository.findAllByShortName(course.getShortName());
        if (coursesWithSameShortName.size() > 0) {
            return ResponseEntity.badRequest().headers(
                    HeaderUtil.createAlert(applicationName, "A course with the same short name already exists. Please choose a different short name.", "shortnameAlreadyExists"))
                    .body(null);
        }

        validateRegistrationConfirmationMessage(course);
        validateComplaintsConfig(course);
        validateOnlineCourseAndRegistrationEnabled(course);

        try {

            // We use default names if a group was not specified by the ADMIN.
            // NOTE: instructors cannot change the group of a course, because this would be a security issue!

            // only create default group names, if the ADMIN has used a custom group names, we assume that it already exists.

            if (course.getStudentGroupName() == null) {
                course.setStudentGroupName(course.getDefaultStudentGroupName());
                artemisAuthenticationProvider.createGroup(course.getStudentGroupName());
            }
            else {
                checkIfGroupsExists(course.getStudentGroupName());
            }

            if (course.getTeachingAssistantGroupName() == null) {
                course.setTeachingAssistantGroupName(course.getDefaultTeachingAssistantGroupName());
                artemisAuthenticationProvider.createGroup(course.getTeachingAssistantGroupName());
            }
            else {
                checkIfGroupsExists(course.getTeachingAssistantGroupName());
            }

            if (course.getInstructorGroupName() == null) {
                course.setInstructorGroupName(course.getDefaultInstructorGroupName());
                artemisAuthenticationProvider.createGroup(course.getInstructorGroupName());
            }
            else {
                checkIfGroupsExists(course.getInstructorGroupName());
            }
        }
        catch (GroupAlreadyExistsException ex) {
            throw new BadRequestAlertException(
                    ex.getMessage() + ": One of the groups already exists (in the external user management), because the short name was already used in Artemis before. "
                            + "Please choose a different short name!",
                    ENTITY_NAME, "shortNameWasAlreadyUsed", true);
        }
        catch (ArtemisAuthenticationException ex) {
            // a specified group does not exist, notify the client
            throw new BadRequestAlertException(ex.getMessage(), ENTITY_NAME, "groupNotFound", true);
        }
        Course result = courseService.save(course);

        // Add achievements if enabled
        if (result.getAchievementsEnabled()) {
            achievementService.generateForCourse(result);
        }

        return ResponseEntity.created(new URI("/api/courses/" + result.getId()))
                .headers(HeaderUtil.createEntityCreationAlert(applicationName, true, ENTITY_NAME, result.getTitle())).body(result);
    }

    /**
     * PUT /courses : Updates an existing updatedCourse.
     *
     * @param updatedCourse the course to update
     * @return the ResponseEntity with status 200 (OK) and with body the updated course
     * @throws URISyntaxException if the Location URI syntax is incorrect
     */
    @PutMapping("/courses")
    @PreAuthorize("hasAnyRole('ADMIN', 'INSTRUCTOR')")
    public ResponseEntity<Course> updateCourse(@RequestBody Course updatedCourse) throws URISyntaxException {
        log.debug("REST request to update Course : {}", updatedCourse);
        if (updatedCourse.getId() == null) {
            return createCourse(updatedCourse);
        }
        Optional<Course> existingCourse = courseRepository.findById(updatedCourse.getId());
        if (existingCourse.isEmpty()) {
            return ResponseEntity.notFound().build();
        }

        if (!Objects.equals(existingCourse.get().getShortName(), updatedCourse.getShortName())) {
            throw new BadRequestAlertException("The course short name cannot be changed", ENTITY_NAME, "shortNameCannotChange", true);
        }

        User user = userService.getUserWithGroupsAndAuthorities();
        // only allow admins or instructors of the existing course to change it
        // this is important, otherwise someone could put himself into the instructor group of the updated course
        if (!authCheckService.isAtLeastInstructorInCourse(existingCourse.get(), user)) {
            return forbidden();
        }

        if (authCheckService.isAdmin(user)) {
            // if an admin changes a group, we need to check that the changed group exists
            try {
                if (!Objects.equals(existingCourse.get().getStudentGroupName(), updatedCourse.getStudentGroupName())) {
                    checkIfGroupsExists(updatedCourse.getStudentGroupName());
                }
                if (!Objects.equals(existingCourse.get().getTeachingAssistantGroupName(), updatedCourse.getTeachingAssistantGroupName())) {
                    checkIfGroupsExists(updatedCourse.getTeachingAssistantGroupName());
                }
                if (!Objects.equals(existingCourse.get().getInstructorGroupName(), updatedCourse.getInstructorGroupName())) {
                    checkIfGroupsExists(updatedCourse.getInstructorGroupName());
                }
            }
            catch (ArtemisAuthenticationException ex) {
                // a specified group does not exist, notify the client
                throw new BadRequestAlertException(ex.getMessage(), ENTITY_NAME, "groupNotFound", true);
            }
        }
        else {
            // this means the user must be an instructor, who has NOT Admin rights.
            // instructors are not allowed to change group names, because this would lead to security problems

            if (!Objects.equals(existingCourse.get().getStudentGroupName(), updatedCourse.getStudentGroupName())) {
                throw new BadRequestAlertException("The student group name cannot be changed", ENTITY_NAME, "studentGroupNameCannotChange", true);
            }
            if (!Objects.equals(existingCourse.get().getTeachingAssistantGroupName(), updatedCourse.getTeachingAssistantGroupName())) {
                throw new BadRequestAlertException("The teaching assistant group name cannot be changed", ENTITY_NAME, "teachingAssistantGroupNameCannotChange", true);
            }
            if (!Objects.equals(existingCourse.get().getInstructorGroupName(), updatedCourse.getInstructorGroupName())) {
                throw new BadRequestAlertException("The instructor group name cannot be changed", ENTITY_NAME, "instructorGroupNameCannotChange", true);
            }
        }

        validateRegistrationConfirmationMessage(updatedCourse);
        validateComplaintsConfig(updatedCourse);
        validateOnlineCourseAndRegistrationEnabled(updatedCourse);
        validateShortName(updatedCourse);

        // Based on the old instructors and TAs, we can update all exercises in the course in the VCS (if necessary)
        // We need the old instructors and TAs, so that the VCS user management service can determine which
        // users no longer have TA or instructor rights in the related exercise repositories.
        final var oldInstructorGroup = existingCourse.get().getInstructorGroupName();
        final var oldTeachingAssistantGroup = existingCourse.get().getTeachingAssistantGroupName();
        Course result = courseService.save(updatedCourse);

        // Add or remove achievements
        if (result.getAchievementsEnabled() && !existingCourse.get().getAchievementsEnabled()) {
            achievementService.generateForCourse(result);
        }
        else if (!result.getAchievementsEnabled() && existingCourse.get().getAchievementsEnabled()) {
            achievementService.deleteByCourseId(result.getId());
        }

        vcsUserManagementService.ifPresent(userManagementService -> userManagementService.updateCoursePermissions(result, oldInstructorGroup, oldTeachingAssistantGroup));
        return ResponseEntity.ok().headers(HeaderUtil.createEntityUpdateAlert(applicationName, true, ENTITY_NAME, updatedCourse.getTitle())).body(result);
    }

    private void checkIfGroupsExists(String group) {
        if (!Arrays.asList(env.getActiveProfiles()).contains(JHipsterConstants.SPRING_PROFILE_PRODUCTION)) {
            return;
        }
        // only execute this check in the production environment because normal developers (while testing) might not have the right to call this method on the authentication server
        if (!artemisAuthenticationProvider.isGroupAvailable(group)) {
            throw new ArtemisAuthenticationException("Cannot save! The group " + group + " does not exist. Please double check the group name!");
        }
    }

    private void validateRegistrationConfirmationMessage(Course course) {
        if (course.getRegistrationConfirmationMessage() != null && course.getRegistrationConfirmationMessage().length() > 255) {
            throw new BadRequestAlertException("Confirmation registration message must be shorter than 255 characters", ENTITY_NAME, "confirmationRegistrationMessageInvalid",
                    true);
        }
    }

    private void validateComplaintsConfig(Course course) {
        if (course.getMaxComplaints() == null) {
            // set the default value to prevent null pointer exceptions
            course.setMaxComplaints(3);
        }
        if (course.getMaxTeamComplaints() == null) {
            // set the default value to prevent null pointer exceptions
            course.setMaxTeamComplaints(3);
        }
        if (course.getMaxComplaintTimeDays() == null) {
            // set the default value to prevent null pointer exceptions
            course.setMaxComplaintTimeDays(7);
        }
        if (course.getMaxComplaints() < 0) {
            throw new BadRequestAlertException("Max Complaints cannot be negative", ENTITY_NAME, "maxComplaintsInvalid", true);
        }
        if (course.getMaxTeamComplaints() < 0) {
            throw new BadRequestAlertException("Max Team Complaints cannot be negative", ENTITY_NAME, "maxTeamComplaintsInvalid", true);
        }
        if (course.getMaxComplaintTimeDays() < 0) {
            throw new BadRequestAlertException("Max Complaint Days cannot be negative", ENTITY_NAME, "maxComplaintDaysInvalid", true);
        }
        if (course.getMaxComplaintTimeDays() == 0 && (course.getMaxComplaints() != 0 || course.getMaxTeamComplaints() != 0)) {
            throw new BadRequestAlertException("If complaints are allowed, the complaint time in days must be positive.", ENTITY_NAME, "complaintsConfigInvalid", true);
        }
        if (course.getMaxComplaintTimeDays() != 0 && (course.getMaxComplaints() == 0 && course.getMaxTeamComplaints() == 0)) {
            throw new BadRequestAlertException("If no complaints are allowed, the complaint time in days should be set to zero.", ENTITY_NAME, "complaintsConfigInvalid", true);
        }
    }

    private void validateOnlineCourseAndRegistrationEnabled(Course course) {
        if (course.isOnlineCourse() && course.isRegistrationEnabled()) {
            throw new BadRequestAlertException("Online course and registration enabled cannot be active at the same time", ENTITY_NAME, "onlineCourseRegistrationEnabledInvalid",
                    true);
        }
    }

    private void validateShortName(Course course) {
        // Check if course shortname matches regex
        Matcher shortNameMatcher = SHORT_NAME_PATTERN.matcher(course.getShortName());
        if (!shortNameMatcher.matches()) {
            throw new BadRequestAlertException("The shortname is invalid", ENTITY_NAME, "shortnameInvalid", true);
        }
    }

    /**
     * POST /courses/{courseId}/register : Register for an existing course. This method registers the current user for the given course id in case the course has already started
     * and not finished yet. The user is added to the course student group in the Authentication System and the course student group is added to the user's groups in the Artemis
     * database.
     *
     * @param courseId to find the course
     * @return response entity for user who has been registered to the course
     */
    @PostMapping("/courses/{courseId}/register")
    @PreAuthorize("hasAnyRole('USER', 'TA', 'INSTRUCTOR', 'ADMIN')")
    public ResponseEntity<User> registerForCourse(@PathVariable Long courseId) {
        Course course = courseService.findOne(courseId);
        User user = userService.getUserWithGroupsAndAuthorities();
        log.debug("REST request to register {} for Course {}", user.getName(), course.getTitle());
        if (allowedCourseRegistrationUsernamePattern.isPresent() && !allowedCourseRegistrationUsernamePattern.get().matcher(user.getLogin()).matches()) {
            return ResponseEntity.badRequest().headers(HeaderUtil.createFailureAlert(applicationName, false, ENTITY_NAME, "registrationNotAllowed",
                    "Registration with this username is not allowed. Cannot register user")).body(null);
        }
        if (course.getStartDate() != null && course.getStartDate().isAfter(now())) {
            return ResponseEntity.badRequest()
                    .headers(HeaderUtil.createFailureAlert(applicationName, false, ENTITY_NAME, "courseNotStarted", "The course has not yet started. Cannot register user"))
                    .body(null);
        }
        if (course.getEndDate() != null && course.getEndDate().isBefore(now())) {
            return ResponseEntity.badRequest()
                    .headers(HeaderUtil.createFailureAlert(applicationName, false, ENTITY_NAME, "courseAlreadyFinished", "The course has already finished. Cannot register user"))
                    .body(null);
        }
        if (!Boolean.TRUE.equals(course.isRegistrationEnabled())) {
            return ResponseEntity.badRequest().headers(
                    HeaderUtil.createFailureAlert(applicationName, false, ENTITY_NAME, "registrationDisabled", "The course does not allow registration. Cannot register user"))
                    .body(null);
        }
        artemisAuthenticationProvider.registerUserForCourse(user, course);
        return ResponseEntity.ok(user);
    }

    /**
     * GET /courses : get all courses for administration purposes.
     *
     * @param onlyActive if true, only active courses will be considered in the result
     * @return the list of courses (the user has access to)
     */
    @GetMapping("/courses")
    @PreAuthorize("hasAnyRole('TA', 'INSTRUCTOR', 'ADMIN')")
    public List<Course> getAllCourses(@RequestParam(defaultValue = "false") boolean onlyActive) {
        log.debug("REST request to get all Courses the user has access to");
        User user = userService.getUserWithGroupsAndAuthorities();
        List<Course> courses = courseService.findAll();
        Stream<Course> userCourses = courses.stream().filter(course -> user.getGroups().contains(course.getTeachingAssistantGroupName())
                || user.getGroups().contains(course.getInstructorGroupName()) || authCheckService.isAdmin(user));
        if (onlyActive) {
            // only include courses that have NOT been finished
            userCourses = userCourses.filter(course -> course.getEndDate() == null || course.getEndDate().isAfter(ZonedDateTime.now()));
        }
        return userCourses.collect(Collectors.toList());
    }

    /**
     * GET /courses : get all courses for administration purposes with user stats.
     *
     * @param onlyActive if true, only active courses will be considered in the result
     * @return the list of courses (the user has access to)
     */
    @GetMapping("/courses/with-user-stats")
    @PreAuthorize("hasAnyRole('TA', 'INSTRUCTOR', 'ADMIN')")
    public List<Course> getAllCoursesWithUserStats(@RequestParam(defaultValue = "false") boolean onlyActive) {
        log.debug("get courses with user stats, only active: " + onlyActive);
        long start = System.currentTimeMillis();
        List<Course> courses = getAllCourses(onlyActive);
        for (Course course : courses) {
            course.setNumberOfInstructors(userService.countUserInGroup(course.getInstructorGroupName()));
            course.setNumberOfTeachingAssistants(userService.countUserInGroup(course.getTeachingAssistantGroupName()));
            course.setNumberOfStudents(userService.countUserInGroup(course.getStudentGroupName()));
        }
        long end = System.currentTimeMillis();
        log.debug("getAllCoursesWithUserStats took " + (end - start) + "ms for " + courses.size() + " courses");
        return courses;
    }

    /**
     * GET /courses/to-register : get all courses that the current user can register to. Decided by the start and end date and if the registrationEnabled flag is set correctly
     *
     * @return the list of courses which are active)
     */
    @GetMapping("/courses/to-register")
    @PreAuthorize("hasAnyRole('USER', 'TA', 'INSTRUCTOR', 'ADMIN')")
    public List<Course> getAllCoursesToRegister() {
        log.debug("REST request to get all currently active Courses that are not online courses");
        return courseService.findAllCurrentlyActiveNotOnlineAndRegistrationEnabled();
    }

    /**
     * GET /courses/{courseId}/for-dashboard
     * @param courseId the courseId for which exercises and lectures should be fetched
     * @return a course wich all exercises and lectures visible to the student
     */
    @GetMapping("/courses/{courseId}/for-dashboard")
    @PreAuthorize("hasAnyRole('USER', 'TA', 'INSTRUCTOR', 'ADMIN')")
    public Course getCourseForDashboard(@PathVariable long courseId) {
        long start = System.currentTimeMillis();
        User user = userService.getUserWithGroupsAndAuthorities();

        Course course = courseService.findOneWithExercisesAndLecturesForUser(courseId, user);
        fetchParticipationsWithSubmissionsAndResultsForCourses(List.of(course), user, start);
        return course;
    }

    /**
     * Note: The number of courses should not change
     * @param courses the courses for which the participations should be fetched
     * @param user  the user for which the participations should be fetched
     * @param startTimeInMillis start time for logging purposes
     */
    public void fetchParticipationsWithSubmissionsAndResultsForCourses(List<Course> courses, User user, long startTimeInMillis) {
        Map<ExerciseMode, List<Exercise>> activeExercises = courses.stream().flatMap(course -> course.getExercises().stream()).collect(Collectors.groupingBy(Exercise::getMode));
        List<Exercise> activeIndividualExercises = Optional.ofNullable(activeExercises.get(ExerciseMode.INDIVIDUAL)).orElse(List.of());
        List<Exercise> activeTeamExercises = Optional.ofNullable(activeExercises.get(ExerciseMode.TEAM)).orElse(List.of());

        if (activeIndividualExercises.isEmpty() && activeTeamExercises.isEmpty()) {
            return;
        }

        // Note: we need two database calls here, because of performance reasons: the entity structure for team is significantly different and a combined database call
        // would lead to a SQL statement that cannot be optimized

        // 1st: fetch participations, submissions and results for individual exercises
        List<StudentParticipation> individualParticipations = participationService.findByStudentIdAndIndividualExercisesWithEagerSubmissionsResult(user.getId(),
                activeIndividualExercises);

        // 2nd: fetch participations, submissions and results for team exercises
        List<StudentParticipation> teamParticipations = participationService.findByStudentIdAndTeamExercisesWithEagerSubmissionsResult(user.getId(), activeTeamExercises);

        // 3rd: merge both into one list for further processing
        List<StudentParticipation> participations = Stream.concat(individualParticipations.stream(), teamParticipations.stream()).collect(Collectors.toList());

        for (Course course : courses) {
            boolean isStudent = !authCheckService.isAtLeastTeachingAssistantInCourse(course, user);
            for (Exercise exercise : course.getExercises()) {
                // add participation with submission and result to each exercise
                exerciseService.filterForCourseDashboard(exercise, participations, user.getLogin(), isStudent);
                // remove sensitive information from the exercise for students
                if (isStudent) {
                    exercise.filterSensitiveInformation();
                }
            }
        }
        log.info("/courses/for-dashboard.done in " + (System.currentTimeMillis() - startTimeInMillis) + "ms for " + courses.size() + " courses with "
                + activeIndividualExercises.size() + " individual exercises and " + activeTeamExercises.size() + " team exercises for user " + user.getLogin());
    }

    /**
     * GET /courses/for-dashboard
     *
     * @return the list of courses (the user has access to) including all exercises with participation and result for the user
     */
    @GetMapping("/courses/for-dashboard")
    @PreAuthorize("hasAnyRole('USER', 'TA', 'INSTRUCTOR', 'ADMIN')")
    public List<Course> getAllCoursesForDashboard() {
        long start = System.currentTimeMillis();
        log.debug("REST request to get all Courses the user has access to with exercises, participations and results");
        User user = userService.getUserWithGroupsAndAuthorities();

        // get all courses with exercises for this user
        List<Course> courses = courseService.findAllActiveWithExercisesAndLecturesForUser(user);
        fetchParticipationsWithSubmissionsAndResultsForCourses(courses, user, start);
        return courses;
    }

    /**
     * GET /courses/:courseId/for-tutor-dashboard
     *
     * @param courseId the id of the course to retrieve
     * @return data about a course including all exercises, plus some data for the tutor as tutor status for assessment
     */
    @GetMapping("/courses/{courseId}/for-tutor-dashboard")
    @PreAuthorize("hasAnyRole('TA', 'INSTRUCTOR', 'ADMIN')")
    public ResponseEntity<Course> getCourseForAssessmentDashboard(@PathVariable long courseId) {
        log.debug("REST request /courses/{courseId}/for-tutor-dashboard");
        Course course = courseService.findOneWithExercises(courseId);
        User user = userService.getUserWithGroupsAndAuthorities();
        if (!authCheckService.isAtLeastTeachingAssistantInCourse(course, user)) {
            return forbidden();
        }

        Set<Exercise> interestingExercises = courseService.getInterestingExercisesForAssessmentDashboards(course.getExercises());
        course.setExercises(interestingExercises);

        List<TutorParticipation> tutorParticipations = tutorParticipationService.findAllByCourseAndTutor(course, user);

        assessmentDashboardService.prepareExercisesForAssessmentDashboard(course.getExercises(), tutorParticipations, false);

        return ResponseUtil.wrapOrNotFound(Optional.of(course));
    }

    /**
     * GET /courses/:courseId/stats-for-tutor-dashboard A collection of useful statistics for the tutor course dashboard, including: - number of submissions to the course - number of
     * assessments - number of assessments assessed by the tutor - number of complaints
     *
     * @param courseId the id of the course to retrieve
     * @return data about a course including all exercises, plus some data for the tutor as tutor status for assessment
     */
    @GetMapping("/courses/{courseId}/stats-for-tutor-dashboard")
    @PreAuthorize("hasAnyRole('TA', 'INSTRUCTOR', 'ADMIN')")
    public ResponseEntity<StatsForInstructorDashboardDTO> getStatsForAssessmentDashboard(@PathVariable long courseId) {
        log.debug("REST request /courses/{courseId}/stats-for-tutor-dashboard");

        Course course = courseService.findOne(courseId);
        User user = userService.getUserWithGroupsAndAuthorities();
        if (!authCheckService.isAtLeastTeachingAssistantInCourse(course, user)) {
            return forbidden();
        }
        StatsForInstructorDashboardDTO stats = new StatsForInstructorDashboardDTO();

        final long numberOfInTimeSubmissions = submissionService.countInTimeSubmissionsForCourse(courseId)
                + programmingExerciseService.countSubmissionsByCourseIdSubmitted(courseId);
        final long numberOfLateSubmissions = submissionService.countLateSubmissionsForCourse(courseId);

        stats.setNumberOfSubmissions(new DueDateStat(numberOfInTimeSubmissions, numberOfLateSubmissions));
        stats.setNumberOfAssessments(resultService.countNumberOfAssessments(courseId));

        final long numberOfMoreFeedbackRequests = complaintService.countMoreFeedbackRequestsByCourseId(courseId);
        stats.setNumberOfMoreFeedbackRequests(numberOfMoreFeedbackRequests);

        final long numberOfComplaints = complaintService.countComplaintsByCourseId(courseId);
        stats.setNumberOfComplaints(numberOfComplaints);

        final long numberOfAssessmentLocks = submissionService.countSubmissionLocks(courseId);
        stats.setNumberOfAssessmentLocks(numberOfAssessmentLocks);

        List<TutorLeaderboardDTO> leaderboardEntries = tutorLeaderboardService.getCourseLeaderboard(course);
        stats.setTutorLeaderboardEntries(leaderboardEntries);

        return ResponseEntity.ok(stats);
    }

    /**
     * GET /courses/:courseId : get the "id" course.
     *
     * @param courseId the id of the course to retrieve
     * @return the ResponseEntity with status 200 (OK) and with body the course, or with status 404 (Not Found)
     */
    @GetMapping("/courses/{courseId}")
    @PreAuthorize("hasAnyRole('TA', 'INSTRUCTOR', 'ADMIN')")
    public ResponseEntity<Course> getCourse(@PathVariable Long courseId) {
        log.debug("REST request to get Course : {}", courseId);
        Course course = courseService.findOne(courseId);
        User user = userService.getUserWithGroupsAndAuthorities();
        if (!authCheckService.isAtLeastTeachingAssistantInCourse(course, user)) {
            return forbidden();
        }

        return ResponseUtil.wrapOrNotFound(Optional.ofNullable(course));
    }

    /**
     * GET /courses/:courseId : get the "id" course.
     *
     * @param courseId the id of the course to retrieve
     * @return the ResponseEntity with status 200 (OK) and with body the course, or with status 404 (Not Found)
     */
    @GetMapping("/courses/{courseId}/with-exercises")
    @PreAuthorize("hasAnyRole('TA', 'INSTRUCTOR', 'ADMIN')")
    public ResponseEntity<Course> getCourseWithExercises(@PathVariable Long courseId) {
        log.debug("REST request to get Course : {}", courseId);
        Course course = courseService.findOneWithExercises(courseId);
        User user = userService.getUserWithGroupsAndAuthorities();
        if (!authCheckService.isAtLeastTeachingAssistantInCourse(course, user)) {
            return forbidden();
        }
        return ResponseUtil.wrapOrNotFound(Optional.ofNullable(course));
    }

    /**
     * GET /courses/:courseId/with-exercises-and-relevant-participations Get the "id" course, with text and modelling exercises and their participations It can be used only by
     * instructors for the instructor dashboard
     *
     * @param courseId the id of the course to retrieve
     * @return the ResponseEntity with status 200 (OK) and with body the course, or with status 404 (Not Found)
     * @throws AccessForbiddenException if the current user doesn't have the permission to access the course
     */
    @GetMapping("/courses/{courseId}/with-exercises-and-relevant-participations")
    @PreAuthorize("hasAnyRole('INSTRUCTOR', 'ADMIN')")
    public ResponseEntity<Course> getCourseWithExercisesAndRelevantParticipations(@PathVariable Long courseId) throws AccessForbiddenException {
        log.debug("REST request to get Course with exercises and relevant participations : {}", courseId);
        long start = System.currentTimeMillis();
        Course course = courseService.findOneWithExercises(courseId);
        User user = userService.getUserWithGroupsAndAuthorities();
        if (!authCheckService.isAtLeastInstructorInCourse(course, user)) {
            throw new AccessForbiddenException("You are not allowed to access this resource");
        }

        Set<Exercise> interestingExercises = courseService.getInterestingExercisesForAssessmentDashboards(course.getExercises());
        course.setExercises(interestingExercises);

        for (Exercise exercise : interestingExercises) {

            DueDateStat numberOfSubmissions;
            DueDateStat numberOfAssessments;

            if (exercise instanceof ProgrammingExercise) {
                numberOfSubmissions = new DueDateStat(programmingExerciseService.countSubmissionsByExerciseIdSubmitted(exercise.getId(), false), 0L);
                numberOfAssessments = new DueDateStat(programmingExerciseService.countAssessmentsByExerciseIdSubmitted(exercise.getId(), false), 0L);
            }
            else {
                numberOfSubmissions = submissionService.countSubmissionsForExercise(exercise.getId(), false);
                numberOfAssessments = resultService.countNumberOfFinishedAssessmentsForExercise(exercise.getId(), false);
            }

            exercise.setNumberOfSubmissions(numberOfSubmissions);
            exercise.setNumberOfAssessments(numberOfAssessments);

            final long numberOfMoreFeedbackRequests = complaintService.countMoreFeedbackRequestsByExerciseId(exercise.getId());
            final long numberOfComplaints = complaintService.countComplaintsByExerciseId(exercise.getId());

            exercise.setNumberOfComplaints(numberOfComplaints);
            exercise.setNumberOfMoreFeedbackRequests(numberOfMoreFeedbackRequests);
        }
        long end = System.currentTimeMillis();
        log.info("Finished /courses/" + courseId + "/with-exercises-and-relevant-participations call in " + (end - start) + "ms");
        return ResponseUtil.wrapOrNotFound(Optional.of(course));
    }

    /**
     * GET /courses/:courseId/lockedSubmissions Get locked submissions for course for user
     *
     * @param courseId the id of the course
     * @return the ResponseEntity with status 200 (OK) and with body the course, or with status 404 (Not Found)
     * @throws AccessForbiddenException if the current user doesn't have the permission to access the course
     */
    @GetMapping("/courses/{courseId}/lockedSubmissions")
    @PreAuthorize("hasAnyRole('TA', 'INSTRUCTOR', 'ADMIN')")
    public ResponseEntity<List<Submission>> getLockedSubmissionsForCourse(@PathVariable Long courseId) throws AccessForbiddenException {
        log.debug("REST request to get all locked submissions for course : {}", courseId);
        long start = System.currentTimeMillis();
        Course course = courseService.findOneWithExercises(courseId);
        User user = userService.getUserWithGroupsAndAuthorities();
        if (!authCheckService.isAtLeastTeachingAssistantInCourse(course, user)) {
            throw new AccessForbiddenException("You are not allowed to access this resource");
        }

        List<Submission> submissions = submissionService.getLockedSubmissions(courseId);

        for (Submission submission : submissions) {
            submissionService.hideDetails(submission, user);
        }

        long end = System.currentTimeMillis();
        log.debug("Finished /courses/" + courseId + "/submissions call in " + (end - start) + "ms");
        return ResponseEntity.ok(submissions);
    }

    /**
     * GET /courses/:courseId/stats-for-instructor-dashboard
     * <p>
     * A collection of useful statistics for the instructor course dashboard, including: - number of students - number of instructors - number of submissions - number of
     * assessments - number of complaints - number of open complaints - tutor leaderboard data
     *
     * @param courseId the id of the course to retrieve
     * @return data about a course including all exercises, plus some data for the tutor as tutor status for assessment
     * @throws AccessForbiddenException if the current user doesn't have the permission to access the course
     */
    @GetMapping("/courses/{courseId}/stats-for-instructor-dashboard")
    @PreAuthorize("hasAnyRole('INSTRUCTOR', 'ADMIN')")
    public ResponseEntity<StatsForInstructorDashboardDTO> getStatsForInstructorDashboard(@PathVariable Long courseId) throws AccessForbiddenException {
        log.debug("REST request /courses/{courseId}/stats-for-instructor-dashboard");
        final long start = System.currentTimeMillis();
        final Course course = courseService.findOne(courseId);
        final User user = userService.getUserWithGroupsAndAuthorities();
        if (!authCheckService.isAtLeastTeachingAssistantInCourse(course, user)) {
            throw new AccessForbiddenException("You are not allowed to access this resource");
        }

        StatsForInstructorDashboardDTO stats = new StatsForInstructorDashboardDTO();

        final long numberOfComplaints = complaintRepository.countByResult_Participation_Exercise_Course_IdAndComplaintType(courseId, ComplaintType.COMPLAINT);
        stats.setNumberOfComplaints(numberOfComplaints);
        final long numberOfComplaintResponses = complaintResponseRepository.countByComplaint_Result_Participation_Exercise_Course_Id_AndComplaint_ComplaintType(courseId,
                ComplaintType.COMPLAINT);
        stats.setNumberOfOpenComplaints(numberOfComplaints - numberOfComplaintResponses);

        final long numberOfMoreFeedbackRequests = complaintRepository.countByResult_Participation_Exercise_Course_IdAndComplaintType(courseId, ComplaintType.MORE_FEEDBACK);
        stats.setNumberOfMoreFeedbackRequests(numberOfMoreFeedbackRequests);
        final long numberOfMoreFeedbackComplaintResponses = complaintResponseRepository
                .countByComplaint_Result_Participation_Exercise_Course_Id_AndComplaint_ComplaintType(courseId, ComplaintType.MORE_FEEDBACK);
        stats.setNumberOfOpenMoreFeedbackRequests(numberOfMoreFeedbackRequests - numberOfMoreFeedbackComplaintResponses);

        stats.setNumberOfStudents(courseService.countNumberOfStudentsForCourse(course));

        final long numberOfInTimeSubmissions = submissionService.countInTimeSubmissionsForCourse(courseId)
                + programmingExerciseService.countSubmissionsByCourseIdSubmitted(courseId);
        final long numberOfLateSubmissions = submissionService.countLateSubmissionsForCourse(courseId);

        stats.setNumberOfSubmissions(new DueDateStat(numberOfInTimeSubmissions, numberOfLateSubmissions));
        stats.setNumberOfAssessments(resultService.countNumberOfAssessments(courseId));

        final long numberOfAssessmentLocks = submissionService.countSubmissionLocks(courseId);
        stats.setNumberOfAssessmentLocks(numberOfAssessmentLocks);

        final long startT = System.currentTimeMillis();
        List<TutorLeaderboardDTO> leaderboardEntries = tutorLeaderboardService.getCourseLeaderboard(course);
        stats.setTutorLeaderboardEntries(leaderboardEntries);

        log.info("Finished TutorLeaderboard in " + (System.currentTimeMillis() - startT) + "ms");

        log.info("Finished /courses/" + courseId + "/stats-for-instructor-dashboard call in " + (System.currentTimeMillis() - start) + "ms");
        return ResponseEntity.ok(stats);
    }

    /**
     * DELETE /courses/:courseId : delete the "id" course.
     *
     * @param courseId the id of the course to delete
     * @return the ResponseEntity with status 200 (OK)
     */
    @DeleteMapping("/courses/{courseId}")
    @PreAuthorize("hasAnyRole('ADMIN')")
    public ResponseEntity<Void> deleteCourse(@PathVariable long courseId) {
        log.info("REST request to delete Course : {}", courseId);
        Course course = courseService.findOneWithExercisesAndLectures(courseId);
        User user = userService.getUserWithGroupsAndAuthorities();
        if (course == null) {
            return notFound();
        }
        var auditEvent = new AuditEvent(user.getLogin(), Constants.DELETE_COURSE, "course=" + course.getTitle());
        auditEventRepository.add(auditEvent);
        log.info("User " + user.getLogin() + " has requested to delete the course {}", course.getTitle());
        courseService.delete(course);
        return ResponseEntity.ok().headers(HeaderUtil.createEntityDeletionAlert(applicationName, true, ENTITY_NAME, course.getTitle())).build();
    }

    /**
     * GET /courses/:courseId/categories : Returns all categories used in a course
     *
     * @param courseId the id of the course to get the categories from
     * @return the ResponseEntity with status 200 (OK) and the list of categories or with status 404 (Not Found)
     */
    @GetMapping(value = "/courses/{courseId}/categories")
    @PreAuthorize("hasAnyRole('INSTRUCTOR', 'ADMIN')")
    public ResponseEntity<Set<String>> getCategoriesInCourse(@PathVariable Long courseId) {
        log.debug("REST request to get categories of Course : {}", courseId);

        User user = userService.getUserWithGroupsAndAuthorities();
        Course course = courseService.findOne(courseId);
        if (authCheckService.isAdmin(user) || authCheckService.isInstructorInCourse(course, user)) {
            Set<String> categories = exerciseService.findAllExerciseCategoriesForCourse(course);
            return ResponseEntity.ok().body(categories);
        }
        else {
            return forbidden();
        }
    }

    /**
     * GET /courses/:courseId/students : Returns all users that belong to the student group of the course
     *
     * @param courseId the id of the course
     * @return list of users with status 200 (OK)
     */
    @GetMapping(value = "/courses/{courseId}/students")
    @PreAuthorize("hasAnyRole('INSTRUCTOR', 'ADMIN')")
    public ResponseEntity<List<User>> getAllStudentsInCourse(@PathVariable Long courseId) {
        log.debug("REST request to get all students in course : {}", courseId);
        Course course = courseService.findOne(courseId);
        return getAllUsersInGroup(course, course.getStudentGroupName());
    }

    /**
     * GET /courses/:courseId/tutors : Returns all users that belong to the tutor group of the course
     *
     * @param courseId the id of the course
     * @return list of users with status 200 (OK)
     */
    @GetMapping(value = "/courses/{courseId}/tutors")
    @PreAuthorize("hasAnyRole('INSTRUCTOR', 'ADMIN')")
    public ResponseEntity<List<User>> getAllTutorsInCourse(@PathVariable Long courseId) {
        log.debug("REST request to get all tutors in course : {}", courseId);
        Course course = courseService.findOne(courseId);
        return getAllUsersInGroup(course, course.getTeachingAssistantGroupName());
    }

    /**
     * GET /courses/:courseId/instructors : Returns all users that belong to the instructor group of the course
     *
     * @param courseId the id of the course
     * @return list of users with status 200 (OK)
     */
    @GetMapping(value = "/courses/{courseId}/instructors")
    @PreAuthorize("hasAnyRole('INSTRUCTOR', 'ADMIN')")
    public ResponseEntity<List<User>> getAllInstructorsInCourse(@PathVariable Long courseId) {
        log.debug("REST request to get all instructors in course : {}", courseId);
        Course course = courseService.findOne(courseId);
        return getAllUsersInGroup(course, course.getInstructorGroupName());
    }

    /**
     * Returns all users in a course that belong to the given group
     *
     * @param course    the course
     * @param groupName the name of the group
     * @return list of users
     */
    @NotNull
    public ResponseEntity<List<User>> getAllUsersInGroup(Course course, @PathVariable String groupName) {
        User user = userService.getUserWithGroupsAndAuthorities();
        if (!authCheckService.isAtLeastInstructorInCourse(course, user)) {
            return forbidden();
        }
        return ResponseEntity.ok().body(userService.findAllUsersInGroup(groupName));
    }

    /**
     * Post /courses/:courseId/students/:studentLogin : Add the given user to the students of the course so that the student can access the course
     *
     * @param courseId     the id of the course
     * @param studentLogin the login of the user who should get student access
     * @return empty ResponseEntity with status 200 (OK) or with status 404 (Not Found)
     */
    @PostMapping(value = "/courses/{courseId}/students/{studentLogin:" + Constants.LOGIN_REGEX + "}")
    @PreAuthorize("hasAnyRole('INSTRUCTOR', 'ADMIN')")
    public ResponseEntity<Void> addStudentToCourse(@PathVariable Long courseId, @PathVariable String studentLogin) {
        log.debug("REST request to add {} as student to course : {}", studentLogin, courseId);
        var course = courseService.findOne(courseId);
        return addUserToCourseGroup(studentLogin, userService.getUserWithGroupsAndAuthorities(), course, course.getStudentGroupName());
    }

    /**
     * Post /courses/:courseId/tutors/:tutorLogin : Add the given user to the tutors of the course so that the student can access the course administration
     *
     * @param courseId   the id of the course
     * @param tutorLogin the login of the user who should get tutor access
     * @return empty ResponseEntity with status 200 (OK) or with status 404 (Not Found)
     */
    @PostMapping(value = "/courses/{courseId}/tutors/{tutorLogin:" + Constants.LOGIN_REGEX + "}")
    @PreAuthorize("hasAnyRole('INSTRUCTOR', 'ADMIN')")
    public ResponseEntity<Void> addTutorToCourse(@PathVariable Long courseId, @PathVariable String tutorLogin) {
        log.debug("REST request to add {} as tutors to course : {}", tutorLogin, courseId);
        var course = courseService.findOne(courseId);
        return addUserToCourseGroup(tutorLogin, userService.getUserWithGroupsAndAuthorities(), course, course.getTeachingAssistantGroupName());
    }

    /**
     * Post /courses/:courseId/instructors/:instructorLogin : Add the given user to the instructors of the course so that the student can access the course administration
     *
     * @param courseId        the id of the course
     * @param instructorLogin the login of the user who should get instructors access
     * @return empty ResponseEntity with status 200 (OK) or with status 404 (Not Found)
     */
    @PostMapping(value = "/courses/{courseId}/instructors/{instructorLogin:" + Constants.LOGIN_REGEX + "}")
    @PreAuthorize("hasAnyRole('INSTRUCTOR', 'ADMIN')")
    public ResponseEntity<Void> addInstructorToCourse(@PathVariable Long courseId, @PathVariable String instructorLogin) {
        log.debug("REST request to add {} as instructors to course : {}", instructorLogin, courseId);
        var course = courseService.findOne(courseId);
        return addUserToCourseGroup(instructorLogin, userService.getUserWithGroupsAndAuthorities(), course, course.getInstructorGroupName());
    }

    /**
     * adds the userLogin to the group (student, tutors or instructors) of the given course
     *
     * @param userLogin         the user login of the student, tutor or instructor who should be added to the group
     * @param instructorOrAdmin the user who initiates this request who must be an instructor of the given course or an admin
     * @param course            the course which is only passes to check if the instructorOrAdmin is an instructor of the course
     * @param group             the group to which the userLogin should be added
     * @return empty ResponseEntity with status 200 (OK) or with status 404 (Not Found) or with status 403 (Forbidden)
     */
    @NotNull
    public ResponseEntity<Void> addUserToCourseGroup(String userLogin, User instructorOrAdmin, Course course, String group) {
        if (authCheckService.isAtLeastInstructorInCourse(course, instructorOrAdmin)) {
            Optional<User> userToAddToGroup = userService.getUserWithGroupsAndAuthoritiesByLogin(userLogin);
            if (userToAddToGroup.isEmpty()) {
                return notFound();
            }
            userService.addUserToGroup(userToAddToGroup.get(), group);
            return ResponseEntity.ok().body(null);
        }
        else {
            return forbidden();
        }
    }

    /**
     * DELETE /courses/:courseId/students/:studentLogin : Remove the given user from the students of the course so that the student cannot access the course any more
     *
     * @param courseId     the id of the course
     * @param studentLogin the login of the user who should lose student access
     * @return empty ResponseEntity with status 200 (OK) or with status 404 (Not Found)
     */
    @DeleteMapping(value = "/courses/{courseId}/students/{studentLogin:" + Constants.LOGIN_REGEX + "}")
    @PreAuthorize("hasAnyRole('INSTRUCTOR', 'ADMIN')")
    public ResponseEntity<Void> removeStudentFromCourse(@PathVariable Long courseId, @PathVariable String studentLogin) {
        log.debug("REST request to remove {} as student from course : {}", studentLogin, courseId);
        var course = courseService.findOne(courseId);
        return removeUserFromCourseGroup(studentLogin, userService.getUserWithGroupsAndAuthorities(), course, course.getStudentGroupName());
    }

    /**
     * DELETE /courses/:courseId/tutors/:tutorsLogin : Remove the given user from the tutors of the course so that the tutors cannot access the course administration any more
     *
     * @param courseId   the id of the course
     * @param tutorLogin the login of the user who should lose student access
     * @return empty ResponseEntity with status 200 (OK) or with status 404 (Not Found)
     */
    @DeleteMapping(value = "/courses/{courseId}/tutors/{tutorLogin:" + Constants.LOGIN_REGEX + "}")
    @PreAuthorize("hasAnyRole('INSTRUCTOR', 'ADMIN')")
    public ResponseEntity<Void> removeTutorFromCourse(@PathVariable Long courseId, @PathVariable String tutorLogin) {
        log.debug("REST request to remove {} as tutor from course : {}", tutorLogin, courseId);
        var course = courseService.findOne(courseId);
        return removeUserFromCourseGroup(tutorLogin, userService.getUserWithGroupsAndAuthorities(), course, course.getTeachingAssistantGroupName());
    }

    /**
     * DELETE /courses/:courseId/instructors/:instructorLogin : Remove the given user from the instructors of the course so that the instructor cannot access the course administration any more
     *
     * @param courseId        the id of the course
     * @param instructorLogin the login of the user who should lose student access
     * @return empty ResponseEntity with status 200 (OK) or with status 404 (Not Found)
     */
    @DeleteMapping(value = "/courses/{courseId}/instructors/{instructorLogin:" + Constants.LOGIN_REGEX + "}")
    @PreAuthorize("hasAnyRole('INSTRUCTOR', 'ADMIN')")
    public ResponseEntity<Void> removeInstructorFromCourse(@PathVariable Long courseId, @PathVariable String instructorLogin) {
        log.debug("REST request to remove {} as instructor from course : {}", instructorLogin, courseId);
        var course = courseService.findOne(courseId);
        return removeUserFromCourseGroup(instructorLogin, userService.getUserWithGroupsAndAuthorities(), course, course.getInstructorGroupName());
    }

    /**
     * removes the userLogin from the group (student, tutors or instructors) of the given course
     *
     * @param userLogin         the user login of the student, tutor or instructor who should be removed from the group
     * @param instructorOrAdmin the user who initiates this request who must be an instructor of the given course or an admin
     * @param course            the course which is only passes to check if the instructorOrAdmin is an instructor of the course
     * @param group             the group from which the userLogin should be removed
     * @return empty ResponseEntity with status 200 (OK) or with status 404 (Not Found) or with status 403 (Forbidden)
     */
    @NotNull
    public ResponseEntity<Void> removeUserFromCourseGroup(String userLogin, User instructorOrAdmin, Course course, String group) {
        if (authCheckService.isAtLeastInstructorInCourse(course, instructorOrAdmin)) {
            Optional<User> userToRemoveFromGroup = userService.getUserWithGroupsAndAuthoritiesByLogin(userLogin);
            if (userToRemoveFromGroup.isEmpty()) {
                return notFound();
            }
            userService.removeUserFromGroup(userToRemoveFromGroup.get(), group);
            return ResponseEntity.ok().body(null);
        }
        else {
            return forbidden();
        }
    }
}<|MERGE_RESOLUTION|>--- conflicted
+++ resolved
@@ -111,11 +111,7 @@
             ArtemisAuthenticationProvider artemisAuthenticationProvider, ComplaintRepository complaintRepository, ComplaintResponseRepository complaintResponseRepository,
             SubmissionService submissionService, ResultService resultService, ComplaintService complaintService, TutorLeaderboardService tutorLeaderboardService,
             ProgrammingExerciseService programmingExerciseService, AuditEventRepository auditEventRepository, Optional<VcsUserManagementService> vcsUserManagementService,
-<<<<<<< HEAD
-            TutorDashboardService tutorDashboardService, AchievementService achievementService) {
-=======
-            AssessmentDashboardService assessmentDashboardService) {
->>>>>>> d2ae64ff
+            AssessmentDashboardService assessmentDashboardService, AchievementService achievementService) {
         this.userService = userService;
         this.courseService = courseService;
         this.participationService = participationService;
@@ -134,12 +130,8 @@
         this.vcsUserManagementService = vcsUserManagementService;
         this.auditEventRepository = auditEventRepository;
         this.env = env;
-<<<<<<< HEAD
-        this.tutorDashboardService = tutorDashboardService;
+        this.assessmentDashboardService = assessmentDashboardService;
         this.achievementService = achievementService;
-=======
-        this.assessmentDashboardService = assessmentDashboardService;
->>>>>>> d2ae64ff
     }
 
     /**
