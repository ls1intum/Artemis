package de.tum.in.www1.artemis.web.rest;

import static java.time.ZonedDateTime.now;

import java.io.File;
import java.io.FileInputStream;
import java.io.FileNotFoundException;
import java.net.URI;
import java.net.URISyntaxException;
import java.nio.file.Path;
import java.time.ZonedDateTime;
import java.util.*;
import java.util.regex.Pattern;
import java.util.stream.Stream;

import javax.validation.constraints.NotNull;

import org.slf4j.Logger;
import org.slf4j.LoggerFactory;
import org.springframework.beans.factory.annotation.Value;
import org.springframework.boot.actuate.audit.AuditEvent;
import org.springframework.boot.actuate.audit.AuditEventRepository;
import org.springframework.core.io.InputStreamResource;
import org.springframework.core.io.Resource;
import org.springframework.data.domain.Page;
import org.springframework.data.domain.PageRequest;
import org.springframework.http.HttpHeaders;
import org.springframework.http.HttpStatus;
import org.springframework.http.MediaType;
import org.springframework.http.ResponseEntity;
import org.springframework.security.access.prepost.PreAuthorize;
import org.springframework.web.bind.annotation.*;
import org.springframework.web.server.ResponseStatusException;
import org.springframework.web.servlet.support.ServletUriComponentsBuilder;

import de.tum.in.www1.artemis.config.Constants;
import de.tum.in.www1.artemis.domain.*;
import de.tum.in.www1.artemis.domain.participation.TutorParticipation;
import de.tum.in.www1.artemis.exception.ArtemisAuthenticationException;
import de.tum.in.www1.artemis.repository.*;
import de.tum.in.www1.artemis.security.Role;
import de.tum.in.www1.artemis.service.*;
import de.tum.in.www1.artemis.service.connectors.CIUserManagementService;
import de.tum.in.www1.artemis.service.connectors.VcsUserManagementService;
import de.tum.in.www1.artemis.service.dto.StudentDTO;
import de.tum.in.www1.artemis.service.dto.UserDTO;
import de.tum.in.www1.artemis.service.feature.Feature;
import de.tum.in.www1.artemis.service.feature.FeatureToggle;
import de.tum.in.www1.artemis.web.rest.dto.*;
import de.tum.in.www1.artemis.web.rest.errors.AccessForbiddenException;
import de.tum.in.www1.artemis.web.rest.errors.BadRequestAlertException;
import de.tum.in.www1.artemis.web.rest.errors.EntityNotFoundException;
import de.tum.in.www1.artemis.web.rest.util.HeaderUtil;
import tech.jhipster.web.util.PaginationUtil;

/**
 * REST controller for managing Course.
 */
@RestController
@RequestMapping("/api")
@PreAuthorize("hasRole('ADMIN')")
public class CourseResource {

    private final Logger log = LoggerFactory.getLogger(CourseResource.class);

    @Value("${jhipster.clientApp.name}")
    private String applicationName;

    @Value("${artemis.user-management.course-registration.allowed-username-pattern:#{null}}")
    private Optional<Pattern> allowedCourseRegistrationUsernamePattern;

    @Value("${artemis.course-archives-path}")
    private String courseArchivesDirPath;

    private final UserRepository userRepository;

    private final CourseService courseService;

    private final AuthorizationCheckService authCheckService;

    private final CourseRepository courseRepository;

    private final ExerciseService exerciseService;

    private final TutorParticipationRepository tutorParticipationRepository;

    private final SubmissionService submissionService;

    private final AssessmentDashboardService assessmentDashboardService;

    private final Optional<VcsUserManagementService> optionalVcsUserManagementService;

    private final Optional<CIUserManagementService> optionalCiUserManagementService;

    private final AuditEventRepository auditEventRepository;

    private final ExerciseRepository exerciseRepository;

    public CourseResource(UserRepository userRepository, CourseService courseService, CourseRepository courseRepository, ExerciseService exerciseService,
            AuthorizationCheckService authCheckService, TutorParticipationRepository tutorParticipationRepository, SubmissionService submissionService,
            AuditEventRepository auditEventRepository, Optional<VcsUserManagementService> optionalVcsUserManagementService, AssessmentDashboardService assessmentDashboardService,
            ExerciseRepository exerciseRepository, Optional<CIUserManagementService> optionalCiUserManagementService) {
        this.courseService = courseService;
        this.courseRepository = courseRepository;
        this.exerciseService = exerciseService;
        this.authCheckService = authCheckService;
        this.tutorParticipationRepository = tutorParticipationRepository;
        this.submissionService = submissionService;
        this.optionalVcsUserManagementService = optionalVcsUserManagementService;
        this.optionalCiUserManagementService = optionalCiUserManagementService;
        this.auditEventRepository = auditEventRepository;
        this.assessmentDashboardService = assessmentDashboardService;
        this.userRepository = userRepository;
        this.exerciseRepository = exerciseRepository;
    }

    /**
     * POST /courses : create a new course.
     *
     * @param course the course to create
     * @return the ResponseEntity with status 201 (Created) and with body the new course, or with status 400 (Bad Request) if the course has already an ID
     * @throws URISyntaxException if the Location URI syntax is incorrect
     */
    @PostMapping("/courses")
    @PreAuthorize("hasRole('ADMIN')")
    public ResponseEntity<Course> createCourse(@RequestBody Course course) throws URISyntaxException {
        log.debug("REST request to save Course : {}", course);
        if (course.getId() != null) {
            throw new BadRequestAlertException("A new course cannot already have an ID", Course.ENTITY_NAME, "idExists");
        }

        course.validateShortName();

        List<Course> coursesWithSameShortName = courseRepository.findAllByShortName(course.getShortName());
        if (!coursesWithSameShortName.isEmpty()) {
            return ResponseEntity.badRequest().headers(
                    HeaderUtil.createAlert(applicationName, "A course with the same short name already exists. Please choose a different short name.", "shortnameAlreadyExists"))
                    .body(null);
        }

        course.validateRegistrationConfirmationMessage();
        course.validateComplaintsAndRequestMoreFeedbackConfig();
        course.validateOnlineCourseAndRegistrationEnabled();
        course.validateAccuracyOfScores();
        if (!course.isValidStartAndEndDate()) {
            throw new BadRequestAlertException("For Courses, the start date has to be before the end date", Course.ENTITY_NAME, "invalidCourseStartDate", true);
        }

        courseService.createOrValidateGroups(course);
        Course result = courseRepository.save(course);
        return ResponseEntity.created(new URI("/api/courses/" + result.getId())).body(result);
    }

    /**
     * PUT /courses : Updates an existing updatedCourse.
     *
     * @param updatedCourse the course to update
     * @return the ResponseEntity with status 200 (OK) and with body the updated course
     * @throws URISyntaxException if the Location URI syntax is incorrect
     */
    @PutMapping("/courses")
    @PreAuthorize("hasRole('INSTRUCTOR')")
    public ResponseEntity<Course> updateCourse(@RequestBody Course updatedCourse) throws URISyntaxException {
        log.debug("REST request to update Course : {}", updatedCourse);
        User user = userRepository.getUserWithGroupsAndAuthorities();
        if (updatedCourse.getId() == null) {
            if (authCheckService.isAdmin(user)) {
                return createCourse(updatedCourse);
            }
            else {
                throw new AccessForbiddenException();
            }
        }

        var existingCourse = courseRepository.findByIdWithOrganizationsAndLearningGoalsElseThrow(updatedCourse.getId());
        if (!Objects.equals(existingCourse.getShortName(), updatedCourse.getShortName())) {
            throw new BadRequestAlertException("The course short name cannot be changed", Course.ENTITY_NAME, "shortNameCannotChange", true);
        }

        // only allow admins or instructors of the existing course to change it
        // this is important, otherwise someone could put himself into the instructor group of the updated course
        authCheckService.checkHasAtLeastRoleInCourseElseThrow(Role.INSTRUCTOR, existingCourse, user);

        if (authCheckService.isAdmin(user)) {
            // if an admin changes a group, we need to check that the changed group exists
            try {
                if (!Objects.equals(existingCourse.getStudentGroupName(), updatedCourse.getStudentGroupName())) {
                    courseService.checkIfGroupsExists(updatedCourse.getStudentGroupName());
                }
                if (!Objects.equals(existingCourse.getTeachingAssistantGroupName(), updatedCourse.getTeachingAssistantGroupName())) {
                    courseService.checkIfGroupsExists(updatedCourse.getTeachingAssistantGroupName());
                }
                if (!Objects.equals(existingCourse.getEditorGroupName(), updatedCourse.getEditorGroupName())) {
                    courseService.checkIfGroupsExists(updatedCourse.getEditorGroupName());
                }
                if (!Objects.equals(existingCourse.getInstructorGroupName(), updatedCourse.getInstructorGroupName())) {
                    courseService.checkIfGroupsExists(updatedCourse.getInstructorGroupName());
                }
            }
            catch (ArtemisAuthenticationException ex) {
                // a specified group does not exist, notify the client
                throw new BadRequestAlertException(ex.getMessage(), Course.ENTITY_NAME, "groupNotFound", true);
            }
        }
        else {
            // this means the user must be an instructor, who has NO Admin rights.
            // instructors are not allowed to change group names, because this would lead to security problems

            if (!Objects.equals(existingCourse.getStudentGroupName(), updatedCourse.getStudentGroupName())) {
                throw new BadRequestAlertException("The student group name cannot be changed", Course.ENTITY_NAME, "studentGroupNameCannotChange", true);
            }
            if (!Objects.equals(existingCourse.getTeachingAssistantGroupName(), updatedCourse.getTeachingAssistantGroupName())) {
                throw new BadRequestAlertException("The teaching assistant group name cannot be changed", Course.ENTITY_NAME, "teachingAssistantGroupNameCannotChange", true);
            }
            if (!Objects.equals(existingCourse.getEditorGroupName(), updatedCourse.getEditorGroupName())) {
                throw new BadRequestAlertException("The editor group name cannot be changed", Course.ENTITY_NAME, "editorGroupNameCannotChange", true);
            }
            if (!Objects.equals(existingCourse.getInstructorGroupName(), updatedCourse.getInstructorGroupName())) {
                throw new BadRequestAlertException("The instructor group name cannot be changed", Course.ENTITY_NAME, "instructorGroupNameCannotChange", true);
            }
        }

        // Make sure to preserve associations in updated entity
        updatedCourse.setPrerequisites(existingCourse.getPrerequisites());

        updatedCourse.validateRegistrationConfirmationMessage();
        updatedCourse.validateComplaintsAndRequestMoreFeedbackConfig();
        updatedCourse.validateOnlineCourseAndRegistrationEnabled();
        updatedCourse.validateShortName();
        updatedCourse.validateAccuracyOfScores();
        if (!updatedCourse.isValidStartAndEndDate()) {
            throw new BadRequestAlertException("For Courses, the start date has to be before the end date", Course.ENTITY_NAME, "invalidCourseStartDate", true);
        }

        // Based on the old instructors, editors and TAs, we can update all exercises in the course in the VCS (if necessary)
        // We need the old instructors, editors and TAs, so that the VCS user management service can determine which
        // users no longer have TA, editor or instructor rights in the related exercise repositories.
        final var oldInstructorGroup = existingCourse.getInstructorGroupName();
        final var oldEditorGroup = existingCourse.getEditorGroupName();
        final var oldTeachingAssistantGroup = existingCourse.getTeachingAssistantGroupName();
        Course result = courseRepository.save(updatedCourse);
        optionalVcsUserManagementService
                .ifPresent(userManagementService -> userManagementService.updateCoursePermissions(result, oldInstructorGroup, oldEditorGroup, oldTeachingAssistantGroup));
        optionalCiUserManagementService
                .ifPresent(ciUserManagementService -> ciUserManagementService.updateCoursePermissions(result, oldInstructorGroup, oldEditorGroup, oldTeachingAssistantGroup));
        return ResponseEntity.ok(result);
    }

    /**
     * POST /courses/{courseId}/register : Register for an existing course. This method registers the current user for the given course id in case the course has already started
     * and not finished yet. The user is added to the course student group in the Authentication System and the course student group is added to the user's groups in the Artemis
     * database.
     *
     * @param courseId to find the course
     * @return response entity for user who has been registered to the course
     */
    @PostMapping("/courses/{courseId}/register")
    @PreAuthorize("hasRole('USER')")
    public ResponseEntity<User> registerForCourse(@PathVariable Long courseId) {
        Course course = courseRepository.findWithEagerOrganizationsElseThrow(courseId);
        User user = userRepository.getUserWithGroupsAndAuthoritiesAndOrganizations();
        log.debug("REST request to register {} for Course {}", user.getName(), course.getTitle());
        if (allowedCourseRegistrationUsernamePattern.isPresent() && !allowedCourseRegistrationUsernamePattern.get().matcher(user.getLogin()).matches()) {
            return ResponseEntity.badRequest().headers(HeaderUtil.createFailureAlert(applicationName, false, Course.ENTITY_NAME, "registrationNotAllowed",
                    "Registration with this username is not allowed. Cannot register user")).body(null);
        }
        if (course.getStartDate() != null && course.getStartDate().isAfter(now())) {
            return ResponseEntity.badRequest()
                    .headers(HeaderUtil.createFailureAlert(applicationName, false, Course.ENTITY_NAME, "courseNotStarted", "The course has not yet started. Cannot register user"))
                    .body(null);
        }
        if (course.getEndDate() != null && course.getEndDate().isBefore(now())) {
            return ResponseEntity.badRequest().headers(
                    HeaderUtil.createFailureAlert(applicationName, false, Course.ENTITY_NAME, "courseAlreadyFinished", "The course has already finished. Cannot register user"))
                    .body(null);
        }
        if (!Boolean.TRUE.equals(course.isRegistrationEnabled())) {
            return ResponseEntity.badRequest().headers(HeaderUtil.createFailureAlert(applicationName, false, Course.ENTITY_NAME, "registrationDisabled",
                    "The course does not allow registration. Cannot register user")).body(null);
        }
        if (course.getOrganizations() != null && !course.getOrganizations().isEmpty() && !courseRepository.checkIfUserIsMemberOfCourseOrganizations(user, course)) {
            return ResponseEntity.badRequest().headers(HeaderUtil.createFailureAlert(applicationName, false, Course.ENTITY_NAME, "registrationNotAllowed",
                    "User is not member of any organization of this course. Cannot register user")).body(null);
        }
        courseService.registerUserForCourse(user, course);
        return ResponseEntity.ok(user);
    }

    /**
     * GET /courses : get all courses for administration purposes.
     *
     * @param onlyActive if true, only active courses will be considered in the result
     * @return the list of courses (the user has access to)
     */
    @GetMapping("/courses")
    @PreAuthorize("hasRole('TA')")
    public List<Course> getAllCourses(@RequestParam(defaultValue = "false") boolean onlyActive) {
        log.debug("REST request to get all Courses the user has access to");
        User user = userRepository.getUserWithGroupsAndAuthorities();
        List<Course> courses = courseRepository.findAll();
        Stream<Course> userCourses = courses.stream().filter(course -> user.getGroups().contains(course.getTeachingAssistantGroupName())
                || user.getGroups().contains(course.getInstructorGroupName()) || authCheckService.isAdmin(user));
        if (onlyActive) {
            // only include courses that have NOT been finished
            userCourses = userCourses.filter(course -> course.getEndDate() == null || course.getEndDate().isAfter(ZonedDateTime.now()));
        }
        return userCourses.toList();
    }

    /**
     * GET /courses/courses-with-quiz : get all courses with quiz exercises for administration purposes.
     *
     * @return the list of courses
     */
    @GetMapping("/courses/courses-with-quiz")
    @PreAuthorize("hasRole('EDITOR')")
    public List<Course> getAllCoursesWithQuizExercises() {
        User user = userRepository.getUserWithGroupsAndAuthorities();
        if (authCheckService.isAdmin(user)) {
            return courseRepository.findAllWithQuizExercisesWithEagerExercises();
        }
        else {
            var userGroups = new ArrayList<>(user.getGroups());
            return courseRepository.getCoursesWithQuizExercisesForWhichUserHasAtLeastEditorAccess(userGroups);
        }
    }

    /**
     * GET /courses/with-user-stats : get all courses for administration purposes with user stats.
     *
     * @param onlyActive if true, only active courses will be considered in the result
     * @return the list of courses (the user has access to)
     */
    @GetMapping("/courses/with-user-stats")
    @PreAuthorize("hasRole('TA')")
    public List<Course> getAllCoursesWithUserStats(@RequestParam(defaultValue = "false") boolean onlyActive) {
        log.debug("get courses with user stats, only active: {}", onlyActive);
        List<Course> courses = getAllCourses(onlyActive);
        for (Course course : courses) {
            course.setNumberOfInstructors(userRepository.countUserInGroup(course.getInstructorGroupName()));
            course.setNumberOfTeachingAssistants(userRepository.countUserInGroup(course.getTeachingAssistantGroupName()));
            course.setNumberOfEditors(userRepository.countUserInGroup(course.getEditorGroupName()));
            course.setNumberOfStudents(userRepository.countUserInGroup(course.getStudentGroupName()));
        }
        return courses;
    }

    /**
     * GET /courses/course-overview : get all courses for the management overview
     *
     * @param onlyActive if true, only active courses will be considered in the result
     * @return a list of courses (the user has access to)
     */
    @GetMapping("/courses/course-management-overview")
    @PreAuthorize("hasRole('TA')")
    public List<Course> getAllCoursesForManagementOverview(@RequestParam(defaultValue = "false") boolean onlyActive) {
        return courseService.getAllCoursesForManagementOverview(onlyActive);
    }

    /**
     * GET /courses/for-registration : get all courses that the current user can register to.
     * Decided by the start and end date and if the registrationEnabled flag is set correctly
     *
     * @return the list of courses which are active
     */
    @GetMapping("/courses/for-registration")
    @PreAuthorize("hasRole('USER')")
    public List<Course> getAllCoursesToRegister() {
        log.debug("REST request to get all currently active Courses that are not online courses");
        User user = userRepository.getUserWithGroupsAndAuthoritiesAndOrganizations();

        List<Course> allRegisteredCourses = courseService.findAllActiveForUser(user);
        List<Course> allCoursesToRegister = courseRepository.findAllCurrentlyActiveNotOnlineAndRegistrationEnabledWithOrganizationsAndPrerequisites();
        return allCoursesToRegister.stream().filter(course -> {
            // further, check if the course has been assigned to any organization and if yes,
            // check if user is member of at least one of them
            if (course.getOrganizations() != null && !course.getOrganizations().isEmpty()) {
                return courseRepository.checkIfUserIsMemberOfCourseOrganizations(user, course);
            }
            else {
                return true;
            }
        }).filter(course -> !allRegisteredCourses.contains(course)).toList();
    }

    /**
     * GET /courses/{courseId}/for-dashboard
     *
     * @param courseId the courseId for which exercises, lectures, exams and learning goals should be fetched
     * @return a course with all exercises, lectures, exams and learning goals visible to the student
     */
    @GetMapping("/courses/{courseId}/for-dashboard")
    @PreAuthorize("hasRole('USER')")
    public Course getCourseForDashboard(@PathVariable long courseId) {
        long start = System.currentTimeMillis();
        User user = userRepository.getUserWithGroupsAndAuthorities();

        Course course = courseService.findOneWithExercisesAndLecturesAndExamsAndLearningGoalsForUser(courseId, user);
        courseService.fetchParticipationsWithSubmissionsAndResultsForCourses(List.of(course), user, start);
        return course;
    }

    /**
     * GET /courses/for-dashboard
     *
     * @return the list of courses (the user has access to) including all exercises with participation and result for the user
     */
    @GetMapping("/courses/for-dashboard")
    @PreAuthorize("hasRole('USER')")
    public List<Course> getAllCoursesForDashboard() {
        long start = System.currentTimeMillis();
        log.debug("REST request to get all Courses the user has access to with exercises, participations and results");
        User user = userRepository.getUserWithGroupsAndAuthorities();

        // get all courses with exercises for this user
        List<Course> courses = courseService.findAllActiveWithExercisesAndLecturesAndExamsForUser(user);
        courseService.fetchParticipationsWithSubmissionsAndResultsForCourses(courses, user, start);
        return courses;
    }

    /**
     * GET /courses/for-notifications
     *
     * @return the list of courses (the user has access to)
     */
    @GetMapping("/courses/for-notifications")
    @PreAuthorize("hasRole('USER')")
    public List<Course> getAllCoursesForNotifications() {
        log.debug("REST request to get all Courses the user has access to");
        User user = userRepository.getUserWithGroupsAndAuthorities();
        return courseService.findAllActiveForUser(user);
    }

    /**
     * GET /courses/:courseId/for-assessment-dashboard
     *
     * @param courseId the id of the course to retrieve
     * @return data about a course including all exercises, plus some data for the tutor as tutor status for assessment
     */
    @GetMapping("/courses/{courseId}/for-assessment-dashboard")
    @PreAuthorize("hasRole('TA')")
    public ResponseEntity<Course> getCourseForAssessmentDashboard(@PathVariable long courseId) {
        log.debug("REST request /courses/{courseId}/for-assessment-dashboard");
        Course course = courseRepository.findWithEagerExercisesById(courseId);
        User user = userRepository.getUserWithGroupsAndAuthorities();
        authCheckService.checkHasAtLeastRoleInCourseElseThrow(Role.TEACHING_ASSISTANT, course, user);

        Set<Exercise> interestingExercises = courseRepository.getInterestingExercisesForAssessmentDashboards(course.getExercises());
        course.setExercises(interestingExercises);
        List<TutorParticipation> tutorParticipations = tutorParticipationRepository.findAllByAssessedExercise_Course_IdAndTutor_Id(course.getId(), user.getId());
        assessmentDashboardService.generateStatisticsForExercisesForAssessmentDashboard(course.getExercises(), tutorParticipations, false);
        return ResponseEntity.ok(course);
    }

    /**
     * GET /courses/:courseId/stats-for-assessment-dashboard A collection of useful statistics for the tutor course dashboard, including: - number of submissions to the course - number of
     * assessments - number of assessments assessed by the tutor - number of complaints
     * <p>
     * all timestamps were measured when calling this method from the PGdP assessment-dashboard
     *
     * @param courseId the id of the course to retrieve
     * @return data about a course including all exercises, plus some data for the tutor as tutor status for assessment
     */
    @GetMapping("/courses/{courseId}/stats-for-assessment-dashboard")
    @PreAuthorize("hasRole('TA')")
    public ResponseEntity<StatsForDashboardDTO> getStatsForAssessmentDashboard(@PathVariable long courseId) {
        Course course = courseRepository.findByIdElseThrow(courseId);
        authCheckService.checkHasAtLeastRoleInCourseElseThrow(Role.TEACHING_ASSISTANT, course, null);
        StatsForDashboardDTO stats = courseService.getStatsForDashboardDTO(course);
        return ResponseEntity.ok(stats);
    }

    /**
     * GET /courses/:courseId : get the "id" course.
     *
     * @param courseId the id of the course to retrieve
     * @return the ResponseEntity with status 200 (OK) and with body the course, or with status 404 (Not Found)
     */
    @GetMapping("/courses/{courseId}")
    @PreAuthorize("hasRole('USER')")
    public ResponseEntity<Course> getCourse(@PathVariable Long courseId) {
        log.debug("REST request to get Course : {}", courseId);
        Course course = courseRepository.findByIdElseThrow(courseId);
        authCheckService.checkHasAtLeastRoleInCourseElseThrow(Role.STUDENT, course, null);

        if (authCheckService.isAtLeastTeachingAssistantInCourse(course, null)) {
            course.setNumberOfInstructors(userRepository.countUserInGroup(course.getInstructorGroupName()));
            course.setNumberOfTeachingAssistants(userRepository.countUserInGroup(course.getTeachingAssistantGroupName()));
            course.setNumberOfEditors(userRepository.countUserInGroup(course.getEditorGroupName()));
            course.setNumberOfStudents(userRepository.countUserInGroup(course.getStudentGroupName()));
        }
        return ResponseEntity.ok(course);
    }

    /**
     * GET /courses/:courseId : get the "id" course.
     *
     * @param courseId the id of the course to retrieve
     * @return the ResponseEntity with status 200 (OK) and with body the course, or with status 404 (Not Found)
     */
    @GetMapping("/courses/{courseId}/with-exercises")
    @PreAuthorize("hasRole('TA')")
    public ResponseEntity<Course> getCourseWithExercises(@PathVariable Long courseId) {
        log.debug("REST request to get Course : {}", courseId);
        Course course = courseRepository.findWithEagerExercisesById(courseId);
        authCheckService.checkHasAtLeastRoleInCourseElseThrow(Role.TEACHING_ASSISTANT, course, null);
        return ResponseEntity.ok(course);
    }

    /**
     * GET /courses/:courseId/with-organizations Get a course by id with eagerly loaded organizations
     * @param courseId the id of the course
     * @return the course with eagerly loaded organizations
     */
    @GetMapping("/courses/{courseId}/with-organizations")
    @PreAuthorize("hasRole('TA')")
    public ResponseEntity<Course> getCourseWithOrganizations(@PathVariable Long courseId) {
        log.debug("REST request to get a course with its organizations : {}", courseId);
        Course course = courseRepository.findWithEagerOrganizationsElseThrow(courseId);
        authCheckService.checkHasAtLeastRoleInCourseElseThrow(Role.TEACHING_ASSISTANT, course, null);
        return ResponseEntity.ok(course);
    }

    /**
     * GET /courses/:courseId/lockedSubmissions Get locked submissions for course for user
     *
     * @param courseId the id of the course
     * @return the ResponseEntity with status 200 (OK) and with body the course, or with status 404 (Not Found)
     */
    @GetMapping("/courses/{courseId}/lockedSubmissions")
    @PreAuthorize("hasRole('TA')")
    public ResponseEntity<List<Submission>> getLockedSubmissionsForCourse(@PathVariable Long courseId) {
        log.debug("REST request to get all locked submissions for course : {}", courseId);
        Course course = courseRepository.findWithEagerExercisesById(courseId);
        User user = userRepository.getUserWithGroupsAndAuthorities();
        authCheckService.checkHasAtLeastRoleInCourseElseThrow(Role.TEACHING_ASSISTANT, course, user);

        List<Submission> submissions = submissionService.getLockedSubmissions(courseId);
        for (Submission submission : submissions) {
            submissionService.hideDetails(submission, user);
        }

        return ResponseEntity.ok(submissions);
    }

    /**
     * GET /courses/exercises-for-management-overview
     * <p>
     * gets the courses with exercises for the user
     *
     * @param onlyActive if true, only active courses will be considered in the result
     * @return ResponseEntity with status, containing a list of courses
     */
    @GetMapping("/courses/exercises-for-management-overview")
    @PreAuthorize("hasRole('TA')")
    public ResponseEntity<List<Course>> getExercisesForCourseOverview(@RequestParam(defaultValue = "false") boolean onlyActive) {
        final List<Course> courses = new ArrayList<>();
        for (final var course : courseService.getAllCoursesForManagementOverview(onlyActive)) {
            course.setExercises(exerciseRepository.getExercisesForCourseManagementOverview(course.getId()));
            courses.add(course);
        }
        return ResponseEntity.ok(courses);
    }

    /**
     * GET /courses/stats-for-management-overview
     * <p>
     * gets the statistics for the courses of the user
     * statistics for exercises with an assessment due date (or due date if there is no assessment due date)
     * in the past are limited to the five most recent
     *
     * @param onlyActive if true, only active courses will be considered in the result
     * @return ResponseEntity with status, containing a list of <code>CourseManagementOverviewStatisticsDTO</code>
     */
    @GetMapping("/courses/stats-for-management-overview")
    @PreAuthorize("hasRole('TA')")
    public ResponseEntity<List<CourseManagementOverviewStatisticsDTO>> getExerciseStatsForCourseOverview(@RequestParam(defaultValue = "false") boolean onlyActive) {
        final List<CourseManagementOverviewStatisticsDTO> courseDTOs = new ArrayList<>();
        for (final var course : courseService.getAllCoursesForManagementOverview(onlyActive)) {
            final var courseId = course.getId();
            final var courseDTO = new CourseManagementOverviewStatisticsDTO();
            courseDTO.setCourseId(courseId);

            var studentsGroup = courseRepository.findStudentGroupName(courseId);
            var amountOfStudentsInCourse = Math.toIntExact(userRepository.countUserInGroup(studentsGroup));
            courseDTO.setExerciseDTOS(exerciseService.getStatisticsForCourseManagementOverview(courseId, amountOfStudentsInCourse));

            var exerciseIds = exerciseRepository.findAllIdsByCourseId(courseId);
            var endDate = courseService.determineEndDateForActiveStudents(course);
            var timeSpanSize = courseService.determineTimeSpanSizeForActiveStudents(course, endDate, 4);
            courseDTO.setActiveStudents(courseService.getActiveStudents(exerciseIds, 0, timeSpanSize, endDate));
            courseDTOs.add(courseDTO);
        }

        return ResponseEntity.ok(courseDTOs);
    }

    /**
     * DELETE /courses/:courseId : delete the "id" course.
     *
     * @param courseId the id of the course to delete
     * @return the ResponseEntity with status 200 (OK)
     */
    @DeleteMapping("/courses/{courseId}")
    @PreAuthorize("hasRole('ADMIN')")
    public ResponseEntity<Void> deleteCourse(@PathVariable long courseId) {
        log.info("REST request to delete Course : {}", courseId);
        Course course = courseRepository.findByIdWithExercisesAndLecturesAndLectureUnitsAndLearningGoalsElseThrow(courseId);
        if (course == null) {
            throw new EntityNotFoundException("Course", courseId);
        }
        User user = userRepository.getUserWithGroupsAndAuthorities();
        var auditEvent = new AuditEvent(user.getLogin(), Constants.DELETE_COURSE, "course=" + course.getTitle());
        auditEventRepository.add(auditEvent);
        log.info("User {} has requested to delete the course {}", user.getLogin(), course.getTitle());

        courseService.delete(course);
        return ResponseEntity.ok().headers(HeaderUtil.createEntityDeletionAlert(applicationName, true, Course.ENTITY_NAME, course.getTitle())).build();
    }

    /**
     * PUT /courses/{courseId} : archive an existing course asynchronously. This method starts the process of archiving all course exercises, submissions and results in a large
     * zip file. It immediately returns and runs this task asynchronously. When the task is done, the course is marked as archived, which means the zip file can be downloaded.
     *
     * @param courseId the id of the course
     * @return empty
     */
    @PutMapping("/courses/{courseId}/archive")
    @PreAuthorize("hasRole('INSTRUCTOR')")
    @FeatureToggle(Feature.Exports)
    public ResponseEntity<Void> archiveCourse(@PathVariable Long courseId) {
        log.info("REST request to archive Course : {}", courseId);
        final Course course = courseRepository.findByIdWithExercisesAndLecturesElseThrow(courseId);
        authCheckService.checkHasAtLeastRoleInCourseElseThrow(Role.INSTRUCTOR, course, null);
        // Archiving a course is only possible after the course is over
        if (now().isBefore(course.getEndDate())) {
            throw new BadRequestAlertException("You cannot archive a course that is not over.", Course.ENTITY_NAME, "courseNotOver", true);
        }
        courseService.archiveCourse(course);

        // Note: in the first version, we do not store the results with feedback and other metadata, as those will stay available in Artemis, the main focus is to allow
        // instructors to download student repos in order to delete those on Bitbucket/Gitlab

        // Note: Lectures are not part of the archive at the moment and will be included in a future version
        // 1) Get all lectures (attachments) of the course and store them in a folder

        // Note: Questions and answers are not part of the archive at the moment and will be included in a future version
        // 1) Get all questions and answers for exercises and lectures and store those in structured text files

        return ResponseEntity.ok().build();
    }

    /**
     * Downloads the zip file of the archived course if it exists. Throws a 404 if the course doesn't exist
     *
     * @param courseId The course id of the archived course
     * @return ResponseEntity with status
     */
    @PreAuthorize("hasRole('INSTRUCTOR')")
    @GetMapping("/courses/{courseId}/download-archive")
    public ResponseEntity<Resource> downloadCourseArchive(@PathVariable Long courseId) throws FileNotFoundException {
        log.info("REST request to download archive of Course : {}", courseId);
        final Course course = courseRepository.findByIdElseThrow(courseId);
        authCheckService.checkHasAtLeastRoleInCourseElseThrow(Role.INSTRUCTOR, course, null);
        if (!course.hasCourseArchive()) {
            throw new EntityNotFoundException("Archived course", courseId);
        }

        // The path is stored in the course table
        Path archive = Path.of(courseArchivesDirPath, course.getCourseArchivePath());

        File zipFile = archive.toFile();
        InputStreamResource resource = new InputStreamResource(new FileInputStream(zipFile));
        return ResponseEntity.ok().contentLength(zipFile.length()).contentType(MediaType.APPLICATION_OCTET_STREAM).header("filename", zipFile.getName()).body(resource);
    }

    /**
     * DELETE /courses/:course/cleanup : Cleans up a course by deleting all student submissions.
     *
     * @param courseId id of the course to clean up
     * @return ResponseEntity with status
     */
    @DeleteMapping("/courses/{courseId}/cleanup")
    @PreAuthorize("hasRole('INSTRUCTOR')")
    public ResponseEntity<Resource> cleanup(@PathVariable Long courseId) {
        log.info("REST request to cleanup the Course : {}", courseId);
        final Course course = courseRepository.findByIdElseThrow(courseId);
        authCheckService.checkHasAtLeastRoleInCourseElseThrow(Role.INSTRUCTOR, course, null);
        // Forbid cleaning the course if no archive has been created
        if (!course.hasCourseArchive()) {
            throw new BadRequestAlertException("Failed to clean up course " + courseId + " because it needs to be archived first.", Course.ENTITY_NAME, "archivenonexistant");
        }
        courseService.cleanupCourse(courseId);
        return ResponseEntity.ok().build();
    }

    /**
     * GET /courses/:courseId/categories : Returns all categories used in a course
     *
     * @param courseId the id of the course to get the categories from
     * @return the ResponseEntity with status 200 (OK) and the list of categories or with status 404 (Not Found)
     */
    @GetMapping(value = "/courses/{courseId}/categories")
    @PreAuthorize("hasRole('EDITOR')")
    public ResponseEntity<Set<String>> getCategoriesInCourse(@PathVariable Long courseId) {
        log.debug("REST request to get categories of Course : {}", courseId);
        Course course = courseRepository.findByIdElseThrow(courseId);
        authCheckService.checkHasAtLeastRoleInCourseElseThrow(Role.EDITOR, course, null);
        return ResponseEntity.ok().body(exerciseRepository.findAllCategoryNames(course.getId()));
    }

    /**
     * GET /courses/:courseId/students : Returns all users that belong to the student group of the course
     *
     * @param courseId the id of the course
     * @return list of users with status 200 (OK)
     */
    @GetMapping(value = "/courses/{courseId}/students")
    @PreAuthorize("hasRole('INSTRUCTOR')")
    public ResponseEntity<List<User>> getAllStudentsInCourse(@PathVariable Long courseId) {
        log.debug("REST request to get all students in course : {}", courseId);
        Course course = courseRepository.findByIdElseThrow(courseId);
        return courseService.getAllUsersInGroup(course, course.getStudentGroupName());
    }

    /**
     * GET /courses/:courseId/students/search : Search all users by login or name that belong to the student group of the course
     *
     * @param courseId    the id of the course
     * @param loginOrName the login or name by which to search users
     * @return the ResponseEntity with status 200 (OK) and with body all users
     */
    @GetMapping("/courses/{courseId}/students/search")
    @PreAuthorize("hasRole('INSTRUCTOR')")
    public ResponseEntity<List<UserDTO>> searchStudentsInCourse(@PathVariable Long courseId, @RequestParam("loginOrName") String loginOrName) {
        log.debug("REST request to search for students in course : {} with login or name : {}", courseId, loginOrName);
        Course course = courseRepository.findByIdElseThrow(courseId);
        // restrict result size by only allowing reasonable searches
        if (loginOrName.length() < 3) {
            throw new ResponseStatusException(HttpStatus.BAD_REQUEST, "Query param 'loginOrName' must be three characters or longer.");
        }
<<<<<<< HEAD
        final Page<UserDTO> page = userRepository.searchAllUsersByLoginOrNameInGroup(PageRequest.of(0, 25), loginOrName, course.getStudentGroupName());
=======
        final Page<UserDTO> page = userRepository.searchAllUsersByLoginOrNameInGroupAndConvertToDTO(PageRequest.of(0, 25), loginOrName, course.getStudentGroupName());
>>>>>>> aecac9c4
        HttpHeaders headers = PaginationUtil.generatePaginationHttpHeaders(ServletUriComponentsBuilder.fromCurrentRequest(), page);
        return new ResponseEntity<>(page.getContent(), headers, HttpStatus.OK);
    }

    /**
     * GET /courses/:courseId/tutors : Returns all users that belong to the tutor group of the course
     *
     * @param courseId the id of the course
     * @return list of users with status 200 (OK)
     */
    @GetMapping(value = "/courses/{courseId}/tutors")
    @PreAuthorize("hasRole('INSTRUCTOR')")
    public ResponseEntity<List<User>> getAllTutorsInCourse(@PathVariable Long courseId) {
        log.debug("REST request to get all tutors in course : {}", courseId);
        Course course = courseRepository.findByIdElseThrow(courseId);
        return courseService.getAllUsersInGroup(course, course.getTeachingAssistantGroupName());
    }

    /**
     * GET /courses/:courseId/editors : Returns all users that belong to the editor group of the course
     *
     * @param courseId the id of the course
     * @return list of users with status 200 (OK)
     */
    @GetMapping(value = "/courses/{courseId}/editors")
    @PreAuthorize("hasRole('INSTRUCTOR')")
    public ResponseEntity<List<User>> getAllEditorsInCourse(@PathVariable Long courseId) {
        log.debug("REST request to get all editors in course : {}", courseId);
        Course course = courseRepository.findByIdElseThrow(courseId);
        return courseService.getAllUsersInGroup(course, course.getEditorGroupName());
    }

    /**
     * GET /courses/:courseId/instructors : Returns all users that belong to the instructor group of the course
     *
     * @param courseId the id of the course
     * @return list of users with status 200 (OK)
     */
    @GetMapping(value = "/courses/{courseId}/instructors")
    @PreAuthorize("hasRole('INSTRUCTOR')")
    public ResponseEntity<List<User>> getAllInstructorsInCourse(@PathVariable Long courseId) {
        log.debug("REST request to get all instructors in course : {}", courseId);
        Course course = courseRepository.findByIdElseThrow(courseId);
        return courseService.getAllUsersInGroup(course, course.getInstructorGroupName());
    }

    /**
     * GET /courses/:courseId/title : Returns the title of the course with the given id
     *
     * @param courseId the id of the course
     * @return the title of the course wrapped in an ResponseEntity or 404 Not Found if no course with that id exists
     */
    @GetMapping(value = "/courses/{courseId}/title")
    @PreAuthorize("hasRole('USER')")
    @ResponseBody
    public ResponseEntity<String> getCourseTitle(@PathVariable Long courseId) {
        final var title = courseRepository.getCourseTitle(courseId);
        return title == null ? ResponseEntity.notFound().build() : ResponseEntity.ok(title);
    }

    /**
     * Post /courses/:courseId/students/:studentLogin : Add the given user to the students of the course so that the student can access the course
     *
     * @param courseId     the id of the course
     * @param studentLogin the login of the user who should get student access
     * @return empty ResponseEntity with status 200 (OK) or with status 404 (Not Found)
     */
    @PostMapping(value = "/courses/{courseId}/students/{studentLogin:" + Constants.LOGIN_REGEX + "}")
    @PreAuthorize("hasRole('INSTRUCTOR')")
    public ResponseEntity<Void> addStudentToCourse(@PathVariable Long courseId, @PathVariable String studentLogin) {
        log.debug("REST request to add {} as student to course : {}", studentLogin, courseId);
        var course = courseRepository.findByIdElseThrow(courseId);
        return addUserToCourseGroup(studentLogin, userRepository.getUserWithGroupsAndAuthorities(), course, course.getStudentGroupName(), Role.STUDENT);
    }

    /**
     * Post /courses/:courseId/tutors/:tutorLogin : Add the given user to the tutors of the course so that the student can access the course administration
     *
     * @param courseId   the id of the course
     * @param tutorLogin the login of the user who should get tutor access
     * @return empty ResponseEntity with status 200 (OK) or with status 404 (Not Found)
     */
    @PostMapping(value = "/courses/{courseId}/tutors/{tutorLogin:" + Constants.LOGIN_REGEX + "}")
    @PreAuthorize("hasRole('INSTRUCTOR')")
    public ResponseEntity<Void> addTutorToCourse(@PathVariable Long courseId, @PathVariable String tutorLogin) {
        log.debug("REST request to add {} as tutors to course : {}", tutorLogin, courseId);
        var course = courseRepository.findByIdElseThrow(courseId);
        return addUserToCourseGroup(tutorLogin, userRepository.getUserWithGroupsAndAuthorities(), course, course.getTeachingAssistantGroupName(), Role.TEACHING_ASSISTANT);
    }

    /**
     * Post /courses/:courseId/editors/:editorLogin : Add the given user to the editors of the course so that the student can access the course administration
     *
     * @param courseId   the id of the course
     * @param editorLogin the login of the user who should get editor access
     * @return empty ResponseEntity with status 200 (OK) or with status 404 (Not Found)
     */
    @PostMapping(value = "/courses/{courseId}/editors/{editorLogin:" + Constants.LOGIN_REGEX + "}")
    @PreAuthorize("hasRole('INSTRUCTOR')")
    public ResponseEntity<Void> addEditorToCourse(@PathVariable Long courseId, @PathVariable String editorLogin) {
        log.debug("REST request to add {} as editors to course : {}", editorLogin, courseId);
        Course course = courseRepository.findByIdElseThrow(courseId);
        courseService.checkIfEditorGroupsNeedsToBeCreated(course);
        return addUserToCourseGroup(editorLogin, userRepository.getUserWithGroupsAndAuthorities(), course, course.getEditorGroupName(), Role.EDITOR);
    }

    /**
     * Post /courses/:courseId/instructors/:instructorLogin : Add the given user to the instructors of the course so that the student can access the course administration
     *
     * @param courseId        the id of the course
     * @param instructorLogin the login of the user who should get instructors access
     * @return empty ResponseEntity with status 200 (OK) or with status 404 (Not Found)
     */
    @PostMapping(value = "/courses/{courseId}/instructors/{instructorLogin:" + Constants.LOGIN_REGEX + "}")
    @PreAuthorize("hasRole('INSTRUCTOR')")
    public ResponseEntity<Void> addInstructorToCourse(@PathVariable Long courseId, @PathVariable String instructorLogin) {
        log.debug("REST request to add {} as instructors to course : {}", instructorLogin, courseId);
        var course = courseRepository.findByIdElseThrow(courseId);
        return addUserToCourseGroup(instructorLogin, userRepository.getUserWithGroupsAndAuthorities(), course, course.getInstructorGroupName(), Role.INSTRUCTOR);
    }

    /**
     * adds the userLogin to the group (student, tutors or instructors) of the given course
     *
     * @param userLogin         the user login of the student, tutor or instructor who should be added to the group
     * @param instructorOrAdmin the user who initiates this request who must be an instructor of the given course or an admin
     * @param course            the course which is only passes to check if the instructorOrAdmin is an instructor of the course
     * @param group             the group to which the userLogin should be added
     * @param role              the role which should be added
     * @return empty ResponseEntity with status 200 (OK) or with status 404 (Not Found) or with status 403 (Forbidden)
     */
    @NotNull
    public ResponseEntity<Void> addUserToCourseGroup(String userLogin, User instructorOrAdmin, Course course, String group, Role role) {
        if (authCheckService.isAtLeastInstructorInCourse(course, instructorOrAdmin)) {
            Optional<User> userToAddToGroup = userRepository.findOneWithGroupsAndAuthoritiesByLogin(userLogin);
            if (userToAddToGroup.isEmpty()) {
                throw new EntityNotFoundException("User", userLogin);
            }
            courseService.addUserToGroup(userToAddToGroup.get(), group, role);
            return ResponseEntity.ok().body(null);
        }
        else {
            throw new AccessForbiddenException();
        }
    }

    /**
     * DELETE /courses/:courseId/students/:studentLogin : Remove the given user from the students of the course so that the student cannot access the course anymore
     *
     * @param courseId     the id of the course
     * @param studentLogin the login of the user who should lose student access
     * @return empty ResponseEntity with status 200 (OK) or with status 404 (Not Found)
     */
    @DeleteMapping(value = "/courses/{courseId}/students/{studentLogin:" + Constants.LOGIN_REGEX + "}")
    @PreAuthorize("hasRole('INSTRUCTOR')")
    public ResponseEntity<Void> removeStudentFromCourse(@PathVariable Long courseId, @PathVariable String studentLogin) {
        log.debug("REST request to remove {} as student from course : {}", studentLogin, courseId);
        var course = courseRepository.findByIdElseThrow(courseId);
        return removeUserFromCourseGroup(studentLogin, userRepository.getUserWithGroupsAndAuthorities(), course, course.getStudentGroupName(), Role.STUDENT);
    }

    /**
     * DELETE /courses/:courseId/tutors/:tutorsLogin : Remove the given user from the tutors of the course so that the tutors cannot access the course administration anymore
     *
     * @param courseId   the id of the course
     * @param tutorLogin the login of the user who should lose student access
     * @return empty ResponseEntity with status 200 (OK) or with status 404 (Not Found)
     */
    @DeleteMapping(value = "/courses/{courseId}/tutors/{tutorLogin:" + Constants.LOGIN_REGEX + "}")
    @PreAuthorize("hasRole('INSTRUCTOR')")
    public ResponseEntity<Void> removeTutorFromCourse(@PathVariable Long courseId, @PathVariable String tutorLogin) {
        log.debug("REST request to remove {} as tutor from course : {}", tutorLogin, courseId);
        var course = courseRepository.findByIdElseThrow(courseId);
        return removeUserFromCourseGroup(tutorLogin, userRepository.getUserWithGroupsAndAuthorities(), course, course.getTeachingAssistantGroupName(), Role.TEACHING_ASSISTANT);
    }

    /**
     * DELETE /courses/:courseId/editors/:editorsLogin : Remove the given user from the editors of the course so that the editors cannot access the course administration anymore
     *
     * @param courseId   the id of the course
     * @param editorLogin the login of the user who should lose student access
     * @return empty ResponseEntity with status 200 (OK) or with status 404 (Not Found)
     */
    @DeleteMapping(value = "/courses/{courseId}/editors/{editorLogin:" + Constants.LOGIN_REGEX + "}")
    @PreAuthorize("hasRole('INSTRUCTOR')")
    public ResponseEntity<Void> removeEditorFromCourse(@PathVariable Long courseId, @PathVariable String editorLogin) {
        log.debug("REST request to remove {} as editor from course : {}", editorLogin, courseId);
        var course = courseRepository.findByIdElseThrow(courseId);
        return removeUserFromCourseGroup(editorLogin, userRepository.getUserWithGroupsAndAuthorities(), course, course.getEditorGroupName(), Role.EDITOR);
    }

    /**
     * DELETE /courses/:courseId/instructors/:instructorLogin : Remove the given user from the instructors of the course so that the instructor cannot access the course administration anymore
     *
     * @param courseId        the id of the course
     * @param instructorLogin the login of the user who should lose student access
     * @return empty ResponseEntity with status 200 (OK) or with status 404 (Not Found)
     */
    @DeleteMapping(value = "/courses/{courseId}/instructors/{instructorLogin:" + Constants.LOGIN_REGEX + "}")
    @PreAuthorize("hasRole('INSTRUCTOR')")
    public ResponseEntity<Void> removeInstructorFromCourse(@PathVariable Long courseId, @PathVariable String instructorLogin) {
        log.debug("REST request to remove {} as instructor from course : {}", instructorLogin, courseId);
        var course = courseRepository.findByIdElseThrow(courseId);
        return removeUserFromCourseGroup(instructorLogin, userRepository.getUserWithGroupsAndAuthorities(), course, course.getInstructorGroupName(), Role.INSTRUCTOR);
    }

    /**
     * removes the userLogin from the group (student, tutors or instructors) of the given course
     *
     * @param userLogin         the user login of the student, tutor or instructor who should be removed from the group
     * @param instructorOrAdmin the user who initiates this request who must be an instructor of the given course or an admin
     * @param course            the course which is only passes to check if the instructorOrAdmin is an instructor of the course
     * @param group             the group from which the userLogin should be removed
     * @param role              the role which should be removed
     * @return empty ResponseEntity with status 200 (OK) or with status 404 (Not Found) or with status 403 (Forbidden)
     */
    @NotNull
    public ResponseEntity<Void> removeUserFromCourseGroup(String userLogin, User instructorOrAdmin, Course course, String group, Role role) {
        if (!authCheckService.isAtLeastInstructorInCourse(course, instructorOrAdmin)) {
            throw new AccessForbiddenException();
        }
        Optional<User> userToRemoveFromGroup = userRepository.findOneWithGroupsAndAuthoritiesByLogin(userLogin);
        if (userToRemoveFromGroup.isEmpty()) {
            throw new EntityNotFoundException("User", userLogin);
        }
        courseService.removeUserFromGroup(userToRemoveFromGroup.get(), group, role);
        return ResponseEntity.ok().body(null);
    }

    /**
     * GET /courses/{courseId}/management-detail : Gets the data needed for the course management detail view
     *
     * @param courseId the id of the course
     * @return the ResponseEntity with status 200 (OK) and the body, or with status 404 (Not Found)
     */
    @GetMapping("/courses/{courseId}/management-detail")
    @PreAuthorize("hasRole('TA')")
    public ResponseEntity<CourseManagementDetailViewDTO> getCourseDTOForDetailView(@PathVariable Long courseId) {
        Course course = courseRepository.findByIdElseThrow(courseId);
        authCheckService.checkHasAtLeastRoleInCourseElseThrow(Role.TEACHING_ASSISTANT, course, null);
        CourseManagementDetailViewDTO managementDetailViewDTO = courseService.getStatsForDetailView(course);
        return ResponseEntity.ok(managementDetailViewDTO);
    }

    /**
     * GET /courses/:courseId/statistics : Get the active students for this particular course
     *
     * @param courseId the id of the course
     * @param periodIndex an index indicating which time period, 0 is current week, -1 is one week in the past, -2 is two weeks in the past ...
     * @return the ResponseEntity with status 200 (OK) and the data in body, or status 404 (Not Found)
     */
    @GetMapping("courses/{courseId}/statistics")
    @PreAuthorize("hasRole('TA')")
    public ResponseEntity<List<Integer>> getActiveStudentsForCourseDetailView(@PathVariable Long courseId, @RequestParam Long periodIndex) {
        var course = courseRepository.findByIdElseThrow(courseId);
        authCheckService.checkHasAtLeastRoleInCourseElseThrow(Role.TEACHING_ASSISTANT, course, null);
        var exerciseIds = exerciseRepository.findAllIdsByCourseId(courseId);
        var chartEndDate = courseService.determineEndDateForActiveStudents(course);
        var spanEndDate = chartEndDate.plusWeeks(17 * periodIndex);
        var returnedSpanSize = courseService.determineTimeSpanSizeForActiveStudents(course, spanEndDate, 17);
        var activeStudents = courseService.getActiveStudents(exerciseIds, periodIndex, 17, chartEndDate);
        // We omit data concerning the time before the start date
        return ResponseEntity.ok(activeStudents.subList(activeStudents.size() - returnedSpanSize, activeStudents.size()));
    }

    /**
     * GET /courses/:courseId/statistics-lifetime-overview : Get the active students for this particular course over its whole lifetime
     *
     * @param courseId the id of the course
     * @return the ResponseEntity with status 200 (OK) and the data in body, or status 404 (Not Found)
     */
    @GetMapping("courses/{courseId}/statistics-lifetime-overview")
    @PreAuthorize("hasRole('TA')")
    public ResponseEntity<List<Integer>> getActiveStudentsForCourseLiveTime(@PathVariable Long courseId) {
        authCheckService.checkHasAtLeastRoleInCourseElseThrow(Role.TEACHING_ASSISTANT, courseRepository.findByIdElseThrow(courseId), null);
        var exerciseIds = exerciseRepository.findAllIdsByCourseId(courseId);
        var course = courseRepository.findByIdElseThrow(courseId);
        if (course.getStartDate() == null) {
            throw new IllegalArgumentException("Course does not contain start date");
        }
        var endDate = courseService.determineEndDateForActiveStudents(course);
        var returnedSpanSize = courseService.calculateWeeksBetweenDates(course.getStartDate(), endDate);
        var activeStudents = courseService.getActiveStudents(exerciseIds, 0, Math.toIntExact(returnedSpanSize), endDate);
        return ResponseEntity.ok(activeStudents);
    }

    /**
     * POST /courses/:courseId/:courseGroup : Add multiple users to the user group of the course so that they can access the course
     * The passed list of UserDTOs must include the registration number (the other entries are currently ignored and can be left out)
     * Note: registration based on other user attributes (e.g. email, name, login) is currently NOT supported
     * <p>
     * This method first tries to find the student in the internal Artemis user database (because the user is most probably already using Artemis).
     * In case the user cannot be found, we additionally search the (TUM) LDAP in case it is configured properly.
     *
     * @param courseId      the id of the course
     * @param studentDtos   the list of students (with at least registration number) who should get access to the course
     * @param courseGroup   the group, the user has to be added to, either 'students', 'tutors', 'instructors' or 'editors'
     * @return the list of students who could not be registered for the course, because they could NOT be found in the Artemis database and could NOT be found in the TUM LDAP
     */
    @PostMapping("courses/{courseId}/{courseGroup}")
    @PreAuthorize("hasRole('INSTRUCTOR')")
    public ResponseEntity<List<StudentDTO>> addUsersToCourseGroup(@PathVariable Long courseId, @PathVariable String courseGroup, @RequestBody List<StudentDTO> studentDtos) {
        authCheckService.checkHasAtLeastRoleInCourseElseThrow(Role.INSTRUCTOR, courseRepository.findByIdElseThrow(courseId), null);
        log.debug("REST request to add {} as {} to course {}", studentDtos, courseGroup, courseId);
        List<StudentDTO> notFoundStudentsDtos = courseService.registerUsersForCourseGroup(courseId, studentDtos, courseGroup);
        return ResponseEntity.ok().body(notFoundStudentsDtos);
    }
}<|MERGE_RESOLUTION|>--- conflicted
+++ resolved
@@ -739,11 +739,7 @@
         if (loginOrName.length() < 3) {
             throw new ResponseStatusException(HttpStatus.BAD_REQUEST, "Query param 'loginOrName' must be three characters or longer.");
         }
-<<<<<<< HEAD
-        final Page<UserDTO> page = userRepository.searchAllUsersByLoginOrNameInGroup(PageRequest.of(0, 25), loginOrName, course.getStudentGroupName());
-=======
         final Page<UserDTO> page = userRepository.searchAllUsersByLoginOrNameInGroupAndConvertToDTO(PageRequest.of(0, 25), loginOrName, course.getStudentGroupName());
->>>>>>> aecac9c4
         HttpHeaders headers = PaginationUtil.generatePaginationHttpHeaders(ServletUriComponentsBuilder.fromCurrentRequest(), page);
         return new ResponseEntity<>(page.getContent(), headers, HttpStatus.OK);
     }
