package de.tum.in.www1.artemis.web.rest;

import static java.time.ZonedDateTime.now;

import java.io.File;
import java.io.FileInputStream;
import java.io.FileNotFoundException;
import java.nio.file.Path;
import java.time.ZonedDateTime;
import java.util.*;
import java.util.stream.Collectors;
import java.util.stream.Stream;

import javax.validation.constraints.NotNull;

import org.slf4j.Logger;
import org.slf4j.LoggerFactory;
import org.springframework.beans.factory.annotation.Value;
import org.springframework.core.io.InputStreamResource;
import org.springframework.core.io.Resource;
import org.springframework.data.domain.Page;
import org.springframework.data.domain.PageImpl;
import org.springframework.data.domain.PageRequest;
import org.springframework.http.HttpHeaders;
import org.springframework.http.HttpStatus;
import org.springframework.http.MediaType;
import org.springframework.http.ResponseEntity;
import org.springframework.security.access.prepost.PreAuthorize;
import org.springframework.web.bind.annotation.*;
import org.springframework.web.multipart.MultipartFile;
import org.springframework.web.server.ResponseStatusException;
import org.springframework.web.servlet.support.ServletUriComponentsBuilder;

import de.tum.in.www1.artemis.config.Constants;
import de.tum.in.www1.artemis.domain.*;
import de.tum.in.www1.artemis.domain.enumeration.ExerciseMode;
import de.tum.in.www1.artemis.domain.participation.TutorParticipation;
import de.tum.in.www1.artemis.exception.ArtemisAuthenticationException;
import de.tum.in.www1.artemis.repository.*;
import de.tum.in.www1.artemis.security.OAuth2JWKSService;
import de.tum.in.www1.artemis.security.Role;
import de.tum.in.www1.artemis.service.*;
import de.tum.in.www1.artemis.service.connectors.ci.CIUserManagementService;
import de.tum.in.www1.artemis.service.connectors.vcs.VcsUserManagementService;
import de.tum.in.www1.artemis.service.dto.StudentDTO;
import de.tum.in.www1.artemis.service.dto.UserDTO;
import de.tum.in.www1.artemis.service.dto.UserPublicInfoDTO;
import de.tum.in.www1.artemis.service.feature.Feature;
import de.tum.in.www1.artemis.service.feature.FeatureToggle;
import de.tum.in.www1.artemis.service.tutorialgroups.TutorialGroupsConfigurationService;
import de.tum.in.www1.artemis.service.util.TimeLogUtil;
import de.tum.in.www1.artemis.web.rest.dto.CourseForDashboardDTO;
import de.tum.in.www1.artemis.web.rest.dto.CourseManagementDetailViewDTO;
import de.tum.in.www1.artemis.web.rest.dto.CourseManagementOverviewStatisticsDTO;
import de.tum.in.www1.artemis.web.rest.dto.StatsForDashboardDTO;
import de.tum.in.www1.artemis.web.rest.errors.AccessForbiddenAlertException;
import de.tum.in.www1.artemis.web.rest.errors.AccessForbiddenException;
import de.tum.in.www1.artemis.web.rest.errors.BadRequestAlertException;
import de.tum.in.www1.artemis.web.rest.errors.EntityNotFoundException;
import de.tum.in.www1.artemis.web.rest.errors.ErrorConstants;
import tech.jhipster.web.util.PaginationUtil;

/**
 * REST controller for managing Course.
 */
@RestController
@RequestMapping("api/")
public class CourseResource {

    private static final String ENTITY_NAME = "course";

    private final Logger log = LoggerFactory.getLogger(CourseResource.class);

    @Value("${artemis.course-archives-path}")
    private String courseArchivesDirPath;

    private final UserRepository userRepository;

    private final CourseService courseService;

    private final AuthorizationCheckService authCheckService;

    private final OnlineCourseConfigurationService onlineCourseConfigurationService;

    private final OAuth2JWKSService oAuth2JWKSService;

    private final CourseRepository courseRepository;

    private final ExerciseService exerciseService;

    private final TutorParticipationRepository tutorParticipationRepository;

    private final SubmissionService submissionService;

    private final AssessmentDashboardService assessmentDashboardService;

    private final Optional<VcsUserManagementService> optionalVcsUserManagementService;

    private final Optional<CIUserManagementService> optionalCiUserManagementService;

    private final ExerciseRepository exerciseRepository;

    private final FileService fileService;

    private final TutorialGroupsConfigurationService tutorialGroupsConfigurationService;

<<<<<<< HEAD
    private final GradingScaleService gradingScaleService;
=======
    private final CourseScoreCalculationService courseScoreCalculationService;
>>>>>>> 0c73cda9

    public CourseResource(UserRepository userRepository, CourseService courseService, CourseRepository courseRepository, ExerciseService exerciseService,
            OAuth2JWKSService oAuth2JWKSService, OnlineCourseConfigurationService onlineCourseConfigurationService, AuthorizationCheckService authCheckService,
            TutorParticipationRepository tutorParticipationRepository, SubmissionService submissionService, Optional<VcsUserManagementService> optionalVcsUserManagementService,
            AssessmentDashboardService assessmentDashboardService, ExerciseRepository exerciseRepository, Optional<CIUserManagementService> optionalCiUserManagementService,
<<<<<<< HEAD
            FileService fileService, TutorialGroupsConfigurationService tutorialGroupsConfigurationService, GradingScaleService gradingScaleService) {
=======
            FileService fileService, TutorialGroupsConfigurationService tutorialGroupsConfigurationService, CourseScoreCalculationService courseScoreCalculationService) {
>>>>>>> 0c73cda9
        this.courseService = courseService;
        this.courseRepository = courseRepository;
        this.exerciseService = exerciseService;
        this.oAuth2JWKSService = oAuth2JWKSService;
        this.onlineCourseConfigurationService = onlineCourseConfigurationService;
        this.authCheckService = authCheckService;
        this.tutorParticipationRepository = tutorParticipationRepository;
        this.submissionService = submissionService;
        this.optionalVcsUserManagementService = optionalVcsUserManagementService;
        this.optionalCiUserManagementService = optionalCiUserManagementService;
        this.assessmentDashboardService = assessmentDashboardService;
        this.userRepository = userRepository;
        this.exerciseRepository = exerciseRepository;
        this.fileService = fileService;
        this.tutorialGroupsConfigurationService = tutorialGroupsConfigurationService;
<<<<<<< HEAD
        this.gradingScaleService = gradingScaleService;
=======
        this.courseScoreCalculationService = courseScoreCalculationService;
>>>>>>> 0c73cda9
    }

    /**
     * PUT /courses/:courseId : Updates an existing updatedCourse.
     *
     * @param courseId     the id of the course to update
     * @param courseUpdate the course to update
     * @param file         the optional course icon file
     * @return the ResponseEntity with status 200 (OK) and with body the updated course
     */
    @PutMapping(value = "courses/{courseId}", consumes = MediaType.MULTIPART_FORM_DATA_VALUE)
    @PreAuthorize("hasRole('INSTRUCTOR')")
    public ResponseEntity<Course> updateCourse(@PathVariable Long courseId, @RequestPart("course") Course courseUpdate, @RequestPart(required = false) MultipartFile file) {
        log.debug("REST request to update Course : {}", courseUpdate);
        User user = userRepository.getUserWithGroupsAndAuthorities();

        var existingCourse = courseRepository.findByIdWithOrganizationsAndLearningGoalsAndOnlineConfigurationElseThrow(courseUpdate.getId());

        if (existingCourse.getTimeZone() != null && courseUpdate.getTimeZone() == null) {
            throw new IllegalArgumentException("You can not remove the time zone of a course");
        }

        var timeZoneChanged = (existingCourse.getTimeZone() != null && courseUpdate.getTimeZone() != null && !existingCourse.getTimeZone().equals(courseUpdate.getTimeZone()));

        if (!Objects.equals(existingCourse.getShortName(), courseUpdate.getShortName())) {
            throw new BadRequestAlertException("The course short name cannot be changed", Course.ENTITY_NAME, "shortNameCannotChange", true);
        }

        // only allow admins or instructors of the existing course to change it
        // this is important, otherwise someone could put himself into the instructor group of the updated course
        authCheckService.checkHasAtLeastRoleInCourseElseThrow(Role.INSTRUCTOR, existingCourse, user);

        Set<String> existingGroupNames = new HashSet<>(List.of(existingCourse.getStudentGroupName(), existingCourse.getTeachingAssistantGroupName(),
                existingCourse.getEditorGroupName(), existingCourse.getInstructorGroupName()));
        Set<String> newGroupNames = new HashSet<>(List.of(courseUpdate.getStudentGroupName(), courseUpdate.getTeachingAssistantGroupName(), courseUpdate.getEditorGroupName(),
                courseUpdate.getInstructorGroupName()));
        Set<String> changedGroupNames = new HashSet<>(newGroupNames);
        changedGroupNames.removeAll(existingGroupNames);

        if (authCheckService.isAdmin(user)) {
            // if an admin changes a group, we need to check that the changed group exists
            try {
                changedGroupNames.forEach(courseService::checkIfGroupsExists);
            }
            catch (ArtemisAuthenticationException ex) {
                // a specified group does not exist, notify the client
                throw new BadRequestAlertException(ex.getMessage(), Course.ENTITY_NAME, "groupNotFound", true);
            }
        }
        else {
            // this means the user must be an instructor, who has NO Admin rights.
            // instructors are not allowed to change group names, because this would lead to security problems
            if (!changedGroupNames.isEmpty()) {
                throw new BadRequestAlertException("You are not allowed to change the group names of a course", Course.ENTITY_NAME, "groupNamesCannotChange", true);
            }
        }

        if (courseUpdate.getPresentationScore() != null && courseUpdate.getPresentationScore() > 0) {
            Optional<GradingScale> gradingScale = gradingScaleService.findGradingScaleByCourseId(courseUpdate.getId());
            if (gradingScale.isPresent() && gradingScale.get().getPresentationsNumber() != null) {
                throw new BadRequestAlertException("You cannot set a presentation score if the grading scale is already set up for graded presentations", Course.ENTITY_NAME,
                        "gradedPresentationAlreadySet", true);
            }
        }

        // Make sure to preserve associations in updated entity
        courseUpdate.setId(courseId);
        courseUpdate.setPrerequisites(existingCourse.getPrerequisites());
        courseUpdate.setTutorialGroupsConfiguration(existingCourse.getTutorialGroupsConfiguration());
        courseUpdate.setOnlineCourseConfiguration(existingCourse.getOnlineCourseConfiguration());

        courseUpdate.validateRegistrationConfirmationMessage();
        courseUpdate.validateComplaintsAndRequestMoreFeedbackConfig();
        courseUpdate.validateOnlineCourseAndRegistrationEnabled();
        courseUpdate.validateShortName();
        courseUpdate.validateAccuracyOfScores();
        if (!courseUpdate.isValidStartAndEndDate()) {
            throw new BadRequestAlertException("For Courses, the start date has to be before the end date", Course.ENTITY_NAME, "invalidCourseStartDate", true);
        }

        if (file != null) {
            String pathString = fileService.handleSaveFile(file, false, false);
            courseUpdate.setCourseIcon(pathString);
        }

        if (courseUpdate.isOnlineCourse() != existingCourse.isOnlineCourse()) {
            if (courseUpdate.isOnlineCourse()) {
                onlineCourseConfigurationService.createOnlineCourseConfiguration(courseUpdate);
            }
            else {
                courseUpdate.setOnlineCourseConfiguration(null);
            }
        }

        courseUpdate.setId(courseId); // Don't persist a wrong ID
        Course result = courseRepository.save(courseUpdate);

        // Based on the old instructors, editors and TAs, we can update all exercises in the course in the VCS (if necessary)
        // We need the old instructors, editors and TAs, so that the VCS user management service can determine which
        // users no longer have TA, editor or instructor rights in the related exercise repositories.
        final var oldInstructorGroup = existingCourse.getInstructorGroupName();
        final var oldEditorGroup = existingCourse.getEditorGroupName();
        final var oldTeachingAssistantGroup = existingCourse.getTeachingAssistantGroupName();

        optionalVcsUserManagementService
                .ifPresent(userManagementService -> userManagementService.updateCoursePermissions(result, oldInstructorGroup, oldEditorGroup, oldTeachingAssistantGroup));
        optionalCiUserManagementService
                .ifPresent(ciUserManagementService -> ciUserManagementService.updateCoursePermissions(result, oldInstructorGroup, oldEditorGroup, oldTeachingAssistantGroup));
        if (timeZoneChanged) {
            tutorialGroupsConfigurationService.onTimeZoneUpdate(result);
        }
        return ResponseEntity.ok(result);
    }

    /**
     * PUT courses/:courseId/onlineCourseConfiguration : Updates the onlineCourseConfiguration for the given cours.
     *
     * @param courseId                  the id of the course to update
     * @param onlineCourseConfiguration the online course configuration to update
     * @return the ResponseEntity with status 200 (OK) and with body the updated online course configuration
     */
    @PutMapping("courses/{courseId}/onlineCourseConfiguration")
    @PreAuthorize("hasRole('INSTRUCTOR')")
    public ResponseEntity<OnlineCourseConfiguration> updateOnlineCourseConfiguration(@PathVariable Long courseId,
            @RequestBody OnlineCourseConfiguration onlineCourseConfiguration) {
        log.debug("REST request to update the online course configuration for Course : {}", courseId);

        Course course = courseRepository.findByIdWithEagerOnlineCourseConfigurationElseThrow(courseId);
        authCheckService.checkHasAtLeastRoleInCourseElseThrow(Role.INSTRUCTOR, course, null);

        if (!course.isOnlineCourse()) {
            throw new BadRequestAlertException("Course must be online course", Course.ENTITY_NAME, "courseMustBeOnline");
        }

        if (!course.getOnlineCourseConfiguration().getId().equals(onlineCourseConfiguration.getId())) {
            throw new BadRequestAlertException("The onlineCourseConfigurationId does not match the id of the course's onlineCourseConfiguration",
                    OnlineCourseConfiguration.ENTITY_NAME, "idMismatch");
        }

        onlineCourseConfigurationService.validateOnlineCourseConfiguration(onlineCourseConfiguration);
        course.setOnlineCourseConfiguration(onlineCourseConfiguration);

        courseRepository.save(course);

        oAuth2JWKSService.updateKey(course.getOnlineCourseConfiguration().getRegistrationId());

        return ResponseEntity.ok(onlineCourseConfiguration);
    }

    /**
     * POST /courses/{courseId}/register : Register for an existing course. This method registers the current user for the given course id in case the course has already started
     * and not finished yet. The user is added to the course student group in the Authentication System and the course student group is added to the user's groups in the Artemis
     * database.
     *
     * @param courseId to find the course
     * @return response entity for user who has been registered to the course
     */
    @PostMapping("courses/{courseId}/register")
    @PreAuthorize("hasRole('USER')")
    public ResponseEntity<User> registerForCourse(@PathVariable Long courseId) {
        Course course = courseRepository.findWithEagerOrganizationsElseThrow(courseId);
        User user = userRepository.getUserWithGroupsAndAuthoritiesAndOrganizations();
        log.debug("REST request to register {} for Course {}", user.getName(), course.getTitle());
        courseService.registerUserForCourseOrThrow(user, course);
        return ResponseEntity.ok(user);
    }

    /**
     * GET /courses : get all courses for administration purposes.
     *
     * @param onlyActive if true, only active courses will be considered in the result
     * @return the list of courses (the user has access to)
     */
    @GetMapping("courses")
    @PreAuthorize("hasRole('TA')")
    public List<Course> getAllCourses(@RequestParam(defaultValue = "false") boolean onlyActive) {
        log.debug("REST request to get all Courses the user has access to");
        User user = userRepository.getUserWithGroupsAndAuthorities();
        // TODO: we should avoid findAll() and instead try to filter this directly in the database, in case of admins, we should load batches of courses, e.g. per semester
        List<Course> courses = courseRepository.findAll();
        Stream<Course> userCourses = courses.stream().filter(course -> user.getGroups().contains(course.getTeachingAssistantGroupName())
                || user.getGroups().contains(course.getInstructorGroupName()) || authCheckService.isAdmin(user));
        if (onlyActive) {
            // only include courses that have NOT been finished
            userCourses = userCourses.filter(course -> course.getEndDate() == null || course.getEndDate().isAfter(ZonedDateTime.now()));
        }
        return userCourses.toList();
    }

    /**
     * GET /courses/courses-with-quiz : get all courses with quiz exercises for administration purposes.
     *
     * @return the list of courses
     */
    @GetMapping("courses/courses-with-quiz")
    @PreAuthorize("hasRole('EDITOR')")
    public List<Course> getAllCoursesWithQuizExercises() {
        User user = userRepository.getUserWithGroupsAndAuthorities();
        if (authCheckService.isAdmin(user)) {
            return courseRepository.findAllWithQuizExercisesWithEagerExercises();
        }
        else {
            var userGroups = new ArrayList<>(user.getGroups());
            return courseRepository.getCoursesWithQuizExercisesForWhichUserHasAtLeastEditorAccess(userGroups);
        }
    }

    /**
     * GET /courses/with-user-stats : get all courses for administration purposes with user stats.
     *
     * @param onlyActive if true, only active courses will be considered in the result
     * @return the list of courses (the user has access to)
     */
    @GetMapping("courses/with-user-stats")
    @PreAuthorize("hasRole('TA')")
    public List<Course> getAllCoursesWithUserStats(@RequestParam(defaultValue = "false") boolean onlyActive) {
        log.debug("get courses with user stats, only active: {}", onlyActive);
        List<Course> courses = getAllCourses(onlyActive);
        for (Course course : courses) {
            course.setNumberOfInstructors(userRepository.countUserInGroup(course.getInstructorGroupName()));
            course.setNumberOfTeachingAssistants(userRepository.countUserInGroup(course.getTeachingAssistantGroupName()));
            course.setNumberOfEditors(userRepository.countUserInGroup(course.getEditorGroupName()));
            course.setNumberOfStudents(userRepository.countUserInGroup(course.getStudentGroupName()));
        }
        return courses;
    }

    /**
     * GET /courses/course-overview : get all courses for the management overview
     *
     * @param onlyActive if true, only active courses will be considered in the result
     * @return a list of courses (the user has access to)
     */
    @GetMapping("courses/course-management-overview")
    @PreAuthorize("hasRole('TA')")
    public List<Course> getAllCoursesForManagementOverview(@RequestParam(defaultValue = "false") boolean onlyActive) {
        return courseService.getAllCoursesForManagementOverview(onlyActive);
    }

    /**
     * GET /courses/{courseId}/for-registration : get a course by id if the course allows registration and is currently active.
     *
     * @param courseId the id of the course to retrieve
     * @return the active course
     */
    @GetMapping("courses/{courseId}/for-registration")
    @PreAuthorize("hasRole('USER')")
    public ResponseEntity<Course> getCourseForRegistration(@PathVariable long courseId) {
        log.debug("REST request to get a currently active course for registration");
        User user = userRepository.getUserWithGroupsAndAuthoritiesAndOrganizations();

        Course course = courseRepository.findSingleWithOrganizationsAndPrerequisitesElseThrow(courseId);
        authCheckService.checkUserAllowedToSelfRegisterForCourseElseThrow(user, course);

        return ResponseEntity.ok(course);
    }

    /**
     * GET /courses/for-registration : get all courses that the current user can register to.
     * Decided by the start and end date and if the registrationEnabled flag is set correctly
     *
     * @return the list of courses which are active
     */
    @GetMapping("courses/for-registration")
    @PreAuthorize("hasRole('USER')")
    public List<Course> getAllCoursesForRegistration() {
        log.debug("REST request to get all currently active courses that are not online courses");
        User user = userRepository.getUserWithGroupsAndAuthoritiesAndOrganizations();

        Set<Course> allRegisteredCourses = courseService.findAllActiveForUser(user);
        List<Course> allCoursesToPotentiallyRegister = courseRepository.findAllActiveNotOnlineAndRegistrationEnabledWithOrganizationsAndPrerequisites();
        // check whether registration is actually possible for each of the courses
        return allCoursesToPotentiallyRegister.stream().filter(course -> {
            boolean isAlreadyInCourse = allRegisteredCourses.contains(course);
            return authCheckService.isUserAllowedToSelfRegisterForCourse(user, course) && !isAlreadyInCourse;
        }).toList();
    }

    /**
     * GET /courses/{courseId}/for-dashboard
     *
     * @param courseId the courseId for which exercises, lectures, exams and learning goals should be fetched
     * @param refresh  if true, this request was initiated by the user clicking on a refresh button
     * @return a DTO containing a course with all exercises, lectures, exams, learning goals, etc. visible to the user as well as the total scores for the course, the scores per
     *         exercise type for each exercise, and the participation result for each participation.
     */
    // TODO: we should rename this into courses/{courseId}/details
    @GetMapping("courses/{courseId}/for-dashboard")
    @PreAuthorize("hasRole('USER')")
    public ResponseEntity<CourseForDashboardDTO> getCourseForDashboard(@PathVariable long courseId, @RequestParam(defaultValue = "false") boolean refresh) {
        long timeNanoStart = System.nanoTime();
        log.debug("REST request to get one course {} with exams, lectures, exercises, participations, submissions and results, etc.", courseId);
        User user = userRepository.getUserWithGroupsAndAuthorities();

        Course course = courseService.findOneWithExercisesAndLecturesAndExamsAndLearningGoalsAndTutorialGroupsForUser(courseId, user, refresh);
        if (!authCheckService.isAtLeastStudentInCourse(course, user)) {
            // user might be allowed to register for the course
            // We need the course with organizations so that we can check if the user is allowed to register
            course = courseRepository.findSingleWithOrganizationsAndPrerequisitesElseThrow(courseId);
            if (authCheckService.isUserAllowedToSelfRegisterForCourse(user, course)) {
                // suppress error alert with skipAlert: true so that the client can redirect to the registration page
                throw new AccessForbiddenAlertException(ErrorConstants.DEFAULT_TYPE, "You don't have access to this course, but you could register.", ENTITY_NAME,
                        "noAccessButCouldRegister", true);
            }
            else {
                // user is not even allowed to self-register
                // just normally throw the access forbidden exception
                throw new AccessForbiddenException(ENTITY_NAME, courseId);
            }
        }

        courseService.fetchParticipationsWithSubmissionsAndResultsForCourses(List.of(course), user);
        courseService.fetchPlagiarismCasesForCourseExercises(course.getExercises(), user.getId());
        CourseForDashboardDTO courseForDashboardDTO = courseScoreCalculationService.getScoresAndParticipationResults(course, user.getId());
        logDuration(List.of(course), user, timeNanoStart);
        return ResponseEntity.ok(courseForDashboardDTO);
    }

    /**
     * GET /courses/for-dashboard
     *
     * @return a DTO containing a list of courses (the user has access to) including all exercises with participation, submission and result, etc. for the user. In addition, the
     *         DTO contains the total scores for the course, the scores per exercise
     *         type for each exercise, and the participation result for each participation.
     */
    @GetMapping("courses/for-dashboard")
    @PreAuthorize("hasRole('USER')")
    public List<CourseForDashboardDTO> getAllCoursesForDashboard() {
        long timeNanoStart = System.nanoTime();
        User user = userRepository.getUserWithGroupsAndAuthorities();
        log.debug(
                "REST request to get all courses the user {} has access to with exams, lectures, exercises, participations, submissions and results + the calculated scores the user achieved in each of those courses",
                user.getLogin());
        List<Course> courses = courseService.findAllActiveWithExercisesAndLecturesAndExamsForUser(user);
        courseService.fetchParticipationsWithSubmissionsAndResultsForCourses(courses, user);
        courseService.fetchPlagiarismCasesForCourseExercises(courses.stream().flatMap(course -> course.getExercises().stream()).collect(Collectors.toSet()), user.getId());
        List<CourseForDashboardDTO> coursesForDashboard = new ArrayList<>();
        for (Course course : courses) {
            CourseForDashboardDTO courseForDashboardDTO = courseScoreCalculationService.getScoresAndParticipationResults(course, user.getId());
            coursesForDashboard.add(courseForDashboardDTO);
        }
        logDuration(courses, user, timeNanoStart);
        return coursesForDashboard;
    }

    private void logDuration(List<Course> courses, User user, long timeNanoStart) {
        if (log.isInfoEnabled()) {
            Set<Exercise> exercises = courses.stream().flatMap(course -> course.getExercises().stream()).collect(Collectors.toSet());
            Map<ExerciseMode, List<Exercise>> exercisesGroupedByExerciseMode = exercises.stream().collect(Collectors.groupingBy(Exercise::getMode));
            int noOfIndividualExercises = Objects.requireNonNullElse(exercisesGroupedByExerciseMode.get(ExerciseMode.INDIVIDUAL), List.of()).size();
            int noOfTeamExercises = Objects.requireNonNullElse(exercisesGroupedByExerciseMode.get(ExerciseMode.TEAM), List.of()).size();
            int noOfExams = courses.stream().mapToInt(course -> course.getExams().size()).sum();
            log.info("/courses/for-dashboard finished in {} for {} courses with {} individual exercise(s), {} team exercise(s), and {} exam(s) for user {}",
                    TimeLogUtil.formatDurationFrom(timeNanoStart), courses.size(), noOfIndividualExercises, noOfTeamExercises, noOfExams, user.getLogin());
        }
    }

    /**
     * GET /courses/for-notifications
     *
     * @return the set of courses (the user has access to)
     */
    @GetMapping("courses/for-notifications")
    @PreAuthorize("hasRole('USER')")
    public Set<Course> getAllCoursesForNotifications() {
        log.debug("REST request to get all Courses the user has access to");
        User user = userRepository.getUserWithGroupsAndAuthorities();
        return courseService.findAllActiveForUser(user);
    }

    /**
     * GET /courses/:courseId/for-assessment-dashboard
     *
     * @param courseId the id of the course to retrieve
     * @return data about a course including all exercises, plus some data for the tutor as tutor status for assessment
     */
    @GetMapping("courses/{courseId}/for-assessment-dashboard")
    @PreAuthorize("hasRole('TA')")
    public ResponseEntity<Course> getCourseForAssessmentDashboard(@PathVariable long courseId) {
        log.debug("REST request /courses/{courseId}/for-assessment-dashboard");
        Course course = courseRepository.findWithEagerExercisesById(courseId);
        User user = userRepository.getUserWithGroupsAndAuthorities();
        authCheckService.checkHasAtLeastRoleInCourseElseThrow(Role.TEACHING_ASSISTANT, course, user);

        Set<Exercise> interestingExercises = courseRepository.getInterestingExercisesForAssessmentDashboards(course.getExercises());
        course.setExercises(interestingExercises);
        List<TutorParticipation> tutorParticipations = tutorParticipationRepository.findAllByAssessedExercise_Course_IdAndTutor_Id(course.getId(), user.getId());
        assessmentDashboardService.generateStatisticsForExercisesForAssessmentDashboard(course.getExercises(), tutorParticipations, false);
        return ResponseEntity.ok(course);
    }

    /**
     * GET /courses/:courseId/stats-for-assessment-dashboard A collection of useful statistics for the tutor course dashboard, including: - number of submissions to the course -
     * number of assessments - number of assessments assessed by the tutor - number of complaints
     * <p>
     * all timestamps were measured when calling this method from the PGdP assessment-dashboard
     *
     * @param courseId the id of the course to retrieve
     * @return data about a course including all exercises, plus some data for the tutor as tutor status for assessment
     */
    @GetMapping("courses/{courseId}/stats-for-assessment-dashboard")
    @PreAuthorize("hasRole('TA')")
    public ResponseEntity<StatsForDashboardDTO> getStatsForAssessmentDashboard(@PathVariable long courseId) {
        Course course = courseRepository.findByIdElseThrow(courseId);
        authCheckService.checkHasAtLeastRoleInCourseElseThrow(Role.TEACHING_ASSISTANT, course, null);
        StatsForDashboardDTO stats = courseService.getStatsForDashboardDTO(course);
        return ResponseEntity.ok(stats);
    }

    /**
     * GET /courses/:courseId : get the "id" course.
     *
     * @param courseId the id of the course to retrieve
     * @return the ResponseEntity with status 200 (OK) and with body the course, or with status 404 (Not Found)
     */
    @GetMapping("courses/{courseId}")
    @PreAuthorize("hasRole('USER')")
    public ResponseEntity<Course> getCourse(@PathVariable Long courseId) {
        log.debug("REST request to get Course : {}", courseId);
        Course course = courseRepository.findByIdElseThrow(courseId);

        User user = userRepository.getUserWithGroupsAndAuthorities();
        authCheckService.checkHasAtLeastRoleInCourseElseThrow(Role.STUDENT, course, user);

        if (authCheckService.isAtLeastInstructorInCourse(course, user)) {
            course = courseRepository.findByIdWithEagerOnlineCourseConfigurationAndTutorialGroupConfigurationElseThrow(courseId);
        }
        else if (authCheckService.isAtLeastTeachingAssistantInCourse(course, user)) {
            course = courseRepository.findByIdWithEagerTutorialGroupConfigurationElseThrow(courseId);
        }

        if (authCheckService.isAtLeastTeachingAssistantInCourse(course, user)) {
            course.setNumberOfInstructors(userRepository.countUserInGroup(course.getInstructorGroupName()));
            course.setNumberOfTeachingAssistants(userRepository.countUserInGroup(course.getTeachingAssistantGroupName()));
            course.setNumberOfEditors(userRepository.countUserInGroup(course.getEditorGroupName()));
            course.setNumberOfStudents(userRepository.countUserInGroup(course.getStudentGroupName()));
        }

        return ResponseEntity.ok(course);
    }

    /**
     * GET /courses/:courseId : get the "id" course.
     *
     * @param courseId the id of the course to retrieve
     * @return the ResponseEntity with status 200 (OK) and with body the course, or with status 404 (Not Found)
     */
    @GetMapping("courses/{courseId}/with-exercises")
    @PreAuthorize("hasRole('TA')")
    public ResponseEntity<Course> getCourseWithExercises(@PathVariable Long courseId) {
        log.debug("REST request to get Course : {}", courseId);
        Course course = courseRepository.findWithEagerExercisesById(courseId);
        authCheckService.checkHasAtLeastRoleInCourseElseThrow(Role.TEACHING_ASSISTANT, course, null);
        return ResponseEntity.ok(course);
    }

    /**
     * GET /courses/:courseId/with-organizations Get a course by id with eagerly loaded organizations
     *
     * @param courseId the id of the course
     * @return the course with eagerly loaded organizations
     */
    @GetMapping("courses/{courseId}/with-organizations")
    @PreAuthorize("hasRole('TA')")
    public ResponseEntity<Course> getCourseWithOrganizations(@PathVariable Long courseId) {
        log.debug("REST request to get a course with its organizations : {}", courseId);
        Course course = courseRepository.findWithEagerOrganizationsElseThrow(courseId);
        authCheckService.checkHasAtLeastRoleInCourseElseThrow(Role.TEACHING_ASSISTANT, course, null);
        return ResponseEntity.ok(course);
    }

    /**
     * GET /courses/:courseId/lockedSubmissions Get locked submissions for course for user
     *
     * @param courseId the id of the course
     * @return the ResponseEntity with status 200 (OK) and with body the course, or with status 404 (Not Found)
     */
    @GetMapping("courses/{courseId}/lockedSubmissions")
    @PreAuthorize("hasRole('TA')")
    public ResponseEntity<List<Submission>> getLockedSubmissionsForCourse(@PathVariable Long courseId) {
        log.debug("REST request to get all locked submissions for course : {}", courseId);
        Course course = courseRepository.findWithEagerExercisesById(courseId);
        User user = userRepository.getUserWithGroupsAndAuthorities();
        authCheckService.checkHasAtLeastRoleInCourseElseThrow(Role.TEACHING_ASSISTANT, course, user);

        List<Submission> submissions = submissionService.getLockedSubmissions(courseId);
        for (Submission submission : submissions) {
            submissionService.hideDetails(submission, user);
        }

        return ResponseEntity.ok(submissions);
    }

    /**
     * GET /courses/exercises-for-management-overview
     * <p>
     * gets the courses with exercises for the user
     *
     * @param onlyActive if true, only active courses will be considered in the result
     * @return ResponseEntity with status, containing a list of courses
     */
    @GetMapping("courses/exercises-for-management-overview")
    @PreAuthorize("hasRole('TA')")
    public ResponseEntity<List<Course>> getExercisesForCourseOverview(@RequestParam(defaultValue = "false") boolean onlyActive) {
        final List<Course> courses = new ArrayList<>();
        for (final var course : courseService.getAllCoursesForManagementOverview(onlyActive)) {
            course.setExercises(exerciseRepository.getExercisesForCourseManagementOverview(course.getId()));
            courses.add(course);
        }
        return ResponseEntity.ok(courses);
    }

    /**
     * GET /courses/stats-for-management-overview
     * <p>
     * gets the statistics for the courses of the user
     * statistics for exercises with an assessment due date (or due date if there is no assessment due date)
     * in the past are limited to the five most recent
     *
     * @param onlyActive if true, only active courses will be considered in the result
     * @return ResponseEntity with status, containing a list of <code>CourseManagementOverviewStatisticsDTO</code>
     */
    @GetMapping("courses/stats-for-management-overview")
    @PreAuthorize("hasRole('TA')")
    public ResponseEntity<List<CourseManagementOverviewStatisticsDTO>> getExerciseStatsForCourseOverview(@RequestParam(defaultValue = "false") boolean onlyActive) {
        final List<CourseManagementOverviewStatisticsDTO> courseDTOs = new ArrayList<>();
        for (final var course : courseService.getAllCoursesForManagementOverview(onlyActive)) {
            final var courseId = course.getId();
            final var courseDTO = new CourseManagementOverviewStatisticsDTO();
            courseDTO.setCourseId(courseId);

            var studentsGroup = course.getStudentGroupName();
            var amountOfStudentsInCourse = Math.toIntExact(userRepository.countUserInGroup(studentsGroup));
            courseDTO.setExerciseDTOS(exerciseService.getStatisticsForCourseManagementOverview(courseId, amountOfStudentsInCourse));

            var exerciseIds = exerciseRepository.findAllIdsByCourseId(courseId);
            var endDate = courseService.determineEndDateForActiveStudents(course);
            var timeSpanSize = courseService.determineTimeSpanSizeForActiveStudents(course, endDate, 4);
            courseDTO.setActiveStudents(courseService.getActiveStudents(exerciseIds, 0, timeSpanSize, endDate));
            courseDTOs.add(courseDTO);
        }

        return ResponseEntity.ok(courseDTOs);
    }

    /**
     * PUT /courses/{courseId} : archive an existing course asynchronously. This method starts the process of archiving all course exercises, submissions and results in a large
     * zip file. It immediately returns and runs this task asynchronously. When the task is done, the course is marked as archived, which means the zip file can be downloaded.
     *
     * @param courseId the id of the course
     * @return empty
     */
    @PutMapping("courses/{courseId}/archive")
    @PreAuthorize("hasRole('INSTRUCTOR')")
    @FeatureToggle(Feature.Exports)
    public ResponseEntity<Void> archiveCourse(@PathVariable Long courseId) {
        log.info("REST request to archive Course : {}", courseId);
        final Course course = courseRepository.findByIdWithExercisesAndLecturesElseThrow(courseId);
        authCheckService.checkHasAtLeastRoleInCourseElseThrow(Role.INSTRUCTOR, course, null);
        // Archiving a course is only possible after the course is over
        if (now().isBefore(course.getEndDate())) {
            throw new BadRequestAlertException("You cannot archive a course that is not over.", Course.ENTITY_NAME, "courseNotOver", true);
        }
        courseService.archiveCourse(course);

        // Note: in the first version, we do not store the results with feedback and other metadata, as those will stay available in Artemis, the main focus is to allow
        // instructors to download student repos in order to delete those on Bitbucket/Gitlab

        // Note: Lectures are not part of the archive at the moment and will be included in a future version
        // 1) Get all lectures (attachments) of the course and store them in a folder

        // Note: Questions and answers are not part of the archive at the moment and will be included in a future version
        // 1) Get all questions and answers for exercises and lectures and store those in structured text files

        return ResponseEntity.ok().build();
    }

    /**
     * Downloads the zip file of the archived course if it exists. Throws a 404 if the course doesn't exist
     *
     * @param courseId The course id of the archived course
     * @return ResponseEntity with status
     */
    @PreAuthorize("hasRole('INSTRUCTOR')")
    @GetMapping("courses/{courseId}/download-archive")
    public ResponseEntity<Resource> downloadCourseArchive(@PathVariable Long courseId) throws FileNotFoundException {
        log.info("REST request to download archive of Course : {}", courseId);
        final Course course = courseRepository.findByIdElseThrow(courseId);
        authCheckService.checkHasAtLeastRoleInCourseElseThrow(Role.INSTRUCTOR, course, null);
        if (!course.hasCourseArchive()) {
            throw new EntityNotFoundException("Archived course", courseId);
        }

        // The path is stored in the course table
        Path archive = Path.of(courseArchivesDirPath, course.getCourseArchivePath());

        File zipFile = archive.toFile();
        InputStreamResource resource = new InputStreamResource(new FileInputStream(zipFile));
        return ResponseEntity.ok().contentLength(zipFile.length()).contentType(MediaType.APPLICATION_OCTET_STREAM).header("filename", zipFile.getName()).body(resource);
    }

    /**
     * DELETE /courses/:course/cleanup : Cleans up a course by deleting all student submissions.
     *
     * @param courseId id of the course to clean up
     * @return ResponseEntity with status
     */
    @DeleteMapping("courses/{courseId}/cleanup")
    @PreAuthorize("hasRole('INSTRUCTOR')")
    public ResponseEntity<Resource> cleanup(@PathVariable Long courseId) {
        log.info("REST request to cleanup the Course : {}", courseId);
        final Course course = courseRepository.findByIdElseThrow(courseId);
        authCheckService.checkHasAtLeastRoleInCourseElseThrow(Role.INSTRUCTOR, course, null);
        // Forbid cleaning the course if no archive has been created
        if (!course.hasCourseArchive()) {
            throw new BadRequestAlertException("Failed to clean up course " + courseId + " because it needs to be archived first.", Course.ENTITY_NAME, "archivenonexistant");
        }
        courseService.cleanupCourse(courseId);
        return ResponseEntity.ok().build();
    }

    /**
     * GET /courses/:courseId/categories : Returns all categories used in a course
     *
     * @param courseId the id of the course to get the categories from
     * @return the ResponseEntity with status 200 (OK) and the list of categories or with status 404 (Not Found)
     */
    @GetMapping("courses/{courseId}/categories")
    @PreAuthorize("hasRole('EDITOR')")
    public ResponseEntity<Set<String>> getCategoriesInCourse(@PathVariable Long courseId) {
        log.debug("REST request to get categories of Course : {}", courseId);
        Course course = courseRepository.findByIdElseThrow(courseId);
        authCheckService.checkHasAtLeastRoleInCourseElseThrow(Role.EDITOR, course, null);
        return ResponseEntity.ok().body(exerciseRepository.findAllCategoryNames(course.getId()));
    }

    /**
     * GET /courses/:courseId/students : Returns all users that belong to the student group of the course
     *
     * @param courseId the id of the course
     * @return list of users with status 200 (OK)
     */
    @GetMapping("courses/{courseId}/students")
    @PreAuthorize("hasRole('INSTRUCTOR')")
    public ResponseEntity<List<User>> getAllStudentsInCourse(@PathVariable Long courseId) {
        log.debug("REST request to get all students in course : {}", courseId);
        Course course = courseRepository.findByIdElseThrow(courseId);
        return courseService.getAllUsersInGroup(course, course.getStudentGroupName());
    }

    /**
     * GET /courses/:courseId/students/search : Search all users by login or name that belong to the student group of the course
     *
     * @param courseId    the id of the course
     * @param loginOrName the login or name by which to search users
     * @return the ResponseEntity with status 200 (OK) and with body all users
     */
    @GetMapping("courses/{courseId}/students/search")
    @PreAuthorize("hasRole('TA')")
    public ResponseEntity<List<UserDTO>> searchStudentsInCourse(@PathVariable Long courseId, @RequestParam("loginOrName") String loginOrName) {
        log.debug("REST request to search for students in course : {} with login or name : {}", courseId, loginOrName);
        Course course = courseRepository.findByIdElseThrow(courseId);
        authCheckService.checkHasAtLeastRoleInCourseElseThrow(Role.TEACHING_ASSISTANT, course, null);
        // restrict result size by only allowing reasonable searches
        if (loginOrName.length() < 3) {
            throw new ResponseStatusException(HttpStatus.BAD_REQUEST, "Query param 'loginOrName' must be three characters or longer.");
        }
        final Page<UserDTO> page = userRepository.searchAllUsersByLoginOrNameInGroupAndConvertToDTO(PageRequest.of(0, 25), loginOrName, course.getStudentGroupName());
        HttpHeaders headers = PaginationUtil.generatePaginationHttpHeaders(ServletUriComponentsBuilder.fromCurrentRequest(), page);
        return new ResponseEntity<>(page.getContent(), headers, HttpStatus.OK);
    }

    /**
     * GET /courses/:courseId/users/search : Search all users by login or name that belong to the specified groups of the course
     *
     * @param courseId    the id of the course
     * @param loginOrName the login or name by which to search users
     * @param roles       the roles which should be searched in
     * @return the ResponseEntity with status 200 (OK) and with body all users
     */
    @GetMapping("/courses/{courseId}/users/search")
    @PreAuthorize("hasRole('USER')")
    public ResponseEntity<List<UserPublicInfoDTO>> searchUsersInCourse(@PathVariable Long courseId, @RequestParam("loginOrName") String loginOrName,
            @RequestParam("roles") List<String> roles) {
        log.debug("REST request to search users in course : {} with login or name : {}", courseId, loginOrName);
        Course course = courseRepository.findByIdElseThrow(courseId);
        authCheckService.checkHasAtLeastRoleInCourseElseThrow(Role.STUDENT, course, null);
        var requestedRoles = roles.stream().map(Role::fromString).collect(Collectors.toSet());
        // restrict result size by only allowing reasonable searches if student role is selected
        if (loginOrName.length() < 3 && requestedRoles.contains(Role.STUDENT)) {
            throw new ResponseStatusException(HttpStatus.BAD_REQUEST, "Query param 'loginOrName' must be three characters or longer if you search for students.");
        }
        var groups = new HashSet<String>();
        if (requestedRoles.contains(Role.STUDENT)) {
            groups.add(course.getStudentGroupName());
        }
        if (requestedRoles.contains(Role.TEACHING_ASSISTANT)) {
            groups.add(course.getTeachingAssistantGroupName());
            // searching for tutors also searches for editors
            groups.add(course.getEditorGroupName());
        }
        if (requestedRoles.contains(Role.INSTRUCTOR)) {
            groups.add(course.getInstructorGroupName());
        }
        User searchingUser = userRepository.getUser();
        var originalPage = userRepository.searchAllByLoginOrNameInGroups(PageRequest.of(0, 25), loginOrName, groups, searchingUser.getId());

        var resultDTOs = new ArrayList<UserPublicInfoDTO>();
        for (var user : originalPage) {
            var dto = new UserPublicInfoDTO(user);
            UserPublicInfoDTO.assignRoleProperties(course, user, dto);
            if (!resultDTOs.contains(dto)) {
                resultDTOs.add(dto);
            }
        }
        var dtoPage = new PageImpl<>(resultDTOs, originalPage.getPageable(), originalPage.getTotalElements());
        HttpHeaders headers = PaginationUtil.generatePaginationHttpHeaders(ServletUriComponentsBuilder.fromCurrentRequest(), dtoPage);
        return new ResponseEntity<>(dtoPage.getContent(), headers, HttpStatus.OK);
    }

    /**
     * GET /courses/:courseId/tutors : Returns all users that belong to the tutor group of the course
     *
     * @param courseId the id of the course
     * @return list of users with status 200 (OK)
     */
    @GetMapping("courses/{courseId}/tutors")
    @PreAuthorize("hasRole('INSTRUCTOR')")
    public ResponseEntity<List<User>> getAllTutorsInCourse(@PathVariable Long courseId) {
        log.debug("REST request to get all tutors in course : {}", courseId);
        Course course = courseRepository.findByIdElseThrow(courseId);
        return courseService.getAllUsersInGroup(course, course.getTeachingAssistantGroupName());
    }

    /**
     * GET /courses/:courseId/editors : Returns all users that belong to the editor group of the course
     *
     * @param courseId the id of the course
     * @return list of users with status 200 (OK)
     */
    @GetMapping("courses/{courseId}/editors")
    @PreAuthorize("hasRole('INSTRUCTOR')")
    public ResponseEntity<List<User>> getAllEditorsInCourse(@PathVariable Long courseId) {
        log.debug("REST request to get all editors in course : {}", courseId);
        Course course = courseRepository.findByIdElseThrow(courseId);
        return courseService.getAllUsersInGroup(course, course.getEditorGroupName());
    }

    /**
     * GET /courses/:courseId/instructors : Returns all users that belong to the instructor group of the course
     *
     * @param courseId the id of the course
     * @return list of users with status 200 (OK)
     */
    @GetMapping("courses/{courseId}/instructors")
    @PreAuthorize("hasRole('INSTRUCTOR')")
    public ResponseEntity<List<User>> getAllInstructorsInCourse(@PathVariable Long courseId) {
        log.debug("REST request to get all instructors in course : {}", courseId);
        Course course = courseRepository.findByIdElseThrow(courseId);
        return courseService.getAllUsersInGroup(course, course.getInstructorGroupName());
    }

    /**
     * GET /courses/:courseId/search-users : search users for a given course within all groups.
     *
     * @param courseId   the id of the course for which to search users
     * @param nameOfUser the name by which to search users
     * @return the ResponseEntity with status 200 (OK) and with body all users
     */
    @GetMapping("courses/{courseId}/search-other-users")
    @PreAuthorize("hasRole('USER')")
    public ResponseEntity<List<User>> searchOtherUsersInCourse(@PathVariable long courseId, @RequestParam("nameOfUser") String nameOfUser) {
        Course course = courseRepository.findByIdElseThrow(courseId);
        authCheckService.checkHasAtLeastRoleInCourseElseThrow(Role.STUDENT, course, null);

        // restrict result size by only allowing reasonable searches
        if (nameOfUser.length() < 3) {
            throw new ResponseStatusException(HttpStatus.BAD_REQUEST, "Query param 'name' must be three characters or longer.");
        }

        return ResponseEntity.ok().body(courseService.searchOtherUsersNameInCourse(course, nameOfUser));
    }

    /**
     * GET /courses/:courseId/title : Returns the title of the course with the given id
     *
     * @param courseId the id of the course
     * @return the title of the course wrapped in an ResponseEntity or 404 Not Found if no course with that id exists
     */
    @GetMapping("courses/{courseId}/title")
    @PreAuthorize("hasRole('USER')")
    @ResponseBody
    public ResponseEntity<String> getCourseTitle(@PathVariable Long courseId) {
        final var title = courseRepository.getCourseTitle(courseId);
        return title == null ? ResponseEntity.notFound().build() : ResponseEntity.ok(title);
    }

    /**
     * Post /courses/:courseId/students/:studentLogin : Add the given user to the students of the course so that the student can access the course
     *
     * @param courseId     the id of the course
     * @param studentLogin the login of the user who should get student access
     * @return empty ResponseEntity with status 200 (OK) or with status 404 (Not Found)
     */
    @PostMapping("courses/{courseId}/students/{studentLogin:" + Constants.LOGIN_REGEX + "}")
    @PreAuthorize("hasRole('INSTRUCTOR')")
    public ResponseEntity<Void> addStudentToCourse(@PathVariable Long courseId, @PathVariable String studentLogin) {
        log.debug("REST request to add {} as student to course : {}", studentLogin, courseId);
        var course = courseRepository.findByIdElseThrow(courseId);
        return addUserToCourseGroup(studentLogin, userRepository.getUserWithGroupsAndAuthorities(), course, course.getStudentGroupName(), Role.STUDENT);
    }

    /**
     * Post /courses/:courseId/tutors/:tutorLogin : Add the given user to the tutors of the course so that the student can access the course administration
     *
     * @param courseId   the id of the course
     * @param tutorLogin the login of the user who should get tutor access
     * @return empty ResponseEntity with status 200 (OK) or with status 404 (Not Found)
     */
    @PostMapping("courses/{courseId}/tutors/{tutorLogin:" + Constants.LOGIN_REGEX + "}")
    @PreAuthorize("hasRole('INSTRUCTOR')")
    public ResponseEntity<Void> addTutorToCourse(@PathVariable Long courseId, @PathVariable String tutorLogin) {
        log.debug("REST request to add {} as tutors to course : {}", tutorLogin, courseId);
        var course = courseRepository.findByIdElseThrow(courseId);
        return addUserToCourseGroup(tutorLogin, userRepository.getUserWithGroupsAndAuthorities(), course, course.getTeachingAssistantGroupName(), Role.TEACHING_ASSISTANT);
    }

    /**
     * Post /courses/:courseId/editors/:editorLogin : Add the given user to the editors of the course so that the student can access the course administration
     *
     * @param courseId    the id of the course
     * @param editorLogin the login of the user who should get editor access
     * @return empty ResponseEntity with status 200 (OK) or with status 404 (Not Found)
     */
    @PostMapping("courses/{courseId}/editors/{editorLogin:" + Constants.LOGIN_REGEX + "}")
    @PreAuthorize("hasRole('INSTRUCTOR')")
    public ResponseEntity<Void> addEditorToCourse(@PathVariable Long courseId, @PathVariable String editorLogin) {
        log.debug("REST request to add {} as editors to course : {}", editorLogin, courseId);
        Course course = courseRepository.findByIdElseThrow(courseId);
        courseService.checkIfEditorGroupsNeedsToBeCreated(course);
        return addUserToCourseGroup(editorLogin, userRepository.getUserWithGroupsAndAuthorities(), course, course.getEditorGroupName(), Role.EDITOR);
    }

    /**
     * Post /courses/:courseId/instructors/:instructorLogin : Add the given user to the instructors of the course so that the student can access the course administration
     *
     * @param courseId        the id of the course
     * @param instructorLogin the login of the user who should get instructors access
     * @return empty ResponseEntity with status 200 (OK) or with status 404 (Not Found)
     */
    @PostMapping("courses/{courseId}/instructors/{instructorLogin:" + Constants.LOGIN_REGEX + "}")
    @PreAuthorize("hasRole('INSTRUCTOR')")
    public ResponseEntity<Void> addInstructorToCourse(@PathVariable Long courseId, @PathVariable String instructorLogin) {
        log.debug("REST request to add {} as instructors to course : {}", instructorLogin, courseId);
        var course = courseRepository.findByIdElseThrow(courseId);
        return addUserToCourseGroup(instructorLogin, userRepository.getUserWithGroupsAndAuthorities(), course, course.getInstructorGroupName(), Role.INSTRUCTOR);
    }

    /**
     * adds the userLogin to the group (student, tutors or instructors) of the given course
     *
     * @param userLogin         the user login of the student, tutor or instructor who should be added to the group
     * @param instructorOrAdmin the user who initiates this request who must be an instructor of the given course or an admin
     * @param course            the course which is only passes to check if the instructorOrAdmin is an instructor of the course
     * @param group             the group to which the userLogin should be added
     * @param role              the role which should be added
     * @return empty ResponseEntity with status 200 (OK) or with status 404 (Not Found) or with status 403 (Forbidden)
     */
    @NotNull
    public ResponseEntity<Void> addUserToCourseGroup(String userLogin, User instructorOrAdmin, Course course, String group, Role role) {
        if (authCheckService.isAtLeastInstructorInCourse(course, instructorOrAdmin)) {
            Optional<User> userToAddToGroup = userRepository.findOneWithGroupsAndAuthoritiesByLogin(userLogin);
            if (userToAddToGroup.isEmpty()) {
                throw new EntityNotFoundException("User", userLogin);
            }
            courseService.addUserToGroup(userToAddToGroup.get(), group, role);
            return ResponseEntity.ok().body(null);
        }
        else {
            throw new AccessForbiddenException();
        }
    }

    /**
     * DELETE /courses/:courseId/students/:studentLogin : Remove the given user from the students of the course so that the student cannot access the course anymore
     *
     * @param courseId     the id of the course
     * @param studentLogin the login of the user who should lose student access
     * @return empty ResponseEntity with status 200 (OK) or with status 404 (Not Found)
     */
    @DeleteMapping("courses/{courseId}/students/{studentLogin:" + Constants.LOGIN_REGEX + "}")
    @PreAuthorize("hasRole('INSTRUCTOR')")
    public ResponseEntity<Void> removeStudentFromCourse(@PathVariable Long courseId, @PathVariable String studentLogin) {
        log.debug("REST request to remove {} as student from course : {}", studentLogin, courseId);
        var course = courseRepository.findByIdElseThrow(courseId);
        return removeUserFromCourseGroup(studentLogin, userRepository.getUserWithGroupsAndAuthorities(), course, course.getStudentGroupName());
    }

    /**
     * DELETE /courses/:courseId/tutors/:tutorsLogin : Remove the given user from the tutors of the course so that the tutors cannot access the course administration anymore
     *
     * @param courseId   the id of the course
     * @param tutorLogin the login of the user who should lose student access
     * @return empty ResponseEntity with status 200 (OK) or with status 404 (Not Found)
     */
    @DeleteMapping("courses/{courseId}/tutors/{tutorLogin:" + Constants.LOGIN_REGEX + "}")
    @PreAuthorize("hasRole('INSTRUCTOR')")
    public ResponseEntity<Void> removeTutorFromCourse(@PathVariable Long courseId, @PathVariable String tutorLogin) {
        log.debug("REST request to remove {} as tutor from course : {}", tutorLogin, courseId);
        var course = courseRepository.findByIdElseThrow(courseId);
        return removeUserFromCourseGroup(tutorLogin, userRepository.getUserWithGroupsAndAuthorities(), course, course.getTeachingAssistantGroupName());
    }

    /**
     * DELETE /courses/:courseId/editors/:editorsLogin : Remove the given user from the editors of the course so that the editors cannot access the course administration anymore
     *
     * @param courseId    the id of the course
     * @param editorLogin the login of the user who should lose student access
     * @return empty ResponseEntity with status 200 (OK) or with status 404 (Not Found)
     */
    @DeleteMapping("courses/{courseId}/editors/{editorLogin:" + Constants.LOGIN_REGEX + "}")
    @PreAuthorize("hasRole('INSTRUCTOR')")
    public ResponseEntity<Void> removeEditorFromCourse(@PathVariable Long courseId, @PathVariable String editorLogin) {
        log.debug("REST request to remove {} as editor from course : {}", editorLogin, courseId);
        var course = courseRepository.findByIdElseThrow(courseId);
        return removeUserFromCourseGroup(editorLogin, userRepository.getUserWithGroupsAndAuthorities(), course, course.getEditorGroupName());
    }

    /**
     * DELETE /courses/:courseId/instructors/:instructorLogin : Remove the given user from the instructors of the course so that the instructor cannot access the course
     * administration anymore
     *
     * @param courseId        the id of the course
     * @param instructorLogin the login of the user who should lose student access
     * @return empty ResponseEntity with status 200 (OK) or with status 404 (Not Found)
     */
    @DeleteMapping("courses/{courseId}/instructors/{instructorLogin:" + Constants.LOGIN_REGEX + "}")
    @PreAuthorize("hasRole('INSTRUCTOR')")
    public ResponseEntity<Void> removeInstructorFromCourse(@PathVariable Long courseId, @PathVariable String instructorLogin) {
        log.debug("REST request to remove {} as instructor from course : {}", instructorLogin, courseId);
        var course = courseRepository.findByIdElseThrow(courseId);
        return removeUserFromCourseGroup(instructorLogin, userRepository.getUserWithGroupsAndAuthorities(), course, course.getInstructorGroupName());
    }

    /**
     * removes the userLogin from the group (student, tutors or instructors) of the given course
     *
     * @param userLogin         the user login of the student, tutor or instructor who should be removed from the group
     * @param instructorOrAdmin the user who initiates this request who must be an instructor of the given course or an admin
     * @param course            the course which is only passes to check if the instructorOrAdmin is an instructor of the course
     * @param group             the group from which the userLogin should be removed
     * @return empty ResponseEntity with status 200 (OK) or with status 404 (Not Found) or with status 403 (Forbidden)
     */
    @NotNull
    public ResponseEntity<Void> removeUserFromCourseGroup(String userLogin, User instructorOrAdmin, Course course, String group) {
        if (!authCheckService.isAtLeastInstructorInCourse(course, instructorOrAdmin)) {
            throw new AccessForbiddenException();
        }
        Optional<User> userToRemoveFromGroup = userRepository.findOneWithGroupsAndAuthoritiesByLogin(userLogin);
        if (userToRemoveFromGroup.isEmpty()) {
            throw new EntityNotFoundException("User", userLogin);
        }
        courseService.removeUserFromGroup(userToRemoveFromGroup.get(), group);
        return ResponseEntity.ok().body(null);
    }

    /**
     * GET /courses/{courseId}/management-detail : Gets the data needed for the course management detail view
     *
     * @param courseId the id of the course
     * @return the ResponseEntity with status 200 (OK) and the body, or with status 404 (Not Found)
     */
    @GetMapping("courses/{courseId}/management-detail")
    @PreAuthorize("hasRole('TA')")
    public ResponseEntity<CourseManagementDetailViewDTO> getCourseDTOForDetailView(@PathVariable Long courseId) {
        Course course = courseRepository.findByIdElseThrow(courseId);
        authCheckService.checkHasAtLeastRoleInCourseElseThrow(Role.TEACHING_ASSISTANT, course, null);
        CourseManagementDetailViewDTO managementDetailViewDTO = courseService.getStatsForDetailView(course);
        return ResponseEntity.ok(managementDetailViewDTO);
    }

    /**
     * GET /courses/:courseId/statistics : Get the active students for this particular course
     *
     * @param courseId    the id of the course
     * @param periodIndex an index indicating which time period, 0 is current week, -1 is one week in the past, -2 is two weeks in the past ...
     * @return the ResponseEntity with status 200 (OK) and the data in body, or status 404 (Not Found)
     */
    @GetMapping("courses/{courseId}/statistics")
    @PreAuthorize("hasRole('TA')")
    public ResponseEntity<List<Integer>> getActiveStudentsForCourseDetailView(@PathVariable Long courseId, @RequestParam Long periodIndex) {
        var course = courseRepository.findByIdElseThrow(courseId);
        authCheckService.checkHasAtLeastRoleInCourseElseThrow(Role.TEACHING_ASSISTANT, course, null);
        var exerciseIds = exerciseRepository.findAllIdsByCourseId(courseId);
        var chartEndDate = courseService.determineEndDateForActiveStudents(course);
        var spanEndDate = chartEndDate.plusWeeks(17 * periodIndex);
        var returnedSpanSize = courseService.determineTimeSpanSizeForActiveStudents(course, spanEndDate, 17);
        var activeStudents = courseService.getActiveStudents(exerciseIds, periodIndex, 17, chartEndDate);
        // We omit data concerning the time before the start date
        return ResponseEntity.ok(activeStudents.subList(activeStudents.size() - returnedSpanSize, activeStudents.size()));
    }

    /**
     * GET /courses/:courseId/statistics-lifetime-overview : Get the active students for this particular course over its whole lifetime
     *
     * @param courseId the id of the course
     * @return the ResponseEntity with status 200 (OK) and the data in body, or status 404 (Not Found)
     */
    @GetMapping("courses/{courseId}/statistics-lifetime-overview")
    @PreAuthorize("hasRole('TA')")
    public ResponseEntity<List<Integer>> getActiveStudentsForCourseLiveTime(@PathVariable Long courseId) {
        authCheckService.checkHasAtLeastRoleInCourseElseThrow(Role.TEACHING_ASSISTANT, courseRepository.findByIdElseThrow(courseId), null);
        var exerciseIds = exerciseRepository.findAllIdsByCourseId(courseId);
        var course = courseRepository.findByIdElseThrow(courseId);
        if (course.getStartDate() == null) {
            throw new IllegalArgumentException("Course does not contain start date");
        }
        var endDate = courseService.determineEndDateForActiveStudents(course);
        var returnedSpanSize = courseService.calculateWeeksBetweenDates(course.getStartDate(), endDate);
        var activeStudents = courseService.getActiveStudents(exerciseIds, 0, Math.toIntExact(returnedSpanSize), endDate);
        return ResponseEntity.ok(activeStudents);
    }

    /**
     * POST /courses/:courseId/:courseGroup : Add multiple users to the user group of the course so that they can access the course
     * The passed list of UserDTOs must include the registration number (the other entries are currently ignored and can be left out)
     * Note: registration based on other user attributes (e.g. email, name, login) is currently NOT supported
     * <p>
     * This method first tries to find the student in the internal Artemis user database (because the user is most probably already using Artemis).
     * In case the user cannot be found, we additionally search the (TUM) LDAP in case it is configured properly.
     *
     * @param courseId    the id of the course
     * @param studentDtos the list of students (with at least registration number) who should get access to the course
     * @param courseGroup the group, the user has to be added to, either 'students', 'tutors', 'instructors' or 'editors'
     * @return the list of students who could not be registered for the course, because they could NOT be found in the Artemis database and could NOT be found in the TUM LDAP
     */
    @PostMapping("courses/{courseId}/{courseGroup}")
    @PreAuthorize("hasRole('INSTRUCTOR')")
    public ResponseEntity<List<StudentDTO>> addUsersToCourseGroup(@PathVariable Long courseId, @PathVariable String courseGroup, @RequestBody List<StudentDTO> studentDtos) {
        authCheckService.checkHasAtLeastRoleInCourseElseThrow(Role.INSTRUCTOR, courseRepository.findByIdElseThrow(courseId), null);
        log.debug("REST request to add {} as {} to course {}", studentDtos, courseGroup, courseId);
        List<StudentDTO> notFoundStudentsDtos = courseService.registerUsersForCourseGroup(courseId, studentDtos, courseGroup);
        return ResponseEntity.ok().body(notFoundStudentsDtos);
    }
}<|MERGE_RESOLUTION|>--- conflicted
+++ resolved
@@ -104,21 +104,16 @@
 
     private final TutorialGroupsConfigurationService tutorialGroupsConfigurationService;
 
-<<<<<<< HEAD
     private final GradingScaleService gradingScaleService;
-=======
+
     private final CourseScoreCalculationService courseScoreCalculationService;
->>>>>>> 0c73cda9
 
     public CourseResource(UserRepository userRepository, CourseService courseService, CourseRepository courseRepository, ExerciseService exerciseService,
             OAuth2JWKSService oAuth2JWKSService, OnlineCourseConfigurationService onlineCourseConfigurationService, AuthorizationCheckService authCheckService,
             TutorParticipationRepository tutorParticipationRepository, SubmissionService submissionService, Optional<VcsUserManagementService> optionalVcsUserManagementService,
             AssessmentDashboardService assessmentDashboardService, ExerciseRepository exerciseRepository, Optional<CIUserManagementService> optionalCiUserManagementService,
-<<<<<<< HEAD
-            FileService fileService, TutorialGroupsConfigurationService tutorialGroupsConfigurationService, GradingScaleService gradingScaleService) {
-=======
-            FileService fileService, TutorialGroupsConfigurationService tutorialGroupsConfigurationService, CourseScoreCalculationService courseScoreCalculationService) {
->>>>>>> 0c73cda9
+            FileService fileService, TutorialGroupsConfigurationService tutorialGroupsConfigurationService, GradingScaleService gradingScaleService,
+            CourseScoreCalculationService courseScoreCalculationService) {
         this.courseService = courseService;
         this.courseRepository = courseRepository;
         this.exerciseService = exerciseService;
@@ -134,11 +129,8 @@
         this.exerciseRepository = exerciseRepository;
         this.fileService = fileService;
         this.tutorialGroupsConfigurationService = tutorialGroupsConfigurationService;
-<<<<<<< HEAD
         this.gradingScaleService = gradingScaleService;
-=======
         this.courseScoreCalculationService = courseScoreCalculationService;
->>>>>>> 0c73cda9
     }
 
     /**
