package de.tum.in.www1.artemis.web.rest;

import static de.tum.in.www1.artemis.config.Constants.SHORT_NAME_PATTERN;
import static de.tum.in.www1.artemis.web.rest.util.ResponseUtil.forbidden;
import static de.tum.in.www1.artemis.web.rest.util.ResponseUtil.notFound;
import static java.time.ZonedDateTime.now;

import java.net.URI;
import java.net.URISyntaxException;
import java.util.*;
import java.util.regex.Matcher;
import java.util.stream.Collectors;
import java.util.stream.Stream;

import org.slf4j.Logger;
import org.slf4j.LoggerFactory;
import org.springframework.beans.factory.annotation.Value;
import org.springframework.boot.actuate.audit.AuditEvent;
import org.springframework.boot.actuate.audit.AuditEventRepository;
import org.springframework.core.env.Environment;
import org.springframework.http.ResponseEntity;
import org.springframework.security.access.prepost.PreAuthorize;
import org.springframework.web.bind.annotation.*;

import de.tum.in.www1.artemis.config.Constants;
import de.tum.in.www1.artemis.domain.*;
import de.tum.in.www1.artemis.domain.enumeration.ComplaintType;
import de.tum.in.www1.artemis.domain.enumeration.TutorParticipationStatus;
import de.tum.in.www1.artemis.domain.participation.StudentParticipation;
import de.tum.in.www1.artemis.domain.participation.TutorParticipation;
import de.tum.in.www1.artemis.exception.ArtemisAuthenticationException;
import de.tum.in.www1.artemis.repository.*;
import de.tum.in.www1.artemis.security.ArtemisAuthenticationProvider;
import de.tum.in.www1.artemis.service.*;
import de.tum.in.www1.artemis.service.connectors.VcsUserManagementService;
import de.tum.in.www1.artemis.web.rest.dto.StatsForInstructorDashboardDTO;
import de.tum.in.www1.artemis.web.rest.dto.TutorLeaderboardDTO;
import de.tum.in.www1.artemis.web.rest.errors.AccessForbiddenException;
import de.tum.in.www1.artemis.web.rest.errors.BadRequestAlertException;
import de.tum.in.www1.artemis.web.rest.util.HeaderUtil;
import io.github.jhipster.config.JHipsterConstants;
import io.github.jhipster.web.util.ResponseUtil;

/**
 * REST controller for managing Course.
 */
@RestController
@RequestMapping("/api")
@PreAuthorize("hasRole('ADMIN')")
public class CourseResource {

    private final Logger log = LoggerFactory.getLogger(CourseResource.class);

    private static final String ENTITY_NAME = "course";

    @Value("${jhipster.clientApp.name}")
    private String applicationName;

    private final Environment env;

    private final UserService userService;

    private final CourseService courseService;

    private final ParticipationService participationService;

    private final AuthorizationCheckService authCheckService;

    private final CourseRepository courseRepository;

    private final ExerciseService exerciseService;

    private final Optional<ArtemisAuthenticationProvider> artemisAuthenticationProvider;

    private final TutorParticipationService tutorParticipationService;

    private final LectureService lectureService;

    private final ComplaintRepository complaintRepository;

    private final ComplaintResponseRepository complaintResponseRepository;

    private final NotificationService notificationService;

    private final SubmissionRepository submissionRepository;

    private final ResultService resultService;

    private final ComplaintService complaintService;

    private final TutorLeaderboardService tutorLeaderboardService;

    private final ProgrammingExerciseService programmingExerciseService;

    private final ExampleSubmissionRepository exampleSubmissionRepository;

    private final AuditEventRepository auditEventRepository;

    private final Optional<VcsUserManagementService> vcsUserManagementService;

    public CourseResource(Environment env, UserService userService, CourseService courseService, ParticipationService participationService, CourseRepository courseRepository,
            ExerciseService exerciseService, AuthorizationCheckService authCheckService, TutorParticipationService tutorParticipationService,
            Optional<ArtemisAuthenticationProvider> artemisAuthenticationProvider, ComplaintRepository complaintRepository, ComplaintResponseRepository complaintResponseRepository,
<<<<<<< HEAD
            LectureService lectureService, NotificationService notificationService, SubmissionRepository submissionRepository, ResultService resultService,
            ComplaintService complaintService, TutorLeaderboardService tutorLeaderboardService, ExampleSubmissionRepository exampleSubmissionRepository,
            ProgrammingExerciseService programmingExerciseService, AuditEventRepository auditEventRepository) {
=======
            LectureService lectureService, NotificationService notificationService, TextSubmissionService textSubmissionService,
            FileUploadSubmissionService fileUploadSubmissionService, ModelingSubmissionService modelingSubmissionService, ResultService resultService,
            ComplaintService complaintService, TutorLeaderboardService tutorLeaderboardService, ProgrammingExerciseService programmingExerciseService,
            ExampleSubmissionRepository exampleSubmissionRepository, AuditEventRepository auditEventRepository, Optional<VcsUserManagementService> vcsUserManagementService) {
>>>>>>> 45567f2f
        this.env = env;
        this.userService = userService;
        this.courseService = courseService;
        this.participationService = participationService;
        this.courseRepository = courseRepository;
        this.exerciseService = exerciseService;
        this.authCheckService = authCheckService;
        this.tutorParticipationService = tutorParticipationService;
        this.artemisAuthenticationProvider = artemisAuthenticationProvider;
        this.complaintRepository = complaintRepository;
        this.complaintResponseRepository = complaintResponseRepository;
        this.lectureService = lectureService;
        this.notificationService = notificationService;
        this.submissionRepository = submissionRepository;
        this.resultService = resultService;
        this.complaintService = complaintService;
        this.tutorLeaderboardService = tutorLeaderboardService;
        this.programmingExerciseService = programmingExerciseService;
        this.exampleSubmissionRepository = exampleSubmissionRepository;
        this.vcsUserManagementService = vcsUserManagementService;
        this.auditEventRepository = auditEventRepository;
    }

    /**
     * POST /courses : Create a new course.
     *
     * @param course the course to create
     * @return the ResponseEntity with status 201 (Created) and with body the new course, or with status 400 (Bad Request) if the course has already an ID
     * @throws URISyntaxException if the Location URI syntax is incorrect
     */
    @PostMapping("/courses")
    @PreAuthorize("hasAnyRole('ADMIN')")
    public ResponseEntity<Course> createCourse(@RequestBody Course course) throws URISyntaxException {
        log.debug("REST request to save Course : {}", course);
        if (course.getId() != null) {
            throw new BadRequestAlertException("A new course cannot already have an ID", ENTITY_NAME, "idexists");
        }
        try {
            // Check if course shortname matches regex
            Matcher shortNameMatcher = SHORT_NAME_PATTERN.matcher(course.getShortName());
            if (!shortNameMatcher.matches()) {
                return ResponseEntity.badRequest().headers(HeaderUtil.createAlert(applicationName, "The shortname is invalid", "shortnameInvalid")).body(null);
            }
            checkIfGroupsExists(course);
            Course result = courseService.save(course);
            return ResponseEntity.created(new URI("/api/courses/" + result.getId()))
                    .headers(HeaderUtil.createEntityCreationAlert(applicationName, true, ENTITY_NAME, result.getTitle())).body(result);
        }
        catch (ArtemisAuthenticationException ex) {
            // a specified group does not exist, notify the client
            return ResponseEntity.badRequest().headers(HeaderUtil.createFailureAlert(applicationName, true, ENTITY_NAME, "groupNotFound", ex.getMessage())).body(null);
        }
    }

    /**
     * PUT /courses : Updates an existing updatedCourse.
     *
     * @param updatedCourse the updatedCourse to update
     * @return the ResponseEntity with status 200 (OK) and with body the updated updatedCourse, or with status 400 (Bad Request) if the updatedCourse is not valid, or with status
     *         500 (Internal Server Error) if the updatedCourse couldn't be updated
     * @throws URISyntaxException if the Location URI syntax is incorrect
     */
    @PutMapping("/courses")
    @PreAuthorize("hasAnyRole('ADMIN', 'INSTRUCTOR')")
    public ResponseEntity<Course> updateCourse(@RequestBody Course updatedCourse) throws URISyntaxException {
        log.debug("REST request to update Course : {}", updatedCourse);
        if (updatedCourse.getId() == null) {
            return createCourse(updatedCourse);
        }
        Optional<Course> existingCourse = courseRepository.findById(updatedCourse.getId());
        if (existingCourse.isEmpty()) {
            return ResponseEntity.notFound().build();
        }
        User user = userService.getUserWithGroupsAndAuthorities();
        // only allow admins or instructors of the existing updatedCourse to change it
        // this is important, otherwise someone could put himself into the instructor group of the updated Course
        if (user.getGroups().contains(existingCourse.get().getInstructorGroupName()) || authCheckService.isAdmin()) {
            try {
                // Check if course shortname matches regex
                Matcher shortNameMatcher = SHORT_NAME_PATTERN.matcher(updatedCourse.getShortName());
                if (!shortNameMatcher.matches()) {
                    return ResponseEntity.badRequest().headers(HeaderUtil.createAlert(applicationName, "The shortname is invalid", "shortnameInvalid")).body(null);
                }
                checkIfGroupsExists(updatedCourse);

                // Based on the old instructors and TAs, we can update all exercises in the course in the VCS (if necessary)
                // We need the old instructors and TAs, so that the VCS user management service can determine which
                // users no longer have TA or instructor rights in the related exercise repositories.
                final var oldInstructorGroup = existingCourse.get().getInstructorGroupName();
                final var oldTeachingAssistantGroup = existingCourse.get().getTeachingAssistantGroupName();
                Course result = courseService.save(updatedCourse);
                vcsUserManagementService.ifPresent(userManagementService -> userManagementService.updateCoursePermissions(result, oldInstructorGroup, oldTeachingAssistantGroup));
                return ResponseEntity.ok().headers(HeaderUtil.createEntityUpdateAlert(applicationName, true, ENTITY_NAME, updatedCourse.getTitle())).body(result);
            }
            catch (ArtemisAuthenticationException ex) {
                // a specified group does not exist, notify the client
                return ResponseEntity.badRequest().headers(HeaderUtil.createAlert(applicationName, ex.getMessage(), "groupNotFound")).body(null);
            }
        }
        else {
            return forbidden();
        }
    }

    private void checkIfGroupsExists(Course course) {
        Collection<String> activeProfiles = Arrays.asList(env.getActiveProfiles());
        if (!activeProfiles.contains(JHipsterConstants.SPRING_PROFILE_PRODUCTION)) {
            return;
        }
        // only execute this method in the production environment because normal developers might not have the right to call this method on the authentication server
        if (course.getInstructorGroupName() != null) {
            if (!artemisAuthenticationProvider.get().isGroupAvailable(course.getInstructorGroupName())) {
                throw new ArtemisAuthenticationException(
                        "Cannot save! The group " + course.getInstructorGroupName() + " for instructors does not exist. Please double check the instructor group name!");
            }
        }
        if (course.getTeachingAssistantGroupName() != null) {
            if (!artemisAuthenticationProvider.get().isGroupAvailable(course.getTeachingAssistantGroupName())) {
                throw new ArtemisAuthenticationException("Cannot save! The group " + course.getTeachingAssistantGroupName()
                        + " for teaching assistants does not exist. Please double check the teaching assistants group name!");
            }
        }
        if (course.getStudentGroupName() != null) {
            if (!artemisAuthenticationProvider.get().isGroupAvailable(course.getStudentGroupName())) {
                throw new ArtemisAuthenticationException(
                        "Cannot save! The group " + course.getStudentGroupName() + " for students does not exist. Please double check the students group name!");
            }
        }
    }

    /**
     * POST /courses/{courseId}/register : Register for an existing course. This method registers the current user for the given course id in case the course has already started
     * and not finished yet. The user is added to the course student group in the Authentication System and the course student group is added to the user's groups in the Artemis
     * database.
     * @param courseId to find the course
     * @return response entity for user who has been registered to the course
     */
    @PostMapping("/courses/{courseId}/register")
    @PreAuthorize("hasAnyRole('USER', 'TA', 'INSTRUCTOR', 'ADMIN')")
    public ResponseEntity<User> registerForCourse(@PathVariable Long courseId) {
        Course course = courseService.findOne(courseId);
        User user = userService.getUserWithGroupsAndAuthorities();
        log.debug("REST request to register {} for Course {}", user.getFirstName(), course.getTitle());
        if (course.getStartDate() != null && course.getStartDate().isAfter(now())) {
            return ResponseEntity.badRequest()
                    .headers(HeaderUtil.createFailureAlert(applicationName, false, ENTITY_NAME, "courseNotStarted", "The course has not yet started. Cannot register user"))
                    .body(null);
        }
        if (course.getEndDate() != null && course.getEndDate().isBefore(now())) {
            return ResponseEntity.badRequest()
                    .headers(HeaderUtil.createFailureAlert(applicationName, false, ENTITY_NAME, "courseAlreadyFinished", "The course has already finished. Cannot register user"))
                    .body(null);
        }
        if (course.isRegistrationEnabled() != Boolean.TRUE) {
            return ResponseEntity.badRequest().headers(
                    HeaderUtil.createFailureAlert(applicationName, false, ENTITY_NAME, "registrationDisabled", "The course does not allow registration. Cannot register user"))
                    .body(null);
        }
        artemisAuthenticationProvider.get().registerUserForCourse(user, course);
        return ResponseEntity.ok(user);
    }

    /**
     * GET /courses : get all courses for administration purposes.
     *
     * @return the list of courses (the user has access to)
     */
    @GetMapping("/courses")
    @PreAuthorize("hasAnyRole('TA', 'INSTRUCTOR', 'ADMIN')")
    public List<Course> getAllCourses() {
        log.debug("REST request to get all Courses the user has access to");
        User user = userService.getUserWithGroupsAndAuthorities();
        List<Course> courses = courseService.findAll();
        Stream<Course> userCourses = courses.stream().filter(course -> user.getGroups().contains(course.getTeachingAssistantGroupName())
                || user.getGroups().contains(course.getInstructorGroupName()) || authCheckService.isAdmin());
        return userCourses.collect(Collectors.toList());
    }

    /**
     * GET /courses : get all courses that the current user can register to. Decided by the start and end date and if the registrationEnabled flag is set correctly
     *
     * @return the list of courses which are active)
     */
    @GetMapping("/courses/to-register")
    @PreAuthorize("hasAnyRole('USER', 'TA', 'INSTRUCTOR', 'ADMIN')")
    public List<Course> getAllCoursesToRegister() {
        log.debug("REST request to get all currently active Courses that are not online courses");
        return courseService.findAllCurrentlyActiveAndNotOnlineAndEnabled();
    }

    /**
     * GET /courses/for-dashboard
     *
     * @return the list of courses (the user has access to) including all exercises with participation and result for the user
     */
    @GetMapping("/courses/for-dashboard")
    @PreAuthorize("hasAnyRole('USER', 'TA', 'INSTRUCTOR', 'ADMIN')")
    public List<Course> getAllCoursesForDashboard() {
        long start = System.currentTimeMillis();
        log.debug("REST request to get all Courses the user has access to with exercises, participations and results");
        log.debug("/courses/for-dashboard.start");
        User user = userService.getUserWithGroupsAndAuthorities();

        // get all courses with exercises for this user
        List<Course> courses = courseService.findAllActiveWithExercisesAndLecturesForUser(user);
        Set<Exercise> activeExercises = courses.stream().flatMap(course -> course.getExercises().stream()).collect(Collectors.toSet());
        log.debug("          /courses/for-dashboard.findAllActiveWithExercisesForUser in " + (System.currentTimeMillis() - start) + "ms");

        if (activeExercises.isEmpty()) {
            return courses;
        }

        List<StudentParticipation> participations = participationService.findWithSubmissionsWithResultByStudentIdAndExercise(user.getId(), activeExercises);
        log.debug("          /courses/for-dashboard.findWithSubmissionsWithResultByStudentIdAndExercise in " + (System.currentTimeMillis() - start) + "ms");

        for (Course course : courses) {
            boolean isStudent = !authCheckService.isAtLeastTeachingAssistantInCourse(course, user);
            for (Exercise exercise : course.getExercises()) {
                // add participation with submission and result to each exercise
                exercise.filterForCourseDashboard(participations, user.getLogin(), isStudent);
                // remove sensitive information from the exercise for students
                if (isStudent) {
                    exercise.filterSensitiveInformation();
                }
            }
        }
        log.info("/courses/for-dashboard.done in " + (System.currentTimeMillis() - start) + "ms for " + courses.size() + " courses with " + activeExercises.size()
                + " exercises for user " + user.getLogin());

        return courses;
    }

    /**
     * GET /courses/:courseId/for-tutor-dashboard
     *
     * @param courseId the id of the course to retrieve
     * @return data about a course including all exercises, plus some data for the tutor as tutor status for assessment
     */
    @GetMapping("/courses/{courseId}/for-tutor-dashboard")
    @PreAuthorize("hasAnyRole('TA', 'INSTRUCTOR', 'ADMIN')")
    public ResponseEntity<Course> getCourseForTutorDashboard(@PathVariable Long courseId) {
        log.debug("REST request /courses/{courseId}/for-tutor-dashboard");
        Course course = courseService.findOneWithExercises(courseId);
        User user = userService.getUserWithGroupsAndAuthorities();
        if (!userHasPermission(course, user)) {
            return forbidden();
        }

        Set<Exercise> interestingExercises = course.getInterestingExercisesForAssessmentDashboards();
        course.setExercises(interestingExercises);

        List<TutorParticipation> tutorParticipations = tutorParticipationService.findAllByCourseAndTutor(course, user);

        for (Exercise exercise : interestingExercises) {
            long numberOfSubmissions;
            if (exercise instanceof ProgrammingExercise) {
                numberOfSubmissions = programmingExerciseService.countSubmissions(exercise.getId());
            }
            else {
                numberOfSubmissions = submissionRepository.countByExerciseIdSubmittedBeforeDueDate(exercise.getId());
            }
            final long numberOfAssessments = resultService.countNumberOfFinishedAssessmentsForExercise(exercise.getId());

            exerciseService.calculateNrOfOpenComplaints(exercise);

            exercise.setNumberOfParticipations(numberOfSubmissions);
            exercise.setNumberOfAssessments(numberOfAssessments);

            List<ExampleSubmission> exampleSubmissions = this.exampleSubmissionRepository.findAllByExerciseId(exercise.getId());
            // Do not provide example submissions without any assessment
            exampleSubmissions.removeIf(exampleSubmission -> exampleSubmission.getSubmission() == null || exampleSubmission.getSubmission().getResult() == null);
            exercise.setExampleSubmissions(new HashSet<>(exampleSubmissions));

            TutorParticipation tutorParticipation = tutorParticipations.stream().filter(participation -> participation.getAssessedExercise().getId().equals(exercise.getId()))
                    .findFirst().orElseGet(() -> {
                        TutorParticipation emptyTutorParticipation = new TutorParticipation();
                        emptyTutorParticipation.setStatus(TutorParticipationStatus.NOT_PARTICIPATED);
                        return emptyTutorParticipation;
                    });
            exercise.setTutorParticipations(Collections.singleton(tutorParticipation));
        }

        return ResponseUtil.wrapOrNotFound(Optional.of(course));
    }

    /**
     * GET /courses/:courseId/stats-for-tutor-dashboard A collection of useful statistics for the tutor course dashboard, including: - number of submissions to the course - number of
     * assessments - number of assessments assessed by the tutor - number of complaints
     *
     * @param courseId the id of the course to retrieve
     * @return data about a course including all exercises, plus some data for the tutor as tutor status for assessment
     */
    @GetMapping("/courses/{courseId}/stats-for-tutor-dashboard")
    @PreAuthorize("hasAnyRole('TA', 'INSTRUCTOR', 'ADMIN')")
    public ResponseEntity<StatsForInstructorDashboardDTO> getStatsForTutorDashboard(@PathVariable Long courseId) {
        log.debug("REST request /courses/{courseId}/stats-for-tutor-dashboard");

        Course course = courseService.findOne(courseId);
        User user = userService.getUserWithGroupsAndAuthorities();
        if (!userHasPermission(course, user)) {
            return forbidden();
        }
        StatsForInstructorDashboardDTO stats = new StatsForInstructorDashboardDTO();

        final long numberOfSubmissions = submissionRepository.countByCourseIdSubmittedBeforeDueDate(courseId)
                + programmingExerciseService.countSubmissionsToAssessByCourseId(courseId);
        stats.setNumberOfSubmissions(numberOfSubmissions);

        final long numberOfAssessments = resultService.countNumberOfAssessments(courseId);
        stats.setNumberOfAssessments(numberOfAssessments);

        final long numberOfMoreFeedbackRequests = complaintService.countMoreFeedbackRequestsByCourseId(courseId);
        stats.setNumberOfMoreFeedbackRequests(numberOfMoreFeedbackRequests);

        final long numberOfComplaints = complaintService.countComplaintsByCourseId(courseId);
        stats.setNumberOfComplaints(numberOfComplaints);

        List<TutorLeaderboardDTO> leaderboardEntries = tutorLeaderboardService.getCourseLeaderboard(course);
        stats.setTutorLeaderboardEntries(leaderboardEntries);

        return ResponseEntity.ok(stats);
    }

    /**
     * GET /courses/:courseId : get the "id" course.
     *
     * @param courseId the id of the course to retrieve
     * @return the ResponseEntity with status 200 (OK) and with body the course, or with status 404 (Not Found)
     */
    @GetMapping("/courses/{courseId}")
    @PreAuthorize("hasAnyRole('TA', 'INSTRUCTOR', 'ADMIN')")
    public ResponseEntity<Course> getCourse(@PathVariable Long courseId) {
        log.debug("REST request to get Course : {}", courseId);
        Course course = courseService.findOne(courseId);
        User user = userService.getUserWithGroupsAndAuthorities();
        if (!userHasPermission(course, user)) {
            return forbidden();
        }

        return ResponseUtil.wrapOrNotFound(Optional.ofNullable(course));
    }

    /**
     * GET /courses/:courseId : get the "id" course.
     *
     * @param courseId the id of the course to retrieve
     * @return the ResponseEntity with status 200 (OK) and with body the course, or with status 404 (Not Found)
     */
    @GetMapping("/courses/{courseId}/with-exercises")
    @PreAuthorize("hasAnyRole('TA', 'INSTRUCTOR', 'ADMIN')")
    public ResponseEntity<Course> getCourseWithExercises(@PathVariable Long courseId) {
        log.debug("REST request to get Course : {}", courseId);
        Course course = courseService.findOneWithExercises(courseId);
        User user = userService.getUserWithGroupsAndAuthorities();
        if (!userHasPermission(course, user)) {
            return forbidden();
        }
        return ResponseUtil.wrapOrNotFound(Optional.ofNullable(course));
    }

    /**
     * GET /courses/:courseId/with-exercises-and-relevant-participations Get the "id" course, with text and modelling exercises and their participations It can be used only by
     * instructors for the instructor dashboard
     *
     * @param courseId the id of the course to retrieve
     * @return the ResponseEntity with status 200 (OK) and with body the course, or with status 404 (Not Found)
     * @throws AccessForbiddenException if the current user doesn't have the permission to access the course
     */
    @GetMapping("/courses/{courseId}/with-exercises-and-relevant-participations")
    @PreAuthorize("hasAnyRole('INSTRUCTOR', 'ADMIN')")
    public ResponseEntity<Course> getCourseWithExercisesAndRelevantParticipations(@PathVariable Long courseId) throws AccessForbiddenException {
        log.debug("REST request to get Course with exercises and relevant participations : {}", courseId);
        long start = System.currentTimeMillis();
        Course course = courseService.findOneWithExercises(courseId);
        User user = userService.getUserWithGroupsAndAuthorities();
        if (!authCheckService.isAtLeastInstructorInCourse(course, user)) {
            throw new AccessForbiddenException("You are not allowed to access this resource");
        }

        Set<Exercise> interestingExercises = course.getInterestingExercisesForAssessmentDashboards();
        course.setExercises(interestingExercises);

        for (Exercise exercise : interestingExercises) {
            long numberOfSubmissions;
            if (exercise instanceof ProgrammingExercise) {
                numberOfSubmissions = programmingExerciseService.countSubmissions(exercise.getId());
            }
            else {
                numberOfSubmissions = submissionRepository.countByExerciseIdSubmittedBeforeDueDate(exercise.getId());
            }
            final long numberOfAssessments = resultService.countNumberOfFinishedAssessmentsForExercise(exercise.getId());
            final long numberOfMoreFeedbackRequests = complaintService.countMoreFeedbackRequestsByExerciseId(exercise.getId());
            final long numberOfComplaints = complaintService.countComplaintsByExerciseId(exercise.getId());

            exercise.setNumberOfParticipations(numberOfSubmissions);
            exercise.setNumberOfAssessments(numberOfAssessments);
            exercise.setNumberOfComplaints(numberOfComplaints);
            exercise.setNumberOfMoreFeedbackRequests(numberOfMoreFeedbackRequests);
        }
        long end = System.currentTimeMillis();
        log.info("Finished /courses/" + courseId + "/with-exercises-and-relevant-participations call in " + (end - start) + "ms");
        return ResponseUtil.wrapOrNotFound(Optional.of(course));
    }

    /**
     * GET /courses/:courseId/stats-for-instructor-dashboard
     * <p>
     * A collection of useful statistics for the instructor course dashboard, including: - number of students - number of instructors - number of submissions - number of
     * assessments - number of complaints - number of open complaints - tutor leaderboard data
     *
     * @param courseId the id of the course to retrieve
     * @return data about a course including all exercises, plus some data for the tutor as tutor status for assessment
     * @throws AccessForbiddenException if the current user doesn't have the permission to access the course
     */
    @GetMapping("/courses/{courseId}/stats-for-instructor-dashboard")
    @PreAuthorize("hasAnyRole('INSTRUCTOR', 'ADMIN')")
    public ResponseEntity<StatsForInstructorDashboardDTO> getStatsForInstructorDashboard(@PathVariable Long courseId) throws AccessForbiddenException {
        log.debug("REST request /courses/{courseId}/stats-for-instructor-dashboard");
        final long start = System.currentTimeMillis();
        final Course course = courseService.findOne(courseId);
        final User user = userService.getUserWithGroupsAndAuthorities();
        if (!userHasPermission(course, user)) {
            throw new AccessForbiddenException("You are not allowed to access this resource");
        }

        StatsForInstructorDashboardDTO stats = new StatsForInstructorDashboardDTO();

        final long numberOfComplaints = complaintRepository.countByResult_Participation_Exercise_Course_IdAndComplaintType(courseId, ComplaintType.COMPLAINT);
        stats.setNumberOfComplaints(numberOfComplaints);
        final long numberOfComplaintResponses = complaintResponseRepository.countByComplaint_Result_Participation_Exercise_Course_Id_AndComplaint_ComplaintType(courseId,
                ComplaintType.COMPLAINT);
        stats.setNumberOfOpenComplaints(numberOfComplaints - numberOfComplaintResponses);

        final long numberOfMoreFeedbackRequests = complaintRepository.countByResult_Participation_Exercise_Course_IdAndComplaintType(courseId, ComplaintType.MORE_FEEDBACK);
        stats.setNumberOfMoreFeedbackRequests(numberOfMoreFeedbackRequests);
        final long numberOfMoreFeedbackComplaintResponses = complaintResponseRepository
                .countByComplaint_Result_Participation_Exercise_Course_Id_AndComplaint_ComplaintType(courseId, ComplaintType.MORE_FEEDBACK);
        stats.setNumberOfOpenMoreFeedbackRequests(numberOfMoreFeedbackRequests - numberOfMoreFeedbackComplaintResponses);

        stats.setNumberOfStudents(courseService.countNumberOfStudentsForCourse(course));

        final long numberOfSubmissions = submissionRepository.countByCourseIdSubmittedBeforeDueDate(courseId)
                + programmingExerciseService.countSubmissionsToAssessByCourseId(courseId);

        stats.setNumberOfSubmissions(numberOfSubmissions);
        stats.setNumberOfAssessments(resultService.countNumberOfAssessments(courseId));

        final long startT = System.currentTimeMillis();
        List<TutorLeaderboardDTO> leaderboardEntries = tutorLeaderboardService.getCourseLeaderboard(course);
        stats.setTutorLeaderboardEntries(leaderboardEntries);

        log.info("Finished TutorLeaderboard in " + (System.currentTimeMillis() - startT) + "ms");

        log.info("Finished /courses/" + courseId + "/stats-for-instructor-dashboard call in " + (System.currentTimeMillis() - start) + "ms");
        return ResponseEntity.ok(stats);
    }

    private boolean userHasPermission(Course course, User user) {
        return authCheckService.isTeachingAssistantInCourse(course, user) || authCheckService.isInstructorInCourse(course, user) || authCheckService.isAdmin();
    }

    /**
     * DELETE /courses/:courseId : delete the "id" course.
     *
     * @param courseId the id of the course to delete
     * @return the ResponseEntity with status 200 (OK)
     */
    @DeleteMapping("/courses/{courseId}")
    @PreAuthorize("hasAnyRole('ADMIN')")
    public ResponseEntity<Void> deleteCourse(@PathVariable long courseId) {
        log.info("REST request to delete Course : {}", courseId);
        Course course = courseService.findOneWithExercisesAndLectures(courseId);
        User user = userService.getUserWithGroupsAndAuthorities();
        if (course == null) {
            return notFound();
        }
        for (Exercise exercise : course.getExercises()) {
            exerciseService.delete(exercise.getId(), false, false);
        }

        var auditEvent = new AuditEvent(user.getLogin(), Constants.DELETE_COURSE, "course=" + course.getTitle());
        auditEventRepository.add(auditEvent);
        log.info("User " + user.getLogin() + " has requested to delete the course {}", course.getTitle());

        for (Lecture lecture : course.getLectures()) {
            lectureService.delete(lecture);
        }

        List<GroupNotification> notifications = notificationService.findAllNotificationsForCourse(course);
        for (GroupNotification notification : notifications) {
            notificationService.deleteNotification(notification);
        }
        String title = course.getTitle();
        courseService.delete(courseId);
        return ResponseEntity.ok().headers(HeaderUtil.createEntityDeletionAlert(applicationName, true, ENTITY_NAME, title)).build();
    }

    /**
     * GET /courses/:courseId/categories : Returns all categories used in a course
     *
     * @param courseId the id of the course to get the categories from
     * @return the ResponseEntity with status 200 (OK) and the list of categories or with status 404 (Not Found)
     */
    @GetMapping(value = "/courses/{courseId}/categories")
    @PreAuthorize("hasAnyRole('INSTRUCTOR', 'ADMIN')")
    public ResponseEntity<Set<String>> getCategoriesInCourse(@PathVariable Long courseId) {
        log.debug("REST request to get categories of Course : {}", courseId);

        User user = userService.getUserWithGroupsAndAuthorities();
        Course course = courseService.findOne(courseId);
        if (authCheckService.isAdmin() || authCheckService.isInstructorInCourse(course, user)) {
            // user can see this exercise
            Set<String> categories = exerciseService.findAllExerciseCategoriesForCourse(course);
            return ResponseEntity.ok().body(categories);
        }
        else {
            return forbidden();
        }
    }
}<|MERGE_RESOLUTION|>--- conflicted
+++ resolved
@@ -101,16 +101,9 @@
     public CourseResource(Environment env, UserService userService, CourseService courseService, ParticipationService participationService, CourseRepository courseRepository,
             ExerciseService exerciseService, AuthorizationCheckService authCheckService, TutorParticipationService tutorParticipationService,
             Optional<ArtemisAuthenticationProvider> artemisAuthenticationProvider, ComplaintRepository complaintRepository, ComplaintResponseRepository complaintResponseRepository,
-<<<<<<< HEAD
             LectureService lectureService, NotificationService notificationService, SubmissionRepository submissionRepository, ResultService resultService,
             ComplaintService complaintService, TutorLeaderboardService tutorLeaderboardService, ExampleSubmissionRepository exampleSubmissionRepository,
-            ProgrammingExerciseService programmingExerciseService, AuditEventRepository auditEventRepository) {
-=======
-            LectureService lectureService, NotificationService notificationService, TextSubmissionService textSubmissionService,
-            FileUploadSubmissionService fileUploadSubmissionService, ModelingSubmissionService modelingSubmissionService, ResultService resultService,
-            ComplaintService complaintService, TutorLeaderboardService tutorLeaderboardService, ProgrammingExerciseService programmingExerciseService,
-            ExampleSubmissionRepository exampleSubmissionRepository, AuditEventRepository auditEventRepository, Optional<VcsUserManagementService> vcsUserManagementService) {
->>>>>>> 45567f2f
+            ProgrammingExerciseService programmingExerciseService, AuditEventRepository auditEventRepository, Optional<VcsUserManagementService> vcsUserManagementService) {
         this.env = env;
         this.userService = userService;
         this.courseService = courseService;
