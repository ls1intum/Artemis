--- conflicted
+++ resolved
@@ -106,17 +106,10 @@
     private final TutorialGroupsConfigurationService tutorialGroupsConfigurationService;
 
     public CourseResource(UserRepository userRepository, CourseService courseService, CourseRepository courseRepository, ExerciseService exerciseService,
-<<<<<<< HEAD
-            AuthorizationCheckService authCheckService, TutorParticipationRepository tutorParticipationRepository, SubmissionService submissionService,
-            AuditEventRepository auditEventRepository, Optional<VcsUserManagementService> optionalVcsUserManagementService, AssessmentDashboardService assessmentDashboardService,
-            ExerciseRepository exerciseRepository, Optional<CIUserManagementService> optionalCiUserManagementService,
-            TutorialGroupsConfigurationService tutorialGroupsConfigurationService, FileService fileService) {
-=======
             OAuth2JWKSService oAuth2JWKSService, AuthorizationCheckService authCheckService, TutorParticipationRepository tutorParticipationRepository,
             SubmissionService submissionService, AuditEventRepository auditEventRepository, Optional<VcsUserManagementService> optionalVcsUserManagementService,
             AssessmentDashboardService assessmentDashboardService, ExerciseRepository exerciseRepository, Optional<CIUserManagementService> optionalCiUserManagementService,
-            FileService fileService) {
->>>>>>> 0e2d1856
+            FileService fileService, TutorialGroupsConfigurationService tutorialGroupsConfigurationService) {
         this.courseService = courseService;
         this.courseRepository = courseRepository;
         this.exerciseService = exerciseService;
