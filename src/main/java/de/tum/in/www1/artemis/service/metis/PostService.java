package de.tum.in.www1.artemis.service.metis;

import java.util.*;
import java.util.stream.Collectors;

import org.springframework.messaging.simp.SimpMessageSendingOperations;
import org.springframework.stereotype.Service;

import com.google.common.collect.Lists;

import de.tum.in.www1.artemis.domain.Course;
import de.tum.in.www1.artemis.domain.Exercise;
import de.tum.in.www1.artemis.domain.Lecture;
import de.tum.in.www1.artemis.domain.User;
import de.tum.in.www1.artemis.domain.enumeration.DisplayPriority;
import de.tum.in.www1.artemis.domain.metis.CourseWideContext;
import de.tum.in.www1.artemis.domain.metis.Post;
import de.tum.in.www1.artemis.domain.metis.Reaction;
import de.tum.in.www1.artemis.repository.CourseRepository;
import de.tum.in.www1.artemis.repository.ExerciseRepository;
import de.tum.in.www1.artemis.repository.LectureRepository;
import de.tum.in.www1.artemis.repository.UserRepository;
import de.tum.in.www1.artemis.repository.metis.PostRepository;
import de.tum.in.www1.artemis.security.Role;
import de.tum.in.www1.artemis.service.AuthorizationCheckService;
import de.tum.in.www1.artemis.service.metis.similarity.PostContentCompareStrategy;
import de.tum.in.www1.artemis.service.notifications.GroupNotificationService;
import de.tum.in.www1.artemis.web.rest.errors.BadRequestAlertException;
import de.tum.in.www1.artemis.web.websocket.dto.MetisPostAction;
import de.tum.in.www1.artemis.web.websocket.dto.MetisPostDTO;

@Service
public class PostService extends PostingService {

    private static final String METIS_POST_ENTITY_NAME = "metis.post";

    public static final int TOP_K_SIMILARITY_RESULTS = 5;

    private final UserRepository userRepository;

    private final PostRepository postRepository;

    private final GroupNotificationService groupNotificationService;

    private final PostContentCompareStrategy postContentCompareStrategy;

    protected PostService(CourseRepository courseRepository, AuthorizationCheckService authorizationCheckService, UserRepository userRepository, PostRepository postRepository,
            ExerciseRepository exerciseRepository, LectureRepository lectureRepository, GroupNotificationService groupNotificationService,
            PostContentCompareStrategy postContentCompareStrategy, SimpMessageSendingOperations messagingTemplate) {
        super(courseRepository, exerciseRepository, lectureRepository, postRepository, authorizationCheckService, messagingTemplate);
        this.userRepository = userRepository;
        this.postRepository = postRepository;
        this.groupNotificationService = groupNotificationService;
        this.postContentCompareStrategy = postContentCompareStrategy;
    }

    /**
     * Checks course, user and post validity,
     * determines the post's author, persists the post,
     * and sends a notification to affected user groups
     *
     * @param courseId id of the course the post belongs to
     * @param post     post to create
     * @return created post that was persisted
     */
    public Post createPost(Long courseId, Post post) {
        final User user = this.userRepository.getUserWithGroupsAndAuthorities();

        // checks
        if (post.getId() != null) {
            throw new BadRequestAlertException("A new post cannot already have an ID", METIS_POST_ENTITY_NAME, "idexists");
        }
        Course course = preCheckUserAndCourse(user, courseId);
        preCheckPostValidity(post);

        // set author to current user
        post.setAuthor(user);
        // set default value display priority -> NONE
        post.setDisplayPriority(DisplayPriority.NONE);
        // announcements can only be created by instructors
        if (post.getCourseWideContext() == CourseWideContext.ANNOUNCEMENT) {
            authorizationCheckService.checkHasAtLeastRoleInCourseElseThrow(Role.INSTRUCTOR, course, user);
            // display priority of announcement is set to pinned per default
            post.setDisplayPriority(DisplayPriority.PINNED);
            Post savedPost = postRepository.save(post);
            groupNotificationService.notifyAllGroupsAboutNewAnnouncement(savedPost, course);
            return savedPost;
        }
        Post savedPost = postRepository.save(post);

<<<<<<< HEAD
        broadcastForPost(new MetisPostDTO(savedPost, MetisPostAction.CREATE_POST));
        sendNotification(savedPost);
=======
        sendNotification(savedPost, course);
>>>>>>> 7f0a0f79

        return savedPost;
    }

    /**
     * Checks course, user and post validity,
     * updates non-restricted field of the post, persists the post,
     * and ensures that sensitive information is filtered out
     *
     * @param courseId id of the course the post belongs to
     * @param post     post to update
     * @return updated post that was persisted
     */
    public Post updatePost(Long courseId, Post post) {
        final User user = userRepository.getUserWithGroupsAndAuthorities();

        // check
        if (post.getId() == null) {
            throw new BadRequestAlertException("Invalid id", METIS_POST_ENTITY_NAME, "idnull");
        }
        final Course course = preCheckUserAndCourse(user, courseId);
        Post existingPost = postRepository.findByIdElseThrow(post.getId());
        preCheckPostValidity(existingPost);
        mayUpdateOrDeletePostingElseThrow(existingPost, user, course);

        // update: allow overwriting of values only for depicted fields if user is at least student
        existingPost.setTitle(post.getTitle());
        existingPost.setContent(post.getContent());
        existingPost.setVisibleForStudents(post.isVisibleForStudents());
        existingPost.setTags(post.getTags());

        // update: allow overwriting of certain values if they are at least TAs in this course
        if (authorizationCheckService.isAtLeastTeachingAssistantInCourse(course, user)) {
            existingPost.setDisplayPriority(post.getDisplayPriority());
            // allow changing the post context (moving it to another context)
            existingPost.setLecture(post.getLecture());
            existingPost.setExercise(post.getExercise());
            existingPost.setCourseWideContext(post.getCourseWideContext());
            existingPost.setCourse(post.getCourse());
        }

        Post updatedPost = postRepository.save(existingPost);

        if (updatedPost.getExercise() != null) {
            // protect sample solution, grading instructions, etc.
            updatedPost.getExercise().filterSensitiveInformation();
        }

        broadcastForPost(new MetisPostDTO(updatedPost, MetisPostAction.UPDATE_POST));
        return updatedPost;
    }

    /**
     * Invokes the updatePost method to persist the change of displayPriority
     *
     * @param courseId          id of the course the post belongs to
     * @param postId            id of the post to change the pin state for
     * @param displayPriority   new displayPriority
     * @return updated post that was persisted
     */
    public Post changeDisplayPriority(Long courseId, Long postId, DisplayPriority displayPriority) {
        Post post = postRepository.findByIdElseThrow(postId);
        post.setDisplayPriority(displayPriority);

        return updatePost(courseId, post);
    }

    /**
     * Add reaction to a post and persist the post
     *
     * @param post     post that is reacted on
     * @param reaction reaction that was added by a user
     */
    public void updateWithReaction(Post post, Reaction reaction) {
        post.addReaction(reaction);
        Post updatedPost = postRepository.save(post);
        broadcastForPost(new MetisPostDTO(updatedPost, MetisPostAction.UPDATE_POST));
    }

    /**
     * @param courseId          id of the course the fetch posts for
     * @param courseWideContext course-wide context for which the posts should be fetched
     * @param exerciseId        id of the exercise for which the posts should be fetched
     * @param lectureId         id of the lecture for which the posts should be fetched
     * @return list of posts that match the given context
     */
    public List<Post> getPostsInCourse(Long courseId, CourseWideContext courseWideContext, Long exerciseId, Long lectureId) {
        // no filter -> get all posts in course
        if (courseWideContext == null && exerciseId == null && lectureId == null) {
            return this.getAllCoursePosts(courseId);
        }
        // filter by course-wide context
        else if (courseWideContext != null && exerciseId == null && lectureId == null) {
            return this.getAllPostsByCourseWideContext(courseId, courseWideContext);
        }
        // filter by exercise
        else if (courseWideContext == null && exerciseId != null && lectureId == null) {
            return this.getAllExercisePosts(courseId, exerciseId);
        }
        // filter by lecture
        else if (courseWideContext == null && exerciseId == null && lectureId != null) {
            return this.getAllLecturePosts(courseId, lectureId);
        }
        else {
            throw new BadRequestAlertException("A new post cannot be associated with more than one context", METIS_POST_ENTITY_NAME, "ambiguousContext");
        }
    }

    /**
     * Checks course, user and post validity,
     * retrieves all posts for a course by its id
     * and ensures that sensitive information is filtered out
     *
     * @param courseId id of the course the post belongs to
     * @return list of posts that belong to the course
     */
    public List<Post> getAllCoursePosts(Long courseId) {
        final User user = userRepository.getUserWithGroupsAndAuthorities();

        // checks
        Course course = preCheckUserAndCourse(user, courseId);
        authorizationCheckService.checkHasAtLeastRoleInCourseElseThrow(Role.STUDENT, course, null);

        // retrieve posts
        List<Post> coursePosts = postRepository.findPostsForCourse(courseId);
        // protect sample solution, grading instructions, etc.
        coursePosts.stream().map(Post::getExercise).filter(Objects::nonNull).forEach(Exercise::filterSensitiveInformation);

        return coursePosts;
    }

    /**
     * Checks course, user and post validity,
     * retrieves all posts with a certain course-wide context by course id
     * and ensures that sensitive information is filtered out
     *
     * @param courseId          id of the course the post belongs to
     * @param courseWideContext specific course-wide context to filter course get posts for
     * @return list of posts for a cretain course-wide contex
     */
    public List<Post> getAllPostsByCourseWideContext(Long courseId, CourseWideContext courseWideContext) {
        final User user = userRepository.getUserWithGroupsAndAuthorities();

        // checks
        Course course = preCheckUserAndCourse(user, courseId);
        authorizationCheckService.checkHasAtLeastRoleInCourseElseThrow(Role.STUDENT, course, null);

        // retrieve posts
        List<Post> coursePosts = postRepository.findPostsForCourseWideContext(courseId, courseWideContext);
        // protect sample solution, grading instructions, etc.
        coursePosts.stream().map(Post::getExercise).filter(Objects::nonNull).forEach(Exercise::filterSensitiveInformation);

        return coursePosts;
    }

    /**
     * Checks course, user, exercise and post validity,
     * retrieves all posts for an exercise by its id
     * and ensures that sensitive information is filtered out
     *
     * @param courseId   id of the course the post belongs to
     * @param exerciseId id of the exercise for which the posts should be retrieved
     * @return list of posts that belong to the exercise
     */
    public List<Post> getAllExercisePosts(Long courseId, Long exerciseId) {
        final User user = userRepository.getUserWithGroupsAndAuthorities();

        // checks
        preCheckUserAndCourse(user, courseId);
        preCheckExercise(user, courseId, exerciseId);

        // retrieve posts
        List<Post> exercisePosts = postRepository.findPostsByExerciseId(exerciseId);
        // protect sample solution, grading instructions, etc.
        exercisePosts.forEach(post -> post.getExercise().filterSensitiveInformation());

        return exercisePosts;
    }

    /**
     * Checks course, user, lecture and post validity,
     * retrieves all posts for a lecture by its id
     * and ensures that sensitive information is filtered out
     *
     * @param courseId  id of the course the post belongs to
     * @param lectureId id of the lecture for which the posts should be retrieved
     * @return list of posts that belong to the lecture
     */
    public List<Post> getAllLecturePosts(Long courseId, Long lectureId) {
        final User user = userRepository.getUserWithGroupsAndAuthorities();

        // checks
        preCheckUserAndCourse(user, courseId);
        preCheckLecture(user, courseId, lectureId);

        // retrieve posts
        List<Post> lecturePosts = postRepository.findPostsByLectureId(lectureId);
        // protect sample solution, grading instructions, etc.
        lecturePosts.stream().map(Post::getExercise).filter(Objects::nonNull).forEach(Exercise::filterSensitiveInformation);

        return lecturePosts;
    }

    /**
     * Checks course, user and post validity,
     * determines authority to delete post and deletes the post
     *
     * @param courseId id of the course the post belongs to
     * @param postId   id of the post to delete
     */
    public void deletePostById(Long courseId, Long postId) {
        final User user = userRepository.getUserWithGroupsAndAuthorities();

        // checks
        final Course course = preCheckUserAndCourse(user, courseId);
        Post post = postRepository.findByIdElseThrow(postId);
        preCheckPostValidity(post);
        mayUpdateOrDeletePostingElseThrow(post, user, course);

        // delete
        postRepository.deleteById(postId);
        broadcastForPost(new MetisPostDTO(post, MetisPostAction.DELETE_POST));
    }

    /**
     * Checks course and user validity,
     * retrieves all tags for posts in a certain course
     *
     * @param courseId id of the course the tags belongs to
     * @return tags of all posts that belong to the course
     */
    public List<String> getAllCourseTags(Long courseId) {
        final User user = userRepository.getUserWithGroupsAndAuthorities();

        // checks
        preCheckUserAndCourse(user, courseId);
        return postRepository.findPostTagsForCourse(courseId);
    }

    /**
     * Method to (i) check if the exercise exists, (ii) check if requesting user is authorized in the exercise context,
     * and (iii) compare the id of the course belonging to the exercise with the path variable courseId,
     *
     * @param user       requesting user
     * @param courseId   id of the course that is used as path variable
     * @param exerciseId id of the exercise that is used as path variable
     */
    private void preCheckExercise(User user, Long courseId, Long exerciseId) {
        Exercise exercise = exerciseRepository.findByIdElseThrow(exerciseId);
        authorizationCheckService.checkHasAtLeastRoleForExerciseElseThrow(Role.STUDENT, exercise, user);
        if (!exercise.getCourseViaExerciseGroupOrCourseMember().getId().equals(courseId)) {
            throw new BadRequestAlertException("PathVariable courseId doesn't match the courseId of the Exercise", METIS_POST_ENTITY_NAME, "idnull");
        }
    }

    /**
     * Method to (i) check if the lecture exists, (ii) check if requesting user is authorized in the lecture context,
     * and (iii) compare the id of the course belonging to the lecture with the path variable courseId,
     *
     * @param user      requesting user
     * @param courseId  id of the course that is used as path variable
     * @param lectureId id of the lecture that is used as path variable
     */
    private void preCheckLecture(User user, Long courseId, Long lectureId) {
        Lecture lecture = lectureRepository.findByIdElseThrow(lectureId);
        authorizationCheckService.checkHasAtLeastRoleInCourseElseThrow(Role.STUDENT, lecture.getCourse(), user);
        if (!lecture.getCourse().getId().equals(courseId)) {
            throw new BadRequestAlertException("PathVariable courseId doesn't match the courseId of the Lecture", METIS_POST_ENTITY_NAME, "idnull");
        }
    }

    /**
     * Sends notification to affected groups
     *
     * @param post post that triggered the notification
     */
    void sendNotification(Post post, Course course) {
        // notify via course
        if (post.getCourseWideContext() != null) {
            groupNotificationService.notifyAllGroupsAboutNewCoursePost(post, course);
            return;
        }
        // notify via exercise
        if (post.getExercise() != null) {
            groupNotificationService.notifyAllGroupsAboutNewPostForExercise(post, course);
            // protect sample solution, grading instructions, etc.
            post.getExercise().filterSensitiveInformation();
            return;
        }
        // notify via lecture
        if (post.getLecture() != null) {
            groupNotificationService.notifyAllGroupsAboutNewPostForLecture(post, course);
        }
    }

    /**
     * Retrieve the entity name used in ResponseEntity
     */
    @Override
    public String getEntityName() {
        return METIS_POST_ENTITY_NAME;
    }

    /**
     * Retrieve post from database by id
     *
     * @param postId id of requested post
     * @return retrieved post
     */
    public Post findById(Long postId) {
        return postRepository.findByIdElseThrow(postId);
    }

    /**
     * Calculates k similar posts based on the underlying content comparison strategy
     *
     * @param courseId  id of the course in which similar posts are searched for
     * @param post      post that is to be created and check for similar posts beforehand
     * @return list of similar posts
     */
    public List<Post> getSimilarPosts(Long courseId, Post post) {
        List<Post> coursePosts = this.getAllCoursePosts(courseId);

        // sort course posts by calculated similarity scores
        coursePosts.sort(Comparator.comparing((coursePost) -> postContentCompareStrategy.performSimilarityCheck(post, coursePost)));
        return Lists.reverse(coursePosts).stream().limit(TOP_K_SIMILARITY_RESULTS).collect(Collectors.toList());
    }
}<|MERGE_RESOLUTION|>--- conflicted
+++ resolved
@@ -88,12 +88,8 @@
         }
         Post savedPost = postRepository.save(post);
 
-<<<<<<< HEAD
         broadcastForPost(new MetisPostDTO(savedPost, MetisPostAction.CREATE_POST));
-        sendNotification(savedPost);
-=======
         sendNotification(savedPost, course);
->>>>>>> 7f0a0f79
 
         return savedPost;
     }
