--- conflicted
+++ resolved
@@ -1,11 +1,5 @@
 package de.tum.in.www1.artemis.service.metis;
 
-<<<<<<< HEAD
-import static de.tum.in.www1.artemis.config.Constants.VOTE_EMOJI_ID;
-
-import java.util.ArrayList;
-=======
->>>>>>> 144df9a1
 import java.util.Comparator;
 import java.util.List;
 import java.util.Objects;
@@ -256,58 +250,7 @@
             throw new BadRequestAlertException("A new post cannot be associated with more than one context", METIS_POST_ENTITY_NAME, "ambiguousContext");
         }
 
-<<<<<<< HEAD
-        // search by text or #post
-        if (postContextFilter.getSearchText() != null) {
-            postsInCourse = postsInCourse.stream().filter(post -> postFilter(post, postContextFilter.getSearchText())).collect(Collectors.toCollection(ArrayList::new));
-        }
-
-        final Page<Post> postsPage;
-        if (pagingEnabled) {
-            int startIndex = pageable.getPageNumber() * pageable.getPageSize();
-            int endIndex = Math.min(startIndex + pageable.getPageSize(), postsInCourse.size());
-
-            // sort (only used by CourseDiscussionsPage, which has pagination enabled)
-            postsInCourse.sort((postA, postB) -> postComparator(postA, postB, postContextFilter.getPostSortCriterion(), postContextFilter.getSortingOrder()));
-
-            try {
-                postsPage = new PageImpl<>(postsInCourse.subList(startIndex, endIndex), pageable, postsInCourse.size());
-            }
-            catch (IllegalArgumentException ex) {
-                throw new BadRequestAlertException("Not enough posts to fetch " + pageable.getPageNumber() + "'th page", METIS_POST_ENTITY_NAME, "invalidPageRequest");
-            }
-        }
-        else {
-            postsPage = new PageImpl<>(postsInCourse);
-        }
-
-        return postsPage;
-    }
-
-    /**
-     * Checks course, user and post validity,
-     * retrieves all posts for a course by its id
-     * and ensures that sensitive information is filtered out
-     *
-     * @param courseId id of the course the post belongs to
-     * @return list of posts that belong to the course
-     */
-    public List<Post> getAllCoursePosts(Long courseId) {
-        final User user = userRepository.getUserWithGroupsAndAuthorities();
-
-        // checks
-        final Course course = preCheckUserAndCourse(user, courseId);
-        authorizationCheckService.checkHasAtLeastRoleInCourseElseThrow(Role.STUDENT, course, null);
-
-        // retrieve posts
-        List<Post> coursePosts = postRepository.findPostsForCourse(courseId, null, false, false, false, null);
-        // protect sample solution, grading instructions, etc.
-        coursePosts.stream().map(Post::getExercise).filter(Objects::nonNull).forEach(Exercise::filterSensitiveInformation);
-
-        return coursePosts;
-=======
         return postsInCourse;
->>>>>>> 144df9a1
     }
 
     /**
