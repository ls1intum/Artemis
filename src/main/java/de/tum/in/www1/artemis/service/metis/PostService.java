--- conflicted
+++ resolved
@@ -58,16 +58,10 @@
 
     protected PostService(CourseRepository courseRepository, AuthorizationCheckService authorizationCheckService, UserRepository userRepository, PostRepository postRepository,
             ExerciseRepository exerciseRepository, LectureRepository lectureRepository, GroupNotificationService groupNotificationService,
-<<<<<<< HEAD
-            PostSimilarityComparisonStrategy postContentCompareStrategy, SimpMessageSendingOperations messagingTemplate, PlagiarismCaseService plagiarismCaseService,
+            PostSimilarityComparisonStrategy postContentCompareStrategy, WebsocketMessagingService websocketMessagingService, PlagiarismCaseService plagiarismCaseService,
             PlagiarismCaseRepository plagiarismCaseRepository, ConversationParticipantRepository conversationParticipantRepository, ChannelRepository channelRepository) {
-        super(courseRepository, userRepository, exerciseRepository, lectureRepository, authorizationCheckService, messagingTemplate, conversationParticipantRepository,
+        super(courseRepository, userRepository, exerciseRepository, lectureRepository, authorizationCheckService, websocketMessagingService, conversationParticipantRepository,
                 channelRepository);
-=======
-            PostSimilarityComparisonStrategy postContentCompareStrategy, WebsocketMessagingService websocketMessagingService, PlagiarismCaseService plagiarismCaseService,
-            PlagiarismCaseRepository plagiarismCaseRepository, ConversationParticipantRepository conversationParticipantRepository) {
-        super(courseRepository, userRepository, exerciseRepository, lectureRepository, authorizationCheckService, websocketMessagingService, conversationParticipantRepository);
->>>>>>> 579bdf62
         this.postRepository = postRepository;
         this.plagiarismCaseRepository = plagiarismCaseRepository;
         this.groupNotificationService = groupNotificationService;
