--- conflicted
+++ resolved
@@ -122,15 +122,9 @@
     /**
      * Invokes the updatePost method to persist the change of displayPriority
      *
-<<<<<<< HEAD
-     * @param courseId        id of the course the post belongs to
-     * @param postId          id of the post to change the pin state for
-     * @param displayPriority new displayPriority
-=======
      * @param courseId          id of the course the post belongs to
      * @param postId            id of the post to change the pin state for
      * @param displayPriority   new displayPriority
->>>>>>> 213b3de8
      * @return updated post that was persisted
      */
     public Post changeDisplayPriority(Long courseId, Long postId, DisplayPriority displayPriority) {
@@ -153,11 +147,7 @@
 
     /**
      * @param courseId          id of the course the fetch posts for
-<<<<<<< HEAD
-     * @param courseWideContext course wide context for which the posts should be fetched
-=======
      * @param courseWideContext course-wide context for which the posts should be fetched
->>>>>>> 213b3de8
      * @param exerciseId        id of the exercise for which the posts should be fetched
      * @param lectureId         id of the lecture for which the posts should be fetched
      * @return list of posts that match the given context
@@ -167,18 +157,6 @@
         if (courseWideContext == null && exerciseId == null && lectureId == null) {
             return this.getAllCoursePosts(courseId);
         }
-<<<<<<< HEAD
-        // filter by course wide context
-        if (courseWideContext != null && exerciseId == null && lectureId == null) {
-            return this.getAllPostsByCourseWideContext(courseId, courseWideContext);
-        }
-        // filter by exercise
-        if (courseWideContext == null && exerciseId != null && lectureId == null) {
-            return this.getAllExercisePosts(courseId, exerciseId);
-        }
-        // filter by lecture
-        if (courseWideContext == null && exerciseId == null && lectureId != null) {
-=======
         // filter by course-wide context
         else if (courseWideContext != null && exerciseId == null && lectureId == null) {
             return this.getAllPostsByCourseWideContext(courseId, courseWideContext);
@@ -189,7 +167,6 @@
         }
         // filter by lecture
         else if (courseWideContext == null && exerciseId == null && lectureId != null) {
->>>>>>> 213b3de8
             return this.getAllLecturePosts(courseId, lectureId);
         }
         else {
@@ -222,21 +199,12 @@
 
     /**
      * Checks course, user and post validity,
-<<<<<<< HEAD
-     * retrieves all posts with a certain course wide context by course id
-     * and ensures that sensitive information is filtered out
-     *
-     * @param courseId          id of the course the post belongs to
-     * @param courseWideContext specific course wide context to filter course get posts for
-     * @return list of posts for a cretain course wide contex
-=======
      * retrieves all posts with a certain course-wide context by course id
      * and ensures that sensitive information is filtered out
      *
      * @param courseId          id of the course the post belongs to
      * @param courseWideContext specific course-wide context to filter course get posts for
      * @return list of posts for a cretain course-wide contex
->>>>>>> 213b3de8
      */
     public List<Post> getAllPostsByCourseWideContext(Long courseId, CourseWideContext courseWideContext) {
         final User user = userRepository.getUserWithGroupsAndAuthorities();
