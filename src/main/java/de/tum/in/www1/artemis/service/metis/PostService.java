package de.tum.in.www1.artemis.service.metis;

import java.util.*;
import java.util.stream.Collectors;

import org.jetbrains.annotations.NotNull;
import org.springframework.stereotype.Service;

import com.google.common.collect.Lists;

import de.tum.in.www1.artemis.domain.Course;
import de.tum.in.www1.artemis.domain.Exercise;
import de.tum.in.www1.artemis.domain.Lecture;
import de.tum.in.www1.artemis.domain.User;
import de.tum.in.www1.artemis.domain.enumeration.DisplayPriority;
import de.tum.in.www1.artemis.domain.metis.CourseWideContext;
import de.tum.in.www1.artemis.domain.metis.Post;
import de.tum.in.www1.artemis.domain.metis.Reaction;
import de.tum.in.www1.artemis.repository.CourseRepository;
import de.tum.in.www1.artemis.repository.ExerciseRepository;
import de.tum.in.www1.artemis.repository.LectureRepository;
import de.tum.in.www1.artemis.repository.UserRepository;
import de.tum.in.www1.artemis.repository.metis.PostRepository;
import de.tum.in.www1.artemis.security.Role;
import de.tum.in.www1.artemis.service.AuthorizationCheckService;
import de.tum.in.www1.artemis.service.GroupNotificationService;
import de.tum.in.www1.artemis.service.metis.similarity.PostContentCompareStrategy;
import de.tum.in.www1.artemis.web.rest.errors.BadRequestAlertException;

@Service
public class PostService extends PostingService {

    private static final String METIS_POST_ENTITY_NAME = "metis.post";

    public static final int TOP_K_SIMILARITY_RESULTS = 5;

    private final UserRepository userRepository;

    private final PostRepository postRepository;

    private final GroupNotificationService groupNotificationService;

    private final PostContentCompareStrategy postContentCompareStrategy;

    protected PostService(CourseRepository courseRepository, AuthorizationCheckService authorizationCheckService, UserRepository userRepository, PostRepository postRepository,
            ExerciseRepository exerciseRepository, LectureRepository lectureRepository, GroupNotificationService groupNotificationService,
            PostContentCompareStrategy postContentCompareStrategy) {
        super(courseRepository, exerciseRepository, lectureRepository, postRepository, authorizationCheckService);
        this.userRepository = userRepository;
        this.postRepository = postRepository;
        this.groupNotificationService = groupNotificationService;
        this.postContentCompareStrategy = postContentCompareStrategy;
    }

    /**
     * Checks course, user and post validity,
     * determines the post's author, persists the post,
     * and sends a notification to affected user groups
     *
     * @param courseId id of the course the post belongs to
     * @param post     post to create
     * @return created post that was persisted
     */
    public Post createPost(Long courseId, Post post) {
        final User user = this.userRepository.getUserWithGroupsAndAuthorities();

        // check
        if (post.getId() != null) {
            throw new BadRequestAlertException("A new post cannot already have an ID", METIS_POST_ENTITY_NAME, "idexists");
        }
        preCheckUserAndCourse(user, courseId);
        preCheckPostValidity(post);

        // set author to current user
        post.setAuthor(user);
        // set default value display priority -> NONE
        post.setDisplayPriority(DisplayPriority.NONE);
        Post savedPost = postRepository.save(post);

        sendNotification(savedPost);

        return savedPost;
    }

    /**
     * Checks course, user and post validity,
     * updates non-restricted field of the post, persists the post,
     * and ensures that sensitive information is filtered out
     *
     * @param courseId id of the course the post belongs to
     * @param post     post to update
     * @return updated post that was persisted
     */
    public Post updatePost(Long courseId, Post post) {
        final User user = userRepository.getUserWithGroupsAndAuthorities();

        // check
        if (post.getId() == null) {
            throw new BadRequestAlertException("Invalid id", METIS_POST_ENTITY_NAME, "idnull");
        }
        final Course course = preCheckUserAndCourse(user, courseId);
        Post existingPost = postRepository.findByIdElseThrow(post.getId());
        preCheckPostValidity(existingPost);
        mayUpdateOrDeletePostingElseThrow(existingPost, user, course);

<<<<<<< HEAD
        // update: allow overwriting of values only for depicted fields if they are USERS
=======
        // update: allow overwriting of values only for depicted fields if user is at least student
>>>>>>> 02f8654c
        existingPost.setTitle(post.getTitle());
        existingPost.setContent(post.getContent());
        existingPost.setVisibleForStudents(post.isVisibleForStudents());
        existingPost.setTags(post.getTags());

        // update: allow overwriting of certain values if they are at least TAs in this course
        if (authorizationCheckService.isAtLeastTeachingAssistantInCourse(course, user)) {
            existingPost.setDisplayPriority(post.getDisplayPriority());
            // allow changing the post context (moving it to another context)
            existingPost.setLecture(post.getLecture());
            existingPost.setExercise(post.getExercise());
            existingPost.setCourseWideContext(post.getCourseWideContext());
            existingPost.setCourse(post.getCourse());
        }

        Post updatedPost = postRepository.save(existingPost);

        if (updatedPost.getExercise() != null) {
            // protect sample solution, grading instructions, etc.
            updatedPost.getExercise().filterSensitiveInformation();
        }

        return updatedPost;
    }

    /**
     * Invokes the updatePost method to persist the change of displayPriority
     *
     * @param courseId          id of the course the post belongs to
     * @param postId            id of the post to change the pin state for
     * @param displayPriority   new displayPriority
     * @return updated post that was persisted
     */
    public Post changeDisplayPriority(Long courseId, Long postId, DisplayPriority displayPriority) {
        Post post = postRepository.findByIdElseThrow(postId);
        post.setDisplayPriority(displayPriority);

        return updatePost(courseId, post);
    }

    /**
     * Add reaction to a post and persist the post
     *
     * @param post     post that is reacted on
     * @param reaction reaction that was added by a user
     */
    public void updateWithReaction(Post post, Reaction reaction) {
        post.addReaction(reaction);
        postRepository.save(post);
    }

    /**
     * @param courseId          id of the course the fetch posts for
     * @param courseWideContext course-wide context for which the posts should be fetched
     * @param exerciseId        id of the exercise for which the posts should be fetched
     * @param lectureId         id of the lecture for which the posts should be fetched
     * @return list of posts that match the given context
     */
    public List<Post> getPostsInCourse(Long courseId, CourseWideContext courseWideContext, Long exerciseId, Long lectureId) {
        // no filter -> get all posts in course
        if (courseWideContext == null && exerciseId == null && lectureId == null) {
            return this.getAllCoursePosts(courseId);
        }
        // filter by course-wide context
        else if (courseWideContext != null && exerciseId == null && lectureId == null) {
            return this.getAllPostsByCourseWideContext(courseId, courseWideContext);
        }
        // filter by exercise
        else if (courseWideContext == null && exerciseId != null && lectureId == null) {
            return this.getAllExercisePosts(courseId, exerciseId);
        }
        // filter by lecture
        else if (courseWideContext == null && exerciseId == null && lectureId != null) {
            return this.getAllLecturePosts(courseId, lectureId);
        }
        else {
            throw new BadRequestAlertException("A new post cannot be associated with more than one context", METIS_POST_ENTITY_NAME, "ambiguousContext");
        }
    }

    /**
     * Checks course, user and post validity,
     * retrieves all posts for a course by its id
     * and ensures that sensitive information is filtered out
     *
     * @param courseId id of the course the post belongs to
     * @return list of posts that belong to the course
     */
    public List<Post> getAllCoursePosts(Long courseId) {
        final User user = userRepository.getUserWithGroupsAndAuthorities();

        // checks
        Course course = preCheckUserAndCourse(user, courseId);
        authorizationCheckService.checkHasAtLeastRoleInCourseElseThrow(Role.STUDENT, course, null);

        // retrieve posts
        List<Post> coursePosts = postRepository.findPostsForCourse(courseId);
        // protect sample solution, grading instructions, etc.
        coursePosts.stream().map(Post::getExercise).filter(Objects::nonNull).forEach(Exercise::filterSensitiveInformation);

        return coursePosts;
    }

    /**
     * Checks course, user and post validity,
     * retrieves all posts with a certain course-wide context by course id
     * and ensures that sensitive information is filtered out
     *
     * @param courseId          id of the course the post belongs to
     * @param courseWideContext specific course-wide context to filter course get posts for
     * @return list of posts for a cretain course-wide contex
     */
    public List<Post> getAllPostsByCourseWideContext(Long courseId, CourseWideContext courseWideContext) {
        final User user = userRepository.getUserWithGroupsAndAuthorities();

        // checks
        Course course = preCheckUserAndCourse(user, courseId);
        authorizationCheckService.checkHasAtLeastRoleInCourseElseThrow(Role.STUDENT, course, null);

        // retrieve posts
        List<Post> coursePosts = postRepository.findPostsForCourseWideContext(courseId, courseWideContext);
        // protect sample solution, grading instructions, etc.
        coursePosts.stream().map(Post::getExercise).filter(Objects::nonNull).forEach(Exercise::filterSensitiveInformation);

        return coursePosts;
    }

    /**
     * Checks course, user, exercise and post validity,
     * retrieves all posts for an exercise by its id
     * and ensures that sensitive information is filtered out
     *
     * @param courseId   id of the course the post belongs to
     * @param exerciseId id of the exercise for which the posts should be retrieved
     * @return list of posts that belong to the exercise
     */
    public List<Post> getAllExercisePosts(Long courseId, Long exerciseId) {
        final User user = userRepository.getUserWithGroupsAndAuthorities();

        // checks
        preCheckUserAndCourse(user, courseId);
        preCheckExercise(user, courseId, exerciseId);

        // retrieve posts
        List<Post> exercisePosts = postRepository.findPostsByExerciseId(exerciseId);
        // protect sample solution, grading instructions, etc.
        exercisePosts.forEach(post -> post.getExercise().filterSensitiveInformation());

        return exercisePosts;
    }

    /**
     * Checks course, user, lecture and post validity,
     * retrieves all posts for a lecture by its id
     * and ensures that sensitive information is filtered out
     *
     * @param courseId  id of the course the post belongs to
     * @param lectureId id of the lecture for which the posts should be retrieved
     * @return list of posts that belong to the lecture
     */
    public List<Post> getAllLecturePosts(Long courseId, Long lectureId) {
        final User user = userRepository.getUserWithGroupsAndAuthorities();

        // checks
        preCheckUserAndCourse(user, courseId);
        preCheckLecture(user, courseId, lectureId);

        // retrieve posts
        List<Post> lecturePosts = postRepository.findPostsByLectureId(lectureId);
        // protect sample solution, grading instructions, etc.
        lecturePosts.stream().map(Post::getExercise).filter(Objects::nonNull).forEach(Exercise::filterSensitiveInformation);

        return lecturePosts;
    }

    /**
     * Checks course, user and post validity,
     * determines authority to delete post and deletes the post
     *
     * @param courseId id of the course the post belongs to
     * @param postId   id of the post to delete
     */
    public void deletePostById(Long courseId, Long postId) {
        final User user = userRepository.getUserWithGroupsAndAuthorities();

        // checks
        final Course course = preCheckUserAndCourse(user, courseId);
        Post post = postRepository.findByIdElseThrow(postId);
        preCheckPostValidity(post);
        mayUpdateOrDeletePostingElseThrow(post, user, course);

        // delete
        postRepository.deleteById(postId);
    }

    /**
     * Checks course and user validity,
     * retrieves all tags for posts in a certain course
     *
     * @param courseId id of the course the tags belongs to
     * @return tags of all posts that belong to the course
     */
    public List<String> getAllCourseTags(Long courseId) {
        final User user = userRepository.getUserWithGroupsAndAuthorities();

        // checks
        preCheckUserAndCourse(user, courseId);
        return postRepository.findPostTagsForCourse(courseId);
    }

    /**
     * Method to (i) check if the exercise exists, (ii) check if requesting user is authorized in the exercise context,
     * and (iii) compare the id of the course belonging to the exercise with the path variable courseId,
     *
     * @param user       requesting user
     * @param courseId   id of the course that is used as path variable
     * @param exerciseId id of the exercise that is used as path variable
     */
    private void preCheckExercise(User user, Long courseId, Long exerciseId) {
        Exercise exercise = exerciseRepository.findByIdElseThrow(exerciseId);
        authorizationCheckService.checkHasAtLeastRoleForExerciseElseThrow(Role.STUDENT, exercise, user);
        if (!exercise.getCourseViaExerciseGroupOrCourseMember().getId().equals(courseId)) {
            throw new BadRequestAlertException("PathVariable courseId doesn't match the courseId of the Exercise", METIS_POST_ENTITY_NAME, "idnull");
        }
    }

    /**
     * Method to (i) check if the lecture exists, (ii) check if requesting user is authorized in the lecture context,
     * and (iii) compare the id of the course belonging to the lecture with the path variable courseId,
     *
     * @param user      requesting user
     * @param courseId  id of the course that is used as path variable
     * @param lectureId id of the lecture that is used as path variable
     */
    private void preCheckLecture(User user, Long courseId, Long lectureId) {
        Lecture lecture = lectureRepository.findByIdElseThrow(lectureId);
        authorizationCheckService.checkHasAtLeastRoleInCourseElseThrow(Role.STUDENT, lecture.getCourse(), user);
        if (!lecture.getCourse().getId().equals(courseId)) {
            throw new BadRequestAlertException("PathVariable courseId doesn't match the courseId of the Lecture", METIS_POST_ENTITY_NAME, "idnull");
        }
    }

    /**
     * Sends notification to affected groups
     *
     * @param post post that triggered the notification
     */
    void sendNotification(Post post) {
        // notify via exercise
        if (post.getExercise() != null) {
            // set exercise retrieved from database to show title in notification
            Exercise exercise = exerciseRepository.findByIdElseThrow(post.getExercise().getId());
            post.setExercise(exercise);
            groupNotificationService.notifyTutorAndEditorAndInstructorGroupAboutNewPostForExercise(post);
            // protect sample solution, grading instructions, etc.
            post.getExercise().filterSensitiveInformation();
        }
        // notify via lecture
        if (post.getLecture() != null) {
            // set lecture retrieved from database to show title in notification
            Lecture lecture = lectureRepository.findByIdElseThrow(post.getLecture().getId());
            post.setLecture(lecture);
            groupNotificationService.notifyTutorAndEditorAndInstructorGroupAboutNewPostForLecture(post);
        }
    }

    /**
     * Retrieve the entity name used in ResponseEntity
     */
    @Override
    public String getEntityName() {
        return METIS_POST_ENTITY_NAME;
    }

    /**
     * Retrieve post from database by id
     *
     * @param postId id of requested post
     * @return retrieved post
     */
    public Post findById(Long postId) {
        return postRepository.findByIdElseThrow(postId);
    }

    public List<Post> getSimilarPosts(Long courseId, Post post) {
        List<Post> coursePosts = this.getAllCoursePosts(courseId);
        Map<SimilarityScore, Double> map = new HashMap<>();

        coursePosts.forEach(coursePost -> {
            Double score = postContentCompareStrategy.performSimilarityCheck(post, coursePost);
            map.put(new SimilarityScore(coursePost, score), score);
        });
        List<SimilarityScore> result = new ArrayList<>();
        map.entrySet().stream().sorted(Map.Entry.comparingByValue()).forEach((entry) -> result.add(entry.getKey()));

        // return top K posts
        return Lists.reverse(result).stream().limit(TOP_K_SIMILARITY_RESULTS).map(SimilarityScore::getPost).collect(Collectors.toList());
    }

    /**
     * Wraps the resulting similarity score together with the post
     */
    class SimilarityScore implements Comparable<SimilarityScore> {

        private final Post post;

        public Post getPost() {
            return post;
        }

        private final Double score;

        public SimilarityScore(Post post, Double score) {
            this.post = post;
            this.score = score;
        }

        @Override
        public int compareTo(@NotNull SimilarityScore similarityScore) {
            return (int) (this.score - similarityScore.score);
        }
    }

}<|MERGE_RESOLUTION|>--- conflicted
+++ resolved
@@ -103,11 +103,7 @@
         preCheckPostValidity(existingPost);
         mayUpdateOrDeletePostingElseThrow(existingPost, user, course);
 
-<<<<<<< HEAD
-        // update: allow overwriting of values only for depicted fields if they are USERS
-=======
         // update: allow overwriting of values only for depicted fields if user is at least student
->>>>>>> 02f8654c
         existingPost.setTitle(post.getTitle());
         existingPost.setContent(post.getContent());
         existingPost.setVisibleForStudents(post.isVisibleForStudents());
