package de.tum.in.www1.artemis.service.metis;

import java.util.List;
import java.util.Objects;

import org.springframework.stereotype.Service;

import de.tum.in.www1.artemis.domain.Course;
import de.tum.in.www1.artemis.domain.Exercise;
import de.tum.in.www1.artemis.domain.Lecture;
import de.tum.in.www1.artemis.domain.User;
import de.tum.in.www1.artemis.domain.enumeration.DisplayPriority;
<<<<<<< HEAD
import de.tum.in.www1.artemis.domain.metis.CourseWideContext;
=======
>>>>>>> a0d91940
import de.tum.in.www1.artemis.domain.metis.Post;
import de.tum.in.www1.artemis.domain.metis.Reaction;
import de.tum.in.www1.artemis.repository.CourseRepository;
import de.tum.in.www1.artemis.repository.ExerciseRepository;
import de.tum.in.www1.artemis.repository.LectureRepository;
import de.tum.in.www1.artemis.repository.UserRepository;
import de.tum.in.www1.artemis.repository.metis.PostRepository;
import de.tum.in.www1.artemis.security.Role;
import de.tum.in.www1.artemis.service.AuthorizationCheckService;
import de.tum.in.www1.artemis.service.GroupNotificationService;
import de.tum.in.www1.artemis.web.rest.errors.BadRequestAlertException;

@Service
public class PostService extends PostingService {

    private static final String METIS_POST_ENTITY_NAME = "metis.post";

    private final UserRepository userRepository;

    private final PostRepository postRepository;

    private final GroupNotificationService groupNotificationService;

    protected PostService(CourseRepository courseRepository, AuthorizationCheckService authorizationCheckService, UserRepository userRepository, PostRepository postRepository,
            ExerciseRepository exerciseRepository, LectureRepository lectureRepository, GroupNotificationService groupNotificationService) {
        super(courseRepository, exerciseRepository, lectureRepository, postRepository, authorizationCheckService);
        this.userRepository = userRepository;
        this.postRepository = postRepository;
        this.groupNotificationService = groupNotificationService;
    }

    /**
     * Checks course, user and post validity,
     * determines the post's author, persists the post,
     * and sends a notification to affected user groups
     *
     * @param courseId id of the course the post belongs to
     * @param post     post to create
     * @return created post that was persisted
     */
    public Post createPost(Long courseId, Post post) {
        final User user = this.userRepository.getUserWithGroupsAndAuthorities();

        // check
        if (post.getId() != null) {
            throw new BadRequestAlertException("A new post cannot already have an ID", METIS_POST_ENTITY_NAME, "idexists");
        }
        preCheckUserAndCourse(user, courseId);
        preCheckPostValidity(post);

        // set author to current user
        post.setAuthor(user);
        // set default value display priority -> NONE
        post.setDisplayPriority(DisplayPriority.NONE);
        Post savedPost = postRepository.save(post);

        sendNotification(savedPost);

        return savedPost;
    }

    /**
     * Checks course, user and post validity,
     * updates non-restricted field of the post, persists the post,
     * and ensures that sensitive information is filtered out
     *
     * @param courseId id of the course the post belongs to
     * @param post     post to update
     * @return updated post that was persisted
     */
    public Post updatePost(Long courseId, Post post) {
        final User user = userRepository.getUserWithGroupsAndAuthorities();

        // check
        if (post.getId() == null) {
            throw new BadRequestAlertException("Invalid id", METIS_POST_ENTITY_NAME, "idnull");
        }
        final Course course = preCheckUserAndCourse(user, courseId);
        Post existingPost = postRepository.findByIdElseThrow(post.getId());
        preCheckPostValidity(existingPost);
        mayUpdateOrDeletePostingElseThrow(existingPost, user, course);

        // update: allow overwriting of values only for depicted fields if they are USERS
        existingPost.setTitle(post.getTitle());
        existingPost.setContent(post.getContent());
        existingPost.setVisibleForStudents(post.isVisibleForStudents());
        existingPost.setTags(post.getTags());

<<<<<<< HEAD
        // update: allow overwriting of certain values if they are at least TAs in this course
        if (authorizationCheckService.isAtLeastTeachingAssistantInCourse(course, user)) {
            existingPost.setDisplayPriority(post.getDisplayPriority());
            // allow changing the post context (moving it to another context)
            existingPost.setLecture(post.getLecture());
            existingPost.setExercise(post.getExercise());
            existingPost.setCourseWideContext(post.getCourseWideContext());
            existingPost.setCourse(post.getCourse());
=======
        if (authorizationCheckService.isAtLeastTeachingAssistantInCourse(course, user)) {
            existingPost.setDisplayPriority(post.getDisplayPriority());
>>>>>>> a0d91940
        }

        Post updatedPost = postRepository.save(existingPost);

        if (updatedPost.getExercise() != null) {
            // protect sample solution, grading instructions, etc.
            updatedPost.getExercise().filterSensitiveInformation();
        }

        return updatedPost;
    }

    /**
     * Invokes the updatePost method to persist the change of displayPriority
     *
<<<<<<< HEAD
     * @param courseId        id of the course the post belongs to
     * @param postId          id of the post to change the pin state for
     * @param displayPriority new displayPriority
=======
     * @param courseId          id of the course the post belongs to
     * @param postId            id of the post to change the pin state for
     * @param displayPriority   new displayPriority
>>>>>>> a0d91940
     * @return updated post that was persisted
     */
    public Post changeDisplayPriority(Long courseId, Long postId, DisplayPriority displayPriority) {
        Post post = postRepository.findByIdElseThrow(postId);
        post.setDisplayPriority(displayPriority);

        return updatePost(courseId, post);
    }

    /**
     * Add reaction to a post and persist the post
     *
     * @param post     post that is reacted on
     * @param reaction reaction that was added by a user
     */
    public void updateWithReaction(Post post, Reaction reaction) {
        post.addReaction(reaction);
        postRepository.save(post);
    }

    /**
     * @param courseId          id of the course the fetch posts for
     * @param courseWideContext course wide context for which the posts should be fetched
     * @param exerciseId        id of the exercise for which the posts should be fetched
     * @param lectureId         id of the lecture for which the posts should be fetched
     * @return list of posts that match the given context
     */
    public List<Post> getPostsInCourse(Long courseId, CourseWideContext courseWideContext, Long exerciseId, Long lectureId) {
        // no filter -> get all posts in course
        if (courseWideContext == null && exerciseId == null && lectureId == null) {
            return this.getAllCoursePosts(courseId);
        }
        // filter by course wide context
        if (courseWideContext != null && exerciseId == null && lectureId == null) {
            return this.getAllPostsByCourseWideContext(courseId, courseWideContext);
        }
        // filter by exercise
        if (courseWideContext == null && exerciseId != null && lectureId == null) {
            return this.getAllExercisePosts(courseId, exerciseId);
        }
        // filter by lecture
        if (courseWideContext == null && exerciseId == null && lectureId != null) {
            return this.getAllLecturePosts(courseId, lectureId);
        }
        else {
            throw new BadRequestAlertException("A new post cannot be associated with more than one context", METIS_POST_ENTITY_NAME, "ambiguousContext");
        }
    }

    /**
     * Checks course, user and post validity,
     * retrieves all posts for a course by its id
     * and ensures that sensitive information is filtered out
     *
     * @param courseId id of the course the post belongs to
     * @return list of posts that belong to the course
     */
    public List<Post> getAllCoursePosts(Long courseId) {
        final User user = userRepository.getUserWithGroupsAndAuthorities();

        // checks
        Course course = preCheckUserAndCourse(user, courseId);
        authorizationCheckService.checkHasAtLeastRoleInCourseElseThrow(Role.STUDENT, course, null);

        // retrieve posts
        List<Post> coursePosts = postRepository.findPostsForCourse(courseId);
        // protect sample solution, grading instructions, etc.
        coursePosts.stream().map(Post::getExercise).filter(Objects::nonNull).forEach(Exercise::filterSensitiveInformation);

        return coursePosts;
    }

    /**
     * Checks course, user and post validity,
     * retrieves all posts with a certain course wide context by course id
     * and ensures that sensitive information is filtered out
     *
     * @param courseId          id of the course the post belongs to
     * @param courseWideContext specific course wide context to filter course get posts for
     * @return list of posts for a cretain course wide contex
     */
    public List<Post> getAllPostsByCourseWideContext(Long courseId, CourseWideContext courseWideContext) {
        final User user = userRepository.getUserWithGroupsAndAuthorities();

        // checks
        Course course = preCheckUserAndCourse(user, courseId);
        authorizationCheckService.checkHasAtLeastRoleInCourseElseThrow(Role.STUDENT, course, null);

        // retrieve posts
        List<Post> coursePosts = postRepository.findPostsForCourseWideContext(courseId, courseWideContext);
        // protect sample solution, grading instructions, etc.
        coursePosts.stream().map(Post::getExercise).filter(Objects::nonNull).forEach(Exercise::filterSensitiveInformation);

        return coursePosts;
    }

    /**
     * Checks course, user, exercise and post validity,
     * retrieves all posts for an exercise by its id
     * and ensures that sensitive information is filtered out
     *
     * @param courseId   id of the course the post belongs to
     * @param exerciseId id of the exercise for which the posts should be retrieved
     * @return list of posts that belong to the exercise
     */
    public List<Post> getAllExercisePosts(Long courseId, Long exerciseId) {
        final User user = userRepository.getUserWithGroupsAndAuthorities();

        // checks
        preCheckUserAndCourse(user, courseId);
        preCheckExercise(user, courseId, exerciseId);

        // retrieve posts
        List<Post> exercisePosts = postRepository.findPostsByExerciseId(exerciseId);
        // protect sample solution, grading instructions, etc.
        exercisePosts.forEach(post -> post.getExercise().filterSensitiveInformation());

        return exercisePosts;
    }

    /**
     * Checks course, user, lecture and post validity,
     * retrieves all posts for a lecture by its id
     * and ensures that sensitive information is filtered out
     *
     * @param courseId  id of the course the post belongs to
     * @param lectureId id of the lecture for which the posts should be retrieved
     * @return list of posts that belong to the lecture
     */
    public List<Post> getAllLecturePosts(Long courseId, Long lectureId) {
        final User user = userRepository.getUserWithGroupsAndAuthorities();

        // checks
        preCheckUserAndCourse(user, courseId);
        preCheckLecture(user, courseId, lectureId);

        // retrieve posts
        List<Post> lecturePosts = postRepository.findPostsByLectureId(lectureId);
        // protect sample solution, grading instructions, etc.
        lecturePosts.stream().map(Post::getExercise).filter(Objects::nonNull).forEach(Exercise::filterSensitiveInformation);

        return lecturePosts;
    }

    /**
     * Checks course, user and post validity,
     * determines authority to delete post and deletes the post
     *
     * @param courseId id of the course the post belongs to
     * @param postId   id of the post to delete
     */
    public void deletePostById(Long courseId, Long postId) {
        final User user = userRepository.getUserWithGroupsAndAuthorities();

        // checks
        final Course course = preCheckUserAndCourse(user, courseId);
        Post post = postRepository.findByIdElseThrow(postId);
        preCheckPostValidity(post);
        mayUpdateOrDeletePostingElseThrow(post, user, course);

        // delete
        postRepository.deleteById(postId);
    }

    /**
     * Checks course and user validity,
     * retrieves all tags for posts in a certain course
     *
     * @param courseId id of the course the tags belongs to
     * @return tags of all posts that belong to the course
     */
    public List<String> getAllCourseTags(Long courseId) {
        final User user = userRepository.getUserWithGroupsAndAuthorities();

        // checks
        preCheckUserAndCourse(user, courseId);
        return postRepository.findPostTagsForCourse(courseId);
    }

    /**
     * Method to (i) check if the exercise exists, (ii) check if requesting user is authorized in the exercise context,
     * and (iii) compare the id of the course belonging to the exercise with the path variable courseId,
     *
     * @param user       requesting user
     * @param courseId   id of the course that is used as path variable
     * @param exerciseId id of the exercise that is used as path variable
     */
    private void preCheckExercise(User user, Long courseId, Long exerciseId) {
        Exercise exercise = exerciseRepository.findByIdElseThrow(exerciseId);
        authorizationCheckService.checkHasAtLeastRoleForExerciseElseThrow(Role.STUDENT, exercise, user);
        if (!exercise.getCourseViaExerciseGroupOrCourseMember().getId().equals(courseId)) {
            throw new BadRequestAlertException("PathVariable courseId doesn't match the courseId of the Exercise", METIS_POST_ENTITY_NAME, "idnull");
        }
    }

    /**
     * Method to (i) check if the lecture exists, (ii) check if requesting user is authorized in the lecture context,
     * and (iii) compare the id of the course belonging to the lecture with the path variable courseId,
     *
     * @param user      requesting user
     * @param courseId  id of the course that is used as path variable
     * @param lectureId id of the lecture that is used as path variable
     */
    private void preCheckLecture(User user, Long courseId, Long lectureId) {
        Lecture lecture = lectureRepository.findByIdElseThrow(lectureId);
        authorizationCheckService.checkHasAtLeastRoleInCourseElseThrow(Role.STUDENT, lecture.getCourse(), user);
        if (!lecture.getCourse().getId().equals(courseId)) {
            throw new BadRequestAlertException("PathVariable courseId doesn't match the courseId of the Lecture", METIS_POST_ENTITY_NAME, "idnull");
        }
    }

    /**
     * Sends notification to affected groups
     *
     * @param post post that triggered the notification
     */
    void sendNotification(Post post) {
        // notify via exercise
        if (post.getExercise() != null) {
            // set exercise retrieved from database to show title in notification
            Exercise exercise = exerciseRepository.findByIdElseThrow(post.getExercise().getId());
            post.setExercise(exercise);
            groupNotificationService.notifyTutorAndEditorAndInstructorGroupAboutNewPostForExercise(post);
            // protect sample solution, grading instructions, etc.
            post.getExercise().filterSensitiveInformation();
        }
        // notify via lecture
        if (post.getLecture() != null) {
            // set lecture retrieved from database to show title in notification
            Lecture lecture = lectureRepository.findByIdElseThrow(post.getLecture().getId());
            post.setLecture(lecture);
            groupNotificationService.notifyTutorAndEditorAndInstructorGroupAboutNewPostForLecture(post);
        }
    }

    /**
     * Retrieve the entity name used in ResponseEntity
     */
    @Override
    public String getEntityName() {
        return METIS_POST_ENTITY_NAME;
    }

    /**
     * Retrieve post from database by id
     *
     * @param postId id of requested post
     * @return retrieved post
     */
    public Post findById(Long postId) {
        return postRepository.findByIdElseThrow(postId);
    }
}<|MERGE_RESOLUTION|>--- conflicted
+++ resolved
@@ -10,10 +10,7 @@
 import de.tum.in.www1.artemis.domain.Lecture;
 import de.tum.in.www1.artemis.domain.User;
 import de.tum.in.www1.artemis.domain.enumeration.DisplayPriority;
-<<<<<<< HEAD
 import de.tum.in.www1.artemis.domain.metis.CourseWideContext;
-=======
->>>>>>> a0d91940
 import de.tum.in.www1.artemis.domain.metis.Post;
 import de.tum.in.www1.artemis.domain.metis.Reaction;
 import de.tum.in.www1.artemis.repository.CourseRepository;
@@ -102,7 +99,6 @@
         existingPost.setVisibleForStudents(post.isVisibleForStudents());
         existingPost.setTags(post.getTags());
 
-<<<<<<< HEAD
         // update: allow overwriting of certain values if they are at least TAs in this course
         if (authorizationCheckService.isAtLeastTeachingAssistantInCourse(course, user)) {
             existingPost.setDisplayPriority(post.getDisplayPriority());
@@ -111,10 +107,6 @@
             existingPost.setExercise(post.getExercise());
             existingPost.setCourseWideContext(post.getCourseWideContext());
             existingPost.setCourse(post.getCourse());
-=======
-        if (authorizationCheckService.isAtLeastTeachingAssistantInCourse(course, user)) {
-            existingPost.setDisplayPriority(post.getDisplayPriority());
->>>>>>> a0d91940
         }
 
         Post updatedPost = postRepository.save(existingPost);
@@ -130,15 +122,9 @@
     /**
      * Invokes the updatePost method to persist the change of displayPriority
      *
-<<<<<<< HEAD
-     * @param courseId        id of the course the post belongs to
-     * @param postId          id of the post to change the pin state for
-     * @param displayPriority new displayPriority
-=======
      * @param courseId          id of the course the post belongs to
      * @param postId            id of the post to change the pin state for
      * @param displayPriority   new displayPriority
->>>>>>> a0d91940
      * @return updated post that was persisted
      */
     public Post changeDisplayPriority(Long courseId, Long postId, DisplayPriority displayPriority) {
