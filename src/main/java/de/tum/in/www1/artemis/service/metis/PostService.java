package de.tum.in.www1.artemis.service.metis;

import java.util.ArrayList;
import java.util.Comparator;
import java.util.List;
import java.util.Objects;

import javax.validation.Valid;

import org.commonmark.node.Node;
import org.commonmark.parser.Parser;
import org.commonmark.renderer.html.HtmlRenderer;
import org.springframework.data.domain.Page;
import org.springframework.data.domain.Pageable;
import org.springframework.messaging.simp.SimpMessageSendingOperations;
import org.springframework.stereotype.Service;

import com.google.common.collect.Lists;

import de.tum.in.www1.artemis.domain.Course;
import de.tum.in.www1.artemis.domain.Exercise;
import de.tum.in.www1.artemis.domain.Lecture;
import de.tum.in.www1.artemis.domain.User;
import de.tum.in.www1.artemis.domain.enumeration.DisplayPriority;
import de.tum.in.www1.artemis.domain.metis.CourseWideContext;
import de.tum.in.www1.artemis.domain.metis.Post;
import de.tum.in.www1.artemis.domain.metis.Reaction;
import de.tum.in.www1.artemis.domain.plagiarism.PlagiarismCase;
import de.tum.in.www1.artemis.repository.CourseRepository;
import de.tum.in.www1.artemis.repository.ExerciseRepository;
import de.tum.in.www1.artemis.repository.LectureRepository;
import de.tum.in.www1.artemis.repository.UserRepository;
import de.tum.in.www1.artemis.repository.metis.PostRepository;
import de.tum.in.www1.artemis.repository.plagiarism.PlagiarismCaseRepository;
import de.tum.in.www1.artemis.security.Role;
import de.tum.in.www1.artemis.service.AuthorizationCheckService;
import de.tum.in.www1.artemis.service.metis.similarity.PostSimilarityComparisonStrategy;
import de.tum.in.www1.artemis.service.notifications.GroupNotificationService;
import de.tum.in.www1.artemis.service.plagiarism.PlagiarismCaseService;
import de.tum.in.www1.artemis.web.rest.dto.PostContextFilter;
import de.tum.in.www1.artemis.web.rest.errors.AccessForbiddenException;
import de.tum.in.www1.artemis.web.rest.errors.BadRequestAlertException;
import de.tum.in.www1.artemis.web.websocket.dto.metis.MetisCrudAction;
import de.tum.in.www1.artemis.web.websocket.dto.metis.PostDTO;

@Service
public class PostService extends PostingService {

    public static final int TOP_K_SIMILARITY_RESULTS = 5;

    private final UserRepository userRepository;

    private final PostRepository postRepository;

    private final PlagiarismCaseRepository plagiarismCaseRepository;

    private final GroupNotificationService groupNotificationService;

    private final PlagiarismCaseService plagiarismCaseService;

    private final PostSimilarityComparisonStrategy postContentCompareStrategy;

    protected PostService(CourseRepository courseRepository, AuthorizationCheckService authorizationCheckService, UserRepository userRepository, PostRepository postRepository,
            ExerciseRepository exerciseRepository, LectureRepository lectureRepository, GroupNotificationService groupNotificationService,
            PostSimilarityComparisonStrategy postContentCompareStrategy, SimpMessageSendingOperations messagingTemplate, PlagiarismCaseService plagiarismCaseService,
            PlagiarismCaseRepository plagiarismCaseRepository) {
        super(courseRepository, exerciseRepository, lectureRepository, postRepository, authorizationCheckService, messagingTemplate);
        this.userRepository = userRepository;
        this.postRepository = postRepository;
        this.plagiarismCaseRepository = plagiarismCaseRepository;
        this.groupNotificationService = groupNotificationService;
        this.postContentCompareStrategy = postContentCompareStrategy;
        this.plagiarismCaseService = plagiarismCaseService;
    }

    /**
     * Checks course, user and post validity,
     * determines the post's author, persists the post,
     * and sends a notification to affected user groups
     *
     * @param courseId id of the course the post belongs to
     * @param post     post to create
     * @return created post that was persisted
     */
    public Post createPost(Long courseId, Post post) {
        final User user = this.userRepository.getUserWithGroupsAndAuthorities();

        // checks
        if (post.getId() != null) {
            throw new BadRequestAlertException("A new post cannot already have an ID", METIS_POST_ENTITY_NAME, "idexists");
        }
        final Course course = preCheckUserAndCourse(user, courseId);
        mayInteractWithPostElseThrow(post, user, course);
        preCheckPostValidity(post);

        // set author to current user
        post.setAuthor(user);
        // set default value display priority -> NONE
        post.setDisplayPriority(DisplayPriority.NONE);

        if (post.getCourseWideContext() == CourseWideContext.ANNOUNCEMENT) {
            // display priority of announcement is set to pinned per default
            post.setDisplayPriority(DisplayPriority.PINNED);
            Post savedPost = postRepository.save(post);
            sendNotification(savedPost, course);
            broadcastForPost(new PostDTO(savedPost, MetisCrudAction.CREATE), course);
            return savedPost;
        }

        Post savedPost = postRepository.save(post);

        // handle posts for plagiarism cases specifically
        if (savedPost.getPlagiarismCase() != null) {
            plagiarismCaseService.savePostForPlagiarismCaseAndNotifyStudent(savedPost.getPlagiarismCase().getId(), savedPost);
        }
        else {
            broadcastForPost(new PostDTO(savedPost, MetisCrudAction.CREATE), course);
            sendNotification(savedPost, course);
        }

        return savedPost;
    }

    /**
     * Checks course, user and post validity,
     * updates non-restricted field of the post, persists the post,
     * and ensures that sensitive information is filtered out
     *
     * @param courseId id of the course the post belongs to
     * @param postId   id of the post to update
     * @param post     post to update
     * @return updated post that was persisted
     */
    public Post updatePost(Long courseId, Long postId, Post post) {
        final User user = userRepository.getUserWithGroupsAndAuthorities();
        // check
        if (post.getId() == null || !Objects.equals(post.getId(), postId)) {
            throw new BadRequestAlertException("Invalid id", METIS_POST_ENTITY_NAME, "idnull");
        }
        final Course course = preCheckUserAndCourse(user, courseId);
        mayInteractWithPostElseThrow(post, user, course);

        Post existingPost = postRepository.findPostByIdElseThrow(postId);
        preCheckPostValidity(existingPost);
        mayUpdateOrDeletePostingElseThrow(existingPost, user, course);

        boolean contextHasChanged = !existingPost.hasSameContext(post);
        // depending on if there is a context change we need to broadcast different information
        if (contextHasChanged) {
            // in case the context changed, a post is moved from one context (page) to another
            // i.e., it has to be treated as deleted post in the old context
            broadcastForPost(new PostDTO(existingPost, MetisCrudAction.DELETE), course);
        }

        // update: allow overwriting of values only for depicted fields if user is at least student
        existingPost.setTitle(post.getTitle());
        existingPost.setContent(post.getContent());
        existingPost.setVisibleForStudents(post.isVisibleForStudents());
        existingPost.setTags(post.getTags());

        // update: allow overwriting of certain values if they are at least TAs in this course
        if (authorizationCheckService.isAtLeastTeachingAssistantInCourse(course, user)) {
            existingPost.setDisplayPriority(post.getDisplayPriority());
            // allow changing the post context (moving it to another context)
            existingPost.setLecture(post.getLecture());
            existingPost.setExercise(post.getExercise());
            existingPost.setCourseWideContext(post.getCourseWideContext());
            existingPost.setCourse(post.getCourse());
        }

        Post updatedPost = postRepository.save(existingPost);

        if (updatedPost.getExercise() != null) {
            // protect sample solution, grading instructions, etc.
            updatedPost.getExercise().filterSensitiveInformation();
        }

        // depending on if there is a context change we need to broadcast different information
        if (contextHasChanged) {
            // in case the context changed, a post is moved from one context (page) to another
            // i.e., it has to be treated as newly created post in the new context
            broadcastForPost(new PostDTO(updatedPost, MetisCrudAction.CREATE), course);
        }
        else {
            // in case the context did not change we emit with trigger a post update via websocket
            broadcastForPost(new PostDTO(updatedPost, MetisCrudAction.UPDATE), course);
        }
        return updatedPost;
    }

    /**
     * Invokes the updatePost method to persist the change of displayPriority
     *
     * @param courseId          id of the course the post belongs to
     * @param postId            id of the post to change the pin state for
     * @param displayPriority   new displayPriority
     * @return updated post that was persisted
     */
    public Post changeDisplayPriority(Long courseId, Long postId, DisplayPriority displayPriority) {
        Post post = postRepository.findPostByIdElseThrow(postId);
        post.setDisplayPriority(displayPriority);
        return updatePost(courseId, postId, post);
    }

    /**
     * Add reaction to a post and persist the post
     *
     * @param post     post that is reacted on
     * @param reaction reaction that was added by a user
     * @param courseId id of course the post belongs to
     */
    public void updateWithReaction(Post post, Reaction reaction, Long courseId) {
        final Course course = preCheckUserAndCourse(reaction.getUser(), courseId);
        post.addReaction(reaction);
        Post updatedPost = postRepository.save(post);
        broadcastForPost(new PostDTO(updatedPost, MetisCrudAction.UPDATE), course);
    }

    /**
     * @param pagingEnabled     fetches single page instead of all entities
     * @param pageable          requested page and page size
     * @param postContextFilter request object to fetch posts
     * @return page of posts that match the given context
     */
    public Page<Post> getPostsInCourse(boolean pagingEnabled, Pageable pageable, @Valid PostContextFilter postContextFilter) {
        if (postContextFilter.getConversationId() != null) {
            // we throw general exception without details to malicious requests that try to fetch messages, to not leak implementation details
            // message posts should rather be fetched via the MessagePostService
            throw new AccessForbiddenException();
        }

        Page<Post> postsInCourse;
        // get all posts in course or filter by course-wide context
        if (postContextFilter.getExerciseId() == null && postContextFilter.getLectureId() == null && postContextFilter.getPlagiarismCaseId() == null) {
            postsInCourse = this.getCoursePosts(postContextFilter, pagingEnabled, pageable);
        }
        // filter by exercise
        else if (postContextFilter.getCourseWideContext() == null && postContextFilter.getExerciseId() != null && postContextFilter.getLectureId() == null
                && postContextFilter.getPlagiarismCaseId() == null) {
            postsInCourse = this.getAllExercisePosts(postContextFilter, pagingEnabled, pageable);
        }
        // filter by lecture
        else if (postContextFilter.getCourseWideContext() == null && postContextFilter.getExerciseId() == null && postContextFilter.getLectureId() != null
                && postContextFilter.getPlagiarismCaseId() == null) {
            postsInCourse = this.getAllLecturePosts(postContextFilter, pagingEnabled, pageable);
        }
        // filter by plagiarism case
        else if (postContextFilter.getCourseWideContext() == null && postContextFilter.getExerciseId() == null && postContextFilter.getLectureId() == null
                && postContextFilter.getPlagiarismCaseId() != null) {
            postsInCourse = new PageImpl<>(this.getAllPlagiarismCasePosts(postContextFilter));
        }
        else {
            throw new BadRequestAlertException("A new post cannot be associated with more than one context", METIS_POST_ENTITY_NAME, "ambiguousContext");
        }

<<<<<<< HEAD
        return orderAndPaginatePosts(pagingEnabled, pageable, postContextFilter, postsInCourse);
    }

    /**
     * Checks course, user and post validity,
     * retrieves all posts for a course by its id
     * and ensures that sensitive information is filtered out
     *
     * @param courseId id of the course the post belongs to
     * @return list of posts that belong to the course
     */
    public List<Post> getAllCoursePosts(Long courseId) {
        final User user = userRepository.getUserWithGroupsAndAuthorities();

        // checks
        final Course course = preCheckUserAndCourse(user, courseId);
        authorizationCheckService.checkHasAtLeastRoleInCourseElseThrow(Role.STUDENT, course, null);

        // retrieve posts
        List<Post> coursePosts = postRepository.findPostsForCourse(courseId, null, false, false, false, null);
        // protect sample solution, grading instructions, etc.
        coursePosts.stream().map(Post::getExercise).filter(Objects::nonNull).forEach(Exercise::filterSensitiveInformation);

        return coursePosts;
=======
        return postsInCourse;
>>>>>>> 728e61c5
    }

    /**
     * Checks course, user and post validity,
     * retrieves and filters posts for a course by its id and optionally by its course-wide context
     * and ensures that sensitive information is filtered out
     *
     * @param postContextFilter filter object
     * @param pagingEnabled     whether to return a page or all records
     * @param pageable          page object describing page number and row count per page to be fetched
     * @return page of posts that belong to the course
     */
    public Page<Post> getCoursePosts(PostContextFilter postContextFilter, boolean pagingEnabled, Pageable pageable) {
        final User user = userRepository.getUserWithGroupsAndAuthorities();

        // checks
        preCheckUserAndCourse(user, postContextFilter.getCourseId());

        // retrieve posts
        Page<Post> coursePosts = postRepository.findPosts(postContextFilter, user.getId(), pagingEnabled, pageable);

        // protect sample solution, grading instructions, etc.
        coursePosts.stream().map(Post::getExercise).filter(Objects::nonNull).forEach(Exercise::filterSensitiveInformation);

        return coursePosts;
    }

    /**
     * Checks course, user, exercise and post validity,
     * retrieves and filters posts for an exercise by its id
     * and ensures that sensitive information is filtered out
     *
     * @param postContextFilter filter object
     * @param pagingEnabled
     * @param pageable
     * @return page of posts that belong to the exercise
     */
    public Page<Post> getAllExercisePosts(PostContextFilter postContextFilter, boolean pagingEnabled, Pageable pageable) {
        final User user = userRepository.getUserWithGroupsAndAuthorities();

        // checks
        preCheckUserAndCourse(user, postContextFilter.getCourseId());
        preCheckExercise(user, postContextFilter.getCourseId(), postContextFilter.getExerciseId());

        // retrieve posts
        Page<Post> exercisePosts = postRepository.findPosts(postContextFilter, user.getId(), pagingEnabled, pageable);

        // protect sample solution, grading instructions, etc.
        exercisePosts.forEach(post -> post.getExercise().filterSensitiveInformation());

        return exercisePosts;
    }

    /**
     * Checks course, user, lecture and post validity,
     * retrieves and filters posts for a lecture by its id
     * and ensures that sensitive information is filtered out
     *
     * @param postContextFilter filter object
     * @param pagingEnabled
     * @param pageable
     * @return page of posts that belong to the lecture
     */
    public Page<Post> getAllLecturePosts(PostContextFilter postContextFilter, boolean pagingEnabled, Pageable pageable) {
        final User user = userRepository.getUserWithGroupsAndAuthorities();

        // checks
        preCheckUserAndCourse(user, postContextFilter.getCourseId());
        preCheckLecture(user, postContextFilter.getCourseId(), postContextFilter.getLectureId());

        // retrieve posts
        Page<Post> lecturePosts = postRepository.findPosts(postContextFilter, user.getId(), pagingEnabled, pageable);

        // protect sample solution, grading instructions, etc.
        lecturePosts.stream().map(Post::getExercise).filter(Objects::nonNull).forEach(Exercise::filterSensitiveInformation);

        return lecturePosts;
    }

    /**
     * Checks course, user and post validity,
     * retrieves and filters posts for a plagiarism case by its id
     * and ensures that sensitive information is filtered out
     *
     * @param postContextFilter filter object
     * @return page of posts that belong to the plagiarism case
     */
    public List<Post> getAllPlagiarismCasePosts(PostContextFilter postContextFilter) {
        final User user = userRepository.getUserWithGroupsAndAuthorities();
        final PlagiarismCase plagiarismCase = plagiarismCaseRepository.findByIdElseThrow(postContextFilter.getPlagiarismCaseId());

        // checks
        if (authorizationCheckService.isAtLeastInstructorInCourse(plagiarismCase.getExercise().getCourseViaExerciseGroupOrCourseMember(), user)
                || plagiarismCase.getStudent().getLogin().equals(user.getLogin())) {
            // retrieve posts
            List<Post> plagiarismCasePosts;
            plagiarismCasePosts = postRepository.findPostsByPlagiarismCaseId(postContextFilter.getPlagiarismCaseId());

            // protect sample solution, grading instructions, etc.
            plagiarismCasePosts.stream().map(Post::getExercise).filter(Objects::nonNull).forEach(Exercise::filterSensitiveInformation);

            return plagiarismCasePosts;
        }
        else {
            throw new AccessForbiddenException("Only instructors in the course or the students affected by the plagiarism case are allowed to view its post");
        }
    }

    /**
     * Checks course, user and post validity,
     * determines authority to delete post and deletes the post
     *
     * @param courseId id of the course the post belongs to
     * @param postId   id of the post to delete
     */
    public void deletePostById(Long courseId, Long postId) {
        final User user = userRepository.getUserWithGroupsAndAuthorities();

        // checks
        final Course course = preCheckUserAndCourse(user, courseId);
        Post post = postRepository.findPostByIdElseThrow(postId);
        mayInteractWithPostElseThrow(post, user, course);
        preCheckPostValidity(post);
        mayUpdateOrDeletePostingElseThrow(post, user, course);

        // delete
        postRepository.deleteById(postId);
        broadcastForPost(new PostDTO(post, MetisCrudAction.DELETE), course);
    }

    /**
     * Checks course and user validity,
     * retrieves all tags for posts in a certain course
     *
     * @param courseId id of the course the tags belongs to
     * @return tags of all posts that belong to the course
     */
    public List<String> getAllCourseTags(Long courseId) {
        final User user = userRepository.getUserWithGroupsAndAuthorities();

        // checks
        preCheckUserAndCourse(user, courseId);
        return postRepository.findPostTagsForCourse(courseId);
    }

    /**
     * Method to (i) check if the exercise exists, (ii) check if requesting user is authorized in the exercise context,
     * and (iii) compare the id of the course belonging to the exercise with the path variable courseId,
     *
     * @param user       requesting user
     * @param courseId   id of the course that is used as path variable
     * @param exerciseId id of the exercise that is used as path variable
     */
    private void preCheckExercise(User user, Long courseId, Long exerciseId) {
        Exercise exercise = exerciseRepository.findByIdElseThrow(exerciseId);
        authorizationCheckService.checkHasAtLeastRoleForExerciseElseThrow(Role.STUDENT, exercise, user);
        if (!exercise.getCourseViaExerciseGroupOrCourseMember().getId().equals(courseId)) {
            throw new BadRequestAlertException("PathVariable courseId doesn't match the courseId of the Exercise", METIS_POST_ENTITY_NAME, "idnull");
        }
    }

    /**
     * Method to (i) check if the lecture exists, (ii) check if requesting user is authorized in the lecture context,
     * and (iii) compare the id of the course belonging to the lecture with the path variable courseId,
     *
     * @param user      requesting user
     * @param courseId  id of the course that is used as path variable
     * @param lectureId id of the lecture that is used as path variable
     */
    private void preCheckLecture(User user, Long courseId, Long lectureId) {
        Lecture lecture = lectureRepository.findByIdElseThrow(lectureId);
        authorizationCheckService.checkHasAtLeastRoleInCourseElseThrow(Role.STUDENT, lecture.getCourse(), user);
        if (!lecture.getCourse().getId().equals(courseId)) {
            throw new BadRequestAlertException("PathVariable courseId doesn't match the courseId of the Lecture", METIS_POST_ENTITY_NAME, "idnull");
        }
    }

    /**
     * Sends notification to affected groups
     *
     * @param post post that triggered the notification
     */
    void sendNotification(Post post, Course course) {
        // create post for notification
        Post postForNotification = new Post();
        postForNotification.setId(post.getId());
        postForNotification.setAuthor(post.getAuthor());
        postForNotification.setCourse(course);
        postForNotification.setCourseWideContext(post.getCourseWideContext());
        postForNotification.setLecture(post.getLecture());
        postForNotification.setExercise(post.getExercise());
        postForNotification.setCreationDate(post.getCreationDate());
        postForNotification.setTitle(post.getTitle());

        // create html content
        Parser parser = Parser.builder().build();
        String htmlPostContent;
        try {
            Node document = parser.parse(post.getContent());
            HtmlRenderer renderer = HtmlRenderer.builder().build();
            htmlPostContent = renderer.render(document);
        }
        catch (Exception e) {
            htmlPostContent = "";
        }
        postForNotification.setContent(htmlPostContent);

        // notify via course
        if (post.getCourseWideContext() != null) {
            if (post.getCourseWideContext() == CourseWideContext.ANNOUNCEMENT) {
                groupNotificationService.notifyAllGroupsAboutNewAnnouncement(postForNotification, course);
                return;
            }
            groupNotificationService.notifyAllGroupsAboutNewCoursePost(postForNotification, course);
            return;
        }
        // notify via exercise
        if (post.getExercise() != null) {
            groupNotificationService.notifyAllGroupsAboutNewPostForExercise(postForNotification, course);
            // protect sample solution, grading instructions, etc.
            post.getExercise().filterSensitiveInformation();
            return;
        }
        // notify via lecture
        if (post.getLecture() != null) {
            groupNotificationService.notifyAllGroupsAboutNewPostForLecture(postForNotification, course);
        }
    }

    /**
     * Retrieve the entity name used in ResponseEntity
     */
    @Override
    public String getEntityName() {
        return METIS_POST_ENTITY_NAME;
    }

    /**
     * Retrieve post from database by id
     *
     * @param postId id of requested post
     * @return retrieved post
     */
    public Post findById(Long postId) {
        return postRepository.findPostByIdElseThrow(postId);
    }

    /**
     * Retrieve post or message post from database by id
     *
     * @param id id of requested post
     * @return retrieved post
     */
    public Post findPostOrMessagePostById(Long id){
        return postRepository.findPostOrMessagePostByIdElseThrow(id);
    }

    /**
     * Calculates k similar posts based on the underlying content comparison strategy
     *
     * @param courseId id of the course in which similar posts are searched for
     * @param post     post that is to be created and check for similar posts beforehand
     * @return list of similar posts
     */
    public List<Post> getSimilarPosts(Long courseId, Post post) {
        PostContextFilter postContextFilter = new PostContextFilter();
        postContextFilter.setCourseId(courseId);
        List<Post> coursePosts = this.getCoursePosts(postContextFilter, false, null).stream().collect(Collectors.toCollection(ArrayList::new));

        // sort course posts by calculated similarity scores
        coursePosts.sort(Comparator.comparing(coursePost -> postContentCompareStrategy.performSimilarityCheck(post, coursePost)));
        return Lists.reverse(coursePosts).stream().limit(TOP_K_SIMILARITY_RESULTS).toList();
    }

    /**
     * Checks if the requesting user is authorized in the course context,
     * i.e., if the user is allowed to interact with a certain post
     *
     * @param post      post to interact with, i.e., create, update or delete
     * @param user      requesting user
     * @param course    course the posting belongs to
     */
    private void mayInteractWithPostElseThrow(Post post, User user, Course course) {
        if (post.getCourseWideContext() == CourseWideContext.ANNOUNCEMENT || post.getPlagiarismCase() != null) {
            authorizationCheckService.checkHasAtLeastRoleInCourseElseThrow(Role.INSTRUCTOR, course, user);
        }
    }
}<|MERGE_RESOLUTION|>--- conflicted
+++ resolved
@@ -4,6 +4,7 @@
 import java.util.Comparator;
 import java.util.List;
 import java.util.Objects;
+import java.util.stream.Collectors;
 
 import javax.validation.Valid;
 
@@ -11,6 +12,7 @@
 import org.commonmark.parser.Parser;
 import org.commonmark.renderer.html.HtmlRenderer;
 import org.springframework.data.domain.Page;
+import org.springframework.data.domain.PageImpl;
 import org.springframework.data.domain.Pageable;
 import org.springframework.messaging.simp.SimpMessageSendingOperations;
 import org.springframework.stereotype.Service;
@@ -46,6 +48,8 @@
 @Service
 public class PostService extends PostingService {
 
+    private static final String METIS_POST_ENTITY_NAME = "metis.post";
+
     public static final int TOP_K_SIMILARITY_RESULTS = 5;
 
     private final UserRepository userRepository;
@@ -106,7 +110,6 @@
             broadcastForPost(new PostDTO(savedPost, MetisCrudAction.CREATE), course);
             return savedPost;
         }
-
         Post savedPost = postRepository.save(post);
 
         // handle posts for plagiarism cases specifically
@@ -140,7 +143,7 @@
         final Course course = preCheckUserAndCourse(user, courseId);
         mayInteractWithPostElseThrow(post, user, course);
 
-        Post existingPost = postRepository.findPostByIdElseThrow(postId);
+        Post existingPost = postRepository.findByIdElseThrow(postId);
         preCheckPostValidity(existingPost);
         mayUpdateOrDeletePostingElseThrow(existingPost, user, course);
 
@@ -197,7 +200,7 @@
      * @return updated post that was persisted
      */
     public Post changeDisplayPriority(Long courseId, Long postId, DisplayPriority displayPriority) {
-        Post post = postRepository.findPostByIdElseThrow(postId);
+        Post post = postRepository.findByIdElseThrow(postId);
         post.setDisplayPriority(displayPriority);
         return updatePost(courseId, postId, post);
     }
@@ -253,34 +256,7 @@
             throw new BadRequestAlertException("A new post cannot be associated with more than one context", METIS_POST_ENTITY_NAME, "ambiguousContext");
         }
 
-<<<<<<< HEAD
-        return orderAndPaginatePosts(pagingEnabled, pageable, postContextFilter, postsInCourse);
-    }
-
-    /**
-     * Checks course, user and post validity,
-     * retrieves all posts for a course by its id
-     * and ensures that sensitive information is filtered out
-     *
-     * @param courseId id of the course the post belongs to
-     * @return list of posts that belong to the course
-     */
-    public List<Post> getAllCoursePosts(Long courseId) {
-        final User user = userRepository.getUserWithGroupsAndAuthorities();
-
-        // checks
-        final Course course = preCheckUserAndCourse(user, courseId);
-        authorizationCheckService.checkHasAtLeastRoleInCourseElseThrow(Role.STUDENT, course, null);
-
-        // retrieve posts
-        List<Post> coursePosts = postRepository.findPostsForCourse(courseId, null, false, false, false, null);
-        // protect sample solution, grading instructions, etc.
-        coursePosts.stream().map(Post::getExercise).filter(Objects::nonNull).forEach(Exercise::filterSensitiveInformation);
-
-        return coursePosts;
-=======
         return postsInCourse;
->>>>>>> 728e61c5
     }
 
     /**
@@ -401,7 +377,7 @@
 
         // checks
         final Course course = preCheckUserAndCourse(user, courseId);
-        Post post = postRepository.findPostByIdElseThrow(postId);
+        Post post = postRepository.findByIdElseThrow(postId);
         mayInteractWithPostElseThrow(post, user, course);
         preCheckPostValidity(post);
         mayUpdateOrDeletePostingElseThrow(post, user, course);
@@ -525,7 +501,7 @@
      * @return retrieved post
      */
     public Post findById(Long postId) {
-        return postRepository.findPostByIdElseThrow(postId);
+        return postRepository.findByIdElseThrow(postId);
     }
 
     /**
