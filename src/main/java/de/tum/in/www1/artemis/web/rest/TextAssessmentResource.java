package de.tum.in.www1.artemis.web.rest;

import static de.tum.in.www1.artemis.web.rest.util.ResponseUtil.*;
import static java.util.stream.Collectors.toSet;

import java.util.*;

import javax.annotation.Nullable;

import org.slf4j.Logger;
import org.slf4j.LoggerFactory;
import org.springframework.beans.factory.annotation.Value;
import org.springframework.http.HttpStatus;
import org.springframework.http.ResponseEntity;
import org.springframework.security.access.prepost.PreAuthorize;
import org.springframework.web.bind.annotation.*;

import de.tum.in.www1.artemis.domain.*;
import de.tum.in.www1.artemis.domain.participation.Participation;
import de.tum.in.www1.artemis.domain.participation.StudentParticipation;
import de.tum.in.www1.artemis.repository.*;
import de.tum.in.www1.artemis.security.Role;
import de.tum.in.www1.artemis.security.jwt.AtheneTrackingTokenProvider;
import de.tum.in.www1.artemis.service.*;
import de.tum.in.www1.artemis.service.exam.ExamService;
import de.tum.in.www1.artemis.web.rest.dto.TextAssessmentDTO;
import de.tum.in.www1.artemis.web.rest.dto.TextAssessmentUpdateDTO;
import de.tum.in.www1.artemis.web.rest.errors.BadRequestAlertException;
import de.tum.in.www1.artemis.web.rest.errors.ErrorConstants;
import de.tum.in.www1.artemis.web.rest.util.HeaderUtil;
import io.swagger.annotations.ApiResponse;
import io.swagger.annotations.ApiResponses;

/**
 * REST controller for managing TextAssessment.
 */
@RestController
@RequestMapping("/api")
public class TextAssessmentResource extends AssessmentResource {

    @Value("${jhipster.clientApp.name}")
    private String applicationName;

    private static final String ENTITY_NAME = "textAssessment";

    private final Logger log = LoggerFactory.getLogger(TextAssessmentResource.class);

    private final TextBlockService textBlockService;

    private final TextAssessmentService textAssessmentService;

    private final TextExerciseRepository textExerciseRepository;

    private final TextSubmissionService textSubmissionService;

    private final TextSubmissionRepository textSubmissionRepository;

    private final ExampleSubmissionRepository exampleSubmissionRepository;

    private final Optional<AtheneTrackingTokenProvider> atheneTrackingTokenProvider;

    private final Optional<AutomaticTextAssessmentConflictService> automaticTextAssessmentConflictService;

    private final GradingCriterionRepository gradingCriterionRepository;

    private final FeedbackRepository feedbackRepository;

    private final FeedbackConflictRepository feedbackConflictRepository;

    public TextAssessmentResource(AuthorizationCheckService authCheckService, TextAssessmentService textAssessmentService, TextBlockService textBlockService,
            TextExerciseRepository textExerciseRepository, TextSubmissionRepository textSubmissionRepository, UserRepository userRepository,
            TextSubmissionService textSubmissionService, WebsocketMessagingService messagingService, ExerciseRepository exerciseRepository, ResultRepository resultRepository,
            GradingCriterionRepository gradingCriterionRepository, Optional<AtheneTrackingTokenProvider> atheneTrackingTokenProvider, ExamService examService,
            Optional<AutomaticTextAssessmentConflictService> automaticTextAssessmentConflictService, FeedbackConflictRepository feedbackConflictRepository,
            ExampleSubmissionRepository exampleSubmissionRepository, SubmissionRepository submissionRepository, FeedbackRepository feedbackRepository) {
        super(authCheckService, userRepository, exerciseRepository, textAssessmentService, resultRepository, examService, messagingService, exampleSubmissionRepository,
                submissionRepository);

        this.textAssessmentService = textAssessmentService;
        this.textBlockService = textBlockService;
        this.textExerciseRepository = textExerciseRepository;
        this.textSubmissionRepository = textSubmissionRepository;
        this.textSubmissionService = textSubmissionService;
        this.gradingCriterionRepository = gradingCriterionRepository;
        this.atheneTrackingTokenProvider = atheneTrackingTokenProvider;
        this.automaticTextAssessmentConflictService = automaticTextAssessmentConflictService;
        this.feedbackConflictRepository = feedbackConflictRepository;
        this.feedbackRepository = feedbackRepository;
        this.exampleSubmissionRepository = exampleSubmissionRepository;
    }

    /**
     * PUT participations/:participationId/results/:resultId/text-assessment : Saves a given manual textAssessment
     *
     * @param participationId the participationId of the participation the result belongs to
     * @param resultId the resultId the assessment belongs to
     * @param textAssessment the assessments
     * @return 200 Ok if successful with the corresponding result as body, but sensitive information are filtered out
     */
    @PutMapping("participations/{participationId}/results/{resultId}/text-assessment")
    @PreAuthorize("hasRole('TA')")
    public ResponseEntity<Result> saveTextAssessment(@PathVariable Long participationId, @PathVariable Long resultId, @RequestBody TextAssessmentDTO textAssessment) {
        final boolean hasAssessmentWithTooLongReference = textAssessment.getFeedbacks() != null
                && textAssessment.getFeedbacks().stream().filter(Feedback::hasReference).anyMatch(feedback -> feedback.getReference().length() > Feedback.MAX_REFERENCE_LENGTH);
        if (hasAssessmentWithTooLongReference) {
            throw new BadRequestAlertException("Please select a text block shorter than " + Feedback.MAX_REFERENCE_LENGTH + " characters.", "feedbackList",
                    "feedbackReferenceTooLong");
        }
        Result result = resultRepository.findOne(resultId);
        if (!result.getParticipation().getId().equals(participationId)) {
            badRequest("participationId", "400", "participationId in Result of resultId " + resultId + "doesn't match the paths participationId!");
        }
        authCheckService.checkHasAtLeastRoleForExerciseElseThrow(Role.TEACHING_ASSISTANT, result.getParticipation().getExercise(), null);
        final var textSubmission = textSubmissionRepository.getTextSubmissionWithResultAndTextBlocksAndFeedbackByResultIdElseThrow(resultId);
        ResponseEntity<Result> response = super.saveAssessment(textSubmission, false, textAssessment.getFeedbacks(), resultId);

        if (response.getStatusCode().is2xxSuccessful()) {
            saveTextBlocks(textAssessment.getTextBlocks(), textSubmission);
        }

        return response;
    }

    /**
     * PUT exercises/:exerciseId/example-submissions/:examplesubmissionId/example-text-assessment : save manual example text assessment
     *
     * @param exerciseId the id of the exercise the examplesubmission belongs to
     * @param exampleSubmissionId id of the submission
     * @param textAssessment list of text assessments (consists of feedbacks and text blocks)
     * @return result after saving example text assessment
     */
    @ResponseStatus(HttpStatus.OK)
    @ApiResponses({ @ApiResponse(code = 403, message = ErrorConstants.REQ_403_REASON), @ApiResponse(code = 404, message = ErrorConstants.REQ_404_REASON) })
    @PutMapping("exercises/{exerciseId}/example-submissions/{exampleSubmissionId}/example-text-assessment")
    @PreAuthorize("hasRole('TA')")
    public ResponseEntity<Result> saveTextExampleAssessment(@PathVariable long exerciseId, @PathVariable long exampleSubmissionId, @RequestBody TextAssessmentDTO textAssessment) {
        log.debug("REST request to save text example assessment : {}", exampleSubmissionId);
        ExampleSubmission exampleSubmission = exampleSubmissionRepository.findBySubmissionIdWithResultsElseThrow(exampleSubmissionId);
        if (!exampleSubmission.getExercise().getId().equals(exerciseId)) {
            badRequest("exerciseId", "400", "exerciseId in ExampleSubmission of exampleSubmissionId " + exampleSubmissionId + "doesn't match the paths exerciseId!");
        }
        authCheckService.checkHasAtLeastRoleForExerciseElseThrow(Role.EDITOR, exampleSubmission.getExercise(), null);
        final var response = super.saveExampleAssessment(exampleSubmissionId, textAssessment.getFeedbacks());
        if (response.getStatusCode().is2xxSuccessful()) {
            final Submission submission = response.getBody().getSubmission();
            final var textSubmission = textSubmissionService.findOneWithEagerResultFeedbackAndTextBlocks(submission.getId());
            saveTextBlocks(textAssessment.getTextBlocks(), textSubmission);
        }
        return response;
    }

    /**
     * DELETE exercises/:exerciseId/example-submissions/:exampleSubmissionId/example-assessment/feedback : delete feedback for example submission.
     *
     * @param exerciseId the id of the exercise the examplesubmission belongs to
     * @param exampleSubmissionId id of the submission
     * @return 204 No Content
     */
    @ResponseStatus(HttpStatus.NO_CONTENT)
    @DeleteMapping("exercises/{exerciseId}/example-submissions/{exampleSubmissionId}/example-text-assessment/feedback")
    @PreAuthorize("hasRole('TA')")
    public ResponseEntity<Void> deleteTextExampleAssessment(@PathVariable long exerciseId, @PathVariable long exampleSubmissionId) {
        log.debug("REST request to delete text example assessment : {}", exampleSubmissionId);
        User user = userRepository.getUserWithGroupsAndAuthorities();
        final var exampleSubmission = exampleSubmissionRepository.findByIdWithEagerResultAndFeedbackElseThrow(exampleSubmissionId);
        Submission submission = exampleSubmission.getSubmission();
        Exercise exercise = exampleSubmission.getExercise();
        checkAuthorization(exercise, user);
        if (!exercise.getId().equals(exerciseId)) {
            badRequest("exerciseId", "400", "exerciseId in ExampleSubmission of exampleSubmissionId " + exampleSubmissionId + "doesn't match the paths exerciseId!");
        }

        if (!(submission instanceof TextSubmission)) {
            return ResponseEntity.badRequest().build();
        }

        // 1. Delete Text blocks
        textBlockService.deleteForSubmission((TextSubmission) submission);

        // 2. Delete Feedbacks
        final var latestResult = submission.getLatestResult();
        if (latestResult != null) {
            latestResult.getFeedbacks().clear();
            resultRepository.save(latestResult);
        }

        return ResponseEntity.noContent().build();
    }

    /**
     *
     * POST participations/:participationId/results/:resultId/submit-text-assessment : Submits manual textAssessments for a given result
     *     and notify the user if it's before the Assessment Due Date
     *
     * @param participationId the participationId of the participation whose assessment shall be saved
     * @param resultId the resultId the assessment belongs to
     * @param textAssessment the assessments which should be submitted
     * @return 200 Ok if successful with the corresponding result as a body, but sensitive information are filtered out
     */
    @PostMapping("participations/{participationId}/results/{resultId}/submit-text-assessment")
    @PreAuthorize("hasRole('TA')")
    public ResponseEntity<Result> submitTextAssessment(@PathVariable Long participationId, @PathVariable Long resultId, @RequestBody TextAssessmentDTO textAssessment) {
        final boolean hasAssessmentWithTooLongReference = textAssessment.getFeedbacks().stream().filter(Feedback::hasReference)
                .anyMatch(feedback -> feedback.getReference().length() > Feedback.MAX_REFERENCE_LENGTH);
        if (hasAssessmentWithTooLongReference) {
            throw new BadRequestAlertException("Please select a text block shorter than " + Feedback.MAX_REFERENCE_LENGTH + " characters.", "feedbackList",
                    "feedbackReferenceTooLong");
        }
        Result result = resultRepository.findOne(resultId);
        if (!(result.getParticipation().getExercise() instanceof TextExercise)) {
            badRequest("Exercise", "400", "This exercise isn't a TextExercise!");
        }
        else if (!result.getParticipation().getId().equals(participationId)) {
            badRequest("participationId", "400", "participationId in Result of resultId " + resultId + "doesn't match the paths participationId!");
        }
        final TextExercise exercise = (TextExercise) result.getParticipation().getExercise();
        checkAuthorization(exercise, null);
        final TextSubmission textSubmission = textSubmissionRepository.getTextSubmissionWithResultAndTextBlocksAndFeedbackByResultIdElseThrow(resultId);
        ResponseEntity<Result> response = super.saveAssessment(textSubmission, true, textAssessment.getFeedbacks(), resultId);

        if (response.getStatusCode().is2xxSuccessful()) {
            saveTextBlocks(textAssessment.getTextBlocks(), textSubmission);

            // call feedback conflict service
            if (exercise.isAutomaticAssessmentEnabled() && automaticTextAssessmentConflictService.isPresent()) {
                this.automaticTextAssessmentConflictService.get().asyncCheckFeedbackConsistency(textAssessment.getTextBlocks(), textSubmission.getLatestResult().getFeedbacks(),
                        exercise.getId());
            }
        }

        return response;
    }

    /**
     * PUT participations/:participationId/submissions/:submissionId/text-assessment-after-complaint : Update an assessment after a complaint was accepted.
     *
     * @param participationId  the id of the participation the submission belongs to
     * @param submissionId     the id of the submission for which the assessment should be updated
     * @param assessmentUpdate the assessment update containing the new feedback items and the response to the complaint
     * @return the updated result
     */
    @ResponseStatus(HttpStatus.OK)
    @PutMapping("participations/{participationId}/submissions/{submissionId}/text-assessment-after-complaint")
    @PreAuthorize("hasRole('TA')")
    public ResponseEntity<Result> updateTextAssessmentAfterComplaint(@PathVariable Long participationId, @PathVariable Long submissionId,
            @RequestBody TextAssessmentUpdateDTO assessmentUpdate) {
        log.debug("REST request to update the assessment of submission {} after complaint.", submissionId);
        User user = userRepository.getUserWithGroupsAndAuthorities();
        TextSubmission textSubmission = textSubmissionService.findOneWithEagerResultFeedbackAndTextBlocks(submissionId);
        StudentParticipation studentParticipation = (StudentParticipation) textSubmission.getParticipation();
        if (!studentParticipation.getId().equals(participationId)) {
            badRequest("participationId", "400", "participationId in Submission of submissionId " + submissionId + "doesn't match the paths participationId!");
        }
        long exerciseId = studentParticipation.getExercise().getId();
        TextExercise textExercise = textExerciseRepository.findByIdElseThrow(exerciseId);
        checkAuthorization(textExercise, user);
        saveTextBlocks(assessmentUpdate.getTextBlocks(), textSubmission);
        Result result = textAssessmentService.updateAssessmentAfterComplaint(textSubmission.getLatestResult(), textExercise, assessmentUpdate);

        if (result.getParticipation() != null && result.getParticipation() instanceof StudentParticipation && !authCheckService.isAtLeastInstructorForExercise(textExercise)) {
            ((StudentParticipation) result.getParticipation()).setParticipant(null);
        }

        return ResponseEntity.ok(result);
    }

    /**
     * POST participations/:participationId/submissions/:submissionId/cancel-assessment : Cancel an assessment of a given submission for the current user, i.e. delete the corresponding result / release the lock. Then the submission is available for assessment
     * again.
     *
     * @param submissionId the id of the submission for which the current assessment should be canceled
     * @param participationId the participationId of the participation for which the assessment should get canceled
     * @return 200 Ok response if canceling was successful, 403 Forbidden if current user is not the assessor of the submission
     */
    @PostMapping("participations/{participationId}/submissions/{submissionId}/cancel-assessment")
    @PreAuthorize("hasRole('TA')")
    public ResponseEntity<Void> cancelAssessment(@PathVariable Long participationId, @PathVariable Long submissionId) {
        Submission submission = submissionRepository.findByIdWithResultsElseThrow(submissionId);
        if (!submission.getParticipation().getId().equals(participationId)) {
            badRequest("participationId", "400", "The Submission with Id " + submissionId + " doesnt belong to Participation with Id " + participationId + " !");
        }
        authCheckService.checkHasAtLeastRoleForExerciseElseThrow(Role.TEACHING_ASSISTANT, submission.getParticipation().getExercise(), null);
        return super.cancelAssessment(submissionId);
    }

    /**
<<<<<<< HEAD
     * GET participations/:participationId/submissions/:submissionId/for-text-assessment : Given an exerciseId and a submissionId, the method retrieves from the database all the data needed by the tutor to assess the submission. If the tutor has already started
=======
     * Delete an assessment of a given submission.
     *
     * @param submissionId - the id of the submission for which the current assessment should be deleted
     * @param resultId     - the id of the result which should get deleted
     * @return 200 Ok response if canceling was successful, 403 Forbidden if current user is not an instructor of the course or an admin
     */
    @DeleteMapping("/text-submissions/{submissionId}/delete/{resultId}")
    @PreAuthorize("hasRole('INSTRUCTOR')")
    public ResponseEntity<Void> deleteAssessment(@PathVariable Long submissionId, @PathVariable Long resultId) {
        return super.deleteAssessment(submissionId, resultId);
    }

    /**
     * Given an exerciseId and a submissionId, the method retrieves from the database all the data needed by the tutor to assess the submission. If the tutor has already started
>>>>>>> 10ae5019
     * assessing the submission, then we also return all the results the tutor has already inserted. If another tutor has already started working on this submission, the system
     * returns an error
     * In case an instructors calls, the resultId is used first. In case the resultId is not set, the correctionRound is used.
     * In case neither resultId nor correctionRound are set, the first correctionRound is used.
     *
     * @param participationId the id of the participaton the submissions belongs to
     * @param submissionId the id of the submission we want
     * @param correctionRound correction round for which we want the submission
     * @param resultId if result already exists, we want to get the submission for this specific result
     * @return a Participation of the tutor in the submission
     */
    @GetMapping("participations/{participationId}/submissions/{submissionId}/for-text-assessment")
    @PreAuthorize("hasRole('TA')")
    public ResponseEntity<Participation> retrieveParticipationForSubmission(@PathVariable Long participationId, @PathVariable Long submissionId,
            @RequestParam(value = "correction-round", defaultValue = "0") int correctionRound, @RequestParam(value = "resultId", required = false) Long resultId) {

        log.debug("REST request to get data for tutors text assessment submission: {}", submissionId);
        final var textSubmission = textSubmissionRepository.findByIdWithParticipationExerciseResultAssessorElseThrow(submissionId);
        final Participation participation = textSubmission.getParticipation();
        if (!participation.getId().equals(participationId)) {
            badRequest("participationId", "400", "Submission with submissionId " + submissionId + "doesnt fit to participation with particpationId" + participationId + " !");
        }
        final var exercise = participation.getExercise();
        final User user = userRepository.getUserWithGroupsAndAuthorities();
        checkAuthorization(exercise, user);
        final boolean isAtLeastInstructorForExercise = authCheckService.isAtLeastInstructorForExercise(exercise, user);

        // return forbidden if caller is not allowed to assess
        if (!authCheckService.isAllowedToAssesExercise(exercise, user, resultId)) {
            return forbidden();
        }

        Result result;
        if (resultId != null) {
            // in case resultId is set we get result by id
            result = textSubmission.getManualResultsById(resultId);

            if (result == null) {
                return ResponseEntity.badRequest()
                        .headers(HeaderUtil.createFailureAlert(applicationName, true, "TextSubmission", "ResultNotFound", "No Result was found for the given ID.")).body(null);
            }
        }
        else {
            // in case no resultId is set we get result by correctionRound
            result = textSubmission.getResultForCorrectionRound(correctionRound);

            if (result != null && !isAtLeastInstructorForExercise && result.getAssessor() != null && !result.getAssessor().getLogin().equals(user.getLogin())
                    && result.getCompletionDate() == null) {
                // If we already have a result, we need to check if it is locked.
                return locked(ENTITY_NAME, "alreadyAssessed", "This submission is being assessed by another tutor");
            }

            textSubmissionService.lockTextSubmissionToBeAssessed(textSubmission, correctionRound);
            // set it since it has changed
            result = textSubmission.getResultForCorrectionRound(correctionRound);
        }

        // prepare and load in all feedbacks
        textAssessmentService.prepareSubmissionForAssessment(textSubmission, result);

        List<GradingCriterion> gradingCriteria = gradingCriterionRepository.findByExerciseIdWithEagerGradingCriteria(exercise.getId());
        exercise.setGradingCriteria(gradingCriteria);
        // Remove sensitive information of submission depending on user
        textSubmissionService.hideDetails(textSubmission, user);

        // Prepare for Response: Set Submissions and Results of Participation to include requested only.
        participation.setSubmissions(Set.of(textSubmission));
        textSubmission.getResults().forEach(r -> r.setSubmission(null));

        // set result again as it was changed
        if (resultId != null) {
            result = textSubmission.getManualResultsById(resultId);
            textSubmission.setResults(Collections.singletonList(result));
        }
        else {
            result = textSubmission.getResultForCorrectionRound(correctionRound);
        }

        textSubmission.removeNotNeededResults(correctionRound, resultId);
        participation.setResults(Set.copyOf(textSubmission.getResults()));

        final ResponseEntity.BodyBuilder bodyBuilder = ResponseEntity.ok();
        final Result finalResult = result;

        // Add the jwt token as a header to the response for tutor-assessment tracking to the request if the athene profile is set
        this.atheneTrackingTokenProvider.ifPresent(atheneTrackingTokenProvider -> atheneTrackingTokenProvider.addTokenToResponseEntity(bodyBuilder, finalResult));
        return bodyBuilder.body(participation);
    }

    /**
     * GET exercise/:exerciseId/submission/:submissionId/example-result : Retrieve the result of an example assessment, only if the user is an instructor or if the submission is used for tutorial purposes.
     *
     * @param exerciseId   the id of the exercise
     * @param submissionId the id of the submission which must be connected to an example submission
     * @return the example result linked to the submission
     */
    @GetMapping("/exercises/{exerciseId}/submissions/{submissionId}/example-result")
    @PreAuthorize("hasRole('TA')")
    public ResponseEntity<Result> getExampleResultForTutor(@PathVariable long exerciseId, @PathVariable long submissionId) {
        User user = userRepository.getUserWithGroupsAndAuthorities();
        log.debug("REST request to get example assessment for tutors text assessment: {}", submissionId);
        final ExampleSubmission exampleSubmission = exampleSubmissionRepository.findBySubmissionIdWithResultsElseThrow(submissionId);
        final var textExercise = exampleSubmission.getExercise();
        if(!textExercise.getId().equals(exerciseId)){
            badRequest("exerciseId", "400", "Exercise to submission with submissionId " + submissionId + "doesnt have the exerciseId "+ exerciseId +" !");
        }

        // If the user is not at least a tutor for this exercise, return error
        authCheckService.checkHasAtLeastRoleForExerciseElseThrow(Role.TEACHING_ASSISTANT, textExercise, user);

        Submission submission = exampleSubmission.getSubmission();

        if (!(submission instanceof final TextSubmission textSubmission)) {
            return ResponseEntity.badRequest().body(null);
        }

        final var textBlocks = textBlockService.findAllBySubmissionId(textSubmission.getId());
        textSubmission.setBlocks(textBlocks);
        if (textSubmission.getBlocks() == null || textSubmission.getBlocks().isEmpty()) {
            textBlockService.computeTextBlocksForSubmissionBasedOnSyntax(textSubmission);
        }

        Result result = null;
        if (!Boolean.TRUE.equals(exampleSubmission.isUsedForTutorial()) || authCheckService.isAtLeastInstructorForExercise(textExercise, user)) {
            result = textSubmission.getLatestResult();
            if (result != null) {
                final List<Feedback> assessments = feedbackRepository.findByResult(result);
                result.setFeedbacks(assessments);
            }
        }
        if (result == null) {
            result = new Result();
            result.setSubmission(textSubmission);
        }

        return ResponseEntity.ok().body(result);
    }

    /**
     * GET participations/:participationId/submissions/:submissionId/feedbacks/:feedbackId/feedback-conflicts : Retrieves all the text submissions that have conflicting feedback with the given feedback id.
     * User needs to be either assessor of the submission (with given feedback id) or an instructor for the exercise to check the conflicts.
     *
     * @param participationId - id of the participation to the submission
     * @param submissionId - id of the submission with the feedback that has conflicts
     * @param feedbackId - id of the feedback that has conflicts
     * @return - Set of text submissions
     */
    @GetMapping("/participations/{participationId}/submissions/{submissionId}/feedbacks/{feedbackId}/feedback-conflicts")
    @PreAuthorize("hasRole('TA')")
    public ResponseEntity<Set<TextSubmission>> getConflictingTextSubmissions(@PathVariable long participationId, @PathVariable long submissionId, @PathVariable long feedbackId) {
        log.debug("REST request to get conflicting text assessments for feedback id: {}", feedbackId);

        final TextSubmission textSubmission = textSubmissionRepository.findByIdWithEagerParticipationExerciseResultAssessorElseThrow(submissionId);

        final TextExercise textExercise = (TextExercise) textSubmission.getParticipation().getExercise();
        final Result result = textSubmission.getLatestResult();

        if (!textSubmission.getParticipation().getId().equals(participationId)) {
            badRequest("participationId", "400", "The participationId in the path doesnt match the participationId to the submission " + submissionId + " !");
        }

        final User user = userRepository.getUserWithGroupsAndAuthorities();
        checkTextExerciseForRequest(textExercise, user);

        if (!textExercise.isAutomaticAssessmentEnabled() || automaticTextAssessmentConflictService.isEmpty()) {
            throw new BadRequestAlertException("Automatic assessments are not enabled for this text exercise or text assessment conflict service is not available!",
                    "textAssessmentConflict", "AutomaticTextAssessmentConflictServiceNotFound");
        }
        final boolean isInstructorForExercise = authCheckService.isAtLeastInstructorForExercise(textExercise, user);
        if (result != null && result.getAssessor() != null && !result.getAssessor().getLogin().equals(user.getLogin()) && !isInstructorForExercise) {
            return forbidden();
        }

        Set<TextSubmission> textSubmissionSet = this.automaticTextAssessmentConflictService.get().getConflictingSubmissions(feedbackId);

        final ResponseEntity.BodyBuilder bodyBuilder = ResponseEntity.ok();
        return bodyBuilder.body(textSubmissionSet);
    }

    /**
     * POST exercise/:exerciseId/feedbackConflict/:feedbackConflictId/solve : With given feedbackConflictId, finds the conflict and sets it as solved.
     * Checks; if the feedback conflict is present, if the user is the assessor of one of the feedback or
     * if the user is at least the instructor for the exercise.
     *
     * @param participationId - participation id to check access rights.
     * @param submissionId - id of submission to the feedback
     * @param feedbackConflictId - feedback conflict id to set the conflict as solved
     * @return - solved feedback conflict
     */
    @PostMapping("/participations/{participationId}/submissions/{submissionId}/feedback-conflicts/{feedbackConflictId}/solve")
    @PreAuthorize("hasRole('TA')")
    public ResponseEntity<FeedbackConflict> solveFeedbackConflict(@PathVariable long participationId, @PathVariable long submissionId, @PathVariable long feedbackConflictId) {
        log.debug("REST request to set feedback conflict as solved for feedbackConflictId: {}", feedbackConflictId);

        if (automaticTextAssessmentConflictService.isEmpty()) {
            throw new BadRequestAlertException("Automatic text assessment conflict service is not available!", "automaticTextAssessmentConflictService",
                    "AutomaticTextAssessmentConflictServiceNotFound");
        }
        Submission submission = submissionRepository.findByIdWithResultsElseThrow(submissionId);
        final User user = userRepository.getUserWithGroupsAndAuthorities();

        if (!(submission.getParticipation().getExercise() instanceof TextExercise)) {
            badRequest("exercisetype", "400", "Exercise isn't a Textexercise!");
        }
        final TextExercise textExercise = (TextExercise) submission.getParticipation().getExercise();

        if (!submission.getParticipation().getId().equals(participationId)) {
            badRequest("participationId", "400",
                    "The participation to the submission with submissionId " + submissionId + "does not have the participationId " + participationId + " !");
        }

        final FeedbackConflict feedbackConflict = feedbackConflictRepository.findByFeedbackConflictIdElseThrow(feedbackConflictId);
        final User firstAssessor = feedbackConflict.getFirstFeedback().getResult().getAssessor();
        final User secondAssessor = feedbackConflict.getSecondFeedback().getResult().getAssessor();

        final boolean isInstructorForExercise = authCheckService.isAtLeastInstructorForExercise(textExercise, user);
        if (!firstAssessor.getLogin().equals(user.getLogin()) && !secondAssessor.getLogin().equals(user.getLogin()) && !isInstructorForExercise) {
            return forbidden();
        }

        this.automaticTextAssessmentConflictService.get().solveFeedbackConflict(feedbackConflict);

        return ResponseEntity.ok(feedbackConflict);

    }

    @Override
    String getEntityName() {
        return ENTITY_NAME;
    }

    /**
     * Checks if the given textExercise is valid and if the requester have the
     * required permissions
     * @param textExercise which needs to be checked
     * @throws BadRequestAlertException if no request was found
     */
    private void checkTextExerciseForRequest(@Nullable TextExercise textExercise, User user) {
        if (textExercise == null) {
            throw new BadRequestAlertException("No exercise was found for the given ID.", "textExercise", "exerciseNotFound");
        }
        validateExercise(textExercise);
        checkAuthorization(textExercise, user);
    }

    /**
     * Save TextBlocks received from Client (if present). We need to reference them to the submission first.
     * @param textBlocks received from Client
     * @param textSubmission to associate blocks with
     */
    private void saveTextBlocks(final Set<TextBlock> textBlocks, final TextSubmission textSubmission) {
        if (textBlocks != null) {
            final Set<String> existingTextBlockIds = textSubmission.getBlocks().stream().map(TextBlock::getId).collect(toSet());
            final var updatedTextBlocks = textBlocks.stream().filter(tb -> !existingTextBlockIds.contains(tb.getId())).peek(tb -> tb.setSubmission(textSubmission))
                    .collect(toSet());
            textBlockService.saveAll(updatedTextBlocks);
        }
    }
}<|MERGE_RESOLUTION|>--- conflicted
+++ resolved
@@ -284,9 +284,6 @@
     }
 
     /**
-<<<<<<< HEAD
-     * GET participations/:participationId/submissions/:submissionId/for-text-assessment : Given an exerciseId and a submissionId, the method retrieves from the database all the data needed by the tutor to assess the submission. If the tutor has already started
-=======
      * Delete an assessment of a given submission.
      *
      * @param submissionId - the id of the submission for which the current assessment should be deleted
@@ -300,8 +297,8 @@
     }
 
     /**
+     * GET participations/:participationId/submissions/:submissionId/for-text-assessment
      * Given an exerciseId and a submissionId, the method retrieves from the database all the data needed by the tutor to assess the submission. If the tutor has already started
->>>>>>> 10ae5019
      * assessing the submission, then we also return all the results the tutor has already inserted. If another tutor has already started working on this submission, the system
      * returns an error
      * In case an instructors calls, the resultId is used first. In case the resultId is not set, the correctionRound is used.
