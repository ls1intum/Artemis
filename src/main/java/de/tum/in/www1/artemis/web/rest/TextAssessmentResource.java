--- conflicted
+++ resolved
@@ -41,6 +41,7 @@
 import de.tum.in.www1.artemis.security.jwt.AtheneTrackingTokenProvider;
 import de.tum.in.www1.artemis.service.AuthorizationCheckService;
 import de.tum.in.www1.artemis.service.AutomaticTextFeedbackService;
+import de.tum.in.www1.artemis.service.ExamService;
 import de.tum.in.www1.artemis.service.ExerciseService;
 import de.tum.in.www1.artemis.service.GradingCriterionService;
 import de.tum.in.www1.artemis.service.ResultService;
@@ -97,13 +98,8 @@
             TextBlockService textBlockService, TextBlockRepository textBlockRepository, TextExerciseService textExerciseService, TextSubmissionRepository textSubmissionRepository,
             UserService userService, TextSubmissionService textSubmissionService, WebsocketMessagingService messagingService, ExerciseService exerciseService,
             Optional<AutomaticTextFeedbackService> automaticTextFeedbackService, ResultRepository resultRepository, GradingCriterionService gradingCriterionService,
-<<<<<<< HEAD
-            ExamService examService) {
+            Optional<AtheneTrackingTokenProvider> atheneTrackingTokenProvider, ExamService examService) {
         super(authCheckService, userService, exerciseService, textSubmissionService, textAssessmentService, resultRepository, examService);
-=======
-            Optional<AtheneTrackingTokenProvider> atheneTrackingTokenProvider) {
-        super(authCheckService, userService, exerciseService, textSubmissionService, textAssessmentService, resultRepository);
->>>>>>> ff7468f0
 
         this.resultService = resultService;
         this.textAssessmentService = textAssessmentService;
@@ -241,12 +237,12 @@
      * suggested feedback if automatic assessment is enabled and feedback available
      * <p>
      * TODO: Remove when migrating to Text Assessment V2
-     * @deprecated Text Blocks are now part of the retrieveParticipationForSubmission() response. Please use V2 text assessment which does not need this API call. This API call will be removed soon.
      *
      * @param resultId the resultId the which needs TextBlocks
      * @return 200 Ok if successful with the result, belonging to the TextBlocks as body, but sensitive information are filtered out
-     * @throws EntityNotFoundException if the corresponding Exercise isn't a TextExercise
+     * @throws EntityNotFoundException  if the corresponding Exercise isn't a TextExercise
      * @throws AccessForbiddenException if current user is not at least teaching assistant in the given exercise
+     * @deprecated Text Blocks are now part of the retrieveParticipationForSubmission() response. Please use V2 text assessment which does not need this API call. This API call will be removed soon.
      */
     @Deprecated(since = "4.0.0", forRemoval = true)
     @GetMapping("/result/{resultId}/with-textblocks")
