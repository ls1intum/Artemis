package de.tum.in.www1.artemis.web.rest;

import static de.tum.in.www1.artemis.web.rest.util.ResponseUtil.forbidden;

import java.util.List;
import java.util.Optional;

import javax.annotation.Nullable;

import org.slf4j.Logger;
import org.slf4j.LoggerFactory;
import org.springframework.http.ResponseEntity;
import org.springframework.messaging.simp.SimpMessageSendingOperations;
import org.springframework.security.access.prepost.PreAuthorize;
import org.springframework.transaction.annotation.Transactional;
import org.springframework.web.bind.annotation.*;

import de.tum.in.www1.artemis.domain.*;
import de.tum.in.www1.artemis.repository.ResultRepository;
import de.tum.in.www1.artemis.repository.TextSubmissionRepository;
import de.tum.in.www1.artemis.service.*;
import de.tum.in.www1.artemis.web.rest.errors.AccessForbiddenException;
import de.tum.in.www1.artemis.web.rest.errors.BadRequestAlertException;
import de.tum.in.www1.artemis.web.rest.errors.EntityNotFoundException;
import de.tum.in.www1.artemis.web.rest.util.HeaderUtil;

/**
 * REST controller for managing TextAssessment.
 */
@RestController
@RequestMapping("/api/text-assessments")
public class TextAssessmentResource extends AssessmentResource {

    private final Logger log = LoggerFactory.getLogger(TextAssessmentResource.class);

    private static final String ENTITY_NAME = "textAssessment";

    private final ParticipationService participationService;

    private final ResultService resultService;

    private final TextAssessmentService textAssessmentService;

    private final TextBlockService textBlockService;

    private final TextExerciseService textExerciseService;

    private final TextSubmissionService textSubmissionService;

    private final TextSubmissionRepository textSubmissionRepository;

    private final ResultRepository resultRepository;

    private final SimpMessageSendingOperations messagingTemplate;

    public TextAssessmentResource(AuthorizationCheckService authCheckService, ParticipationService participationService, ResultService resultService,
            TextAssessmentService textAssessmentService, TextBlockService textBlockService, TextExerciseService textExerciseService,
<<<<<<< HEAD
            TextSubmissionRepository textSubmissionRepository, ResultRepository resultRepository, UserService userService, SimpMessageSendingOperations messagingTemplate) {
=======
            TextSubmissionRepository textSubmissionRepository, ResultRepository resultRepository, UserService userService, TextSubmissionService textSubmissionService) {
>>>>>>> 145a83ad
        super(authCheckService, userService);

        this.participationService = participationService;
        this.resultService = resultService;
        this.textAssessmentService = textAssessmentService;
        this.textBlockService = textBlockService;
        this.textExerciseService = textExerciseService;
        this.textSubmissionRepository = textSubmissionRepository;
        this.resultRepository = resultRepository;
<<<<<<< HEAD
        this.messagingTemplate = messagingTemplate;
=======
        this.textSubmissionService = textSubmissionService;
>>>>>>> 145a83ad
    }

    @PutMapping("/exercise/{exerciseId}/result/{resultId}")
    @PreAuthorize("hasAnyRole('TA', 'INSTRUCTOR', 'ADMIN')")
    // TODO: we should send a result object here that includes the feedback
    public ResponseEntity<Result> saveTextAssessment(@PathVariable Long exerciseId, @PathVariable Long resultId, @RequestBody List<Feedback> textAssessments) {
        TextExercise textExercise = textExerciseService.findOne(exerciseId);
        checkTextExerciseForRequest(textExercise);

        Result result = textAssessmentService.saveAssessment(resultId, textAssessments);
        return ResponseEntity.ok(result);
    }

    @PutMapping("/exercise/{exerciseId}/result/{resultId}/submit")
    @PreAuthorize("hasAnyRole('TA', 'INSTRUCTOR', 'ADMIN')")
    // TODO: we should send a result object here that includes the feedback
    public ResponseEntity<Result> submitTextAssessment(@PathVariable Long exerciseId, @PathVariable Long resultId, @RequestBody List<Feedback> textAssessments) {
        TextExercise textExercise = textExerciseService.findOne(exerciseId);
        checkTextExerciseForRequest(textExercise);

        Result result = textAssessmentService.submitAssessment(resultId, textExercise, textAssessments);
        messagingTemplate.convertAndSend("/topic/participation/" + result.getParticipation().getId() + "/newResults", result);
        return ResponseEntity.ok(result);
    }

    @PutMapping("/exercise/{exerciseId}/result/{resultId}/after-complaint")
    @PreAuthorize("hasAnyRole('TA', 'INSTRUCTOR', 'ADMIN')")
    public ResponseEntity<Result> updateTextAssessmentAfterComplaint(@PathVariable Long exerciseId, @PathVariable Long resultId, @RequestBody AssessmentUpdate assessmentUpdate) {
        TextExercise textExercise = textExerciseService.findOne(exerciseId);
        checkTextExerciseForRequest(textExercise);
        Result originalResult = resultService.findOneWithEagerFeedbacks(resultId);
        Result result = textAssessmentService.updateAssessmentAfterComplaint(originalResult, textExercise, assessmentUpdate);
        return ResponseEntity.ok(result);
    }

    /**
     * Cancel an assessment of a given submission for the current user, i.e. delete the corresponding result / release the lock. Then the submission is available for assessment
     * again.
     *
     * @param submissionId the id of the submission for which the current assessment should be canceled
     * @return 200 Ok response if canceling was successful, 403 Forbidden if current user is not the assessor of the submission
     */
    @PutMapping("/exercise/{exerciseId}/submission/{submissionId}/cancel-assessment")
    @PreAuthorize("hasAnyRole('TA', 'INSTRUCTOR', 'ADMIN')")
    public ResponseEntity cancelAssessment(@PathVariable Long exerciseId, @PathVariable Long submissionId) {
        log.debug("REST request to cancel assessment of submission: {}", submissionId);
        TextExercise textExercise = textExerciseService.findOne(exerciseId);
        checkTextExerciseForRequest(textExercise);
        TextSubmission submission = textSubmissionService.findOneWithEagerResultAndAssessor(submissionId);
        if (submission.getResult() == null) {
            // if there is no result everything is fine
            return ResponseEntity.ok().build();
        }
        if (!userService.getUser().getId().equals(submission.getResult().getAssessor().getId())) {
            // you cannot cancel the assessment of other tutors
            return forbidden();
        }
        textAssessmentService.cancelAssessmentOfSubmission(submission);
        return ResponseEntity.ok().build();
    }

    @Transactional
    @GetMapping("/result/{resultId}/with-textblocks")
    @PreAuthorize("hasAnyRole('TA', 'INSTRUCTOR', 'ADMIN')")
    public ResponseEntity<Result> getResultWithPredefinedTextblocks(@PathVariable Long resultId) throws EntityNotFoundException, AccessForbiddenException {
        final Result result = resultService.findOneWithSubmission(resultId);
        final Exercise exercise = result.getParticipation().getExercise();
        checkAuthorization(exercise);

        textBlockService.prepopulateFeedbackBlocks(result);
        return ResponseEntity.ok(result);
    }

    /**
     * Given an exerciseId and a submissionId, the method retrieves from the database all the data needed by the tutor to assess the submission. If the tutor has already started
     * assessing the submission, then we also return all the results the tutor has already inserted. If another tutor has already started working on this submission, the system
     * returns an error
     *
     * @param exerciseId   the id of the exercise we want the submission
     * @param submissionId the id of the submission we want
     * @return a Participation of the tutor in the submission
     */
    @GetMapping("/exercise/{exerciseId}/submission/{submissionId}")
    @PreAuthorize("hasAnyRole('TA', 'INSTRUCTOR', 'ADMIN')")
    public ResponseEntity<Participation> retrieveParticipationForSubmission(@PathVariable Long exerciseId, @PathVariable Long submissionId) {
        log.debug("REST request to get data for tutors text assessment: {}", exerciseId, submissionId);
        TextExercise textExercise = textExerciseService.findOne(exerciseId);
        checkTextExerciseForRequest(textExercise);

        Optional<TextSubmission> textSubmission = textSubmissionRepository.findById(submissionId);
        if (!textSubmission.isPresent()) {
            return ResponseEntity.badRequest().headers(HeaderUtil.createFailureAlert("textSubmission", "textSubmissionNotFound", "No Submission was found for the given ID."))
                    .body(null);
        }

        Participation participation = textSubmission.get().getParticipation();
        participation = participationService.findOneWithEagerResultsAndSubmissions(participation.getId());

        if (!participation.getResults().isEmpty()) {
            User user = userService.getUser();

            if (participation.findLatestSubmission().isPresent()) {
                Result latestResult = participation.findLatestSubmission().get().getResult();
                User assessor = latestResult.getAssessor();

                // Another tutor started assessing this submission and hasn't finished yet
                if (!assessor.getLogin().equals(user.getLogin()) && latestResult.getCompletionDate() == null) {
                    throw new BadRequestAlertException("This submission is being assessed by another tutor", ENTITY_NAME, "alreadyAssessed");
                }
            }
        }

        if (participation.getResults().isEmpty()) {
            Result result = new Result();
            result.setParticipation(participation);
            result.setSubmission(textSubmission.get());
            resultService.createNewResult(result, false);
            participation.addResult(result);
        }

        for (Result result : participation.getResults()) {
            List<Feedback> assessments = textAssessmentService.getAssessmentsForResult(result);
            result.setFeedbacks(assessments);
        }

        return ResponseEntity.ok(participation);
    }

    /**
     * Retrieve the result of an example assessment, only if the user is an instructor or if the submission is used for tutorial purposes.
     *
     * @param exerciseId   the id of the exercise
     * @param submissionId the id of the submission
     * @return the result linked to the submission
     */
    @GetMapping("/exercise/{exerciseId}/submission/{submissionId}/exampleAssessment")
    @PreAuthorize("hasAnyRole('TA', 'INSTRUCTOR', 'ADMIN')")
    public ResponseEntity<Result> getExampleAssessmentForTutor(@PathVariable Long exerciseId, @PathVariable Long submissionId) {
        log.debug("REST request to get example assessment for tutors text assessment: {}", submissionId);
        Optional<TextSubmission> textSubmission = textSubmissionRepository.findById(submissionId);
        TextExercise textExercise = textExerciseService.findOne(exerciseId);
        if (!textSubmission.isPresent()) {
            return ResponseEntity.badRequest().headers(HeaderUtil.createFailureAlert("textSubmission", "textSubmissionNotFound", "No Submission was found for the given ID."))
                    .body(null);
        }

        // If the user is not an instructor, and this is not an example submission used for tutorial,
        // do not provide the results
        boolean isAtLeastInstructor = authCheckService.isAtLeastInstructorForExercise(textExercise);
        if (!textSubmission.get().isExampleSubmission() && !isAtLeastInstructor) {
            return forbidden();
        }

        // If the user is not at least a tutor for this exercise, return error
        if (!authCheckService.isAtLeastTeachingAssistantForExercise(textExercise)) {
            return forbidden();
        }

        Optional<Result> databaseResult = this.resultRepository.findDistinctBySubmissionId(submissionId);
        Result result = databaseResult.orElseGet(() -> {
            Result newResult = new Result();
            newResult.setSubmission(textSubmission.get());
            newResult.setExampleResult(true);
            resultService.createNewResult(newResult, false);
            return newResult;
        });

        List<Feedback> assessments = textAssessmentService.getAssessmentsForResult(result);
        result.setFeedbacks(assessments);

        return ResponseEntity.ok(result);
    }

    @Override
    String getEntityName() {
        return ENTITY_NAME;
    }

    @Nullable
    private void checkTextExerciseForRequest(TextExercise textExercise) {
        if (textExercise == null) {
            throw new BadRequestAlertException("No exercise was found for the given ID.", "textExercise", "exerciseNotFound");
        }

        validateExercise(textExercise);
        checkAuthorization(textExercise);
    }

}<|MERGE_RESOLUTION|>--- conflicted
+++ resolved
@@ -55,11 +55,8 @@
 
     public TextAssessmentResource(AuthorizationCheckService authCheckService, ParticipationService participationService, ResultService resultService,
             TextAssessmentService textAssessmentService, TextBlockService textBlockService, TextExerciseService textExerciseService,
-<<<<<<< HEAD
-            TextSubmissionRepository textSubmissionRepository, ResultRepository resultRepository, UserService userService, SimpMessageSendingOperations messagingTemplate) {
-=======
-            TextSubmissionRepository textSubmissionRepository, ResultRepository resultRepository, UserService userService, TextSubmissionService textSubmissionService) {
->>>>>>> 145a83ad
+            TextSubmissionRepository textSubmissionRepository, ResultRepository resultRepository, UserService userService, TextSubmissionService textSubmissionService,
+            SimpMessageSendingOperations messagingTemplate) {
         super(authCheckService, userService);
 
         this.participationService = participationService;
@@ -69,11 +66,8 @@
         this.textExerciseService = textExerciseService;
         this.textSubmissionRepository = textSubmissionRepository;
         this.resultRepository = resultRepository;
-<<<<<<< HEAD
+        this.textSubmissionService = textSubmissionService;
         this.messagingTemplate = messagingTemplate;
-=======
-        this.textSubmissionService = textSubmissionService;
->>>>>>> 145a83ad
     }
 
     @PutMapping("/exercise/{exerciseId}/result/{resultId}")
