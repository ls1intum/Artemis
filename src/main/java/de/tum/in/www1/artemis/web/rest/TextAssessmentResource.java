package de.tum.in.www1.artemis.web.rest;

import static de.tum.in.www1.artemis.web.rest.util.ResponseUtil.*;
import static java.util.stream.Collectors.toSet;

import java.util.*;
import java.util.stream.Collectors;

import javax.annotation.Nullable;

import org.slf4j.Logger;
import org.slf4j.LoggerFactory;
import org.springframework.beans.factory.annotation.Value;
import org.springframework.http.HttpStatus;
import org.springframework.http.ResponseEntity;
import org.springframework.security.access.prepost.PreAuthorize;
import org.springframework.web.bind.annotation.*;

import de.tum.in.www1.artemis.domain.*;
import de.tum.in.www1.artemis.domain.participation.Participation;
import de.tum.in.www1.artemis.domain.participation.StudentParticipation;
import de.tum.in.www1.artemis.repository.*;
import de.tum.in.www1.artemis.security.Role;
import de.tum.in.www1.artemis.security.jwt.AtheneTrackingTokenProvider;
import de.tum.in.www1.artemis.service.*;
import de.tum.in.www1.artemis.service.exam.ExamService;
import de.tum.in.www1.artemis.web.rest.dto.TextAssessmentDTO;
import de.tum.in.www1.artemis.web.rest.dto.TextAssessmentUpdateDTO;
import de.tum.in.www1.artemis.web.rest.errors.BadRequestAlertException;
import de.tum.in.www1.artemis.web.rest.errors.ErrorConstants;
import de.tum.in.www1.artemis.web.rest.util.HeaderUtil;
import io.swagger.annotations.ApiResponse;
import io.swagger.annotations.ApiResponses;

/**
 * REST controller for managing TextAssessment.
 */
@RestController
@RequestMapping("/api")
public class TextAssessmentResource extends AssessmentResource {

    @Value("${jhipster.clientApp.name}")
    private String applicationName;

    private static final String ENTITY_NAME = "textAssessment";

    private final Logger log = LoggerFactory.getLogger(TextAssessmentResource.class);

    private final TextBlockService textBlockService;

    private final TextAssessmentService textAssessmentService;

    private final TextExerciseRepository textExerciseRepository;

    private final TextSubmissionService textSubmissionService;

    private final TextSubmissionRepository textSubmissionRepository;

    private final ExampleSubmissionRepository exampleSubmissionRepository;

    private final Optional<AtheneTrackingTokenProvider> atheneTrackingTokenProvider;

    private final Optional<AutomaticTextAssessmentConflictService> automaticTextAssessmentConflictService;

    private final GradingCriterionRepository gradingCriterionRepository;

    private final FeedbackRepository feedbackRepository;

    private final FeedbackConflictRepository feedbackConflictRepository;

    public TextAssessmentResource(AuthorizationCheckService authCheckService, TextAssessmentService textAssessmentService, TextBlockService textBlockService,
            TextExerciseRepository textExerciseRepository, TextSubmissionRepository textSubmissionRepository, UserRepository userRepository,
            TextSubmissionService textSubmissionService, WebsocketMessagingService messagingService, ExerciseRepository exerciseRepository, ResultRepository resultRepository,
            GradingCriterionRepository gradingCriterionRepository, Optional<AtheneTrackingTokenProvider> atheneTrackingTokenProvider, ExamService examService,
            Optional<AutomaticTextAssessmentConflictService> automaticTextAssessmentConflictService, FeedbackConflictRepository feedbackConflictRepository,
            ExampleSubmissionRepository exampleSubmissionRepository, SubmissionRepository submissionRepository, FeedbackRepository feedbackRepository) {
        super(authCheckService, userRepository, exerciseRepository, textAssessmentService, resultRepository, examService, messagingService, exampleSubmissionRepository,
                submissionRepository);

        this.textAssessmentService = textAssessmentService;
        this.textBlockService = textBlockService;
        this.textExerciseRepository = textExerciseRepository;
        this.textSubmissionRepository = textSubmissionRepository;
        this.textSubmissionService = textSubmissionService;
        this.gradingCriterionRepository = gradingCriterionRepository;
        this.atheneTrackingTokenProvider = atheneTrackingTokenProvider;
        this.automaticTextAssessmentConflictService = automaticTextAssessmentConflictService;
        this.feedbackConflictRepository = feedbackConflictRepository;
        this.feedbackRepository = feedbackRepository;
        this.exampleSubmissionRepository = exampleSubmissionRepository;
    }

    /**
     * PUT participations/:participationId/results/:resultId/text-assessment : Saves a given manual textAssessment
     *
     * @param participationId the participationId of the participation the result belongs to
     * @param resultId the resultId the assessment belongs to
     * @param textAssessment the assessments
     * @return 200 Ok if successful with the corresponding result as body, but sensitive information are filtered out
     */
    @PutMapping("participations/{participationId}/results/{resultId}/text-assessment")
    @PreAuthorize("hasRole('TA')")
    public ResponseEntity<Result> saveTextAssessment(@PathVariable Long participationId, @PathVariable Long resultId, @RequestBody TextAssessmentDTO textAssessment) {
        final boolean hasAssessmentWithTooLongReference = textAssessment.getFeedbacks() != null
                && textAssessment.getFeedbacks().stream().filter(Feedback::hasReference).anyMatch(feedback -> feedback.getReference().length() > Feedback.MAX_REFERENCE_LENGTH);
        if (hasAssessmentWithTooLongReference) {
            throw new BadRequestAlertException("Please select a text block shorter than " + Feedback.MAX_REFERENCE_LENGTH + " characters.", "feedbackList",
                    "feedbackReferenceTooLong");
        }
        Result result = resultRepository.findOneElseThrow(resultId);
        if (!result.getParticipation().getId().equals(participationId)) {
            return badRequest("participationId", "400", "participationId in Result of resultId " + resultId + "doesn't match the paths participationId!");
        }
        authCheckService.checkHasAtLeastRoleForExerciseElseThrow(Role.TEACHING_ASSISTANT, result.getParticipation().getExercise(), null);
        final var textSubmission = textSubmissionRepository.getTextSubmissionWithResultAndTextBlocksAndFeedbackByResultIdElseThrow(resultId);
        ResponseEntity<Result> response = super.saveAssessment(textSubmission, false, textAssessment.getFeedbacks(), resultId);

        if (response.getStatusCode().is2xxSuccessful()) {
<<<<<<< HEAD
            saveTextBlocks(textAssessment.getTextBlocks(), textSubmission, response.getBody().getFeedbacks());
=======
            saveTextBlocks(textAssessment.getTextBlocks(), textSubmission, (TextExercise) result.getParticipation().getExercise());
>>>>>>> c11dfee5
        }

        return response;
    }

    /**
     * PUT exercises/:exerciseId/example-submissions/:exampleSubmissionId/example-text-assessment : save manual example text assessment
     *
     * @param exerciseId the id of the exercise the exampleSubmission belongs to
     * @param exampleSubmissionId id of the submission
     * @param textAssessment list of text assessments (consists of feedbacks and text blocks)
     * @return result after saving example text assessment
     */
    @ResponseStatus(HttpStatus.OK)
    @ApiResponses({ @ApiResponse(code = 403, message = ErrorConstants.REQ_403_REASON), @ApiResponse(code = 404, message = ErrorConstants.REQ_404_REASON) })
    @PutMapping("exercises/{exerciseId}/example-submissions/{exampleSubmissionId}/example-text-assessment")
    @PreAuthorize("hasRole('TA')")
    public ResponseEntity<Result> saveTextExampleAssessment(@PathVariable long exerciseId, @PathVariable long exampleSubmissionId, @RequestBody TextAssessmentDTO textAssessment) {
        log.debug("REST request to save text example assessment : {}", exampleSubmissionId);
        Optional<ExampleSubmission> optionalExampleSubmission = exampleSubmissionRepository.findBySubmissionId(exampleSubmissionId);
        if (optionalExampleSubmission.isPresent()) {
            ExampleSubmission exampleSubmission = optionalExampleSubmission.get();
            if (!exampleSubmission.getExercise().getId().equals(exerciseId)) {
                return badRequest("exerciseId", "400", "exerciseId in ExampleSubmission of exampleSubmissionId " + exampleSubmissionId + "doesn't match the paths exerciseId!");
            }
            authCheckService.checkHasAtLeastRoleForExerciseElseThrow(Role.EDITOR, exampleSubmission.getExercise(), null);
        }
        else {
            TextExercise textExercise = textExerciseRepository.findByIdElseThrow(exerciseId);
            authCheckService.checkHasAtLeastRoleForExerciseElseThrow(Role.EDITOR, textExercise, null);
        }
        final var response = super.saveExampleAssessment(exampleSubmissionId, textAssessment.getFeedbacks());
        if (response.getStatusCode().is2xxSuccessful()) {
            final Submission submission = response.getBody().getSubmission();
            final var textSubmission = textSubmissionService.findOneWithEagerResultFeedbackAndTextBlocks(submission.getId());
<<<<<<< HEAD
            saveTextBlocks(textAssessment.getTextBlocks(), textSubmission, response.getBody().getFeedbacks());
=======
            saveTextBlocks(textAssessment.getTextBlocks(), textSubmission, textExerciseRepository.findByIdElseThrow(exerciseId));
>>>>>>> c11dfee5
        }
        return response;
    }

    /**
     * DELETE exercises/:exerciseId/example-submissions/:exampleSubmissionId/example-assessment/feedback : delete feedback for example submission.
     *
     * @param exerciseId the id of the exercise the exampleSubmission belongs to
     * @param exampleSubmissionId id of the submission
     * @return 204 No Content
     */
    @ResponseStatus(HttpStatus.NO_CONTENT)
    @DeleteMapping("exercises/{exerciseId}/example-submissions/{exampleSubmissionId}/example-text-assessment/feedback")
    @PreAuthorize("hasRole('TA')")
    public ResponseEntity<Void> deleteTextExampleAssessment(@PathVariable long exerciseId, @PathVariable long exampleSubmissionId) {
        log.debug("REST request to delete text example assessment : {}", exampleSubmissionId);
        User user = userRepository.getUserWithGroupsAndAuthorities();
        final var exampleSubmission = exampleSubmissionRepository.findByIdWithEagerResultAndFeedbackElseThrow(exampleSubmissionId);
        Submission submission = exampleSubmission.getSubmission();
        Exercise exercise = exampleSubmission.getExercise();
        checkAuthorization(exercise, user);
        if (!exercise.getId().equals(exerciseId)) {
            return badRequest("exerciseId", "400", "exerciseId in ExampleSubmission of exampleSubmissionId " + exampleSubmissionId + "doesn't match the paths exerciseId!");
        }

        if (!(submission instanceof TextSubmission)) {
            return ResponseEntity.badRequest().build();
        }

        // 1. Delete Text blocks
        textBlockService.deleteForSubmission((TextSubmission) submission);

        // 2. Delete Feedbacks
        final var latestResult = submission.getLatestResult();
        if (latestResult != null) {
            latestResult.getFeedbacks().clear();
            resultRepository.save(latestResult);
        }

        return ResponseEntity.noContent().build();
    }

    /**
     *
     * POST participations/:participationId/results/:resultId/submit-text-assessment : Submits manual textAssessments for a given result
     *     and notify the user if it's before the Assessment Due Date
     *
     * @param participationId the participationId of the participation whose assessment shall be saved
     * @param resultId the resultId the assessment belongs to
     * @param textAssessment the assessments which should be submitted
     * @return 200 Ok if successful with the corresponding result as a body, but sensitive information are filtered out
     */
    @PostMapping("participations/{participationId}/results/{resultId}/submit-text-assessment")
    @PreAuthorize("hasRole('TA')")
    public ResponseEntity<Result> submitTextAssessment(@PathVariable Long participationId, @PathVariable Long resultId, @RequestBody TextAssessmentDTO textAssessment) {
        final boolean hasAssessmentWithTooLongReference = textAssessment.getFeedbacks().stream().filter(Feedback::hasReference)
                .anyMatch(feedback -> feedback.getReference().length() > Feedback.MAX_REFERENCE_LENGTH);
        if (hasAssessmentWithTooLongReference) {
            throw new BadRequestAlertException("Please select a text block shorter than " + Feedback.MAX_REFERENCE_LENGTH + " characters.", "feedbackList",
                    "feedbackReferenceTooLong");
        }
        Result result = resultRepository.findOneElseThrow(resultId);
        if (!(result.getParticipation().getExercise() instanceof TextExercise)) {
            return badRequest("Exercise", "400", "This exercise isn't a TextExercise!");
        }
        else if (!result.getParticipation().getId().equals(participationId)) {
            return badRequest("participationId", "400", "participationId in Result of resultId " + resultId + "doesn't match the paths participationId!");
        }
        final TextExercise exercise = (TextExercise) result.getParticipation().getExercise();
        checkAuthorization(exercise, null);
        final TextSubmission textSubmission = textSubmissionRepository.getTextSubmissionWithResultAndTextBlocksAndFeedbackByResultIdElseThrow(resultId);
        ResponseEntity<Result> response = super.saveAssessment(textSubmission, true, textAssessment.getFeedbacks(), resultId);

        if (response.getStatusCode().is2xxSuccessful()) {
<<<<<<< HEAD
            saveTextBlocks(textAssessment.getTextBlocks(), textSubmission, response.getBody().getFeedbacks());
=======
            saveTextBlocks(textAssessment.getTextBlocks(), textSubmission, exercise);
>>>>>>> c11dfee5

            // call feedback conflict service
            if (exercise.isAutomaticAssessmentEnabled() && automaticTextAssessmentConflictService.isPresent()) {
                this.automaticTextAssessmentConflictService.get().asyncCheckFeedbackConsistency(textAssessment.getTextBlocks(), textSubmission.getLatestResult().getFeedbacks(),
                        exercise.getId());
            }
        }

        return response;
    }

    /**
     * PUT participations/:participationId/submissions/:submissionId/text-assessment-after-complaint : Update an assessment after a complaint was accepted.
     *
     * @param participationId  the id of the participation the submission belongs to
     * @param submissionId     the id of the submission for which the assessment should be updated
     * @param assessmentUpdate the assessment update containing the new feedback items and the response to the complaint
     * @return the updated result
     */
    @ResponseStatus(HttpStatus.OK)
    @PutMapping("participations/{participationId}/submissions/{submissionId}/text-assessment-after-complaint")
    @PreAuthorize("hasRole('TA')")
    public ResponseEntity<Result> updateTextAssessmentAfterComplaint(@PathVariable Long participationId, @PathVariable Long submissionId,
            @RequestBody TextAssessmentUpdateDTO assessmentUpdate) {
        log.debug("REST request to update the assessment of submission {} after complaint.", submissionId);
        User user = userRepository.getUserWithGroupsAndAuthorities();
        TextSubmission textSubmission = textSubmissionService.findOneWithEagerResultFeedbackAndTextBlocks(submissionId);
        StudentParticipation studentParticipation = (StudentParticipation) textSubmission.getParticipation();
        if (!studentParticipation.getId().equals(participationId)) {
            return badRequest("participationId", "400", "participationId in Submission of submissionId " + submissionId + "doesn't match the paths participationId!");
        }
        long exerciseId = studentParticipation.getExercise().getId();
        TextExercise textExercise = textExerciseRepository.findByIdElseThrow(exerciseId);
        checkAuthorization(textExercise, user);
<<<<<<< HEAD
=======
        saveTextBlocks(assessmentUpdate.getTextBlocks(), textSubmission, textExercise);
>>>>>>> c11dfee5
        Result result = textAssessmentService.updateAssessmentAfterComplaint(textSubmission.getLatestResult(), textExercise, assessmentUpdate);
        saveTextBlocks(assessmentUpdate.getTextBlocks(), textSubmission, result.getFeedbacks());

        if (result.getParticipation() != null && result.getParticipation() instanceof StudentParticipation && !authCheckService.isAtLeastInstructorForExercise(textExercise)) {
            ((StudentParticipation) result.getParticipation()).setParticipant(null);
        }

        return ResponseEntity.ok(result);
    }

    /**
     * POST participations/:participationId/submissions/:submissionId/cancel-assessment : Cancel an assessment of a given submission for the current user, i.e. delete the corresponding result / release the lock. Then the submission is available for assessment
     * again.
     *
     * @param submissionId the id of the submission for which the current assessment should be canceled
     * @param participationId the participationId of the participation for which the assessment should get canceled
     * @return 200 Ok response if canceling was successful, 403 Forbidden if current user is not the assessor of the submission
     */
    @PostMapping("participations/{participationId}/submissions/{submissionId}/cancel-assessment")
    @PreAuthorize("hasRole('TA')")
    public ResponseEntity<Void> cancelAssessment(@PathVariable Long participationId, @PathVariable Long submissionId) {
        Submission submission = submissionRepository.findByIdWithResultsElseThrow(submissionId);
        if (!submission.getParticipation().getId().equals(participationId)) {
            return badRequest("participationId", "400", "The Submission with Id " + submissionId + " doesnt belong to Participation with Id " + participationId + " !");
        }
        authCheckService.checkHasAtLeastRoleForExerciseElseThrow(Role.TEACHING_ASSISTANT, submission.getParticipation().getExercise(), null);
        return super.cancelAssessment(submissionId);
    }

    /**
     * Delete an assessment of a given submission.
     *
     * @param participationId - the id of the participation to the submission
     * @param submissionId - the id of the submission for which the current assessment should be deleted
     * @param resultId     - the id of the result which should get deleted
     * @return 200 Ok response if canceling was successful, 403 Forbidden if current user is not an instructor of the course or an admin
     */
    @DeleteMapping("participations/{participationId}/text-submissions/{submissionId}/results/{resultId}")
    @PreAuthorize("hasRole('INSTRUCTOR')")
    public ResponseEntity<Void> deleteAssessment(@PathVariable Long participationId, @PathVariable Long submissionId, @PathVariable Long resultId) {
        return super.deleteAssessment(participationId, submissionId, resultId);
    }

    /**
     * GET participations/:participationId/submissions/:submissionId/for-text-assessment
     * Given an exerciseId and a submissionId, the method retrieves from the database all the data needed by the tutor to assess the submission. If the tutor has already started
     * assessing the submission, then we also return all the results the tutor has already inserted. If another tutor has already started working on this submission, the system
     * returns an error
     * In case an instructors calls, the resultId is used first. In case the resultId is not set, the correctionRound is used.
     * In case neither resultId nor correctionRound are set, the first correctionRound is used.
     *
     * @param participationId the id of the participation the submissions belongs to
     * @param submissionId the id of the submission we want
     * @param correctionRound correction round for which we want the submission
     * @param resultId if result already exists, we want to get the submission for this specific result
     * @return a Participation of the tutor in the submission
     */
    @GetMapping("participations/{participationId}/submissions/{submissionId}/for-text-assessment")
    @PreAuthorize("hasRole('TA')")
    public ResponseEntity<Participation> retrieveParticipationForSubmission(@PathVariable Long participationId, @PathVariable Long submissionId,
            @RequestParam(value = "correction-round", defaultValue = "0") int correctionRound, @RequestParam(value = "resultId", required = false) Long resultId) {

        log.debug("REST request to get data for tutors text assessment submission: {}", submissionId);
        final var textSubmission = textSubmissionRepository.findByIdWithParticipationExerciseResultAssessorElseThrow(submissionId);
        final Participation participation = textSubmission.getParticipation();
        if (!participation.getId().equals(participationId)) {
            return badRequest("participationId", "400",
                    "Submission with submissionId " + submissionId + "doesnt fit to participation with participationId" + participationId + " !");
        }
        final var exercise = participation.getExercise();
        final User user = userRepository.getUserWithGroupsAndAuthorities();
        checkAuthorization(exercise, user);
        final boolean isAtLeastInstructorForExercise = authCheckService.isAtLeastInstructorForExercise(exercise, user);

        // return forbidden if caller is not allowed to assess
        if (!authCheckService.isAllowedToAssesExercise(exercise, user, resultId)) {
            return forbidden();
        }

        Result result;
        if (resultId != null) {
            // in case resultId is set we get result by id
            result = textSubmission.getManualResultsById(resultId);

            if (result == null) {
                return ResponseEntity.badRequest()
                        .headers(HeaderUtil.createFailureAlert(applicationName, true, "TextSubmission", "ResultNotFound", "No Result was found for the given ID.")).body(null);
            }
        }
        else {
            // in case no resultId is set we get result by correctionRound
            result = textSubmission.getResultForCorrectionRound(correctionRound);

            if (result != null && !isAtLeastInstructorForExercise && result.getAssessor() != null && !result.getAssessor().getLogin().equals(user.getLogin())
                    && result.getCompletionDate() == null) {
                // If we already have a result, we need to check if it is locked.
                return locked(ENTITY_NAME, "alreadyAssessed", "This submission is being assessed by another tutor");
            }

            textSubmissionService.lockTextSubmissionToBeAssessed(textSubmission, correctionRound);
            // set it since it has changed
            result = textSubmission.getResultForCorrectionRound(correctionRound);
        }

        // prepare and load in all feedbacks
        textAssessmentService.prepareSubmissionForAssessment(textSubmission, result);

        List<GradingCriterion> gradingCriteria = gradingCriterionRepository.findByExerciseIdWithEagerGradingCriteria(exercise.getId());
        exercise.setGradingCriteria(gradingCriteria);
        // Remove sensitive information of submission depending on user
        textSubmissionService.hideDetails(textSubmission, user);

        // Prepare for Response: Set Submissions and Results of Participation to include requested only.
        participation.setSubmissions(Set.of(textSubmission));
        textSubmission.getResults().forEach(r -> r.setSubmission(null));

        // set result again as it was changed
        if (resultId != null) {
            result = textSubmission.getManualResultsById(resultId);
            textSubmission.setResults(Collections.singletonList(result));
        }
        else {
            result = textSubmission.getResultForCorrectionRound(correctionRound);
        }

        textSubmission.removeNotNeededResults(correctionRound, resultId);
        participation.setResults(Set.copyOf(textSubmission.getResults()));

        final ResponseEntity.BodyBuilder bodyBuilder = ResponseEntity.ok();
        final Result finalResult = result;

        // Add the jwt token as a header to the response for tutor-assessment tracking to the request if the athene profile is set
        this.atheneTrackingTokenProvider.ifPresent(atheneTrackingTokenProvider -> atheneTrackingTokenProvider.addTokenToResponseEntity(bodyBuilder, finalResult));
        return bodyBuilder.body(participation);
    }

    /**
     * GET exercise/:exerciseId/submission/:submissionId/example-result : Retrieve the result of an example assessment, only if the user is an instructor or if the submission is used for tutorial purposes.
     *
     * @param exerciseId   the id of the exercise
     * @param submissionId the id of the submission which must be connected to an example submission
     * @return the example result linked to the submission
     */
    @GetMapping("/exercises/{exerciseId}/submissions/{submissionId}/example-result")
    @PreAuthorize("hasRole('TA')")
    public ResponseEntity<Result> getExampleResultForTutor(@PathVariable long exerciseId, @PathVariable long submissionId) {
        User user = userRepository.getUserWithGroupsAndAuthorities();
        log.debug("REST request to get example assessment for tutors text assessment: {}", submissionId);
        final ExampleSubmission exampleSubmission = exampleSubmissionRepository.findBySubmissionIdWithResultsElseThrow(submissionId);
        final var textExercise = exampleSubmission.getExercise();
        if (!textExercise.getId().equals(exerciseId)) {
            return badRequest("exerciseId", "400", "Exercise to submission with submissionId " + submissionId + "doesnt have the exerciseId " + exerciseId + " !");
        }

        // If the user is not at least a tutor for this exercise, return error
        authCheckService.checkHasAtLeastRoleForExerciseElseThrow(Role.TEACHING_ASSISTANT, textExercise, user);

        Submission submission = exampleSubmission.getSubmission();

        if (!(submission instanceof final TextSubmission textSubmission)) {
            return ResponseEntity.badRequest().body(null);
        }

        final var textBlocks = textBlockService.findAllBySubmissionId(textSubmission.getId());
        textSubmission.setBlocks(textBlocks);
        if (textSubmission.getBlocks() == null || textSubmission.getBlocks().isEmpty()) {
            textBlockService.computeTextBlocksForSubmissionBasedOnSyntax(textSubmission);
        }

        Result result = null;
        if (!Boolean.TRUE.equals(exampleSubmission.isUsedForTutorial()) || authCheckService.isAtLeastInstructorForExercise(textExercise, user)) {
            result = textSubmission.getLatestResult();
            if (result != null) {
                final List<Feedback> assessments = feedbackRepository.findByResult(result);
                result.setFeedbacks(assessments);
            }
        }
        if (result == null) {
            result = new Result();
            result.setSubmission(textSubmission);
        }

        return ResponseEntity.ok().body(result);
    }

    /**
     * GET participations/:participationId/submissions/:submissionId/feedbacks/:feedbackId/feedback-conflicts : Retrieves all the text submissions that have conflicting feedback with the given feedback id.
     * User needs to be either assessor of the submission (with given feedback id) or an instructor for the exercise to check the conflicts.
     *
     * @param participationId - id of the participation to the submission
     * @param submissionId - id of the submission with the feedback that has conflicts
     * @param feedbackId - id of the feedback that has conflicts
     * @return - Set of text submissions
     */
    @GetMapping("/participations/{participationId}/submissions/{submissionId}/feedbacks/{feedbackId}/feedback-conflicts")
    @PreAuthorize("hasRole('TA')")
    public ResponseEntity<Set<TextSubmission>> getConflictingTextSubmissions(@PathVariable long participationId, @PathVariable long submissionId, @PathVariable long feedbackId) {
        log.debug("REST request to get conflicting text assessments for feedback id: {}", feedbackId);

        final TextSubmission textSubmission = textSubmissionRepository.findByIdWithEagerParticipationExerciseResultAssessorElseThrow(submissionId);

        final TextExercise textExercise = (TextExercise) textSubmission.getParticipation().getExercise();
        final Result result = textSubmission.getLatestResult();

        if (!textSubmission.getParticipation().getId().equals(participationId)) {
            return badRequest("participationId", "400", "The participationId in the path doesnt match the participationId to the submission " + submissionId + " !");
        }

        final User user = userRepository.getUserWithGroupsAndAuthorities();
        checkTextExerciseForRequest(textExercise, user);

        if (!textExercise.isAutomaticAssessmentEnabled() || automaticTextAssessmentConflictService.isEmpty()) {
            throw new BadRequestAlertException("Automatic assessments are not enabled for this text exercise or text assessment conflict service is not available!",
                    "textAssessmentConflict", "AutomaticTextAssessmentConflictServiceNotFound");
        }
        final boolean isInstructorForExercise = authCheckService.isAtLeastInstructorForExercise(textExercise, user);
        if (result != null && result.getAssessor() != null && !result.getAssessor().getLogin().equals(user.getLogin()) && !isInstructorForExercise) {
            return forbidden();
        }

        Set<TextSubmission> textSubmissionSet = this.automaticTextAssessmentConflictService.get().getConflictingSubmissions(feedbackId);

        final ResponseEntity.BodyBuilder bodyBuilder = ResponseEntity.ok();
        return bodyBuilder.body(textSubmissionSet);
    }

    /**
     * POST exercise/:exerciseId/feedbackConflict/:feedbackConflictId/solve : With given feedbackConflictId, finds the conflict and sets it as solved.
     * Checks; if the feedback conflict is present, if the user is the assessor of one of the feedback or
     * if the user is at least the instructor for the exercise.
     *
     * @param exerciseId - exercise id to check access rights.
     * @param feedbackConflictId - feedback conflict id to set the conflict as solved
     * @return - solved feedback conflict
     */
    @PostMapping("/exercises/{exerciseId}/feedback-conflicts/{feedbackConflictId}/solve")
    @PreAuthorize("hasRole('TA')")
    public ResponseEntity<FeedbackConflict> solveFeedbackConflict(@PathVariable long exerciseId, @PathVariable long feedbackConflictId) {
        log.debug("REST request to set feedback conflict as solved for feedbackConflictId: {}", feedbackConflictId);

        if (automaticTextAssessmentConflictService.isEmpty()) {
            throw new BadRequestAlertException("Automatic text assessment conflict service is not available!", "automaticTextAssessmentConflictService",
                    "AutomaticTextAssessmentConflictServiceNotFound");
        }
        final User user = userRepository.getUserWithGroupsAndAuthorities();

        final FeedbackConflict feedbackConflict = feedbackConflictRepository.findByFeedbackConflictIdElseThrow(feedbackConflictId);
        if (!feedbackConflict.getFirstFeedback().getResult().getParticipation().getExercise().getId().equals(exerciseId)) {
            return badRequest("exerciseId", "400", "The exerciseId in the path doesnt match the exerciseId to the feedbackConflict " + feedbackConflictId + " !");
        }
        final TextExercise textExercise = textExerciseRepository.findByIdElseThrow(exerciseId);
        final User firstAssessor = feedbackConflict.getFirstFeedback().getResult().getAssessor();
        final User secondAssessor = feedbackConflict.getSecondFeedback().getResult().getAssessor();

        final boolean isInstructorForExercise = authCheckService.isAtLeastInstructorForExercise(textExercise, user);
        if (!firstAssessor.getLogin().equals(user.getLogin()) && !secondAssessor.getLogin().equals(user.getLogin()) && !isInstructorForExercise) {
            return forbidden();
        }

        this.automaticTextAssessmentConflictService.get().solveFeedbackConflict(feedbackConflict);

        return ResponseEntity.ok(feedbackConflict);

    }

    @Override
    String getEntityName() {
        return ENTITY_NAME;
    }

    /**
     * Checks if the given textExercise is valid and if the requester have the
     * required permissions
     * @param textExercise which needs to be checked
     * @throws BadRequestAlertException if no request was found
     */
    private void checkTextExerciseForRequest(@Nullable TextExercise textExercise, User user) {
        if (textExercise == null) {
            throw new BadRequestAlertException("No exercise was found for the given ID.", "textExercise", "exerciseNotFound");
        }
        validateExercise(textExercise);
        checkAuthorization(textExercise, user);
    }

    /**
     * Save TextBlocks received from Client (if present). We need to reference them to the submission first.
     * @param textBlocks received from Client
     * @param textSubmission to associate blocks with
     */
<<<<<<< HEAD
    private void saveTextBlocks(final Set<TextBlock> textBlocks, final TextSubmission textSubmission, final List<Feedback> feedbacks) {
=======
    private void saveTextBlocks(final Set<TextBlock> textBlocks, final TextSubmission textSubmission, final TextExercise exercise) {
>>>>>>> c11dfee5
        if (textBlocks != null) {
            Map<String, Feedback> feedbackMap = feedbacks.stream().collect(Collectors.toMap(Feedback::getReference, f -> f));
            final Set<String> existingTextBlockIds = textSubmission.getBlocks().stream().map(TextBlock::getId).collect(toSet());
            final var updatedTextBlocks = textBlocks.stream().filter(tb -> !existingTextBlockIds.contains(tb.getId())).peek(tb -> {
                tb.setSubmission(textSubmission);
<<<<<<< HEAD
                tb.setFeedback(feedbackMap.get(tb.getId()));
=======
                tb.setKnowledge(exercise.getKnowledge());
>>>>>>> c11dfee5
            }).collect(toSet());
            textBlockService.saveAll(updatedTextBlocks);
            // Update the feedback_id for existing text blocks
            if (!existingTextBlockIds.isEmpty()) {
                final var blocksToUpdate = textSubmission.getBlocks();
                blocksToUpdate.forEach(tb -> tb.setFeedback(feedbackMap.get(tb.getId())));
                textBlockService.saveAll(blocksToUpdate);
            }
        }
    }
}<|MERGE_RESOLUTION|>--- conflicted
+++ resolved
@@ -116,11 +116,7 @@
         ResponseEntity<Result> response = super.saveAssessment(textSubmission, false, textAssessment.getFeedbacks(), resultId);
 
         if (response.getStatusCode().is2xxSuccessful()) {
-<<<<<<< HEAD
-            saveTextBlocks(textAssessment.getTextBlocks(), textSubmission, response.getBody().getFeedbacks());
-=======
-            saveTextBlocks(textAssessment.getTextBlocks(), textSubmission, (TextExercise) result.getParticipation().getExercise());
->>>>>>> c11dfee5
+            saveTextBlocks(textAssessment.getTextBlocks(), textSubmission, (TextExercise) result.getParticipation().getExercise(), response.getBody().getFeedbacks());
         }
 
         return response;
@@ -156,11 +152,7 @@
         if (response.getStatusCode().is2xxSuccessful()) {
             final Submission submission = response.getBody().getSubmission();
             final var textSubmission = textSubmissionService.findOneWithEagerResultFeedbackAndTextBlocks(submission.getId());
-<<<<<<< HEAD
-            saveTextBlocks(textAssessment.getTextBlocks(), textSubmission, response.getBody().getFeedbacks());
-=======
-            saveTextBlocks(textAssessment.getTextBlocks(), textSubmission, textExerciseRepository.findByIdElseThrow(exerciseId));
->>>>>>> c11dfee5
+            saveTextBlocks(textAssessment.getTextBlocks(), textSubmission, textExerciseRepository.findByIdElseThrow(exerciseId), response.getBody().getFeedbacks());
         }
         return response;
     }
@@ -235,11 +227,7 @@
         ResponseEntity<Result> response = super.saveAssessment(textSubmission, true, textAssessment.getFeedbacks(), resultId);
 
         if (response.getStatusCode().is2xxSuccessful()) {
-<<<<<<< HEAD
-            saveTextBlocks(textAssessment.getTextBlocks(), textSubmission, response.getBody().getFeedbacks());
-=======
-            saveTextBlocks(textAssessment.getTextBlocks(), textSubmission, exercise);
->>>>>>> c11dfee5
+            saveTextBlocks(textAssessment.getTextBlocks(), textSubmission, exercise, response.getBody().getFeedbacks());
 
             // call feedback conflict service
             if (exercise.isAutomaticAssessmentEnabled() && automaticTextAssessmentConflictService.isPresent()) {
@@ -274,12 +262,8 @@
         long exerciseId = studentParticipation.getExercise().getId();
         TextExercise textExercise = textExerciseRepository.findByIdElseThrow(exerciseId);
         checkAuthorization(textExercise, user);
-<<<<<<< HEAD
-=======
-        saveTextBlocks(assessmentUpdate.getTextBlocks(), textSubmission, textExercise);
->>>>>>> c11dfee5
         Result result = textAssessmentService.updateAssessmentAfterComplaint(textSubmission.getLatestResult(), textExercise, assessmentUpdate);
-        saveTextBlocks(assessmentUpdate.getTextBlocks(), textSubmission, result.getFeedbacks());
+        saveTextBlocks(assessmentUpdate.getTextBlocks(), textSubmission, textExercise, result.getFeedbacks());
 
         if (result.getParticipation() != null && result.getParticipation() instanceof StudentParticipation && !authCheckService.isAtLeastInstructorForExercise(textExercise)) {
             ((StudentParticipation) result.getParticipation()).setParticipant(null);
@@ -567,21 +551,14 @@
      * @param textBlocks received from Client
      * @param textSubmission to associate blocks with
      */
-<<<<<<< HEAD
-    private void saveTextBlocks(final Set<TextBlock> textBlocks, final TextSubmission textSubmission, final List<Feedback> feedbacks) {
-=======
-    private void saveTextBlocks(final Set<TextBlock> textBlocks, final TextSubmission textSubmission, final TextExercise exercise) {
->>>>>>> c11dfee5
+    private void saveTextBlocks(final Set<TextBlock> textBlocks, final TextSubmission textSubmission, final TextExercise exercise, final List<Feedback> feedbacks) {
         if (textBlocks != null) {
             Map<String, Feedback> feedbackMap = feedbacks.stream().collect(Collectors.toMap(Feedback::getReference, f -> f));
             final Set<String> existingTextBlockIds = textSubmission.getBlocks().stream().map(TextBlock::getId).collect(toSet());
             final var updatedTextBlocks = textBlocks.stream().filter(tb -> !existingTextBlockIds.contains(tb.getId())).peek(tb -> {
                 tb.setSubmission(textSubmission);
-<<<<<<< HEAD
                 tb.setFeedback(feedbackMap.get(tb.getId()));
-=======
                 tb.setKnowledge(exercise.getKnowledge());
->>>>>>> c11dfee5
             }).collect(toSet());
             textBlockService.saveAll(updatedTextBlocks);
             // Update the feedback_id for existing text blocks
