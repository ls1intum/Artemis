--- conflicted
+++ resolved
@@ -39,11 +39,7 @@
 import de.tum.in.www1.artemis.repository.TextSubmissionRepository;
 import de.tum.in.www1.artemis.security.jwt.AtheneTrackingTokenProvider;
 import de.tum.in.www1.artemis.service.AuthorizationCheckService;
-<<<<<<< HEAD
 import de.tum.in.www1.artemis.service.AutomaticTextAssessmentConflictService;
-import de.tum.in.www1.artemis.service.AutomaticTextFeedbackService;
-=======
->>>>>>> b3357b42
 import de.tum.in.www1.artemis.service.ExamService;
 import de.tum.in.www1.artemis.service.ExerciseService;
 import de.tum.in.www1.artemis.service.GradingCriterionService;
@@ -89,19 +85,11 @@
 
     private final GradingCriterionService gradingCriterionService;
 
-<<<<<<< HEAD
-    public TextAssessmentResource(AuthorizationCheckService authCheckService, ResultService resultService, TextAssessmentService textAssessmentService,
-            TextBlockService textBlockService, TextBlockRepository textBlockRepository, TextExerciseService textExerciseService, TextSubmissionRepository textSubmissionRepository,
-            UserService userService, TextSubmissionService textSubmissionService, WebsocketMessagingService messagingService, ExerciseService exerciseService,
-            Optional<AutomaticTextFeedbackService> automaticTextFeedbackService, ResultRepository resultRepository, GradingCriterionService gradingCriterionService,
-            Optional<AtheneTrackingTokenProvider> atheneTrackingTokenProvider, ExamService examService,
-            Optional<AutomaticTextAssessmentConflictService> automaticTextAssessmentConflictService) {
-=======
     public TextAssessmentResource(AuthorizationCheckService authCheckService, TextAssessmentService textAssessmentService, TextBlockRepository textBlockRepository,
             TextExerciseService textExerciseService, TextSubmissionRepository textSubmissionRepository, UserService userService, TextSubmissionService textSubmissionService,
             WebsocketMessagingService messagingService, ExerciseService exerciseService, ResultRepository resultRepository, GradingCriterionService gradingCriterionService,
-            Optional<AtheneTrackingTokenProvider> atheneTrackingTokenProvider, ExamService examService) {
->>>>>>> b3357b42
+            Optional<AtheneTrackingTokenProvider> atheneTrackingTokenProvider, ExamService examService,
+            Optional<AutomaticTextAssessmentConflictService> automaticTextAssessmentConflictService) {
         super(authCheckService, userService, exerciseService, textSubmissionService, textAssessmentService, resultRepository, examService);
 
         this.textAssessmentService = textAssessmentService;
