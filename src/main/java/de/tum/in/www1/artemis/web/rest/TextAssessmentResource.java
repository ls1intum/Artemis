--- conflicted
+++ resolved
@@ -59,12 +59,6 @@
 
     private final ExampleSubmissionRepository exampleSubmissionRepository;
 
-<<<<<<< HEAD
-    private final Optional<AtheneTrackingTokenProvider> atheneTrackingTokenProvider;
-=======
-    private final Optional<AutomaticTextAssessmentConflictService> automaticTextAssessmentConflictService;
->>>>>>> 5da99982
-
     private final GradingCriterionRepository gradingCriterionRepository;
 
     private final FeedbackRepository feedbackRepository;
@@ -74,15 +68,9 @@
     public TextAssessmentResource(AuthorizationCheckService authCheckService, TextAssessmentService textAssessmentService, TextBlockService textBlockService,
             TextExerciseRepository textExerciseRepository, TextSubmissionRepository textSubmissionRepository, UserRepository userRepository,
             TextSubmissionService textSubmissionService, WebsocketMessagingService messagingService, ExerciseRepository exerciseRepository, ResultRepository resultRepository,
-<<<<<<< HEAD
-            GradingCriterionRepository gradingCriterionRepository, Optional<AtheneTrackingTokenProvider> atheneTrackingTokenProvider, ExamService examService,
-            ExampleSubmissionRepository exampleSubmissionRepository, SubmissionRepository submissionRepository, FeedbackRepository feedbackRepository,
-            SingleUserNotificationService singleUserNotificationService, ResultService resultService) {
-=======
-            GradingCriterionRepository gradingCriterionRepository, ExamService examService, Optional<AutomaticTextAssessmentConflictService> automaticTextAssessmentConflictService,
-            FeedbackConflictRepository feedbackConflictRepository, ExampleSubmissionRepository exampleSubmissionRepository, SubmissionRepository submissionRepository,
-            FeedbackRepository feedbackRepository, SingleUserNotificationService singleUserNotificationService, ResultService resultService) {
->>>>>>> 5da99982
+            GradingCriterionRepository gradingCriterionRepository, ExamService examService, ExampleSubmissionRepository exampleSubmissionRepository,
+            SubmissionRepository submissionRepository, FeedbackRepository feedbackRepository, SingleUserNotificationService singleUserNotificationService,
+            ResultService resultService) {
         super(authCheckService, userRepository, exerciseRepository, textAssessmentService, resultRepository, examService, messagingService, exampleSubmissionRepository,
                 submissionRepository, singleUserNotificationService);
 
@@ -92,12 +80,6 @@
         this.textSubmissionRepository = textSubmissionRepository;
         this.textSubmissionService = textSubmissionService;
         this.gradingCriterionRepository = gradingCriterionRepository;
-<<<<<<< HEAD
-        this.atheneTrackingTokenProvider = atheneTrackingTokenProvider;
-=======
-        this.automaticTextAssessmentConflictService = automaticTextAssessmentConflictService;
-        this.feedbackConflictRepository = feedbackConflictRepository;
->>>>>>> 5da99982
         this.feedbackRepository = feedbackRepository;
         this.exampleSubmissionRepository = exampleSubmissionRepository;
         this.resultService = resultService;
