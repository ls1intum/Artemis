package de.tum.in.www1.artemis.web.rest;

import static java.util.stream.Collectors.toSet;

import java.util.*;
import java.util.function.Function;
import java.util.stream.Collectors;

import org.slf4j.Logger;
import org.slf4j.LoggerFactory;
import org.springframework.beans.factory.annotation.Value;
import org.springframework.http.HttpStatus;
import org.springframework.http.ResponseEntity;
import org.springframework.util.StringUtils;
import org.springframework.web.bind.annotation.*;

import de.tum.in.www1.artemis.domain.*;
import de.tum.in.www1.artemis.domain.enumeration.FeedbackType;
import de.tum.in.www1.artemis.domain.participation.Participation;
import de.tum.in.www1.artemis.domain.participation.StudentParticipation;
import de.tum.in.www1.artemis.repository.*;
import de.tum.in.www1.artemis.security.Role;
import de.tum.in.www1.artemis.security.annotations.EnforceAtLeastInstructor;
import de.tum.in.www1.artemis.security.annotations.EnforceAtLeastTutor;
import de.tum.in.www1.artemis.service.*;
import de.tum.in.www1.artemis.service.connectors.athena.AthenaFeedbackSendingService;
import de.tum.in.www1.artemis.service.exam.ExamService;
import de.tum.in.www1.artemis.web.rest.dto.TextAssessmentDTO;
import de.tum.in.www1.artemis.web.rest.dto.TextAssessmentUpdateDTO;
import de.tum.in.www1.artemis.web.rest.errors.BadRequestAlertException;
import de.tum.in.www1.artemis.web.rest.errors.ErrorConstants;
import de.tum.in.www1.artemis.web.rest.util.HeaderUtil;
import io.swagger.annotations.ApiResponse;
import io.swagger.annotations.ApiResponses;

/**
 * REST controller for managing TextAssessment.
 */
@RestController
@RequestMapping("/api")
public class TextAssessmentResource extends AssessmentResource {

    @Value("${jhipster.clientApp.name}")
    private String applicationName;

    private static final String ENTITY_NAME = "textAssessment";

    private final Logger log = LoggerFactory.getLogger(TextAssessmentResource.class);

    private final TextBlockService textBlockService;

    private final TextAssessmentService textAssessmentService;

    private final TextExerciseRepository textExerciseRepository;

    private final TextSubmissionService textSubmissionService;

    private final TextSubmissionRepository textSubmissionRepository;

    private final ExampleSubmissionRepository exampleSubmissionRepository;

    private final GradingCriterionRepository gradingCriterionRepository;

    private final FeedbackRepository feedbackRepository;

    private final ResultService resultService;

    private final Optional<AthenaFeedbackSendingService> athenaFeedbackSendingService;

    public TextAssessmentResource(AuthorizationCheckService authCheckService, TextAssessmentService textAssessmentService, TextBlockService textBlockService,
            TextExerciseRepository textExerciseRepository, TextSubmissionRepository textSubmissionRepository, UserRepository userRepository,
            TextSubmissionService textSubmissionService, ExerciseRepository exerciseRepository, ResultRepository resultRepository,
            GradingCriterionRepository gradingCriterionRepository, ExamService examService, ExampleSubmissionRepository exampleSubmissionRepository,
            SubmissionRepository submissionRepository, FeedbackRepository feedbackRepository, ResultService resultService,
            Optional<AthenaFeedbackSendingService> athenaFeedbackSendingService) {
        super(authCheckService, userRepository, exerciseRepository, textAssessmentService, resultRepository, examService, exampleSubmissionRepository, submissionRepository);

        this.textAssessmentService = textAssessmentService;
        this.textBlockService = textBlockService;
        this.textExerciseRepository = textExerciseRepository;
        this.textSubmissionRepository = textSubmissionRepository;
        this.textSubmissionService = textSubmissionService;
        this.gradingCriterionRepository = gradingCriterionRepository;
        this.feedbackRepository = feedbackRepository;
        this.exampleSubmissionRepository = exampleSubmissionRepository;
        this.resultService = resultService;
        this.athenaFeedbackSendingService = athenaFeedbackSendingService;
    }

    /**
     * PUT participations/:participationId/results/:resultId/text-assessment : Saves a given manual textAssessment
     *
     * @param participationId the participationId of the participation the result belongs to
     * @param resultId        the resultId the assessment belongs to
     * @param textAssessment  the assessments
     * @return 200 Ok if successful with the corresponding result as body, but sensitive information are filtered out
     */
    @PutMapping("participations/{participationId}/results/{resultId}/text-assessment")
    @EnforceAtLeastTutor
    public ResponseEntity<Result> saveTextAssessment(@PathVariable Long participationId, @PathVariable Long resultId, @RequestBody TextAssessmentDTO textAssessment) {
        final boolean hasAssessmentWithTooLongReference = textAssessment.getFeedbacks() != null
                && textAssessment.getFeedbacks().stream().filter(Feedback::hasReference).anyMatch(feedback -> feedback.getReference().length() > Feedback.MAX_REFERENCE_LENGTH);
        if (hasAssessmentWithTooLongReference) {
            throw new BadRequestAlertException("Please select a text block shorter than " + Feedback.MAX_REFERENCE_LENGTH + " characters.", "feedbackList",
                    "feedbackReferenceTooLong");
        }
        Result result = resultRepository.findByIdElseThrow(resultId);
        if (!result.getParticipation().getId().equals(participationId)) {
            throw new BadRequestAlertException("participationId in Result of resultId " + resultId + " doesn't match the paths participationId!", "feedbackList",
                    "participationIdMismatch");
        }
        authCheckService.checkHasAtLeastRoleForExerciseElseThrow(Role.TEACHING_ASSISTANT, result.getParticipation().getExercise(), null);
        final var textSubmission = textSubmissionRepository.getTextSubmissionWithResultAndTextBlocksAndFeedbackByResultIdElseThrow(resultId);
        ResponseEntity<Result> response = super.saveAssessment(textSubmission, false, textAssessment.getFeedbacks(), resultId);

        if (response.getStatusCode().is2xxSuccessful()) {
            final var feedbacksWithIds = response.getBody().getFeedbacks();
            saveTextBlocks(textAssessment.getTextBlocks(), textSubmission, feedbacksWithIds);
        }

        return response;
    }

    /**
     * PUT exercises/:exerciseId/example-submissions/:exampleSubmissionId/example-text-assessment : save manual example text assessment
     *
     * @param exerciseId          the id of the exercise the exampleSubmission belongs to
     * @param exampleSubmissionId id of the submission
     * @param textAssessment      list of text assessments (consists of feedbacks and text blocks)
     * @return result after saving example text assessment
     */
    @ResponseStatus(HttpStatus.OK)
    @ApiResponses({ @ApiResponse(code = 403, message = ErrorConstants.REQ_403_REASON), @ApiResponse(code = 404, message = ErrorConstants.REQ_404_REASON) })
    @PutMapping("exercises/{exerciseId}/example-submissions/{exampleSubmissionId}/example-text-assessment")
    @EnforceAtLeastTutor
    public ResponseEntity<Result> saveTextExampleAssessment(@PathVariable long exerciseId, @PathVariable long exampleSubmissionId, @RequestBody TextAssessmentDTO textAssessment) {
        log.debug("REST request to save text example assessment : {}", exampleSubmissionId);
        Optional<ExampleSubmission> optionalExampleSubmission = exampleSubmissionRepository.findById(exampleSubmissionId);
        if (optionalExampleSubmission.isPresent()) {
            ExampleSubmission exampleSubmission = optionalExampleSubmission.get();
            if (!exampleSubmission.getExercise().getId().equals(exerciseId)) {
                throw new BadRequestAlertException("exerciseId in ExampleSubmission of exampleSubmissionId " + exampleSubmissionId + " doesn't match the paths exerciseId!",
                        "exerciseId", "exerciseIdMismatch");
            }
            authCheckService.checkHasAtLeastRoleForExerciseElseThrow(Role.EDITOR, exampleSubmission.getExercise(), null);
        }
        else {
            TextExercise textExercise = textExerciseRepository.findByIdElseThrow(exerciseId);
            authCheckService.checkHasAtLeastRoleForExerciseElseThrow(Role.EDITOR, textExercise, null);
        }
<<<<<<< HEAD
        final var response = super.saveExampleAssessment(exampleSubmissionId, textAssessment.getFeedbacks());
        if (response.getStatusCode().is2xxSuccessful()) {
            final Submission submission = response.getBody().getSubmission();
            final var textSubmission = textSubmissionService.findOneWithEagerResultFeedbackAndTextBlocks(submission.getId());
            final var feedbacksWithIds = response.getBody().getFeedbacks();
            saveTextBlocks(textAssessment.getTextBlocks(), textSubmission, feedbacksWithIds);
        }
        return response;
=======
        final Result result = super.saveExampleAssessment(exampleSubmissionId, textAssessment.getFeedbacks());
        final TextExercise exercise = textExerciseRepository.findByIdElseThrow(exerciseId);
        final Submission submission = result.getSubmission();
        final TextSubmission textSubmission = textSubmissionService.findOneWithEagerResultFeedbackAndTextBlocks(submission.getId());
        final List<Feedback> feedbacksWithIds = result.getFeedbacks();
        saveTextBlocks(textAssessment.getTextBlocks(), textSubmission, exercise, feedbacksWithIds);
        return ResponseEntity.ok(result);
>>>>>>> 4e029174
    }

    /**
     * DELETE exercises/:exerciseId/example-submissions/:exampleSubmissionId/example-assessment/feedback : delete feedback for example submission.
     *
     * @param exerciseId          the id of the exercise the exampleSubmission belongs to
     * @param exampleSubmissionId id of the submission
     * @return 204 No Content
     */
    @ResponseStatus(HttpStatus.NO_CONTENT)
    @DeleteMapping("exercises/{exerciseId}/example-submissions/{exampleSubmissionId}/example-text-assessment/feedback")
    @EnforceAtLeastTutor
    public ResponseEntity<Void> deleteTextExampleAssessment(@PathVariable long exerciseId, @PathVariable long exampleSubmissionId) {
        log.debug("REST request to delete text example assessment : {}", exampleSubmissionId);
        User user = userRepository.getUserWithGroupsAndAuthorities();
        final var exampleSubmission = exampleSubmissionRepository.findByIdWithEagerResultAndFeedbackElseThrow(exampleSubmissionId);
        Submission submission = exampleSubmission.getSubmission();
        Exercise exercise = exampleSubmission.getExercise();
        checkAuthorization(exercise, user);
        if (!exercise.getId().equals(exerciseId)) {
            throw new BadRequestAlertException("exerciseId in ExampleSubmission of exampleSubmissionId " + exampleSubmissionId + " doesn't match the paths exerciseId!",
                    "exerciseId", "exerciseIdMismatch");
        }

        if (!(submission instanceof TextSubmission)) {
            return ResponseEntity.badRequest().build();
        }

        // 1. Delete Text blocks
        textBlockService.deleteForSubmission((TextSubmission) submission);

        // 2. Delete feedback and example assessment
        final var latestResult = submission.getLatestResult();
        if (latestResult != null) {
            latestResult.getFeedbacks().clear();
            resultService.deleteResult(latestResult, true);
            submission.setResults(List.of());
            submissionRepository.save(submission);
        }

        return ResponseEntity.noContent().build();
    }

    /**
     * POST participations/:participationId/results/:resultId/submit-text-assessment : Submits manual textAssessments for a given result
     * and notify the user if it's before the Assessment Due Date
     *
     * @param participationId the participationId of the participation whose assessment shall be saved
     * @param resultId        the resultId the assessment belongs to
     * @param textAssessment  the assessments which should be submitted
     * @return 200 Ok if successful with the corresponding result as a body, but sensitive information are filtered out
     */
    @PostMapping("participations/{participationId}/results/{resultId}/submit-text-assessment")
    @EnforceAtLeastTutor
    public ResponseEntity<Result> submitTextAssessment(@PathVariable Long participationId, @PathVariable Long resultId, @RequestBody TextAssessmentDTO textAssessment) {
        final boolean hasAssessmentWithTooLongReference = textAssessment.getFeedbacks().stream().filter(Feedback::hasReference)
                .anyMatch(feedback -> feedback.getReference().length() > Feedback.MAX_REFERENCE_LENGTH);
        if (hasAssessmentWithTooLongReference) {
            throw new BadRequestAlertException("Please select a text block shorter than " + Feedback.MAX_REFERENCE_LENGTH + " characters.", "feedbackList",
                    "feedbackReferenceTooLong");
        }
        Result result = resultRepository.findByIdElseThrow(resultId);
        if (!(result.getParticipation().getExercise() instanceof final TextExercise exercise)) {
            throw new BadRequestAlertException("This exercise isn't a TextExercise!", "Exercise", "wrongExerciseType");
        }
        else if (!result.getParticipation().getId().equals(participationId)) {
            throw new BadRequestAlertException("participationId in Result of resultId " + resultId + " doesn't match the paths participationId!", "participationId",
                    "participationIdMismatch");
        }
        checkAuthorization(exercise, null);
        final TextSubmission textSubmission = textSubmissionRepository.getTextSubmissionWithResultAndTextBlocksAndFeedbackByResultIdElseThrow(resultId);
        ResponseEntity<Result> response = super.saveAssessment(textSubmission, true, textAssessment.getFeedbacks(), resultId);

        if (response.getStatusCode().is2xxSuccessful()) {
            final var feedbacksWithIds = response.getBody().getFeedbacks();
            saveTextBlocks(textAssessment.getTextBlocks(), textSubmission, feedbacksWithIds);
            sendFeedbackToAthena(exercise, textSubmission, feedbacksWithIds);
        }

        return response;
    }

    /**
     * PUT participations/:participationId/submissions/:submissionId/text-assessment-after-complaint : Update an assessment after a complaint was accepted.
     *
     * @param participationId  the id of the participation the submission belongs to
     * @param submissionId     the id of the submission for which the assessment should be updated
     * @param assessmentUpdate the assessment update containing the new feedback items and the response to the complaint
     * @return the updated result
     */
    @ResponseStatus(HttpStatus.OK)
    @PutMapping("participations/{participationId}/submissions/{submissionId}/text-assessment-after-complaint")
    @EnforceAtLeastTutor
    public ResponseEntity<Result> updateTextAssessmentAfterComplaint(@PathVariable Long participationId, @PathVariable Long submissionId,
            @RequestBody TextAssessmentUpdateDTO assessmentUpdate) {
        log.debug("REST request to update the assessment of submission {} after complaint.", submissionId);
        User user = userRepository.getUserWithGroupsAndAuthorities();
        TextSubmission textSubmission = textSubmissionService.findOneWithEagerResultFeedbackAndTextBlocks(submissionId);
        StudentParticipation studentParticipation = (StudentParticipation) textSubmission.getParticipation();
        if (!studentParticipation.getId().equals(participationId)) {
            throw new BadRequestAlertException("participationId in Submission of submissionId " + submissionId + " doesn't match the paths participationId!", "participationId",
                    "participationIdMismatch");
        }
        long exerciseId = studentParticipation.getExercise().getId();
        TextExercise textExercise = textExerciseRepository.findByIdElseThrow(exerciseId);
        checkAuthorization(textExercise, user);
        Result result = textAssessmentService.updateAssessmentAfterComplaint(textSubmission.getLatestResult(), textExercise, assessmentUpdate);
        saveTextBlocks(assessmentUpdate.getTextBlocks(), textSubmission, result.getFeedbacks());

        if (result.getParticipation() != null && result.getParticipation() instanceof StudentParticipation && !authCheckService.isAtLeastInstructorForExercise(textExercise)) {
            ((StudentParticipation) result.getParticipation()).setParticipant(null);
        }

        return ResponseEntity.ok(result);
    }

    /**
     * POST participations/:participationId/submissions/:submissionId/cancel-assessment : Cancel an assessment of a given submission for the current user, i.e. delete the
     * corresponding result / release the lock. Then the submission is available for assessment again.
     *
     * @param submissionId    the id of the submission for which the current assessment should be canceled
     * @param participationId the participationId of the participation for which the assessment should get canceled
     * @return 200 Ok response if canceling was successful, 403 Forbidden if current user is not the assessor of the submission
     */
    @PostMapping("participations/{participationId}/submissions/{submissionId}/cancel-assessment")
    @EnforceAtLeastTutor
    public ResponseEntity<Void> cancelAssessment(@PathVariable Long participationId, @PathVariable Long submissionId) {
        Submission submission = submissionRepository.findByIdWithResultsElseThrow(submissionId);
        if (!submission.getParticipation().getId().equals(participationId)) {
            throw new BadRequestAlertException("participationId in Submission of submissionId " + submissionId + " doesn't match the paths participationId!", "participationId",
                    "participationIdMismatch");
        }
        authCheckService.checkHasAtLeastRoleForExerciseElseThrow(Role.TEACHING_ASSISTANT, submission.getParticipation().getExercise(), null);
        return super.cancelAssessment(submissionId);
    }

    /**
     * Delete an assessment of a given submission.
     *
     * @param participationId - the id of the participation to the submission
     * @param submissionId    - the id of the submission for which the current assessment should be deleted
     * @param resultId        - the id of the result which should get deleted
     * @return 200 Ok response if canceling was successful, 403 Forbidden if current user is not an instructor of the course or an admin
     */
    @DeleteMapping("participations/{participationId}/text-submissions/{submissionId}/results/{resultId}")
    @EnforceAtLeastInstructor
    public ResponseEntity<Void> deleteAssessment(@PathVariable Long participationId, @PathVariable Long submissionId, @PathVariable Long resultId) {
        return super.deleteAssessment(participationId, submissionId, resultId);
    }

    /**
     * GET text-submissions/:submissionId/for-assessment
     * Given a submissionId, the method retrieves from the database all the data needed by the tutor to assess the submission. If the tutor has already started
     * assessing the submission, then we also return all the results the tutor has already inserted. If another tutor has already started working on this submission, the system
     * returns an error
     * In case an instructors calls, the resultId is used first. In case the resultId is not set, the correctionRound is used.
     * In case neither resultId nor correctionRound are set, the first correctionRound is used.
     *
     * @param submissionId    the id of the submission we want
     * @param correctionRound correction round for which we want the submission
     * @param resultId        if result already exists, we want to get the submission for this specific result
     * @return a Participation of the tutor in the submission
     */
    @GetMapping("text-submissions/{submissionId}/for-assessment")
    @EnforceAtLeastTutor
    public ResponseEntity<Participation> retrieveParticipationForSubmission(@PathVariable Long submissionId,
            @RequestParam(value = "correction-round", defaultValue = "0") int correctionRound, @RequestParam(value = "resultId", required = false) Long resultId) {
        log.debug("REST request to get data for tutors text assessment submission: {}", submissionId);
        final var textSubmission = textSubmissionRepository.findByIdWithParticipationExerciseResultAssessorElseThrow(submissionId);
        final Participation participation = textSubmission.getParticipation();
        final var exercise = participation.getExercise();
        final User user = userRepository.getUserWithGroupsAndAuthorities();
        checkAuthorization(exercise, user);
        final boolean isAtLeastInstructorForExercise = authCheckService.isAtLeastInstructorForExercise(exercise, user);

        // return forbidden if caller is not allowed to assess
        authCheckService.checkIsAllowedToAssessExerciseElseThrow(exercise, user, resultId);

        Result result;
        if (resultId != null) {
            // in case resultId is set we get result by id
            result = textSubmission.getManualResultsById(resultId);

            if (result == null) {
                return ResponseEntity.badRequest()
                        .headers(HeaderUtil.createFailureAlert(applicationName, true, "TextSubmission", "ResultNotFound", "No Result was found for the given ID.")).body(null);
            }
        }
        else {
            // in case no resultId is set we get result by correctionRound
            result = textSubmission.getResultForCorrectionRound(correctionRound);

            if (result != null && !isAtLeastInstructorForExercise && result.getAssessor() != null && !result.getAssessor().getLogin().equals(user.getLogin())
                    && result.getCompletionDate() == null) {
                // If we already have a result, we need to check if it is locked.
                return ResponseEntity.status(HttpStatus.LOCKED)
                        .headers(HeaderUtil.createFailureAlert(applicationName, true, ENTITY_NAME, "alreadyAssessed", "This submission is being assessed by another tutor"))
                        .build();
            }

            textSubmissionService.lockTextSubmissionToBeAssessed(textSubmission, correctionRound);
            // set it since it has changed
            result = textSubmission.getResultForCorrectionRound(correctionRound);
        }

        // prepare and load in all feedbacks
        textAssessmentService.prepareSubmissionForAssessment(textSubmission, result);

        List<GradingCriterion> gradingCriteria = gradingCriterionRepository.findByExerciseIdWithEagerGradingCriteria(exercise.getId());
        exercise.setGradingCriteria(gradingCriteria);
        // Remove sensitive information of submission depending on user
        textSubmissionService.hideDetails(textSubmission, user);

        // Prepare for Response: Set Submissions and Results of Participation to include requested only.
        participation.setSubmissions(Set.of(textSubmission));
        textSubmission.getResults().forEach(res -> res.setSubmission(null));

        // set result again as it was changed
        if (resultId != null) {
            result = textSubmission.getManualResultsById(resultId);
            textSubmission.setResults(Collections.singletonList(result));
        }
        else {
            textSubmission.getResultForCorrectionRound(correctionRound);
        }

        textSubmission.removeNotNeededResults(correctionRound, resultId);
        participation.setResults(Set.copyOf(textSubmission.getResults()));

        return ResponseEntity.ok().body(participation);
    }

    /**
     * GET exercise/:exerciseId/submission/:submissionId/example-result : Retrieve the result of an example assessment
     *
     * @param exerciseId   the id of the exercise
     * @param submissionId the id of the submission which must be connected to an example submission
     * @return the example result linked to the submission
     */
    @GetMapping("/exercises/{exerciseId}/submissions/{submissionId}/example-result")
    @EnforceAtLeastTutor
    public ResponseEntity<Result> getExampleResultForTutor(@PathVariable long exerciseId, @PathVariable long submissionId) {
        User user = userRepository.getUserWithGroupsAndAuthorities();
        log.debug("REST request to get example assessment for tutors text assessment: {}", submissionId);
        final ExampleSubmission exampleSubmission = exampleSubmissionRepository.findBySubmissionIdWithResultsElseThrow(submissionId);
        final var textExercise = exampleSubmission.getExercise();
        if (!textExercise.getId().equals(exerciseId)) {
            throw new BadRequestAlertException("Exercise to submission with submissionId " + submissionId + " doesn't have the exerciseId " + exerciseId + " !", "exerciseId",
                    "exerciseIdMismatch");
        }

        // If the user is not at least a tutor for this exercise, return error
        authCheckService.checkHasAtLeastRoleForExerciseElseThrow(Role.TEACHING_ASSISTANT, textExercise, user);

        Submission submission = exampleSubmission.getSubmission();

        if (!(submission instanceof final TextSubmission textSubmission)) {
            return ResponseEntity.badRequest().body(null);
        }

        final var textBlocks = textBlockService.findAllBySubmissionId(textSubmission.getId());
        textSubmission.setBlocks(textBlocks);
        if (textSubmission.getBlocks() == null || textSubmission.getBlocks().isEmpty()) {
            textBlockService.computeTextBlocksForSubmissionBasedOnSyntax(textSubmission);
        }

        var result = textSubmission.getLatestResult();
        if (result != null) {
            final List<Feedback> assessments = feedbackRepository.findByResult(result);
            result.setFeedbacks(assessments);

            if (Boolean.TRUE.equals(exampleSubmission.isUsedForTutorial()) && !authCheckService.isAtLeastInstructorForExercise(textExercise, user)) {
                Result freshResult = new Result();
                // set the id to null to make sure that the client does know it is a restricted result and treat it accordingly
                result.setId(null);
                if (result.getFeedbacks() != null) {
                    result.getFeedbacks().stream().filter(feedback -> !FeedbackType.MANUAL_UNREFERENCED.equals(feedback.getType()) && StringUtils.hasText(feedback.getReference()))
                            .forEach(feedback -> {
                                Feedback freshFeedback = new Feedback();
                                freshFeedback.setId(feedback.getId());
                                freshResult.addFeedback(freshFeedback.reference(feedback.getReference()).type(feedback.getType()));
                            });
                }
                result = freshResult;
            }
        }

        return ResponseEntity.ok().body(result);
    }

    @Override
    String getEntityName() {
        return ENTITY_NAME;
    }

    /**
     * Save TextBlocks received from Client (if present). We need to reference them to the submission first.
     *
     * @param textBlocks     received from Client
     * @param textSubmission to associate blocks with
     * @param feedbacks      the feedbacks to associate with the blocks
     */
    private void saveTextBlocks(final Set<TextBlock> textBlocks, final TextSubmission textSubmission, final List<Feedback> feedbacks) {
        if (textBlocks != null) {
            List<Feedback> nonGeneralFeedbacks = feedbacks.stream().filter(feedback -> feedback.getReference() != null).toList();
            Map<String, Feedback> feedbackMap = nonGeneralFeedbacks.stream().collect(Collectors.toMap(Feedback::getReference, Function.identity()));
            final Set<String> existingTextBlockIds = textSubmission.getBlocks().stream().map(TextBlock::getId).collect(toSet());
            final var updatedTextBlocks = textBlocks.stream().filter(tb -> !existingTextBlockIds.contains(tb.getId())).peek(tb -> {
                tb.setSubmission(textSubmission);
                tb.setFeedback(feedbackMap.get(tb.getId()));
            }).collect(toSet());
            // Update the feedback_id for existing text blocks
            if (!existingTextBlockIds.isEmpty()) {
                final var blocksToUpdate = textSubmission.getBlocks();
                blocksToUpdate.forEach(tb -> tb.setFeedback(feedbackMap.get(tb.getId())));
                updatedTextBlocks.addAll(blocksToUpdate);
            }
            if (!updatedTextBlocks.isEmpty()) {
                // Reload text blocks to avoid trying to delete already removed referenced feedback.
                textBlockService.findAllBySubmissionId(textSubmission.getId());
                textBlockService.saveAll(updatedTextBlocks);
            }
        }
    }

    /**
     * Send feedback to Athena (if enabled for both the Artemis instance and the exercise).
     */
    private void sendFeedbackToAthena(final TextExercise exercise, final TextSubmission textSubmission, final List<Feedback> feedbacks) {
        if (athenaFeedbackSendingService.isPresent() && exercise.getFeedbackSuggestionsEnabled()) {
            athenaFeedbackSendingService.get().sendFeedback(exercise, textSubmission, feedbacks);
        }
    }
}<|MERGE_RESOLUTION|>--- conflicted
+++ resolved
@@ -148,24 +148,12 @@
             TextExercise textExercise = textExerciseRepository.findByIdElseThrow(exerciseId);
             authCheckService.checkHasAtLeastRoleForExerciseElseThrow(Role.EDITOR, textExercise, null);
         }
-<<<<<<< HEAD
-        final var response = super.saveExampleAssessment(exampleSubmissionId, textAssessment.getFeedbacks());
-        if (response.getStatusCode().is2xxSuccessful()) {
-            final Submission submission = response.getBody().getSubmission();
-            final var textSubmission = textSubmissionService.findOneWithEagerResultFeedbackAndTextBlocks(submission.getId());
-            final var feedbacksWithIds = response.getBody().getFeedbacks();
-            saveTextBlocks(textAssessment.getTextBlocks(), textSubmission, feedbacksWithIds);
-        }
-        return response;
-=======
         final Result result = super.saveExampleAssessment(exampleSubmissionId, textAssessment.getFeedbacks());
-        final TextExercise exercise = textExerciseRepository.findByIdElseThrow(exerciseId);
         final Submission submission = result.getSubmission();
         final TextSubmission textSubmission = textSubmissionService.findOneWithEagerResultFeedbackAndTextBlocks(submission.getId());
         final List<Feedback> feedbacksWithIds = result.getFeedbacks();
-        saveTextBlocks(textAssessment.getTextBlocks(), textSubmission, exercise, feedbacksWithIds);
+        saveTextBlocks(textAssessment.getTextBlocks(), textSubmission, feedbacksWithIds);
         return ResponseEntity.ok(result);
->>>>>>> 4e029174
     }
 
     /**
