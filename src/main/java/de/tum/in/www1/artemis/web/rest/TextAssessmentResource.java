--- conflicted
+++ resolved
@@ -91,21 +91,11 @@
     @PutMapping("/exercise/{exerciseId}/result/{resultId}")
     @PreAuthorize("hasAnyRole('TA', 'INSTRUCTOR', 'ADMIN')")
     public ResponseEntity<Result> saveTextAssessment(@PathVariable Long exerciseId, @PathVariable Long resultId, @RequestBody TextAssessmentDTO textAssessment) {
-<<<<<<< HEAD
-        User user = userService.getUserWithGroupsAndAuthorities();
-        TextExercise textExercise = textExerciseService.findOne(exerciseId);
-        checkTextExerciseForRequest(textExercise, user);
-
-        final Optional<TextSubmission> optionalTextSubmission = textSubmissionRepository.findByResultId(resultId);
-        if (optionalTextSubmission.isEmpty()) {
-            throw new BadRequestAlertException("No text submission found for the given result.", "textSubmission", "textSubmissionNotFound");
-=======
         final boolean hasAssessmentWithTooLongReference = textAssessment.getFeedbacks().stream().filter(Feedback::hasReference)
                 .anyMatch(f -> f.getReference().length() > Feedback.MAX_REFERENCE_LENGTH);
         if (hasAssessmentWithTooLongReference) {
             throw new BadRequestAlertException("Please select a text block shorter than " + Feedback.MAX_REFERENCE_LENGTH + " characters.", "feedbackList",
                     "feedbackReferenceTooLong");
->>>>>>> e392fcd9
         }
         final TextSubmission textSubmission = textSubmissionService.getTextSubmissionWithResultAndTextBlocksAndFeedbackByResultId(resultId);
         ResponseEntity<Result> response = super.saveAssessment(textSubmission, false, textAssessment.getFeedbacks());
@@ -128,28 +118,11 @@
     @PutMapping("/exercise/{exerciseId}/result/{resultId}/submit")
     @PreAuthorize("hasAnyRole('TA', 'INSTRUCTOR', 'ADMIN')")
     public ResponseEntity<Result> submitTextAssessment(@PathVariable Long exerciseId, @PathVariable Long resultId, @RequestBody TextAssessmentDTO textAssessment) {
-<<<<<<< HEAD
-        User user = userService.getUserWithGroupsAndAuthorities();
-        TextExercise textExercise = textExerciseService.findOne(exerciseId);
-        checkTextExerciseForRequest(textExercise, user);
-
-        final Optional<TextSubmission> optionalTextSubmission = textSubmissionRepository.findByResultId(resultId);
-        if (optionalTextSubmission.isEmpty()) {
-            throw new BadRequestAlertException("No text submission found for the given result.", "textSubmission", "textSubmissionNotFound");
-        }
-
-        StudentParticipation studentParticipation = (StudentParticipation) optionalTextSubmission.get().getParticipation();
-        final var isAtLeastInstructor = authCheckService.isAtLeastInstructorForExercise(textExercise);
-
-        if (!assessmentService.isAllowedToCreateOrOverrideResult(optionalTextSubmission.get().getResult(), textExercise, studentParticipation, user, isAtLeastInstructor)) {
-            return forbidden("assessment", "assessmentSaveNotAllowed", "The user is not allowed to override the assessment");
-=======
         final boolean hasAssessmentWithTooLongReference = textAssessment.getFeedbacks().stream().filter(Feedback::hasReference)
                 .anyMatch(f -> f.getReference().length() > Feedback.MAX_REFERENCE_LENGTH);
         if (hasAssessmentWithTooLongReference) {
             throw new BadRequestAlertException("Please select a text block shorter than " + Feedback.MAX_REFERENCE_LENGTH + " characters.", "feedbackList",
                     "feedbackReferenceTooLong");
->>>>>>> e392fcd9
         }
         final TextExercise exercise = textExerciseService.findOne(exerciseId);
         final TextSubmission textSubmission = textSubmissionService.getTextSubmissionWithResultAndTextBlocksAndFeedbackByResultId(resultId);
