--- conflicted
+++ resolved
@@ -284,8 +284,6 @@
             if (!isAtLeastInstructorForExercise && assessor != null && !assessor.getLogin().equals(user.getLogin()) && result.getCompletionDate() == null) {
                 throw new BadRequestAlertException("This submission is being assessed by another tutor", ENTITY_NAME, "alreadyAssessed");
             }
-<<<<<<< HEAD
-=======
 
             // Load Feedback already created for this assessment
             final List<Feedback> assessments = textAssessmentService.getAssessmentsForResult(result);
@@ -293,7 +291,6 @@
             if (assessments.isEmpty() && computeFeedbackSuggestions) {
                 automaticTextFeedbackService.get().suggestFeedback(result);
             }
->>>>>>> 7c1d2a9d
         }
         // We we are the first ones to open assess this submission, we want to lock it.
         else {
