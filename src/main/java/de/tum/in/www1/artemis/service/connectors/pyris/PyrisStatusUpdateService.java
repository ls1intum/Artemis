package de.tum.in.www1.artemis.service.connectors.pyris;

import org.springframework.context.annotation.Profile;
import org.springframework.stereotype.Service;

import de.tum.in.www1.artemis.service.connectors.pyris.dto.chat.PyrisChatStatusUpdateDTO;
import de.tum.in.www1.artemis.service.connectors.pyris.dto.status.PyrisStageDTO;
import de.tum.in.www1.artemis.service.connectors.pyris.dto.status.PyrisStageStateDTO;
<<<<<<< HEAD
import de.tum.in.www1.artemis.service.connectors.pyris.dto.tutorChat.PyrisTutorChatStatusUpdateDTO;
import de.tum.in.www1.artemis.service.connectors.pyris.job.TutorChatJob;
import de.tum.in.www1.artemis.service.iris.session.IrisTutorChatSessionService;
=======
import de.tum.in.www1.artemis.service.connectors.pyris.job.CourseChatJob;
import de.tum.in.www1.artemis.service.connectors.pyris.job.ExerciseChatJob;
import de.tum.in.www1.artemis.service.iris.session.IrisCourseChatSessionService;
import de.tum.in.www1.artemis.service.iris.session.IrisExerciseChatSessionService;
>>>>>>> 0c52732f

@Service
@Profile("iris")
public class PyrisStatusUpdateService {

    private final PyrisJobService pyrisJobService;

<<<<<<< HEAD
    private final IrisTutorChatSessionService irisTutorChatSessionService;

    public PyrisStatusUpdateService(PyrisJobService pyrisJobService, IrisTutorChatSessionService irisTutorChatSessionService) {
        this.pyrisJobService = pyrisJobService;
        this.irisTutorChatSessionService = irisTutorChatSessionService;
    }

    /**
     * Handles the status update of a tutor chat job and forwards it to {@link IrisTutorChatSessionService#handleStatusUpdate(TutorChatJob, PyrisTutorChatStatusUpdateDTO)}
=======
    private final IrisExerciseChatSessionService irisExerciseChatSessionService;

    private final IrisCourseChatSessionService courseChatSessionService;

    public PyrisStatusUpdateService(PyrisJobService pyrisJobService, IrisExerciseChatSessionService irisExerciseChatSessionService,
            IrisCourseChatSessionService courseChatSessionService) {
        this.pyrisJobService = pyrisJobService;
        this.irisExerciseChatSessionService = irisExerciseChatSessionService;
        this.courseChatSessionService = courseChatSessionService;
    }

    /**
     * Handles the status update of a exercise chat job and forwards it to {@link IrisExerciseChatSessionService#handleStatusUpdate(ExerciseChatJob, PyrisChatStatusUpdateDTO)}
>>>>>>> 0c52732f
     *
     * @param job          the job that is updated
     * @param statusUpdate the status update
     */
<<<<<<< HEAD
    public void handleStatusUpdate(TutorChatJob job, PyrisTutorChatStatusUpdateDTO statusUpdate) {
        irisTutorChatSessionService.handleStatusUpdate(job, statusUpdate);
=======
    public void handleStatusUpdate(ExerciseChatJob job, PyrisChatStatusUpdateDTO statusUpdate) {
        irisExerciseChatSessionService.handleStatusUpdate(job, statusUpdate);

        removeJobIfJobTerminated(statusUpdate, job.jobId());
    }

    /**
     * Handles the status update of a course chat job and forwards it to
     * {@link de.tum.in.www1.artemis.service.iris.session.IrisCourseChatSessionService#handleStatusUpdate(CourseChatJob, PyrisChatStatusUpdateDTO)}
     *
     * @param job          the job that is updated
     * @param statusUpdate the status update
     */
    public void handleStatusUpdate(CourseChatJob job, PyrisChatStatusUpdateDTO statusUpdate) {
        courseChatSessionService.handleStatusUpdate(job, statusUpdate);

        removeJobIfJobTerminated(statusUpdate, job.jobId());
    }
>>>>>>> 0c52732f

    private void removeJobIfJobTerminated(PyrisChatStatusUpdateDTO statusUpdate, String job) {
        var isDone = statusUpdate.stages().stream().map(PyrisStageDTO::state).allMatch(PyrisStageStateDTO::isTerminal);
        if (isDone) {
            pyrisJobService.removeJob(job);
        }
    }
}<|MERGE_RESOLUTION|>--- conflicted
+++ resolved
@@ -6,16 +6,10 @@
 import de.tum.in.www1.artemis.service.connectors.pyris.dto.chat.PyrisChatStatusUpdateDTO;
 import de.tum.in.www1.artemis.service.connectors.pyris.dto.status.PyrisStageDTO;
 import de.tum.in.www1.artemis.service.connectors.pyris.dto.status.PyrisStageStateDTO;
-<<<<<<< HEAD
-import de.tum.in.www1.artemis.service.connectors.pyris.dto.tutorChat.PyrisTutorChatStatusUpdateDTO;
-import de.tum.in.www1.artemis.service.connectors.pyris.job.TutorChatJob;
-import de.tum.in.www1.artemis.service.iris.session.IrisTutorChatSessionService;
-=======
 import de.tum.in.www1.artemis.service.connectors.pyris.job.CourseChatJob;
 import de.tum.in.www1.artemis.service.connectors.pyris.job.ExerciseChatJob;
 import de.tum.in.www1.artemis.service.iris.session.IrisCourseChatSessionService;
 import de.tum.in.www1.artemis.service.iris.session.IrisExerciseChatSessionService;
->>>>>>> 0c52732f
 
 @Service
 @Profile("iris")
@@ -23,17 +17,6 @@
 
     private final PyrisJobService pyrisJobService;
 
-<<<<<<< HEAD
-    private final IrisTutorChatSessionService irisTutorChatSessionService;
-
-    public PyrisStatusUpdateService(PyrisJobService pyrisJobService, IrisTutorChatSessionService irisTutorChatSessionService) {
-        this.pyrisJobService = pyrisJobService;
-        this.irisTutorChatSessionService = irisTutorChatSessionService;
-    }
-
-    /**
-     * Handles the status update of a tutor chat job and forwards it to {@link IrisTutorChatSessionService#handleStatusUpdate(TutorChatJob, PyrisTutorChatStatusUpdateDTO)}
-=======
     private final IrisExerciseChatSessionService irisExerciseChatSessionService;
 
     private final IrisCourseChatSessionService courseChatSessionService;
@@ -47,15 +30,10 @@
 
     /**
      * Handles the status update of a exercise chat job and forwards it to {@link IrisExerciseChatSessionService#handleStatusUpdate(ExerciseChatJob, PyrisChatStatusUpdateDTO)}
->>>>>>> 0c52732f
      *
      * @param job          the job that is updated
      * @param statusUpdate the status update
      */
-<<<<<<< HEAD
-    public void handleStatusUpdate(TutorChatJob job, PyrisTutorChatStatusUpdateDTO statusUpdate) {
-        irisTutorChatSessionService.handleStatusUpdate(job, statusUpdate);
-=======
     public void handleStatusUpdate(ExerciseChatJob job, PyrisChatStatusUpdateDTO statusUpdate) {
         irisExerciseChatSessionService.handleStatusUpdate(job, statusUpdate);
 
@@ -74,7 +52,6 @@
 
         removeJobIfJobTerminated(statusUpdate, job.jobId());
     }
->>>>>>> 0c52732f
 
     private void removeJobIfJobTerminated(PyrisChatStatusUpdateDTO statusUpdate, String job) {
         var isDone = statusUpdate.stages().stream().map(PyrisStageDTO::state).allMatch(PyrisStageStateDTO::isTerminal);
