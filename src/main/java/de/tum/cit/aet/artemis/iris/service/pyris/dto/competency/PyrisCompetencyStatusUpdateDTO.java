--- conflicted
+++ resolved
@@ -18,13 +18,9 @@
  */
 // @formatter:off
 @JsonInclude(JsonInclude.Include.NON_EMPTY)
-<<<<<<< HEAD
 public record PyrisCompetencyStatusUpdateDTO(
         List<PyrisStageDTO> stages,
-        List<PyrisCompetencyRecommendationDTO> result
+        List<PyrisCompetencyRecommendationDTO> result,
+        List<LLMRequest> tokens
 ) {}
-// @formatter:on
-=======
-public record PyrisCompetencyStatusUpdateDTO(List<PyrisStageDTO> stages, List<PyrisCompetencyRecommendationDTO> result, List<LLMRequest> tokens) {
-}
->>>>>>> 7503f9cd
+// @formatter:on