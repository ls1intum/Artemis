--- conflicted
+++ resolved
@@ -38,10 +38,8 @@
 import de.tum.cit.aet.artemis.atlas.domain.competency.Prerequisite;
 import de.tum.cit.aet.artemis.atlas.domain.competency.RelationType;
 import de.tum.cit.aet.artemis.atlas.domain.profile.CourseLearnerProfile;
-<<<<<<< HEAD
 import de.tum.cit.aet.artemis.atlas.dto.LearningPathNavigationObjectDTO;
-=======
->>>>>>> 8166c34b
+import de.tum.cit.aet.artemis.atlas.domain.profile.CourseLearnerProfile;
 import de.tum.cit.aet.artemis.atlas.repository.CompetencyProgressRepository;
 import de.tum.cit.aet.artemis.atlas.repository.CompetencyRelationRepository;
 import de.tum.cit.aet.artemis.atlas.repository.CourseCompetencyRepository;
@@ -112,11 +110,8 @@
 
     private static final double COMPETENCY_LINK_WEIGHT_TO_GRADE_AIM_RATIO = 2;
 
-<<<<<<< HEAD
     private static final int MIN_DAYS_BETWEEN_REPETITION = 7;
 
-=======
->>>>>>> 8166c34b
     protected LearningPathRecommendationService(CompetencyRelationRepository competencyRelationRepository, LearningObjectService learningObjectService,
             ParticipantScoreService participantScoreService, CompetencyProgressRepository competencyProgressRepository, CourseCompetencyRepository courseCompetencyRepository) {
         this.competencyRelationRepository = competencyRelationRepository;
@@ -637,21 +632,15 @@
      * @param repeatedTests           whether the learning object is meant as a repeated test
      * @return the recommended ordering of learning objects
      */
-<<<<<<< HEAD
     public List<LearningObject> getRecommendedOrderOfLearningObjects(User user, CourseCompetency competency, double combinedPriorConfidence, boolean repeatedTests) {
         var learnerProfile = user.getLearnerProfile();
         var courseLearnerProfile = learnerProfile.getCourseLearnerProfiles().stream().findFirst().orElse(new CourseLearnerProfile());
 
+        var learnerProfile = user.getLearnerProfile();
+        var courseLearnerProfile = learnerProfile.getCourseLearnerProfiles().stream().findFirst().orElse(new CourseLearnerProfile());
+
         var pendingLectureUnits = competency.getLectureUnitLinks().stream().sorted(Comparator.comparingDouble(CompetencyLectureUnitLink::getWeight).reversed())
                 .map(CompetencyLectureUnitLink::getLectureUnit).filter(lectureUnit -> !lectureUnit.isCompletedFor(user)).toList();
-=======
-    public List<LearningObject> getRecommendedOrderOfLearningObjects(User user, CourseCompetency competency, double combinedPriorConfidence) {
-        var learnerProfile = user.getLearnerProfile();
-        var courseLearnerProfile = learnerProfile.getCourseLearnerProfiles().stream().findFirst().orElse(new CourseLearnerProfile());
-
-        var pendingLectureUnits = competency.getLectureUnitLinks().stream().map(CompetencyLectureUnitLink::getLectureUnit).filter(lectureUnit -> !lectureUnit.isCompletedFor(user))
-                .toList();
->>>>>>> 8166c34b
         List<LearningObject> recommendedOrder = new ArrayList<>(pendingLectureUnits);
 
         // early return if competency can be trivially mastered
