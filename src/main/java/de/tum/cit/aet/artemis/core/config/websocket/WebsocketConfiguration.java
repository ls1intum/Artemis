--- conflicted
+++ resolved
@@ -19,10 +19,6 @@
 import java.util.regex.Pattern;
 
 import jakarta.annotation.Nullable;
-<<<<<<< HEAD
-import jakarta.servlet.http.HttpServletRequest;
-=======
->>>>>>> e8bde675
 import jakarta.validation.constraints.NotNull;
 
 import org.slf4j.Logger;
@@ -204,11 +200,7 @@
                     @NotNull Map<String, Object> attributes) {
                 if (request instanceof ServletServerHttpRequest servletRequest) {
                     attributes.put(IP_ADDRESS, servletRequest.getRemoteAddress());
-<<<<<<< HEAD
-                    return JWTFilter.extractValidJwt((HttpServletRequest) servletRequest, tokenProvider) != null;
-=======
                     return JWTFilter.extractValidJwt(servletRequest.getServletRequest(), tokenProvider) != null;
->>>>>>> e8bde675
                 }
                 return false;
             }
