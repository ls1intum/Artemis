--- conflicted
+++ resolved
@@ -11,12 +11,8 @@
 import java.util.Optional;
 import java.util.Set;
 
-<<<<<<< HEAD
-=======
 import jakarta.annotation.Nullable;
 
-import org.springframework.beans.factory.annotation.Qualifier;
->>>>>>> e4e99ffa
 import org.springframework.context.annotation.Lazy;
 import org.springframework.context.annotation.Profile;
 import org.springframework.stereotype.Service;
@@ -349,15 +345,10 @@
      */
     @Nullable
     public BuildAgentInformation.BuildAgentStatus getLocalBuildAgentStatus() {
-        try {
-            BuildAgentInformation localAgentInfo = getDistributedBuildAgentInformation().get(getLocalMemberAddress());
-            if (localAgentInfo == null) {
-                return null;
-            }
-            return localAgentInfo.status();
-        }
-        catch (HazelcastInstanceNotActiveException e) {
+        BuildAgentInformation localAgentInfo = getDistributedBuildAgentInformation().get(getLocalMemberAddress());
+        if (localAgentInfo == null) {
             return null;
         }
+        return localAgentInfo.status();
     }
 }