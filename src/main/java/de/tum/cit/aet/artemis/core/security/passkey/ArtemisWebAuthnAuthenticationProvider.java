package de.tum.cit.aet.artemis.core.security.passkey;

import java.util.HashMap;
import java.util.Map;
import java.util.Optional;

import org.springframework.security.authentication.AuthenticationProvider;
import org.springframework.security.authentication.BadCredentialsException;
import org.springframework.security.core.Authentication;
import org.springframework.security.core.AuthenticationException;
import org.springframework.security.web.webauthn.api.PublicKeyCredentialUserEntity;
import org.springframework.security.web.webauthn.authentication.WebAuthnAuthentication;
import org.springframework.security.web.webauthn.authentication.WebAuthnAuthenticationRequestToken;
import org.springframework.security.web.webauthn.management.WebAuthnRelyingPartyOperations;
import org.springframework.util.Assert;

import de.tum.cit.aet.artemis.core.domain.PasskeyCredential;
import de.tum.cit.aet.artemis.core.domain.User;
import de.tum.cit.aet.artemis.core.repository.PasskeyCredentialsRepository;
import de.tum.cit.aet.artemis.core.repository.UserRepository;
<<<<<<< HEAD
import de.tum.cit.aet.artemis.core.security.RateLimitType;
import de.tum.cit.aet.artemis.core.service.RateLimitService;
=======
import de.tum.cit.aet.artemis.core.security.jwt.TokenProvider;
>>>>>>> 466bb2cb

/**
 * <p>
 * Adaption of the Spring Security WebAuthnAuthenticationProvider.
 * </p>
 * <p>
 * We need to adapt the AuthenticationProvider as we do not want to change the implementation of {@link de.tum.cit.aet.artemis.core.security.DomainUserDetailsService}, as this
 * would us require to
 * <ul>
 * <li>use a less concrete method to retrieve users than {@link de.tum.cit.aet.artemis.core.repository.UserRepository#findOneWithGroupsAndAuthoritiesByEmailAndInternal} to support
 * external users</li>
 * <li>create a {@link org.springframework.security.core.userdetails.User} with a temporary password <i>(as user creation fails with null as password, which can be erased after
 * creation)</i></li>
 * </ul>
 * </p>
 *
 * @see org.springframework.security.web.webauthn.authentication.WebAuthnAuthenticationProvider
 */
public class ArtemisWebAuthnAuthenticationProvider implements AuthenticationProvider {

    private final WebAuthnRelyingPartyOperations relyingPartyOperations;

    private final UserRepository userRepository;

<<<<<<< HEAD
    private final RateLimitService rateLimitService;
=======
    private final PasskeyCredentialsRepository passkeyCredentialsRepository;
>>>>>>> 466bb2cb

    /**
     * Creates a new instance.
     *
     * @param relyingPartyOperations       the {@link WebAuthnRelyingPartyOperations} to use. Cannot be null.
     * @param userRepository               the {@link UserRepository} to use. Cannot be null.
     * @param passkeyCredentialsRepository the {@link PasskeyCredentialsRepository} to use. Cannot be null.
     */
<<<<<<< HEAD
    public ArtemisWebAuthnAuthenticationProvider(WebAuthnRelyingPartyOperations relyingPartyOperations, UserRepository userRepository, RateLimitService rateLimitService) {
        Assert.notNull(relyingPartyOperations, "relyingPartyOperations cannot be null");
        Assert.notNull(userRepository, "userRepository cannot be null");
        Assert.notNull(rateLimitService, "rateLimitService cannot be null");
        this.relyingPartyOperations = relyingPartyOperations;
        this.userRepository = userRepository;
        this.rateLimitService = rateLimitService;
=======
    public ArtemisWebAuthnAuthenticationProvider(WebAuthnRelyingPartyOperations relyingPartyOperations, UserRepository userRepository,
            PasskeyCredentialsRepository passkeyCredentialsRepository) {
        Assert.notNull(relyingPartyOperations, "relyingPartyOperations cannot be null");
        Assert.notNull(userRepository, "userRepository cannot be null");
        Assert.notNull(passkeyCredentialsRepository, "passkeyCredentialsRepository cannot be null");
        this.relyingPartyOperations = relyingPartyOperations;
        this.userRepository = userRepository;
        this.passkeyCredentialsRepository = passkeyCredentialsRepository;
>>>>>>> 466bb2cb
    }

    @Override
    public Authentication authenticate(Authentication authentication) throws AuthenticationException {
        WebAuthnAuthenticationRequestToken webAuthnRequest = (WebAuthnAuthenticationRequestToken) authentication;
        rateLimitService.enforcePerMinute(rateLimitService.resolveClientId(), RateLimitType.AUTHENTICATION);
        try {
            String credentialId = webAuthnRequest.getWebAuthnRequest().getPublicKey().getId();

            PublicKeyCredentialUserEntity userEntity = this.relyingPartyOperations.authenticate(webAuthnRequest.getWebAuthnRequest());
            String username = userEntity.getName();
            Optional<User> user = this.userRepository.findOneWithGroupsAndAuthoritiesByLogin(username);
            if (user.isEmpty()) {
                throw new BadCredentialsException("User " + username + " was not found in the database");
            }

            Map<String, Object> details = createAuthenticationDetailsWithPasskeyApprovalStatus(credentialId);

            WebAuthnAuthentication auth = new WebAuthnAuthentication(userEntity, user.get().getGrantedAuthorities());
            auth.setDetails(details);

            return auth;
        }
        catch (RuntimeException ex) {
            throw new BadCredentialsException(ex.getMessage(), ex);
        }
    }

    @Override
    public boolean supports(Class<?> authentication) {
        return WebAuthnAuthenticationRequestToken.class.isAssignableFrom(authentication);
    }

    /**
     * Creates authentication details containing the passkey super admin approval status.
     *
     * @param credentialId to check for super admin approval
     * @return a map containing the authentication details with the passkey super admin approval status
     */
    private Map<String, Object> createAuthenticationDetailsWithPasskeyApprovalStatus(String credentialId) {
        Optional<PasskeyCredential> credential = this.passkeyCredentialsRepository.findByCredentialId(credentialId);
        boolean isPasskeyApproved = credential.map(PasskeyCredential::isSuperAdminApproved).orElse(false);
        Map<String, Object> details = new HashMap<>();
        details.put(TokenProvider.IS_PASSKEY_SUPER_ADMIN_APPROVED, isPasskeyApproved);
        return details;
    }

}<|MERGE_RESOLUTION|>--- conflicted
+++ resolved
@@ -18,12 +18,9 @@
 import de.tum.cit.aet.artemis.core.domain.User;
 import de.tum.cit.aet.artemis.core.repository.PasskeyCredentialsRepository;
 import de.tum.cit.aet.artemis.core.repository.UserRepository;
-<<<<<<< HEAD
 import de.tum.cit.aet.artemis.core.security.RateLimitType;
+import de.tum.cit.aet.artemis.core.security.jwt.TokenProvider;
 import de.tum.cit.aet.artemis.core.service.RateLimitService;
-=======
-import de.tum.cit.aet.artemis.core.security.jwt.TokenProvider;
->>>>>>> 466bb2cb
 
 /**
  * <p>
@@ -48,37 +45,27 @@
 
     private final UserRepository userRepository;
 
-<<<<<<< HEAD
     private final RateLimitService rateLimitService;
-=======
+
     private final PasskeyCredentialsRepository passkeyCredentialsRepository;
->>>>>>> 466bb2cb
 
     /**
      * Creates a new instance.
      *
      * @param relyingPartyOperations       the {@link WebAuthnRelyingPartyOperations} to use. Cannot be null.
      * @param userRepository               the {@link UserRepository} to use. Cannot be null.
+     * @param rateLimitService             the {@link RateLimitService} to use.
      * @param passkeyCredentialsRepository the {@link PasskeyCredentialsRepository} to use. Cannot be null.
      */
-<<<<<<< HEAD
-    public ArtemisWebAuthnAuthenticationProvider(WebAuthnRelyingPartyOperations relyingPartyOperations, UserRepository userRepository, RateLimitService rateLimitService) {
+    public ArtemisWebAuthnAuthenticationProvider(WebAuthnRelyingPartyOperations relyingPartyOperations, UserRepository userRepository, RateLimitService rateLimitService,
+            PasskeyCredentialsRepository passkeyCredentialsRepository) {
         Assert.notNull(relyingPartyOperations, "relyingPartyOperations cannot be null");
         Assert.notNull(userRepository, "userRepository cannot be null");
         Assert.notNull(rateLimitService, "rateLimitService cannot be null");
         this.relyingPartyOperations = relyingPartyOperations;
         this.userRepository = userRepository;
         this.rateLimitService = rateLimitService;
-=======
-    public ArtemisWebAuthnAuthenticationProvider(WebAuthnRelyingPartyOperations relyingPartyOperations, UserRepository userRepository,
-            PasskeyCredentialsRepository passkeyCredentialsRepository) {
-        Assert.notNull(relyingPartyOperations, "relyingPartyOperations cannot be null");
-        Assert.notNull(userRepository, "userRepository cannot be null");
-        Assert.notNull(passkeyCredentialsRepository, "passkeyCredentialsRepository cannot be null");
-        this.relyingPartyOperations = relyingPartyOperations;
-        this.userRepository = userRepository;
         this.passkeyCredentialsRepository = passkeyCredentialsRepository;
->>>>>>> 466bb2cb
     }
 
     @Override
@@ -125,5 +112,4 @@
         details.put(TokenProvider.IS_PASSKEY_SUPER_ADMIN_APPROVED, isPasskeyApproved);
         return details;
     }
-
 }