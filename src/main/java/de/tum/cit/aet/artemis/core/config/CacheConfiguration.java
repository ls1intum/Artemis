--- conflicted
+++ resolved
@@ -114,14 +114,14 @@
     @Value("${spring.hazelcast.interface:}")    // if not specified, it will be an empty string
     private String hazelcastInterface;
 
+    @Value("${spring.hazelcast.port:5701}")
+    private int hazelcastPort;
+
     /**
      * Should have the format {@code ip:port}.
      */
     @Value("${spring.hazelcast.publicAddress:#{null}}")
     private String hazelcastPublicAddress;
-
-    @Value("${spring.hazelcast.port:5701}")
-    private int hazelcastPort;
 
     @Value("${spring.hazelcast.localInstances:true}")
     private boolean hazelcastLocalInstances;
@@ -149,53 +149,6 @@
     }
 
     /**
-<<<<<<< HEAD
-     * This scheduled task regularly checks if all members of the Hazelcast cluster are connected to each other.
-     * This is one countermeasure to a split cluster.
-     */
-    @Scheduled(fixedRate = 2, initialDelay = 1, timeUnit = TimeUnit.MINUTES)
-    public void connectToAllMembers() {
-        if (env.acceptsProfiles(Profiles.of(SPRING_PROFILE_TEST))) {
-            return;
-        }
-        if (registration == null) {
-            return;
-        }
-        String serviceId = registration.getServiceId();
-        var hazelcastInstance = Hazelcast.getHazelcastInstanceByName(instanceName);
-        if (hazelcastInstance == null) {
-            log.warn("Hazelcast instance not found, cannot connect to cluster members");
-            return;
-        }
-
-        var hazelcastMemberAddresses = hazelcastInstance.getCluster().getMembers().stream().map(member -> {
-            try {
-                return member.getAddress().getInetAddress().getHostAddress();
-            }
-            catch (UnknownHostException e) {
-                return "unknown";
-            }
-        }).toList();
-
-        log.info("Current Registry members: {}", discoveryClient.getInstances(serviceId).stream().map(ServiceInstance::getHost).toList());
-        log.info("Current Hazelcast members: {}", hazelcastMemberAddresses);
-
-        for (ServiceInstance instance : discoveryClient.getInstances(serviceId)) {
-            var instanceHost = instance.getHost();
-            // Workaround for IPv6 addresses, as they are enclosed in brackets
-            var instanceHostClean = instanceHost.replace("[", "").replace("]", "");
-            if (hazelcastMemberAddresses.stream().noneMatch(member -> member.equals(instanceHostClean))) {
-                var clusterMemberPort = instance.getMetadata().getOrDefault("hazelcast.port", String.valueOf(hazelcastPort));
-                var clusterMemberAddress = instanceHost + ":" + clusterMemberPort;
-                log.info("Adding Hazelcast cluster member {}", clusterMemberAddress);
-                hazelcastInstance.getConfig().getNetworkConfig().getJoin().getTcpIpConfig().addMember(clusterMemberAddress);
-            }
-        }
-    }
-
-    /**
-=======
->>>>>>> 3184051e
      * Setup the hazelcast instance based on the given jHipster properties and the enabled spring profiles.
      * Note: It does not connect to other instances, this is done in {@link HazelcastConnection#connectToAllMembers()}.
      *
@@ -290,19 +243,7 @@
                 config.setClusterName("prod");
                 config.setInstanceName(instanceName);
                 config.getNetworkConfig().setPort(hazelcastPort); // Own port
-<<<<<<< HEAD
-                config.getNetworkConfig().setPortAutoIncrement(false);
-                registration.getMetadata().put("hazelcast.port", String.valueOf(hazelcastPort));
-
-                for (ServiceInstance instance : discoveryClient.getInstances(serviceId)) {
-                    var clusterMemberPort = instance.getMetadata().getOrDefault("hazelcast.port", String.valueOf(hazelcastPort));
-                    String clusterMemberAddress = instance.getHost() + ":" + clusterMemberPort; // Address where the other instance is expected
-                    log.info("Adding Hazelcast (prod) cluster member {}", clusterMemberAddress);
-                    config.getNetworkConfig().getJoin().getTcpIpConfig().addMember(clusterMemberAddress);
-                }
-=======
                 registration.get().getMetadata().put("hazelcast.port", String.valueOf(hazelcastPort));
->>>>>>> 3184051e
             }
         }
 
