package de.tum.cit.aet.artemis.quiz.service;

import static de.tum.cit.aet.artemis.core.config.Constants.PROFILE_CORE;
import static java.time.ZonedDateTime.now;

import java.io.IOException;
import java.net.URI;
import java.nio.file.Files;
import java.nio.file.Path;
import java.time.ZonedDateTime;
import java.time.temporal.ChronoUnit;
import java.util.ArrayList;
import java.util.Collections;
import java.util.HashMap;
import java.util.HashSet;
import java.util.List;
import java.util.Map;
import java.util.Objects;
import java.util.Optional;
import java.util.Set;
import java.util.function.Function;
import java.util.stream.Collectors;

import jakarta.annotation.Nullable;
import jakarta.validation.constraints.NotNull;

import org.apache.commons.io.FileUtils;
import org.slf4j.Logger;
import org.slf4j.LoggerFactory;
import org.springframework.beans.BeanUtils;
import org.springframework.context.annotation.Lazy;
import org.springframework.context.annotation.Profile;
import org.springframework.data.domain.Page;
import org.springframework.data.jpa.domain.Specification;
import org.springframework.stereotype.Service;
import org.springframework.web.multipart.MultipartFile;

import de.tum.cit.aet.artemis.assessment.domain.Result;
import de.tum.cit.aet.artemis.assessment.repository.ResultRepository;
import de.tum.cit.aet.artemis.atlas.api.CompetencyProgressApi;
import de.tum.cit.aet.artemis.communication.domain.conversation.Channel;
import de.tum.cit.aet.artemis.communication.service.conversation.ChannelService;
import de.tum.cit.aet.artemis.communication.service.notifications.GroupNotificationScheduleService;
import de.tum.cit.aet.artemis.core.FilePathType;
import de.tum.cit.aet.artemis.core.config.Constants;
import de.tum.cit.aet.artemis.core.domain.Course;
import de.tum.cit.aet.artemis.core.domain.User;
import de.tum.cit.aet.artemis.core.dto.SearchResultPageDTO;
import de.tum.cit.aet.artemis.core.dto.calendar.CalendarEventDTO;
import de.tum.cit.aet.artemis.core.dto.calendar.QuizExerciseCalendarEventDTO;
import de.tum.cit.aet.artemis.core.dto.pageablesearch.SearchTermPageableSearchDTO;
import de.tum.cit.aet.artemis.core.exception.BadRequestAlertException;
import de.tum.cit.aet.artemis.core.repository.UserRepository;
import de.tum.cit.aet.artemis.core.service.messaging.InstanceMessageSendService;
import de.tum.cit.aet.artemis.core.util.CalendarEventRelatedEntity;
import de.tum.cit.aet.artemis.core.util.CalendarEventSemantics;
import de.tum.cit.aet.artemis.core.util.FilePathConverter;
import de.tum.cit.aet.artemis.core.util.FileUtil;
import de.tum.cit.aet.artemis.core.util.PageUtil;
import de.tum.cit.aet.artemis.exercise.domain.participation.StudentParticipation;
import de.tum.cit.aet.artemis.exercise.service.ExerciseService;
import de.tum.cit.aet.artemis.exercise.service.ExerciseSpecificationService;
import de.tum.cit.aet.artemis.lecture.api.SlideApi;
import de.tum.cit.aet.artemis.quiz.domain.DragAndDropQuestion;
import de.tum.cit.aet.artemis.quiz.domain.DragItem;
import de.tum.cit.aet.artemis.quiz.domain.QuizBatch;
import de.tum.cit.aet.artemis.quiz.domain.QuizExercise;
import de.tum.cit.aet.artemis.quiz.domain.QuizMode;
import de.tum.cit.aet.artemis.quiz.domain.QuizPointStatistic;
import de.tum.cit.aet.artemis.quiz.domain.QuizQuestion;
import de.tum.cit.aet.artemis.quiz.domain.QuizSubmission;
import de.tum.cit.aet.artemis.quiz.domain.SubmittedAnswer;
import de.tum.cit.aet.artemis.quiz.dto.exercise.QuizExerciseFromEditorDTO;
import de.tum.cit.aet.artemis.quiz.repository.DragAndDropMappingRepository;
import de.tum.cit.aet.artemis.quiz.repository.QuizBatchRepository;
import de.tum.cit.aet.artemis.quiz.repository.QuizExerciseRepository;
import de.tum.cit.aet.artemis.quiz.repository.QuizSubmissionRepository;
import de.tum.cit.aet.artemis.quiz.repository.ShortAnswerMappingRepository;

@Profile(PROFILE_CORE)
@Lazy
@Service
public class QuizExerciseService extends QuizService<QuizExercise> {

    public static final String ENTITY_NAME = "QuizExercise";

    private static final Logger log = LoggerFactory.getLogger(QuizExerciseService.class);

    private final QuizExerciseRepository quizExerciseRepository;

    private final ResultRepository resultRepository;

    private final QuizSubmissionRepository quizSubmissionRepository;

    private final InstanceMessageSendService instanceMessageSendService;

    private final QuizStatisticService quizStatisticService;

    private final QuizBatchService quizBatchService;

    private final ExerciseSpecificationService exerciseSpecificationService;

    private final ExerciseService exerciseService;

    private final UserRepository userRepository;

    private final QuizBatchRepository quizBatchRepository;

    private final ChannelService channelService;

    private final GroupNotificationScheduleService groupNotificationScheduleService;

    private final Optional<CompetencyProgressApi> competencyProgressApi;

    private final Optional<SlideApi> slideApi;

    public QuizExerciseService(QuizExerciseRepository quizExerciseRepository, ResultRepository resultRepository, QuizSubmissionRepository quizSubmissionRepository,
            InstanceMessageSendService instanceMessageSendService, QuizStatisticService quizStatisticService, QuizBatchService quizBatchService,
            ExerciseSpecificationService exerciseSpecificationService, DragAndDropMappingRepository dragAndDropMappingRepository,
            ShortAnswerMappingRepository shortAnswerMappingRepository, ExerciseService exerciseService, UserRepository userRepository, QuizBatchRepository quizBatchRepository,
            ChannelService channelService, GroupNotificationScheduleService groupNotificationScheduleService, Optional<CompetencyProgressApi> competencyProgressApi,
            Optional<SlideApi> slideApi) {
        super(dragAndDropMappingRepository, shortAnswerMappingRepository);
        this.quizExerciseRepository = quizExerciseRepository;
        this.resultRepository = resultRepository;
        this.quizSubmissionRepository = quizSubmissionRepository;
        this.instanceMessageSendService = instanceMessageSendService;
        this.quizStatisticService = quizStatisticService;
        this.quizBatchService = quizBatchService;
        this.exerciseSpecificationService = exerciseSpecificationService;
        this.exerciseService = exerciseService;
        this.userRepository = userRepository;
        this.quizBatchRepository = quizBatchRepository;
        this.channelService = channelService;
        this.groupNotificationScheduleService = groupNotificationScheduleService;
        this.competencyProgressApi = competencyProgressApi;
        this.slideApi = slideApi;
    }

    /**
     * adjust existing results if an answer or and question was deleted and recalculate the scores
     *
     * @param quizExercise the changed quizExercise.
     */
    private void updateResultsOnQuizChanges(QuizExercise quizExercise) {
        // change existing results if an answer or and question was deleted
        List<Result> results = resultRepository.findBySubmissionParticipationExerciseIdOrderByCompletionDateAsc(quizExercise.getId());
        log.info("Found {} results to update for quiz re-evaluate", results.size());
        List<QuizSubmission> submissions = new ArrayList<>();
        for (Result result : results) {

            Set<SubmittedAnswer> submittedAnswersToDelete = new HashSet<>();
            QuizSubmission quizSubmission = quizSubmissionRepository.findWithEagerSubmittedAnswersById(result.getSubmission().getId());
            result.setSubmission(quizSubmission);

            for (SubmittedAnswer submittedAnswer : quizSubmission.getSubmittedAnswers()) {
                // Delete all references to question and question-elements if the question was changed
                submittedAnswer.checkAndDeleteReferences(quizExercise);
                if (!quizExercise.getQuizQuestions().contains(submittedAnswer.getQuizQuestion())) {
                    submittedAnswersToDelete.add(submittedAnswer);
                }
            }
            quizSubmission.getSubmittedAnswers().removeAll(submittedAnswersToDelete);

            // recalculate existing score
            quizSubmission.calculateAndUpdateScores(quizExercise.getQuizQuestions());
            // update Successful-Flag in Result
            StudentParticipation studentParticipation = (StudentParticipation) result.getSubmission().getParticipation();
            studentParticipation.setExercise(quizExercise);
            result.evaluateQuizSubmission(quizExercise);

            submissions.add(quizSubmission);
        }
        // save the updated submissions and results
        quizSubmissionRepository.saveAll(submissions);
        resultRepository.saveAll(results);
        log.info("{} results have been updated successfully for quiz re-evaluate", results.size());
    }

    /**
     * @param quizExercise         the changed quiz exercise from the client
     * @param originalQuizExercise the original quiz exercise (with statistics)
     * @param files                the files that were uploaded
     * @return the updated quiz exercise with the changed statistics
     */
    public QuizExercise reEvaluate(QuizExercise quizExercise, QuizExercise originalQuizExercise, @NotNull List<MultipartFile> files) throws IOException {
        quizExercise.undoUnallowedChanges(originalQuizExercise);
        validateQuizExerciseFiles(quizExercise, files, false);

        boolean updateOfResultsAndStatisticsNecessary = quizExercise.checkIfRecalculationIsNecessary(originalQuizExercise);

        // update QuizExercise
        quizExercise.setMaxPoints(quizExercise.getOverallQuizPoints());
        quizExercise.reconnectJSONIgnoreAttributes();
        handleDndQuizFileUpdates(quizExercise, originalQuizExercise, files);

        // adjust existing results if an answer or a question was deleted and recalculate them
        updateResultsOnQuizChanges(quizExercise);

        QuizExercise savedQuizExercise = save(quizExercise);

        if (updateOfResultsAndStatisticsNecessary) {
            // make sure we have all objects available before updating the statistics to avoid lazy / proxy issues
            savedQuizExercise = quizExerciseRepository.findByIdWithQuestionsAndStatisticsElseThrow(savedQuizExercise.getId());
            quizStatisticService.recalculateStatistics(savedQuizExercise);
        }
        // fetch the quiz exercise again to make sure the latest changes are included
        return quizExerciseRepository.findByIdWithQuestionsAndStatisticsElseThrow(savedQuizExercise.getId());
    }

    /**
     * Reset a QuizExercise to its original state, delete statistics and cleanup the schedule service.
     *
     * @param exerciseId id of the exercise to reset
     */
    public void resetExercise(Long exerciseId) {
        // fetch exercise again to make sure we have an updated version
        QuizExercise quizExercise = quizExerciseRepository.findByIdWithQuestionsAndStatisticsElseThrow(exerciseId);

        // for quizzes, we need to delete the statistics, and we need to reset the quiz to its original state
        quizExercise.setIsOpenForPractice(Boolean.FALSE);
        if (!quizExercise.isExamExercise()) {
            // do not set the release date of exam exercises
            quizExercise.setReleaseDate(ZonedDateTime.now());
        }
        quizExercise.setDueDate(null);
        quizExercise.setQuizBatches(Set.of());

        resetInvalidQuestions(quizExercise);

        QuizExercise savedQuizExercise = save(quizExercise);

        // in case the quiz has not yet started or the quiz is currently running, we have to clean up
        instanceMessageSendService.sendQuizExerciseStartSchedule(savedQuizExercise.getId());

        // clean up the statistics
        quizStatisticService.recalculateStatistics(savedQuizExercise);
    }

    public void cancelScheduledQuiz(Long quizExerciseId) {
        instanceMessageSendService.sendQuizExerciseStartCancel(quizExerciseId);
    }

    /**
     * Update a QuizExercise so that it ends at a specific date and moves the start date of the batches as required.
     * Does not save the quiz.
     *
     * @param quizExercise The quiz to end
     */
    public void endQuiz(QuizExercise quizExercise) {
        quizExercise.setDueDate(ZonedDateTime.now().truncatedTo(ChronoUnit.SECONDS));
        quizExercise.getQuizBatches().forEach(batch -> batch.setStartTime(quizBatchService.quizBatchStartDate(quizExercise, batch.getStartTime())));
    }

    /**
     * Search for all quiz exercises fitting a {@link SearchTermPageableSearchDTO search query}. The result is paged,
     * meaning that there is only a predefined portion of the result returned to the user, so that the server doesn't
     * have to send hundreds/thousands of exercises if there are that many in Artemis.
     *
     * @param search         The search query defining the search term and the size of the returned page
     * @param isCourseFilter Whether to search in courses for exercises
     * @param isExamFilter   Whether to search in exams for exercises
     * @param user           The user for whom to fetch all available exercises
     * @return A wrapper object containing a list of all found exercises and the total number of pages
     */
    public SearchResultPageDTO<QuizExercise> getAllOnPageWithSize(final SearchTermPageableSearchDTO<String> search, final Boolean isCourseFilter, final Boolean isExamFilter,
            final User user) {
        if (!isCourseFilter && !isExamFilter) {
            return new SearchResultPageDTO<>(Collections.emptyList(), 0);
        }
        final var pageable = PageUtil.createDefaultPageRequest(search, PageUtil.ColumnMapping.EXERCISE);
        final var searchTerm = search.getSearchTerm();
        Specification<QuizExercise> specification = exerciseSpecificationService.getExerciseSearchSpecification(searchTerm, isCourseFilter, isExamFilter, user, pageable);
        Page<QuizExercise> exercisePage = quizExerciseRepository.findAll(specification, pageable);
        return new SearchResultPageDTO<>(exercisePage.getContent(), exercisePage.getTotalPages());
    }

    /**
     * Verifies that for DragAndDropQuestions all files are present and valid. Saves the files and updates the
     * exercise accordingly.
     *
     * @param quizExercise the quiz exercise to create
     * @param files        the provided files
     */
    public void handleDndQuizFileCreation(QuizExercise quizExercise, List<MultipartFile> files) throws IOException {
        List<MultipartFile> nullsafeFiles = files == null ? new ArrayList<>() : files;
        validateQuizExerciseFiles(quizExercise, nullsafeFiles, true);
        Map<String, MultipartFile> fileMap = nullsafeFiles.stream().collect(Collectors.toMap(MultipartFile::getOriginalFilename, file -> file));

        for (var question : quizExercise.getQuizQuestions()) {
            if (question instanceof DragAndDropQuestion dragAndDropQuestion) {
                if (dragAndDropQuestion.getBackgroundFilePath() != null) {
                    saveDndQuestionBackground(dragAndDropQuestion, fileMap, null);
                }
                handleDndQuizDragItemsCreation(dragAndDropQuestion, fileMap);
            }
        }
    }

    private void handleDndQuizDragItemsCreation(DragAndDropQuestion dragAndDropQuestion, Map<String, MultipartFile> fileMap) throws IOException {
        for (var dragItem : dragAndDropQuestion.getDragItems()) {
            if (dragItem.getPictureFilePath() != null) {
                saveDndDragItemPicture(dragItem, fileMap, null);
            }
        }
    }

    /**
     * Verifies that for DragAndDropQuestions all files are present and valid. Saves the files and updates the
     * exercise accordingly.
     * Ignores unchanged paths and removes deleted background images.
     *
     * @param updatedExercise  the updated quiz exercise
     * @param originalExercise the original quiz exercise
     * @param files            the provided files
     */
    public void handleDndQuizFileUpdates(QuizExercise updatedExercise, QuizExercise originalExercise, List<MultipartFile> files) throws IOException {
        List<MultipartFile> nullsafeFiles = files == null ? new ArrayList<>() : files;
        validateQuizExerciseFiles(updatedExercise, nullsafeFiles, false);
        Map<FilePathType, Set<String>> oldPaths = getAllPathsFromDragAndDropQuestionsOfExercise(originalExercise);
        Map<FilePathType, Set<String>> filesToRemove = new HashMap<>(oldPaths);

        Map<String, MultipartFile> fileMap = nullsafeFiles.stream().collect(Collectors.toMap(MultipartFile::getOriginalFilename, file -> file));

        for (var question : updatedExercise.getQuizQuestions()) {
            if (question instanceof DragAndDropQuestion dragAndDropQuestion) {
                handleDndQuestionUpdate(dragAndDropQuestion, oldPaths, filesToRemove, fileMap, dragAndDropQuestion);
            }
        }

        var allFilesToRemoveMerged = filesToRemove.entrySet().stream()
                .flatMap(entry -> entry.getValue().stream().map(path -> FilePathConverter.fileSystemPathForExternalUri(URI.create(path), entry.getKey()))).filter(Objects::nonNull)
                .toList();

        FileUtil.deleteFiles(allFilesToRemoveMerged);
    }

    private Map<FilePathType, Set<String>> getAllPathsFromDragAndDropQuestionsOfExercise(QuizExercise quizExercise) {
        Map<FilePathType, Set<String>> paths = new HashMap<>();
        paths.put(FilePathType.DRAG_AND_DROP_BACKGROUND, new HashSet<>());
        paths.put(FilePathType.DRAG_ITEM, new HashSet<>());

        for (var question : quizExercise.getQuizQuestions()) {
            if (question instanceof DragAndDropQuestion dragAndDropQuestion) {
                if (dragAndDropQuestion.getBackgroundFilePath() != null) {
                    paths.get(FilePathType.DRAG_AND_DROP_BACKGROUND).add(dragAndDropQuestion.getBackgroundFilePath());
                }
                Set<String> dragItemPaths = dragAndDropQuestion.getDragItems().stream().map(DragItem::getPictureFilePath).filter(Objects::nonNull).collect(Collectors.toSet());
                paths.get(FilePathType.DRAG_ITEM).addAll(dragItemPaths);
            }
        }

        return paths;
    }

    private void handleDndQuestionUpdate(DragAndDropQuestion dragAndDropQuestion, Map<FilePathType, Set<String>> oldPaths, Map<FilePathType, Set<String>> filesToRemove,
            Map<String, MultipartFile> fileMap, DragAndDropQuestion questionUpdate) throws IOException {
        String newBackgroundPath = dragAndDropQuestion.getBackgroundFilePath();

        // Don't do anything if the path is null because it's getting removed
        if (newBackgroundPath != null) {
            Set<String> oldBackgroundPaths = oldPaths.get(FilePathType.DRAG_AND_DROP_BACKGROUND);
            if (oldBackgroundPaths.contains(newBackgroundPath)) {
                // Path didn't change
                filesToRemove.get(FilePathType.DRAG_AND_DROP_BACKGROUND).remove(newBackgroundPath);
            }
            else {
                // Path changed and file was provided
                saveDndQuestionBackground(dragAndDropQuestion, fileMap, questionUpdate.getId());
            }
        }

        for (var dragItem : dragAndDropQuestion.getDragItems()) {
            String newDragItemPath = dragItem.getPictureFilePath();
            Set<String> dragItemOldPaths = oldPaths.get(FilePathType.DRAG_ITEM);
            if (newDragItemPath != null && !dragItemOldPaths.contains(newDragItemPath)) {
                // Path changed and file was provided
                saveDndDragItemPicture(dragItem, fileMap, null);
            }
            else if (newDragItemPath != null) {
                filesToRemove.get(FilePathType.DRAG_ITEM).remove(newDragItemPath);
            }
        }
    }

    /**
     * Verifies that the provided files match the provided filenames in the exercise entity.
     *
     * @param quizExercise  the quiz exercise to validate
     * @param providedFiles the provided files to validate
     * @param isCreate      On create all files get validated, on update only changed files get validated
     */
    public void validateQuizExerciseFiles(QuizExercise quizExercise, @NotNull List<MultipartFile> providedFiles, boolean isCreate) {
        long fileCount = providedFiles.size();

        Map<FilePathType, Set<String>> exerciseFilePathsMap = getAllPathsFromDragAndDropQuestionsOfExercise(quizExercise);

        Map<FilePathType, Set<String>> newFilePathsMap = new HashMap<>();

        if (isCreate) {
            newFilePathsMap = new HashMap<>(exerciseFilePathsMap);
        }
        else {
            for (Map.Entry<FilePathType, Set<String>> entry : exerciseFilePathsMap.entrySet()) {
                FilePathType type = entry.getKey();
                Set<String> paths = entry.getValue();
                paths.forEach(FileUtil::sanitizeFilePathByCheckingForInvalidCharactersElseThrow);
                paths.stream().filter(path -> Files.exists(FilePathConverter.fileSystemPathForExternalUri(URI.create(path), type))).forEach(path -> {
                    URI intendedSubPath = type == FilePathType.DRAG_AND_DROP_BACKGROUND ? URI.create(FileUtil.BACKGROUND_FILE_SUBPATH) : URI.create(FileUtil.PICTURE_FILE_SUBPATH);
                    FileUtil.sanitizeByCheckingIfPathStartsWithSubPathElseThrow(URI.create(path), intendedSubPath);
                });

                Set<String> newPaths = paths.stream().filter(filePath -> !Files.exists(FilePathConverter.fileSystemPathForExternalUri(URI.create(filePath), type)))
                        .collect(Collectors.toSet());

                if (!newPaths.isEmpty()) {
                    newFilePathsMap.put(type, newPaths);
                }
            }
        }

        int totalNewPathsCount = newFilePathsMap.values().stream().mapToInt(Set::size).sum();

        if (totalNewPathsCount != fileCount) {
            throw new BadRequestAlertException("Number of files does not match number of new drag items and " + "backgrounds", ENTITY_NAME, null);
        }

        Set<String> allNewFilePaths = newFilePathsMap.values().stream().flatMap(Set::stream).collect(Collectors.toSet());

        Set<String> providedFileNames = providedFiles.stream().map(MultipartFile::getOriginalFilename).collect(Collectors.toSet());

        if (!allNewFilePaths.equals(providedFileNames)) {
            throw new BadRequestAlertException("File names do not match new drag item and background file names", ENTITY_NAME, null);
        }
    }

    /**
     * Saves the background image of a drag and drop question without saving the question itself
     *
     * @param question   the drag and drop question
     * @param files      all provided files
     * @param questionId the id of the question, null on creation
     */
    public void saveDndQuestionBackground(DragAndDropQuestion question, Map<String, MultipartFile> files, @Nullable Long questionId) throws IOException {
        MultipartFile file = files.get(question.getBackgroundFilePath());
        if (file == null) {
            // Should not be reached as the file is validated before
            throw new BadRequestAlertException("The file " + question.getBackgroundFilePath() + " was not provided", ENTITY_NAME, null);
        }

        question.setBackgroundFilePath(
                saveDragAndDropImage(FilePathConverter.getDragAndDropBackgroundFilePath(), file, FilePathType.DRAG_AND_DROP_BACKGROUND, questionId).toString());
    }

    /**
     * Saves the picture of a drag item without saving the drag item itself
     *
     * @param dragItem the drag item
     * @param files    all provided files
     * @param entityId The entity id connected to this file, can be question id for background, or the drag item id
     *                     for drag item images
     */
    public void saveDndDragItemPicture(DragItem dragItem, Map<String, MultipartFile> files, @Nullable Long entityId) throws IOException {
        MultipartFile file = files.get(dragItem.getPictureFilePath());
        if (file == null) {
            // Should not be reached as the file is validated before
            throw new BadRequestAlertException("The file " + dragItem.getPictureFilePath() + " was not provided", ENTITY_NAME, null);
        }

        dragItem.setPictureFilePath(saveDragAndDropImage(FilePathConverter.getDragItemFilePath(), file, FilePathType.DRAG_ITEM, entityId).toString());
    }

    /**
     * Saves an image for an DragAndDropQuestion. Either a background image or a drag item image.
     *
     * @return the public path of the saved image
     */
    private URI saveDragAndDropImage(Path basePath, MultipartFile file, FilePathType filePathType, @Nullable Long entityId) throws IOException {
        String sanitizedFilename = FileUtil.checkAndSanitizeFilename(file.getOriginalFilename());
        Path savePath = basePath.resolve(FileUtil.generateFilename("dnd_image_", sanitizedFilename, true));
        FileUtils.copyToFile(file.getInputStream(), savePath.toFile());
        return FilePathConverter.externalUriForFileSystemPath(savePath, filePathType, entityId);
    }

    /**
     * Reset the invalid status of questions of given quizExercise to false
     *
     * @param quizExercise The quiz exercise which questions to be reset
     */
    private void resetInvalidQuestions(QuizExercise quizExercise) {
        for (QuizQuestion question : quizExercise.getQuizQuestions()) {
            question.setInvalid(false);
        }
    }

    @Override
    public QuizExercise save(QuizExercise quizExercise) {
        quizExercise.setMaxPoints(quizExercise.getOverallQuizPoints());

        // create a quizPointStatistic if it does not yet exist
        if (quizExercise.getQuizPointStatistic() == null) {
            QuizPointStatistic quizPointStatistic = new QuizPointStatistic();
            quizExercise.setQuizPointStatistic(quizPointStatistic);
            quizPointStatistic.setQuiz(quizExercise);
        }

        // make sure the pointers in the statistics are correct
        quizExercise.recalculatePointCounters();

        QuizExercise savedQuizExercise = exerciseService.saveWithCompetencyLinks(quizExercise, super::save);

        if (savedQuizExercise.isCourseExercise()) {
            // only schedule quizzes for course exercises, not for exam exercises
            instanceMessageSendService.sendQuizExerciseStartSchedule(savedQuizExercise.getId());
        }

        return savedQuizExercise;
    }

    @Override
    protected QuizExercise saveAndFlush(QuizExercise quizExercise) {
        if (quizExercise.getQuizBatches() != null) {
            for (QuizBatch quizBatch : quizExercise.getQuizBatches()) {
                quizBatch.setQuizExercise(quizExercise);
                if (quizExercise.getQuizMode() == QuizMode.SYNCHRONIZED) {
                    if (quizBatch.getStartTime() != null) {
                        quizExercise.setDueDate(quizBatch.getStartTime().plusSeconds(quizExercise.getDuration() + Constants.QUIZ_GRACE_PERIOD_IN_SECONDS));
                    }
                }
                else {
                    quizBatch.setStartTime(quizBatchService.quizBatchStartDate(quizExercise, quizBatch.getStartTime()));
                }
            }
        }

        // Note: save will automatically remove deleted questions from the exercise and deleted answer options from
        // the questions
        // and delete the now orphaned entries from the database
        log.debug("Save quiz exercise to database: {}", quizExercise);
        return quizExerciseRepository.saveAndFlush(quizExercise);
    }

    /**
     * @param newQuizExercise the newly created quiz exercise, after importing basis of imported exercise
     * @param files           the new files to be added to the newQuizExercise which do not have a previous path and
     *                            need to be saved in the server
     * @return the new exercise with the updated file paths which have been created and saved
     * @throws IOException throws IO exception if corrupted files
     */
    public QuizExercise uploadNewFilesToNewImportedQuiz(QuizExercise newQuizExercise, List<MultipartFile> files) throws IOException {
        Map<String, MultipartFile> fileMap = files.stream().collect(Collectors.toMap(MultipartFile::getOriginalFilename, Function.identity()));
        for (var question : newQuizExercise.getQuizQuestions()) {
            if (question instanceof DragAndDropQuestion dragAndDropQuestion) {
                URI publicPathUri = URI.create(dragAndDropQuestion.getBackgroundFilePath());
                if (!Files.exists(FilePathConverter.fileSystemPathForExternalUri(publicPathUri, FilePathType.DRAG_AND_DROP_BACKGROUND))) {
                    saveDndQuestionBackground(dragAndDropQuestion, fileMap, dragAndDropQuestion.getId());
                }
                for (DragItem dragItem : dragAndDropQuestion.getDragItems()) {
                    if (dragItem.getPictureFilePath() != null
                            && !Files.exists(FilePathConverter.fileSystemPathForExternalUri(URI.create(dragItem.getPictureFilePath()), FilePathType.DRAG_ITEM))) {
                        saveDndDragItemPicture(dragItem, fileMap, dragItem.getId());
                    }
                }
            }
        }
        return newQuizExercise;
    }

    /**
<<<<<<< HEAD
     * Performs the update of a quiz exercise, including validations, file handling, saving, logging,
     * notifications, and asynchronous updates. This method uses the original quiz for comparisons
     * (e.g., to detect changes or prevent invalid modifications) and applies updates from the provided
     * updated quiz exercise.
     *
     * @param originalQuiz     the original quiz exercise loaded from the database, used for comparisons
     *                             and checks (e.g., to verify if the quiz has started or for file change detection).
     * @param updatedQuiz      the quiz exercise object containing the updated values to be applied and saved.
     * @param files            the list of multipart files for drag-and-drop question updates (may be null or empty).
     * @param notificationText optional text to include in notifications sent about the exercise update.
     * @return the updated and saved quiz exercise.
     * @throws IOException              if an error occurs during file handling or updates.
     * @throws BadRequestAlertException if the updated quiz is invalid (e.g., fails validation checks,
     *                                      quiz has already started, or conversion between exam/course types).
     */
    public QuizExercise performUpdate(QuizExercise originalQuiz, QuizExercise updatedQuiz, List<MultipartFile> files, String notificationText) throws IOException {

        if (!updatedQuiz.isValid()) {
            throw new BadRequestAlertException("The quiz exercise is not valid", ENTITY_NAME, "invalidQuiz");
        }

        updatedQuiz.validateGeneralSettings();

        updatedQuiz.checkCourseAndExerciseGroupExclusivity(ENTITY_NAME);

        var user = userRepository.getUserWithGroupsAndAuthorities();

        // Check if quiz has already started
        var batches = quizBatchRepository.findAllByQuizExercise(originalQuiz);
        if (batches.stream().anyMatch(QuizBatch::isStarted)) {
            throw new BadRequestAlertException("The quiz has already started. Use the re-evaluate endpoint to make retroactive corrections.", ENTITY_NAME, "quizHasStarted");
        }

        updatedQuiz.reconnectJSONIgnoreAttributes();

        if (updatedQuiz.getQuizMode() != QuizMode.SYNCHRONIZED || updatedQuiz.getQuizBatches() == null || updatedQuiz.getQuizBatches().size() > 1) {
            updatedQuiz.setQuizBatches(batches);
        }

        handleDndQuizFileUpdates(updatedQuiz, originalQuiz, files);

        Channel updatedChannel = channelService.updateExerciseChannel(originalQuiz, updatedQuiz);

        updatedQuiz = save(updatedQuiz);
        exerciseService.logUpdate(updatedQuiz, updatedQuiz.getCourseViaExerciseGroupOrCourseMember(), user);
        groupNotificationScheduleService.checkAndCreateAppropriateNotificationsWhenUpdatingExercise(originalQuiz, updatedQuiz, notificationText);
        if (updatedChannel != null) {
            updatedQuiz.setChannelName(updatedChannel.getName());
        }
        QuizExercise finalQuizExercise = updatedQuiz;
        competencyProgressApi.ifPresent(api -> api.updateProgressForUpdatedLearningObjectAsync(originalQuiz, Optional.of(finalQuizExercise)));
        slideApi.ifPresent(api -> api.handleDueDateChange(originalQuiz, finalQuizExercise));
        return updatedQuiz;
    }

    /**
     * Merges the properties of the QuizExerciseFromEditorDTO into the QuizExercise domain object.
     *
     * @param quizExercise              The QuizExercise domain object to be updated
     * @param quizExerciseFromEditorDTO The DTO containing the properties to be merged into the domain object.
     */
    public void mergeDTOIntoDomainObject(QuizExercise quizExercise, QuizExerciseFromEditorDTO quizExerciseFromEditorDTO) {
        if (quizExerciseFromEditorDTO.title() != null) {
            quizExercise.setTitle(quizExerciseFromEditorDTO.title());
        }
        if (quizExerciseFromEditorDTO.channelName() != null) {
            quizExercise.setChannelName(quizExerciseFromEditorDTO.channelName());
        }
        if (quizExerciseFromEditorDTO.categories() != null) {
            quizExercise.setCategories(quizExerciseFromEditorDTO.categories());
        }
        if (quizExerciseFromEditorDTO.competencyLinks() != null) {
            quizExercise.getCompetencyLinks().clear();
            quizExercise.getCompetencyLinks().addAll(quizExerciseFromEditorDTO.competencyLinks());
        }
        if (quizExerciseFromEditorDTO.difficulty() != null) {
            quizExercise.setDifficulty(quizExerciseFromEditorDTO.difficulty());
        }
        if (quizExerciseFromEditorDTO.duration() != null) {
            quizExercise.setDuration(quizExerciseFromEditorDTO.duration());
        }
        if (quizExerciseFromEditorDTO.randomizeQuestionOrder() != null) {
            quizExercise.setRandomizeQuestionOrder(quizExerciseFromEditorDTO.randomizeQuestionOrder());
        }
        if (quizExerciseFromEditorDTO.quizMode() != null) {
            quizExercise.setQuizMode(quizExerciseFromEditorDTO.quizMode());
        }
        if (quizExerciseFromEditorDTO.quizBatches() != null) {
            quizExercise.getQuizBatches().clear();
            quizExercise.getQuizBatches().addAll(quizExerciseFromEditorDTO.quizBatches());
        }
        if (quizExerciseFromEditorDTO.releaseDate() != null) {
            quizExercise.setReleaseDate(quizExerciseFromEditorDTO.releaseDate());
        }
        if (quizExerciseFromEditorDTO.startDate() != null) {
            quizExercise.setStartDate(quizExerciseFromEditorDTO.startDate());
        }
        if (quizExerciseFromEditorDTO.dueDate() != null) {
            quizExercise.setDueDate(quizExerciseFromEditorDTO.dueDate());
        }
        if (quizExerciseFromEditorDTO.includedInOverallScore() != null) {
            quizExercise.setIncludedInOverallScore(quizExerciseFromEditorDTO.includedInOverallScore());
        }
        if (quizExerciseFromEditorDTO.quizQuestions() != null) {
            quizExercise.setQuizQuestions(quizExerciseFromEditorDTO.quizQuestions());
        }
    }

    /**
     * Creates a copy of the quiz exercise with all fields that are necessary to compare the updated
     * quiz exercise with the original one.
     *
     * @param quizExercise the quiz exercise to copy
     * @return a copy of the quiz exercise with all fields required for an update.
     */
    public QuizExercise copyFieldsForUpdate(QuizExercise quizExercise) {
        QuizExercise copy = new QuizExercise();
        BeanUtils.copyProperties(quizExercise, copy);
        if (!quizExercise.isExamExercise()) {
            copy.setCourse(quizExercise.getCourseViaExerciseGroupOrCourseMember());
        }
        copy.setExerciseGroup(quizExercise.getExerciseGroup());
        copy.setQuizQuestions(quizExercise.getQuizQuestions());
        copy.setQuizPointStatistic(quizExercise.getQuizPointStatistic());
        copy.setCompetencyLinks(quizExercise.getCompetencyLinks());
        copy.setQuizBatches(quizExercise.getQuizBatches());
        copy.setGradingCriteria(quizExercise.getGradingCriteria());
        return copy;
    }

=======
     * Retrieves a {@link QuizExerciseCalendarEventDTO} for each {@link QuizExercise} associated to the given courseId.
     * Each DTO encapsulates the quizMode, title, releaseDate, dueDate, quizBatches and duration of the respective QuizExercise.
     * <p>
     * The method then derives a set of {@link CalendarEventDTO}s from the DTOs. Whether events are included in the result
     * depends on the quizMode of the given exercise and whether the logged-in user is a student of the {@link Course}.
     *
     * @param courseId      the ID of the course
     * @param userIsStudent indicates whether the logged-in user is a student of the course
     * @return the set of results
     */
    public Set<CalendarEventDTO> getCalendarEventDTOsFromQuizExercises(long courseId, boolean userIsStudent) {
        Set<QuizExerciseCalendarEventDTO> daos = quizExerciseRepository.getQuizExerciseCalendarEventDAOsForCourseId(courseId);
        return daos.stream().flatMap(dao -> deriveCalendarEventDTOs(dao, userIsStudent).stream()).collect(Collectors.toSet());
    }

    private Set<CalendarEventDTO> deriveCalendarEventDTOs(QuizExerciseCalendarEventDTO dao, boolean userIsStudent) {
        if (dao.quizMode() == QuizMode.SYNCHRONIZED) {
            return deriveCalendarEventDTOForSynchronizedQuizExercise(dao, userIsStudent).map(Set::of).orElseGet(Collections::emptySet);
        }
        else {
            return deriveCalendarEventDTOsForIndividualAndBatchedQuizExercises(dao, userIsStudent);
        }
    }

    /**
     * Derives one event represents the working time period of the {@link QuizExercise} represented by the given DTO.
     * <p>
     * The events are only derived given that either the exercise is visible to students or the logged-in user is a course
     * staff member (either tutor, editor ot student of the {@link Course} associated to the exam).
     * <p>
     * Context: <br>
     * The startDate and dueDate properties of {@link QuizExercise}s in {@code QuizMode.SYNCHRONIZED} are always null. Instead, such quizzes have exactly one {@link QuizBatch}
     * for which the startTime property is set. The end of the quiz can be calculated by adding the duration property of the exercise to the startTime of the batch.
     *
     * @param dto           the DAO from which to derive the event
     * @param userIsStudent indicates whether the logged-in user is a student of the course related to the exercise
     * @return one event representing the working time period of the exercise
     */
    private Optional<CalendarEventDTO> deriveCalendarEventDTOForSynchronizedQuizExercise(QuizExerciseCalendarEventDTO dto, boolean userIsStudent) {
        if (userIsStudent && dto.releaseDate() != null && ZonedDateTime.now().isBefore(dto.releaseDate())) {
            return Optional.empty();
        }

        QuizBatch synchronizedBatch = dto.quizBatch();
        if (synchronizedBatch == null || synchronizedBatch.getStartTime() == null || dto.duration() == null) {
            return Optional.empty();
        }

        return Optional.of(new CalendarEventDTO(CalendarEventRelatedEntity.QUIZ_EXERCISE, CalendarEventSemantics.START_AND_END_DATE, dto.title(), synchronizedBatch.getStartTime(),
                synchronizedBatch.getStartTime().plusSeconds(dto.duration()), null, null));
    }

    /**
     * Derives one event for start/end of the duration during which the user can choose to participate in the {@link QuizExercise} represented by the given DAO.
     * <p>
     * The events are only derived given that either the exercise is visible to students or the logged-in user is a course
     * staff member (either tutor, editor ot student of the {@link Course} associated to the exam).
     * <p>
     * Context: <br>
     * For {@link QuizExercise}s in {@code QuizMode.INDIVIDUAL} the user can decide when to start the quiz himself.
     * For {@link QuizExercise}s in {@code QuizMode.BATCHED} the user can join a quiz by using a password. The instructor can then start the quiz manually.
     * For both modes, the period in which the quiz can be held may be constrained by releaseDate (defining a start of the period) or dueDate (defining an end of the period).
     * The dueDate and startDate can be set independent of each other.
     *
     * @param dao           the DAO from which to derive the events
     * @param userIsStudent indicates whether the logged-in user is a student of the course associated to the quizExercise
     * @return the derived events
     */
    private Set<CalendarEventDTO> deriveCalendarEventDTOsForIndividualAndBatchedQuizExercises(QuizExerciseCalendarEventDTO dao, boolean userIsStudent) {
        Set<CalendarEventDTO> events = new HashSet<>();
        boolean userIsCourseStaff = !userIsStudent;
        if (userIsCourseStaff || dao.releaseDate() == null || dao.releaseDate().isBefore(now())) {
            if (dao.releaseDate() != null) {
                events.add(new CalendarEventDTO(CalendarEventRelatedEntity.QUIZ_EXERCISE, CalendarEventSemantics.RELEASE_DATE, dao.title(), dao.releaseDate(), null, null, null));
            }
            if (dao.dueDate() != null) {
                events.add(new CalendarEventDTO(CalendarEventRelatedEntity.QUIZ_EXERCISE, CalendarEventSemantics.DUE_DATE, dao.title(), dao.dueDate(), null, null, null));
            }
        }
        return events;
    }
>>>>>>> 87f379f4
}<|MERGE_RESOLUTION|>--- conflicted
+++ resolved
@@ -567,7 +567,6 @@
     }
 
     /**
-<<<<<<< HEAD
      * Performs the update of a quiz exercise, including validations, file handling, saving, logging,
      * notifications, and asynchronous updates. This method uses the original quiz for comparisons
      * (e.g., to detect changes or prevent invalid modifications) and applies updates from the provided
@@ -698,7 +697,7 @@
         return copy;
     }
 
-=======
+    /**
      * Retrieves a {@link QuizExerciseCalendarEventDTO} for each {@link QuizExercise} associated to the given courseId.
      * Each DTO encapsulates the quizMode, title, releaseDate, dueDate, quizBatches and duration of the respective QuizExercise.
      * <p>
@@ -780,5 +779,4 @@
         }
         return events;
     }
->>>>>>> 87f379f4
 }