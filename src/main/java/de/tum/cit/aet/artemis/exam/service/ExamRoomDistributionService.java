package de.tum.cit.aet.artemis.exam.service;

import java.util.ArrayList;
import java.util.Comparator;
import java.util.HashMap;
import java.util.Iterator;
import java.util.List;
import java.util.Map;
import java.util.Set;

import jakarta.validation.constraints.NotEmpty;
import jakarta.validation.constraints.NotNull;

import org.springframework.context.annotation.Conditional;
import org.springframework.context.annotation.Lazy;
import org.springframework.stereotype.Service;
import org.springframework.util.StringUtils;

import de.tum.cit.aet.artemis.core.exception.BadRequestAlertException;
import de.tum.cit.aet.artemis.exam.config.ExamEnabled;
import de.tum.cit.aet.artemis.exam.domain.Exam;
import de.tum.cit.aet.artemis.exam.domain.ExamUser;
import de.tum.cit.aet.artemis.exam.domain.room.ExamRoom;
import de.tum.cit.aet.artemis.exam.domain.room.ExamRoomExamAssignment;
import de.tum.cit.aet.artemis.exam.domain.room.LayoutStrategy;
<<<<<<< HEAD
import de.tum.cit.aet.artemis.exam.dto.room.AttendanceCheckerAppExamInformationDTO;
=======
import de.tum.cit.aet.artemis.exam.dto.room.ExamDistributionCapacityDTO;
import de.tum.cit.aet.artemis.exam.dto.room.ExamRoomForDistributionDTO;
>>>>>>> ae49507e
import de.tum.cit.aet.artemis.exam.dto.room.ExamSeatDTO;
import de.tum.cit.aet.artemis.exam.repository.ExamRepository;
import de.tum.cit.aet.artemis.exam.repository.ExamRoomExamAssignmentRepository;
import de.tum.cit.aet.artemis.exam.repository.ExamRoomRepository;
import de.tum.cit.aet.artemis.exam.repository.ExamUserRepository;

/**
 * Service Implementation for managing distributions of exam users to exam rooms in an exam.
 */
@Conditional(ExamEnabled.class)
@Lazy
@Service
public class ExamRoomDistributionService {

    private static final String ENTITY_NAME = "examRoomDistributionService";

    private final ExamRepository examRepository;

    private final ExamRoomRepository examRoomRepository;

    private final ExamRoomService examRoomService;

    private final ExamRoomExamAssignmentRepository examRoomExamAssignmentRepository;

    private final ExamUserRepository examUserRepository;

    private final ExamUserService examUserService;

    public ExamRoomDistributionService(ExamRepository examRepository, ExamRoomRepository examRoomRepository, ExamRoomService examRoomService,
            ExamRoomExamAssignmentRepository examRoomExamAssignmentRepository, ExamUserRepository examUserRepository, ExamUserService examUserService) {
        this.examRepository = examRepository;
        this.examRoomRepository = examRoomRepository;
        this.examRoomService = examRoomService;
        this.examRoomExamAssignmentRepository = examRoomExamAssignmentRepository;
        this.examUserRepository = examUserRepository;
        this.examUserService = examUserService;
    }

    /**
     * Calculates the usable seats of all rooms, both for the default, and the largest layouts, while respecting the reserve factor
     *
     * @param examRoomIds   The ids of the rooms to distribute to
     * @param reserveFactor Percentage of seats that should not be included
     * @return Information regarding the combined default and maximum room capacities
     */
    public ExamDistributionCapacityDTO getDistributionCapacitiesByIds(@NotNull Set<Long> examRoomIds, double reserveFactor) {
        final Set<ExamRoom> examRoomsForExam = examRoomRepository.findAllWithEagerLayoutStrategiesByIdIn(examRoomIds);

        return getDistributionCapacities(examRoomsForExam, reserveFactor);
    }

    private ExamDistributionCapacityDTO getDistributionCapacities(@NotNull Set<ExamRoom> examRooms, double reserveFactor) {
        final int numberOfDefaultUsableSeats = examRooms.stream()
                .mapToInt(examRoom -> examRoomService.getSizeAfterApplyingReserveFactor(examRoomService.getDefaultLayoutStrategyOrElseThrow(examRoom).getCapacity(), reserveFactor))
                .sum();

        final int numberOfMaximumUsableSeats = examRooms.stream().map(examRoom -> examRoom.getLayoutStrategies().stream().max(Comparator.comparingInt(LayoutStrategy::getCapacity)))
                .mapToInt(layoutStrategy -> layoutStrategy.map(strategy -> examRoomService.getSizeAfterApplyingReserveFactor(strategy.getCapacity(), reserveFactor)).orElse(0))
                .sum();

        return new ExamDistributionCapacityDTO(numberOfDefaultUsableSeats, numberOfMaximumUsableSeats);
    }

    /**
     * Distribute all students who are registered for a given exam across a selection of rooms.
     * Existing planned seats and room assignments are replaced.
     *
     * @param examId                The exam
     * @param examRoomIds           The ids of the rooms to distribute to
     * @param useOnlyDefaultLayouts if we want to only use 'default' layouts
     * @param reserveFactor         Percentage of seats that should not be included
     * @throws BadRequestAlertException if the capacity doesn't suffice to seat the students
     */
    public void distributeRegisteredStudents(long examId, @NotEmpty Set<Long> examRoomIds, boolean useOnlyDefaultLayouts, double reserveFactor) {
        final Exam exam = examRepository.findByIdWithExamUsersElseThrow(examId);
        final Set<ExamRoom> examRoomsForExam = examRoomRepository.findAllWithEagerLayoutStrategiesByIdIn(examRoomIds);

        ExamDistributionCapacityDTO capacities = getDistributionCapacities(examRoomsForExam, reserveFactor);
        int numberOfExamUsers = exam.getExamUsers().size();

        boolean defaultLayoutsSuffice = capacities.combinedDefaultCapacity() >= numberOfExamUsers;
        if (!defaultLayoutsSuffice && useOnlyDefaultLayouts) {
            throw new BadRequestAlertException("Not enough seats available in the selected rooms", ENTITY_NAME, "notEnoughExamSeats",
                    Map.of("numberOfUsableSeats", capacities.combinedDefaultCapacity(), "numberOfExamUsers", numberOfExamUsers));
        }

        boolean maxLayoutsSuffice = capacities.combinedMaximumCapacity() >= numberOfExamUsers;
        if (!maxLayoutsSuffice) {
            throw new BadRequestAlertException("Not enough seats available in the selected rooms", ENTITY_NAME, "notEnoughExamSeats",
                    Map.of("numberOfUsableSeats", capacities.combinedMaximumCapacity(), "numberOfExamUsers", numberOfExamUsers));
        }

        assignExamRoomsToExam(exam, examRoomsForExam);

        if (defaultLayoutsSuffice) {
            distributeExamUsersToDefaultUsableSeatsInRooms(exam, examRoomsForExam, reserveFactor);
        }
        else {
            distributeExamUsersToAnyUsableSeatsInRooms(exam, examRoomsForExam, reserveFactor);
        }
    }

    /**
     * Sets up the DB connections between the given exam and the given exam rooms.
     * Existing connections are removed first.
     *
     * @param exam             the exam
     * @param examRoomsForExam all exam rooms that students of this exam can be distributed to
     */
    private void assignExamRoomsToExam(Exam exam, Set<ExamRoom> examRoomsForExam) {
        examRoomExamAssignmentRepository.deleteAllByExamId(exam.getId());
        List<ExamRoomExamAssignment> examRoomExamAssignments = new ArrayList<>();
        for (ExamRoom examRoom : examRoomsForExam) {
            var examRoomExamAssignment = new ExamRoomExamAssignment();
            examRoomExamAssignment.setExamRoom(examRoom);
            examRoomExamAssignment.setExam(exam);
            examRoomExamAssignments.add(examRoomExamAssignment);
        }
        examRoomExamAssignmentRepository.saveAll(examRoomExamAssignments);
    }

    /**
     * This function assumes that the default layout capacity of each room does suffice.
     *
     * @param exam             the exam
     * @param examRoomsForExam all exam rooms that students of this exam can be distributed to
     * @param reserveFactor    Percentage of seats that should not be included
     */
    private void distributeExamUsersToDefaultUsableSeatsInRooms(Exam exam, Set<ExamRoom> examRoomsForExam, double reserveFactor) {
        Map<String, List<ExamSeatDTO>> roomNumberToUsableSeatsDefaultLayout = new HashMap<>();
        for (ExamRoom examRoom : examRoomsForExam) {
            roomNumberToUsableSeatsDefaultLayout.put(examRoom.getRoomNumber(), examRoomService.getDefaultUsableSeats(examRoom, reserveFactor));
        }

        setPlannedRoomAndPlannedSeatForExamUsersRandomly(exam, roomNumberToUsableSeatsDefaultLayout);
    }

    /**
     * This function assumes that the default layout capacity of each room doesn't suffice, and attempts to find a
     * selection of layouts that would allow to seat all students and also minimizes the wasted space.
     * <p>
     * This function assumes that there is at least one valid layout combination, so that all students fit.
     *
     * @param exam             the exam
     * @param examRoomsForExam all exam rooms that students of this exam can be distributed to
     * @param reserveFactor    Percentage of seats that should not be included
     */
    private void distributeExamUsersToAnyUsableSeatsInRooms(Exam exam, Set<ExamRoom> examRoomsForExam, double reserveFactor) {
        final int numberOfExamUsers = exam.getExamUsers().size();

        Map<Long, LayoutStrategy> layoutStrategyToBeUsedByRoomId = getBestLayoutPerRoomCombination(examRoomsForExam, numberOfExamUsers, reserveFactor);

        Map<String, List<ExamSeatDTO>> roomNumberToUsableSeats = new HashMap<>();
        for (ExamRoom examRoom : examRoomsForExam) {
            LayoutStrategy layoutStrategyForThisRoom = layoutStrategyToBeUsedByRoomId.get(examRoom.getId());
            List<ExamSeatDTO> seatsForThisStrategy = examRoomService.getUsableSeatsForLayout(examRoom, layoutStrategyForThisRoom, reserveFactor);

            roomNumberToUsableSeats.put(examRoom.getRoomNumber(), seatsForThisStrategy);
        }

        setPlannedRoomAndPlannedSeatForExamUsersRandomly(exam, roomNumberToUsableSeats);
    }

    private Map<Long, LayoutStrategy> getBestLayoutPerRoomCombination(Set<ExamRoom> examRoomsForExam, int numberOfExamUsers, double reserveFactor) {
        Map<Long, List<LayoutStrategy>> layoutStrategiesByRoomId = getLayoutStrategiesAtLeastDefaultSizeByExamRoomId(examRoomsForExam);
        return getBestLayoutByRoomIdPermutation(layoutStrategiesByRoomId, numberOfExamUsers, reserveFactor);
    }

    private Map<Long, List<LayoutStrategy>> getLayoutStrategiesAtLeastDefaultSizeByExamRoomId(Set<ExamRoom> examRoomsForExam) {
        Map<Long, List<LayoutStrategy>> layoutStrategiesAtLeastDefaultSizeByExamRoom = new HashMap<>();
        for (ExamRoom examRoom : examRoomsForExam) {
            final LayoutStrategy defaultStrategy = examRoomService.getDefaultLayoutStrategyOrElseThrow(examRoom);

            for (LayoutStrategy layoutStrategy : examRoom.getLayoutStrategies()) {
                if (layoutStrategy.getCapacity() < defaultStrategy.getCapacity()) {
                    continue;
                }

                layoutStrategiesAtLeastDefaultSizeByExamRoom.putIfAbsent(examRoom.getId(), new ArrayList<>());
                layoutStrategiesAtLeastDefaultSizeByExamRoom.get(examRoom.getId()).add(layoutStrategy);
            }
        }

        return layoutStrategiesAtLeastDefaultSizeByExamRoom;
    }

    private Map<Long, LayoutStrategy> getBestLayoutByRoomIdPermutation(Map<Long, List<LayoutStrategy>> layoutsByRoom, int requiredCapacity, double reserveFactor) {
        List<Long> roomIds = new ArrayList<>(layoutsByRoom.keySet());

        return getBestLayoutPermutationRecursive(layoutsByRoom, roomIds, 0, new HashMap<>(), 0, requiredCapacity, reserveFactor, null, Integer.MAX_VALUE);
    }

    private Map<Long, LayoutStrategy> getBestLayoutPermutationRecursive(Map<Long, List<LayoutStrategy>> layoutsByRoom, List<Long> roomIds, int roomIndex,
            Map<Long, LayoutStrategy> current, int currentCapacity, int requiredCapacity, double reserveFactor, Map<Long, LayoutStrategy> best, int bestCapacity) {

        // If we've assigned all rooms, check if it's valid/better
        if (roomIndex == roomIds.size()) {
            if (currentCapacity >= requiredCapacity && currentCapacity < bestCapacity) {
                best = new HashMap<>(current); // copy since 'current' is mutable
            }

            return best;
        }

        long roomId = roomIds.get(roomIndex);
        for (LayoutStrategy strategy : layoutsByRoom.get(roomId)) {
            current.put(roomId, strategy);
            int newCapacity = currentCapacity + examRoomService.getSizeAfterApplyingReserveFactor(strategy.getCapacity(), reserveFactor);

            // pruning: if capacity already >= bestCapacity, no need to continue
            if (newCapacity < bestCapacity) {
                best = getBestLayoutPermutationRecursive(layoutsByRoom, roomIds, roomIndex + 1, current, newCapacity, requiredCapacity, reserveFactor, best, bestCapacity);

                // update bestCapacity if best changed
                if (best != null) {
                    bestCapacity = best.values().stream().mapToInt(layoutStrategy -> examRoomService.getSizeAfterApplyingReserveFactor(layoutStrategy.getCapacity(), reserveFactor))
                            .sum();
                }
            }

            current.remove(roomId); // backtrack
        }

        return best;
    }

    private void setPlannedRoomAndPlannedSeatForExamUsersRandomly(Exam exam, Map<String, List<ExamSeatDTO>> roomNumberToUsableSeats) {
        Iterator<ExamUser> examUsersIterator = exam.getExamUsers().iterator();

        do_while_students: for (var roomNumberToUsableSeatsEntry : roomNumberToUsableSeats.entrySet()) {
            final String roomNumber = roomNumberToUsableSeatsEntry.getKey();
            final List<ExamSeatDTO> usableSeatsForThisRoom = roomNumberToUsableSeatsEntry.getValue();

            for (ExamSeatDTO seat : usableSeatsForThisRoom) {
                if (!examUsersIterator.hasNext()) {
                    break do_while_students;
                }

                ExamUser nextExamUser = examUsersIterator.next();
                nextExamUser.setPlannedRoom(roomNumber);
                nextExamUser.setPlannedSeat(seat.name());
                exam.addExamUser(nextExamUser);
            }
        }

        examUserRepository.saveAll(exam.getExamUsers());
        examRepository.save(exam);
    }

<<<<<<< HEAD
    /**
     * Generates information relevant for displaying rooms and students in the attendance checker app
     *
     * @param examId The exam id
     * @return the generated information
     */
    public AttendanceCheckerAppExamInformationDTO getAttendanceCheckerAppInformation(long examId) {
        Exam exam = examRepository.findByIdWithExamUsersElseThrow(examId);
        Set<ExamUser> examUsers = exam.getExamUsers();

        if (examUsers.stream().noneMatch(examUser -> StringUtils.hasText(examUser.getPlannedRoom()) && StringUtils.hasText(examUser.getPlannedSeat()))) {
            throw new BadRequestAlertException("No distribution has happened, yet", ENTITY_NAME, "noStudentDistributed");
        }

        examUserService.setPlannedRoomAndSeatTransientForExamUsers(examUsers);
        examUserService.setActualRoomAndSeatTransientForExamUsers(examUsers);

        Set<ExamRoom> examRooms = examRoomRepository.findAllByExamId(examId);

        return AttendanceCheckerAppExamInformationDTO.from(exam, examRooms);
=======
    public Set<ExamRoomForDistributionDTO> getRoomDataForDistribution() {
        return examRoomRepository.findAllCurrentExamRoomsForDistribution();
>>>>>>> ae49507e
    }
}<|MERGE_RESOLUTION|>--- conflicted
+++ resolved
@@ -23,12 +23,9 @@
 import de.tum.cit.aet.artemis.exam.domain.room.ExamRoom;
 import de.tum.cit.aet.artemis.exam.domain.room.ExamRoomExamAssignment;
 import de.tum.cit.aet.artemis.exam.domain.room.LayoutStrategy;
-<<<<<<< HEAD
 import de.tum.cit.aet.artemis.exam.dto.room.AttendanceCheckerAppExamInformationDTO;
-=======
 import de.tum.cit.aet.artemis.exam.dto.room.ExamDistributionCapacityDTO;
 import de.tum.cit.aet.artemis.exam.dto.room.ExamRoomForDistributionDTO;
->>>>>>> ae49507e
 import de.tum.cit.aet.artemis.exam.dto.room.ExamSeatDTO;
 import de.tum.cit.aet.artemis.exam.repository.ExamRepository;
 import de.tum.cit.aet.artemis.exam.repository.ExamRoomExamAssignmentRepository;
@@ -278,7 +275,10 @@
         examRepository.save(exam);
     }
 
-<<<<<<< HEAD
+    public Set<ExamRoomForDistributionDTO> getRoomDataForDistribution() {
+        return examRoomRepository.findAllCurrentExamRoomsForDistribution();
+    }
+
     /**
      * Generates information relevant for displaying rooms and students in the attendance checker app
      *
@@ -299,9 +299,5 @@
         Set<ExamRoom> examRooms = examRoomRepository.findAllByExamId(examId);
 
         return AttendanceCheckerAppExamInformationDTO.from(exam, examRooms);
-=======
-    public Set<ExamRoomForDistributionDTO> getRoomDataForDistribution() {
-        return examRoomRepository.findAllCurrentExamRoomsForDistribution();
->>>>>>> ae49507e
     }
 }