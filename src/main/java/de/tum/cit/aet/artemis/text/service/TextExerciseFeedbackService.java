package de.tum.cit.aet.artemis.text.service;

import static de.tum.cit.aet.artemis.core.config.Constants.PROFILE_ATHENA;
import static de.tum.cit.aet.artemis.core.config.Constants.PROFILE_CORE;

import java.time.ZonedDateTime;
import java.util.ArrayList;
import java.util.HashSet;
import java.util.List;
import java.util.Optional;
import java.util.Set;
import java.util.concurrent.CompletableFuture;

import org.slf4j.Logger;
import org.slf4j.LoggerFactory;
import org.springframework.context.annotation.Profile;
import org.springframework.stereotype.Service;

import de.tum.cit.aet.artemis.assessment.domain.AssessmentType;
import de.tum.cit.aet.artemis.assessment.domain.Feedback;
import de.tum.cit.aet.artemis.assessment.domain.FeedbackType;
import de.tum.cit.aet.artemis.assessment.domain.Result;
import de.tum.cit.aet.artemis.assessment.repository.ResultRepository;
import de.tum.cit.aet.artemis.assessment.service.ResultService;
import de.tum.cit.aet.artemis.assessment.web.ResultWebsocketService;
import de.tum.cit.aet.artemis.athena.api.AthenaFeedbackApi;
import de.tum.cit.aet.artemis.core.exception.ApiNotPresentException;
import de.tum.cit.aet.artemis.core.exception.BadRequestAlertException;
import de.tum.cit.aet.artemis.exercise.domain.participation.StudentParticipation;
import de.tum.cit.aet.artemis.exercise.service.ParticipationService;
import de.tum.cit.aet.artemis.exercise.service.SubmissionService;
import de.tum.cit.aet.artemis.text.domain.TextBlock;
import de.tum.cit.aet.artemis.text.domain.TextExercise;
import de.tum.cit.aet.artemis.text.domain.TextSubmission;

@Profile(PROFILE_CORE)
@Service
public class TextExerciseFeedbackService {

    private static final Logger log = LoggerFactory.getLogger(TextExerciseFeedbackService.class);

    private final Optional<AthenaFeedbackApi> athenaFeedbackApi;

    private final ResultWebsocketService resultWebsocketService;

    private final SubmissionService submissionService;

    private final ParticipationService participationService;

    private final ResultService resultService;

    private final ResultRepository resultRepository;

    private final TextBlockService textBlockService;

    public TextExerciseFeedbackService(Optional<AthenaFeedbackApi> athenaFeedbackApi, SubmissionService submissionService, ResultService resultService,
            ResultRepository resultRepository, ResultWebsocketService resultWebsocketService, ParticipationService participationService, TextBlockService textBlockService) {
        this.athenaFeedbackApi = athenaFeedbackApi;
        this.submissionService = submissionService;
        this.resultService = resultService;
        this.resultRepository = resultRepository;
        this.resultWebsocketService = resultWebsocketService;
        this.participationService = participationService;
        this.textBlockService = textBlockService;
    }

    /**
     * Handles the request for generating feedback for a text exercise.
     * Unlike programming exercises a tutor is not notified if Athena is not available.
     *
     * @param participation the student participation associated with the exercise.
     * @param textExercise  the text exercise object.
     * @return StudentParticipation updated text exercise for an AI assessment
     */
    public StudentParticipation handleNonGradedFeedbackRequest(StudentParticipation participation, TextExercise textExercise) {
        if (this.athenaFeedbackApi.isPresent()) {
            AthenaFeedbackApi api = athenaFeedbackApi.get();
            api.checkRateLimitOrThrow(participation);

            var submissionOptional = participationService.findExerciseParticipationWithLatestSubmissionAndResultElseThrow(participation.getId()).findLatestSubmission();
            if (submissionOptional.isEmpty()) {
                throw new BadRequestAlertException("No legal submissions found", "submission", "noSubmissionExists", true);
            }
            TextSubmission textSubmission = (TextSubmission) submissionOptional.get();

            api.checkLatestSubmissionHasNoAthenaResultOrThrow(textSubmission);

            if (textSubmission.isEmpty()) {
                throw new BadRequestAlertException("Submission can not be empty for an AI feedback request", "submission", "noAthenaFeedbackOnEmptySubmission", true);
            }

            CompletableFuture.runAsync(() -> this.generateAutomaticNonGradedFeedback(textSubmission, participation, textExercise));
        }
        return participation;
    }

    /**
     * Generates automatic non-graded feedback for a text exercise submission.
     * This method leverages the Athena service to generate feedback based on the latest submission.
     *
     * @param textSubmission the text submission associated with the student participation.
     * @param participation  the student participation associated with the exercise.
     * @param textExercise   the text exercise object.
     */
    public void generateAutomaticNonGradedFeedback(TextSubmission textSubmission, StudentParticipation participation, TextExercise textExercise) {
        log.debug("Using athena to generate (text exercise) feedback request: {}", textExercise.getId());

        // athena takes over the control here
        Result automaticResult = new Result();
        automaticResult.setAssessmentType(AssessmentType.AUTOMATIC_ATHENA);
        automaticResult.setRated(true);
        automaticResult.setScore(0.0);
        automaticResult.setSuccessful(null);
        automaticResult.setSubmission(textSubmission);
        automaticResult.setParticipation(participation);
        try {
            // This broadcast signals the client that feedback is being generated, does not save empty result
            this.resultWebsocketService.broadcastNewResult(participation, automaticResult);

            log.debug("Submission id: {}", textSubmission.getId());

<<<<<<< HEAD
            var athenaResponse = this.athenaFeedbackSuggestionsService.orElseThrow().getTextFeedbackSuggestions(textExercise, textSubmission, true);
=======
            AthenaFeedbackApi api = athenaFeedbackApi.orElseThrow(() -> new ApiNotPresentException(AthenaFeedbackApi.class, PROFILE_ATHENA));
            var athenaResponse = api.getTextFeedbackSuggestions(textExercise, textSubmission, false);
>>>>>>> b099120f

            Set<TextBlock> textBlocks = new HashSet<>();
            List<Feedback> feedbacks = new ArrayList<>();

            athenaResponse.stream().filter(individualFeedbackItem -> individualFeedbackItem.description() != null).forEach(individualFeedbackItem -> {
                var textBlock = new TextBlock();
                var feedback = new Feedback();

                feedback.setText(individualFeedbackItem.title());
                feedback.setDetailText(individualFeedbackItem.description());
                feedback.setHasLongFeedbackText(false);
                feedback.setType(FeedbackType.AUTOMATIC);
                feedback.setCredits(individualFeedbackItem.credits());

                if (textSubmission.getText() != null && individualFeedbackItem.indexStart() != null && individualFeedbackItem.indexEnd() != null) {
                    textBlock.setStartIndex(individualFeedbackItem.indexStart());
                    textBlock.setEndIndex(individualFeedbackItem.indexEnd());
                    textBlock.setSubmission(textSubmission);
                    textBlock.setTextFromSubmission();
                    textBlock.automatic();
                    textBlock.computeId();
                    feedback.setReference(textBlock.getId());
                    textBlock.setFeedback(feedback);
                    log.debug(textBlock.toString());

                    textBlocks.add(textBlock);
                }
                feedbacks.add(feedback);
            });

            double totalFeedbacksScore = 0.0;
            for (Feedback feedback : feedbacks) {
                totalFeedbacksScore += feedback.getCredits();
            }
            totalFeedbacksScore = totalFeedbacksScore / textExercise.getMaxPoints() * 100;
            automaticResult.setCompletionDate(ZonedDateTime.now());
            automaticResult.setScore(Math.clamp(totalFeedbacksScore, 0, 100));

            // For Athena automatic results successful = true will mean that the generation was successful
            // undefined in progress and false it failed
            automaticResult.setSuccessful(true);

            automaticResult = this.resultRepository.save(automaticResult);
            resultService.storeFeedbackInResult(automaticResult, feedbacks, true);
            textBlockService.saveAll(textBlocks);
            textSubmission.setBlocks(textBlocks);
            submissionService.saveNewResult(textSubmission, automaticResult);
            // This broadcast signals the client that feedback generation succeeded, result is saved in this case only
            this.resultWebsocketService.broadcastNewResult(participation, automaticResult);
        }
        catch (Exception e) {
            log.error("Could not generate feedback", e);
            // Broadcast the failed result but don't save, note that successful = false is normally used to indicate a score < 100
            // but since we do not differentiate for athena feedback we use it to indicate a failed generation
            automaticResult.setSuccessful(false);
            automaticResult.setCompletionDate(null);
            participation.addResult(automaticResult); // for proper change detection
            // This broadcast signals the client that feedback generation failed, does not save empty result
            this.resultWebsocketService.broadcastNewResult(participation, automaticResult);
        }
    }
}<|MERGE_RESOLUTION|>--- conflicted
+++ resolved
@@ -119,12 +119,8 @@
 
             log.debug("Submission id: {}", textSubmission.getId());
 
-<<<<<<< HEAD
-            var athenaResponse = this.athenaFeedbackSuggestionsService.orElseThrow().getTextFeedbackSuggestions(textExercise, textSubmission, true);
-=======
-            AthenaFeedbackApi api = athenaFeedbackApi.orElseThrow(() -> new ApiNotPresentException(AthenaFeedbackApi.class, PROFILE_ATHENA));
-            var athenaResponse = api.getTextFeedbackSuggestions(textExercise, textSubmission, false);
->>>>>>> b099120f
+            AthenaFeedbackApi api = athenaFeedbackApi.orElseThrow(() -> new ApiNotPresentException(AthenaFeedbackApi.class, PROFILE_ATHENA));          
+            var athenaResponse = api.getTextFeedbackSuggestions(textExercise, textSubmission, true);
 
             Set<TextBlock> textBlocks = new HashSet<>();
             List<Feedback> feedbacks = new ArrayList<>();
