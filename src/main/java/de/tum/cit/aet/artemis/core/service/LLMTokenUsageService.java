package de.tum.cit.aet.artemis.core.service;

import static de.tum.cit.aet.artemis.core.config.Constants.PROFILE_CORE;

import java.util.HashSet;
import java.util.List;
import java.util.Optional;
<<<<<<< HEAD
import java.util.UUID;
=======
import java.util.Set;
>>>>>>> c7854177
import java.util.function.Function;

import org.springframework.context.annotation.Profile;
import org.springframework.stereotype.Service;

import de.tum.cit.aet.artemis.athena.dto.ResponseMetaDTO;
import de.tum.cit.aet.artemis.athena.dto.ResponseMetaLLMCallDTO;
import de.tum.cit.aet.artemis.core.domain.Course;
<<<<<<< HEAD
import de.tum.cit.aet.artemis.core.domain.LLMServiceType;
import de.tum.cit.aet.artemis.core.domain.LLMTokenUsage;
=======
import de.tum.cit.aet.artemis.core.domain.LLMRequest;
import de.tum.cit.aet.artemis.core.domain.LLMServiceType;
import de.tum.cit.aet.artemis.core.domain.LLMTokenUsageRequest;
import de.tum.cit.aet.artemis.core.domain.LLMTokenUsageTrace;
>>>>>>> c7854177
import de.tum.cit.aet.artemis.core.domain.User;
import de.tum.cit.aet.artemis.core.repository.LLMTokenUsageRequestRepository;
import de.tum.cit.aet.artemis.core.repository.LLMTokenUsageTraceRepository;
import de.tum.cit.aet.artemis.exercise.domain.Exercise;

/**
 * Service for managing the LLMTokenUsage by all LLMs in Artemis
 */
@Profile(PROFILE_CORE)
@Service
public class LLMTokenUsageService {

    private final LLMTokenUsageTraceRepository llmTokenUsageTraceRepository;

    private final LLMTokenUsageRequestRepository llmTokenUsageRequestRepository;

    public LLMTokenUsageService(LLMTokenUsageTraceRepository llmTokenUsageTraceRepository, LLMTokenUsageRequestRepository llmTokenUsageRequestRepository) {
        this.llmTokenUsageTraceRepository = llmTokenUsageTraceRepository;
        this.llmTokenUsageRequestRepository = llmTokenUsageRequestRepository;
    }

    /**
<<<<<<< HEAD
     * Method saves the token usage for the Athena response meta to the database
     *
     * @param courseId              of type Long
     * @param exerciseId            of type Long
     * @param userId                of type Long
     * @param meta                  of type ResponseMetaDTO
     * @param isPreliminaryFeedback of type Boolean
     */
    public void saveAthenaTokenUsage(Long courseId, Long exerciseId, Long userId, ResponseMetaDTO meta, Boolean isPreliminaryFeedback) {
        String traceId = UUID.randomUUID().toString();
        LLMServiceType serviceType = isPreliminaryFeedback ? LLMServiceType.ATHENA_PRELIMINARY_FEEDBACK : LLMServiceType.ATHENA_FEEDBACK_SUGGESTION;

        List<LLMTokenUsage> tokenUsages = new ArrayList<>();
        for (ResponseMetaLLMCallDTO llmCall : meta.llmCalls()) {
            LLMTokenUsage llmTokenUsage = new LLMTokenUsage();
            llmTokenUsage.setTraceId(traceId);
            llmTokenUsage.setCourseId(courseId);
            llmTokenUsage.setExerciseId(exerciseId);
            llmTokenUsage.setUserId(userId);
            llmTokenUsage.setServiceType(serviceType.name());
            llmTokenUsage.setNumInputTokens(llmCall.inputTokens());
            llmTokenUsage.setNumOutputTokens(llmCall.outputTokens());
            llmTokenUsage.setModel(llmCall.modelName());
        }
        llmTokenUsageRepository.saveAll(tokenUsages);
    }

    /**
     * method saves the token usage to the database with a link to the IrisMessage
     * messages of the same job are grouped together by saving the job id as a trace id
=======
     * method saves the token usage to the database
>>>>>>> c7854177
     *
     * @param llmRequests     List of LLM requests
     * @param serviceType     type of the LLM service
     * @param builderFunction of type Function<IrisTokenUsageBuilder, IrisTokenUsageBuilder> using IrisTokenUsageBuilder
     * @return saved LLMTokenUsage as a List
     */
    // TODO: this should ideally be done Async
    public LLMTokenUsageTrace saveLLMTokenUsage(List<LLMRequest> llmRequests, LLMServiceType serviceType, Function<LLMTokenUsageBuilder, LLMTokenUsageBuilder> builderFunction) {
        LLMTokenUsageTrace llmTokenUsageTrace = new LLMTokenUsageTrace();
        llmTokenUsageTrace.setServiceType(serviceType);

        LLMTokenUsageBuilder builder = builderFunction.apply(new LLMTokenUsageBuilder());
        builder.getIrisMessageID().ifPresent(llmTokenUsageTrace::setIrisMessageId);
        builder.getUser().ifPresent(user -> llmTokenUsageTrace.setUserId(user.getId()));
        builder.getExercise().ifPresent(exercise -> llmTokenUsageTrace.setExerciseId(exercise.getId()));
        builder.getCourse().ifPresent(course -> llmTokenUsageTrace.setCourseId(course.getId()));

        Set<LLMTokenUsageRequest> llmRequestsSet = llmTokenUsageTrace.getLLMRequests();
        setLLMTokenUsageRequests(llmRequests, llmTokenUsageTrace, llmRequestsSet);
        return llmTokenUsageTraceRepository.save(llmTokenUsageTrace);
    }

    private void setLLMTokenUsageRequests(List<LLMRequest> llmRequests, LLMTokenUsageTrace llmTokenUsageTrace, Set<LLMTokenUsageRequest> llmRequestsSet) {
        for (LLMRequest llmRequest : llmRequests) {
            LLMTokenUsageRequest llmTokenUsageRequest = new LLMTokenUsageRequest();
            llmTokenUsageRequest.setModel(llmRequest.model());
            llmTokenUsageRequest.setNumInputTokens(llmRequest.numInputTokens());
            llmTokenUsageRequest.setNumOutputTokens(llmRequest.numOutputTokens());
            llmTokenUsageRequest.setCostPerMillionInputTokens(llmRequest.costPerMillionInputToken());
            llmTokenUsageRequest.setCostPerMillionOutputTokens(llmRequest.costPerMillionOutputToken());
            llmTokenUsageRequest.setServicePipelineId(llmRequest.pipelineId());
            llmTokenUsageRequest.setTrace(llmTokenUsageTrace);
            llmRequestsSet.add(llmTokenUsageRequest);
        }
    }

    // TODO: this should ideally be done Async
    public void appendRequestsToTrace(List<LLMRequest> requests, LLMTokenUsageTrace trace) {
        Set<LLMTokenUsageRequest> llmRequestsSet = new HashSet<>();
        setLLMTokenUsageRequests(requests, trace, llmRequestsSet);
        llmTokenUsageRequestRepository.saveAll(llmRequestsSet);
    }

    /**
     * Class LLMTokenUsageBuilder to be used for saveLLMTokenUsage()
     */
    public static class LLMTokenUsageBuilder {

        private Optional<Course> course = Optional.empty();

        private Optional<Long> irisMessageID = Optional.empty();

        private Optional<Exercise> exercise = Optional.empty();

        private Optional<User> user = Optional.empty();

        public LLMTokenUsageBuilder withCourse(Course course) {
            this.course = Optional.ofNullable(course);
            return this;
        }

        public LLMTokenUsageBuilder withIrisMessageID(Long irisMessageID) {
            this.irisMessageID = Optional.ofNullable(irisMessageID);
            return this;
        }

        public LLMTokenUsageBuilder withExercise(Exercise exercise) {
            this.exercise = Optional.ofNullable(exercise);
            return this;
        }

        public LLMTokenUsageBuilder withUser(User user) {
            this.user = Optional.ofNullable(user);
            return this;
        }

        public Optional<Course> getCourse() {
            return course;
        }

        public Optional<Long> getIrisMessageID() {
            return irisMessageID;
        }

        public Optional<Exercise> getExercise() {
            return exercise;
        }

        public Optional<User> getUser() {
            return user;
        }
    }
}<|MERGE_RESOLUTION|>--- conflicted
+++ resolved
@@ -5,28 +5,17 @@
 import java.util.HashSet;
 import java.util.List;
 import java.util.Optional;
-<<<<<<< HEAD
-import java.util.UUID;
-=======
 import java.util.Set;
->>>>>>> c7854177
 import java.util.function.Function;
 
 import org.springframework.context.annotation.Profile;
 import org.springframework.stereotype.Service;
 
-import de.tum.cit.aet.artemis.athena.dto.ResponseMetaDTO;
-import de.tum.cit.aet.artemis.athena.dto.ResponseMetaLLMCallDTO;
 import de.tum.cit.aet.artemis.core.domain.Course;
-<<<<<<< HEAD
-import de.tum.cit.aet.artemis.core.domain.LLMServiceType;
-import de.tum.cit.aet.artemis.core.domain.LLMTokenUsage;
-=======
 import de.tum.cit.aet.artemis.core.domain.LLMRequest;
 import de.tum.cit.aet.artemis.core.domain.LLMServiceType;
 import de.tum.cit.aet.artemis.core.domain.LLMTokenUsageRequest;
 import de.tum.cit.aet.artemis.core.domain.LLMTokenUsageTrace;
->>>>>>> c7854177
 import de.tum.cit.aet.artemis.core.domain.User;
 import de.tum.cit.aet.artemis.core.repository.LLMTokenUsageRequestRepository;
 import de.tum.cit.aet.artemis.core.repository.LLMTokenUsageTraceRepository;
@@ -49,40 +38,7 @@
     }
 
     /**
-<<<<<<< HEAD
-     * Method saves the token usage for the Athena response meta to the database
-     *
-     * @param courseId              of type Long
-     * @param exerciseId            of type Long
-     * @param userId                of type Long
-     * @param meta                  of type ResponseMetaDTO
-     * @param isPreliminaryFeedback of type Boolean
-     */
-    public void saveAthenaTokenUsage(Long courseId, Long exerciseId, Long userId, ResponseMetaDTO meta, Boolean isPreliminaryFeedback) {
-        String traceId = UUID.randomUUID().toString();
-        LLMServiceType serviceType = isPreliminaryFeedback ? LLMServiceType.ATHENA_PRELIMINARY_FEEDBACK : LLMServiceType.ATHENA_FEEDBACK_SUGGESTION;
-
-        List<LLMTokenUsage> tokenUsages = new ArrayList<>();
-        for (ResponseMetaLLMCallDTO llmCall : meta.llmCalls()) {
-            LLMTokenUsage llmTokenUsage = new LLMTokenUsage();
-            llmTokenUsage.setTraceId(traceId);
-            llmTokenUsage.setCourseId(courseId);
-            llmTokenUsage.setExerciseId(exerciseId);
-            llmTokenUsage.setUserId(userId);
-            llmTokenUsage.setServiceType(serviceType.name());
-            llmTokenUsage.setNumInputTokens(llmCall.inputTokens());
-            llmTokenUsage.setNumOutputTokens(llmCall.outputTokens());
-            llmTokenUsage.setModel(llmCall.modelName());
-        }
-        llmTokenUsageRepository.saveAll(tokenUsages);
-    }
-
-    /**
-     * method saves the token usage to the database with a link to the IrisMessage
-     * messages of the same job are grouped together by saving the job id as a trace id
-=======
      * method saves the token usage to the database
->>>>>>> c7854177
      *
      * @param llmRequests     List of LLM requests
      * @param serviceType     type of the LLM service
