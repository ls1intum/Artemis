package de.tum.cit.aet.artemis.modeling.repository;

import static de.tum.cit.aet.artemis.core.config.Constants.PROFILE_CORE;
import static org.springframework.data.jpa.repository.EntityGraph.EntityGraphType.LOAD;

import java.util.List;
import java.util.Optional;
import java.util.Set;

import jakarta.validation.constraints.NotNull;

import org.springframework.context.annotation.Lazy;
import org.springframework.context.annotation.Profile;
import org.springframework.data.jpa.repository.EntityGraph;
import org.springframework.data.jpa.repository.JpaSpecificationExecutor;
import org.springframework.data.jpa.repository.Query;
import org.springframework.data.repository.query.Param;
import org.springframework.stereotype.Repository;

import de.tum.cit.aet.artemis.core.exception.NoUniqueQueryException;
import de.tum.cit.aet.artemis.core.repository.base.ArtemisJpaRepository;
import de.tum.cit.aet.artemis.modeling.domain.ModelingExercise;

/**
 * Spring Data JPA repository for the ModelingExercise entity.
 */
@Profile(PROFILE_CORE)
@Lazy
@Repository
public interface ModelingExerciseRepository extends ArtemisJpaRepository<ModelingExercise, Long>, JpaSpecificationExecutor<ModelingExercise> {

    @Query("""
            SELECT DISTINCT e
            FROM ModelingExercise e
                LEFT JOIN FETCH e.categories
            WHERE e.course.id = :courseId
            """)
    List<ModelingExercise> findByCourseIdWithCategories(@Param("courseId") Long courseId);

    @EntityGraph(type = LOAD, attributePaths = { "exampleSubmissions", "teamAssignmentConfig", "categories", "competencyLinks.competency",
            "exampleSubmissions.submission.results" })
    Optional<ModelingExercise> findWithEagerExampleSubmissionsAndCompetenciesById(Long exerciseId);

    @EntityGraph(type = LOAD, attributePaths = { "competencyLinks.competency" })
    Optional<ModelingExercise> findWithEagerCompetenciesById(Long exerciseId);

    @Query("""
            SELECT modelingExercise
            FROM ModelingExercise modelingExercise
                LEFT JOIN FETCH modelingExercise.exampleSubmissions exampleSubmissions
                LEFT JOIN FETCH exampleSubmissions.submission submission
                LEFT JOIN FETCH submission.results results
                LEFT JOIN FETCH results.feedbacks
                LEFT JOIN FETCH results.assessor
                LEFT JOIN FETCH modelingExercise.teamAssignmentConfig
                LEFT JOIN FETCH modelingExercise.gradingCriteria
            WHERE modelingExercise.id = :exerciseId
            """)
    Optional<ModelingExercise> findByIdWithExampleSubmissionsAndResultsAndGradingCriteria(@Param("exerciseId") Long exerciseId);

<<<<<<< HEAD
    /**
     * Get all modeling exercises that need to be scheduled: Those must satisfy one of the following requirements:
     * <ol>
     * <li>Automatic assessment is enabled and the due date is in the future</li>
     * </ol>
     *
     * @param now the current time
     * @return List of the exercises that should be scheduled
     */
    @Query("""
            SELECT DISTINCT exercise
            FROM ModelingExercise exercise
            WHERE exercise.assessmentType = de.tum.cit.aet.artemis.assessment.domain.AssessmentType.SEMI_AUTOMATIC
                AND exercise.dueDate > :now
            """)
    List<ModelingExercise> findAllToBeScheduled(@Param("now") ZonedDateTime now);

    /**
     * Returns the modeling exercises that are part of an exam with an end date after than the provided date.
     * This method also fetches the exercise group and exam.
     *
     * @param dateTime ZonedDatetime object.
     * @return List<ModelingExercise> (can be empty)
     */
    @Query("""
            SELECT me
            FROM ModelingExercise me
                LEFT JOIN FETCH me.exerciseGroup eg
                LEFT JOIN FETCH eg.exam e
            WHERE e.endDate > :dateTime
            """)
    List<ModelingExercise> findAllWithEagerExamByExamEndDateAfterDate(@Param("dateTime") ZonedDateTime dateTime);
=======
    @EntityGraph(type = LOAD, attributePaths = { "studentParticipations", "studentParticipations.submissions", "studentParticipations.submissions.results" })
    Optional<ModelingExercise> findWithStudentParticipationsSubmissionsResultsById(Long exerciseId);
>>>>>>> 55bb3ba3

    @Query("""
            SELECT m
            FROM ModelingExercise m
                LEFT JOIN FETCH m.competencyLinks cl
                LEFT JOIN FETCH cl.competency
            WHERE m.title = :title
                AND m.course.id = :courseId
            """)
    Set<ModelingExercise> findAllWithCompetenciesByTitleAndCourseId(@Param("title") String title, @Param("courseId") long courseId);

    /**
     * Finds a ModelingExercise with minimal data necessary for exercise versioning.
     * Only includes core configuration data, NOT submissions, results, or example submissions.
     * Basic ModelingExercise fields (exampleSolutionModel, exampleSolutionExplanation, diagramType) are already included in the entity.
     *
     * @param exerciseId the id of the exercise to fetch
     * @return {@link ModelingExercise}
     */
    @EntityGraph(type = LOAD, attributePaths = { "competencyLinks", "categories", "teamAssignmentConfig", "gradingCriteria", "plagiarismDetectionConfig" })
    Optional<ModelingExercise> findForVersioningById(long exerciseId);

    /**
     * Finds a modeling exercise by its title and course id and throws a NoUniqueQueryException if multiple exercises are found.
     *
     * @param title    the title of the exercise
     * @param courseId the id of the course
     * @return the exercise with the given title and course id
     * @throws NoUniqueQueryException if multiple exercises are found with the same title
     */
    default Optional<ModelingExercise> findUniqueWithCompetenciesByTitleAndCourseId(String title, long courseId) throws NoUniqueQueryException {
        Set<ModelingExercise> allExercises = findAllWithCompetenciesByTitleAndCourseId(title, courseId);
        if (allExercises.size() > 1) {
            throw new NoUniqueQueryException("Found multiple exercises with title " + title + " in course with id " + courseId);
        }
        return allExercises.stream().findFirst();
    }

    @NotNull
    default ModelingExercise findWithEagerExampleSubmissionsAndCompetenciesByIdElseThrow(long exerciseId) {
        return getValueElseThrow(findWithEagerExampleSubmissionsAndCompetenciesById(exerciseId), exerciseId);
    }

    @NotNull
    default ModelingExercise findByIdWithExampleSubmissionsAndResultsElseThrow(long exerciseId) {
        return getValueElseThrow(findByIdWithExampleSubmissionsAndResultsAndGradingCriteria(exerciseId), exerciseId);
    }

    @NotNull
    default ModelingExercise findWithEagerCompetenciesByIdElseThrow(long exerciseId) {
        return getValueElseThrow(findWithEagerCompetenciesById(exerciseId), exerciseId);
    }
}<|MERGE_RESOLUTION|>--- conflicted
+++ resolved
@@ -58,7 +58,6 @@
             """)
     Optional<ModelingExercise> findByIdWithExampleSubmissionsAndResultsAndGradingCriteria(@Param("exerciseId") Long exerciseId);
 
-<<<<<<< HEAD
     /**
      * Get all modeling exercises that need to be scheduled: Those must satisfy one of the following requirements:
      * <ol>
@@ -91,10 +90,8 @@
             WHERE e.endDate > :dateTime
             """)
     List<ModelingExercise> findAllWithEagerExamByExamEndDateAfterDate(@Param("dateTime") ZonedDateTime dateTime);
-=======
     @EntityGraph(type = LOAD, attributePaths = { "studentParticipations", "studentParticipations.submissions", "studentParticipations.submissions.results" })
     Optional<ModelingExercise> findWithStudentParticipationsSubmissionsResultsById(Long exerciseId);
->>>>>>> 55bb3ba3
 
     @Query("""
             SELECT m
