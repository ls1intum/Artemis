package de.tum.cit.aet.artemis.core.config;

import static de.tum.cit.aet.artemis.core.config.Constants.PROFILE_CORE;

import java.time.Duration;
import java.time.ZonedDateTime;
import java.time.temporal.ChronoUnit;
import java.util.ArrayList;
import java.util.List;
import java.util.Objects;
import java.util.Optional;
import java.util.concurrent.atomic.AtomicInteger;
import java.util.stream.Collectors;
import java.util.stream.Stream;

import org.slf4j.Logger;
import org.slf4j.LoggerFactory;
import org.springframework.beans.factory.annotation.Qualifier;
import org.springframework.boot.actuate.health.Health;
import org.springframework.boot.actuate.health.HealthContributor;
import org.springframework.boot.actuate.health.HealthIndicator;
import org.springframework.boot.actuate.health.NamedContributor;
import org.springframework.boot.context.event.ApplicationReadyEvent;
import org.springframework.cloud.client.discovery.health.DiscoveryCompositeHealthContributor;
import org.springframework.context.annotation.Profile;
import org.springframework.context.event.EventListener;
import org.springframework.messaging.simp.user.SimpUserRegistry;
import org.springframework.scheduling.TaskScheduler;
import org.springframework.scheduling.annotation.Scheduled;
import org.springframework.stereotype.Component;
import org.springframework.web.socket.WebSocketHandler;
import org.springframework.web.socket.config.WebSocketMessageBrokerStats;
import org.springframework.web.socket.messaging.SubProtocolWebSocketHandler;

import com.zaxxer.hikari.HikariDataSource;

import de.tum.cit.aet.artemis.buildagent.dto.BuildAgentInformation;
import de.tum.cit.aet.artemis.core.domain.Course;
import de.tum.cit.aet.artemis.core.exception.ApiNotPresentException;
import de.tum.cit.aet.artemis.core.repository.CourseRepository;
import de.tum.cit.aet.artemis.core.repository.StatisticsRepository;
import de.tum.cit.aet.artemis.core.repository.UserRepository;
import de.tum.cit.aet.artemis.core.security.SecurityUtils;
import de.tum.cit.aet.artemis.core.service.ProfileService;
import de.tum.cit.aet.artemis.exam.api.ExamApi;
import de.tum.cit.aet.artemis.exam.api.ExamMetricsApi;
import de.tum.cit.aet.artemis.exam.api.StudentExamApi;
import de.tum.cit.aet.artemis.exam.domain.Exam;
import de.tum.cit.aet.artemis.exercise.domain.ExerciseType;
import de.tum.cit.aet.artemis.exercise.dto.ExerciseTypeMetricsEntry;
import de.tum.cit.aet.artemis.exercise.repository.ExerciseRepository;
import de.tum.cit.aet.artemis.programming.service.localci.DistributedDataAccessService;
import io.micrometer.core.instrument.Gauge;
import io.micrometer.core.instrument.MeterRegistry;
import io.micrometer.core.instrument.MultiGauge;
import io.micrometer.core.instrument.Tag;
import io.micrometer.core.instrument.Tags;

@Profile(PROFILE_CORE)
@Component
public class MetricsBean {

    private static final Logger log = LoggerFactory.getLogger(MetricsBean.class);

    private static final String ARTEMIS_HEALTH_NAME = "artemis.health";

    private static final String ARTEMIS_HEALTH_DESCRIPTION = "Artemis Health Indicator";

    private static final String ARTEMIS_HEALTH_TAG = "healthindicator";

    private static final String NO_SEMESTER_TAG = "No semester";

    private static final int LOGGING_DELAY_SECONDS = 10;

    /**
     * Some metrics (e.g. the number of upcoming exercises) are calculated for multiple lookahead periods.
     * Each period/range is exposed as metrics with a according tag "range"
     * NOTE: we reduced the intervals temporarily until more intervals are necessary
     */
    private static final int[] MINUTE_RANGES_LOOKAHEAD = { 15 };

    private final MeterRegistry meterRegistry;

    private final TaskScheduler scheduler;

    private final WebSocketMessageBrokerStats webSocketStats;

    private final SimpUserRegistry userRegistry;

    private final WebSocketHandler webSocketHandler;

    private final ExerciseRepository exerciseRepository;

    private final Optional<ExamMetricsApi> examMetricsApi;

    private final Optional<StudentExamApi> studentExamApi;

    private final CourseRepository courseRepository;

    private final UserRepository userRepository;

    private final StatisticsRepository statisticsRepository;

    private final ProfileService profileService;

    private final List<HealthContributor> healthContributors;

    private final Optional<HikariDataSource> hikariDataSource;

    private final Optional<DistributedDataAccessService> localCIDistributedDataAccessService;

    /**
     * List that stores active usernames (users with a submission within the last 14 days) which is refreshed every 60 minutes.
     * NOTE: only active on scheduling node
     */
    private List<String> cachedActiveUserNames;

    // Public metrics
    private final AtomicInteger activeCoursesGauge = new AtomicInteger(0);

    private final AtomicInteger coursesGauge = new AtomicInteger(0);

    private final AtomicInteger activeExamsGauge = new AtomicInteger(0);

    private final AtomicInteger examsGauge = new AtomicInteger(0);

    // NOTE: only active on scheduling node
    private MultiGauge activeUserMultiGauge;

    // NOTE: only active on scheduling node
    private MultiGauge studentsCourseGauge;

    // NOTE: only active on scheduling node
    private MultiGauge studentsExamGauge;

    // Internal metrics: Exercises
    // NOTE: only active on scheduling node
    private MultiGauge exerciseGauge;

    // NOTE: only active on scheduling node
    private MultiGauge activeExerciseGauge;

    // NOTE: only active on scheduling node
    private MultiGauge dueExerciseGauge;

    // NOTE: only active on scheduling node
    private MultiGauge dueExerciseStudentMultiplierGauge;

    // NOTE: only active on scheduling node
    private MultiGauge dueExerciseStudentMultiplierActive14DaysGauge;

    // NOTE: only active on scheduling node
    private MultiGauge releaseExerciseGauge;

    // NOTE: only active on scheduling node
    private MultiGauge releaseExerciseStudentMultiplierGauge;

    // NOTE: only active on scheduling node
    private MultiGauge releaseExerciseStudentMultiplierActive14DaysGauge;

    // Internal metrics: Exams
    // NOTE: only active on scheduling node
    private MultiGauge dueExamGauge;

    // NOTE: only active on scheduling node
    private MultiGauge dueExamStudentMultiplierGauge;

    // NOTE: only active on scheduling node
    private MultiGauge releaseExamGauge;

    // NOTE: only active on scheduling node
    private MultiGauge releaseExamStudentMultiplierGauge;

    // NOTE: only active on scheduling node
    private MultiGauge activeAdminsGauge;

    private boolean scheduledMetricsEnabled = false;

    public MetricsBean(MeterRegistry meterRegistry, @Qualifier("taskScheduler") TaskScheduler scheduler, WebSocketMessageBrokerStats webSocketStats, SimpUserRegistry userRegistry,
            WebSocketHandler websocketHandler, List<HealthContributor> healthContributors, Optional<HikariDataSource> hikariDataSource, ExerciseRepository exerciseRepository,
<<<<<<< HEAD
            Optional<StudentExamApi> studentExamApi, Optional<ExamMetricsApi> examMetricsApi, CourseRepository courseRepository, UserRepository userRepository,
            StatisticsRepository statisticsRepository, ProfileService profileService, Optional<SharedQueueManagementService> localCIBuildJobQueueService) {
=======
            StudentExamRepository studentExamRepository, ExamRepository examRepository, CourseRepository courseRepository, UserRepository userRepository,
            StatisticsRepository statisticsRepository, ProfileService profileService, Optional<DistributedDataAccessService> localCIBuildJobQueueService) {
>>>>>>> 65964e55
        this.meterRegistry = meterRegistry;
        this.scheduler = scheduler;
        this.webSocketStats = webSocketStats;
        this.userRegistry = userRegistry;
        this.webSocketHandler = websocketHandler;
        this.healthContributors = healthContributors;
        this.hikariDataSource = hikariDataSource;
        this.exerciseRepository = exerciseRepository;
        this.examMetricsApi = examMetricsApi;
        this.studentExamApi = studentExamApi;
        this.courseRepository = courseRepository;
        this.userRepository = userRepository;
        this.statisticsRepository = statisticsRepository;
        this.profileService = profileService;
        this.localCIDistributedDataAccessService = localCIBuildJobQueueService;
    }

    /**
     * Event listener method that is invoked when the application is ready. It registers various health and metric
     * contributors, and conditionally enables metrics based on active profiles.
     *
     * <p>
     * Specifically, this method performs the following actions:
     * <ul>
     * <li>Registers health contributors.</li>
     * <li>Registers websocket metrics.</li>
     * <li>If the scheduling profile is active:
     * <ul>
     * <li>Enables scheduled metrics.</li>
     * <li>Calculates cached active user names.</li>
     * <li>Registers exercise and exam metrics.</li>
     * <li>Registers public Artemis metrics.</li>
     * </ul>
     * </li>
     * <li>If the local CI profile is active, registers local CI metrics.</li>
     * <li>Registers datasource metrics if the Hikari datasource is present.</li>
     * <li>If the websocket logging profile is active:
     * <ul>
     * <li>Sets the logging period for websocket statistics.</li>
     * <li>Schedules periodic logging of connected users and active websocket subscriptions.</li>
     * </ul>
     * </li>
     * </ul>
     */
    @EventListener(ApplicationReadyEvent.class)
    public void applicationReady() {
        registerHealthContributors(healthContributors);
        registerWebsocketMetrics();

        if (profileService.isSchedulingActive()) {
            // Should only be activated if the scheduling profile is present, because these metrics are the same for all instances
            scheduledMetricsEnabled = true;

            registerActiveAdminMetrics();
            registerExerciseAndExamMetrics();
            registerStudentExerciseMetrics();
            registerStudentExamMetrics();
            registerPublicArtemisMetrics();

            // Initial calculation is done in constructor to ensure the values are present before the first metrics are calculated
            calculateActiveUserMetrics();
        }

        if (profileService.isLocalCiActive()) {
            registerLocalCIMetrics();
        }

        // the data source is optional as it is not used during testing
        hikariDataSource.ifPresent(this::registerDatasourceMetrics);

        // initialize the websocket logging
        // using Autowired leads to a weird bug, because the order of the method execution is changed. This somehow prevents messages send to single clients
        // later one, e.g. in the code editor. Therefore, we call this method here directly to get a reference and adapt the logging period!
        // Note: this mechanism prevents that this is logged during testing
        if (profileService.isProfileActive("websocketLog")) {
            webSocketStats.setLoggingPeriod(LOGGING_DELAY_SECONDS * 1000L);
            scheduler.scheduleAtFixedRate(() -> {
                final var connectedUsers = userRegistry.getUsers();
                final var subscriptionCount = connectedUsers.stream().flatMap(simpUser -> simpUser.getSessions().stream()).map(simpSession -> simpSession.getSubscriptions().size())
                        .reduce(0, Integer::sum);
                log.info("Currently connect users {} with active websocket subscriptions: {}", connectedUsers.size(), subscriptionCount);
            }, Duration.of(LOGGING_DELAY_SECONDS, ChronoUnit.SECONDS));
        }
    }

    // This is ALWAYS active on all nodes
    private void registerHealthContributors(List<HealthContributor> healthContributors) {
        // Publish the health status for each HealthContributor one Gauge with name ARTEMIS_HEALTH_NAME that has several values (one for each HealthIndicator),
        // using different values for the ARTEMIS_HEALTH_TAG tag
        for (HealthContributor healthContributor : healthContributors) {
            // For most HealthContributors, there is only one HealthIndicator that can directly be published.
            // The health status gets mapped to a double value, as only doubles can be returned by a Gauge.
            if (healthContributor instanceof HealthIndicator healthIndicator) {
                Gauge.builder(ARTEMIS_HEALTH_NAME, healthIndicator, h -> mapHealthToDouble(h.health())).strongReference(true).description(ARTEMIS_HEALTH_DESCRIPTION)
                        .tag(ARTEMIS_HEALTH_TAG, healthIndicator.getClass().getSimpleName().toLowerCase()).register(meterRegistry);
            }

            // The DiscoveryCompositeHealthContributor can consist of several HealthIndicators, so they must all be published
            if (healthContributor instanceof DiscoveryCompositeHealthContributor discoveryCompositeHealthContributor) {
                for (NamedContributor<HealthContributor> discoveryHealthContributor : discoveryCompositeHealthContributor) {
                    if (discoveryHealthContributor.getContributor() instanceof HealthIndicator healthIndicator) {
                        Gauge.builder(ARTEMIS_HEALTH_NAME, healthIndicator, h -> mapHealthToDouble(h.health())).strongReference(true).description(ARTEMIS_HEALTH_DESCRIPTION)
                                .tag(ARTEMIS_HEALTH_TAG, discoveryHealthContributor.getName().toLowerCase()).register(meterRegistry);
                    }
                }
            }
        }
    }

    /**
     * Register metrics for local CI information
     */
    private void registerLocalCIMetrics() {
        // Publish the number of running builds
        Gauge.builder("artemis.global.localci.running", localCIDistributedDataAccessService, MetricsBean::extractRunningBuilds).strongReference(true)
                .description("Number of running builds").register(meterRegistry);

        // Publish the number of queued builds
        Gauge.builder("artemis.global.localci.queued", localCIDistributedDataAccessService, MetricsBean::extractQueuedBuilds).strongReference(true)
                .description("Number of queued builds").register(meterRegistry);

        // Publish the number of build agents
        Gauge.builder("artemis.global.localci.agents", localCIDistributedDataAccessService, MetricsBean::extractBuildAgents).strongReference(true)
                .description("Number of active build agents").register(meterRegistry);

        // Publish the number of max concurrent builds
        Gauge.builder("artemis.global.localci.maxConcurrentBuilds", localCIDistributedDataAccessService, MetricsBean::extractMaxConcurrentBuilds).strongReference(true)
                .description("Number of max concurrent builds").register(meterRegistry);
    }

    private static int extractRunningBuilds(Optional<DistributedDataAccessService> localCIDistributedDataAccessService) {
        return localCIDistributedDataAccessService.map(DistributedDataAccessService::getProcessingJobsSize).orElse(0);
    }

    private static int extractQueuedBuilds(Optional<DistributedDataAccessService> localCIDistributedDataAccessService) {
        return localCIDistributedDataAccessService.map(DistributedDataAccessService::getQueuedJobsSize).orElse(0);
    }

    private static int extractBuildAgents(Optional<DistributedDataAccessService> localCIDistributedDataAccessService) {
        return localCIDistributedDataAccessService.map(DistributedDataAccessService::getBuildAgentInformationSize).orElse(0);
    }

    private static int extractMaxConcurrentBuilds(Optional<DistributedDataAccessService> localCIDistributedDataAccessService) {
        return localCIDistributedDataAccessService.map(
                dataManagementService -> dataManagementService.getBuildAgentInformation().stream().filter(agent -> agent.status() != BuildAgentInformation.BuildAgentStatus.PAUSED)
                        .map(BuildAgentInformation::maxNumberOfConcurrentBuildJobs).reduce(0, Integer::sum))
                .orElse(0);
    }

    // This is ALWAYS active on all nodes
    private void registerWebsocketMetrics() {
        // Publish the number of currently (via WebSockets) connected sessions
        Gauge.builder("artemis.instance.websocket.sessions", webSocketHandler, MetricsBean::extractWebsocketSessionCount).strongReference(true)
                .description("Number of sessions connected to this Artemis instance").register(meterRegistry);

        // Publish the number of currently (via WebSockets) connected users
        Gauge.builder("artemis.global.websocket.users", userRegistry, MetricsBean::extractWebsocketUserCount).strongReference(true)
                .description("Number of users connected to all Artemis instances").register(meterRegistry);

        // Publish the number of existing WS subscriptions
        Gauge.builder("artemis.global.websocket.subscriptions", userRegistry, MetricsBean::extractWebsocketSubscriptionCount).strongReference(true)
                .description("Number of subscriptions created on all Artemis instances").register(meterRegistry);
    }

    private static double extractWebsocketUserCount(SimpUserRegistry userRegistry) {
        return userRegistry.getUserCount();
    }

    private static double extractWebsocketSessionCount(WebSocketHandler webSocketHandler) {
        if (webSocketHandler instanceof SubProtocolWebSocketHandler subProtocolWebSocketHandler) {
            return subProtocolWebSocketHandler.getStats().getWebSocketSessions();
        }
        return -1;
    }

    private static double extractWebsocketSubscriptionCount(SimpUserRegistry userRegistry) {
        return userRegistry.getUsers().stream().flatMap(user -> user.getSessions().stream()).map(session -> session.getSubscriptions().size()).reduce(0, Integer::sum);
    }

    /**
     * Register metrics for exercises and exams
     * NOTE: only active on scheduling node
     */
    private void registerExerciseAndExamMetrics() {
        dueExerciseGauge = MultiGauge.builder("artemis.scheduled.exercises.due.count").description("Number of exercises ending within the next minutes").register(meterRegistry);
        releaseExerciseGauge = MultiGauge.builder("artemis.scheduled.exercises.release.count").description("Number of exercises starting within the next minutes")
                .register(meterRegistry);

        dueExamGauge = MultiGauge.builder("artemis.scheduled.exams.due.count").description("Number of exams ending within the next minutes").register(meterRegistry);
        releaseExamGauge = MultiGauge.builder("artemis.scheduled.exams.release.count").description("Number of exams starting within the next minutes").register(meterRegistry);
    }

    /**
     * Register metrics for exercises, multiplied with the student that are enrolled for the exercise
     * NOTE: only active on scheduling node
     */
    private void registerStudentExerciseMetrics() {
        dueExerciseStudentMultiplierGauge = MultiGauge.builder("artemis.scheduled.exercises.due.student_multiplier")
                .description("Number of exercises ending within the next minutes multiplied with students in the course").register(meterRegistry);
        dueExerciseStudentMultiplierActive14DaysGauge = MultiGauge.builder("artemis.scheduled.exercises.due.student_multiplier.active.14")
                .description("Number of exercises ending within the next minutes multiplied with students in the course that have been active in the past 14 days")
                .register(meterRegistry);
        releaseExerciseStudentMultiplierGauge = MultiGauge.builder("artemis.scheduled.exercises.release.student_multiplier")
                .description("Number of exercises starting within the next minutes multiplied with students in the course").register(meterRegistry);
        releaseExerciseStudentMultiplierActive14DaysGauge = MultiGauge.builder("artemis.scheduled.exercises.release.student_multiplier.active.14")
                .description("Number of exercises starting within the next minutes multiplied with students in the course that have been active in the past 14 days")
                .register(meterRegistry);
    }

    /**
     * Register metrics for exams, multiplied with the student that are enrolled for the exam
     * NOTE: only active on scheduling node
     */
    private void registerStudentExamMetrics() {
        dueExamStudentMultiplierGauge = MultiGauge.builder("artemis.scheduled.exams.due.student_multiplier")
                .description("Number of exams ending within the next minutes multiplied with students in the course").register(meterRegistry);
        releaseExamStudentMultiplierGauge = MultiGauge.builder("artemis.scheduled.exams.release.student_multiplier")
                .description("Number of exams starting within the next minutes multiplied with students in the course").register(meterRegistry);
    }

    // NOTE: only active on scheduling node
    private void registerActiveAdminMetrics() {
        activeAdminsGauge = MultiGauge.builder("artemis.users.admins.active").description("User logins of active admin accounts").register(meterRegistry);
    }

    /**
     * Calculate active users (active within the last 14 days) and store them in a List.
     * The calculation is performed every 60 minutes and should only be done on the scheduling node
     * The initial calculation is done in the constructor to ensure it is done BEFORE {@link #recalculateMetrics()} is called.
     * Only executed if the "scheduling"-profile is present.
     */
    @Scheduled(fixedRate = 60 * 60 * 1000, initialDelay = 60 * 60 * 1000) // Every 60 minutes
    public void calculateActiveUserMetrics() {
        if (!scheduledMetricsEnabled) {
            return;
        }
        var startDate = System.currentTimeMillis();

        // The authorization object has to be set because this method is not called by a user but by the scheduler
        SecurityUtils.setAuthorizationObject();

        cachedActiveUserNames = statisticsRepository.getActiveUserNames(ZonedDateTime.now().minusDays(14), ZonedDateTime.now());

        updateActiveAdminsMetrics();

        log.debug("calculateCachedActiveUserLogins took {}ms", System.currentTimeMillis() - startDate);
    }

    /**
     * Update exams & exercise metrics.
     * The update (and recalculation) is performed every 5 minutes.
     * Only executed if the "scheduling"-profile is present.
     */
    @Scheduled(fixedRate = 5 * 60 * 1000, initialDelay = 30 * 1000) // Every 5 minutes with an initial delay of 30 seconds
    public void recalculateMetrics() {
        if (!scheduledMetricsEnabled) {
            return;
        }
        ExamMetricsApi api = examMetricsApi.orElseThrow(() -> new ApiNotPresentException(ExamApi.class, PROFILE_CORE));

        var startDate = System.currentTimeMillis();

        // The authorization object has to be set because this method is not called by a user but by the scheduler
        SecurityUtils.setAuthorizationObject();

        // The active users are cached and updated every 60 minutes to reduce the database load

        // Exercise metrics
        updateMultiGaugeMetricsEntryForMinuteRanges(dueExerciseGauge, cachedActiveUserNames,
                (now, endDate, activeUserNamesUnused) -> exerciseRepository.countExercisesWithEndDateBetweenGroupByExerciseType(now, endDate));
        updateMultiGaugeMetricsEntryForMinuteRanges(dueExerciseStudentMultiplierGauge, cachedActiveUserNames,
                (now, endDate, activeUserNamesUnused) -> exerciseRepository.countStudentsInExercisesWithDueDateBetweenGroupByExerciseType(now, endDate));
        updateMultiGaugeMetricsEntryForMinuteRanges(dueExerciseStudentMultiplierActive14DaysGauge, cachedActiveUserNames,
                exerciseRepository::countActiveStudentsInExercisesWithDueDateBetweenGroupByExerciseType);

        updateMultiGaugeMetricsEntryForMinuteRanges(releaseExerciseGauge, cachedActiveUserNames,
                (now, endDate, activeUserNamesUnused) -> exerciseRepository.countExercisesWithReleaseDateBetweenGroupByExerciseType(now, endDate));
        updateMultiGaugeMetricsEntryForMinuteRanges(releaseExerciseStudentMultiplierGauge, cachedActiveUserNames,
                (now, endDate, activeUserNamesUnused) -> exerciseRepository.countStudentsInExercisesWithReleaseDateBetweenGroupByExerciseType(now, endDate));
        updateMultiGaugeMetricsEntryForMinuteRanges(releaseExerciseStudentMultiplierActive14DaysGauge, cachedActiveUserNames,
                exerciseRepository::countActiveStudentsInExercisesWithReleaseDateBetweenGroupByExerciseType);

        // Exam metrics
        updateMultiGaugeIntegerForMinuteRanges(dueExamGauge, api::countExamsWithEndDateBetween);
        updateMultiGaugeIntegerForMinuteRanges(dueExamStudentMultiplierGauge, api::countExamUsersInExamsWithEndDateBetween);

        updateMultiGaugeIntegerForMinuteRanges(releaseExamGauge, api::countExamsWithStartDateBetween);
        updateMultiGaugeIntegerForMinuteRanges(releaseExamStudentMultiplierGauge, api::countExamUsersInExamsWithStartDateBetween);

        log.debug("recalculateMetrics took {}ms", System.currentTimeMillis() - startDate);
    }

    /**
     * Get all users that currently have the role ADMIN and update the activeAdminsGauge.
     */
    private void updateActiveAdminsMetrics() {
        var activeAdmins = userRepository.findAllActiveAdminLogins();
        var results = new ArrayList<MultiGauge.Row<?>>();

        for (var activeAdmin : activeAdmins) {
            results.add(MultiGauge.Row.of(Tags.of("admin", activeAdmin), 1));
        }

        activeAdminsGauge.register(results, true);
    }

    @FunctionalInterface
    interface NowEndDateActiveUserNamesMetricsEntryFunction {

        /**
         * This interface is used to calculate and expose metrics that are based on
         * - the current date
         * - an end date (which is the current date + one of the values of MINUTE_RANGES_LOOKAHEAD), and
         * - a list of active users (that is, users that created a submission within the last 14 days).
         * <p>
         * The implementing method may decide to ignore certain arguments.
         * The method returns a list of ExerciseTypeMetricsEntries, that each correspond to an exercise type and a value.
         *
         * @param now             the current time
         * @param endDate         the end date that should be taken into consideration
         * @param activeUserNames a list of users that was active within the last 14 days
         * @return a list of ExerciseTypeMetricsEntry (one for each exercise type) - if for one exercise type no value is returned, 0 will be assumed
         */
        List<ExerciseTypeMetricsEntry> apply(ZonedDateTime now, ZonedDateTime endDate, List<String> activeUserNames);
    }

    @FunctionalInterface
    interface NowEndDateActiveUserNamesIntegerFunction {

        /**
         * This interface is used to calculate and expose metrics that are based on
         * - the current date, and
         * - an end date (which is the current date + one of the values of MINUTE_RANGES_LOOKAHEAD).
         * <p>
         * The implementing method may decide to ignore certain arguments.
         * The method returns an integer, representing the corresponding value.
         *
         * @param now     the current time
         * @param endDate the end date that should be taken into consideration
         * @return the corresponding value
         */
        Integer apply(ZonedDateTime now, ZonedDateTime endDate);
    }

    /**
     * Update the given multiGauge for each of the values of MINUTE_RANGES_LOOKAHEAD and the given function
     *
     * @param multiGauge               the gauge that should be updated
     * @param activeUserNames          a list of active users that the databaseRetrieveFunction may use
     * @param databaseRetrieveFunction a function that returns a list of ExerciseTypeMetricsEntries, one for each exercise type (if one exercise type is missing, 0 will be assumed)
     */
    private void updateMultiGaugeMetricsEntryForMinuteRanges(MultiGauge multiGauge, List<String> activeUserNames,
            NowEndDateActiveUserNamesMetricsEntryFunction databaseRetrieveFunction) {
        var now = ZonedDateTime.now();
        var results = new ArrayList<MultiGauge.Row<?>>();

        for (var minutes : MINUTE_RANGES_LOOKAHEAD) {
            var endDate = ZonedDateTime.now().plusMinutes(minutes);
            var result = databaseRetrieveFunction.apply(now, endDate, activeUserNames);
            extractExerciseTypeMetricsAndAddToMetricsResults(result, results, Tags.of("range", String.valueOf(minutes)));
        }

        multiGauge.register(results, true);
    }

    /**
     * Update the given multiGauge for each of the values of MINUTE_RANGES_LOOKAHEAD and the given function
     *
     * @param multiGauge               the gauge that should be updated
     * @param databaseRetrieveFunction a function that returns an integer
     */
    private void updateMultiGaugeIntegerForMinuteRanges(MultiGauge multiGauge, NowEndDateActiveUserNamesIntegerFunction databaseRetrieveFunction) {
        var now = ZonedDateTime.now();
        var results = new ArrayList<MultiGauge.Row<?>>();

        for (var minutes : MINUTE_RANGES_LOOKAHEAD) {
            var endDate = ZonedDateTime.now().plusMinutes(minutes);
            var result = databaseRetrieveFunction.apply(now, endDate);
            results.add(MultiGauge.Row.of(Tags.of("range", String.valueOf(minutes)), result));
        }

        multiGauge.register(results, true);
    }

    /**
     * Register publicly exposed metrics.
     * NOTE: only active on scheduling node
     */
    private void registerPublicArtemisMetrics() {
        SecurityUtils.setAuthorizationObject();

        activeUserMultiGauge = MultiGauge.builder("artemis.statistics.public.active_users").description("Number of active users within the last period, specified in days")
                .register(meterRegistry);

        Gauge.builder("artemis.statistics.public.active_courses", activeCoursesGauge::get).description("Number of active courses").register(meterRegistry);

        Gauge.builder("artemis.statistics.public.courses", coursesGauge::get).description("Number of courses").register(meterRegistry);

        studentsCourseGauge = MultiGauge.builder("artemis.statistics.public.course_students").description("Number of registered students per course").register(meterRegistry);

        Gauge.builder("artemis.statistics.public.active_exams", activeExamsGauge::get).description("Number of active exams").register(meterRegistry);

        Gauge.builder("artemis.statistics.public.exams", examsGauge::get).description("Number of exams").register(meterRegistry);

        studentsExamGauge = MultiGauge.builder("artemis.statistics.public.exam_students").description("Number of registered students per exam").register(meterRegistry);

        activeExerciseGauge = MultiGauge.builder("artemis.statistics.public.active_exercises").description("Number of active exercises by type").register(meterRegistry);

        exerciseGauge = MultiGauge.builder("artemis.statistics.public.exercises").description("Number of exercises by type").register(meterRegistry);
    }

    /**
     * Update artemis public Artemis metrics that are exposed via Prometheus.
     * The update (and recalculation) is performed every 60 minutes.
     * Only executed if the "scheduling"-profile is present.
     */
    @Scheduled(fixedRate = 60 * 60 * 1000, initialDelay = 0) // Every 60 minutes
    public void updatePublicArtemisMetrics() {
        if (!scheduledMetricsEnabled) {
            return;
        }

        ExamMetricsApi api = examMetricsApi.orElseThrow(() -> new ApiNotPresentException(ExamApi.class, PROFILE_CORE));
        final long startDate = System.currentTimeMillis();

        // The authorization object has to be set because this method is not called by a user but by the scheduler
        SecurityUtils.setAuthorizationObject();

        final ZonedDateTime now = ZonedDateTime.now();

        final List<Course> courses = courseRepository.findAllActiveWithoutTestCourses(now);
        // We set the number of students once to prevent multiple queries for the same date
        courses.forEach(course -> course.setNumberOfStudents(userRepository.countByIsDeletedIsFalseAndGroupsContains(course.getStudentGroupName())));
        ensureCourseInformationIsSet(courses);

        final List<Long> courseIds = courses.stream().mapToLong(Course::getId).boxed().toList();
        final List<Exam> examsInActiveCourses = api.findExamsInCourses(courseIds);

        // Update multi gauges
        updateStudentsCourseMultiGauge(courses);
        updateStudentsExamMultiGauge(examsInActiveCourses, courses);
        updateActiveUserMultiGauge(now);
        updateActiveExerciseMultiGauge();
        updateExerciseMultiGauge();

        // Update normal Gauges
        activeCoursesGauge.set(courses.size());
        coursesGauge.set((int) courseRepository.count());

        activeExamsGauge.set(api.countAllActiveExams(now));
        examsGauge.set((int) api.count());

        log.debug("updatePublicArtemisMetrics took {}ms", System.currentTimeMillis() - startDate);
    }

    private void updateActiveUserMultiGauge(ZonedDateTime now) {
        final Integer[] activeUserPeriodsInDays = new Integer[] { 1, 7, 14, 30 };

        // A mutable list is required here because otherwise the values can not be updated correctly
        final List<MultiGauge.Row<?>> gauges = Stream.of(activeUserPeriodsInDays).map(periodInDays -> {
            final Tags tags = Tags.of("period", periodInDays.toString());
            final long activeUsers = statisticsRepository.countActiveUsers(now.minusDays(periodInDays), now);
            return MultiGauge.Row.of(tags, activeUsers);
        }).collect(Collectors.toCollection(ArrayList::new));

        activeUserMultiGauge.register(gauges, true);
    }

    private void updateStudentsCourseMultiGauge(List<Course> activeCourses) {
        // A mutable list is required here because otherwise the values can not be updated correctly
        final List<MultiGauge.Row<?>> gauges = activeCourses.stream().map(course -> {
            final Tags tags = Tags.of("courseId", Long.toString(course.getId()), "courseName", course.getTitle(), "semester", course.getSemester());
            final long studentCount = course.getNumberOfStudents();
            return MultiGauge.Row.of(tags, studentCount);
        }).collect(Collectors.toCollection(ArrayList::new));

        studentsCourseGauge.register(gauges, true);
    }

    private void updateStudentsExamMultiGauge(List<Exam> examsInActiveCourses, List<Course> courses) {
        StudentExamApi api = studentExamApi.orElseThrow(() -> new ApiNotPresentException(StudentExamApi.class, PROFILE_CORE));
        // A mutable list is required here because otherwise the values can not be updated correctly
        final List<MultiGauge.Row<?>> gauges = examsInActiveCourses.stream().map(exam -> {
            final Tags tags = getExamMetricTags(courses, exam);
            final long studentCount = api.countByExamId(exam.getId());
            return MultiGauge.Row.of(tags, studentCount);
        }).collect(Collectors.toCollection(ArrayList::new));

        studentsExamGauge.register(gauges, true);
    }

    private Tags getExamMetricTags(final List<Course> courses, final Exam exam) {
        final Optional<Course> examCourse = findExamCourse(courses, exam);

        final List<Tag> tags = new ArrayList<>();
        examCourse.ifPresent(course -> {
            tags.add(Tag.of("courseId", Long.toString(course.getId())));
            tags.add(Tag.of("courseName", course.getTitle()));
        });
        tags.add(Tag.of("examId", Long.toString(exam.getId())));
        tags.add(Tag.of("examName", exam.getTitle()));
        tags.add(Tag.of("semester", examCourse.map(Course::getSemester).orElse(NO_SEMESTER_TAG)));

        return Tags.of(tags);
    }

    private Optional<Course> findExamCourse(final List<Course> courses, final Exam exam) {
        return courses.stream().filter(course -> Objects.equals(course.getId(), exam.getCourse().getId())).findAny();
    }

    private void updateActiveExerciseMultiGauge() {
        var results = new ArrayList<MultiGauge.Row<?>>();
        var result = exerciseRepository.countActiveExercisesGroupByExerciseType(ZonedDateTime.now());
        extractExerciseTypeMetricsAndAddToMetricsResults(result, results, Tags.empty());

        activeExerciseGauge.register(results, true);
    }

    private void updateExerciseMultiGauge() {
        var results = new ArrayList<MultiGauge.Row<?>>();
        var result = exerciseRepository.countExercisesGroupByExerciseType();
        extractExerciseTypeMetricsAndAddToMetricsResults(result, results, Tags.empty());

        exerciseGauge.register(results, true);
    }

    private void extractExerciseTypeMetricsAndAddToMetricsResults(List<ExerciseTypeMetricsEntry> resultFromDatabase, List<MultiGauge.Row<?>> resultForMetrics, Tags existingTags) {
        for (var exerciseType : ExerciseType.values()) {
            var resultForExerciseType = resultFromDatabase.stream().filter(entry -> entry.exerciseType() == exerciseType.getExerciseClass()).findAny();
            var value = 0L;
            if (resultForExerciseType.isPresent()) {
                value = resultForExerciseType.get().value();
            }

            resultForMetrics.add(MultiGauge.Row.of(existingTags.and("exerciseType", exerciseType.toString()), value));
        }
    }

    private void ensureCourseInformationIsSet(List<Course> courses) {
        courses.forEach(course -> {
            if (course.getSemester() == null) {
                course.setSemester(NO_SEMESTER_TAG);
            }
            if (course.getTitle() == null) {
                if (course.getShortName() != null) {
                    course.setTitle("Course" + course.getShortName());
                }
                else {
                    course.setTitle("Course" + course.getId().toString());
                }
            }
        });
    }

    private void registerDatasourceMetrics(HikariDataSource dataSource) {
        dataSource.setMetricRegistry(meterRegistry);
    }

    /**
     * Maps the health status to a double
     *
     * @param health the Health whose status should be mapped
     * @return a double corresponding to the health status
     */
    private double mapHealthToDouble(Health health) {
        return switch (health.getStatus().getCode()) {
            case "UP" -> 1;
            case "DOWN" -> 0;
            case "OUT_OF_SERVICE" -> -1;
            case "UNKNOWN" -> -2;
            default -> -3;
        };
    }
}<|MERGE_RESOLUTION|>--- conflicted
+++ resolved
@@ -178,13 +178,8 @@
 
     public MetricsBean(MeterRegistry meterRegistry, @Qualifier("taskScheduler") TaskScheduler scheduler, WebSocketMessageBrokerStats webSocketStats, SimpUserRegistry userRegistry,
             WebSocketHandler websocketHandler, List<HealthContributor> healthContributors, Optional<HikariDataSource> hikariDataSource, ExerciseRepository exerciseRepository,
-<<<<<<< HEAD
             Optional<StudentExamApi> studentExamApi, Optional<ExamMetricsApi> examMetricsApi, CourseRepository courseRepository, UserRepository userRepository,
-            StatisticsRepository statisticsRepository, ProfileService profileService, Optional<SharedQueueManagementService> localCIBuildJobQueueService) {
-=======
-            StudentExamRepository studentExamRepository, ExamRepository examRepository, CourseRepository courseRepository, UserRepository userRepository,
             StatisticsRepository statisticsRepository, ProfileService profileService, Optional<DistributedDataAccessService> localCIBuildJobQueueService) {
->>>>>>> 65964e55
         this.meterRegistry = meterRegistry;
         this.scheduler = scheduler;
         this.webSocketStats = webSocketStats;
