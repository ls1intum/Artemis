--- conflicted
+++ resolved
@@ -271,12 +271,8 @@
      */
     @Profile(PROFILE_IRIS)
     @PostMapping("courses/{courseId}/ingest")
-<<<<<<< HEAD
-    public ResponseEntity<Void> ingestLectures(@PathVariable Long courseId, @RequestParam(required = false) Optional<Long> lectureId) {
-=======
     @EnforceAtLeastInstructorInCourse
     public ResponseEntity<Boolean> ingestLectures(@PathVariable Long courseId, @RequestParam(required = false) Optional<Long> lectureId) {
->>>>>>> f0d60cb3
         log.debug("REST request to ingest lectures of course : {}", courseId);
         Course course = courseRepository.findByIdWithLecturesAndLectureUnitsElseThrow(courseId);
         if (lectureId.isPresent()) {
