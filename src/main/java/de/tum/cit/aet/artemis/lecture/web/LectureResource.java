package de.tum.cit.aet.artemis.lecture.web;

import static de.tum.cit.aet.artemis.core.config.Constants.PROFILE_CORE;
import static de.tum.cit.aet.artemis.core.config.Constants.PROFILE_IRIS;

import java.net.URI;
import java.net.URISyntaxException;
import java.util.HashSet;
import java.util.List;
import java.util.Objects;
import java.util.Optional;
import java.util.Set;
import java.util.stream.Collectors;

import org.slf4j.Logger;
import org.slf4j.LoggerFactory;
import org.springframework.beans.factory.annotation.Value;
import org.springframework.context.annotation.Profile;
import org.springframework.http.ResponseEntity;
import org.springframework.web.bind.annotation.DeleteMapping;
import org.springframework.web.bind.annotation.GetMapping;
import org.springframework.web.bind.annotation.PathVariable;
import org.springframework.web.bind.annotation.PostMapping;
import org.springframework.web.bind.annotation.PutMapping;
import org.springframework.web.bind.annotation.RequestBody;
import org.springframework.web.bind.annotation.RequestMapping;
import org.springframework.web.bind.annotation.RequestParam;
import org.springframework.web.bind.annotation.RestController;

import de.tum.cit.aet.artemis.atlas.api.CompetencyApi;
import de.tum.cit.aet.artemis.atlas.config.AtlasNotPresentException;
import de.tum.cit.aet.artemis.communication.domain.conversation.Channel;
import de.tum.cit.aet.artemis.communication.repository.conversation.ChannelRepository;
import de.tum.cit.aet.artemis.communication.service.conversation.ChannelService;
import de.tum.cit.aet.artemis.core.domain.Course;
import de.tum.cit.aet.artemis.core.domain.User;
import de.tum.cit.aet.artemis.core.dto.SearchResultPageDTO;
import de.tum.cit.aet.artemis.core.dto.pageablesearch.SearchTermPageableSearchDTO;
import de.tum.cit.aet.artemis.core.exception.BadRequestAlertException;
import de.tum.cit.aet.artemis.core.repository.CourseRepository;
import de.tum.cit.aet.artemis.core.repository.UserRepository;
import de.tum.cit.aet.artemis.core.security.Role;
import de.tum.cit.aet.artemis.core.security.annotations.EnforceAtLeastEditor;
import de.tum.cit.aet.artemis.core.security.annotations.EnforceAtLeastInstructor;
import de.tum.cit.aet.artemis.core.security.annotations.EnforceAtLeastStudent;
import de.tum.cit.aet.artemis.core.security.annotations.enforceRoleInCourse.EnforceAtLeastInstructorInCourse;
import de.tum.cit.aet.artemis.core.service.AuthorizationCheckService;
import de.tum.cit.aet.artemis.core.util.HeaderUtil;
import de.tum.cit.aet.artemis.exercise.domain.Exercise;
import de.tum.cit.aet.artemis.exercise.service.ExerciseService;
import de.tum.cit.aet.artemis.lecture.domain.ExerciseUnit;
import de.tum.cit.aet.artemis.lecture.domain.Lecture;
import de.tum.cit.aet.artemis.lecture.domain.LectureUnit;
import de.tum.cit.aet.artemis.lecture.repository.LectureRepository;
import de.tum.cit.aet.artemis.lecture.service.LectureImportService;
import de.tum.cit.aet.artemis.lecture.service.LectureService;

/**
 * REST controller for managing Lecture.
 */
@Profile(PROFILE_CORE)
@RestController
@RequestMapping("api/lecture/")
public class LectureResource {

    private static final Logger log = LoggerFactory.getLogger(LectureResource.class);

    private static final String ENTITY_NAME = "lecture";

    @Value("${jhipster.clientApp.name}")
    private String applicationName;

    private final Optional<CompetencyApi> competencyApi;

    private final LectureRepository lectureRepository;

    private final LectureService lectureService;

    private final LectureImportService lectureImportService;

    private final CourseRepository courseRepository;

    private final AuthorizationCheckService authCheckService;

    private final UserRepository userRepository;

    private final ExerciseService exerciseService;

    private final ChannelService channelService;

    private final ChannelRepository channelRepository;

    public LectureResource(LectureRepository lectureRepository, LectureService lectureService, LectureImportService lectureImportService, CourseRepository courseRepository,
            UserRepository userRepository, AuthorizationCheckService authCheckService, ExerciseService exerciseService, ChannelService channelService,
            ChannelRepository channelRepository, Optional<CompetencyApi> competencyApi) {
        this.lectureRepository = lectureRepository;
        this.lectureService = lectureService;
        this.lectureImportService = lectureImportService;
        this.courseRepository = courseRepository;
        this.userRepository = userRepository;
        this.authCheckService = authCheckService;
        this.exerciseService = exerciseService;
        this.channelService = channelService;
        this.channelRepository = channelRepository;
        this.competencyApi = competencyApi;
    }

    /**
     * POST /lectures : Create a new lecture.
     *
     * @param lecture the lecture to create with a unique channel name
     * @return the ResponseEntity with status 201 (Created) and with body the new lecture, or with status 400 (Bad Request) if the lecture has already an ID
     * @throws URISyntaxException if the Location URI syntax is incorrect
     */
    @PostMapping("lectures")
    @EnforceAtLeastEditor
    public ResponseEntity<Lecture> createLecture(@RequestBody Lecture lecture) throws URISyntaxException {
        log.debug("REST request to save Lecture : {}", lecture);
        if (lecture.getId() != null) {
            throw new BadRequestAlertException("A new lecture cannot already have an ID", ENTITY_NAME, "idExists");
        }
        authCheckService.checkHasAtLeastRoleInCourseElseThrow(Role.EDITOR, lecture.getCourse(), null);

        Lecture savedLecture = lectureRepository.save(lecture);
        channelService.createLectureChannel(savedLecture, Optional.ofNullable(lecture.getChannelName()));
        return ResponseEntity.created(new URI("/api/lecture/lectures/" + savedLecture.getId())).body(savedLecture);
    }

    /**
     * PUT /lectures : Updates an existing lecture.
     *
     * @param lecture the lecture to update and the updated channel name
     * @return the ResponseEntity with status 200 (OK) and with body the updated lecture, or with status 400 (Bad Request) if the lecture is not valid, or with status 500 (Internal
     *         Server Error) if the lecture couldn't be updated
     */
    @PutMapping("lectures")
    @EnforceAtLeastEditor
    public ResponseEntity<Lecture> updateLecture(@RequestBody Lecture lecture) {
        log.debug("REST request to update Lecture : {}", lecture);
        if (lecture.getId() == null) {
            throw new BadRequestAlertException("Invalid id", ENTITY_NAME, "idNull");
        }
        authCheckService.checkHasAtLeastRoleInCourseElseThrow(Role.EDITOR, lecture.getCourse(), null);

        // Make sure that the original references are preserved.
        Lecture originalLecture = lectureRepository.findByIdWithLectureUnitsAndAttachmentsElseThrow(lecture.getId());

        // NOTE: Make sure that all references are preserved here
        lecture.setLectureUnits(originalLecture.getLectureUnits());

        channelService.updateLectureChannel(lecture, lecture.getChannelName());

        Lecture result = lectureRepository.save(lecture);
        return ResponseEntity.ok().body(result);
    }

    /**
     * Search for all lectures by title and course title. The result is pageable.
     *
     * @param search The pageable search containing the page size, page number and query string
     * @return The desired page, sorted and matching the given query
     */
    @GetMapping("lectures")
    @EnforceAtLeastEditor
    public ResponseEntity<SearchResultPageDTO<Lecture>> getAllLecturesOnPage(SearchTermPageableSearchDTO<String> search) {
        final var user = userRepository.getUserWithGroupsAndAuthorities();
        return ResponseEntity.ok(lectureService.getAllOnPageWithSize(search, user));
    }

    /**
     * GET /courses/:courseId/lectures : get all the lectures of a course for the course administration page
     *
     * @param withLectureUnits if set associated lecture units will also be loaded
     * @param courseId         the courseId of the course for which all lectures should be returned
     * @return the ResponseEntity with status 200 (OK) and the list of lectures in body
     */
    @GetMapping("courses/{courseId}/lectures")
    @EnforceAtLeastEditor
    public ResponseEntity<Set<Lecture>> getLecturesForCourse(@PathVariable Long courseId, @RequestParam(required = false, defaultValue = "false") boolean withLectureUnits) {
        log.debug("REST request to get all Lectures for the course with id : {}", courseId);

        Course course = courseRepository.findByIdElseThrow(courseId);
        authCheckService.checkHasAtLeastRoleInCourseElseThrow(Role.EDITOR, course, null);

        Set<Lecture> lectures;
        if (withLectureUnits) {
            lectures = lectureRepository.findAllByCourseIdWithAttachmentsAndLectureUnits(courseId);
        }
        else {
            lectures = lectureRepository.findAllByCourseIdWithAttachments(courseId);
        }
        return ResponseEntity.ok().body(lectures);
    }

    /**
     * GET /courses/:courseId/lectures : get all the lectures of a course with their lecture units and slides
     *
     * @param courseId the courseId of the course for which all lectures should be returned
     * @return the ResponseEntity with status 200 (OK) and the set of lectures in body
     */
    @GetMapping("courses/{courseId}/lectures-with-slides")
    @EnforceAtLeastStudent
    public ResponseEntity<Set<Lecture>> getLecturesWithSlidesForCourse(@PathVariable Long courseId) {
        log.debug("REST request to get all Lectures with slides of the units for the course with id : {}", courseId);

        Course course = courseRepository.findByIdElseThrow(courseId);
        authCheckService.checkHasAtLeastRoleInCourseElseThrow(Role.STUDENT, course, null);

        User user = userRepository.getUserWithGroupsAndAuthorities();
        Set<Lecture> lectures = lectureRepository.findAllByCourseIdWithAttachmentsAndLectureUnitsAndSlides(courseId);
        lectures = lectureService.filterVisibleLecturesWithActiveAttachments(course, lectures, user);
<<<<<<< HEAD
        lectures.forEach(lectureService::filterActiveAttachmentVideoUnits);
=======
        lectures.forEach(lectureService::filterActiveAttachmentUnits);
        lectures.forEach(lectureService::filterHiddenPagesOfAttachmentUnits);
>>>>>>> 334068be
        return ResponseEntity.ok().body(lectures);
    }

    /**
     * GET /lectures/:lectureId : get the "lectureId" lecture.
     *
     * @param lectureId the lectureId of the lecture to retrieve
     * @return the ResponseEntity with status 200 (OK) and with body the lecture, or with status 404 (Not Found)
     */
    @GetMapping("lectures/{lectureId}")
    @EnforceAtLeastStudent
    public ResponseEntity<Lecture> getLecture(@PathVariable Long lectureId) {
        log.debug("REST request to get lecture {}", lectureId);
        Lecture lecture = lectureRepository.findById(lectureId).orElseThrow();
        authCheckService.checkIsAllowedToSeeLectureElseThrow(lecture, userRepository.getUserWithGroupsAndAuthorities());

        Channel lectureChannel = channelRepository.findChannelByLectureId(lectureId);
        if (lectureChannel != null) {
            lecture.setChannelName(lectureChannel.getName());
        }

        return ResponseEntity.ok(lecture);
    }

    /**
     * POST /lectures/import: Imports an existing lecture into an existing course
     * <p>
     * This will clone and import the whole lecture with associated lectureUnits and attachments.
     *
     * @param sourceLectureId The ID of the original lecture which should get imported
     * @param courseId        The ID of the course to import the lecture to
     * @return The imported lecture (200), a not found error (404) if the lecture does not exist,
     *         or a forbidden error (403) if the user is not at least an editor in the source or target course.
     * @throws URISyntaxException When the URI of the response entity is invalid
     */
    @PostMapping("lectures/import/{sourceLectureId}")
    @EnforceAtLeastEditor
    public ResponseEntity<Lecture> importLecture(@PathVariable long sourceLectureId, @RequestParam long courseId) throws URISyntaxException {
        final var user = userRepository.getUserWithGroupsAndAuthorities();
        final var sourceLecture = lectureRepository.findByIdWithLectureUnitsAndAttachmentsElseThrow(sourceLectureId);
        final var destinationCourse = courseRepository.findByIdWithLecturesElseThrow(courseId);

        Course course = sourceLecture.getCourse();
        if (course == null) {
            return ResponseEntity.badRequest().build();
        }

        // Check that the user is an editor in both the source and target course
        authCheckService.checkHasAtLeastRoleForLectureElseThrow(Role.EDITOR, sourceLecture, user);
        authCheckService.checkHasAtLeastRoleInCourseElseThrow(Role.EDITOR, destinationCourse, user);

        final var savedLecture = lectureImportService.importLecture(sourceLecture, destinationCourse, true);
        return ResponseEntity.created(new URI("/api/lecture/lectures/" + savedLecture.getId())).body(savedLecture);
    }

    /**
     * POST /courses/{courseId}/ingest
     * This endpoint is for starting the ingestion of all lectures or only one lecture when triggered in Artemis.
     *
     * @param courseId  the ID of the course for which all lectures should be ingested in pyris
     * @param lectureId If this id is present then only ingest this one lecture of the respective course
     * @return the ResponseEntity with status 200 (OK) and a message success or null if the operation failed
     */
    @Profile(PROFILE_IRIS)
    @PostMapping("courses/{courseId}/ingest")
    @EnforceAtLeastInstructorInCourse
    public ResponseEntity<Void> ingestLectures(@PathVariable Long courseId, @RequestParam(required = false) Optional<Long> lectureId) {
        Course course = courseRepository.findByIdWithLecturesAndLectureUnitsElseThrow(courseId);
        authCheckService.checkHasAtLeastRoleInCourseElseThrow(Role.INSTRUCTOR, course, null);
        if (lectureId.isPresent()) {
            Optional<Lecture> lectureToIngest = course.getLectures().stream().filter(lecture -> lecture.getId().equals(lectureId.get())).findFirst();
            if (lectureToIngest.isPresent()) {
                Set<Lecture> lecturesToIngest = new HashSet<>();
                lecturesToIngest.add(lectureToIngest.get());
                lectureService.ingestLecturesInPyris(lecturesToIngest);
                return ResponseEntity.ok().build();
            }
            return ResponseEntity.badRequest().headers(HeaderUtil.createAlert(applicationName, "artemisApp.iris.ingestionAlert.allLecturesError", "idExists")).body(null);
        }
        lectureService.ingestLecturesInPyris(course.getLectures());
        return ResponseEntity.ok().build();
    }

    /**
     * GET /lectures/:lectureId/details : get the "lectureId" lecture.
     *
     * @param lectureId the lectureId of the lecture to retrieve
     * @return the ResponseEntity with status 200 (OK) and with body the lecture including posts, lecture units and competencies, or with status 404 (Not Found)
     */
    @GetMapping("lectures/{lectureId}/details")
    @EnforceAtLeastStudent
    public ResponseEntity<Lecture> getLectureWithDetails(@PathVariable Long lectureId) {
        log.debug("REST request to get lecture {} with details", lectureId);
        Lecture lecture = lectureRepository.findByIdWithAttachmentsAndPostsAndLectureUnitsAndCompetenciesAndCompletionsElseThrow(lectureId);
        if (competencyApi.isPresent()) {
            competencyApi.get().addCompetencyLinksToExerciseUnits(lecture);
        }
        Course course = lecture.getCourse();
        if (course == null) {
            return ResponseEntity.badRequest().build();
        }
        User user = userRepository.getUserWithGroupsAndAuthorities();
        authCheckService.checkIsAllowedToSeeLectureElseThrow(lecture, user);
        lecture = filterLectureContentForUser(lecture, user);

        return ResponseEntity.ok(lecture);
    }

    /**
     * GET /lectures/:lectureId/details-with-slides : get the "lectureId" lecture with active lecture units and with slides.
     *
     * @param lectureId the lectureId of the lecture to retrieve
     * @return the ResponseEntity with status 200 (OK) and with body the lecture including posts, lecture units and competencies, or with status 404 (Not Found)
     */
    @GetMapping("lectures/{lectureId}/details-with-slides")
    @EnforceAtLeastStudent
    public ResponseEntity<Lecture> getLectureWithDetailsAndSlides(@PathVariable long lectureId) {
        log.debug("REST request to get lecture {} with details with slides ", lectureId);
        Lecture lecture = lectureRepository.findByIdWithLectureUnitsAndSlidesAndAttachmentsElseThrow(lectureId);
        Course course = lecture.getCourse();
        if (course == null) {
            return ResponseEntity.badRequest().build();
        }
        User user = userRepository.getUserWithGroupsAndAuthorities();
        authCheckService.checkIsAllowedToSeeLectureElseThrow(lecture, user);

        competencyApi.orElseThrow(() -> new AtlasNotPresentException(CompetencyApi.class)).addCompetencyLinksToExerciseUnits(lecture);
        lectureService.filterActiveAttachmentVideoUnits(lecture);
        lectureService.filterActiveAttachments(lecture, user);
        lectureService.filterHiddenPagesOfAttachmentUnits(lecture);
        return ResponseEntity.ok(lecture);
    }

    /**
     * GET /lectures/:lectureId/title : Returns the title of the lecture with the given id
     *
     * @param lectureId the id of the lecture
     * @return the title of the lecture wrapped in an ResponseEntity or 404 Not Found if no lecture with that id exists
     */
    @GetMapping("lectures/{lectureId}/title")
    @EnforceAtLeastStudent
    public ResponseEntity<String> getLectureTitle(@PathVariable Long lectureId) {
        final var title = lectureRepository.getLectureTitle(lectureId);
        return title == null ? ResponseEntity.notFound().build() : ResponseEntity.ok(title);
    }

    private Lecture filterLectureContentForUser(Lecture lecture, User user) {
        lecture = lectureService.filterActiveAttachments(lecture, user);

        // The Objects::nonNull is needed here because the relationship lecture -> lecture units is ordered and
        // hibernate sometimes adds nulls into the list of lecture units to keep the order
        Set<Exercise> relatedExercises = lecture.getLectureUnits().stream().filter(Objects::nonNull).filter(lectureUnit -> lectureUnit instanceof ExerciseUnit)
                .map(lectureUnit -> ((ExerciseUnit) lectureUnit).getExercise()).collect(Collectors.toSet());

        Set<Exercise> exercisesUserIsAllowedToSee = exerciseService.filterOutExercisesThatUserShouldNotSee(relatedExercises, user);
        Set<Exercise> exercisesWithAllInformationNeeded = exerciseService
                .loadExercisesWithInformationForDashboard(exercisesUserIsAllowedToSee.stream().map(Exercise::getId).collect(Collectors.toSet()), user);

        List<LectureUnit> lectureUnitsUserIsAllowedToSee = lecture.getLectureUnits().stream().filter(lectureUnit -> {
            if (lectureUnit == null) {
                return false;
            }
            if (lectureUnit instanceof ExerciseUnit) {
                return ((ExerciseUnit) lectureUnit).getExercise() != null && authCheckService.isAllowedToSeeLectureUnit(lectureUnit, user)
                        && exercisesWithAllInformationNeeded.contains(((ExerciseUnit) lectureUnit).getExercise());
            }
            else {
                return authCheckService.isAllowedToSeeLectureUnit(lectureUnit, user);
            }
        }).peek(lectureUnit -> {
            lectureUnit.setCompleted(lectureUnit.isCompletedFor(user));

            if (lectureUnit instanceof ExerciseUnit) {
                Exercise exercise = ((ExerciseUnit) lectureUnit).getExercise();
                // we replace the exercise with one that contains all the information needed for correct display
                exercisesWithAllInformationNeeded.stream().filter(exercise::equals).findAny().ifPresent(((ExerciseUnit) lectureUnit)::setExercise);
                // re-add the competencies already loaded with the exercise unit
                ((ExerciseUnit) lectureUnit).getExercise().setCompetencyLinks(exercise.getCompetencyLinks());
            }
        }).toList();

        lecture.setLectureUnits(lectureUnitsUserIsAllowedToSee);
        return lecture;
    }

    /**
     * DELETE /lectures/:lectureId : delete the "id" lecture.
     *
     * @param lectureId the id of the lecture to delete
     * @return the ResponseEntity with status 200 (OK)
     */
    @DeleteMapping("lectures/{lectureId}")
    @EnforceAtLeastInstructor
    public ResponseEntity<Void> deleteLecture(@PathVariable Long lectureId) {
        Lecture lecture = lectureRepository.findByIdWithLectureUnitsAndCompetenciesElseThrow(lectureId);

        Course course = lecture.getCourse();
        if (course == null) {
            return ResponseEntity.badRequest().build();
        }

        authCheckService.checkHasAtLeastRoleInCourseElseThrow(Role.INSTRUCTOR, course, null);
        log.debug("REST request to delete Lecture : {}", lectureId);
        lectureService.delete(lecture, true);
        return ResponseEntity.ok().headers(HeaderUtil.createEntityDeletionAlert(applicationName, true, ENTITY_NAME, lectureId.toString())).build();
    }
}<|MERGE_RESOLUTION|>--- conflicted
+++ resolved
@@ -209,12 +209,8 @@
         User user = userRepository.getUserWithGroupsAndAuthorities();
         Set<Lecture> lectures = lectureRepository.findAllByCourseIdWithAttachmentsAndLectureUnitsAndSlides(courseId);
         lectures = lectureService.filterVisibleLecturesWithActiveAttachments(course, lectures, user);
-<<<<<<< HEAD
         lectures.forEach(lectureService::filterActiveAttachmentVideoUnits);
-=======
-        lectures.forEach(lectureService::filterActiveAttachmentUnits);
         lectures.forEach(lectureService::filterHiddenPagesOfAttachmentUnits);
->>>>>>> 334068be
         return ResponseEntity.ok().body(lectures);
     }
 
