--- conflicted
+++ resolved
@@ -221,7 +221,6 @@
         checkCommunicationEnabledElseThrow(course);
         channelAuthorizationService.isAllowedToCreateChannel(course, requestingUser);
 
-<<<<<<< HEAD
         var channelToCreate = new Channel();
         channelToCreate.setName(channelDTO.getName());
         channelToCreate.setIsPublic(channelDTO.getIsPublic());
@@ -230,10 +229,7 @@
         channelToCreate.setDescription(channelDTO.getDescription());
         channelToCreate.setIsCourseWide(channelDTO.getIsCourseWide());
 
-        if (channelToCreate.getName() != null && channelToCreate.getName().trim().startsWith("$")) {
-=======
         if (channelDTO.getName() != null && channelDTO.getName().trim().startsWith("$")) {
->>>>>>> 327857d0
             throw new BadRequestAlertException("User generated channels cannot start with $", "channel", "channelNameInvalid");
         }
 
