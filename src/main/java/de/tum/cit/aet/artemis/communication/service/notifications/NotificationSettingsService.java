--- conflicted
+++ resolved
@@ -158,68 +158,6 @@
 
     // if webapp or email is not explicitly set for a specific setting -> no support for this communication channel for this setting
     // this has to match the properties in the notification settings structure file on the client that hides the related UI elements
-<<<<<<< HEAD
-    // NOTE: we cannot define a constant here, otherwise ids might be saved and Hibernate won't be able to work with the default settings anymore
-    public static Set<NotificationSetting> getDefaultNotificationSettings() {
-        // always create a new set of objects with null ids to avoid issues with Hibernate
-        Set<NotificationSetting> notificationSettings = new HashSet<>();
-
-        // Always create a new set of objects with null IDs to avoid Hibernate issues
-        notificationSettings.add(new NotificationSetting(false, false, false, NOTIFICATION__WEEKLY_SUMMARY__BASIC_WEEKLY_SUMMARY));
-
-        // Course-wide discussion notification settings
-        notificationSettings.add(new NotificationSetting(true, false, true, NOTIFICATION__COURSE_WIDE_DISCUSSION__NEW_COURSE_POST));
-        notificationSettings.add(new NotificationSetting(true, false, true, NOTIFICATION__COURSE_WIDE_DISCUSSION__NEW_REPLY_FOR_COURSE_POST));
-        notificationSettings.add(new NotificationSetting(true, true, true, NOTIFICATION__COURSE_WIDE_DISCUSSION__NEW_ANNOUNCEMENT_POST));
-
-        // Exercise notification settings
-        notificationSettings.add(new NotificationSetting(true, false, true, NOTIFICATION__EXERCISE_NOTIFICATION__EXERCISE_SUBMISSION_ASSESSED));
-        notificationSettings.add(new NotificationSetting(true, false, true, NOTIFICATION__EXERCISE_NOTIFICATION__EXERCISE_RELEASED));
-        notificationSettings.add(new NotificationSetting(true, false, true, NOTIFICATION__EXERCISE_NOTIFICATION__EXERCISE_OPEN_FOR_PRACTICE));
-        notificationSettings.add(new NotificationSetting(false, false, true, NOTIFICATION__EXERCISE_NOTIFICATION__FILE_SUBMISSION_SUCCESSFUL));
-        notificationSettings.add(new NotificationSetting(true, false, true, NOTIFICATION__EXERCISE_NOTIFICATION__NEW_EXERCISE_POST));
-        notificationSettings.add(new NotificationSetting(true, false, true, NOTIFICATION__EXERCISE_NOTIFICATION__NEW_REPLY_FOR_EXERCISE_POST));
-        notificationSettings.add(new NotificationSetting(false, false, true, NOTIFICATION__EXERCISE_NOTIFICATION__QUIZ_START_REMINDER));
-
-        // Lecture notification settings
-        notificationSettings.add(new NotificationSetting(true, false, true, NOTIFICATION__LECTURE_NOTIFICATION__ATTACHMENT_CHANGES));
-        notificationSettings.add(new NotificationSetting(true, false, true, NOTIFICATION__LECTURE_NOTIFICATION__NEW_LECTURE_POST));
-        notificationSettings.add(new NotificationSetting(true, false, true, NOTIFICATION__LECTURE_NOTIFICATION__NEW_REPLY_FOR_LECTURE_POST));
-
-        // Exam notification settings
-        notificationSettings.add(new NotificationSetting(true, false, true, NOTIFICATION__EXAM_NOTIFICATION__NEW_EXAM_POST));
-        notificationSettings.add(new NotificationSetting(true, false, true, NOTIFICATION__EXAM_NOTIFICATION__NEW_REPLY_FOR_EXAM_POST));
-
-        // Tutorial group notification settings
-        notificationSettings.add(new NotificationSetting(true, false, true, NOTIFICATION__TUTORIAL_GROUP_NOTIFICATION__TUTORIAL_GROUP_REGISTRATION));
-        notificationSettings.add(new NotificationSetting(true, false, true, NOTIFICATION__TUTORIAL_GROUP_NOTIFICATION__TUTORIAL_GROUP_DELETE_UPDATE));
-
-        // Tutor notification settings
-        notificationSettings.add(new NotificationSetting(true, false, true, NOTIFICATION__TUTOR_NOTIFICATION__TUTORIAL_GROUP_REGISTRATION));
-
-        // Editor notification settings
-        notificationSettings.add(new NotificationSetting(true, false, true, NOTIFICATION__EDITOR_NOTIFICATION__PROGRAMMING_TEST_CASES_CHANGED));
-
-        // Instructor notification settings
-        notificationSettings.add(new NotificationSetting(true, false, true, NOTIFICATION__INSTRUCTOR_NOTIFICATION__COURSE_AND_EXAM_ARCHIVING_STARTED));
-
-        // Tutor notification settings (extra)
-        notificationSettings.add(new NotificationSetting(true, false, true, NOTIFICATION__TUTOR_NOTIFICATION__TUTORIAL_GROUP_ASSIGN_UNASSIGN));
-
-        // User new message notification settings
-        notificationSettings.add(new NotificationSetting(true, false, true, NOTIFICATION__USER_NOTIFICATION__CONVERSATION_NEW_MESSAGE));
-        notificationSettings.add(new NotificationSetting(true, false, true, NOTIFICATION__USER_NOTIFICATION__NEW_REPLY_IN_CONVERSATION_MESSAGE));
-
-        // User mention notification settings
-        notificationSettings.add(new NotificationSetting(true, false, true, NOTIFICATION__USER_NOTIFICATION__USER_MENTION));
-
-        // Data export notification settings (cannot be overridden by user)
-        notificationSettings.add(new NotificationSetting(true, true, true, NOTIFICATION_USER_NOTIFICATION_DATA_EXPORT_FAILED));
-        notificationSettings.add(new NotificationSetting(true, true, true, NOTIFICATION_USER_NOTIFICATION_DATA_EXPORT_CREATED));
-
-        return notificationSettings;
-    }
-=======
     public static final Set<NotificationSetting> DEFAULT_NOTIFICATION_SETTINGS = new HashSet<>(Arrays.asList(
             // weekly summary
             new NotificationSetting(false, false, false, NOTIFICATION__WEEKLY_SUMMARY__BASIC_WEEKLY_SUMMARY),
@@ -266,7 +204,6 @@
             new NotificationSetting(true, true, false, NOTIFICATION_USER_NOTIFICATION_VCS_ACCESS_TOKEN_ADDED),
             new NotificationSetting(true, true, false, NOTIFICATION_USER_NOTIFICATION_VCS_ACCESS_TOKEN_EXPIRED),
             new NotificationSetting(true, true, false, NOTIFICATION_USER_NOTIFICATION_VCS_ACCESS_TOKEN_EXPIRES_SOON)));
->>>>>>> b1f9a002
 
     /**
      * This is the place where the mapping between SettingId and NotificationTypes happens on the server side
