package de.tum.cit.aet.artemis;

<<<<<<< HEAD
=======
import static de.tum.cit.aet.artemis.core.config.Constants.UPLOADS_FILE_PATH_DEFAULT;
import static de.tum.cit.aet.artemis.core.config.Constants.UPLOADS_FILE_PATH_PROPERTY_NAME;

import java.net.InetAddress;
import java.net.UnknownHostException;
import java.nio.file.Path;
>>>>>>> 0a44110a
import java.util.Arrays;
import java.util.Collection;

import org.slf4j.Logger;
import org.slf4j.LoggerFactory;
import org.springframework.boot.SpringApplication;
import org.springframework.boot.autoconfigure.SpringBootApplication;
import org.springframework.boot.autoconfigure.liquibase.LiquibaseProperties;
import org.springframework.boot.context.event.ApplicationReadyEvent;
import org.springframework.boot.context.properties.EnableConfigurationProperties;
import org.springframework.context.annotation.ComponentScan;
import org.springframework.context.event.EventListener;
import org.springframework.core.env.Environment;

import de.tum.cit.aet.artemis.core.config.ArtemisCompatibleVersionsConfiguration;
import de.tum.cit.aet.artemis.core.config.LicenseConfiguration;
import de.tum.cit.aet.artemis.core.config.ProgrammingLanguageConfiguration;
import de.tum.cit.aet.artemis.core.config.TheiaConfiguration;
import de.tum.cit.aet.artemis.core.util.FilePathConverter;
<<<<<<< HEAD
=======
import de.tum.cit.aet.artemis.core.util.TimeLogUtil;
>>>>>>> 0a44110a
import tech.jhipster.config.DefaultProfileUtil;
import tech.jhipster.config.JHipsterConstants;

@SpringBootApplication
@EnableConfigurationProperties({ LiquibaseProperties.class, ProgrammingLanguageConfiguration.class, TheiaConfiguration.class, LicenseConfiguration.class,
        ArtemisCompatibleVersionsConfiguration.class })
@ComponentScan(basePackages = {
// @formatter:off
    "de.tum.cit.aet.artemis.assessment",
    "de.tum.cit.aet.artemis.athena",
    "de.tum.cit.aet.artemis.atlas",
    "de.tum.cit.aet.artemis.buildagent",
    "de.tum.cit.aet.artemis.communication",
    "de.tum.cit.aet.artemis.core",
    "de.tum.cit.aet.artemis.exam",
    "de.tum.cit.aet.artemis.exercise",
    "de.tum.cit.aet.artemis.fileupload",
    "de.tum.cit.aet.artemis.iris",
    "de.tum.cit.aet.artemis.lecture",
    "de.tum.cit.aet.artemis.lti",
    "de.tum.cit.aet.artemis.modeling",
    "de.tum.cit.aet.artemis.plagiarism",
    "de.tum.cit.aet.artemis.programming",
    "de.tum.cit.aet.artemis.quiz",
    "de.tum.cit.aet.artemis.text",
    "de.tum.cit.aet.artemis.tutorialgroup"
    // @formatter:on
}, lazyInit = true)
public class ArtemisApp {

    private static final Logger log = LoggerFactory.getLogger(ArtemisApp.class);

    private final Environment env;

    public static final long appStart = System.nanoTime();

    public ArtemisApp(Environment env) {
        this.env = env;
    }

    @EventListener(ApplicationReadyEvent.class)
    public void checkProfiles() {
        Collection<String> activeProfiles = Arrays.asList(env.getActiveProfiles());
        if (activeProfiles.contains(JHipsterConstants.SPRING_PROFILE_DEVELOPMENT) && activeProfiles.contains(JHipsterConstants.SPRING_PROFILE_PRODUCTION)) {
            log.error("You have misconfigured your application! It should not run with both the 'dev' and 'prod' profiles at the same time.");
        }
        if (activeProfiles.contains(JHipsterConstants.SPRING_PROFILE_DEVELOPMENT) && activeProfiles.contains(JHipsterConstants.SPRING_PROFILE_CLOUD)) {
            log.error("You have misconfigured your application! It should not run with both the 'dev' and 'cloud' profiles at the same time.");
        }
    }

    /**
     * Main method, used to run the application.
     *
     * @param args the command line arguments
     */
    public static void main(String[] args) {
        SpringApplication app = new SpringApplication(ArtemisApp.class);
        DefaultProfileUtil.addDefaultProfile(app);
        var context = app.run(args);
        Environment env = context.getEnvironment();
<<<<<<< HEAD
        FilePathConverter.setFileUploadPathStatic(env.getProperty("artemis.file-upload-path"));
=======
        String fileUploadPath = env.getProperty(UPLOADS_FILE_PATH_PROPERTY_NAME);
        // Set the file upload path for the FilePathConverter, use the default path "uploads" if not specified
        FilePathConverter.setFileUploadPath(Path.of(fileUploadPath == null ? UPLOADS_FILE_PATH_DEFAULT : fileUploadPath));
        var buildProperties = context.getBean(BuildProperties.class);
        var gitProperties = context.getBean(GitProperties.class);
        logApplicationStartup(env, buildProperties, gitProperties);
    }

    private static void logApplicationStartup(Environment env, BuildProperties buildProperties, GitProperties gitProperties) {
        String protocol = "http";
        if (env.getProperty("server.ssl.key-store") != null) {
            protocol = "https";
        }
        String serverPort = env.getProperty("server.port");
        String version = buildProperties.getVersion();
        String gitCommitId = gitProperties.getShortCommitId();
        String gitBranch = gitProperties.getBranch();
        String contextPath = env.getProperty("server.servlet.context-path");
        if (StringUtils.isBlank(contextPath)) {
            contextPath = "/";
        }
        String hostAddress = "localhost";
        try {
            hostAddress = InetAddress.getLocalHost().getHostAddress();
        }
        catch (UnknownHostException e) {
            log.warn("The host name could not be determined, using `localhost` as fallback");
        }
        log.info("""

                ----------------------------------------------------------
                \t'{}' is running! Access URLs:
                \tLocal:        {}://localhost:{}{}
                \tExternal:     {}://{}:{}{}
                \tProfiles:     {}
                \tVersion:      {}
                \tGit Commit:   {}
                \tGit Branch:   {}
                \tFull startup: {}
                ----------------------------------------------------------

                """, env.getProperty("spring.application.name"), protocol, serverPort, contextPath, protocol, hostAddress, serverPort, contextPath,
                env.getActiveProfiles().length == 0 ? env.getDefaultProfiles() : env.getActiveProfiles(), version, gitCommitId, gitBranch,
                TimeLogUtil.formatDurationFrom(appStart));
>>>>>>> 0a44110a
    }
}<|MERGE_RESOLUTION|>--- conflicted
+++ resolved
@@ -1,14 +1,11 @@
 package de.tum.cit.aet.artemis;
 
-<<<<<<< HEAD
-=======
 import static de.tum.cit.aet.artemis.core.config.Constants.UPLOADS_FILE_PATH_DEFAULT;
 import static de.tum.cit.aet.artemis.core.config.Constants.UPLOADS_FILE_PATH_PROPERTY_NAME;
 
 import java.net.InetAddress;
 import java.net.UnknownHostException;
 import java.nio.file.Path;
->>>>>>> 0a44110a
 import java.util.Arrays;
 import java.util.Collection;
 
@@ -28,10 +25,7 @@
 import de.tum.cit.aet.artemis.core.config.ProgrammingLanguageConfiguration;
 import de.tum.cit.aet.artemis.core.config.TheiaConfiguration;
 import de.tum.cit.aet.artemis.core.util.FilePathConverter;
-<<<<<<< HEAD
-=======
 import de.tum.cit.aet.artemis.core.util.TimeLogUtil;
->>>>>>> 0a44110a
 import tech.jhipster.config.DefaultProfileUtil;
 import tech.jhipster.config.JHipsterConstants;
 
@@ -93,9 +87,6 @@
         DefaultProfileUtil.addDefaultProfile(app);
         var context = app.run(args);
         Environment env = context.getEnvironment();
-<<<<<<< HEAD
-        FilePathConverter.setFileUploadPathStatic(env.getProperty("artemis.file-upload-path"));
-=======
         String fileUploadPath = env.getProperty(UPLOADS_FILE_PATH_PROPERTY_NAME);
         // Set the file upload path for the FilePathConverter, use the default path "uploads" if not specified
         FilePathConverter.setFileUploadPath(Path.of(fileUploadPath == null ? UPLOADS_FILE_PATH_DEFAULT : fileUploadPath));
@@ -140,6 +131,5 @@
                 """, env.getProperty("spring.application.name"), protocol, serverPort, contextPath, protocol, hostAddress, serverPort, contextPath,
                 env.getActiveProfiles().length == 0 ? env.getDefaultProfiles() : env.getActiveProfiles(), version, gitCommitId, gitBranch,
                 TimeLogUtil.formatDurationFrom(appStart));
->>>>>>> 0a44110a
     }
 }