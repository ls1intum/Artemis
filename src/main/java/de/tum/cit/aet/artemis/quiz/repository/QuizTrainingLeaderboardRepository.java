package de.tum.cit.aet.artemis.quiz.repository;

import static de.tum.cit.aet.artemis.core.config.Constants.PROFILE_CORE;
import static org.springframework.data.jpa.repository.EntityGraph.EntityGraphType.LOAD;

import java.time.ZonedDateTime;
import java.util.List;
import java.util.Optional;

import org.springframework.context.annotation.Lazy;
import org.springframework.context.annotation.Profile;
import org.springframework.data.jpa.repository.EntityGraph;
import org.springframework.data.jpa.repository.Modifying;
import org.springframework.data.jpa.repository.Query;
import org.springframework.data.repository.query.Param;
import org.springframework.stereotype.Repository;
import org.springframework.transaction.annotation.Transactional;

import de.tum.cit.aet.artemis.core.repository.base.ArtemisJpaRepository;
import de.tum.cit.aet.artemis.quiz.domain.QuizTrainingLeaderboard;

@Profile(PROFILE_CORE)
@Lazy
@Repository
public interface QuizTrainingLeaderboardRepository extends ArtemisJpaRepository<QuizTrainingLeaderboard, Long> {

    @EntityGraph(type = LOAD, attributePaths = "user")
    List<QuizTrainingLeaderboard> findByLeagueAndCourseIdAndShowInLeaderboardTrueOrderByScoreDescUserAscId(int leagueId, long courseId);

    @EntityGraph(type = LOAD, attributePaths = "user")
    Optional<QuizTrainingLeaderboard> findByUserIdAndCourseId(long userId, long courseId);

    /*
     * We use a custom query here to perform an atomic update of the leaderboard entry.
     * The leagues are determined based on the score after applying the scoreDelta.
     * Each league corresponds to a score range:
     * - Bronze (5): 0-49
     * - Silver (4): 50-149
     * - Gold (3): 150-349
     * - Diamond (2): 350-699
     * - Master (1): 700 and above
     */
    @Transactional
    @Modifying
    @Query("""
                UPDATE QuizTrainingLeaderboard qtl
                SET qtl.league =
                            CASE
                                WHEN (qtl.score + :scoreDelta) < 50 THEN 5
                                WHEN (qtl.score + :scoreDelta) >= 50 AND (qtl.score + :scoreDelta) < 150 THEN 4
                                WHEN (qtl.score + :scoreDelta) >= 150 AND (qtl.score + :scoreDelta) < 350 THEN 3
                                WHEN (qtl.score + :scoreDelta) >= 350 AND (qtl.score + :scoreDelta)< 700 THEN 2
                                ELSE 1
                            END,
                       qtl.score = qtl.score + :scoreDelta,
                       qtl.answeredCorrectly = qtl.answeredCorrectly + :correctAnswers,
                       qtl.answeredWrong = qtl.answeredWrong + :wrongAnswers,
                       qtl.dueDate = :dueDate
                WHERE qtl.user.id = :userId AND qtl.course.id = :courseId
            """)
    void updateLeaderboardEntry(@Param("userId") long userId, @Param("courseId") long courseId, @Param("scoreDelta") int scoreDelta, @Param("correctAnswers") int correctAnswers,
            @Param("wrongAnswers") int wrongAnswers, @Param("dueDate") ZonedDateTime dueDate);

    @Transactional
    @Modifying
    @Query("""

            UPDATE QuizTrainingLeaderboard qtl
<<<<<<< HEAD
                SET qtl.showInLeaderboard = :showInLeaderboard
                WHERE qtl.user.id = :userId
                """)
    void updateShownInLeaderboard(@Param("userId") long userId, @Param("showInLeaderboard") boolean showInLeaderboard);

    @Query("""
                SELECT DISTINCT qtl.showInLeaderboard
                FROM QuizTrainingLeaderboard qtl
                WHERE qtl.user.id = :userId
            """)
    Optional<Boolean> getShowInLeaderboard(@Param("userId") long userId);
=======
            SET qtl.showInLeaderboard = :showInLeaderboard
            WHERE qtl.user.id = :userId
            """)
    void updateShowInLeaderboard(@Param("userId") long userId, @Param("showInLeaderboard") boolean showInLeaderboard);

    boolean existsQuizTrainingLeaderboardByUser_Id(long userId);

    Optional<QuizTrainingLeaderboard> findFirstByUser_Id(long userId);
>>>>>>> b1f482d7
}<|MERGE_RESOLUTION|>--- conflicted
+++ resolved
@@ -66,7 +66,6 @@
     @Query("""
 
             UPDATE QuizTrainingLeaderboard qtl
-<<<<<<< HEAD
                 SET qtl.showInLeaderboard = :showInLeaderboard
                 WHERE qtl.user.id = :userId
                 """)
@@ -78,14 +77,8 @@
                 WHERE qtl.user.id = :userId
             """)
     Optional<Boolean> getShowInLeaderboard(@Param("userId") long userId);
-=======
-            SET qtl.showInLeaderboard = :showInLeaderboard
-            WHERE qtl.user.id = :userId
-            """)
-    void updateShowInLeaderboard(@Param("userId") long userId, @Param("showInLeaderboard") boolean showInLeaderboard);
 
     boolean existsQuizTrainingLeaderboardByUser_Id(long userId);
 
     Optional<QuizTrainingLeaderboard> findFirstByUser_Id(long userId);
->>>>>>> b1f482d7
 }