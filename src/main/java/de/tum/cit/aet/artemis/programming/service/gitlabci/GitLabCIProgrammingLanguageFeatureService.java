package de.tum.cit.aet.artemis.programming.service.gitlabci;

import static de.tum.cit.aet.artemis.programming.domain.ProgrammingLanguage.EMPTY;
import static de.tum.cit.aet.artemis.programming.domain.ProgrammingLanguage.JAVA;
import static de.tum.cit.aet.artemis.programming.domain.ProgrammingLanguage.JAVASCRIPT;
import static de.tum.cit.aet.artemis.programming.domain.ProgrammingLanguage.RUST;
import static de.tum.cit.aet.artemis.programming.domain.ProjectType.MAVEN_MAVEN;
import static de.tum.cit.aet.artemis.programming.domain.ProjectType.PLAIN_MAVEN;

import java.util.EnumMap;
import java.util.List;
import java.util.Map;

import org.springframework.context.annotation.Profile;
import org.springframework.stereotype.Service;

import de.tum.cit.aet.artemis.programming.domain.ProgrammingLanguage;
import de.tum.cit.aet.artemis.programming.service.LicenseService;
import de.tum.cit.aet.artemis.programming.service.ProgrammingLanguageFeature;
import de.tum.cit.aet.artemis.programming.service.ProgrammingLanguageFeatureService;

// Gitlab support will be removed in 8.0.0. Please migrate to LocalVC using e.g. the PR https://github.com/ls1intum/Artemis/pull/8972
@Deprecated(since = "7.5.0", forRemoval = true)

@Service
@Profile("gitlabci")
public class GitLabCIProgrammingLanguageFeatureService extends ProgrammingLanguageFeatureService {

<<<<<<< HEAD
    protected GitLabCIProgrammingLanguageFeatureService(LicenseService licenseService) {
        super(licenseService);
    }

    @Override
    protected Map<ProgrammingLanguage, ProgrammingLanguageFeature> getSupportedProgrammingLanguageFeatures() {
        EnumMap<ProgrammingLanguage, ProgrammingLanguageFeature> programmingLanguageFeatures = new EnumMap<>(ProgrammingLanguage.class);
        programmingLanguageFeatures.put(EMPTY, new ProgrammingLanguageFeature(EMPTY, false, false, false, false, false, List.of(), false, false));
        programmingLanguageFeatures.put(JAVA, new ProgrammingLanguageFeature(JAVA, false, false, false, true, false, List.of(PLAIN_MAVEN, MAVEN_MAVEN), false, false));
        programmingLanguageFeatures.put(JAVASCRIPT, new ProgrammingLanguageFeature(JAVASCRIPT, false, false, true, false, false, List.of(), false, false));
        programmingLanguageFeatures.put(RUST, new ProgrammingLanguageFeature(RUST, false, false, true, false, false, List.of(), false, false));
        return programmingLanguageFeatures;
=======
    public GitLabCIProgrammingLanguageFeatureService() {
        programmingLanguageFeatures.put(EMPTY, new ProgrammingLanguageFeature(EMPTY, false, false, false, false, false, List.of(), false));
        programmingLanguageFeatures.put(JAVA, new ProgrammingLanguageFeature(JAVA, false, false, false, true, false, List.of(PLAIN_MAVEN, MAVEN_MAVEN), false));
        programmingLanguageFeatures.put(JAVASCRIPT, new ProgrammingLanguageFeature(JAVASCRIPT, false, false, true, false, false, List.of(), false));
        programmingLanguageFeatures.put(RUST, new ProgrammingLanguageFeature(RUST, false, false, true, false, false, List.of(), false));
>>>>>>> 1798b257
    }
}<|MERGE_RESOLUTION|>--- conflicted
+++ resolved
@@ -26,7 +26,6 @@
 @Profile("gitlabci")
 public class GitLabCIProgrammingLanguageFeatureService extends ProgrammingLanguageFeatureService {
 
-<<<<<<< HEAD
     protected GitLabCIProgrammingLanguageFeatureService(LicenseService licenseService) {
         super(licenseService);
     }
@@ -34,17 +33,10 @@
     @Override
     protected Map<ProgrammingLanguage, ProgrammingLanguageFeature> getSupportedProgrammingLanguageFeatures() {
         EnumMap<ProgrammingLanguage, ProgrammingLanguageFeature> programmingLanguageFeatures = new EnumMap<>(ProgrammingLanguage.class);
-        programmingLanguageFeatures.put(EMPTY, new ProgrammingLanguageFeature(EMPTY, false, false, false, false, false, List.of(), false, false));
-        programmingLanguageFeatures.put(JAVA, new ProgrammingLanguageFeature(JAVA, false, false, false, true, false, List.of(PLAIN_MAVEN, MAVEN_MAVEN), false, false));
-        programmingLanguageFeatures.put(JAVASCRIPT, new ProgrammingLanguageFeature(JAVASCRIPT, false, false, true, false, false, List.of(), false, false));
-        programmingLanguageFeatures.put(RUST, new ProgrammingLanguageFeature(RUST, false, false, true, false, false, List.of(), false, false));
-        return programmingLanguageFeatures;
-=======
-    public GitLabCIProgrammingLanguageFeatureService() {
         programmingLanguageFeatures.put(EMPTY, new ProgrammingLanguageFeature(EMPTY, false, false, false, false, false, List.of(), false));
         programmingLanguageFeatures.put(JAVA, new ProgrammingLanguageFeature(JAVA, false, false, false, true, false, List.of(PLAIN_MAVEN, MAVEN_MAVEN), false));
         programmingLanguageFeatures.put(JAVASCRIPT, new ProgrammingLanguageFeature(JAVASCRIPT, false, false, true, false, false, List.of(), false));
         programmingLanguageFeatures.put(RUST, new ProgrammingLanguageFeature(RUST, false, false, true, false, false, List.of(), false));
->>>>>>> 1798b257
+        return programmingLanguageFeatures;
     }
 }