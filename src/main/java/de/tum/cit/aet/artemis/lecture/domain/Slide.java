package de.tum.cit.aet.artemis.lecture.domain;

import java.util.Date;

import jakarta.persistence.Column;
import jakarta.persistence.Entity;
import jakarta.persistence.GeneratedValue;
import jakarta.persistence.GenerationType;
import jakarta.persistence.Id;
import jakarta.persistence.JoinColumn;
import jakarta.persistence.ManyToOne;
import jakarta.persistence.Table;
import jakarta.validation.constraints.Size;

import com.fasterxml.jackson.annotation.JsonInclude;

<<<<<<< HEAD
import de.tum.cit.aet.artemis.core.domain.DomainObject;
import de.tum.cit.aet.artemis.exercise.domain.Exercise;

=======
>>>>>>> 4d7709ca
@Entity
@Table(name = "slide")
@JsonInclude(JsonInclude.Include.NON_EMPTY)
public class Slide {

    @Id
    @GeneratedValue(strategy = GenerationType.UUID)
    @Column(name = "id", updatable = false, nullable = false)
    private String id;

    @ManyToOne
    @JoinColumn(name = "attachment_unit_id")
    private AttachmentUnit attachmentUnit;

    @Size(max = 150)
    @Column(name = "slide_image_path", length = 150)
    private String slideImagePath;

    @Column(name = "slide_number")
    private int slideNumber;

    @Column(name = "hidden")
    private Date hidden;

<<<<<<< HEAD
    @ManyToOne
    @JoinColumn(name = "exercise_id")
    private Exercise exercise;
=======
    public String getId() {
        return id;
    }
>>>>>>> 4d7709ca

    public AttachmentUnit getAttachmentUnit() {
        return attachmentUnit;
    }

    public void setAttachmentUnit(AttachmentUnit attachmentUnit) {
        this.attachmentUnit = attachmentUnit;
    }

    public String getSlideImagePath() {
        return slideImagePath;
    }

    public void setSlideImagePath(String slideImagePath) {
        this.slideImagePath = slideImagePath;
    }

    public int getSlideNumber() {
        return slideNumber;
    }

    public void setSlideNumber(int slideNumber) {
        this.slideNumber = slideNumber;
    }

    public Date getHidden() {
        return hidden;
    }

    public void setHidden(Date hidden) {
        this.hidden = hidden;
    }

    public Exercise getExercise() {
        return exercise;
    }

    public void setExercise(Exercise exercise) {
        this.exercise = exercise;
    }
}<|MERGE_RESOLUTION|>--- conflicted
+++ resolved
@@ -14,12 +14,8 @@
 
 import com.fasterxml.jackson.annotation.JsonInclude;
 
-<<<<<<< HEAD
-import de.tum.cit.aet.artemis.core.domain.DomainObject;
 import de.tum.cit.aet.artemis.exercise.domain.Exercise;
 
-=======
->>>>>>> 4d7709ca
 @Entity
 @Table(name = "slide")
 @JsonInclude(JsonInclude.Include.NON_EMPTY)
@@ -44,15 +40,13 @@
     @Column(name = "hidden")
     private Date hidden;
 
-<<<<<<< HEAD
     @ManyToOne
     @JoinColumn(name = "exercise_id")
     private Exercise exercise;
-=======
+
     public String getId() {
         return id;
     }
->>>>>>> 4d7709ca
 
     public AttachmentUnit getAttachmentUnit() {
         return attachmentUnit;
