--- conflicted
+++ resolved
@@ -74,12 +74,8 @@
     private final FeatureToggleService featureToggleService;
 
     public CourseScoreCalculationService(StudentParticipationRepository studentParticipationRepository, ExerciseRepository exerciseRepository,
-<<<<<<< HEAD
-            Optional<PlagiarismCaseApi> plagiarismCaseApi, PresentationPointsCalculationService presentationPointsCalculationService) {
-=======
-            PlagiarismCaseRepository plagiarismCaseRepository, PresentationPointsCalculationService presentationPointsCalculationService,
+            Optional<PlagiarismCaseApi> plagiarismCaseApi, PresentationPointsCalculationService presentationPointsCalculationService,
             UserCourseNotificationStatusRepository userCourseNotificationStatusRepository, FeatureToggleService featureToggleService) {
->>>>>>> 535e60bb
         this.studentParticipationRepository = studentParticipationRepository;
         this.exerciseRepository = exerciseRepository;
         this.plagiarismCaseApi = plagiarismCaseApi;
