package de.tum.cit.aet.artemis.exam.repository;

import static de.tum.cit.aet.artemis.core.config.Constants.PROFILE_CORE;
import static org.springframework.data.jpa.repository.EntityGraph.EntityGraphType.LOAD;

import java.security.SecureRandom;
import java.time.ZonedDateTime;
import java.util.ArrayList;
import java.util.Collections;
import java.util.List;
import java.util.Optional;
import java.util.Set;

import jakarta.validation.constraints.NotNull;

import org.springframework.context.annotation.Profile;
import org.springframework.data.jpa.repository.EntityGraph;
import org.springframework.data.jpa.repository.Modifying;
import org.springframework.data.jpa.repository.Query;
import org.springframework.data.repository.query.Param;
import org.springframework.stereotype.Repository;
import org.springframework.transaction.annotation.Transactional;

import de.tum.cit.aet.artemis.core.domain.User;
import de.tum.cit.aet.artemis.core.exception.EntityNotFoundException;
import de.tum.cit.aet.artemis.core.repository.base.ArtemisJpaRepository;
import de.tum.cit.aet.artemis.exam.domain.Exam;
import de.tum.cit.aet.artemis.exam.domain.ExerciseGroup;
import de.tum.cit.aet.artemis.exam.domain.StudentExam;
import de.tum.cit.aet.artemis.exam.service.ExamQuizQuestionsGenerator;
import de.tum.cit.aet.artemis.exercise.domain.Exercise;
import de.tum.cit.aet.artemis.exercise.domain.participation.StudentParticipation;
import de.tum.cit.aet.artemis.quiz.domain.QuizQuestion;

/**
 * Spring Data JPA repository for the StudentExam entity.
 */
@Profile(PROFILE_CORE)
@Repository
public interface StudentExamRepository extends ArtemisJpaRepository<StudentExam, Long> {

    @EntityGraph(type = LOAD, attributePaths = { "exercises" })
    Optional<StudentExam> findWithExercisesById(Long studentExamId);

    @Query("""
            SELECT se
            FROM StudentExam se
                LEFT JOIN FETCH se.exercises e
                LEFT JOIN FETCH e.submissionPolicy
                LEFT JOIN FETCH se.examSessions
            WHERE se.id = :studentExamId
            """)
    Optional<StudentExam> findWithExercisesSubmissionPolicyAndSessionsById(@Param("studentExamId") long studentExamId);

    @Query("""
            SELECT DISTINCT se
            FROM StudentExam se
                LEFT JOIN FETCH se.exercises e
            WHERE se.testRun = :isTestRun
                AND se.exam.id = :examId
                AND se.user.id = :userId
            """)
    Optional<StudentExam> findWithExercisesByUserIdAndExamId(@Param("userId") long userId, @Param("examId") long examId, @Param("isTestRun") boolean isTestRun);

    @Query("""
            SELECT DISTINCT se
            FROM StudentExam se
                LEFT JOIN FETCH se.exercises e
                LEFT JOIN FETCH e.studentParticipations sp
                LEFT JOIN FETCH sp.submissions s
            WHERE se.id = :studentExamId
            	AND se.testRun = :isTestRun
            """)
    Optional<StudentExam> findWithExercisesParticipationsSubmissionsById(@Param("studentExamId") long studentExamId, @Param("isTestRun") boolean isTestRun);

    @Query("""
            SELECT se
            FROM StudentExam se
            WHERE se.exam.id = :examId
                AND se.testRun = FALSE
            """)
    Set<StudentExam> findByExamId(@Param("examId") long examId);

    @Query("""
            SELECT COUNT(DISTINCT se)
            FROM StudentExam se
            WHERE se.exam.id = :examId
                AND se.testRun = FALSE
            """)
    long countByExamId(@Param("examId") long examId);

    @Query("""
            SELECT se
            FROM StudentExam se
                LEFT JOIN FETCH se.examSessions
            WHERE se.exam.id = :examId
            	AND se.testRun = FALSE
            """)
    Set<StudentExam> findByExamIdWithSessions(@Param("examId") long examId);

    @Query("""
            SELECT se
            FROM StudentExam se
                LEFT JOIN FETCH se.exercises
            WHERE se.exam.id = :examId
            """)
    Set<StudentExam> findAllWithExercisesByExamId(@Param("examId") long examId);

    @Query("""
            SELECT se
            FROM StudentExam se
                LEFT JOIN FETCH se.exercises e
            WHERE se.exam.id = :examId
            	AND se.testRun = FALSE
            """)
    Set<StudentExam> findAllWithoutTestRunsWithExercisesByExamId(@Param("examId") long examId);

    @Query("""
            SELECT se
            FROM StudentExam se
            WHERE se.exam.id = :examId
            	AND se.testRun = TRUE
            """)
    List<StudentExam> findAllTestRunsByExamId(@Param("examId") Long examId);

    @Query("""
            SELECT COUNT(se)
            FROM StudentExam se
            WHERE se.exam.id = :examId
            	AND se.testRun = TRUE
            """)
    long countTestRunsByExamId(@Param("examId") Long examId);

    @Query("""
            SELECT COUNT(se)
            FROM StudentExam se
            WHERE se.exam.id = :examId
            	AND se.started = TRUE
            	AND se.testRun = FALSE
            """)
    long countStudentExamsStartedByExamIdIgnoreTestRuns(@Param("examId") Long examId);

    @Query("""
            SELECT COUNT(se)
            FROM StudentExam se
            WHERE se.exam.id = :examId
            	AND se.submitted = TRUE
            	AND se.testRun = FALSE
            """)
    long countStudentExamsSubmittedByExamIdIgnoreTestRuns(@Param("examId") Long examId);

    /**
     * It might happen that multiple test exams exist for a combination of userId/examId, that's why we return a set here.
     *
     * @param userId the id of the user
     * @return all student exams for the given user
     */
    @Query("""
            SELECT DISTINCT se
            FROM StudentExam se
                LEFT JOIN FETCH se.exam exam
                LEFT JOIN FETCH se.exercises e
                LEFT JOIN FETCH e.submissionPolicy spo
                LEFT JOIN FETCH e.studentParticipations sp
                LEFT JOIN FETCH sp.submissions s
                LEFT JOIN FETCH s.results r
                LEFT JOIN FETCH r.feedbacks f
                LEFT JOIN FETCH f.testCase
            WHERE se.user.id = sp.student.id
                  AND se.user.id = :userId
            """)
    Set<StudentExam> findAllWithExercisesSubmissionPolicyParticipationsSubmissionsResultsAndFeedbacksByUserId(@Param("userId") long userId);

    @Query("""
            SELECT DISTINCT se
            FROM StudentExam se
                LEFT JOIN FETCH se.exercises e
            WHERE se.exam.id = :examId
            	AND se.testRun = TRUE
            	AND se.user.id = :userId
            """)
    List<StudentExam> findAllTestRunsWithExercisesByExamIdForUser(@Param("examId") Long examId, @Param("userId") Long userId);

    @Query("""
            SELECT DISTINCT se
            FROM StudentExam se
            WHERE se.testRun = FALSE
            	AND se.exam.id = :examId
            	AND se.user.id = :userId
            """)
    Optional<StudentExam> findByExamIdAndUserId(@Param("examId") long examId, @Param("userId") long userId);

    /**
     * Checks if any StudentExam exists for the given user (student) id in the given course.
     *
     * @param courseId the id of the course which should have the exam.
     * @param examId   the id of the exam
     * @param userId   the id of the user (student) who may or may not have a StudentExam
     * @return True if the given user id has a matching StudentExam in the given exam and course, else false.
     */
    boolean existsByExam_CourseIdAndExamIdAndUserId(long courseId, long examId, long userId);

    @Query("""
            SELECT DISTINCT se
            FROM StudentExam se
                LEFT JOIN FETCH se.exercises e
            WHERE se.testRun = FALSE
            	AND e.id = :exerciseId
            	AND se.user.id = :userId
            """)
    Optional<StudentExam> findByExerciseIdAndUserId(@Param("exerciseId") Long exerciseId, @Param("userId") Long userId);

    @Query("""
            SELECT MAX(se.workingTime)
            FROM StudentExam se
            WHERE se.testRun = FALSE
            	AND se.exam.id = :examId
            """)
    Optional<Integer> findMaxWorkingTimeByExamId(@Param("examId") Long examId);

    @Query("""
            SELECT DISTINCT se.workingTime
            FROM StudentExam se
            WHERE se.testRun = FALSE
            	AND se.exam.id = :examId
            """)
    Set<Integer> findAllDistinctWorkingTimesByExamId(@Param("examId") Long examId);

    @Query("""
            SELECT DISTINCT u
            FROM StudentExam se
                LEFT JOIN se.user u
            WHERE se.testRun = FALSE
            	AND se.exam.id = :examId
            """)
    Set<User> findUsersWithStudentExamsForExam(@Param("examId") Long examId);

    @Query("""
            SELECT DISTINCT se
            FROM StudentExam se
                LEFT JOIN FETCH se.exercises
            WHERE se.exam.id = :examId
            	AND se.submitted = FALSE
            	AND se.testRun = FALSE
            """)
    Set<StudentExam> findAllUnsubmittedWithExercisesByExamId(@Param("examId") Long examId);

<<<<<<< HEAD
    List<StudentExam> findAllByExamId(Long examId);

    List<StudentExam> findAllByExamId_AndTestRunIsTrue(Long examId);

=======
>>>>>>> 607e8f7e
    @Query("""
            SELECT DISTINCT se
            FROM StudentExam se
            WHERE se.user.id = :userId
                AND se.exam.course.id = :courseId
                AND se.exam.testExam = TRUE
                AND se.testRun = FALSE
            """)
    List<StudentExam> findStudentExamForTestExamsByUserIdAndCourseId(@Param("userId") Long userId, @Param("courseId") Long courseId);

    @Query("""
            SELECT DISTINCT se
            FROM StudentExam se
                LEFT JOIN FETCH se.exercises exercises
            WHERE se.exam.id = :examId
                AND se.user.id = :userId
                AND se.submitted = FALSE
                AND se.testRun = FALSE
                AND se.exam.testExam = TRUE
            """)
    List<StudentExam> findUnsubmittedStudentExamsForTestExamsWithExercisesByExamIdAndUserId(@Param("examId") Long examId, @Param("userId") Long userId);

    @Modifying
    @Transactional // ok because of modifying query
    @Query("""
            UPDATE StudentExam s
            SET s.submitted = TRUE,
                s.submissionDate = :submissionDate
            WHERE s.id = :studentExamId
            """)
    void submitStudentExam(@Param("studentExamId") Long studentExamId, @Param("submissionDate") ZonedDateTime submissionDate);

    @Modifying
    @Transactional // ok because of modifying query
    @Query("""
            UPDATE StudentExam s
            SET s.started = TRUE,
                s.startedDate = :startedDate
            WHERE s.id = :studentExamId
            """)
    void startStudentExam(@Param("studentExamId") Long studentExamId, @Param("startedDate") ZonedDateTime startedDate);

    /**
     * Return the StudentExam of the participation's user, if possible
     *
     * @param exercise      that is possibly part of an exam
     * @param participation the participation of the student
     * @return an optional StudentExam, which is empty if the exercise is not part of an exam or the student exam hasn't been created
     */
    default Optional<StudentExam> findStudentExam(Exercise exercise, StudentParticipation participation) {
        if (exercise.isExamExercise()) {
            var examUser = getArbitraryValueElseThrow(participation.getStudent());
            return findByExerciseIdAndUserId(exercise.getId(), examUser.getId());
        }
        return Optional.empty();
    }

    /**
     * Get one student exam by id with exercises.
     *
     * @param studentExamId the id of the student exam
     * @return the student exam with exercises
     */
    @NotNull
    default StudentExam findByIdWithExercisesElseThrow(Long studentExamId) {
        return getValueElseThrow(findWithExercisesById(studentExamId), studentExamId);
    }

    /**
     * Get one student exam by id with exercises, programming exercise submission policy and sessions
     *
     * @param studentExamId the id of the student exam
     * @return the student exam with exercises
     */
    @NotNull
    default StudentExam findByIdWithExercisesSubmissionPolicyAndSessionsElseThrow(Long studentExamId) {
        return getValueElseThrow(findWithExercisesSubmissionPolicyAndSessionsById(studentExamId), studentExamId);
    }

    /**
     * Generates random exams for each user in the given users set and saves them.
     *
     * @param exam                       exam for which the individual student exams will be generated
     * @param users                      users for which the individual exams will be generated
     * @param examQuizQuestionsGenerator generator to generate quiz questions for the exam
     * @return List of StudentExams generated for the given users
     */
    default List<StudentExam> createRandomStudentExams(Exam exam, Set<User> users, ExamQuizQuestionsGenerator examQuizQuestionsGenerator) {
        List<StudentExam> studentExams = new ArrayList<>();
        SecureRandom random = new SecureRandom();

        // In case the total number of exercises in the exam is not set by the instructor
        if (exam.getNumberOfExercisesInExam() == null) {
            throw new EntityNotFoundException("The number of exercises in the exam " + exam.getId() + " does not exist");
        }
        long numberOfOptionalExercises = exam.getNumberOfExercisesInExam() - exam.getExerciseGroups().stream().filter(ExerciseGroup::getIsMandatory).count();

        // Determine the default working time by computing the duration between start and end date of the exam
        int defaultWorkingTime = exam.getWorkingTime();

        // Prepare indices of mandatory and optional exercise groups to preserve order of exercise groups
        List<Integer> indicesOfMandatoryExerciseGroups = new ArrayList<>();
        List<Integer> indicesOfOptionalExerciseGroups = new ArrayList<>();
        for (int i = 0; i < exam.getExerciseGroups().size(); i++) {
            if (Boolean.TRUE.equals(exam.getExerciseGroups().get(i).getIsMandatory())) {
                indicesOfMandatoryExerciseGroups.add(i);
            }
            else {
                indicesOfOptionalExerciseGroups.add(i);
            }
        }

        for (User user : users) {
            // Create one student exam per user
            StudentExam studentExam = new StudentExam();

            studentExam.setWorkingTime(defaultWorkingTime);
            studentExam.setExam(exam);
            studentExam.setUser(user);
            studentExam.setSubmitted(false);
            studentExam.setTestRun(false);

            // Add a random exercise for each exercise group if the index of the exercise group is in assembledIndices
            List<Integer> assembledIndices = assembleIndicesListWithRandomSelection(indicesOfMandatoryExerciseGroups, indicesOfOptionalExerciseGroups, numberOfOptionalExercises);
            for (Integer index : assembledIndices) {
                // We get one random exercise from all preselected exercise groups
                studentExam.addExercise(selectRandomExercise(random, exam.getExerciseGroups().get(index)));
            }

            // Apply random exercise order
            if (Boolean.TRUE.equals(exam.getRandomizeExerciseOrder())) {
                Collections.shuffle(studentExam.getExercises());
            }
            List<QuizQuestion> quizQuestions = examQuizQuestionsGenerator.generateQuizQuestionsForExam(exam.getId());
            studentExam.setQuizQuestions(quizQuestions);

            studentExams.add(studentExam);
        }
        studentExams = saveAll(studentExams);
        return studentExams;
    }

    private List<Integer> assembleIndicesListWithRandomSelection(List<Integer> mandatoryIndices, List<Integer> optionalIndices, Long numberOfOptionalExercises) {
        // Add all mandatory indices
        List<Integer> indices = new ArrayList<>(mandatoryIndices);

        // Add as many optional indices as numberOfOptionalExercises
        if (numberOfOptionalExercises > 0) {
            Collections.shuffle(optionalIndices);
            indices.addAll(optionalIndices.stream().limit(numberOfOptionalExercises).toList());
        }

        // Sort the indices to preserve the original order
        Collections.sort(indices);
        return indices;
    }

    private Exercise selectRandomExercise(SecureRandom random, ExerciseGroup exerciseGroup) {
        List<Exercise> exercises = new ArrayList<>(exerciseGroup.getExercises());
        int randomIndex = random.nextInt(exercises.size());
        return exercises.get(randomIndex);
    }

    /**
     * Gets the longest working time of the exam with the given id
     *
     * @param examId the id of the exam
     * @return number longest working time of the exam
     */
    @Query("""
                SELECT MAX(se.workingTime)
                FROM StudentExam se
                JOIN se.exam e
                WHERE e.id = :examId
            """)
    Integer findLongestWorkingTimeForExam(@Param("examId") Long examId);
}<|MERGE_RESOLUTION|>--- conflicted
+++ resolved
@@ -245,13 +245,10 @@
             """)
     Set<StudentExam> findAllUnsubmittedWithExercisesByExamId(@Param("examId") Long examId);
 
-<<<<<<< HEAD
     List<StudentExam> findAllByExamId(Long examId);
 
     List<StudentExam> findAllByExamId_AndTestRunIsTrue(Long examId);
 
-=======
->>>>>>> 607e8f7e
     @Query("""
             SELECT DISTINCT se
             FROM StudentExam se
