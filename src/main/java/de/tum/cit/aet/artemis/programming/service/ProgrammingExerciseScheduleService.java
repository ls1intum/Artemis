package de.tum.cit.aet.artemis.programming.service;

import static de.tum.cit.aet.artemis.core.config.Constants.PROFILE_CORE_AND_SCHEDULING;
import static de.tum.cit.aet.artemis.core.config.StartupDelayConfig.PROGRAMMING_EXERCISE_SCHEDULE_DELAY_SEC;

import java.time.Instant;
import java.time.ZonedDateTime;
import java.util.ArrayList;
<<<<<<< HEAD
import java.util.Arrays;
import java.util.Collection;
=======
import java.util.HashSet;
>>>>>>> c6730a5b
import java.util.List;
import java.util.Set;
import java.util.concurrent.CompletableFuture;
import java.util.concurrent.ExecutorService;
import java.util.concurrent.Executors;
import java.util.function.BiConsumer;
import java.util.function.Predicate;
import java.util.function.Supplier;
import java.util.stream.Collectors;

import jakarta.validation.constraints.NotNull;

import org.eclipse.jgit.api.errors.GitAPIException;
import org.slf4j.Logger;
import org.slf4j.LoggerFactory;
import org.springframework.beans.factory.annotation.Qualifier;
import org.springframework.boot.context.event.ApplicationReadyEvent;
import org.springframework.context.annotation.Profile;
import org.springframework.context.event.EventListener;
import org.springframework.scheduling.TaskScheduler;
import org.springframework.stereotype.Service;

import de.tum.cit.aet.artemis.assessment.domain.AssessmentType;
import de.tum.cit.aet.artemis.assessment.domain.Result;
import de.tum.cit.aet.artemis.assessment.domain.Visibility;
import de.tum.cit.aet.artemis.assessment.repository.ResultRepository;
import de.tum.cit.aet.artemis.communication.service.notifications.GroupNotificationService;
import de.tum.cit.aet.artemis.core.config.Constants;
import de.tum.cit.aet.artemis.core.exception.EntityNotFoundException;
import de.tum.cit.aet.artemis.core.security.SecurityUtils;
import de.tum.cit.aet.artemis.core.service.ProfileService;
import de.tum.cit.aet.artemis.core.service.ScheduleService;
import de.tum.cit.aet.artemis.core.util.Pair;
import de.tum.cit.aet.artemis.exam.domain.Exam;
import de.tum.cit.aet.artemis.exercise.domain.ExerciseLifecycle;
import de.tum.cit.aet.artemis.exercise.domain.participation.StudentParticipation;
import de.tum.cit.aet.artemis.exercise.repository.ParticipationRepository;
import de.tum.cit.aet.artemis.exercise.service.IExerciseScheduleService;
import de.tum.cit.aet.artemis.programming.domain.ParticipationLifecycle;
import de.tum.cit.aet.artemis.programming.domain.ProgrammingExercise;
import de.tum.cit.aet.artemis.programming.domain.ProgrammingExerciseStudentParticipation;
import de.tum.cit.aet.artemis.programming.repository.ProgrammingExerciseRepository;
import de.tum.cit.aet.artemis.programming.repository.ProgrammingExerciseStudentParticipationRepository;
import de.tum.cit.aet.artemis.programming.repository.ProgrammingExerciseTestCaseRepository;

@Service
@Profile(PROFILE_CORE_AND_SCHEDULING)
public class ProgrammingExerciseScheduleService implements IExerciseScheduleService<ProgrammingExercise> {

    private static final Logger log = LoggerFactory.getLogger(ProgrammingExerciseScheduleService.class);

    private final ScheduleService scheduleService;

    private final ProgrammingExerciseRepository programmingExerciseRepository;

    private final ProgrammingExerciseTestCaseRepository programmingExerciseTestCaseRepository;

    private final ResultRepository resultRepository;

    private final ParticipationRepository participationRepository;

    private final ProgrammingExerciseStudentParticipationRepository programmingExerciseParticipationRepository;

    private final ProgrammingTriggerService programmingTriggerService;

    private final ProgrammingExerciseParticipationService programmingExerciseParticipationService;

    private final ProgrammingExerciseGradingService programmingExerciseGradingService;

    private final GroupNotificationService groupNotificationService;

    private final GitService gitService;

    private final TaskScheduler scheduler;

    private final ProfileService profileService;

    public ProgrammingExerciseScheduleService(ScheduleService scheduleService, ProgrammingExerciseRepository programmingExerciseRepository,
            ProgrammingExerciseTestCaseRepository programmingExerciseTestCaseRepository, ResultRepository resultRepository, ParticipationRepository participationRepository,
<<<<<<< HEAD
            ProgrammingExerciseStudentParticipationRepository programmingExerciseParticipationRepository, Environment env, ProgrammingTriggerService programmingTriggerService,
            ProgrammingExerciseGradingService programmingExerciseGradingService, GroupNotificationService groupNotificationService,
            ProgrammingExerciseParticipationService programmingExerciseParticipationService, GitService gitService, @Qualifier("taskScheduler") TaskScheduler scheduler) {
=======
            ProgrammingExerciseStudentParticipationRepository programmingExerciseParticipationRepository, ProgrammingTriggerService programmingTriggerService,
            ProgrammingExerciseGradingService programmingExerciseGradingService, GroupNotificationService groupNotificationService, ExamDateService examDateService,
            ProgrammingExerciseParticipationService programmingExerciseParticipationService, ExerciseDateService exerciseDateService, ExamRepository examRepository,
            StudentExamRepository studentExamRepository, GitService gitService, @Qualifier("taskScheduler") TaskScheduler scheduler, ProfileService profileService) {
>>>>>>> c6730a5b
        this.scheduleService = scheduleService;
        this.programmingExerciseRepository = programmingExerciseRepository;
        this.programmingExerciseTestCaseRepository = programmingExerciseTestCaseRepository;
        this.resultRepository = resultRepository;
        this.participationRepository = participationRepository;
        this.programmingExerciseParticipationRepository = programmingExerciseParticipationRepository;
        this.programmingTriggerService = programmingTriggerService;
        this.groupNotificationService = groupNotificationService;
        this.programmingExerciseParticipationService = programmingExerciseParticipationService;
        this.programmingExerciseGradingService = programmingExerciseGradingService;
        this.gitService = gitService;
        this.scheduler = scheduler;
        this.profileService = profileService;
    }

    @EventListener(ApplicationReadyEvent.class)
    public void applicationReady() {
        // schedule the task after the application has started to avoid delaying the start of the application
        scheduler.schedule(this::scheduleRunningExercisesOnStartup, Instant.now().plusSeconds(PROGRAMMING_EXERCISE_SCHEDULE_DELAY_SEC));
    }

    @Override
    public void scheduleRunningExercisesOnStartup() {
        try {
            if (profileService.isDevActive()) {
                // only execute this on production server, i.e. when the prod profile is active
                // NOTE: if you want to test this locally, please comment it out, but do not commit the changes
                return;
            }
            SecurityUtils.setAuthorizationObject();

            List<ProgrammingExercise> exercisesToBeScheduled = programmingExerciseRepository.findAllToBeScheduled(ZonedDateTime.now());
            exercisesToBeScheduled.forEach(this::scheduleExercise);

            List<ProgrammingExercise> programmingExercisesWithTestsAfterDueDateButNoRebuild = programmingExerciseRepository
                    .findAllByDueDateAfterDateWithTestsAfterDueDateWithoutBuildStudentSubmissionsDate(ZonedDateTime.now());
            programmingExercisesWithTestsAfterDueDateButNoRebuild.forEach(this::scheduleExercise);

            List<ProgrammingExercise> programmingExercisesWithExam = programmingExerciseRepository.findAllWithEagerExamByExamEndDateAfterDate(ZonedDateTime.now());
            programmingExercisesWithExam.forEach(this::scheduleExamExercise);

            log.info("Scheduled {} programming exercises.", exercisesToBeScheduled.size());
            log.debug("Scheduled {} programming exercises for a score update after due date.", programmingExercisesWithTestsAfterDueDateButNoRebuild.size());
            log.info("Scheduled {} exam programming exercises.", programmingExercisesWithExam.size());
        }
        catch (Exception e) {
            log.error("Failed to start ProgrammingExerciseScheduleService", e);
        }
    }

    /**
     * Will cancel or reschedule tasks for updated programming exercises
     *
     * @param exercise ProgrammingExercise
     */
    @Override
    public void updateScheduling(ProgrammingExercise exercise) {
        if (needsToBeScheduled(exercise)) {
            scheduleExercise(exercise);
        }
        else {
            // If a programming exercise got changed so that any scheduling becomes unnecessary, we need to cancel all scheduled tasks
            cancelAllScheduledTasks(exercise);
        }
    }

    /**
     * Checks if scheduled tasks have to be started for the given exercise.
     *
     * @param exercise for which the check should be performed.
     * @return true, if the exercise needs to be scheduled.
     */
    private boolean needsToBeScheduled(ProgrammingExercise exercise) {
        // Exam exercises need to be scheduled
        if (exercise.isExamExercise()) {
            return true;
        }
        // Manual assessed programming exercises as well
        if (AssessmentType.AUTOMATIC != exercise.getAssessmentType()) {
            return true;
        }
        // Exercises where students can complain as well
        if (exercise.getAllowComplaintsForAutomaticAssessments()) {
            return true;
        }

        return needsToBeScheduledDueToDates(exercise);
    }

    /**
     * Checks if the exercise needs to be scheduled because any of its relevant
     * dates are in the future.
     *
     * @param exercise for which the check should be performed.
     * @return true, if the exercise needs to be scheduled.
     */
    private boolean needsToBeScheduledDueToDates(ProgrammingExercise exercise) {
        final ZonedDateTime now = ZonedDateTime.now();

        // Exercises with a release date in the future must be scheduled
        if (exercise.getReleaseDate() != null && now.isBefore(exercise.getReleaseDate())) {
            return true;
        }
        // If tests are run after due date and that due date lies in the future, we need to schedule that as well
        if (exercise.getBuildAndTestStudentSubmissionsAfterDueDate() != null && now.isBefore(exercise.getBuildAndTestStudentSubmissionsAfterDueDate())) {
            return true;
        }
        // Has a regular due date in the future
        if (exercise.getDueDate() != null && now.isBefore(exercise.getDueDate())) {
            return true;
        }

        // Has an individual due date in the future
        return participationRepository.findLatestIndividualDueDate(exercise.getId()).map(now::isBefore).orElse(false);
    }

    private void cancelAllScheduledTasks(ProgrammingExercise exercise) {
        cancelAllScheduledTasks(exercise.getId());
    }

    /**
     * Cancel all scheduled tasks for a programming exercise and its participations.
     * - Release
     * - Due
     * - Build & Test after due date
     * - Assessment due date
     *
     * @param exerciseId the id of the exercise for which the tasks should be cancelled
     */
    public void cancelAllScheduledTasks(Long exerciseId) {
        scheduleService.cancelScheduledTaskForLifecycle(exerciseId, ExerciseLifecycle.RELEASE);
        scheduleService.cancelScheduledTaskForLifecycle(exerciseId, ExerciseLifecycle.DUE);
        scheduleService.cancelScheduledTaskForLifecycle(exerciseId, ExerciseLifecycle.BUILD_AND_TEST_AFTER_DUE_DATE);
        scheduleService.cancelScheduledTaskForLifecycle(exerciseId, ExerciseLifecycle.ASSESSMENT_DUE);
    }

    private void scheduleExercise(ProgrammingExercise exercise) {
        try {
            if (exercise.isExamExercise()) {
                scheduleExamExercise(exercise);
            }
            else {
                scheduleCourseExercise(exercise);
            }
        }
        catch (Exception e) {
            log.error("Failed to schedule exercise {}", exercise.getId(), e);
        }
    }

    private void scheduleCourseExercise(ProgrammingExercise exercise) {
        if (!SecurityUtils.isAuthenticated()) {
            SecurityUtils.setAuthorizationObject();
        }

        final ZonedDateTime now = ZonedDateTime.now();

        // For any course exercise with a valid release date
        if (exercise.getReleaseDate() != null && now.isBefore(exercise.getReleaseDate())) {
            scheduleTemplateCommitCombination(exercise);
        }
        else {
            scheduleService.cancelScheduledTaskForLifecycle(exercise.getId(), ExerciseLifecycle.RELEASE);
        }

        // For any course exercise that needsToBeScheduled (buildAndTestAfterDueDate and/or manual assessment)
        if (exercise.getDueDate() != null && now.isBefore(exercise.getDueDate())) {
            scheduleScoreUpdate(exercise);
        }
        else {
            scheduleService.cancelScheduledTaskForLifecycle(exercise.getId(), ExerciseLifecycle.DUE);
        }

        // For exercises with buildAndTestAfterDueDate
        if (exercise.getBuildAndTestStudentSubmissionsAfterDueDate() != null && now.isBefore(exercise.getBuildAndTestStudentSubmissionsAfterDueDate())) {
            scheduleBuildAndTestAfterDueDate(exercise);
        }
        else {
            scheduleService.cancelScheduledTaskForLifecycle(exercise.getId(), ExerciseLifecycle.BUILD_AND_TEST_AFTER_DUE_DATE);
        }

        scheduleParticipationTasks(exercise, now);
    }

    private void scheduleTemplateCommitCombination(ProgrammingExercise exercise) {
        if (exercise.getReleaseDate() != null) {
            scheduleService.scheduleExerciseTask(exercise, ExerciseLifecycle.SHORTLY_BEFORE_RELEASE, () -> combineTemplateCommitsForExercise(exercise).run(),
                    "combine template commits");
            log.info("Scheduled combining template commits before release date for programming exercise \"{}\" (#{}) for {}.", exercise.getTitle(), exercise.getId(),
                    exercise.getReleaseDate());
        }
    }

    private void scheduleScoreUpdate(ProgrammingExercise exercise) {
        final boolean updateScores = isScoreUpdateAfterDueDateNeeded(exercise);

<<<<<<< HEAD
        scheduleService.scheduleTask(exercise, ExerciseLifecycle.DUE, () -> {
            if (updateScores) {
                updateStudentScoresRegularDueDate(exercise).run();
            }
        });
=======
        scheduleService.scheduleExerciseTask(exercise, ExerciseLifecycle.DUE, () -> {
            lockStudentRepositoriesAndParticipationsRegularDueDate(exercise).run();
            if (updateScores) {
                updateStudentScoresRegularDueDate(exercise).run();
            }
        }, "lock student repositories and participations");

        log.debug("Scheduled lock student repositories after due date for Programming Exercise '{}' (#{}) for {}.", exercise.getTitle(), exercise.getId(), exercise.getDueDate());
>>>>>>> c6730a5b
    }

    private void scheduleBuildAndTestAfterDueDate(ProgrammingExercise exercise) {
        scheduleService.scheduleExerciseTask(exercise, ExerciseLifecycle.BUILD_AND_TEST_AFTER_DUE_DATE, buildAndTestRunnableForExercise(exercise),
                "build and test student submissions");
        log.debug("Scheduled build and test for student submissions after due date for Programming Exercise '{}' (#{}) for {}.", exercise.getTitle(), exercise.getId(),
                exercise.getBuildAndTestStudentSubmissionsAfterDueDate());
    }

    /**
     * Schedules all necessary tasks for participations with individual due dates.
     * <p>
     * Also removes schedules for individual participations of their individual due date no longer exists.
     *
     * @param exercise the participations belong to.
     * @param now      the current time.
     */
    private void scheduleParticipationTasks(final ProgrammingExercise exercise, final ZonedDateTime now) {
        final boolean isScoreUpdateNeeded = isScoreUpdateAfterDueDateNeeded(exercise);

        final var participations = programmingExerciseParticipationRepository.findWithSubmissionsAndTeamStudentsByExerciseId(exercise.getId());
        for (final var participation : participations) {
            if (exercise.getDueDate() == null || participation.getIndividualDueDate() == null) {
                scheduleService.cancelAllScheduledParticipationTasks(exercise.getId(), participation.getId());
            }
            else {
                scheduleParticipationWithIndividualDueDate(now, exercise, participation, isScoreUpdateNeeded);
            }
        }
    }

    private void scheduleParticipationWithIndividualDueDate(ZonedDateTime now, ProgrammingExercise exercise, ProgrammingExerciseStudentParticipation participation,
            boolean isScoreUpdateNeeded) {
        final boolean isBeforeDueDate = now.isBefore(participation.getIndividualDueDate());
        // Update scores on due date
        if (isBeforeDueDate) {
            scheduleAfterDueDateForParticipation(participation, isScoreUpdateNeeded);
        }
        else {
            scheduleService.cancelScheduledTaskForParticipationLifecycle(exercise.getId(), participation.getId(), ParticipationLifecycle.DUE);
        }

        // Build and test after individual due date:
        // only special scheduling if the individual due date is after the build and test date
        if (isBeforeDueDate && exercise.getBuildAndTestStudentSubmissionsAfterDueDate() != null
                && participation.getIndividualDueDate().isAfter(exercise.getBuildAndTestStudentSubmissionsAfterDueDate())) {
            scheduleBuildAndTestAfterDueDateForParticipation(participation);
        }
        else {
            scheduleService.cancelScheduledTaskForParticipationLifecycle(exercise.getId(), participation.getId(), ParticipationLifecycle.BUILD_AND_TEST_AFTER_DUE_DATE);
        }
    }

    private void scheduleAfterDueDateForParticipation(ProgrammingExerciseStudentParticipation participation, boolean isScoreUpdateNeeded) {
        scheduleService.scheduleParticipationTask(participation, ParticipationLifecycle.DUE, () -> {
            if (isScoreUpdateNeeded) {

                scheduleService.scheduleParticipationTask(participation, ParticipationLifecycle.DUE, () -> {
                    final List<Result> updatedResult = programmingExerciseGradingService.updateParticipationResults(participation);
                    resultRepository.saveAll(updatedResult);
                }, "update student scores");
            }
<<<<<<< HEAD
        });
=======
        }, "lock student repository and participation");
        log.debug("Scheduled task to update student scores {} at the individual due date.", participation.getId());
>>>>>>> c6730a5b
    }

    private void scheduleBuildAndTestAfterDueDateForParticipation(ProgrammingExerciseStudentParticipation participation) {
        scheduleService.scheduleParticipationTask(participation, ParticipationLifecycle.BUILD_AND_TEST_AFTER_DUE_DATE, () -> {
            final ProgrammingExercise exercise = participation.getProgrammingExercise();
            SecurityUtils.setAuthorizationObject();
            try {
                log.info("Invoking scheduled task for participation {} in programming exercise with id {}.", participation.getId(), exercise.getId());
                programmingTriggerService.triggerBuildForParticipations(List.of(participation));
            }
            catch (EntityNotFoundException ex) {
                log.error("Programming participation with id {} in exercise {} is no longer available in database for use in scheduled task.", participation.getId(),
                        exercise.getId());
            }
        }, "build and test student submission");
    }

    private boolean isScoreUpdateAfterDueDateNeeded(ProgrammingExercise exercise) {
        // no rebuild date is set but test cases marked with AFTER_DUE_DATE exist: they have to become visible by recalculation of the scores
        return exercise.getBuildAndTestStudentSubmissionsAfterDueDate() == null && programmingExerciseTestCaseRepository.countAfterDueDateByExerciseId(exercise.getId()) > 0;
    }

    private void scheduleExamExercise(ProgrammingExercise exercise) {
        Exam exam = exercise.getExerciseGroup().getExam();
        ZonedDateTime visibleDate = exam.getVisibleDate();
        ZonedDateTime startDate = exam.getStartDate();
        ZonedDateTime now = ZonedDateTime.now();
        if (visibleDate == null || startDate == null) {
            log.error("Programming exercise {} for exam {} cannot be scheduled properly, visible date is {}, start date is {}", exercise.getId(), exam.getId(), visibleDate,
                    startDate);
            return;
        }

<<<<<<< HEAD
=======
        // The common unlock date of the exam's programming exercises
        ZonedDateTime unlockDate = ExamDateService.getExamProgrammingExerciseUnlockDate(exercise);

        // BEFORE EXAM
        if (now.isBefore(unlockDate)) {
            // Schedule unlocking of student repositories
            // Uses the custom exam unlock date rather than the of the exercise's lifecycle
            scheduleService.scheduleExerciseTask(exercise, ExerciseLifecycle.RELEASE, new Pair<>(unlockDate, unlockAllStudentRepositoriesAndParticipations(exercise)),
                    "unlock student repositories");
        }
        // DURING EXAM
        else if (now.isBefore(examDateService.getLatestIndividualExamEndDate(exam))) {
            // This is only a backup (e.g. a crash of this node and restart during the exam)
            // TODO: Christian Femers: this can lead to a weird edge case after the normal exam end date and before the last individual exam end date (in case of working time
            // extensions)
            var scheduledRunnable = new Pair<>(now.plusSeconds(Constants.SECONDS_AFTER_RELEASE_DATE_FOR_UNLOCKING_STUDENT_EXAM_REPOS),
                    unlockAllStudentRepositoriesAndParticipations(exercise));
            scheduleService.scheduleExerciseTask(exercise, ExerciseLifecycle.RELEASE, scheduledRunnable, "unlock student repositories");
            // Re-schedule the locking of student repositories based on the individual working time
            rescheduleProgrammingExerciseDuringExamConduction(exercise);
        }
        // NOTHING TO DO AFTER EXAM

>>>>>>> c6730a5b
        if (exercise.getBuildAndTestStudentSubmissionsAfterDueDate() != null && now.isBefore(exercise.getBuildAndTestStudentSubmissionsAfterDueDate())) {
            scheduleService.scheduleExerciseTask(exercise, ExerciseLifecycle.BUILD_AND_TEST_AFTER_DUE_DATE, () -> buildAndTestRunnableForExercise(exercise).run(),
                    "build and test student submissions");
        }
        else {
            scheduleService.cancelScheduledTaskForLifecycle(exercise.getId(), ExerciseLifecycle.BUILD_AND_TEST_AFTER_DUE_DATE);
        }
        log.debug("Scheduled Exam Programming Exercise '{}' (#{}).", exercise.getTitle(), exercise.getId());
    }

    @NotNull
    private Runnable combineTemplateCommitsForExercise(ProgrammingExercise exercise) {
        return () -> {
            log.debug("Start combine template commits for programming exercise {}.", exercise.getId());
            SecurityUtils.setAuthorizationObject();
            try {
                ProgrammingExercise programmingExerciseWithTemplateParticipation = programmingExerciseRepository
                        .findByIdWithTemplateAndSolutionParticipationElseThrow(exercise.getId());
                gitService.combineAllCommitsOfRepositoryIntoOne(programmingExerciseWithTemplateParticipation.getTemplateParticipation().getVcsRepositoryUri());
                log.debug("Combined template repository commits of programming exercise {}.", programmingExerciseWithTemplateParticipation.getId());
            }
            catch (GitAPIException e) {
                log.error("Failed to communicate with GitService for combining template commits of exercise {}", exercise.getId(), e);
            }
        };
    }

    @NotNull
    private Runnable buildAndTestRunnableForExercise(ProgrammingExercise exercise) {
        return () -> {
            SecurityUtils.setAuthorizationObject();
            try {
                log.info("Invoking scheduled task programming exercise with id {}.", exercise.getId());
                programmingTriggerService.triggerInstructorBuildForExercise(exercise.getId());
            }
            catch (EntityNotFoundException ex) {
                log.error("Programming exercise with id {} is no longer available in database for use in scheduled task.", exercise.getId());
            }
        };
    }

    /**
     * Returns a runnable, that, once executed, will update all results for the given exercise for students for which no
     * individual due date is set.
     * <p>
     * This might be needed for an exercise that has test cases marked with
     * {@link Visibility#AFTER_DUE_DATE}.
     * <p>
     * Those test cases might already have been run in the continuous integration
     * service and their feedbacks are therefore stored in the database.
     * However, they are not included in the student score before the due date has passed.
     * Updating the student score includes the feedbacks of those test cases into
     * the result without having to trigger a new continuous integration job.
     *
     * @param exercise for which the results should be updated.
     * @return a Runnable that will update all results for the given exercise.
     */
    @NotNull
    public Runnable updateStudentScoresRegularDueDate(final ProgrammingExercise exercise) {
        return () -> {
            SecurityUtils.setAuthorizationObject();
            final List<Result> updatedResults = programmingExerciseGradingService.updateResultsOnlyRegularDueDateParticipations(exercise);
            resultRepository.saveAll(updatedResults);
        };
    }

    /**
     * Stash all student changes in the online editor for manual assessments and notify the instructor about stashing operations in case they fail.
     * NOTE: this is only relevant when the online code editor is active
     *
     * @throws EntityNotFoundException if the programming exercise with template and solution participation was not found
     */
    // TODO: invoke this schedule operation properly without strong coupling to lock operations
    private void stashStudentChangesAndNotifyInstructor(ProgrammingExercise exercise, Predicate<ProgrammingExerciseStudentParticipation> condition) {
        Long programmingExerciseId = exercise.getId();

        // Stash the not submitted/committed changes for exercises with manual assessment and with online editor enabled
        // This is necessary for students who have used the online editor, to ensure that only submitted/committed changes are displayed during manual assessment
        // in the case they still have saved changes on the Artemis server which have not been committed / pushed
        // NOTE: we always stash, also when manual assessment is not activated, because instructors might change this after the exam
        if (Boolean.TRUE.equals(exercise.isAllowOnlineEditor())) {
            var failedStashOperations = stashChangesInAllStudentRepositories(programmingExerciseId, condition);
            failedStashOperations.thenAccept(failures -> {
                final var stashNotificationText = getNotificationText(failures, Constants.PROGRAMMING_EXERCISE_FAILED_STASH_OPERATIONS_NOTIFICATION,
                        Constants.PROGRAMMING_EXERCISE_SUCCESSFUL_STASH_OPERATION_NOTIFICATION);
                groupNotificationService.notifyEditorAndInstructorGroupsAboutFailedStashOperations(exercise, stashNotificationText);
            });
        }
    }

<<<<<<< HEAD
    private static String getNotificationText(List<ProgrammingExerciseStudentParticipation> failures, String failedOperationNotificationText,
            String successfulOperationNotificationText) {
        long numberOfFailedOperations = failures.size();
=======
    /**
     * Creates a runnable that will lock the Git repository of the given participation as well as the participation itself when run.
     *
     * @param participation of which the Git repository will be locked.
     * @return a runnable that will lock the Git repository of the participation when run.
     */
    @NotNull
    private Runnable lockStudentRepositoryAndParticipation(ProgrammingExerciseStudentParticipation participation) {
        return () -> {
            SecurityUtils.setAuthorizationObject();
            try {
                programmingExerciseParticipationService.lockStudentRepositoryAndParticipation(participation.getProgrammingExercise(), participation);
            }
            catch (EntityNotFoundException ex) {
                log.error("Participation with id {} is no longer available in the database for a scheduled lock repository task.", participation.getId());
            }
        };
    }

    /**
     * Returns a runnable that, once executed, will unlock all student repositories and participations that fulfill the condition and will schedule all repository lock tasks.
     * Tasks to unlock will be grouped so that for every existing due date (which is the exam start date + the different working times), one task will be scheduled.
     * NOTE: this will not immediately unlock the repositories as only a Runnable is returned!
     *
     * @param exercise        The exercise for which the repositories should be unlocked
     * @param unlockOperation the operation that will be executed for every participation that fulfills the condition
     * @param condition       a condition that determines whether the operation will be executed for a specific participation
     * @return a Runnable that will unlock the repositories once it is executed
     */
    @NotNull
    public Runnable runUnlockOperation(ProgrammingExercise exercise, Consumer<ProgrammingExerciseStudentParticipation> unlockOperation,
            Predicate<ProgrammingExerciseStudentParticipation> condition) {
        Long programmingExerciseId = exercise.getId();
        return () -> {
            SecurityUtils.setAuthorizationObject();
            try {
                Set<Pair<ZonedDateTime, ProgrammingExerciseStudentParticipation>> individualDueDates = new HashSet<>();
                // This operation unlocks the repositories and collects all individual due dates
                BiConsumer<ProgrammingExercise, ProgrammingExerciseStudentParticipation> unlockAndCollectOperation = (programmingExercise, participation) -> {
                    var dueDate = exerciseDateService.getIndividualDueDate(programmingExercise, participation);
                    if (dueDate != null) {
                        individualDueDates.add(new Pair<>(dueDate, participation));
                    }
                    unlockOperation.accept(participation);
                };
                var failedUnlockOperations = invokeOperationOnAllParticipationsThatSatisfy(programmingExerciseId, unlockAndCollectOperation, condition,
                        "add write permissions to all student repositories");

                failedUnlockOperations.thenAccept(failures -> {
                    // We send a notification to the instructor about the success of the repository unlocking operation.
                    final var notificationText = getNotificationText(failures, Constants.PROGRAMMING_EXERCISE_FAILED_UNLOCK_OPERATIONS_NOTIFICATION,
                            Constants.PROGRAMMING_EXERCISE_SUCCESSFUL_UNLOCK_OPERATION_NOTIFICATION);
                    groupNotificationService.notifyEditorAndInstructorGroupsAboutRepositoryLocks(exercise, notificationText);

                    // Schedule the lock operations here, this is also done here because the working times might change often before the exam start
                    // Note: this only makes sense before the due date of a course exercise or before the end date of an exam, because for individual dates in the past
                    // the scheduler would execute the lock operation immediately, making to unlock obsolete, therefore we filter out all individual due dates in the past
                    // one use case is to unlock all operation is invoked directly after exam start
                    Set<Pair<ZonedDateTime, ProgrammingExerciseStudentParticipation>> futureIndividualDueDates = individualDueDates.stream()
                            .filter(tuple -> tuple.first() != null && ZonedDateTime.now().isBefore(tuple.first())).collect(Collectors.toSet());
                    scheduleIndividualRepositoryAndParticipationLockTasks(exercise, futureIndividualDueDates);
                });
            }
            catch (EntityNotFoundException ex) {
                log.error("Programming exercise with id {} is no longer available in database for use in scheduled task.", programmingExerciseId);
            }
        };
    }

    private static String getNotificationText(List<ProgrammingExerciseStudentParticipation> failures, String programmingExerciseFailedUnlockOperationsNotification,
            String programmingExerciseSuccessfulUnlockOperationNotification) {
        long numberOfFailedUnlockOperations = failures.size();
>>>>>>> c6730a5b
        String notificationText;
        if (numberOfFailedOperations > 0) {
            notificationText = failedOperationNotificationText + numberOfFailedOperations;
        }
        else {
            notificationText = successfulOperationNotificationText;
        }
        return notificationText;
    }

<<<<<<< HEAD
=======
    /**
     * Returns a runnable that, once executed, will unlock all student repositories and will schedule all repository lock tasks.
     * Tasks to unlock will be grouped so that for every existing due date (which is the exam start date + the different working times), one task will be scheduled.
     * NOTE: this will not immediately unlock the repositories as only a Runnable is returned!
     *
     * @param exercise The exercise for which the repositories and participations should be unlocked
     * @return a Runnable that will unlock the repositories once it is executed
     */
    @NotNull
    public Runnable unlockAllStudentRepositoriesAndParticipations(ProgrammingExercise exercise) {
        return runUnlockOperation(exercise, programmingExerciseParticipationService::unlockStudentRepositoryAndParticipation, participation -> true);
    }

    /**
     * Returns a runnable that, once executed, will unlock all student repositories and will schedule all repository lock tasks.
     * Tasks to unlock will be grouped so that for every existing due date (which is the exam start date + the different working times), one task will be scheduled.
     * NOTE: this will not immediately unlock the repositories as only a Runnable is returned!
     *
     * @param exercise The exercise for which the repositories should be unlocked
     * @return a Runnable that will unlock the repositories once it is executed
     */
    @NotNull
    public Runnable unlockAllStudentRepositories(ProgrammingExercise exercise) {
        return runUnlockOperation(exercise, programmingExerciseParticipationService::unlockStudentRepository, participation -> true);
    }

    /**
     * Returns a runnable that, once executed, will unlock all student repositories and participations for participations that are inside the working time frame and will schedule
     * all repository lock tasks.
     * Tasks to unlock will be grouped so that for every existing due date (which is the exam start date + the different working times), one task will be scheduled.
     * NOTE: this will not immediately unlock the repositories as only a Runnable is returned!
     *
     * @param exercise The exercise for which the repositories should be unlocked
     * @return a Runnable that will unlock the repositories once it is executed
     */
    @NotNull
    public Runnable unlockAllStudentRepositoriesAndParticipationsWithEarlierStartDateAndLaterDueDate(ProgrammingExercise exercise) {
        return runUnlockOperation(exercise, programmingExerciseParticipationService::unlockStudentRepositoryAndParticipation,
                participation -> participation.getProgrammingExercise().isReleased() && exerciseDateService.isBeforeDueDate(participation));
    }

    /**
     * Returns a runnable that, once executed, will unlock all student repositories that are inside the working time frame and will schedule all repository lock tasks.
     * Tasks to unlock will be grouped so that for every existing due date (which is the exam start date + the different working times), one task will be scheduled.
     * NOTE: this will not immediately unlock the repositories as only a Runnable is returned!
     *
     * @param exercise The exercise for which the repositories should be unlocked
     * @return a Runnable that will unlock the repositories once it is executed
     */
    @NotNull
    public Runnable unlockAllStudentRepositoriesWithEarlierStartDateAndLaterDueDate(ProgrammingExercise exercise) {
        return runUnlockOperation(exercise, programmingExerciseParticipationService::unlockStudentRepository,
                participation -> participation.getProgrammingExercise().isReleased() && exerciseDateService.isBeforeDueDate(participation));
    }

    /**
     * Returns a runnable that, once executed, will unlock all student participations that are inside the working time frame and will schedule all participation lock tasks.
     * Tasks to unlock will be grouped so that for every existing due date (which is the exam start date + the different working times), one task will be scheduled.
     * NOTE: this will not immediately unlock the participations as only a Runnable is returned!
     *
     * @param exercise The exercise for which the participations should be unlocked
     * @return a Runnable that will unlock the participations once it is executed
     */
    @NotNull
    public Runnable unlockAllStudentParticipationsWithEarlierStartDateAndLaterDueDate(ProgrammingExercise exercise) {
        return runUnlockOperation(exercise, programmingExerciseParticipationService::unlockStudentParticipation,
                participation -> participation.getProgrammingExercise().isReleased() && exerciseDateService.isBeforeDueDate(participation));
    }

    /**
     * Schedules individual lock tasks for programming exercises (mostly in the context of exams)
     *
     * @param exercise                             the programming exercise for which the lock is executed
     * @param individualParticipationsWithDueDates the set of student participations with their individual due dates
     */
    private void scheduleIndividualRepositoryAndParticipationLockTasks(ProgrammingExercise exercise,
            Set<Pair<ZonedDateTime, ProgrammingExerciseStudentParticipation>> individualParticipationsWithDueDates) {
        // 1. Group all participations by due date
        // TODO: use student exams for safety if some participations are not pre-generated
        var participationsGroupedByDueDate = individualParticipationsWithDueDates.stream().filter(tuple -> tuple.first() != null)
                .collect(Collectors.groupingBy(Pair::first, Collectors.mapping(Pair::second, Collectors.toSet())));

        // 2. Transform those groups into lock-repository tasks with times
        Set<Pair<ZonedDateTime, Runnable>> tasks = participationsGroupedByDueDate.entrySet().stream().map(entry -> {
            // Check that this participation is planned to be locked and has still the same due date
            Predicate<ProgrammingExerciseStudentParticipation> lockingCondition = participation -> entry.getValue().contains(participation)
                    && entry.getKey().equals(exerciseDateService.getIndividualDueDate(exercise, participation));
            return new Pair<>(entry.getKey(), lockStudentRepositoriesAndParticipations(exercise, lockingCondition));
        }).collect(Collectors.toSet());

        // 3. Schedule all tasks
        scheduleService.scheduleExerciseTask(exercise, ExerciseLifecycle.DUE, tasks, "lock student repositories and participations");
    }

    /**
     * Reschedules all programming exercise related tasks in the given exam.
     *
     * @param examId the id of the exam
     */
    public void rescheduleExamDuringConduction(Long examId) {
        Exam exam = examRepository.findWithExerciseGroupsExercisesParticipationsAndSubmissionsById(examId).orElseThrow(NoSuchElementException::new);

        // get all programming exercises in the exam
        exam.getExerciseGroups().stream().flatMap(exerciseGroup -> exerciseGroup.getExercises().stream()).filter(exercise -> exercise instanceof ProgrammingExercise)
                .map(exercise -> (ProgrammingExercise) exercise)
                // schedule repository locks for each programming exercise
                .forEach(this::rescheduleProgrammingExerciseDuringExamConduction);
    }

    private void rescheduleProgrammingExerciseDuringExamConduction(ProgrammingExercise programmingExercise) {
        // Note: the programming exercise might not include student participations, so we load it with student participations here
        var programmingExerciseWithStudentParticipations = programmingExerciseRepository.findWithEagerStudentParticipationsByIdElseThrow(programmingExercise.getId());
        // Collect the individual due date of each student participation
        var participationsWithDueDate = programmingExerciseWithStudentParticipations.getStudentParticipations().stream()
                .filter(ProgrammingExerciseStudentParticipation.class::isInstance).map(studentParticipation -> {
                    var dueDate = exerciseDateService.getIndividualDueDate(programmingExercise, studentParticipation);
                    return new Pair<>(dueDate, (ProgrammingExerciseStudentParticipation) studentParticipation);
                }).collect(Collectors.toSet());

        // Re-schedule the lock operation at the individual end dates
        scheduleIndividualRepositoryAndParticipationLockTasks(programmingExercise, participationsWithDueDate);
    }

    /**
     * Reschedules all programming exercises related tasks in the given student exam.
     *
     * @param studentExamId the id of the student exam
     */
    public void rescheduleStudentExamDuringConduction(Long studentExamId) {
        if (profileService.isLocalVcsActive()) {
            // no scheduling needed
            return;
        }
        StudentExam studentExam = studentExamRepository.findWithExercisesParticipationsSubmissionsById(studentExamId, false).orElseThrow(NoSuchElementException::new);

        // iterate over all programming exercises and its student participation in the student's exam
        studentExam.getExercises().stream().filter(exercise -> exercise instanceof ProgrammingExercise).map(exercise -> (ProgrammingExercise) exercise).forEach(exercise -> {
            var participations = exercise.getStudentParticipations();
            // if the student does not participate in the programming exercise, skip it
            if (participations.isEmpty()) {
                return;
            }
            StudentParticipation participation = participations.iterator().next();
            // if it's not a programming exercise participation, skip it
            if (!(participation instanceof ProgrammingExerciseStudentParticipation programmingParticipation)) {
                return;
            }
            // get the individual due date of the student's participation in the programming exercise
            ZonedDateTime dueDate = exerciseDateService.getIndividualDueDate(exercise, programmingParticipation);
            // schedule repository locks for each programming exercise
            scheduleIndividualRepositoryAndParticipationLockTasks(exercise, new HashSet<>(List.of(new Pair<>(dueDate, programmingParticipation))));
        });
    }

    private CompletableFuture<List<ProgrammingExerciseStudentParticipation>> removeWritePermissionsFromAllStudentRepositoriesAndLockParticipations(Long programmingExerciseId,
            Predicate<ProgrammingExerciseStudentParticipation> condition) throws EntityNotFoundException {
        return invokeOperationOnAllParticipationsThatSatisfy(programmingExerciseId, programmingExerciseParticipationService::lockStudentRepositoryAndParticipation, condition,
                "remove write permissions from all student repositories and lock participations");
    }

    private CompletableFuture<List<ProgrammingExerciseStudentParticipation>> removeWritePermissionsFromAllStudentRepositories(Long programmingExerciseId,
            Predicate<ProgrammingExerciseStudentParticipation> condition) throws EntityNotFoundException {
        return invokeOperationOnAllParticipationsThatSatisfy(programmingExerciseId, programmingExerciseParticipationService::lockStudentRepository, condition,
                "remove write permissions from all student repositories");
    }

    private CompletableFuture<List<ProgrammingExerciseStudentParticipation>> updateParticipationsLockedInDatabase(Long programmingExerciseId,
            Predicate<ProgrammingExerciseStudentParticipation> condition) throws EntityNotFoundException {
        return invokeOperationOnAllParticipationsThatSatisfy(programmingExerciseId,
                (programmingExercise, participation) -> programmingExerciseParticipationService.lockStudentParticipation(participation), condition,
                "lock all student participations");
    }

>>>>>>> c6730a5b
    private CompletableFuture<List<ProgrammingExerciseStudentParticipation>> stashChangesInAllStudentRepositories(Long programmingExerciseId,
            Predicate<ProgrammingExerciseStudentParticipation> condition) throws EntityNotFoundException {
        return invokeOperationOnAllParticipationsThatSatisfy(programmingExerciseId, programmingExerciseParticipationService::stashChangesInStudentRepositoryAfterDueDateHasPassed,
                condition, "stash changes from all student repositories");
    }

    /**
     * Invokes the given <code>operation</code> on all student participations that satisfy the <code>condition</code>-{@link Predicate}.
     * <p>
     *
     * @param programmingExerciseId the programming exercise whose participations should be processed
     * @param operation             the operation to perform
     * @param condition             the condition that tests whether to invoke the operation on a participation
     * @param operationName         the name of the operation, this is only used for logging
     * @return a list containing all participations for which the operation has failed with an exception
     * @throws EntityNotFoundException if the programming exercise can't be found.
     */
    private CompletableFuture<List<ProgrammingExerciseStudentParticipation>> invokeOperationOnAllParticipationsThatSatisfy(Long programmingExerciseId,
            BiConsumer<ProgrammingExercise, ProgrammingExerciseStudentParticipation> operation, Predicate<ProgrammingExerciseStudentParticipation> condition,
            String operationName) {
        log.info("Invoking (scheduled) task '{}' for programming exercise with id {}.", operationName, programmingExerciseId);

        ProgrammingExercise programmingExercise = programmingExerciseRepository.findWithEagerStudentParticipationsByIdElseThrow(programmingExerciseId);
        List<ProgrammingExerciseStudentParticipation> failedOperations = new ArrayList<>();

        // TODO: we should think about executing those operations again in batches to avoid issues on the vcs server

        // Create a thread pool to execute the operation with a fixed amount of threads
        try (ExecutorService threadPool = Executors.newFixedThreadPool(10)) {
            var participations = programmingExercise.getStudentParticipations();
            List<CompletableFuture<ProgrammingExerciseStudentParticipation>> futures = new ArrayList<>();
            for (StudentParticipation studentParticipation : participations) {
                Supplier<ProgrammingExerciseStudentParticipation> action = () -> {
                    // We need to set the authorization object for every thread
                    SecurityUtils.setAuthorizationObject();
                    var programmingExerciseStudentParticipation = (ProgrammingExerciseStudentParticipation) studentParticipation;

                    if (condition.test(programmingExerciseStudentParticipation)) {
                        operation.accept(programmingExercise, programmingExerciseStudentParticipation);
                    }

                    return programmingExerciseStudentParticipation;
                };

                CompletableFuture<ProgrammingExerciseStudentParticipation> future = CompletableFuture.supplyAsync(action, threadPool);
                futures.add(future);
            }

            for (var future : futures) {
                future.whenComplete((participation, exception) -> {
                    if (exception != null) {
                        log.error("'{}' failed for programming exercise with id {} for student repository with participation id {}", operationName, programmingExercise.getId(),
                                participation.getId(), exception);
                        failedOperations.add(participation);
                    }
                });
            }

            return CompletableFuture.allOf(futures.toArray(CompletableFuture[]::new)).thenApply(ignore -> {
                threadPool.shutdown();
                log.info("Finished executing (scheduled) task '{}' for programming exercise with id {}.", operationName, programmingExercise.getId());
                if (!failedOperations.isEmpty()) {
                    var failedIds = failedOperations.stream().map(participation -> participation.getId().toString()).collect(Collectors.joining(","));
                    log.warn("The (scheduled) task '{}' for programming exercise {} failed for these {} participations: {}", operation, programmingExercise.getId(),
                            failedOperations.size(), failedIds);
                }
                return failedOperations;
            });
        }
    }
}<|MERGE_RESOLUTION|>--- conflicted
+++ resolved
@@ -6,14 +6,7 @@
 import java.time.Instant;
 import java.time.ZonedDateTime;
 import java.util.ArrayList;
-<<<<<<< HEAD
-import java.util.Arrays;
-import java.util.Collection;
-=======
-import java.util.HashSet;
->>>>>>> c6730a5b
 import java.util.List;
-import java.util.Set;
 import java.util.concurrent.CompletableFuture;
 import java.util.concurrent.ExecutorService;
 import java.util.concurrent.Executors;
@@ -44,7 +37,6 @@
 import de.tum.cit.aet.artemis.core.security.SecurityUtils;
 import de.tum.cit.aet.artemis.core.service.ProfileService;
 import de.tum.cit.aet.artemis.core.service.ScheduleService;
-import de.tum.cit.aet.artemis.core.util.Pair;
 import de.tum.cit.aet.artemis.exam.domain.Exam;
 import de.tum.cit.aet.artemis.exercise.domain.ExerciseLifecycle;
 import de.tum.cit.aet.artemis.exercise.domain.participation.StudentParticipation;
@@ -91,16 +83,10 @@
 
     public ProgrammingExerciseScheduleService(ScheduleService scheduleService, ProgrammingExerciseRepository programmingExerciseRepository,
             ProgrammingExerciseTestCaseRepository programmingExerciseTestCaseRepository, ResultRepository resultRepository, ParticipationRepository participationRepository,
-<<<<<<< HEAD
-            ProgrammingExerciseStudentParticipationRepository programmingExerciseParticipationRepository, Environment env, ProgrammingTriggerService programmingTriggerService,
+            ProgrammingExerciseStudentParticipationRepository programmingExerciseParticipationRepository, ProgrammingTriggerService programmingTriggerService,
             ProgrammingExerciseGradingService programmingExerciseGradingService, GroupNotificationService groupNotificationService,
-            ProgrammingExerciseParticipationService programmingExerciseParticipationService, GitService gitService, @Qualifier("taskScheduler") TaskScheduler scheduler) {
-=======
-            ProgrammingExerciseStudentParticipationRepository programmingExerciseParticipationRepository, ProgrammingTriggerService programmingTriggerService,
-            ProgrammingExerciseGradingService programmingExerciseGradingService, GroupNotificationService groupNotificationService, ExamDateService examDateService,
-            ProgrammingExerciseParticipationService programmingExerciseParticipationService, ExerciseDateService exerciseDateService, ExamRepository examRepository,
-            StudentExamRepository studentExamRepository, GitService gitService, @Qualifier("taskScheduler") TaskScheduler scheduler, ProfileService profileService) {
->>>>>>> c6730a5b
+            ProgrammingExerciseParticipationService programmingExerciseParticipationService, GitService gitService, @Qualifier("taskScheduler") TaskScheduler scheduler,
+            ProfileService profileService) {
         this.scheduleService = scheduleService;
         this.programmingExerciseRepository = programmingExerciseRepository;
         this.programmingExerciseTestCaseRepository = programmingExerciseTestCaseRepository;
@@ -296,23 +282,11 @@
 
     private void scheduleScoreUpdate(ProgrammingExercise exercise) {
         final boolean updateScores = isScoreUpdateAfterDueDateNeeded(exercise);
-
-<<<<<<< HEAD
-        scheduleService.scheduleTask(exercise, ExerciseLifecycle.DUE, () -> {
-            if (updateScores) {
-                updateStudentScoresRegularDueDate(exercise).run();
-            }
-        });
-=======
-        scheduleService.scheduleExerciseTask(exercise, ExerciseLifecycle.DUE, () -> {
-            lockStudentRepositoriesAndParticipationsRegularDueDate(exercise).run();
-            if (updateScores) {
-                updateStudentScoresRegularDueDate(exercise).run();
-            }
-        }, "lock student repositories and participations");
+        if (updateScores) {
+            scheduleService.scheduleExerciseTask(exercise, ExerciseLifecycle.DUE, () -> updateStudentScoresRegularDueDate(exercise).run(), "update student scores");
+        }
 
         log.debug("Scheduled lock student repositories after due date for Programming Exercise '{}' (#{}) for {}.", exercise.getTitle(), exercise.getId(), exercise.getDueDate());
->>>>>>> c6730a5b
     }
 
     private void scheduleBuildAndTestAfterDueDate(ProgrammingExercise exercise) {
@@ -375,12 +349,8 @@
                     resultRepository.saveAll(updatedResult);
                 }, "update student scores");
             }
-<<<<<<< HEAD
-        });
-=======
         }, "lock student repository and participation");
         log.debug("Scheduled task to update student scores {} at the individual due date.", participation.getId());
->>>>>>> c6730a5b
     }
 
     private void scheduleBuildAndTestAfterDueDateForParticipation(ProgrammingExerciseStudentParticipation participation) {
@@ -414,32 +384,6 @@
             return;
         }
 
-<<<<<<< HEAD
-=======
-        // The common unlock date of the exam's programming exercises
-        ZonedDateTime unlockDate = ExamDateService.getExamProgrammingExerciseUnlockDate(exercise);
-
-        // BEFORE EXAM
-        if (now.isBefore(unlockDate)) {
-            // Schedule unlocking of student repositories
-            // Uses the custom exam unlock date rather than the of the exercise's lifecycle
-            scheduleService.scheduleExerciseTask(exercise, ExerciseLifecycle.RELEASE, new Pair<>(unlockDate, unlockAllStudentRepositoriesAndParticipations(exercise)),
-                    "unlock student repositories");
-        }
-        // DURING EXAM
-        else if (now.isBefore(examDateService.getLatestIndividualExamEndDate(exam))) {
-            // This is only a backup (e.g. a crash of this node and restart during the exam)
-            // TODO: Christian Femers: this can lead to a weird edge case after the normal exam end date and before the last individual exam end date (in case of working time
-            // extensions)
-            var scheduledRunnable = new Pair<>(now.plusSeconds(Constants.SECONDS_AFTER_RELEASE_DATE_FOR_UNLOCKING_STUDENT_EXAM_REPOS),
-                    unlockAllStudentRepositoriesAndParticipations(exercise));
-            scheduleService.scheduleExerciseTask(exercise, ExerciseLifecycle.RELEASE, scheduledRunnable, "unlock student repositories");
-            // Re-schedule the locking of student repositories based on the individual working time
-            rescheduleProgrammingExerciseDuringExamConduction(exercise);
-        }
-        // NOTHING TO DO AFTER EXAM
-
->>>>>>> c6730a5b
         if (exercise.getBuildAndTestStudentSubmissionsAfterDueDate() != null && now.isBefore(exercise.getBuildAndTestStudentSubmissionsAfterDueDate())) {
             scheduleService.scheduleExerciseTask(exercise, ExerciseLifecycle.BUILD_AND_TEST_AFTER_DUE_DATE, () -> buildAndTestRunnableForExercise(exercise).run(),
                     "build and test student submissions");
@@ -530,84 +474,9 @@
         }
     }
 
-<<<<<<< HEAD
     private static String getNotificationText(List<ProgrammingExerciseStudentParticipation> failures, String failedOperationNotificationText,
             String successfulOperationNotificationText) {
         long numberOfFailedOperations = failures.size();
-=======
-    /**
-     * Creates a runnable that will lock the Git repository of the given participation as well as the participation itself when run.
-     *
-     * @param participation of which the Git repository will be locked.
-     * @return a runnable that will lock the Git repository of the participation when run.
-     */
-    @NotNull
-    private Runnable lockStudentRepositoryAndParticipation(ProgrammingExerciseStudentParticipation participation) {
-        return () -> {
-            SecurityUtils.setAuthorizationObject();
-            try {
-                programmingExerciseParticipationService.lockStudentRepositoryAndParticipation(participation.getProgrammingExercise(), participation);
-            }
-            catch (EntityNotFoundException ex) {
-                log.error("Participation with id {} is no longer available in the database for a scheduled lock repository task.", participation.getId());
-            }
-        };
-    }
-
-    /**
-     * Returns a runnable that, once executed, will unlock all student repositories and participations that fulfill the condition and will schedule all repository lock tasks.
-     * Tasks to unlock will be grouped so that for every existing due date (which is the exam start date + the different working times), one task will be scheduled.
-     * NOTE: this will not immediately unlock the repositories as only a Runnable is returned!
-     *
-     * @param exercise        The exercise for which the repositories should be unlocked
-     * @param unlockOperation the operation that will be executed for every participation that fulfills the condition
-     * @param condition       a condition that determines whether the operation will be executed for a specific participation
-     * @return a Runnable that will unlock the repositories once it is executed
-     */
-    @NotNull
-    public Runnable runUnlockOperation(ProgrammingExercise exercise, Consumer<ProgrammingExerciseStudentParticipation> unlockOperation,
-            Predicate<ProgrammingExerciseStudentParticipation> condition) {
-        Long programmingExerciseId = exercise.getId();
-        return () -> {
-            SecurityUtils.setAuthorizationObject();
-            try {
-                Set<Pair<ZonedDateTime, ProgrammingExerciseStudentParticipation>> individualDueDates = new HashSet<>();
-                // This operation unlocks the repositories and collects all individual due dates
-                BiConsumer<ProgrammingExercise, ProgrammingExerciseStudentParticipation> unlockAndCollectOperation = (programmingExercise, participation) -> {
-                    var dueDate = exerciseDateService.getIndividualDueDate(programmingExercise, participation);
-                    if (dueDate != null) {
-                        individualDueDates.add(new Pair<>(dueDate, participation));
-                    }
-                    unlockOperation.accept(participation);
-                };
-                var failedUnlockOperations = invokeOperationOnAllParticipationsThatSatisfy(programmingExerciseId, unlockAndCollectOperation, condition,
-                        "add write permissions to all student repositories");
-
-                failedUnlockOperations.thenAccept(failures -> {
-                    // We send a notification to the instructor about the success of the repository unlocking operation.
-                    final var notificationText = getNotificationText(failures, Constants.PROGRAMMING_EXERCISE_FAILED_UNLOCK_OPERATIONS_NOTIFICATION,
-                            Constants.PROGRAMMING_EXERCISE_SUCCESSFUL_UNLOCK_OPERATION_NOTIFICATION);
-                    groupNotificationService.notifyEditorAndInstructorGroupsAboutRepositoryLocks(exercise, notificationText);
-
-                    // Schedule the lock operations here, this is also done here because the working times might change often before the exam start
-                    // Note: this only makes sense before the due date of a course exercise or before the end date of an exam, because for individual dates in the past
-                    // the scheduler would execute the lock operation immediately, making to unlock obsolete, therefore we filter out all individual due dates in the past
-                    // one use case is to unlock all operation is invoked directly after exam start
-                    Set<Pair<ZonedDateTime, ProgrammingExerciseStudentParticipation>> futureIndividualDueDates = individualDueDates.stream()
-                            .filter(tuple -> tuple.first() != null && ZonedDateTime.now().isBefore(tuple.first())).collect(Collectors.toSet());
-                    scheduleIndividualRepositoryAndParticipationLockTasks(exercise, futureIndividualDueDates);
-                });
-            }
-            catch (EntityNotFoundException ex) {
-                log.error("Programming exercise with id {} is no longer available in database for use in scheduled task.", programmingExerciseId);
-            }
-        };
-    }
-
-    private static String getNotificationText(List<ProgrammingExerciseStudentParticipation> failures, String programmingExerciseFailedUnlockOperationsNotification,
-            String programmingExerciseSuccessfulUnlockOperationNotification) {
-        long numberOfFailedUnlockOperations = failures.size();
->>>>>>> c6730a5b
         String notificationText;
         if (numberOfFailedOperations > 0) {
             notificationText = failedOperationNotificationText + numberOfFailedOperations;
@@ -618,182 +487,6 @@
         return notificationText;
     }
 
-<<<<<<< HEAD
-=======
-    /**
-     * Returns a runnable that, once executed, will unlock all student repositories and will schedule all repository lock tasks.
-     * Tasks to unlock will be grouped so that for every existing due date (which is the exam start date + the different working times), one task will be scheduled.
-     * NOTE: this will not immediately unlock the repositories as only a Runnable is returned!
-     *
-     * @param exercise The exercise for which the repositories and participations should be unlocked
-     * @return a Runnable that will unlock the repositories once it is executed
-     */
-    @NotNull
-    public Runnable unlockAllStudentRepositoriesAndParticipations(ProgrammingExercise exercise) {
-        return runUnlockOperation(exercise, programmingExerciseParticipationService::unlockStudentRepositoryAndParticipation, participation -> true);
-    }
-
-    /**
-     * Returns a runnable that, once executed, will unlock all student repositories and will schedule all repository lock tasks.
-     * Tasks to unlock will be grouped so that for every existing due date (which is the exam start date + the different working times), one task will be scheduled.
-     * NOTE: this will not immediately unlock the repositories as only a Runnable is returned!
-     *
-     * @param exercise The exercise for which the repositories should be unlocked
-     * @return a Runnable that will unlock the repositories once it is executed
-     */
-    @NotNull
-    public Runnable unlockAllStudentRepositories(ProgrammingExercise exercise) {
-        return runUnlockOperation(exercise, programmingExerciseParticipationService::unlockStudentRepository, participation -> true);
-    }
-
-    /**
-     * Returns a runnable that, once executed, will unlock all student repositories and participations for participations that are inside the working time frame and will schedule
-     * all repository lock tasks.
-     * Tasks to unlock will be grouped so that for every existing due date (which is the exam start date + the different working times), one task will be scheduled.
-     * NOTE: this will not immediately unlock the repositories as only a Runnable is returned!
-     *
-     * @param exercise The exercise for which the repositories should be unlocked
-     * @return a Runnable that will unlock the repositories once it is executed
-     */
-    @NotNull
-    public Runnable unlockAllStudentRepositoriesAndParticipationsWithEarlierStartDateAndLaterDueDate(ProgrammingExercise exercise) {
-        return runUnlockOperation(exercise, programmingExerciseParticipationService::unlockStudentRepositoryAndParticipation,
-                participation -> participation.getProgrammingExercise().isReleased() && exerciseDateService.isBeforeDueDate(participation));
-    }
-
-    /**
-     * Returns a runnable that, once executed, will unlock all student repositories that are inside the working time frame and will schedule all repository lock tasks.
-     * Tasks to unlock will be grouped so that for every existing due date (which is the exam start date + the different working times), one task will be scheduled.
-     * NOTE: this will not immediately unlock the repositories as only a Runnable is returned!
-     *
-     * @param exercise The exercise for which the repositories should be unlocked
-     * @return a Runnable that will unlock the repositories once it is executed
-     */
-    @NotNull
-    public Runnable unlockAllStudentRepositoriesWithEarlierStartDateAndLaterDueDate(ProgrammingExercise exercise) {
-        return runUnlockOperation(exercise, programmingExerciseParticipationService::unlockStudentRepository,
-                participation -> participation.getProgrammingExercise().isReleased() && exerciseDateService.isBeforeDueDate(participation));
-    }
-
-    /**
-     * Returns a runnable that, once executed, will unlock all student participations that are inside the working time frame and will schedule all participation lock tasks.
-     * Tasks to unlock will be grouped so that for every existing due date (which is the exam start date + the different working times), one task will be scheduled.
-     * NOTE: this will not immediately unlock the participations as only a Runnable is returned!
-     *
-     * @param exercise The exercise for which the participations should be unlocked
-     * @return a Runnable that will unlock the participations once it is executed
-     */
-    @NotNull
-    public Runnable unlockAllStudentParticipationsWithEarlierStartDateAndLaterDueDate(ProgrammingExercise exercise) {
-        return runUnlockOperation(exercise, programmingExerciseParticipationService::unlockStudentParticipation,
-                participation -> participation.getProgrammingExercise().isReleased() && exerciseDateService.isBeforeDueDate(participation));
-    }
-
-    /**
-     * Schedules individual lock tasks for programming exercises (mostly in the context of exams)
-     *
-     * @param exercise                             the programming exercise for which the lock is executed
-     * @param individualParticipationsWithDueDates the set of student participations with their individual due dates
-     */
-    private void scheduleIndividualRepositoryAndParticipationLockTasks(ProgrammingExercise exercise,
-            Set<Pair<ZonedDateTime, ProgrammingExerciseStudentParticipation>> individualParticipationsWithDueDates) {
-        // 1. Group all participations by due date
-        // TODO: use student exams for safety if some participations are not pre-generated
-        var participationsGroupedByDueDate = individualParticipationsWithDueDates.stream().filter(tuple -> tuple.first() != null)
-                .collect(Collectors.groupingBy(Pair::first, Collectors.mapping(Pair::second, Collectors.toSet())));
-
-        // 2. Transform those groups into lock-repository tasks with times
-        Set<Pair<ZonedDateTime, Runnable>> tasks = participationsGroupedByDueDate.entrySet().stream().map(entry -> {
-            // Check that this participation is planned to be locked and has still the same due date
-            Predicate<ProgrammingExerciseStudentParticipation> lockingCondition = participation -> entry.getValue().contains(participation)
-                    && entry.getKey().equals(exerciseDateService.getIndividualDueDate(exercise, participation));
-            return new Pair<>(entry.getKey(), lockStudentRepositoriesAndParticipations(exercise, lockingCondition));
-        }).collect(Collectors.toSet());
-
-        // 3. Schedule all tasks
-        scheduleService.scheduleExerciseTask(exercise, ExerciseLifecycle.DUE, tasks, "lock student repositories and participations");
-    }
-
-    /**
-     * Reschedules all programming exercise related tasks in the given exam.
-     *
-     * @param examId the id of the exam
-     */
-    public void rescheduleExamDuringConduction(Long examId) {
-        Exam exam = examRepository.findWithExerciseGroupsExercisesParticipationsAndSubmissionsById(examId).orElseThrow(NoSuchElementException::new);
-
-        // get all programming exercises in the exam
-        exam.getExerciseGroups().stream().flatMap(exerciseGroup -> exerciseGroup.getExercises().stream()).filter(exercise -> exercise instanceof ProgrammingExercise)
-                .map(exercise -> (ProgrammingExercise) exercise)
-                // schedule repository locks for each programming exercise
-                .forEach(this::rescheduleProgrammingExerciseDuringExamConduction);
-    }
-
-    private void rescheduleProgrammingExerciseDuringExamConduction(ProgrammingExercise programmingExercise) {
-        // Note: the programming exercise might not include student participations, so we load it with student participations here
-        var programmingExerciseWithStudentParticipations = programmingExerciseRepository.findWithEagerStudentParticipationsByIdElseThrow(programmingExercise.getId());
-        // Collect the individual due date of each student participation
-        var participationsWithDueDate = programmingExerciseWithStudentParticipations.getStudentParticipations().stream()
-                .filter(ProgrammingExerciseStudentParticipation.class::isInstance).map(studentParticipation -> {
-                    var dueDate = exerciseDateService.getIndividualDueDate(programmingExercise, studentParticipation);
-                    return new Pair<>(dueDate, (ProgrammingExerciseStudentParticipation) studentParticipation);
-                }).collect(Collectors.toSet());
-
-        // Re-schedule the lock operation at the individual end dates
-        scheduleIndividualRepositoryAndParticipationLockTasks(programmingExercise, participationsWithDueDate);
-    }
-
-    /**
-     * Reschedules all programming exercises related tasks in the given student exam.
-     *
-     * @param studentExamId the id of the student exam
-     */
-    public void rescheduleStudentExamDuringConduction(Long studentExamId) {
-        if (profileService.isLocalVcsActive()) {
-            // no scheduling needed
-            return;
-        }
-        StudentExam studentExam = studentExamRepository.findWithExercisesParticipationsSubmissionsById(studentExamId, false).orElseThrow(NoSuchElementException::new);
-
-        // iterate over all programming exercises and its student participation in the student's exam
-        studentExam.getExercises().stream().filter(exercise -> exercise instanceof ProgrammingExercise).map(exercise -> (ProgrammingExercise) exercise).forEach(exercise -> {
-            var participations = exercise.getStudentParticipations();
-            // if the student does not participate in the programming exercise, skip it
-            if (participations.isEmpty()) {
-                return;
-            }
-            StudentParticipation participation = participations.iterator().next();
-            // if it's not a programming exercise participation, skip it
-            if (!(participation instanceof ProgrammingExerciseStudentParticipation programmingParticipation)) {
-                return;
-            }
-            // get the individual due date of the student's participation in the programming exercise
-            ZonedDateTime dueDate = exerciseDateService.getIndividualDueDate(exercise, programmingParticipation);
-            // schedule repository locks for each programming exercise
-            scheduleIndividualRepositoryAndParticipationLockTasks(exercise, new HashSet<>(List.of(new Pair<>(dueDate, programmingParticipation))));
-        });
-    }
-
-    private CompletableFuture<List<ProgrammingExerciseStudentParticipation>> removeWritePermissionsFromAllStudentRepositoriesAndLockParticipations(Long programmingExerciseId,
-            Predicate<ProgrammingExerciseStudentParticipation> condition) throws EntityNotFoundException {
-        return invokeOperationOnAllParticipationsThatSatisfy(programmingExerciseId, programmingExerciseParticipationService::lockStudentRepositoryAndParticipation, condition,
-                "remove write permissions from all student repositories and lock participations");
-    }
-
-    private CompletableFuture<List<ProgrammingExerciseStudentParticipation>> removeWritePermissionsFromAllStudentRepositories(Long programmingExerciseId,
-            Predicate<ProgrammingExerciseStudentParticipation> condition) throws EntityNotFoundException {
-        return invokeOperationOnAllParticipationsThatSatisfy(programmingExerciseId, programmingExerciseParticipationService::lockStudentRepository, condition,
-                "remove write permissions from all student repositories");
-    }
-
-    private CompletableFuture<List<ProgrammingExerciseStudentParticipation>> updateParticipationsLockedInDatabase(Long programmingExerciseId,
-            Predicate<ProgrammingExerciseStudentParticipation> condition) throws EntityNotFoundException {
-        return invokeOperationOnAllParticipationsThatSatisfy(programmingExerciseId,
-                (programmingExercise, participation) -> programmingExerciseParticipationService.lockStudentParticipation(participation), condition,
-                "lock all student participations");
-    }
-
->>>>>>> c6730a5b
     private CompletableFuture<List<ProgrammingExerciseStudentParticipation>> stashChangesInAllStudentRepositories(Long programmingExerciseId,
             Predicate<ProgrammingExerciseStudentParticipation> condition) throws EntityNotFoundException {
         return invokeOperationOnAllParticipationsThatSatisfy(programmingExerciseId, programmingExerciseParticipationService::stashChangesInStudentRepositoryAfterDueDateHasPassed,
