--- conflicted
+++ resolved
@@ -57,28 +57,15 @@
     @Column(name = "feedback_detail")
     @Min(MIN_PROFILE_VALUE)
     @Max(MAX_PROFILE_VALUE)
-<<<<<<< HEAD
-    private int feedbackDetail = 2;
-=======
-    private int feedbackAlternativeStandard = DEFAULT_PROFILE_VALUE;
->>>>>>> 7abe1555
+    private int feedbackDetail = DEFAULT_PROFILE_VALUE;
 
     @Column(name = "feedback_formality")
     @Min(MIN_PROFILE_VALUE)
     @Max(MAX_PROFILE_VALUE)
-<<<<<<< HEAD
-    private int feedbackFormality = 2;
+    private int feedbackFormality = DEFAULT_PROFILE_VALUE;
 
     @Column(name = "has_setup_feedback_preferences")
     private boolean hasSetupFeedbackPreferences = false;
-=======
-    private int feedbackFollowupSummary = DEFAULT_PROFILE_VALUE;
-
-    @Column(name = "feedback_brief_detailed")
-    @Min(MIN_PROFILE_VALUE)
-    @Max(MAX_PROFILE_VALUE)
-    private int feedbackBriefDetailed = DEFAULT_PROFILE_VALUE;
->>>>>>> 7abe1555
 
     public void setUser(User user) {
         this.user = user;
