package de.tum.cit.aet.artemis.text.repository;

import static de.tum.cit.aet.artemis.core.config.Constants.PROFILE_CORE;
import static org.springframework.data.jpa.repository.EntityGraph.EntityGraphType.LOAD;

import java.util.List;
import java.util.Optional;
import java.util.Set;

import jakarta.validation.constraints.NotNull;

import org.springframework.context.annotation.Profile;
import org.springframework.data.jpa.repository.EntityGraph;
import org.springframework.data.jpa.repository.JpaSpecificationExecutor;
import org.springframework.data.jpa.repository.Query;
import org.springframework.data.repository.query.Param;
import org.springframework.stereotype.Repository;

import de.tum.cit.aet.artemis.core.exception.NoUniqueQueryException;
import de.tum.cit.aet.artemis.core.repository.base.ArtemisJpaRepository;
import de.tum.cit.aet.artemis.text.domain.TextExercise;

/**
 * Spring Data JPA repository for the TextExercise entity.
 */
@Profile(PROFILE_CORE)
@Repository
public interface TextExerciseRepository extends ArtemisJpaRepository<TextExercise, Long>, JpaSpecificationExecutor<TextExercise> {

    @Query("""
            SELECT DISTINCT e
            FROM TextExercise e
                LEFT JOIN FETCH e.categories
            WHERE e.course.id = :courseId
            """)
    List<TextExercise> findByCourseIdWithCategories(@Param("courseId") long courseId);

<<<<<<< HEAD
    @EntityGraph(type = LOAD, attributePaths = { "competencyLinks.competency" })
    Optional<TextExercise> findWithEagerCompetenciesById(long exerciseId);
=======
    @EntityGraph(type = LOAD, attributePaths = { "competencies", "categories" })
    Optional<TextExercise> findWithEagerCompetenciesAndCategoriesById(long exerciseId);
>>>>>>> c442c938

    @EntityGraph(type = LOAD, attributePaths = { "teamAssignmentConfig", "categories", "competencyLinks.competency" })
    Optional<TextExercise> findWithEagerTeamAssignmentConfigAndCategoriesAndCompetenciesById(long exerciseId);

    @EntityGraph(type = LOAD, attributePaths = { "teamAssignmentConfig", "categories", "competencyLinks.competency", "plagiarismDetectionConfig" })
    Optional<TextExercise> findWithEagerTeamAssignmentConfigAndCategoriesAndCompetenciesAndPlagiarismDetectionConfigById(long exerciseId);

    @Query("""
            SELECT t
            FROM TextExercise t
                LEFT JOIN FETCH t.exampleSubmissions e
                LEFT JOIN FETCH e.submission s
                LEFT JOIN FETCH s.results r
                LEFT JOIN FETCH r.feedbacks
                LEFT JOIN FETCH s.blocks
                LEFT JOIN FETCH r.assessor
                LEFT JOIN FETCH t.teamAssignmentConfig
            WHERE t.id = :exerciseId
            """)
    Optional<TextExercise> findWithExampleSubmissionsAndResultsById(@Param("exerciseId") long exerciseId);

    @Query("""
            SELECT textExercise
            FROM TextExercise textExercise
                LEFT JOIN FETCH textExercise.exampleSubmissions exampleSubmissions
                LEFT JOIN FETCH exampleSubmissions.submission submission
                LEFT JOIN FETCH submission.results result
                LEFT JOIN FETCH result.feedbacks
                LEFT JOIN FETCH submission.blocks
                LEFT JOIN FETCH result.assessor
                LEFT JOIN FETCH textExercise.teamAssignmentConfig
                LEFT JOIN FETCH textExercise.gradingCriteria
            WHERE textExercise.id = :exerciseId
            """)
    Optional<TextExercise> findWithExampleSubmissionsAndResultsAndGradingCriteriaById(@Param("exerciseId") long exerciseId);

    @EntityGraph(type = LOAD, attributePaths = { "studentParticipations", "studentParticipations.submissions", "studentParticipations.submissions.results" })
    Optional<TextExercise> findWithStudentParticipationsAndSubmissionsById(long exerciseId);

    @EntityGraph(type = LOAD, attributePaths = { "gradingCriteria" })
    Optional<TextExercise> findWithGradingCriteriaById(long exerciseId);

    @Query("""
            SELECT t
            FROM TextExercise t
                LEFT JOIN FETCH t.competencyLinks cl
                LEFT JOIN FETCH cl.competency
            WHERE t.title = :title
                AND t.course.id = :courseId
            """)
    Set<TextExercise> findAllWithCompetenciesByTitleAndCourseId(@Param("title") String title, @Param("courseId") long courseId);

    /**
     * Finds a text exercise by its title and course id and throws a NoUniqueQueryException if multiple exercises are found.
     *
     * @param title    the title of the exercise
     * @param courseId the id of the course
     * @return the exercise with the given title and course id
     * @throws NoUniqueQueryException if multiple exercises are found with the same title
     */
    default Optional<TextExercise> findUniqueWithCompetenciesByTitleAndCourseId(String title, long courseId) throws NoUniqueQueryException {
        Set<TextExercise> allExercises = findAllWithCompetenciesByTitleAndCourseId(title, courseId);
        if (allExercises.size() > 1) {
            throw new NoUniqueQueryException("Found multiple exercises with title " + title + " in course with id " + courseId);
        }
        return allExercises.stream().findFirst();
    }

    @NotNull
    default TextExercise findWithGradingCriteriaByIdElseThrow(long exerciseId) {
        return getValueElseThrow(findWithGradingCriteriaById(exerciseId), exerciseId);
    }

    @NotNull
    default TextExercise findWithEagerCompetenciesAndCategoriesByIdElseThrow(long exerciseId) {
        return getValueElseThrow(findWithEagerCompetenciesAndCategoriesById(exerciseId), exerciseId);
    }

    @NotNull
    default TextExercise findByIdWithExampleSubmissionsAndResultsElseThrow(long exerciseId) {
        return getValueElseThrow(findWithExampleSubmissionsAndResultsById(exerciseId), exerciseId);
    }

    @NotNull
    default TextExercise findByIdWithExampleSubmissionsAndResultsAndGradingCriteriaElseThrow(long exerciseId) {
        return getValueElseThrow(findWithExampleSubmissionsAndResultsAndGradingCriteriaById(exerciseId), exerciseId);
    }

    @NotNull
    default TextExercise findByIdWithStudentParticipationsAndSubmissionsElseThrow(long exerciseId) {
        return getValueElseThrow(findWithStudentParticipationsAndSubmissionsById(exerciseId), exerciseId);
    }

    @EntityGraph(type = LOAD, attributePaths = { "categories" })
    List<TextExercise> findAllWithCategoriesByCourseId(Long courseId);
}<|MERGE_RESOLUTION|>--- conflicted
+++ resolved
@@ -35,13 +35,8 @@
             """)
     List<TextExercise> findByCourseIdWithCategories(@Param("courseId") long courseId);
 
-<<<<<<< HEAD
-    @EntityGraph(type = LOAD, attributePaths = { "competencyLinks.competency" })
-    Optional<TextExercise> findWithEagerCompetenciesById(long exerciseId);
-=======
-    @EntityGraph(type = LOAD, attributePaths = { "competencies", "categories" })
+    @EntityGraph(type = LOAD, attributePaths = { "competencyLinks.competency", "categories" })
     Optional<TextExercise> findWithEagerCompetenciesAndCategoriesById(long exerciseId);
->>>>>>> c442c938
 
     @EntityGraph(type = LOAD, attributePaths = { "teamAssignmentConfig", "categories", "competencyLinks.competency" })
     Optional<TextExercise> findWithEagerTeamAssignmentConfigAndCategoriesAndCompetenciesById(long exerciseId);
