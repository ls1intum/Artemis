--- conflicted
+++ resolved
@@ -70,16 +70,10 @@
             // Add a hook that prevents illegal actions on push (delete branch, rename branch, force push).
             User user = null;
             try {
-<<<<<<< HEAD
-                String authorizationHeader = request.getHeader(LocalVCServletService.AUTHORIZATION_HEADER);
+                String authorizationHeader = request.getHeader(HttpHeaders.AUTHORIZATION);
                 if (authorizationHeader != null) {
                     user = localVCServletService.getUserByAuthHeader(authorizationHeader);
                 }
-=======
-                String authorizationHeader = request.getHeader(HttpHeaders.AUTHORIZATION);
-                user = localVCServletService.getUserByAuthHeader(authorizationHeader);
-
->>>>>>> f7d241f8
             }
             catch (LocalVCAuthException exception) {
                 log.error("Error while retrieving user from request header: {}", exception.getMessage());
