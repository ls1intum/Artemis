package de.tum.cit.aet.artemis.atlas.dto;

import java.util.List;

<<<<<<< HEAD
import org.jspecify.annotations.Nullable;

=======
>>>>>>> 879d32b1
import com.fasterxml.jackson.annotation.JsonInclude;

/**
 * DTO for representing a single message in the conversation history.
 *
<<<<<<< HEAD
 * @param content            The message content
 * @param isUser             Whether the message is from the user (true) or the agent (false)
 * @param competencyPreviews Optional list of competency preview data
 */
@JsonInclude(JsonInclude.Include.NON_EMPTY)
public record AtlasAgentHistoryMessageDTO(String content, boolean isUser, @Nullable List<CompetencyPreviewDTO> competencyPreviews) {
=======
 * @param content            the message content
 * @param isUser             whether the message is from the user (true) or the agent (false)
 * @param competencyPreviews optional list of competency preview data
 */
@JsonInclude(JsonInclude.Include.NON_EMPTY)
public record AtlasAgentHistoryMessageDTO(String content, boolean isUser, List<CompetencyPreviewDTO> competencyPreviews) {
>>>>>>> 879d32b1

}<|MERGE_RESOLUTION|>--- conflicted
+++ resolved
@@ -2,30 +2,16 @@
 
 import java.util.List;
 
-<<<<<<< HEAD
-import org.jspecify.annotations.Nullable;
-
-=======
->>>>>>> 879d32b1
 import com.fasterxml.jackson.annotation.JsonInclude;
 
 /**
  * DTO for representing a single message in the conversation history.
  *
-<<<<<<< HEAD
- * @param content            The message content
- * @param isUser             Whether the message is from the user (true) or the agent (false)
- * @param competencyPreviews Optional list of competency preview data
- */
-@JsonInclude(JsonInclude.Include.NON_EMPTY)
-public record AtlasAgentHistoryMessageDTO(String content, boolean isUser, @Nullable List<CompetencyPreviewDTO> competencyPreviews) {
-=======
  * @param content            the message content
  * @param isUser             whether the message is from the user (true) or the agent (false)
  * @param competencyPreviews optional list of competency preview data
  */
 @JsonInclude(JsonInclude.Include.NON_EMPTY)
 public record AtlasAgentHistoryMessageDTO(String content, boolean isUser, List<CompetencyPreviewDTO> competencyPreviews) {
->>>>>>> 879d32b1
 
 }