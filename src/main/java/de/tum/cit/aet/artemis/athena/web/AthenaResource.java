--- conflicted
+++ resolved
@@ -6,11 +6,12 @@
 import java.io.IOException;
 import java.security.MessageDigest;
 import java.util.List;
-import java.util.Map;
 import java.util.Optional;
 import java.util.function.Function;
 
-import jakarta.ws.rs.BadRequestException;
+import jakarta.servlet.ServletException;
+import jakarta.servlet.http.HttpServletRequest;
+import jakarta.servlet.http.HttpServletResponse;
 
 import org.slf4j.Logger;
 import org.slf4j.LoggerFactory;
@@ -48,7 +49,6 @@
 import de.tum.cit.aet.artemis.exercise.domain.Submission;
 import de.tum.cit.aet.artemis.modeling.repository.ModelingExerciseRepository;
 import de.tum.cit.aet.artemis.modeling.repository.ModelingSubmissionRepository;
-import de.tum.cit.aet.artemis.programming.domain.RepositoryType;
 import de.tum.cit.aet.artemis.programming.repository.ProgrammingExerciseRepository;
 import de.tum.cit.aet.artemis.programming.repository.ProgrammingSubmissionRepository;
 import de.tum.cit.aet.artemis.text.api.TextApi;
@@ -263,54 +263,24 @@
     }
 
     /**
-     * GET public/programming-exercises/:exerciseId/submissions/:submissionId/repository : Get the repository as a file map
+     * GET public/programming-exercises/:exerciseId/submissions/:submissionId/repository : Deprecated, forwards to internal endpoint
      *
      * @param exerciseId   the id of the exercise the submission belongs to
      * @param submissionId the id of the submission to get the repository for
      * @param auth         the auth header value to check
-     * @return 200 Ok with the file map as body if successful
      */
     @GetMapping("public/programming-exercises/{exerciseId}/submissions/{submissionId}/repository")
     @EnforceNothing // We check the Athena secret and validation here
     @ManualConfig
-<<<<<<< HEAD
-    public ResponseEntity<Map<String, String>> getRepository(@PathVariable long exerciseId, @PathVariable long submissionId, @RequestHeader(HttpHeaders.AUTHORIZATION) String auth)
-            throws java.io.IOException {
-        log.debug("REST call to get student repository for exercise {}, submission {}", exerciseId, submissionId);
-=======
     public void getRepository(@PathVariable long exerciseId, @PathVariable long submissionId, @RequestHeader(HttpHeaders.AUTHORIZATION) String auth, HttpServletRequest request,
             HttpServletResponse response) throws ServletException, IOException {
         log.debug("REST call to deprecated endpoint, forwarding to internal endpoint for exercise {}, submission {}", exerciseId, submissionId);
->>>>>>> 6c9200e2
         checkAthenaSecret(auth);
         validateAthenaEnabled(exerciseId);
-        return ResponseEntity.ok(athenaRepositoryExportService.getStudentRepositoryFilesContent(exerciseId, submissionId));
-    }
-
-    /**
-     * GET public/programming-exercises/{exerciseId}/repository/{repositoryType} : Get the instructor repository (template, solution, tests) as a file map
-     *
-     * @param exerciseId     the id of the exercise
-     * @param repositoryType the type of the repository
-     * @param auth           the auth header value to check
-     * @return 200 Ok with the file map as body if successful
-     */
-    @GetMapping("public/programming-exercises/{exerciseId}/repository/{repositoryType}")
-    @EnforceNothing // We check the Athena secret and validation here
-    @ManualConfig
-<<<<<<< HEAD
-    public ResponseEntity<Map<String, String>> getInstructorRepository(@PathVariable long exerciseId, @PathVariable String repositoryType,
-            @RequestHeader(HttpHeaders.AUTHORIZATION) String auth) throws java.io.IOException {
-        log.debug("REST call to get {} instructor repository for exercise {}", repositoryType, exerciseId);
-
-=======
-    public void getTemplateRepository(@PathVariable long exerciseId, @RequestHeader(HttpHeaders.AUTHORIZATION) String auth, HttpServletRequest request,
-            HttpServletResponse response) throws ServletException, IOException {
-        log.debug("REST call to deprecated endpoint, forwarding to internal endpoint for exercise {}", exerciseId);
-        checkAthenaSecret(auth);
-        validateAthenaEnabled(exerciseId);
-        request.getRequestDispatcher("/api/athena/internal/programming-exercises/" + exerciseId + "/repository/template").forward(request, response);
-    }
+        request.getRequestDispatcher("/api/athena/internal/programming-exercises/" + exerciseId + "/submissions/" + submissionId + "/repository").forward(request, response);
+    }
+
+    // Removed legacy generic instructor repository endpoint in favor of specific endpoints below
 
     /**
      * GET public/programming-exercises/:exerciseId/repository/solution : Get the solution repository as a zip file download
@@ -329,18 +299,11 @@
     public void getSolutionRepository(@PathVariable long exerciseId, @RequestHeader(HttpHeaders.AUTHORIZATION) String auth, HttpServletRequest request,
             HttpServletResponse response) throws ServletException, IOException {
         log.debug("REST call to deprecated endpoint, forwarding to internal endpoint for exercise {}", exerciseId);
->>>>>>> 6c9200e2
         checkAthenaSecret(auth);
         validateAthenaEnabled(exerciseId);
-
-<<<<<<< HEAD
-        try {
-            return ResponseEntity.ok(athenaRepositoryExportService.getInstructorRepositoryFilesContent(exerciseId, RepositoryType.fromString(repositoryType)));
-        }
-        catch (IllegalArgumentException e) {
-            throw new BadRequestException("Invalid repository type: " + repositoryType);
-        }
-=======
+        request.getRequestDispatcher("/api/athena/internal/programming-exercises/" + exerciseId + "/repository/solution").forward(request, response);
+    }
+
     /**
      * GET public/programming-exercises/:exerciseId/repository/tests : Get the test repository as a zip file download
      *
@@ -361,7 +324,5 @@
         checkAthenaSecret(auth);
         validateAthenaEnabled(exerciseId);
         request.getRequestDispatcher("/api/athena/internal/programming-exercises/" + exerciseId + "/repository/tests").forward(request, response);
->>>>>>> 6c9200e2
-    }
-
+    }
 }