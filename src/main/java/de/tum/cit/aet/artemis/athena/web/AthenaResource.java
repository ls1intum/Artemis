--- conflicted
+++ resolved
@@ -255,8 +255,6 @@
     }
 
     /**
-<<<<<<< HEAD
-=======
      * Validate that the exercise has Athena enabled, otherwise throw an exception.
      *
      * @param exerciseId the id of the exercise to check
@@ -269,7 +267,6 @@
     }
 
     /**
->>>>>>> 82c32280
      * GET public/programming-exercises/:exerciseId/submissions/:submissionId/repository : Get the repository as a file map
      *
      * @param exerciseId   the id of the exercise the submission belongs to
@@ -281,36 +278,14 @@
     @EnforceNothing // We check the Athena secret and validation here
     @ManualConfig
     public ResponseEntity<Map<String, String>> getRepository(@PathVariable long exerciseId, @PathVariable long submissionId, @RequestHeader(HttpHeaders.AUTHORIZATION) String auth)
-<<<<<<< HEAD
-            throws IOException {
-        log.debug("REST call to get student repository for exercise {}, submission {}", exerciseId, submissionId);
-        checkAthenaSecret(auth);
-=======
             throws java.io.IOException {
         log.debug("REST call to get student repository for exercise {}, submission {}", exerciseId, submissionId);
         checkAthenaSecret(auth);
         validateAthenaEnabled(exerciseId);
->>>>>>> 82c32280
         return ResponseEntity.ok(athenaRepositoryExportService.getStudentRepositoryFilesContent(exerciseId, submissionId));
     }
 
     /**
-<<<<<<< HEAD
-     * GET public/programming-exercises/:exerciseId/repository/{repositoryType} : Get the instructor repository (template, solution, tests) as a file map
-     *
-     * @param exerciseId the id of the exercise
-     * @param auth       the auth header value to check
-     * @return 200 Ok with the file map as body if successful
-     */
-    @GetMapping("public/programming-exercises/{exerciseId}/repository/{repositoryType}")
-    @EnforceNothing // We check the Athena secret instead
-    @ManualConfig
-    public ResponseEntity<Map<String, String>> getInstructorRepository(@PathVariable long exerciseId, @PathVariable String repositoryType,
-            @RequestHeader(HttpHeaders.AUTHORIZATION) String auth) throws IOException {
-        log.debug("REST call to get {} instructor repository for exercise {}", repositoryType, exerciseId);
-
-        checkAthenaSecret(auth);
-=======
      * GET public/programming-exercises/{exerciseId}/repository/{repositoryType} : Get the instructor repository (template, solution, tests) as a file map
      *
      * @param exerciseId     the id of the exercise
@@ -327,7 +302,6 @@
 
         checkAthenaSecret(auth);
         validateAthenaEnabled(exerciseId);
->>>>>>> 82c32280
 
         try {
             return ResponseEntity.ok(athenaRepositoryExportService.getInstructorRepositoryFilesContent(exerciseId, RepositoryType.fromString(repositoryType)));
