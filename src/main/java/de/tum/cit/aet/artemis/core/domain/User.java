package de.tum.cit.aet.artemis.core.domain;

import static de.tum.cit.aet.artemis.core.config.Constants.USERNAME_MAX_LENGTH;
import static de.tum.cit.aet.artemis.core.config.Constants.USERNAME_MIN_LENGTH;

import java.time.Instant;
import java.time.ZonedDateTime;
import java.util.HashSet;
import java.util.List;
import java.util.Locale;
import java.util.Set;

import jakarta.annotation.Nullable;
import jakarta.persistence.CascadeType;
import jakarta.persistence.CollectionTable;
import jakarta.persistence.Column;
import jakarta.persistence.ElementCollection;
import jakarta.persistence.Entity;
import jakarta.persistence.FetchType;
import jakarta.persistence.JoinColumn;
import jakarta.persistence.JoinTable;
import jakarta.persistence.ManyToMany;
import jakarta.persistence.OneToMany;
import jakarta.persistence.OneToOne;
import jakarta.persistence.Table;
import jakarta.persistence.Transient;
import jakarta.validation.constraints.Email;
import jakarta.validation.constraints.NotNull;
import jakarta.validation.constraints.Pattern;
import jakarta.validation.constraints.Size;

import org.apache.commons.lang3.StringUtils;
import org.hibernate.annotations.BatchSize;
import org.hibernate.annotations.Cache;
import org.hibernate.annotations.CacheConcurrencyStrategy;
import org.springframework.security.core.authority.SimpleGrantedAuthority;

import com.fasterxml.jackson.annotation.JsonIgnore;
import com.fasterxml.jackson.annotation.JsonIgnoreProperties;
import com.fasterxml.jackson.annotation.JsonInclude;

import de.tum.cit.aet.artemis.atlas.domain.competency.CompetencyProgress;
import de.tum.cit.aet.artemis.atlas.domain.competency.LearningPath;
import de.tum.cit.aet.artemis.atlas.domain.profile.LearnerProfile;
import de.tum.cit.aet.artemis.communication.domain.SavedPost;
import de.tum.cit.aet.artemis.communication.domain.push_notification.PushNotificationDeviceConfiguration;
import de.tum.cit.aet.artemis.core.config.Constants;
import de.tum.cit.aet.artemis.core.exception.AccessForbiddenException;
import de.tum.cit.aet.artemis.core.repository.UserRepository;
import de.tum.cit.aet.artemis.exam.domain.ExamUser;
import de.tum.cit.aet.artemis.exercise.domain.participation.Participant;
import de.tum.cit.aet.artemis.lecture.domain.LectureUnitCompletion;
import de.tum.cit.aet.artemis.programming.service.vcs.VcsTokenRenewalService;
import de.tum.cit.aet.artemis.tutorialgroup.domain.TutorialGroupRegistration;

/**
 * A user.
 */
@Entity
@Table(name = "jhi_user")
@Cache(usage = CacheConcurrencyStrategy.NONSTRICT_READ_WRITE)
@JsonInclude(JsonInclude.Include.NON_EMPTY)
public class User extends AbstractAuditingEntity implements Participant {

    @NotNull
    @Pattern(regexp = Constants.LOGIN_REGEX)
    @Size(min = USERNAME_MIN_LENGTH, max = USERNAME_MAX_LENGTH)
    @Column(length = USERNAME_MAX_LENGTH, unique = true, nullable = false)
    private String login;

    @JsonIgnore
    @Column(name = "password_hash")
    private String password;

    @Size(max = 50)
    @Column(name = "first_name", length = 50)
    private String firstName;

    @Size(max = 50)
    @Column(name = "last_name", length = 50)
    private String lastName;

    @Size(max = 20)
    @Column(name = "registration_number", length = 20)
    @JsonIgnore
    private String registrationNumber;

    // this value is typically null, except the registration number should be explicitly shown in the client
    // currently this is only the case for the course scores page and its csv export, and also for the individual student exam detail
    @Transient
    private String visibleRegistrationNumberTransient = null;

    @Email
    @Size(max = 100)
    @Column(length = 100)
    private String email;

    @NotNull
    @Column(nullable = false)
    private boolean activated = false;

    @NotNull
    @Column(name = "is_deleted", nullable = false)
    private boolean isDeleted = false; // default value

    @Size(min = 2, max = 6)
    @Column(name = "lang_key", length = 6)
    private String langKey;

    @Size(max = 256)
    @Column(name = "image_url", length = 256)
    private String imageUrl;

    @Size(max = 20)
    @Column(name = "activation_key", length = 20)
    @JsonIgnore
    private String activationKey;

    @Size(max = 20)
    @Column(name = "reset_key", length = 20)
    @JsonIgnore
    private String resetKey;

    @Column(name = "reset_date")
    private Instant resetDate = null;

    @Column(name = "last_notification_read")
    private ZonedDateTime lastNotificationRead = null;

    // hides all notifications with a notification date until (before) the given date in the notification sidebar.
    // if the value is null all notifications are displayed
    @Nullable
    @Column(name = "hide_notifications_until")
    private ZonedDateTime hideNotificationsUntil = null;

    @Column(name = "is_internal", nullable = false)
    private boolean isInternal = true;          // default value

    /**
     * The token the user can use to authenticate with the VCS.
     * This token is generated by Artemis when the user is created in the VCS.
     * It will e.g. be included in the repository clone URL.
     */
    @Nullable
    @JsonIgnore
    @Column(name = "vcs_access_token")
    private String vcsAccessToken = null;

    /**
     * The expiry date of the VCS access token.
     * This is used for checking if a access token needs to be renewed.
     *
     * @see VcsTokenRenewalService
     * @see UserRepository#getUsersWithAccessTokenExpirationDateBefore
     */
    @Nullable
    @JsonIgnore
    @Column(name = "vcs_access_token_expiry_date")
    private ZonedDateTime vcsAccessTokenExpiryDate = null;

    @ElementCollection(fetch = FetchType.LAZY)
    @CollectionTable(name = "user_groups", joinColumns = @JoinColumn(name = "user_id"))
    @Column(name = "user_groups")
    private Set<String> groups = new HashSet<>();

    @OneToMany(mappedBy = "user", fetch = FetchType.LAZY, cascade = CascadeType.ALL, orphanRemoval = true)
    private Set<GuidedTourSetting> guidedTourSettings = new HashSet<>();

    @OneToMany(mappedBy = "user", fetch = FetchType.LAZY, cascade = CascadeType.REMOVE, orphanRemoval = true)
    private Set<SavedPost> savedPosts = new HashSet<>();

    @ManyToMany
    @JoinTable(name = "jhi_user_authority", joinColumns = { @JoinColumn(name = "user_id", referencedColumnName = "id") }, inverseJoinColumns = {
            @JoinColumn(name = "authority_name", referencedColumnName = "name") })
    @Cache(usage = CacheConcurrencyStrategy.NONSTRICT_READ_WRITE)
    @BatchSize(size = 20)
    private Set<Authority> authorities = new HashSet<>();

    @ManyToMany
    @JoinTable(name = "user_organization", joinColumns = { @JoinColumn(name = "user_id", referencedColumnName = "id") }, inverseJoinColumns = {
            @JoinColumn(name = "organization_id", referencedColumnName = "id") })
    @Cache(usage = CacheConcurrencyStrategy.NONSTRICT_READ_WRITE)
    @JsonIgnoreProperties("user")
    private Set<Organization> organizations = new HashSet<>();

    @OneToMany(mappedBy = "student", fetch = FetchType.LAZY, cascade = CascadeType.REMOVE, orphanRemoval = true)
    @Cache(usage = CacheConcurrencyStrategy.NONSTRICT_READ_WRITE)
    @JsonIgnoreProperties(value = "student", allowSetters = true)
    public Set<TutorialGroupRegistration> tutorialGroupRegistrations = new HashSet<>();

    @OneToMany(mappedBy = "user", fetch = FetchType.LAZY, cascade = CascadeType.REMOVE, orphanRemoval = true)
    @JsonIgnore
    private Set<LectureUnitCompletion> completedLectureUnits = new HashSet<>();

    @OneToMany(mappedBy = "user", fetch = FetchType.LAZY, cascade = CascadeType.REMOVE, orphanRemoval = true)
    @JsonIgnore
    private Set<CompetencyProgress> competencyProgresses = new HashSet<>();

    @OneToMany(mappedBy = "user", fetch = FetchType.LAZY, cascade = CascadeType.REMOVE, orphanRemoval = true)
    @JsonIgnore
    private Set<LearningPath> learningPaths = new HashSet<>();

    @OneToMany(mappedBy = "user", cascade = CascadeType.REMOVE, orphanRemoval = true, fetch = FetchType.LAZY)
    @Cache(usage = CacheConcurrencyStrategy.NONSTRICT_READ_WRITE)
    @JsonIgnore
    private Set<ExamUser> examUsers = new HashSet<>();

    @OneToMany(mappedBy = "owner", fetch = FetchType.LAZY, cascade = CascadeType.REMOVE, orphanRemoval = true)
    @JsonIgnore
    private Set<PushNotificationDeviceConfiguration> pushNotificationDeviceConfigurations = new HashSet<>();

    @Nullable
    @Column(name = "iris_accepted")
    private ZonedDateTime irisAccepted = null;

<<<<<<< HEAD
    @Nullable
    @Column(name = "iris_proactive_events_disabled")
    private Instant irisProactiveEventsDisabled = null;
=======
    @OneToOne(fetch = FetchType.LAZY, cascade = CascadeType.ALL, orphanRemoval = true)
    @JsonIgnoreProperties("user")
    @JoinColumn(name = "learner_profile_id")
    private LearnerProfile learnerProfile;
>>>>>>> 1669ea93

    public User() {
    }

    public User(Long id) {
        this.setId(id);
    }

    public User(Long id, String firstName, String lastName) {
        this(id);
        this.firstName = firstName;
        this.lastName = lastName;
    }

    public User(Long id, String login, String firstName, String lastName, String langKey, String email) {
        this(id);
        this.login = login;
        this.firstName = firstName;
        this.lastName = lastName;
        this.langKey = langKey;
        this.email = email;
    }

    public String getLogin() {
        return login;
    }

    // Lowercase the login before saving it in database
    public void setLogin(String login) {
        this.login = StringUtils.lowerCase(login, Locale.ENGLISH);
    }

    @Override
    public String getParticipantIdentifier() {
        return login;
    }

    public String getPassword() {
        return password;
    }

    public void setPassword(String password) {
        this.password = password;
    }

    public String getFirstName() {
        return firstName;
    }

    public void setFirstName(String firstName) {
        this.firstName = firstName;
    }

    public String getLastName() {
        return lastName;
    }

    public void setLastName(String lastName) {
        this.lastName = lastName;
    }

    /**
     * @return name as a concatenation of first name and last name
     */
    @Override
    public String getName() {
        if (lastName != null && !lastName.isEmpty()) {
            return firstName + " " + lastName;
        }
        else {
            return firstName;
        }
    }

    public String getEmail() {
        return email;
    }

    public void setEmail(String email) {
        this.email = email;
    }

    public String getImageUrl() {
        return imageUrl;
    }

    public void setImageUrl(String imageUrl) {
        this.imageUrl = imageUrl;
    }

    public boolean getActivated() {
        return activated;
    }

    public void setActivated(boolean activated) {
        this.activated = activated;
    }

    public String getActivationKey() {
        return activationKey;
    }

    public void setActivationKey(String activationKey) {
        this.activationKey = activationKey;
    }

    public String getResetKey() {
        return resetKey;
    }

    public void setResetKey(String resetKey) {
        this.resetKey = resetKey;
    }

    public Instant getResetDate() {
        return resetDate;
    }

    public void setResetDate(Instant resetDate) {
        this.resetDate = resetDate;
    }

    public ZonedDateTime getLastNotificationRead() {
        return lastNotificationRead;
    }

    public void setLastNotificationRead(ZonedDateTime lastNotificationRead) {
        this.lastNotificationRead = lastNotificationRead;
    }

    public ZonedDateTime getHideNotificationsUntil() {
        return hideNotificationsUntil;
    }

    public void setHideNotificationsUntil(ZonedDateTime hideNotificationsUntil) {
        this.hideNotificationsUntil = hideNotificationsUntil;
    }

    public String getLangKey() {
        return langKey;
    }

    public void setLangKey(String langKey) {
        this.langKey = langKey;
    }

    public String getRegistrationNumber() {
        return registrationNumber;
    }

    public void setRegistrationNumber(String registrationNumber) {
        this.registrationNumber = registrationNumber;
    }

    public String getVisibleRegistrationNumber() {
        return visibleRegistrationNumberTransient;
    }

    public void setVisibleRegistrationNumber(String visibleRegistrationNumber) {
        this.visibleRegistrationNumberTransient = visibleRegistrationNumber;
    }

    public void setVisibleRegistrationNumber() {
        this.visibleRegistrationNumberTransient = this.getRegistrationNumber();
    }

    public Set<String> getGroups() {
        return groups;
    }

    public void setGroups(Set<String> groups) {
        this.groups = groups;
    }

    public Set<Authority> getAuthorities() {
        return authorities;
    }

    public void setAuthorities(Set<Authority> authorities) {
        this.authorities = authorities;
    }

    public Set<Organization> getOrganizations() {
        return organizations;
    }

    public void setOrganizations(Set<Organization> organizations) {
        this.organizations = organizations;
    }

    public Set<LectureUnitCompletion> getCompletedLectureUnits() {
        return completedLectureUnits;
    }

    public void setCompletedLectureUnits(Set<LectureUnitCompletion> completedLectureUnits) {
        this.completedLectureUnits = completedLectureUnits;
    }

    public Set<CompetencyProgress> getCompetencyProgresses() {
        return competencyProgresses;
    }

    public void setCompetencyProgresses(Set<CompetencyProgress> competencyProgresses) {
        this.competencyProgresses = competencyProgresses;
    }

    public Set<LearningPath> getLearningPaths() {
        return learningPaths;
    }

    public void setLearningPaths(Set<LearningPath> learningPaths) {
        this.learningPaths = learningPaths;
    }

    public Set<ExamUser> getExamUsers() {
        return examUsers;
    }

    public void setExamUsers(Set<ExamUser> examUsers) {
        this.examUsers = examUsers;
    }

    public Set<GuidedTourSetting> getGuidedTourSettings() {
        return this.guidedTourSettings;
    }

    public void addGuidedTourSetting(GuidedTourSetting setting) {
        this.guidedTourSettings.add(setting);
        setting.setUser(this);
    }

    public void removeGuidedTourSetting(GuidedTourSetting setting) {
        this.guidedTourSettings.remove(setting);
        setting.setUser(null);
    }

    public void setGuidedTourSettings(Set<GuidedTourSetting> guidedTourSettings) {
        this.guidedTourSettings = guidedTourSettings;
    }

    @Override
    @JsonIgnore
    public Set<User> getParticipants() {
        return Set.of(this);
    }

    /**
     * @return an unmodifiable list of all granted authorities
     */
    @JsonIgnore
    public List<SimpleGrantedAuthority> getGrantedAuthorities() {
        return getAuthorities().stream().map(authority -> new SimpleGrantedAuthority(authority.getName())).toList();
    }

    @Override
    public String toString() {
        return "User{" + "login='" + login + '\'' + ", firstName='" + firstName + '\'' + ", lastName='" + lastName + '\'' + ", email='" + email + '\'' + ", imageUrl='" + imageUrl
                + '\'' + ", activated='" + activated + '\'' + ", langKey='" + langKey + '\'' + ", activationKey='" + activationKey + '\'' + "}";
    }

    @JsonIgnore
    public String toDatabaseString() {
        return "Student: login='" + login + '\'' + ", firstName='" + firstName + '\'' + ", lastName='" + lastName + '\'' + ", registrationNumber='" + registrationNumber + '\'';
    }

    public boolean isInternal() {
        return isInternal;
    }

    public void setInternal(boolean internal) {
        isInternal = internal;
    }

    public boolean isDeleted() {
        return isDeleted;
    }

    public void setDeleted(boolean deleted) {
        isDeleted = deleted;
    }

    @Nullable
    public String getVcsAccessToken() {
        return vcsAccessToken;
    }

    public void setVcsAccessToken(@Nullable String vcsAccessToken) {
        this.vcsAccessToken = vcsAccessToken;
    }

    @Nullable
    public ZonedDateTime getVcsAccessTokenExpiryDate() {
        return vcsAccessTokenExpiryDate;
    }

    public void setVcsAccessTokenExpiryDate(@Nullable ZonedDateTime vcsAccessTokenExpiryDate) {
        this.vcsAccessTokenExpiryDate = vcsAccessTokenExpiryDate;
    }

    public Set<TutorialGroupRegistration> getTutorialGroupRegistrations() {
        return tutorialGroupRegistrations;
    }

    public void setTutorialGroupRegistrations(Set<TutorialGroupRegistration> tutorialGroupRegistrations) {
        this.tutorialGroupRegistrations = tutorialGroupRegistrations;
    }

    public Set<PushNotificationDeviceConfiguration> getPushNotificationDeviceConfigurations() {
        return pushNotificationDeviceConfigurations;
    }

    public void setPushNotificationDeviceConfigurations(Set<PushNotificationDeviceConfiguration> pushNotificationDeviceConfigurations) {
        this.pushNotificationDeviceConfigurations = pushNotificationDeviceConfigurations;
    }

    @Nullable
    public ZonedDateTime getIrisAcceptedTimestamp() {
        return irisAccepted;
    }

    public void setIrisAcceptedTimestamp(@Nullable ZonedDateTime irisAccepted) {
        this.irisAccepted = irisAccepted;
    }

    public boolean hasAcceptedIris() {
        return irisAccepted != null;
    }

    @Nullable
    public Instant getIrisProactiveEventsDisabledTimestamp() {
        return irisProactiveEventsDisabled;
    }

    public void setIrisProactiveEventsDisabledTimestamp(@Nullable Instant irisProactiveEventsDisabled) {
        this.irisProactiveEventsDisabled = irisProactiveEventsDisabled;
    }

    /**
     * Checks if the user has disabled Iris proactive events.
     *
     * @return true if the timestamp is set and in the future
     */
    public boolean hasDisabledIrisProactiveEvents() {
        return irisProactiveEventsDisabled != null && irisProactiveEventsDisabled.isAfter(Instant.now());
    }

    /**
     * Checks if the user has accepted the Iris privacy policy.
     * If not, an {@link AccessForbiddenException} is thrown.
     */
    public void hasAcceptedIrisElseThrow() {
        if (irisAccepted == null) {
            throw new AccessForbiddenException("The user has not accepted the Iris privacy policy yet.");
        }
    }

    public LearnerProfile getLearnerProfile() {
        return learnerProfile;
    }

    public void setLearnerProfile(LearnerProfile learnerProfile) {
        this.learnerProfile = learnerProfile;
    }
}<|MERGE_RESOLUTION|>--- conflicted
+++ resolved
@@ -213,16 +213,14 @@
     @Column(name = "iris_accepted")
     private ZonedDateTime irisAccepted = null;
 
-<<<<<<< HEAD
-    @Nullable
-    @Column(name = "iris_proactive_events_disabled")
-    private Instant irisProactiveEventsDisabled = null;
-=======
     @OneToOne(fetch = FetchType.LAZY, cascade = CascadeType.ALL, orphanRemoval = true)
     @JsonIgnoreProperties("user")
     @JoinColumn(name = "learner_profile_id")
     private LearnerProfile learnerProfile;
->>>>>>> 1669ea93
+
+    @Nullable
+    @Column(name = "iris_proactive_events_disabled")
+    private Instant irisProactiveEventsDisabled = null;
 
     public User() {
     }
