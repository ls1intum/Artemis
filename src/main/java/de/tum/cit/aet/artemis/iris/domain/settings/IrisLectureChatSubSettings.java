--- conflicted
+++ resolved
@@ -1,13 +1,7 @@
 package de.tum.cit.aet.artemis.iris.domain.settings;
 
-<<<<<<< HEAD
 import static de.tum.cit.aet.artemis.core.config.Constants.IRIS_CUSTOM_INSTRUCTIONS_MAX_LENGTH;
 
-import java.util.SortedSet;
-import java.util.TreeSet;
-
-=======
->>>>>>> 2b548110
 import jakarta.annotation.Nullable;
 import jakarta.persistence.Column;
 import jakarta.persistence.DiscriminatorValue;
@@ -43,18 +37,9 @@
     private Integer rateLimitTimeframeHours;
 
     @Nullable
-<<<<<<< HEAD
-    @Column(name = "enabled_for_categories")
-    @Convert(converter = IrisListConverter.class)
-    private SortedSet<String> enabledForCategories = new TreeSet<>();
-
-    @Nullable
     @Column(name = "custom_instructions", length = IRIS_CUSTOM_INSTRUCTIONS_MAX_LENGTH)
     private String customInstructions;
 
-    @Nullable
-=======
->>>>>>> 2b548110
     public Integer getRateLimit() {
         return rateLimit;
     }
@@ -71,16 +56,6 @@
     public void setRateLimitTimeframeHours(@Nullable Integer rateLimitTimeframeHours) {
         this.rateLimitTimeframeHours = rateLimitTimeframeHours;
     }
-<<<<<<< HEAD
-
-    @Nullable
-    public SortedSet<String> getEnabledForCategories() {
-        return enabledForCategories;
-    }
-
-    public void setEnabledForCategories(@Nullable SortedSet<String> enabledForCategories) {
-        this.enabledForCategories = enabledForCategories;
-    }
 
     @Nullable
     public String getCustomInstructions() {
@@ -90,6 +65,4 @@
     public void setCustomInstructions(@Nullable String customInstructions) {
         this.customInstructions = customInstructions;
     }
-=======
->>>>>>> 2b548110
 }