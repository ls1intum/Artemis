--- conflicted
+++ resolved
@@ -500,108 +500,6 @@
     }
 
     /**
-<<<<<<< HEAD
-     * TODO: this method should be refactored/improved. It is almost static except the almost hidden part "exercise.equals(this)"
-     * In addition, it is implemented in an ambiguous way, because it's completely unclear, what relevant means here, in addition the method name does not fit to the return type
-     * Find a relevant participation for this exercise (relevancy depends on InitializationState)
-     *
-     * @param participations the list of available participations
-     * @return the found participation in an unmodifiable list or the empty list, if none exists
-     */
-    public Set<StudentParticipation> findRelevantParticipation(Set<StudentParticipation> participations) {
-        StudentParticipation relevantParticipation = null;
-        for (StudentParticipation participation : participations) {
-            var exercise = participation.getExercise();
-            if (exercise != null && exercise.equals(this)) {
-                if (participation.getInitializationState() == InitializationState.INITIALIZED) {
-                    // InitializationState INITIALIZED is preferred
-                    // => if we find one, we can return immediately
-                    return Set.of(participation);
-                }
-                // InitializationState INACTIVE is also ok
-                // => if we can't find INITIALIZED, we return that one
-                // or
-                // this case handles FINISHED participations which typically happen when manual results are involved
-                else if (participation.getInitializationState() == InitializationState.INACTIVE || exercise instanceof ModelingExercise || exercise instanceof TextExercise
-                        || exercise instanceof FileUploadExercise
-                        || (exercise instanceof ProgrammingExercise && participation.getInitializationState() == InitializationState.FINISHED)) {
-                    relevantParticipation = participation;
-                }
-            }
-        }
-        return relevantParticipation != null ? Set.of(relevantParticipation) : Collections.emptySet();
-    }
-
-    /**
-     * Get the latest relevant result from the given participation (rated == true or rated == null) (relevancy depends on Exercise type => this should be overridden by subclasses
-     * if necessary)
-     *
-     * @param participation           the participation whose results we are considering
-     * @param ignoreAssessmentDueDate defines if assessment due date is ignored for the selected results
-     * @return the latest relevant result in the given participation, or null, if none exist
-     */
-    @Nullable
-    public Submission findLatestSubmissionWithRatedResultWithCompletionDate(Participation participation, boolean ignoreAssessmentDueDate) {
-        // for most types of exercises => return latest result (all results are relevant)
-        Submission latestSubmission = null;
-        // we get the results over the submissions
-        if (participation.getSubmissions() == null || participation.getSubmissions().isEmpty()) {
-            return null;
-        }
-        for (var submission : participation.getSubmissions()) {
-            var result = submission.getLatestResult();
-            // If not the result does not exist or is not assessed yet, we can skip it
-            if (result == null || result.getCompletionDate() == null) {
-                continue;
-            }
-            // NOTE: for the dashboard we only use rated results with completion date
-            boolean isAssessmentOver = ignoreAssessmentDueDate || ExerciseDateService.isAfterAssessmentDueDate(this);
-            boolean isProgrammingExercise = participation.getExercise() instanceof ProgrammingExercise;
-            // Check that submission was submitted in time (rated). For non programming exercises we check if the assessment due date has passed (if set)
-            boolean ratedOrPractice = Boolean.TRUE.equals(result.isRated()) || participation.isPracticeMode();
-            boolean noProgrammingAndAssessmentOver = !isProgrammingExercise && isAssessmentOver;
-            // For programming exercises we check that the assessment due date has passed (if set) for manual results otherwise we always show the automatic result
-            boolean programmingAfterAssessmentOrAutomaticOrAthena = isProgrammingExercise
-                    && ((result.isManual() && isAssessmentOver) || result.isAutomatic() || result.isAthenaBased());
-            if (ratedOrPractice && (noProgrammingAndAssessmentOver || programmingAfterAssessmentOrAutomaticOrAthena)) {
-                // take the first found result that fulfills the above requirements
-                // or
-                // take newer results and thus disregard older ones
-                if (latestSubmission == null || latestSubmission.getLatestResult().getCompletionDate().isBefore(result.getCompletionDate())) {
-                    latestSubmission = submission;
-                }
-            }
-        }
-        return latestSubmission;
-=======
-     * Find the latest (rated or unrated result) of the given participation. Returns null, if there are no results. Please beware: In many cases you might only want to show rated
-     * results.
-     *
-     * @param participation to find the latest result for.
-     * @return latest result or null
-     */
-    public Result findLatestResultWithCompletionDate(Participation participation) {
-        if (participation.getResults() == null) {
-            return null;
-        }
-        Optional<Result> latestResult = participation.getResults().stream().filter(result -> result.getCompletionDate() != null).max((result1, result2) -> {
-            ZonedDateTime resultDate1 = result1.getCompletionDate();
-            ZonedDateTime resultDate2 = result2.getCompletionDate();
-            if (resultDate1.equals(resultDate2)) {
-                return 0;
-            }
-            else if (resultDate1.isAfter(resultDate2)) {
-                return 1;
-            }
-            else {
-                return -1;
-            }
-        });
-        return latestResult.orElse(null);
->>>>>>> e7ef8b08
-    }
-
-    /**
      * Returns all results of an exercise for give participation that have a completion date. If the exercise is restricted like {@link QuizExercise} please override this function
      * with the respective filter. (relevancy depends on Exercise type => this should be overridden by subclasses if necessary)
      *
