--- conflicted
+++ resolved
@@ -112,19 +112,12 @@
         }
 
         /**
-<<<<<<< HEAD
-         * Returns the enum constant of this type with the specified name.
-         *
-         * @param value the name of the enum constant to be returned.
-         * @return the enum constant with the specified name
-=======
          * Creates a {@link Kind} instance from a given string value.
          * <p>
          *
          * @param value the string representation of the {@link Kind}
          * @return the matching {@link Kind} instance
          * @throws IllegalArgumentException if the provided value does not correspond to any defined {@link Kind}
->>>>>>> 04ba6b9f
          */
         @JsonCreator
         public static Kind fromValue(String value) {
@@ -170,18 +163,11 @@
         }
 
         /**
-<<<<<<< HEAD
-         * Returns the enum constant of this type with the specified name.
-         *
-         * @param value the name of the enum constant to be returned.
-         * @return the enum constant with the specified name
-=======
          * Creates a {@link Level} instance from a given string value.
          *
          * @param value the string representation of the {@link Level}
          * @return the matching {@link Level} instance
          * @throws IllegalArgumentException if the provided value does not correspond to any defined {@link Level}
->>>>>>> 04ba6b9f
          */
         @JsonCreator
         public static Level fromValue(String value) {
