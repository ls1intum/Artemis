--- conflicted
+++ resolved
@@ -204,18 +204,6 @@
     private void associateQuizSubmissionsWithStudentParticipations(Set<StudentParticipation> participations) {
         Set<Long> participationIds = participations.stream().map(StudentParticipation::getId).collect(Collectors.toSet());
 
-<<<<<<< HEAD
-    // TODO: Use a DTO instead of removing data from the entity
-    @Deprecated
-    private void removeUnnecessaryObjectsBeforeSendingToClient(StudentParticipation participation) {
-        if (participation.getExercise() != null) {
-            var quizExercise = (QuizExercise) participation.getExercise();
-            // we do not need the course and lectures
-            quizExercise.setCourse(null);
-        }
-        participation.setSubmissions(null);
-        participation.setParticipant(null);
-=======
         List<QuizSubmission> submissions = quizSubmissionRepository.findWithEagerSubmittedAnswersByParticipationIds(participationIds);
 
         Map<Long, Set<QuizSubmission>> submissionsByParticipationId = submissions.stream().collect(Collectors.groupingBy(s -> s.getParticipation().getId(), Collectors.toSet()));
@@ -225,7 +213,6 @@
             Set<Submission> submissionSet = new HashSet<>(quizSubmissions);
             participation.setSubmissions(submissionSet);
         }
->>>>>>> 09ac8535
     }
 
     private void sendQuizResultToUser(long quizExerciseId, StudentParticipation participation) {
