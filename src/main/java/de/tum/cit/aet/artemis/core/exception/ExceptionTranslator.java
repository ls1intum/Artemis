--- conflicted
+++ resolved
@@ -160,31 +160,6 @@
         }
     }
 
-<<<<<<< HEAD
-    @ExceptionHandler
-    public ResponseEntity<Problem> handleGitlabException(GitLabException ex, NativeWebRequest request) {
-        final var problem = Problem.builder().withStatus(Status.INTERNAL_SERVER_ERROR).with(MESSAGE_KEY, ex.getMessage()).build();
-        return create(ex, problem, request);
-=======
-    /**
-     * @param e       a specific exception
-     * @param request the request
-     * @return the exception wrapped into a http entity
-     */
-    @ExceptionHandler(SockJsMessageDeliveryException.class)
-    @ResponseStatus(HttpStatus.SERVICE_UNAVAILABLE)
-    public Object exceptionHandler(SockJsMessageDeliveryException e, HttpServletRequest request) {
-        if (StringUtils.containsIgnoreCase(ExceptionUtils.getRootCauseMessage(e), "Session closed")) {
-            // session is closed, cannot return any response
-            log.info("Session closed SockJsMessageDeliveryException occurred: {}", e.getMessage());
-            return null;
-        }
-        else {
-            return new HttpEntity<>(e.getMessage());
-        }
->>>>>>> 13a03a62
-    }
-
     @ExceptionHandler(NoResourceFoundException.class)
     public ResponseEntity<Problem> handleResourceNotFoundException(NoResourceFoundException ex, NativeWebRequest request) {
         final var problem = Problem.builder().withStatus(Status.NOT_FOUND).withDetail(ex.getMessage()).build();
