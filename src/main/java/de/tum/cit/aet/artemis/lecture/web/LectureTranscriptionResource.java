package de.tum.cit.aet.artemis.lecture.web;

import static de.tum.cit.aet.artemis.core.config.Constants.PROFILE_CORE;

import java.net.URI;
import java.net.URISyntaxException;
import java.util.Optional;

import jakarta.validation.Valid;

import org.springframework.beans.factory.annotation.Value;
import org.springframework.context.annotation.Lazy;
import org.springframework.context.annotation.Profile;
import org.springframework.http.ResponseEntity;
import org.springframework.web.bind.annotation.GetMapping;
import org.springframework.web.bind.annotation.PathVariable;
import org.springframework.web.bind.annotation.PostMapping;
import org.springframework.web.bind.annotation.RequestBody;
import org.springframework.web.bind.annotation.RequestMapping;
import org.springframework.web.bind.annotation.RestController;

import de.tum.cit.aet.artemis.core.security.annotations.EnforceAdmin;
import de.tum.cit.aet.artemis.core.security.annotations.ManualConfig;
import de.tum.cit.aet.artemis.core.security.annotations.enforceRoleInLectureUnit.EnforceAtLeastInstructorInLectureUnit;
import de.tum.cit.aet.artemis.core.util.HeaderUtil;
import de.tum.cit.aet.artemis.lecture.api.LectureTranscriptionsRepositoryApi;
import de.tum.cit.aet.artemis.lecture.domain.LectureTranscription;
import de.tum.cit.aet.artemis.lecture.domain.LectureUnit;
import de.tum.cit.aet.artemis.lecture.dto.LectureTranscriptionDTO;
import de.tum.cit.aet.artemis.lecture.repository.LectureTranscriptionRepository;
import de.tum.cit.aet.artemis.lecture.repository.LectureUnitRepository;

@Profile(PROFILE_CORE)
@Lazy
@RestController
@RequestMapping("api/lecture/")
public class LectureTranscriptionResource {

    private final LectureTranscriptionRepository lectureTranscriptionRepository;

    private final LectureUnitRepository lectureUnitRepository;

    private final LectureTranscriptionsRepositoryApi lectureTranscriptionsRepositoryApi;

    @Value("${jhipster.clientApp.name}")
    private String applicationName;

    public LectureTranscriptionResource(LectureTranscriptionRepository transcriptionRepository, LectureUnitRepository lectureUnitRepository,
            LectureTranscriptionsRepositoryApi lectureTranscriptionsRepositoryApi) {
        this.lectureTranscriptionRepository = transcriptionRepository;
        this.lectureUnitRepository = lectureUnitRepository;
        this.lectureTranscriptionsRepositoryApi = lectureTranscriptionsRepositoryApi;
    }

    // TODO: this must either be moved into an Admin Resource or used differently
    /**
     * POST /transcription : Create a new transcription.
     *
     * @param lectureId        The id of the lecture
     * @param lectureUnitId    The id of the lecture unit
     * @param transcriptionDTO The transcription object to create
     * @return The ResponseEntity with status 201 (Created) and with body the new transcription, or with status 400 (Bad Request) if invalid lectureId or lectureUnitId are given
     * @throws URISyntaxException if the Location URI syntax is incorrect
     */
    @PostMapping(value = "{lectureId}/lecture-unit/{lectureUnitId}/transcription")
    @EnforceAdmin
    @ManualConfig
    public ResponseEntity<LectureTranscription> createLectureTranscription(@Valid @RequestBody LectureTranscriptionDTO transcriptionDTO, @PathVariable Long lectureId,
            @PathVariable Long lectureUnitId) throws URISyntaxException {
        LectureUnit lectureUnit = lectureUnitRepository.findByIdElseThrow(lectureUnitId);
        if (!lectureUnit.getLecture().getId().equals(lectureId)) {
            return ResponseEntity.badRequest().headers(HeaderUtil.createAlert(applicationName, "artemisApp.iris.ingestionAlert.wrongLectureError", "lectureDoesNotMatchCourse"))
                    .body(null);
        }

        var existingTranscription = lectureTranscriptionRepository.findByLectureUnit_Id(lectureUnitId);
        existingTranscription.ifPresent(lectureTranscription -> lectureTranscriptionRepository.deleteById(lectureTranscription.getId()));

        LectureTranscription lectureTranscription = new LectureTranscription(transcriptionDTO.language(), transcriptionDTO.segments(), lectureUnit);

        LectureTranscription result = lectureTranscriptionRepository.save(lectureTranscription);

        return ResponseEntity.created(new URI("/api/lecture/" + lectureId + "/transcriptions/" + result.getId())).body(result);
    }

    /**
     * Retrieves the transcript for a given lecture unit.
     *
     * <p>
     * This endpoint returns the transcript associated with the specified {@code lectureUnitId}, including
     * the language and individual transcript segments.
     * </p>
     *
     * @param lectureUnitId the ID of the lecture unit for which to retrieve the transcript
     * @return {@link ResponseEntity} containing the {@link LectureTranscriptionDTO} if found, or 404 Not Found if no transcript exists
     */
    @GetMapping("lecture-unit/{lectureUnitId}/transcript")
    @EnforceAtLeastInstructorInLectureUnit
    public ResponseEntity<LectureTranscriptionDTO> getTranscript(@PathVariable Long lectureUnitId) {
        Optional<LectureTranscriptionDTO> dtoOpt = lectureTranscriptionsRepositoryApi.getTranscript(lectureUnitId);

        if (dtoOpt.isEmpty()) {
            return ResponseEntity.notFound().build();
        }

        return ResponseEntity.ok(dtoOpt.get());
    }

    /**
     * GET /lecture-unit/{lectureUnitId}/transcript/status : Get the status of a transcription for a lecture unit.
     *
     * @param lectureUnitId the ID of the lecture unit to check
     * @return ResponseEntity with a map containing jobId and status, or 404 if no transcription exists
     */
    @GetMapping("lecture-unit/{lectureUnitId}/transcript/status")
    @EnforceAtLeastInstructorInLectureUnit
<<<<<<< HEAD
    public ResponseEntity<java.util.Map<String, String>> getTranscriptStatus(@PathVariable Long lectureUnitId) {
        Optional<LectureTranscription> transcriptionOpt = lectureTranscriptionRepository.findByLectureUnit_Id(lectureUnitId);
=======
    public ResponseEntity<String> getTranscriptStatus(@PathVariable Long lectureUnitId) {
        Optional<String> statusOpt = lectureTranscriptionsRepositoryApi.getTranscriptStatus(lectureUnitId);
>>>>>>> ed2bf95a

        if (statusOpt.isEmpty()) {
            return ResponseEntity.notFound().build();
        }

<<<<<<< HEAD
        LectureTranscription transcription = transcriptionOpt.get();
        return ResponseEntity
                .ok(java.util.Map.of("jobId", transcription.getJobId() != null ? transcription.getJobId() : "", "status", transcription.getTranscriptionStatus().name()));
=======
        return ResponseEntity.ok(statusOpt.get());
>>>>>>> ed2bf95a
    }

}<|MERGE_RESOLUTION|>--- conflicted
+++ resolved
@@ -114,25 +114,14 @@
      */
     @GetMapping("lecture-unit/{lectureUnitId}/transcript/status")
     @EnforceAtLeastInstructorInLectureUnit
-<<<<<<< HEAD
-    public ResponseEntity<java.util.Map<String, String>> getTranscriptStatus(@PathVariable Long lectureUnitId) {
-        Optional<LectureTranscription> transcriptionOpt = lectureTranscriptionRepository.findByLectureUnit_Id(lectureUnitId);
-=======
     public ResponseEntity<String> getTranscriptStatus(@PathVariable Long lectureUnitId) {
         Optional<String> statusOpt = lectureTranscriptionsRepositoryApi.getTranscriptStatus(lectureUnitId);
->>>>>>> ed2bf95a
 
         if (statusOpt.isEmpty()) {
             return ResponseEntity.notFound().build();
         }
 
-<<<<<<< HEAD
-        LectureTranscription transcription = transcriptionOpt.get();
-        return ResponseEntity
-                .ok(java.util.Map.of("jobId", transcription.getJobId() != null ? transcription.getJobId() : "", "status", transcription.getTranscriptionStatus().name()));
-=======
         return ResponseEntity.ok(statusOpt.get());
->>>>>>> ed2bf95a
     }
 
 }