--- conflicted
+++ resolved
@@ -115,35 +115,4 @@
         return ResponseEntity.ok(dto);
     }
 
-<<<<<<< HEAD
-    /**
-     * REST endpoint to fetch the TUM Live playlist URL for a given TUM Live video page URL.
-     * <p>
-     * This endpoint checks whether a playlist (e.g., an .m3u8 stream) is available for the
-     * specified video URL from TUM Live and returns it if found.
-     * </p>
-     *
-     * @param url the full TUM Live video page URL
-     * @return {@code 200 OK} with the playlist URL if available,
-     *         or {@code 404 Not Found} if no playlist could be retrieved.
-     */
-    @GetMapping("video-utils/tum-live-playlist")
-    @EnforceAtLeastStudent
-    public ResponseEntity<String> getTumLivePlaylist(@RequestParam String url) {
-        log.info("Received request to fetch playlist for TUM Live URL: {}", url);
-
-        Optional<String> playlistUrl = tumLiveService.getTumLivePlaylistLink(url);
-
-        if (playlistUrl.isPresent()) {
-            log.info("Playlist URL found: {}", playlistUrl.get());
-            return ResponseEntity.ok(playlistUrl.get());
-        }
-        else {
-            log.warn("No playlist URL found for: {}", url);
-            return ResponseEntity.notFound().build();
-        }
-    }
-
-=======
->>>>>>> 624be6d4
 }