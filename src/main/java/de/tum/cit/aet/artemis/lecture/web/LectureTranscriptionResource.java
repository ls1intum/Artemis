package de.tum.cit.aet.artemis.lecture.web;

import static de.tum.cit.aet.artemis.core.config.Constants.PROFILE_CORE;

import java.net.URI;
import java.net.URISyntaxException;

import jakarta.validation.Valid;

import org.slf4j.Logger;
import org.slf4j.LoggerFactory;
import org.springframework.beans.factory.annotation.Value;
import org.springframework.context.annotation.Lazy;
import org.springframework.context.annotation.Profile;
import org.springframework.http.ResponseEntity;
<<<<<<< HEAD
=======
import org.springframework.web.bind.annotation.DeleteMapping;
import org.springframework.web.bind.annotation.GetMapping;
>>>>>>> efdc6e9d
import org.springframework.web.bind.annotation.PathVariable;
import org.springframework.web.bind.annotation.PostMapping;
import org.springframework.web.bind.annotation.RequestBody;
import org.springframework.web.bind.annotation.RequestMapping;
import org.springframework.web.bind.annotation.RestController;

import de.tum.cit.aet.artemis.core.repository.UserRepository;
import de.tum.cit.aet.artemis.core.security.annotations.EnforceAdmin;
import de.tum.cit.aet.artemis.core.security.annotations.ManualConfig;
import de.tum.cit.aet.artemis.core.security.annotations.enforceRoleInLectureUnit.EnforceAtLeastStudentInLectureUnit;
import de.tum.cit.aet.artemis.core.service.AuthorizationCheckService;
import de.tum.cit.aet.artemis.core.util.HeaderUtil;
import de.tum.cit.aet.artemis.lecture.domain.LectureTranscription;
import de.tum.cit.aet.artemis.lecture.domain.LectureUnit;
import de.tum.cit.aet.artemis.lecture.dto.LectureTranscriptionDTO;
import de.tum.cit.aet.artemis.lecture.repository.LectureRepository;
import de.tum.cit.aet.artemis.lecture.repository.LectureTranscriptionRepository;
import de.tum.cit.aet.artemis.lecture.repository.LectureUnitRepository;
import de.tum.cit.aet.artemis.lecture.service.LectureService;

@Profile(PROFILE_CORE)
@Lazy
@RestController
@RequestMapping("api/lecture/")
public class LectureTranscriptionResource {

    private static final String ENTITY_NAME = "lecture transcription";

    private static final Logger log = LoggerFactory.getLogger(LectureTranscriptionResource.class);

    private final LectureTranscriptionRepository lectureTranscriptionRepository;

    private final LectureUnitRepository lectureUnitRepository;

    private final UserRepository userRepository;

    private final AuthorizationCheckService authCheckService;

    private final LectureRepository lectureRepository;

    @Value("${jhipster.clientApp.name}")
    private String applicationName;

    private final LectureService lectureService;

    public LectureTranscriptionResource(LectureTranscriptionRepository transcriptionRepository, LectureUnitRepository lectureUnitRepository,
            AuthorizationCheckService authCheckService, UserRepository userRepository, LectureRepository lectureRepository, LectureService lectureService) {
        this.lectureTranscriptionRepository = transcriptionRepository;
        this.lectureUnitRepository = lectureUnitRepository;
        this.authCheckService = authCheckService;
        this.userRepository = userRepository;
        this.lectureRepository = lectureRepository;
        this.lectureService = lectureService;
    }

    /**
     * POST /transcription : Create a new transcription.
     *
     * @param lectureId        The id of the lecture
     * @param lectureUnitId    The id of the lecture unit
     * @param transcriptionDTO The transcription object to create
     * @return The ResponseEntity with status 201 (Created) and with body the new transcription, or with status 400 (Bad Request) if invalid lectureId or lectureUnitId are given
     * @throws URISyntaxException if the Location URI syntax is incorrect
     */
    @PostMapping(value = "{lectureId}/lecture-unit/{lectureUnitId}/transcription")
    @EnforceAdmin
    @ManualConfig
    public ResponseEntity<LectureTranscription> createLectureTranscription(@Valid @RequestBody LectureTranscriptionDTO transcriptionDTO, @PathVariable Long lectureId,
            @PathVariable Long lectureUnitId) throws URISyntaxException {
        LectureUnit lectureUnit = lectureUnitRepository.findByIdElseThrow(lectureUnitId);
        if (!lectureUnit.getLecture().getId().equals(lectureId)) {
            return ResponseEntity.badRequest().headers(HeaderUtil.createAlert(applicationName, "artemisApp.iris.ingestionAlert.wrongLectureError", "lectureDoesNotMatchCourse"))
                    .body(null);
        }

        var existingTranscription = lectureTranscriptionRepository.findByLectureUnit_Id(lectureUnitId);
        existingTranscription.ifPresent(lectureTranscription -> lectureTranscriptionRepository.deleteById(lectureTranscription.getId()));

        LectureTranscription lectureTranscription = new LectureTranscription(transcriptionDTO.language(), transcriptionDTO.segments(), lectureUnit);

        LectureTranscription result = lectureTranscriptionRepository.save(lectureTranscription);

        return ResponseEntity.created(new URI("/api/lecture/" + lectureId + "/transcriptions/" + result.getId())).body(result);
    }
<<<<<<< HEAD
=======

    /**
     * POST lecture/{lectureId}/lecture-unit/{lectureUnitId}/ingest-transcription
     * This endpoint is for starting the ingestion of all lectures or only one lecture when triggered in Artemis.
     *
     * @param lectureId     The id of the lecture of the transcription
     * @param lectureUnitId The id of the lectureUnit that should be ingested
     * @return the ResponseEntity with status 200 (OK) and a message success or null if the operation failed
     */
    @Profile(PROFILE_IRIS)
    @PutMapping("{lectureId}/lecture-unit/{lectureUnitId}/ingest-transcription")
    @EnforceAtLeastInstructor
    public ResponseEntity<Void> ingestTranscriptions(@PathVariable Long lectureId, @PathVariable Long lectureUnitId) {
        Lecture lecture = lectureRepository.findByIdElseThrow(lectureId);
        User user = userRepository.getUserWithGroupsAndAuthorities();
        authCheckService.checkIsAllowedToSeeLectureElseThrow(lecture, user);
        Course course = lecture.getCourse();
        authCheckService.checkIsAtLeastRoleInCourseElseThrow(Role.INSTRUCTOR, course.getId());
        LectureUnit lectureUnit = lectureUnitRepository.findById(lectureUnitId).orElseThrow();
        if (!lectureUnit.getLecture().getId().equals(lectureId)) {
            return ResponseEntity.badRequest()
                    .headers(HeaderUtil.createAlert(applicationName, "artemisApp.iris.ingestionAlert.transcriptionIngestionError", "lectureUnitDoesNotMatchLecture")).body(null);
        }
        Optional<LectureTranscription> transcription = lectureTranscriptionRepository.findByLectureUnit_Id(lectureUnitId);
        if (transcription.isEmpty()) {
            return ResponseEntity.badRequest().headers(HeaderUtil.createAlert(applicationName, "artemisApp.iris.ingestionAlert.transcriptionIngestionError", "noTranscription"))
                    .body(null);
        }
        if (!(lectureUnit instanceof AttachmentVideoUnit)) {
            return ResponseEntity.badRequest()
                    .headers(HeaderUtil.createAlert(applicationName, "artemisApp.iris.ingestionAlert.transcriptionIngestionError", "lectureUnitIsNotAAttachmentVideoUnit"))
                    .body(null);
        }
        LectureTranscription transcriptionToIngest = transcription.get();
        lectureService.ingestTranscriptionInPyris(transcriptionToIngest, course, lecture, (AttachmentVideoUnit) lectureUnit);
        return ResponseEntity.ok().build();
    }

    /**
     * DELETE /lecture/:lectureId/lecture-unit/:lectureUnitId : delete the "id" lecture transcription.
     *
     * @param lectureId     the id of the lecture containing the lecture transcription
     * @param lectureUnitId the id of the lecture unit containing the lecture transcription
     * @return the ResponseEntity with status 200 (OK)
     */
    @DeleteMapping("{lectureId}/lecture-unit/{lectureUnitId}/transcription")
    @EnforceAtLeastInstructor
    public ResponseEntity<Void> deleteLectureTranscription(@PathVariable Long lectureId, @PathVariable Long lectureUnitId) {
        LectureUnit lectureUnit = lectureUnitRepository.findById(lectureUnitId).orElseThrow();
        if (!lectureUnit.getLecture().getId().equals(lectureId)) {
            return ResponseEntity.badRequest()
                    .headers(HeaderUtil.createAlert(applicationName, "artemisApp.iris.ingestionAlert.transcriptionIngestionError", "lectureUnitDoesNotMatchLecture")).body(null);
        }

        Course course = lectureUnit.getLecture().getCourse();
        authCheckService.checkIsAtLeastRoleInCourseElseThrow(Role.INSTRUCTOR, course.getId());

        Optional<LectureTranscription> lectureTranscription = lectureTranscriptionRepository.findByLectureUnit_Id(lectureUnitId);
        if (lectureTranscription.isEmpty()) {
            return ResponseEntity.badRequest()
                    .headers(HeaderUtil.createAlert(applicationName, "artemisApp.iris.ingestionAlert.transcriptionIngestionError", "noTranscriptionForId")).body(null);
        }
        log.debug("REST request to delete Lecture Transcription : {}", lectureTranscription.get().getId());
        lectureService.deleteLectureTranscriptionInPyris(lectureTranscription.get());
        return ResponseEntity.ok().headers(HeaderUtil.createEntityDeletionAlert(applicationName, true, ENTITY_NAME, lectureTranscription.get().getId().toString())).build();
    }

    /**
     * Retrieves the transcript for a given lecture unit.
     *
     * <p>
     * This endpoint returns the transcript associated with the specified {@code lectureUnitId}, including
     * the language and individual transcript segments.
     * </p>
     *
     * @param lectureUnitId the ID of the lecture unit for which to retrieve the transcript
     * @return {@link ResponseEntity} containing the {@link LectureTranscriptionDTO} if found, or 404 Not Found if no transcript exists
     */
    @GetMapping("lecture-unit/{lectureUnitId}/transcript")
    @EnforceAtLeastStudentInLectureUnit
    public ResponseEntity<LectureTranscriptionDTO> getTranscript(@PathVariable Long lectureUnitId) {
        Optional<LectureTranscription> transcriptionOpt = lectureTranscriptionRepository.findByLectureUnit_Id(lectureUnitId);

        if (transcriptionOpt.isEmpty()) {
            return ResponseEntity.notFound().build();
        }

        LectureTranscription transcription = transcriptionOpt.get();
        LectureTranscriptionDTO dto = new LectureTranscriptionDTO(lectureUnitId, transcription.getLanguage(), transcription.getSegments());

        return ResponseEntity.ok(dto);
    }

>>>>>>> efdc6e9d
}<|MERGE_RESOLUTION|>--- conflicted
+++ resolved
@@ -13,11 +13,6 @@
 import org.springframework.context.annotation.Lazy;
 import org.springframework.context.annotation.Profile;
 import org.springframework.http.ResponseEntity;
-<<<<<<< HEAD
-=======
-import org.springframework.web.bind.annotation.DeleteMapping;
-import org.springframework.web.bind.annotation.GetMapping;
->>>>>>> efdc6e9d
 import org.springframework.web.bind.annotation.PathVariable;
 import org.springframework.web.bind.annotation.PostMapping;
 import org.springframework.web.bind.annotation.RequestBody;
@@ -102,100 +97,4 @@
 
         return ResponseEntity.created(new URI("/api/lecture/" + lectureId + "/transcriptions/" + result.getId())).body(result);
     }
-<<<<<<< HEAD
-=======
-
-    /**
-     * POST lecture/{lectureId}/lecture-unit/{lectureUnitId}/ingest-transcription
-     * This endpoint is for starting the ingestion of all lectures or only one lecture when triggered in Artemis.
-     *
-     * @param lectureId     The id of the lecture of the transcription
-     * @param lectureUnitId The id of the lectureUnit that should be ingested
-     * @return the ResponseEntity with status 200 (OK) and a message success or null if the operation failed
-     */
-    @Profile(PROFILE_IRIS)
-    @PutMapping("{lectureId}/lecture-unit/{lectureUnitId}/ingest-transcription")
-    @EnforceAtLeastInstructor
-    public ResponseEntity<Void> ingestTranscriptions(@PathVariable Long lectureId, @PathVariable Long lectureUnitId) {
-        Lecture lecture = lectureRepository.findByIdElseThrow(lectureId);
-        User user = userRepository.getUserWithGroupsAndAuthorities();
-        authCheckService.checkIsAllowedToSeeLectureElseThrow(lecture, user);
-        Course course = lecture.getCourse();
-        authCheckService.checkIsAtLeastRoleInCourseElseThrow(Role.INSTRUCTOR, course.getId());
-        LectureUnit lectureUnit = lectureUnitRepository.findById(lectureUnitId).orElseThrow();
-        if (!lectureUnit.getLecture().getId().equals(lectureId)) {
-            return ResponseEntity.badRequest()
-                    .headers(HeaderUtil.createAlert(applicationName, "artemisApp.iris.ingestionAlert.transcriptionIngestionError", "lectureUnitDoesNotMatchLecture")).body(null);
-        }
-        Optional<LectureTranscription> transcription = lectureTranscriptionRepository.findByLectureUnit_Id(lectureUnitId);
-        if (transcription.isEmpty()) {
-            return ResponseEntity.badRequest().headers(HeaderUtil.createAlert(applicationName, "artemisApp.iris.ingestionAlert.transcriptionIngestionError", "noTranscription"))
-                    .body(null);
-        }
-        if (!(lectureUnit instanceof AttachmentVideoUnit)) {
-            return ResponseEntity.badRequest()
-                    .headers(HeaderUtil.createAlert(applicationName, "artemisApp.iris.ingestionAlert.transcriptionIngestionError", "lectureUnitIsNotAAttachmentVideoUnit"))
-                    .body(null);
-        }
-        LectureTranscription transcriptionToIngest = transcription.get();
-        lectureService.ingestTranscriptionInPyris(transcriptionToIngest, course, lecture, (AttachmentVideoUnit) lectureUnit);
-        return ResponseEntity.ok().build();
-    }
-
-    /**
-     * DELETE /lecture/:lectureId/lecture-unit/:lectureUnitId : delete the "id" lecture transcription.
-     *
-     * @param lectureId     the id of the lecture containing the lecture transcription
-     * @param lectureUnitId the id of the lecture unit containing the lecture transcription
-     * @return the ResponseEntity with status 200 (OK)
-     */
-    @DeleteMapping("{lectureId}/lecture-unit/{lectureUnitId}/transcription")
-    @EnforceAtLeastInstructor
-    public ResponseEntity<Void> deleteLectureTranscription(@PathVariable Long lectureId, @PathVariable Long lectureUnitId) {
-        LectureUnit lectureUnit = lectureUnitRepository.findById(lectureUnitId).orElseThrow();
-        if (!lectureUnit.getLecture().getId().equals(lectureId)) {
-            return ResponseEntity.badRequest()
-                    .headers(HeaderUtil.createAlert(applicationName, "artemisApp.iris.ingestionAlert.transcriptionIngestionError", "lectureUnitDoesNotMatchLecture")).body(null);
-        }
-
-        Course course = lectureUnit.getLecture().getCourse();
-        authCheckService.checkIsAtLeastRoleInCourseElseThrow(Role.INSTRUCTOR, course.getId());
-
-        Optional<LectureTranscription> lectureTranscription = lectureTranscriptionRepository.findByLectureUnit_Id(lectureUnitId);
-        if (lectureTranscription.isEmpty()) {
-            return ResponseEntity.badRequest()
-                    .headers(HeaderUtil.createAlert(applicationName, "artemisApp.iris.ingestionAlert.transcriptionIngestionError", "noTranscriptionForId")).body(null);
-        }
-        log.debug("REST request to delete Lecture Transcription : {}", lectureTranscription.get().getId());
-        lectureService.deleteLectureTranscriptionInPyris(lectureTranscription.get());
-        return ResponseEntity.ok().headers(HeaderUtil.createEntityDeletionAlert(applicationName, true, ENTITY_NAME, lectureTranscription.get().getId().toString())).build();
-    }
-
-    /**
-     * Retrieves the transcript for a given lecture unit.
-     *
-     * <p>
-     * This endpoint returns the transcript associated with the specified {@code lectureUnitId}, including
-     * the language and individual transcript segments.
-     * </p>
-     *
-     * @param lectureUnitId the ID of the lecture unit for which to retrieve the transcript
-     * @return {@link ResponseEntity} containing the {@link LectureTranscriptionDTO} if found, or 404 Not Found if no transcript exists
-     */
-    @GetMapping("lecture-unit/{lectureUnitId}/transcript")
-    @EnforceAtLeastStudentInLectureUnit
-    public ResponseEntity<LectureTranscriptionDTO> getTranscript(@PathVariable Long lectureUnitId) {
-        Optional<LectureTranscription> transcriptionOpt = lectureTranscriptionRepository.findByLectureUnit_Id(lectureUnitId);
-
-        if (transcriptionOpt.isEmpty()) {
-            return ResponseEntity.notFound().build();
-        }
-
-        LectureTranscription transcription = transcriptionOpt.get();
-        LectureTranscriptionDTO dto = new LectureTranscriptionDTO(lectureUnitId, transcription.getLanguage(), transcription.getSegments());
-
-        return ResponseEntity.ok(dto);
-    }
-
->>>>>>> efdc6e9d
 }