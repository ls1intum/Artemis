package de.tum.cit.aet.artemis.fileupload.web;

import static de.tum.cit.aet.artemis.core.config.Constants.FILE_ENDING_PATTERN;
import static de.tum.cit.aet.artemis.core.config.Constants.PROFILE_CORE;

import java.net.URI;
import java.net.URISyntaxException;
import java.nio.file.Path;
import java.util.List;
import java.util.Optional;
import java.util.Set;

import org.slf4j.Logger;
import org.slf4j.LoggerFactory;
import org.springframework.beans.factory.annotation.Value;
import org.springframework.context.annotation.Lazy;
import org.springframework.context.annotation.Profile;
import org.springframework.core.io.Resource;
import org.springframework.http.ResponseEntity;
import org.springframework.web.bind.annotation.DeleteMapping;
import org.springframework.web.bind.annotation.GetMapping;
import org.springframework.web.bind.annotation.PathVariable;
import org.springframework.web.bind.annotation.PostMapping;
import org.springframework.web.bind.annotation.PutMapping;
import org.springframework.web.bind.annotation.RequestBody;
import org.springframework.web.bind.annotation.RequestMapping;
import org.springframework.web.bind.annotation.RequestParam;
import org.springframework.web.bind.annotation.RestController;

import de.tum.cit.aet.artemis.assessment.domain.GradingCriterion;
import de.tum.cit.aet.artemis.assessment.repository.GradingCriterionRepository;
import de.tum.cit.aet.artemis.atlas.api.AtlasMLApi;
import de.tum.cit.aet.artemis.atlas.api.CompetencyProgressApi;
import de.tum.cit.aet.artemis.atlas.dto.atlasml.SaveCompetencyRequestDTO.OperationTypeDTO;
import de.tum.cit.aet.artemis.communication.domain.conversation.Channel;
import de.tum.cit.aet.artemis.communication.repository.conversation.ChannelRepository;
import de.tum.cit.aet.artemis.communication.service.conversation.ChannelService;
import de.tum.cit.aet.artemis.communication.service.notifications.GroupNotificationScheduleService;
import de.tum.cit.aet.artemis.core.domain.Course;
import de.tum.cit.aet.artemis.core.domain.User;
import de.tum.cit.aet.artemis.core.dto.SearchResultPageDTO;
import de.tum.cit.aet.artemis.core.dto.pageablesearch.SearchTermPageableSearchDTO;
import de.tum.cit.aet.artemis.core.exception.BadRequestAlertException;
import de.tum.cit.aet.artemis.core.exception.EntityNotFoundException;
import de.tum.cit.aet.artemis.core.repository.CourseRepository;
import de.tum.cit.aet.artemis.core.repository.UserRepository;
import de.tum.cit.aet.artemis.core.security.Role;
import de.tum.cit.aet.artemis.core.security.annotations.EnforceAtLeastEditor;
import de.tum.cit.aet.artemis.core.security.annotations.EnforceAtLeastInstructor;
import de.tum.cit.aet.artemis.core.security.annotations.EnforceAtLeastTutor;
import de.tum.cit.aet.artemis.core.service.AuthorizationCheckService;
import de.tum.cit.aet.artemis.core.service.course.CourseService;
import de.tum.cit.aet.artemis.core.service.feature.Feature;
import de.tum.cit.aet.artemis.core.service.feature.FeatureToggle;
import de.tum.cit.aet.artemis.core.util.HeaderUtil;
import de.tum.cit.aet.artemis.core.util.ResponseUtil;
import de.tum.cit.aet.artemis.exercise.domain.Exercise;
import de.tum.cit.aet.artemis.exercise.dto.SubmissionExportOptionsDTO;
import de.tum.cit.aet.artemis.exercise.repository.ParticipationRepository;
import de.tum.cit.aet.artemis.exercise.service.ExerciseDeletionService;
import de.tum.cit.aet.artemis.exercise.service.ExerciseService;
import de.tum.cit.aet.artemis.exercise.service.ExerciseVersionService;
import de.tum.cit.aet.artemis.fileupload.domain.FileUploadExercise;
import de.tum.cit.aet.artemis.fileupload.repository.FileUploadExerciseRepository;
import de.tum.cit.aet.artemis.fileupload.service.FileUploadExerciseImportService;
import de.tum.cit.aet.artemis.fileupload.service.FileUploadExerciseService;
import de.tum.cit.aet.artemis.fileupload.service.FileUploadSubmissionExportService;
import de.tum.cit.aet.artemis.lecture.api.SlideApi;

/**
 * REST controller for managing FileUploadExercise.
 */
@Profile(PROFILE_CORE)
@Lazy
@RestController
@RequestMapping("api/fileupload/")
public class FileUploadExerciseResource {

    private static final Logger log = LoggerFactory.getLogger(FileUploadExerciseResource.class);

    private static final String ENTITY_NAME = "fileUploadExercise";

    @Value("${jhipster.clientApp.name}")
    private String applicationName;

    private final FileUploadExerciseRepository fileUploadExerciseRepository;

    private final ExerciseService exerciseService;

    private final ExerciseDeletionService exerciseDeletionService;

    private final UserRepository userRepository;

    private final CourseService courseService;

    private final CourseRepository courseRepository;

    private final ParticipationRepository participationRepository;

    private final AuthorizationCheckService authCheckService;

    private final GroupNotificationScheduleService groupNotificationScheduleService;

    private final GradingCriterionRepository gradingCriterionRepository;

    private final FileUploadSubmissionExportService fileUploadSubmissionExportService;

    private final FileUploadExerciseImportService fileUploadExerciseImportService;

    private final FileUploadExerciseService fileUploadExerciseService;

    private final ChannelService channelService;

    private final ChannelRepository channelRepository;

    private final Optional<CompetencyProgressApi> competencyProgressApi;

    private final Optional<SlideApi> slideApi;

<<<<<<< HEAD
    private final ExerciseVersionService exerciseVersionService;
=======
    private final Optional<AtlasMLApi> atlasMLApi;
>>>>>>> 406e2e21

    public FileUploadExerciseResource(FileUploadExerciseRepository fileUploadExerciseRepository, UserRepository userRepository, AuthorizationCheckService authCheckService,
            CourseService courseService, ExerciseService exerciseService, ExerciseDeletionService exerciseDeletionService,
            FileUploadSubmissionExportService fileUploadSubmissionExportService, GradingCriterionRepository gradingCriterionRepository, CourseRepository courseRepository,
            ParticipationRepository participationRepository, GroupNotificationScheduleService groupNotificationScheduleService,
            FileUploadExerciseImportService fileUploadExerciseImportService, FileUploadExerciseService fileUploadExerciseService, ChannelService channelService,
<<<<<<< HEAD
            ChannelRepository channelRepository, Optional<CompetencyProgressApi> competencyProgressApi, Optional<SlideApi> slideApi,
            ExerciseVersionService exerciseVersionService) {
=======
            ChannelRepository channelRepository, Optional<CompetencyProgressApi> competencyProgressApi, Optional<SlideApi> slideApi, Optional<AtlasMLApi> atlasMLApi) {
>>>>>>> 406e2e21
        this.fileUploadExerciseRepository = fileUploadExerciseRepository;
        this.userRepository = userRepository;
        this.courseService = courseService;
        this.authCheckService = authCheckService;
        this.groupNotificationScheduleService = groupNotificationScheduleService;
        this.exerciseService = exerciseService;
        this.exerciseDeletionService = exerciseDeletionService;
        this.gradingCriterionRepository = gradingCriterionRepository;
        this.fileUploadSubmissionExportService = fileUploadSubmissionExportService;
        this.courseRepository = courseRepository;
        this.participationRepository = participationRepository;
        this.fileUploadExerciseImportService = fileUploadExerciseImportService;
        this.fileUploadExerciseService = fileUploadExerciseService;
        this.channelService = channelService;
        this.channelRepository = channelRepository;
        this.competencyProgressApi = competencyProgressApi;
        this.slideApi = slideApi;
<<<<<<< HEAD
        this.exerciseVersionService = exerciseVersionService;
=======
        this.atlasMLApi = atlasMLApi;
>>>>>>> 406e2e21
    }

    /**
     * POST /file-upload-exercises : Create a new fileUploadExercise.
     *
     * @param fileUploadExercise the fileUploadExercise to create
     * @return the ResponseEntity with status 201 (Created) and with body the new fileUploadExercise, or with status 400 (Bad Request) if the fileUploadExercise has already an ID
     * @throws URISyntaxException if the Location URI syntax is incorrect
     */
    @PostMapping("file-upload-exercises")
    @EnforceAtLeastEditor
    public ResponseEntity<FileUploadExercise> createFileUploadExercise(@RequestBody FileUploadExercise fileUploadExercise) throws URISyntaxException {
        log.debug("REST request to save FileUploadExercise : {}", fileUploadExercise);
        if (fileUploadExercise.getId() != null) {
            return ResponseEntity.badRequest().headers(HeaderUtil.createAlert(applicationName, "A new fileUploadExercise cannot already have an ID", "idExists")).body(null);
        }
        // validates general settings: points, dates
        fileUploadExercise.validateGeneralSettings();
        // Validate the new file upload exercise
        validateNewOrUpdatedFileUploadExercise(fileUploadExercise);
        // Retrieve the course over the exerciseGroup or the given courseId
        Course course = courseService.retrieveCourseOverExerciseGroupOrCourseId(fileUploadExercise);
        // Check that the user is authorized to create the exercise
        authCheckService.checkHasAtLeastRoleInCourseElseThrow(Role.EDITOR, course, null);

        FileUploadExercise result = exerciseService.saveWithCompetencyLinks(fileUploadExercise, fileUploadExerciseRepository::save);

        channelService.createExerciseChannel(result, Optional.ofNullable(fileUploadExercise.getChannelName()));
        groupNotificationScheduleService.checkNotificationsForNewExerciseAsync(fileUploadExercise);
        competencyProgressApi.ifPresent(api -> api.updateProgressByLearningObjectAsync(result));

<<<<<<< HEAD
        exerciseVersionService.createExerciseVersion(result);
=======
        // Notify AtlasML about the new exercise
        atlasMLApi.ifPresent(api -> {
            try {
                api.saveExerciseWithCompetencies(result, OperationTypeDTO.UPDATE);
            }
            catch (Exception e) {
                log.warn("Failed to notify AtlasML about exercise creation: {}", e.getMessage());
            }
        });

>>>>>>> 406e2e21
        return ResponseEntity.created(new URI("/api/fileupload/file-upload-exercises/" + result.getId())).body(result);
    }

    /**
     * POST file-upload-exercises/import: Imports an existing file upload exercise into an existing course
     * <p>
     * This will import the whole exercise except for the participations and dates.
     * Referenced entities will get cloned and assigned a new id.
     * Uses {@link FileUploadExerciseImportService}.
     *
     * @param sourceId                   The ID of the original exercise which should get imported
     * @param importedFileUploadExercise The new exercise containing values that should get overwritten in the imported exercise, s.a. the title or difficulty
     * @return The imported exercise (200), a not found error (404) if the template does not exist, or a forbidden error
     *         (403) if the user is not at least an editor in the target course.
     * @throws URISyntaxException When the URI of the response entity is invalid
     */
    @PostMapping("file-upload-exercises/import/{sourceId}")
    @EnforceAtLeastEditor
    public ResponseEntity<FileUploadExercise> importFileUploadExercise(@PathVariable long sourceId, @RequestBody FileUploadExercise importedFileUploadExercise)
            throws URISyntaxException {

        if (sourceId <= 0 || (importedFileUploadExercise.getCourseViaExerciseGroupOrCourseMember() == null && importedFileUploadExercise.getExerciseGroup() == null)) {
            throw new BadRequestAlertException("Either the courseId or exerciseGroupId must be set for an import", ENTITY_NAME, "noCourseIdOrExerciseGroupId");
        }
        importedFileUploadExercise.checkCourseAndExerciseGroupExclusivity(ENTITY_NAME);

        final var user = userRepository.getUserWithGroupsAndAuthorities();
        final var originalFileUploadExercise = fileUploadExerciseRepository.findByIdElseThrow(sourceId);
        authCheckService.checkHasAtLeastRoleForExerciseElseThrow(Role.EDITOR, importedFileUploadExercise, user);
        authCheckService.checkHasAtLeastRoleForExerciseElseThrow(Role.EDITOR, originalFileUploadExercise, user);
        // validates general settings: points, dates, exam score included completely
        importedFileUploadExercise.validateGeneralSettings();

        final var newFileUploadExercise = fileUploadExerciseImportService.importFileUploadExercise(originalFileUploadExercise, importedFileUploadExercise);
<<<<<<< HEAD
        exerciseVersionService.createExerciseVersion(newFileUploadExercise);
=======

        // Notify AtlasML about the new exercise
        atlasMLApi.ifPresent(api -> {
            try {
                api.saveExerciseWithCompetencies(newFileUploadExercise, OperationTypeDTO.UPDATE);
            }
            catch (Exception e) {
                log.warn("Failed to notify AtlasML about exercise creation: {}", e.getMessage());
            }
        });

>>>>>>> 406e2e21
        return ResponseEntity.created(new URI("/api/fileupload/file-upload-exercises/" + newFileUploadExercise.getId())).body(newFileUploadExercise);
    }

    private boolean isFilePatternValid(FileUploadExercise exercise) {
        // a file ending should consist of a comma separated list of 1-5 characters / digits
        // when an empty string "" is passed in the exercise the file-pattern is null when it arrives in the rest endpoint
        if (exercise.getFilePattern() == null) {
            return false;
        }
        var filePattern = exercise.getFilePattern().toLowerCase().replaceAll("\\s+", "");
        var allowedFileEndings = filePattern.split(",");
        var isValid = true;
        for (var allowedFileEnding : allowedFileEndings) {
            isValid = isValid && FILE_ENDING_PATTERN.matcher(allowedFileEnding).matches();
        }

        if (isValid) {
            // use the lowercase version without whitespaces
            exercise.setFilePattern(filePattern);
            return true;
        }
        return false;
    }

    private void validateNewOrUpdatedFileUploadExercise(FileUploadExercise fileUploadExercise) throws BadRequestAlertException {
        // Valid exercises have set either a course or an exerciseGroup
        fileUploadExercise.checkCourseAndExerciseGroupExclusivity(ENTITY_NAME);

        if (!isFilePatternValid(fileUploadExercise)) {
            throw new BadRequestAlertException("The file pattern is invalid. Please use a comma separated list with actual file endings without dots (e.g. 'png, pdf').",
                    ENTITY_NAME, "filepattern.invalid");
        }
    }

    /**
     * Search for all file-upload exercises by id, title and course title. The result is pageable since there
     * might be hundreds of exercises in the DB.
     *
     * @param search         The pageable search containing the page size, page number and query string
     * @param isCourseFilter Whether to search in the courses for exercises
     * @param isExamFilter   Whether to search in the groups for exercises
     * @return The desired page, sorted and matching the given query
     */
    @GetMapping("file-upload-exercises")
    @EnforceAtLeastEditor
    public ResponseEntity<SearchResultPageDTO<FileUploadExercise>> getAllExercisesOnPage(SearchTermPageableSearchDTO<String> search,
            @RequestParam(defaultValue = "true") Boolean isCourseFilter, @RequestParam(defaultValue = "true") Boolean isExamFilter) {
        final var user = userRepository.getUserWithGroupsAndAuthorities();
        return ResponseEntity.ok(fileUploadExerciseService.getAllOnPageWithSize(search, isCourseFilter, isExamFilter, user));
    }

    /**
     * PUT /file-upload-exercises : Updates an existing fileUploadExercise.
     *
     * @param fileUploadExercise the fileUploadExercise to update
     * @param notificationText   the text shown to students
     * @param exerciseId         the id of exercise
     * @return the ResponseEntity with status 200 (OK) and with body the updated fileUploadExercise, or with status 400 (Bad Request) if the fileUploadExercise is not valid, or
     *         with status 500 (Internal Server Error) if the fileUploadExercise couldn't be updated
     */
    @PutMapping("file-upload-exercises/{exerciseId}")
    @EnforceAtLeastEditor
    public ResponseEntity<FileUploadExercise> updateFileUploadExercise(@RequestBody FileUploadExercise fileUploadExercise,
            @RequestParam(value = "notificationText", required = false) String notificationText, @PathVariable Long exerciseId) {
        log.debug("REST request to update FileUploadExercise : {}", fileUploadExercise);
        // TODO: The route has an exerciseId but we don't do anything useful with it. Change route and client requests?

        // Validate the updated file upload exercise
        validateNewOrUpdatedFileUploadExercise(fileUploadExercise);
        // validates general settings: points, dates
        fileUploadExercise.validateGeneralSettings();

        // Retrieve the course over the exerciseGroup or the given courseId
        Course course = courseService.retrieveCourseOverExerciseGroupOrCourseId(fileUploadExercise);

        // Check that the user is authorized to update the exercise
        User user = userRepository.getUserWithGroupsAndAuthorities();
        authCheckService.checkHasAtLeastRoleInCourseElseThrow(Role.EDITOR, course, user);
        final var fileUploadExerciseBeforeUpdate = fileUploadExerciseRepository.findWithEagerCompetenciesByIdElseThrow(fileUploadExercise.getId());

        // Forbid conversion between normal course exercise and exam exercise
        exerciseService.checkForConversionBetweenExamAndCourseExercise(fileUploadExercise, fileUploadExerciseBeforeUpdate, ENTITY_NAME);

        channelService.updateExerciseChannel(fileUploadExerciseBeforeUpdate, fileUploadExercise);

        var updatedExercise = exerciseService.saveWithCompetencyLinks(fileUploadExercise, fileUploadExerciseRepository::save);
        exerciseService.logUpdate(updatedExercise, updatedExercise.getCourseViaExerciseGroupOrCourseMember(), user);
        exerciseService.updatePointsInRelatedParticipantScores(fileUploadExerciseBeforeUpdate, updatedExercise);
        slideApi.ifPresent(api -> api.handleDueDateChange(fileUploadExerciseBeforeUpdate, updatedExercise));
        participationRepository.removeIndividualDueDatesIfBeforeDueDate(updatedExercise, fileUploadExerciseBeforeUpdate.getDueDate());

        exerciseService.notifyAboutExerciseChanges(fileUploadExerciseBeforeUpdate, updatedExercise, notificationText);
        competencyProgressApi.ifPresent(api -> api.updateProgressForUpdatedLearningObjectAsync(fileUploadExerciseBeforeUpdate, Optional.of(fileUploadExercise)));

<<<<<<< HEAD
        exerciseVersionService.createExerciseVersion(updatedExercise);
=======
        // Notify AtlasML about the exercise update
        atlasMLApi.ifPresent(api -> {
            try {
                api.saveExerciseWithCompetencies(updatedExercise, OperationTypeDTO.UPDATE);
            }
            catch (Exception e) {
                log.warn("Failed to notify AtlasML about exercise update: {}", e.getMessage());
            }
        });

>>>>>>> 406e2e21
        return ResponseEntity.ok(updatedExercise);
    }

    /**
     * GET /courses/:courseId/exercises : get all the exercises.
     *
     * @param courseId the id of the course
     * @return the ResponseEntity with status 200 (OK) and the list of fileUploadExercises in body
     */
    @GetMapping(value = "courses/{courseId}/file-upload-exercises")
    @EnforceAtLeastTutor
    public ResponseEntity<List<FileUploadExercise>> getFileUploadExercisesForCourse(@PathVariable Long courseId) {
        log.debug("REST request to get all ProgrammingExercises for the course with id : {}", courseId);
        Course course = courseRepository.findByIdElseThrow(courseId);
        authCheckService.checkHasAtLeastRoleInCourseElseThrow(Role.TEACHING_ASSISTANT, course, null);
        List<FileUploadExercise> exercises = fileUploadExerciseRepository.findByCourseIdWithCategories(courseId);
        for (Exercise exercise : exercises) {
            // not required in the returned json body
            exercise.setStudentParticipations(null);
            exercise.setCourse(null);
        }
        return ResponseEntity.ok().body(exercises);
    }

    /**
     * GET /file-upload-exercises/:exerciseId : get the "id" fileUploadExercise.
     *
     * @param exerciseId the id of the fileUploadExercise to retrieve
     * @return the ResponseEntity with status 200 (OK) and with body the fileUploadExercise, or with status 404 (Not Found)
     */
    @GetMapping("file-upload-exercises/{exerciseId}")
    @EnforceAtLeastTutor
    public ResponseEntity<FileUploadExercise> getFileUploadExercise(@PathVariable Long exerciseId) {
        // TODO: Split this route in two: One for normal and one for exam exercises
        log.debug("REST request to get FileUploadExercise : {}", exerciseId);
        var exercise = fileUploadExerciseRepository.findWithEagerTeamAssignmentConfigAndCategoriesAndCompetenciesById(exerciseId)
                .orElseThrow(() -> new EntityNotFoundException("FileUploadExercise", exerciseId));
        // If the exercise belongs to an exam, only editors or above are allowed to access it, otherwise also TA have access
        if (exercise.isExamExercise()) {
            authCheckService.checkHasAtLeastRoleForExerciseElseThrow(Role.EDITOR, exercise, null);
        }
        else {
            authCheckService.checkHasAtLeastRoleForExerciseElseThrow(Role.TEACHING_ASSISTANT, exercise, null);
        }

        if (exercise.isCourseExercise()) {
            Channel channel = channelRepository.findChannelByExerciseId(exercise.getId());
            if (channel != null) {
                exercise.setChannelName(channel.getName());
            }
        }

        Set<GradingCriterion> gradingCriteria = gradingCriterionRepository.findByExerciseIdWithEagerGradingCriteria(exerciseId);
        exercise.setGradingCriteria(gradingCriteria);
        exerciseService.checkExerciseIfStructuredGradingInstructionFeedbackUsed(gradingCriteria, exercise);
        return ResponseEntity.ok().body(exercise);
    }

    /**
     * DELETE /file-upload-exercises/:exerciseId : delete the "id" fileUploadExercise.
     *
     * @param exerciseId the id of the fileUploadExercise to delete
     * @return the ResponseEntity with status 200 (OK)
     */
    @DeleteMapping("file-upload-exercises/{exerciseId}")
    @EnforceAtLeastInstructor
    public ResponseEntity<Void> deleteFileUploadExercise(@PathVariable Long exerciseId) {
        log.info("REST request to delete FileUploadExercise : {}", exerciseId);
        var exercise = fileUploadExerciseRepository.findByIdElseThrow(exerciseId);
        User user = userRepository.getUserWithGroupsAndAuthorities();

        // Notify AtlasML about the exercise deletion before actual deletion
        atlasMLApi.ifPresent(api -> {
            try {
                api.saveExerciseWithCompetencies(exercise, OperationTypeDTO.DELETE);
            }
            catch (Exception e) {
                log.warn("Failed to notify AtlasML about exercise deletion: {}", e.getMessage());
            }
        });
        authCheckService.checkHasAtLeastRoleForExerciseElseThrow(Role.INSTRUCTOR, exercise, user);
        // note: we use the exercise service here, because this one makes sure to clean up all lazy references correctly.
        exerciseService.logDeletion(exercise, exercise.getCourseViaExerciseGroupOrCourseMember(), user);
        exerciseDeletionService.delete(exerciseId, false);
        return ResponseEntity.ok().headers(HeaderUtil.createEntityDeletionAlert(applicationName, true, ENTITY_NAME, exercise.getTitle())).build();
    }

    /**
     * POST /file-upload-exercises/:exerciseId/export-submissions : sends exercise submissions as zip
     *
     * @param exerciseId              the id of the exercise to get the repos from
     * @param submissionExportOptions the options that should be used for the export
     * @return ResponseEntity with status
     */
    @PostMapping("file-upload-exercises/{exerciseId}/export-submissions")
    @EnforceAtLeastTutor
    @FeatureToggle(Feature.Exports)
    public ResponseEntity<Resource> exportSubmissions(@PathVariable long exerciseId, @RequestBody SubmissionExportOptionsDTO submissionExportOptions) {
        var exercise = fileUploadExerciseRepository.findByIdElseThrow(exerciseId);
        authCheckService.checkHasAtLeastRoleForExerciseElseThrow(Role.TEACHING_ASSISTANT, exercise, null);

        // TAs are not allowed to download all participations
        if (submissionExportOptions.isExportAllParticipants()) {
            authCheckService.checkHasAtLeastRoleInCourseElseThrow(Role.INSTRUCTOR, exercise.getCourseViaExerciseGroupOrCourseMember(), null);
        }

        Path zipFilePath = fileUploadSubmissionExportService.exportStudentSubmissionsElseThrow(exerciseId, submissionExportOptions);
        return ResponseUtil.ok(zipFilePath);
    }

    /**
     * PUT /file-upload-exercises/{exerciseId}/re-evaluate : Re-evaluates and updates an existing fileUploadExercise.
     *
     * @param exerciseId                                  of the exercise
     * @param fileUploadExercise                          the fileUploadExercise to re-evaluate and update
     * @param deleteFeedbackAfterGradingInstructionUpdate boolean flag that indicates whether the associated feedback should be deleted or not
     * @return the ResponseEntity with status 200 (OK) and with body the updated fileUploadExercise, or
     *         with status 400 (Bad Request) if the fileUploadExercise is not valid, or with status 409 (Conflict)
     *         if given exerciseId is not same as in the object of the request body, or with status 500 (Internal
     *         Server Error) if the fileUploadExercise couldn't be updated
     */
    @PutMapping("file-upload-exercises/{exerciseId}/re-evaluate")
    @EnforceAtLeastEditor
    public ResponseEntity<FileUploadExercise> reEvaluateAndUpdateFileUploadExercise(@PathVariable long exerciseId, @RequestBody FileUploadExercise fileUploadExercise,
            @RequestParam(value = "deleteFeedback", required = false) Boolean deleteFeedbackAfterGradingInstructionUpdate) {
        log.debug("REST request to re-evaluate FileUploadExercise : {}", fileUploadExercise);

        // check that the exercise exists for given id
        fileUploadExerciseRepository.findByIdElseThrow(exerciseId);
        authCheckService.checkGivenExerciseIdSameForExerciseInRequestBodyElseThrow(exerciseId, fileUploadExercise);

        Course course = courseService.retrieveCourseOverExerciseGroupOrCourseId(fileUploadExercise);

        // Check that the user is authorized to update the exercise
        authCheckService.checkHasAtLeastRoleInCourseElseThrow(Role.EDITOR, course, null);
        exerciseService.reEvaluateExercise(fileUploadExercise, deleteFeedbackAfterGradingInstructionUpdate);
        return updateFileUploadExercise(fileUploadExercise, null, fileUploadExercise.getId());
    }
}<|MERGE_RESOLUTION|>--- conflicted
+++ resolved
@@ -113,27 +113,21 @@
 
     private final ChannelRepository channelRepository;
 
+    private final ExerciseVersionService exerciseVersionService;
+
     private final Optional<CompetencyProgressApi> competencyProgressApi;
 
     private final Optional<SlideApi> slideApi;
 
-<<<<<<< HEAD
-    private final ExerciseVersionService exerciseVersionService;
-=======
     private final Optional<AtlasMLApi> atlasMLApi;
->>>>>>> 406e2e21
 
     public FileUploadExerciseResource(FileUploadExerciseRepository fileUploadExerciseRepository, UserRepository userRepository, AuthorizationCheckService authCheckService,
             CourseService courseService, ExerciseService exerciseService, ExerciseDeletionService exerciseDeletionService,
             FileUploadSubmissionExportService fileUploadSubmissionExportService, GradingCriterionRepository gradingCriterionRepository, CourseRepository courseRepository,
             ParticipationRepository participationRepository, GroupNotificationScheduleService groupNotificationScheduleService,
             FileUploadExerciseImportService fileUploadExerciseImportService, FileUploadExerciseService fileUploadExerciseService, ChannelService channelService,
-<<<<<<< HEAD
-            ChannelRepository channelRepository, Optional<CompetencyProgressApi> competencyProgressApi, Optional<SlideApi> slideApi,
-            ExerciseVersionService exerciseVersionService) {
-=======
-            ChannelRepository channelRepository, Optional<CompetencyProgressApi> competencyProgressApi, Optional<SlideApi> slideApi, Optional<AtlasMLApi> atlasMLApi) {
->>>>>>> 406e2e21
+            ExerciseVersionService exerciseVersionService, ChannelRepository channelRepository, Optional<CompetencyProgressApi> competencyProgressApi, Optional<SlideApi> slideApi,
+            Optional<AtlasMLApi> atlasMLApi) {
         this.fileUploadExerciseRepository = fileUploadExerciseRepository;
         this.userRepository = userRepository;
         this.courseService = courseService;
@@ -149,20 +143,19 @@
         this.fileUploadExerciseService = fileUploadExerciseService;
         this.channelService = channelService;
         this.channelRepository = channelRepository;
+        this.exerciseVersionService = exerciseVersionService;
         this.competencyProgressApi = competencyProgressApi;
         this.slideApi = slideApi;
-<<<<<<< HEAD
-        this.exerciseVersionService = exerciseVersionService;
-=======
         this.atlasMLApi = atlasMLApi;
->>>>>>> 406e2e21
     }
 
     /**
      * POST /file-upload-exercises : Create a new fileUploadExercise.
      *
      * @param fileUploadExercise the fileUploadExercise to create
-     * @return the ResponseEntity with status 201 (Created) and with body the new fileUploadExercise, or with status 400 (Bad Request) if the fileUploadExercise has already an ID
+     * @return the ResponseEntity with status 201 (Created) and with body the new
+     *         fileUploadExercise, or with status 400 (Bad Request) if the
+     *         fileUploadExercise has already an ID
      * @throws URISyntaxException if the Location URI syntax is incorrect
      */
     @PostMapping("file-upload-exercises")
@@ -187,9 +180,6 @@
         groupNotificationScheduleService.checkNotificationsForNewExerciseAsync(fileUploadExercise);
         competencyProgressApi.ifPresent(api -> api.updateProgressByLearningObjectAsync(result));
 
-<<<<<<< HEAD
-        exerciseVersionService.createExerciseVersion(result);
-=======
         // Notify AtlasML about the new exercise
         atlasMLApi.ifPresent(api -> {
             try {
@@ -200,20 +190,26 @@
             }
         });
 
->>>>>>> 406e2e21
+        exerciseVersionService.createExerciseVersion(result);
+
         return ResponseEntity.created(new URI("/api/fileupload/file-upload-exercises/" + result.getId())).body(result);
     }
 
     /**
-     * POST file-upload-exercises/import: Imports an existing file upload exercise into an existing course
+     * POST file-upload-exercises/import: Imports an existing file upload exercise
+     * into an existing course
      * <p>
      * This will import the whole exercise except for the participations and dates.
      * Referenced entities will get cloned and assigned a new id.
      * Uses {@link FileUploadExerciseImportService}.
      *
-     * @param sourceId                   The ID of the original exercise which should get imported
-     * @param importedFileUploadExercise The new exercise containing values that should get overwritten in the imported exercise, s.a. the title or difficulty
-     * @return The imported exercise (200), a not found error (404) if the template does not exist, or a forbidden error
+     * @param sourceId                   The ID of the original exercise which
+     *                                       should get imported
+     * @param importedFileUploadExercise The new exercise containing values that
+     *                                       should get overwritten in the imported
+     *                                       exercise, s.a. the title or difficulty
+     * @return The imported exercise (200), a not found error (404) if the template
+     *         does not exist, or a forbidden error
      *         (403) if the user is not at least an editor in the target course.
      * @throws URISyntaxException When the URI of the response entity is invalid
      */
@@ -235,9 +231,6 @@
         importedFileUploadExercise.validateGeneralSettings();
 
         final var newFileUploadExercise = fileUploadExerciseImportService.importFileUploadExercise(originalFileUploadExercise, importedFileUploadExercise);
-<<<<<<< HEAD
-        exerciseVersionService.createExerciseVersion(newFileUploadExercise);
-=======
 
         // Notify AtlasML about the new exercise
         atlasMLApi.ifPresent(api -> {
@@ -248,14 +241,16 @@
                 log.warn("Failed to notify AtlasML about exercise creation: {}", e.getMessage());
             }
         });
-
->>>>>>> 406e2e21
+        exerciseVersionService.createExerciseVersion(newFileUploadExercise);
+
         return ResponseEntity.created(new URI("/api/fileupload/file-upload-exercises/" + newFileUploadExercise.getId())).body(newFileUploadExercise);
     }
 
     private boolean isFilePatternValid(FileUploadExercise exercise) {
-        // a file ending should consist of a comma separated list of 1-5 characters / digits
-        // when an empty string "" is passed in the exercise the file-pattern is null when it arrives in the rest endpoint
+        // a file ending should consist of a comma separated list of 1-5 characters /
+        // digits
+        // when an empty string "" is passed in the exercise the file-pattern is null
+        // when it arrives in the rest endpoint
         if (exercise.getFilePattern() == null) {
             return false;
         }
@@ -285,10 +280,12 @@
     }
 
     /**
-     * Search for all file-upload exercises by id, title and course title. The result is pageable since there
+     * Search for all file-upload exercises by id, title and course title. The
+     * result is pageable since there
      * might be hundreds of exercises in the DB.
      *
-     * @param search         The pageable search containing the page size, page number and query string
+     * @param search         The pageable search containing the page size, page
+     *                           number and query string
      * @param isCourseFilter Whether to search in the courses for exercises
      * @param isExamFilter   Whether to search in the groups for exercises
      * @return The desired page, sorted and matching the given query
@@ -307,15 +304,19 @@
      * @param fileUploadExercise the fileUploadExercise to update
      * @param notificationText   the text shown to students
      * @param exerciseId         the id of exercise
-     * @return the ResponseEntity with status 200 (OK) and with body the updated fileUploadExercise, or with status 400 (Bad Request) if the fileUploadExercise is not valid, or
-     *         with status 500 (Internal Server Error) if the fileUploadExercise couldn't be updated
+     * @return the ResponseEntity with status 200 (OK) and with body the updated
+     *         fileUploadExercise, or with status 400 (Bad Request) if the
+     *         fileUploadExercise is not valid, or
+     *         with status 500 (Internal Server Error) if the fileUploadExercise
+     *         couldn't be updated
      */
     @PutMapping("file-upload-exercises/{exerciseId}")
     @EnforceAtLeastEditor
     public ResponseEntity<FileUploadExercise> updateFileUploadExercise(@RequestBody FileUploadExercise fileUploadExercise,
             @RequestParam(value = "notificationText", required = false) String notificationText, @PathVariable Long exerciseId) {
         log.debug("REST request to update FileUploadExercise : {}", fileUploadExercise);
-        // TODO: The route has an exerciseId but we don't do anything useful with it. Change route and client requests?
+        // TODO: The route has an exerciseId but we don't do anything useful with it.
+        // Change route and client requests?
 
         // Validate the updated file upload exercise
         validateNewOrUpdatedFileUploadExercise(fileUploadExercise);
@@ -344,9 +345,6 @@
         exerciseService.notifyAboutExerciseChanges(fileUploadExerciseBeforeUpdate, updatedExercise, notificationText);
         competencyProgressApi.ifPresent(api -> api.updateProgressForUpdatedLearningObjectAsync(fileUploadExerciseBeforeUpdate, Optional.of(fileUploadExercise)));
 
-<<<<<<< HEAD
-        exerciseVersionService.createExerciseVersion(updatedExercise);
-=======
         // Notify AtlasML about the exercise update
         atlasMLApi.ifPresent(api -> {
             try {
@@ -356,8 +354,8 @@
                 log.warn("Failed to notify AtlasML about exercise update: {}", e.getMessage());
             }
         });
-
->>>>>>> 406e2e21
+        exerciseVersionService.createExerciseVersion(updatedExercise);
+
         return ResponseEntity.ok(updatedExercise);
     }
 
@@ -365,7 +363,8 @@
      * GET /courses/:courseId/exercises : get all the exercises.
      *
      * @param courseId the id of the course
-     * @return the ResponseEntity with status 200 (OK) and the list of fileUploadExercises in body
+     * @return the ResponseEntity with status 200 (OK) and the list of
+     *         fileUploadExercises in body
      */
     @GetMapping(value = "courses/{courseId}/file-upload-exercises")
     @EnforceAtLeastTutor
@@ -386,7 +385,8 @@
      * GET /file-upload-exercises/:exerciseId : get the "id" fileUploadExercise.
      *
      * @param exerciseId the id of the fileUploadExercise to retrieve
-     * @return the ResponseEntity with status 200 (OK) and with body the fileUploadExercise, or with status 404 (Not Found)
+     * @return the ResponseEntity with status 200 (OK) and with body the
+     *         fileUploadExercise, or with status 404 (Not Found)
      */
     @GetMapping("file-upload-exercises/{exerciseId}")
     @EnforceAtLeastTutor
@@ -395,7 +395,8 @@
         log.debug("REST request to get FileUploadExercise : {}", exerciseId);
         var exercise = fileUploadExerciseRepository.findWithEagerTeamAssignmentConfigAndCategoriesAndCompetenciesById(exerciseId)
                 .orElseThrow(() -> new EntityNotFoundException("FileUploadExercise", exerciseId));
-        // If the exercise belongs to an exam, only editors or above are allowed to access it, otherwise also TA have access
+        // If the exercise belongs to an exam, only editors or above are allowed to
+        // access it, otherwise also TA have access
         if (exercise.isExamExercise()) {
             authCheckService.checkHasAtLeastRoleForExerciseElseThrow(Role.EDITOR, exercise, null);
         }
@@ -417,7 +418,8 @@
     }
 
     /**
-     * DELETE /file-upload-exercises/:exerciseId : delete the "id" fileUploadExercise.
+     * DELETE /file-upload-exercises/:exerciseId : delete the "id"
+     * fileUploadExercise.
      *
      * @param exerciseId the id of the fileUploadExercise to delete
      * @return the ResponseEntity with status 200 (OK)
@@ -439,14 +441,16 @@
             }
         });
         authCheckService.checkHasAtLeastRoleForExerciseElseThrow(Role.INSTRUCTOR, exercise, user);
-        // note: we use the exercise service here, because this one makes sure to clean up all lazy references correctly.
+        // note: we use the exercise service here, because this one makes sure to clean
+        // up all lazy references correctly.
         exerciseService.logDeletion(exercise, exercise.getCourseViaExerciseGroupOrCourseMember(), user);
         exerciseDeletionService.delete(exerciseId, false);
         return ResponseEntity.ok().headers(HeaderUtil.createEntityDeletionAlert(applicationName, true, ENTITY_NAME, exercise.getTitle())).build();
     }
 
     /**
-     * POST /file-upload-exercises/:exerciseId/export-submissions : sends exercise submissions as zip
+     * POST /file-upload-exercises/:exerciseId/export-submissions : sends exercise
+     * submissions as zip
      *
      * @param exerciseId              the id of the exercise to get the repos from
      * @param submissionExportOptions the options that should be used for the export
@@ -469,14 +473,22 @@
     }
 
     /**
-     * PUT /file-upload-exercises/{exerciseId}/re-evaluate : Re-evaluates and updates an existing fileUploadExercise.
+     * PUT /file-upload-exercises/{exerciseId}/re-evaluate : Re-evaluates and
+     * updates an existing fileUploadExercise.
      *
      * @param exerciseId                                  of the exercise
-     * @param fileUploadExercise                          the fileUploadExercise to re-evaluate and update
-     * @param deleteFeedbackAfterGradingInstructionUpdate boolean flag that indicates whether the associated feedback should be deleted or not
-     * @return the ResponseEntity with status 200 (OK) and with body the updated fileUploadExercise, or
-     *         with status 400 (Bad Request) if the fileUploadExercise is not valid, or with status 409 (Conflict)
-     *         if given exerciseId is not same as in the object of the request body, or with status 500 (Internal
+     * @param fileUploadExercise                          the fileUploadExercise to
+     *                                                        re-evaluate and update
+     * @param deleteFeedbackAfterGradingInstructionUpdate boolean flag that
+     *                                                        indicates whether the
+     *                                                        associated feedback should
+     *                                                        be deleted or not
+     * @return the ResponseEntity with status 200 (OK) and with body the updated
+     *         fileUploadExercise, or
+     *         with status 400 (Bad Request) if the fileUploadExercise is not valid,
+     *         or with status 409 (Conflict)
+     *         if given exerciseId is not same as in the object of the request body,
+     *         or with status 500 (Internal
      *         Server Error) if the fileUploadExercise couldn't be updated
      */
     @PutMapping("file-upload-exercises/{exerciseId}/re-evaluate")
