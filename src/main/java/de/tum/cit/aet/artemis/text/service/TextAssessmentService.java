--- conflicted
+++ resolved
@@ -15,10 +15,6 @@
 import de.tum.cit.aet.artemis.assessment.domain.Result;
 import de.tum.cit.aet.artemis.assessment.repository.ComplaintRepository;
 import de.tum.cit.aet.artemis.assessment.repository.FeedbackRepository;
-<<<<<<< HEAD
-import de.tum.cit.aet.artemis.assessment.repository.GradingCriterionRepository;
-=======
->>>>>>> 4378b3eb
 import de.tum.cit.aet.artemis.assessment.repository.ResultRepository;
 import de.tum.cit.aet.artemis.assessment.service.AssessmentService;
 import de.tum.cit.aet.artemis.assessment.service.ComplaintResponseService;
@@ -42,18 +38,10 @@
 
     public TextAssessmentService(UserRepository userRepository, ComplaintResponseService complaintResponseService, ComplaintRepository complaintRepository,
             FeedbackRepository feedbackRepository, ResultRepository resultRepository, StudentParticipationRepository studentParticipationRepository, ResultService resultService,
-<<<<<<< HEAD
-            SubmissionRepository submissionRepository, TextBlockService textBlockService, Optional<ExamDateApi> examDateApi, GradingCriterionRepository gradingCriterionRepository,
-            SubmissionService submissionService, Optional<LtiNewResultService> ltiNewResultService, SingleUserNotificationService singleUserNotificationService,
-            ResultWebsocketService resultWebsocketService) {
-        super(complaintResponseService, complaintRepository, feedbackRepository, resultRepository, studentParticipationRepository, resultService, submissionService,
-                submissionRepository, examDateApi, userRepository, ltiNewResultService, singleUserNotificationService, resultWebsocketService);
-=======
-            SubmissionRepository submissionRepository, TextBlockService textBlockService, ExamDateService examDateService, SubmissionService submissionService,
+            SubmissionRepository submissionRepository, TextBlockService textBlockService, Optional<ExamDateApi> examDateApi, SubmissionService submissionService,
             Optional<LtiApi> ltiApi, SingleUserNotificationService singleUserNotificationService, ResultWebsocketService resultWebsocketService) {
         super(complaintResponseService, complaintRepository, feedbackRepository, resultRepository, studentParticipationRepository, resultService, submissionService,
-                submissionRepository, examDateService, userRepository, ltiApi, singleUserNotificationService, resultWebsocketService);
->>>>>>> 4378b3eb
+                submissionRepository, examDateApi, userRepository, ltiApi, singleUserNotificationService, resultWebsocketService);
         this.textBlockService = textBlockService;
     }
 
