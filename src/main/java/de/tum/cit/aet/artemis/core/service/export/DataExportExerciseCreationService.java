package de.tum.cit.aet.artemis.core.service.export;

import static de.tum.cit.aet.artemis.core.config.Constants.PROFILE_CORE;
import static de.tum.cit.aet.artemis.core.service.export.DataExportQuizExerciseCreationService.TXT_FILE_EXTENSION;
import static de.tum.cit.aet.artemis.core.service.export.DataExportUtil.createDirectoryIfNotExistent;
import static de.tum.cit.aet.artemis.core.service.export.DataExportUtil.retrieveCourseDirPath;
import static de.tum.cit.aet.artemis.core.util.RoundingUtil.roundToNDecimalPlaces;

import java.io.IOException;
import java.nio.charset.StandardCharsets;
import java.nio.file.Files;
import java.nio.file.Path;
import java.util.ArrayList;
import java.util.Collections;
import java.util.List;
import java.util.Optional;
import java.util.stream.Collectors;
import java.util.stream.Stream;

import org.apache.commons.csv.CSVFormat;
import org.apache.commons.csv.CSVPrinter;
import org.apache.commons.io.FileUtils;
import org.slf4j.Logger;
import org.slf4j.LoggerFactory;
import org.springframework.beans.factory.annotation.Value;
import org.springframework.context.annotation.Lazy;
import org.springframework.context.annotation.Profile;
import org.springframework.stereotype.Service;

import de.tum.cit.aet.artemis.assessment.domain.AssessmentType;
import de.tum.cit.aet.artemis.assessment.domain.Complaint;
import de.tum.cit.aet.artemis.assessment.domain.ComplaintType;
import de.tum.cit.aet.artemis.assessment.repository.ComplaintRepository;
import de.tum.cit.aet.artemis.assessment.service.ResultService;
import de.tum.cit.aet.artemis.communication.domain.AnswerPost;
import de.tum.cit.aet.artemis.core.domain.User;
import de.tum.cit.aet.artemis.core.dto.RepositoryExportOptionsDTO;
import de.tum.cit.aet.artemis.core.service.AuthorizationCheckService;
import de.tum.cit.aet.artemis.core.service.FileService;
import de.tum.cit.aet.artemis.core.util.FilePathConverter;
import de.tum.cit.aet.artemis.exercise.domain.Exercise;
import de.tum.cit.aet.artemis.exercise.domain.Submission;
import de.tum.cit.aet.artemis.exercise.repository.ExerciseRepository;
import de.tum.cit.aet.artemis.exercise.service.ExerciseDateService;
import de.tum.cit.aet.artemis.fileupload.domain.FileUploadSubmission;
import de.tum.cit.aet.artemis.modeling.domain.ModelingSubmission;
import de.tum.cit.aet.artemis.modeling.service.apollon.ApollonConversionService;
import de.tum.cit.aet.artemis.plagiarism.api.PlagiarismCaseApi;
import de.tum.cit.aet.artemis.plagiarism.domain.PlagiarismVerdict;
import de.tum.cit.aet.artemis.programming.domain.ProgrammingExercise;
import de.tum.cit.aet.artemis.programming.domain.ProgrammingExerciseStudentParticipation;
import de.tum.cit.aet.artemis.programming.domain.ProgrammingSubmission;
import de.tum.cit.aet.artemis.programming.service.ProgrammingExerciseExportService;
import de.tum.cit.aet.artemis.quiz.domain.QuizExercise;
import de.tum.cit.aet.artemis.quiz.domain.QuizSubmission;
import de.tum.cit.aet.artemis.text.domain.TextSubmission;

/**
 * A service to create the data export for exercise participations of the user.
 * It is responsible for creating the export for programming exercises and modeling, text, and file upload exercises.
 * For quiz exercises it delegates the creation of the export to {@link DataExportQuizExerciseCreationService}.
 */
@Profile(PROFILE_CORE)
@Lazy
@Service
public class DataExportExerciseCreationService {

    private static final String PDF_FILE_EXTENSION = ".pdf";

    private static final String EXERCISE_PREFIX = "exercise_";

    static final String CSV_FILE_EXTENSION = ".csv";

    private final Path repoClonePath;

    private static final Logger log = LoggerFactory.getLogger(DataExportExerciseCreationService.class);

    private final FileService fileService;

    private final ProgrammingExerciseExportService programmingExerciseExportService;

    private final DataExportQuizExerciseCreationService dataExportQuizExerciseCreationService;

    private final Optional<PlagiarismCaseApi> plagiarismCaseApi;

    // we define the field as optional to allow the application to start even if the apollon profile is not active
    private final Optional<ApollonConversionService> apollonConversionService;

    private final ComplaintRepository complaintRepository;

    private final ExerciseRepository exerciseRepository;

    private final ResultService resultService;

    private final AuthorizationCheckService authCheckService;

    public DataExportExerciseCreationService(@Value("${artemis.repo-download-clone-path}") Path repoClonePath, FileService fileService,
            ProgrammingExerciseExportService programmingExerciseExportService, DataExportQuizExerciseCreationService dataExportQuizExerciseCreationService,
            Optional<PlagiarismCaseApi> plagiarismCaseApi, Optional<ApollonConversionService> apollonConversionService, ComplaintRepository complaintRepository,
            ExerciseRepository exerciseRepository, ResultService resultService, AuthorizationCheckService authCheckService) {
        this.fileService = fileService;
        this.programmingExerciseExportService = programmingExerciseExportService;
        this.dataExportQuizExerciseCreationService = dataExportQuizExerciseCreationService;
        this.plagiarismCaseApi = plagiarismCaseApi;
        this.apollonConversionService = apollonConversionService;
        this.complaintRepository = complaintRepository;
        this.exerciseRepository = exerciseRepository;
        this.repoClonePath = repoClonePath;
        this.resultService = resultService;
        this.authCheckService = authCheckService;
    }

    /**
     * Creates the export for all exercises the user participated in.
     *
     * @param workingDirectory the directory the export should be created in
     * @param user             the user for which the export should be created
     * @throws IOException if an error occurs while accessing the file system
     */
    public void createExercisesExport(Path workingDirectory, User user) throws IOException {
        // retrieve all exercises as we cannot retrieve the exercises by course because a user might have participated in a course they are no longer a member of (they have
        // unenrolled)
        var allExerciseParticipations = exerciseRepository.getAllExercisesUserParticipatedInWithEagerParticipationsSubmissionsResultsFeedbacksTestCasesByUserId(user.getId());
        var exerciseParticipationsPerCourse = allExerciseParticipations.stream().collect(Collectors.groupingBy(Exercise::getCourseViaExerciseGroupOrCourseMember));
        for (var entry : exerciseParticipationsPerCourse.entrySet()) {
            var course = entry.getKey();
            Path courseDir = retrieveCourseDirPath(workingDirectory, course);
            var exercises = entry.getValue();
            Path exercisesDir = courseDir.resolve("exercises");
            if (!exercises.isEmpty()) {
                createDirectoryIfNotExistent(exercisesDir);
            }
            for (var exercise : exercises) {
                if (exercise instanceof ProgrammingExercise programmingExercise) {
                    createProgrammingExerciseExport(programmingExercise, exercisesDir, user);
                }
                else {
                    createNonProgrammingExerciseExport(exercise, exercisesDir, user);
                }
            }
        }
    }

    /**
     * Creates an export for a given programming exercise.
     * <p>
     * Includes submission information, the repository from the VCS and potential plagiarism cases.
     *
     * @param programmingExercise the programming exercise for which the export should be created
     * @param exercisesDir        the directory where all exercises of a course should be stored
     * @param user                the user for which the export should be created
     * @throws IOException if an error occurs while accessing the file system
     */
    public void createProgrammingExerciseExport(ProgrammingExercise programmingExercise, Path exercisesDir, User user) throws IOException {
        Path exerciseDir = exercisesDir.resolve(EXERCISE_PREFIX + programmingExercise.getSanitizedExerciseTitle());
        if (!Files.exists(exerciseDir)) {
            Files.createDirectory(exerciseDir);
        }
        createSubmissionsResultsExport(programmingExercise, exerciseDir, user);
        RepositoryExportOptionsDTO repositoryExportOptions = new RepositoryExportOptionsDTO();
        var listOfProgrammingExerciseParticipations = programmingExercise.getStudentParticipations().stream()
                .filter(studentParticipation -> studentParticipation instanceof ProgrammingExerciseStudentParticipation)
                .map(studentParticipation -> (ProgrammingExerciseStudentParticipation) studentParticipation).toList();

        // we use this directory only to clone the repository and don't do this in our current directory because the current directory is part of the final data export
        // --> we can delete it after use
        var tempRepoWorkingDir = fileService.getTemporaryUniqueSubfolderPath(repoClonePath, 10);
        programmingExerciseExportService.exportStudentRepositories(programmingExercise, listOfProgrammingExerciseParticipations, repositoryExportOptions, tempRepoWorkingDir,
                exerciseDir, Collections.synchronizedList(new ArrayList<>()));

        createPlagiarismCaseInfoExport(programmingExercise, exerciseDir, user.getId());

    }

    /**
     * Creates an export for a text, modeling, file upload or quiz exercise. Includes submission information and potential plagiarism cases.
     *
     * @param exercise  the exercise for which the export should be created
     * @param courseDir the directory that is used for the course the exercise belongs to
     * @param user      the user for which the export should be created
     * @throws IOException if an error occurs while accessing the file system
     */
    public void createNonProgrammingExerciseExport(Exercise exercise, Path courseDir, User user) throws IOException {
        Path exercisePath = courseDir.resolve(EXERCISE_PREFIX + exercise.getSanitizedExerciseTitle());
        if (!Files.exists(exercisePath)) {
            Files.createDirectory(exercisePath);
        }
        createSubmissionsResultsExport(exercise, exercisePath, user);
        createPlagiarismCaseInfoExport(exercise, exercisePath, user.getId());
    }

    /**
     * Creates the export for the submission of the user to the given exercise.
     * <p>
     * Includes the submission information and the submission content and the results if the results are
     * published.
     * For quiz exercises it delegates the creation of the export to {@link DataExportQuizExerciseCreationService}.
     *
     * @param exercise    the exercise for which the export should be created
     * @param exerciseDir the directory in which the export should be created
     * @param user        the user for which the export should be created
     */
    private void createSubmissionsResultsExport(Exercise exercise, Path exerciseDir, User user) throws IOException {
        // quizzes do not have an assessment due date, so we need to check if they have ended according to their due date
        boolean isInstructor = authCheckService.isAtLeastInstructorForExercise(exercise, user);
        boolean includeResults = (exercise.isExamExercise() && exercise.getExam().resultsPublished())
                || (exercise.isCourseExercise() && ExerciseDateService.isAfterAssessmentDueDate(exercise) && !(exercise instanceof QuizExercise))
                || (exercise.isCourseExercise() && exercise instanceof QuizExercise quizExercise && quizExercise.isQuizEnded()) || isInstructor;
        for (var participation : exercise.getStudentParticipations()) {
            for (var submission : participation.getSubmissions()) {
                createSubmissionCsvFile(submission, exerciseDir);
                if (submission instanceof FileUploadSubmission fileUploadSubmission) {
<<<<<<< HEAD
                    copyFileUploadSubmissionFile(FilePathConverter.buildFilePath(exercise.getId(), submission.getId()), exerciseDir, fileUploadSubmission);
=======
                    copyFileUploadSubmissionFile(FilePathConverter.buildFileUploadSubmissionPath(exercise.getId(), submission.getId()), exerciseDir, fileUploadSubmission);
>>>>>>> 0a44110a
                }
                else if (submission instanceof TextSubmission textSubmission) {
                    storeTextSubmissionContent(textSubmission, exerciseDir);
                }
                else if (submission instanceof ModelingSubmission modelingSubmission) {
                    storeModelingSubmissionContent(modelingSubmission, exerciseDir);
                }
                else if (submission instanceof QuizSubmission) {
                    dataExportQuizExerciseCreationService.createQuizAnswersExport((QuizExercise) exercise, participation, exerciseDir, includeResults);
                }
                // for a programming exercise, we want to include the results that are visible before the assessment due date
                if (includeResults || exercise instanceof ProgrammingExercise) {
                    boolean programmingExerciseBeforeAssessmentDueDate = exercise instanceof ProgrammingExercise && !ExerciseDateService.isAfterAssessmentDueDate(exercise);
                    createResultsAndComplaintFiles(submission, exerciseDir, user, programmingExerciseBeforeAssessmentDueDate, isInstructor);
                }
            }
        }
    }

    /**
     * Stores the modeling submission as pdf if the apollon profile is active and the apollon conversion service works, otherwise stores it as json file.
     *
     * @param modelingSubmission the modeling submission for which the content should be stored
     * @param outputDir          the directory in which the content should be stored
     * @throws IOException if the file cannot be written
     */
    private void storeModelingSubmissionContent(ModelingSubmission modelingSubmission, Path outputDir) throws IOException {
        if (modelingSubmission.getModel() == null) {
            log.warn("Cannot include modeling submission content in data export because content is null for submission with id: {}", modelingSubmission.getId());
            return;
        }
        var fileName = "submission_" + modelingSubmission.getId();
        if (apollonConversionService.isEmpty()) {
            log.warn("Cannot include modeling submission content in data export as pdf because apollon profile is not active. Going to include the json file");
            addModelJsonWithExplanationHowToView(modelingSubmission.getModel(), outputDir, fileName);
            return;
        }

        try (var modelAsPdf = apollonConversionService.get().convertModel(modelingSubmission.getModel())) {
            FileUtils.writeByteArrayToFile(outputDir.resolve(fileName + PDF_FILE_EXTENSION).toFile(), modelAsPdf.readAllBytes());
        }
        catch (Exception e) {
            log.warn("Failed to include the model as pdf, going to include it as plain JSON file.");
            addModelJsonWithExplanationHowToView(modelingSubmission.getModel(), outputDir, fileName);
        }
    }

    /**
     * Stores the given model as json file and adds a markdown file with an explanation how to view the model.
     * <p>
     * Used if the Apollon Conversion Service is not available or an error occurs while using it.
     *
     * @param model     the model belonging to the submission as JSON string
     * @param outputDir the directory in which the content should be stored
     * @param fileName  the file name of the JSON file
     * @throws IOException if the file cannot be written
     */
    private void addModelJsonWithExplanationHowToView(String model, Path outputDir, String fileName) throws IOException {
        FileUtils.writeStringToFile(outputDir.resolve(fileName + ".md").toFile(), model, StandardCharsets.UTF_8);
        String explanation = """
                You can view your model if you go to [Apollon Modeling Editor](https://www.apollon.ase.in.tum.de) and click on File --> Import and select the .json file.
                """;
        FileUtils.writeStringToFile(outputDir.resolve("view_model.md").toFile(), explanation, StandardCharsets.UTF_8);
    }

    /**
     * Stores the text submission content as txt file.
     *
     * @param textSubmission the text submission for which the content should be stored
     * @param outputDir      the directory in which the content should be stored
     * @throws IOException if the file cannot be written
     */
    private void storeTextSubmissionContent(TextSubmission textSubmission, Path outputDir) throws IOException {
        // text can be null which leads to an exception
        if (textSubmission.getText() != null) {
            FileUtils.writeStringToFile(outputDir.resolve("text_exercise_submission_" + textSubmission.getId() + "_text.txt").toFile(), textSubmission.getText(),
                    StandardCharsets.UTF_8);
        }
        else {
            log.warn("Cannot include text submission content in data export because content is null for submission with id: {}", textSubmission.getId());
        }
    }

    /**
     * Creates a txt file containing the results with the score, the number of passed test cases if it is a programming exercise
     * and the feedbacks (both manual and automatic).
     *
     * @param submission                                 the submission for which the results should be stored
     * @param outputDir                                  the directory in which the results should be stored
     * @param user                                       the user for which the export should be created
     * @param programmingExerciseBeforeAssessmentDueDate whether the programming exercise is before the assessment due date
     * @param isInstructor                               whether the user is an instructor in the course the exercise belongs to
     * @throws IOException if the file cannot be written
     */
    private void createResultsAndComplaintFiles(Submission submission, Path outputDir, User user, boolean programmingExerciseBeforeAssessmentDueDate, boolean isInstructor)
            throws IOException {
        StringBuilder resultScoreAndFeedbacks = new StringBuilder();
        for (var result : submission.getResults()) {
            if (result != null) {
                // Do not include the results if the assessment due date is in the future and the assessment is not automatic and the user is not an instructor
                // We only consider programming exercises here because for other exercises this method is not called if the assessment due date is in the future
                if (programmingExerciseBeforeAssessmentDueDate && result.getAssessmentType() != AssessmentType.AUTOMATIC && !isInstructor) {
                    continue;
                }
                resultService.filterSensitiveInformationIfNecessary(submission.getParticipation(), List.of(result), Optional.of(user));
                var score = result.getScore();
                if (score != null) {
                    resultScoreAndFeedbacks.append("Score of submission: ").append(score).append("%").append(" ")
                            .append(roundToNDecimalPlaces(score * submission.getParticipation().getExercise().getMaxPoints() / 100, 2)).append(" Points").append("\n");
                }
                if (submission instanceof ProgrammingSubmission && result.getPassedTestCaseCount() != null && result.getTestCaseCount() != null && result.getTestCaseCount() > 0) {
                    resultScoreAndFeedbacks.append("Passed test cases: ").append(result.getPassedTestCaseCount()).append("/").append(result.getTestCaseCount()).append("\n");
                }
                if (submission instanceof ProgrammingSubmission programmingSubmission && programmingSubmission.isBuildFailed()) {
                    resultScoreAndFeedbacks.append("Build failed").append("\n");
                }
                for (var feedback : result.getFeedbacks()) {
                    if (feedback != null) {
                        resultScoreAndFeedbacks.append("- Feedback: ");

                        // getTestCase() is null if it's manual feedback or if the test name was filtered out above
                        if (feedback.getTestCase() != null && feedback.getTestCase().getTestName() != null) {
                            resultScoreAndFeedbacks.append(feedback.getTestCase().getTestName()).append("\t");
                        }
                        // getText() contains, e.g., the file and line number for programming exercises
                        if (feedback.getText() != null) {
                            resultScoreAndFeedbacks.append(feedback.getText()).append("\t");
                        }
                        // getDetailText() contains the text message produced by the test case or written by the assessor.
                        // Usually null if the test case passes
                        if (feedback.getDetailText() != null) {
                            resultScoreAndFeedbacks.append(feedback.getDetailText()).append("\t");
                        }
                        if (feedback.getCredits() != null) {
                            resultScoreAndFeedbacks.append(feedback.getCredits());
                        }
                        resultScoreAndFeedbacks.append("\n");
                    }
                }
                FileUtils.writeStringToFile(outputDir.resolve("submission_" + submission.getId() + "_result_" + result.getId() + TXT_FILE_EXTENSION).toFile(),
                        resultScoreAndFeedbacks.toString(), StandardCharsets.UTF_8);
            }
            resultScoreAndFeedbacks = new StringBuilder();
        }
        var possibleComplaint = complaintRepository.findWithEagerComplaintResponseByResultSubmissionId(submission.getId());
        if (possibleComplaint.isPresent()) {
            addComplaintData(possibleComplaint.get(), outputDir);
        }
    }

    /**
     * Creates a CSV file containing the complaint data.
     * <p>
     * Complaint can be either a complaint or a more feedback request.
     *
     * @param complaint the complaint for which the data should be stored
     * @param outputDir the directory in which the data should be stored
     * @throws IOException if the file cannot be written
     */
    private void addComplaintData(Complaint complaint, Path outputDir) throws IOException {
        List<String> headers = new ArrayList<>();
        var dataStreamBuilder = Stream.builder();
        headers.add("id");
        dataStreamBuilder.add(complaint.getId());
        headers.add("submitted at");
        dataStreamBuilder.add(complaint.getSubmittedTime());
        headers.add("complaint type");
        dataStreamBuilder.add(complaint.getComplaintType());
        headers.add("complaint text");
        dataStreamBuilder.add(complaint.getComplaintText());

        if (complaint.getComplaintResponse() != null) {
            headers.add("complaint response");
            dataStreamBuilder.add(complaint.getComplaintResponse().getResponseText());
        }
        if (complaint.isAccepted() != null && ComplaintType.COMPLAINT == complaint.getComplaintType()) {
            headers.add("accepted");
            dataStreamBuilder.add(complaint.isAccepted());
        }
        CSVFormat csvFormat = CSVFormat.DEFAULT.builder().setHeader(headers.toArray(String[]::new)).get();
        var prefix = complaint.getComplaintType() == ComplaintType.COMPLAINT ? "complaint_" : "more_feedback_";

        try (final var printer = new CSVPrinter(Files.newBufferedWriter(outputDir.resolve(prefix + complaint.getId() + CSV_FILE_EXTENSION)), csvFormat)) {
            printer.printRecord(dataStreamBuilder.build());
            printer.flush();
        }
    }

    /**
     * Creates a CSV file containing the plagiarism case information.
     *
     * @param exercise     the exercise for which the plagiarism case information should be stored
     * @param exercisePath the directory in which the plagiarism case information should be stored
     * @param userId       the id of the user that requested the export and that is involved in the plagiarism case
     * @throws IOException if the file cannot be written
     */
    private void createPlagiarismCaseInfoExport(Exercise exercise, Path exercisePath, long userId) throws IOException {
        if (plagiarismCaseApi.isEmpty()) {
            return;
        }

        PlagiarismCaseApi api = plagiarismCaseApi.get();
        var plagiarismCaseOptional = api.findByStudentIdAndExerciseIdWithPostAndAnswerPost(userId, exercise.getId());
        List<String> headers = new ArrayList<>();
        var dataStreamBuilder = Stream.builder();
        if (plagiarismCaseOptional.isEmpty()) {
            return;
        }
        var plagiarismCase = plagiarismCaseOptional.get();
        if (plagiarismCase.getVerdict() != null) {
            headers.add("Verdict");
            headers.add("Verdict Date");
            dataStreamBuilder.add(plagiarismCase.getVerdict());
            dataStreamBuilder.add(plagiarismCase.getVerdictDate());
        }
        if (plagiarismCase.getPost() != null) {
            headers.add("Plagiarism case announcement");
            dataStreamBuilder.add(plagiarismCase.getPost().getContent());
        }
        if (!plagiarismCase.getPost().getAnswers().isEmpty()) {
            headers.add("Plagiarism case replies");
            dataStreamBuilder.add(plagiarismCase.getPost().getAnswers().stream().map(AnswerPost::getContent).collect(Collectors.joining("\n")));
        }
        if (plagiarismCase.getVerdict() == PlagiarismVerdict.POINT_DEDUCTION) {
            dataStreamBuilder.add(plagiarismCase.getVerdictPointDeduction());
        }
        else if (plagiarismCase.getVerdict() == PlagiarismVerdict.WARNING) {
            dataStreamBuilder.add(plagiarismCase.getVerdictMessage());
        }
        CSVFormat csvFormat = CSVFormat.DEFAULT.builder().setHeader(headers.toArray(String[]::new)).get();

        try (final CSVPrinter printer = new CSVPrinter(Files.newBufferedWriter(exercisePath.resolve("plagiarism_case_" + plagiarismCase.getId() + CSV_FILE_EXTENSION)),
                csvFormat)) {
            printer.printRecord(dataStreamBuilder.build());
            printer.flush();
        }
    }

    /**
     * Copies the file upload submission file to the data export working directory if it still exists.
     *
     * @param submissionFilePath   the path to the file upload submission file
     * @param outputDir            the directory to which the file should be copied
     * @param fileUploadSubmission the file upload submission for which the file should be copied
     * @throws IOException if the file cannot be copied
     */
    private void copyFileUploadSubmissionFile(Path submissionFilePath, Path outputDir, FileUploadSubmission fileUploadSubmission) throws IOException {
        try {
            FileUtils.copyDirectory(submissionFilePath.toFile(), outputDir.toFile());
        }
        catch (IOException exception) {
            log.info("Cannot include submission for file upload exercise stored at {}", submissionFilePath);
            addInfoThatFileForFileUploadSubmissionNoLongerExists(outputDir, fileUploadSubmission);
        }
    }

    /**
     * Adds a markdown file to the data export working directory that informs the user that the file for the file upload submission no longer exists.
     *
     * @param outputDir            the directory in which the file should be stored
     * @param fileUploadSubmission the file upload submission for which the file should be stored
     * @throws IOException if the file cannot be written
     */
    private void addInfoThatFileForFileUploadSubmissionNoLongerExists(Path outputDir, FileUploadSubmission fileUploadSubmission) throws IOException {
        var exercise = fileUploadSubmission.getParticipation().getExercise();
        FileUtils.writeStringToFile(outputDir.resolve("submission_file_no_longer_exists.md").toFile(),
                String.format("Your submitted file for the exercise %s no longer exists on the file system.", exercise), StandardCharsets.UTF_8);
    }

    /**
     * Creates a CSV file containing the submission information.
     * <p>
     * This includes the id, the submission date and the commit hash if it is a programming exercise.
     *
     * @param submission the submission for which the information should be stored
     * @param outputPath the directory in which the information should be stored
     * @throws IOException if the file cannot be written
     */
    private void createSubmissionCsvFile(Submission submission, Path outputPath) throws IOException {
        List<String> headers = new ArrayList<>(List.of("id", "submissionDate"));
        if (submission instanceof ProgrammingSubmission) {
            headers.add("commitHash");
        }
        CSVFormat csvFormat = CSVFormat.DEFAULT.builder().setHeader(headers.toArray(String[]::new)).get();

        try (final CSVPrinter printer = new CSVPrinter(
                Files.newBufferedWriter(outputPath.resolve("participation_" + submission.getParticipation().getId() + "_submission_" + submission.getId() + CSV_FILE_EXTENSION)),
                csvFormat)) {
            printer.printRecord(getSubmissionStreamToPrint(submission));
            printer.flush();
        }
    }

    /**
     * Returns a stream of the submission information that should be included in the CSV file.
     * <p>
     * This includes the id, the submission date and the commit hash if it is a programming exercise.
     *
     * @param submission the submission for which the information should be stored
     * @return a stream of the submission information that should be included in the CSV file
     */
    private Stream<?> getSubmissionStreamToPrint(Submission submission) {
        var builder = Stream.builder();
        builder.add(submission.getId()).add(submission.getSubmissionDate());
        if (submission instanceof ProgrammingSubmission programmingSubmission) {
            builder.add(programmingSubmission.getCommitHash());
        }
        return builder.build();
    }
}<|MERGE_RESOLUTION|>--- conflicted
+++ resolved
@@ -210,11 +210,7 @@
             for (var submission : participation.getSubmissions()) {
                 createSubmissionCsvFile(submission, exerciseDir);
                 if (submission instanceof FileUploadSubmission fileUploadSubmission) {
-<<<<<<< HEAD
-                    copyFileUploadSubmissionFile(FilePathConverter.buildFilePath(exercise.getId(), submission.getId()), exerciseDir, fileUploadSubmission);
-=======
                     copyFileUploadSubmissionFile(FilePathConverter.buildFileUploadSubmissionPath(exercise.getId(), submission.getId()), exerciseDir, fileUploadSubmission);
->>>>>>> 0a44110a
                 }
                 else if (submission instanceof TextSubmission textSubmission) {
                     storeTextSubmissionContent(textSubmission, exerciseDir);
