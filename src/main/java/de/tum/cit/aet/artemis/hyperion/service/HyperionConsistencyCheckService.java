--- conflicted
+++ resolved
@@ -74,7 +74,6 @@
      */
     public ConsistencyCheckResponseDTO checkConsistency(ProgrammingExercise exercise) {
         log.info("Performing consistency check for exercise {}", exercise.getId());
-<<<<<<< HEAD
         // Create an observation containing LLM calls' traces
         Observation parent = Observation.createNotStarted("hyperion.consistency", observationRegistry).contextualName("consistency check for exercise id: " + exercise.getId())
                 .lowCardinalityKeyValue(KeyValue.of("ai.span", "true"))
@@ -82,9 +81,6 @@
 
         try (Observation.Scope scope = parent.openScope()) {
             var exerciseWithParticipations = programmingExerciseRepository.findByIdWithTemplateAndSolutionParticipationElseThrow(exercise.getId());
-=======
-        var exerciseWithParticipations = programmingExerciseRepository.findByIdWithTemplateAndSolutionParticipationElseThrow(exercise.getId());
->>>>>>> bca0ed76
 
             String renderedRepositoryContext = exerciseContextRenderer.renderContext(exerciseWithParticipations);
             String programmingLanguage = exerciseWithParticipations.getProgrammingLanguage() != null ? exerciseWithParticipations.getProgrammingLanguage().name() : "JAVA";
@@ -100,7 +96,6 @@
             ).collectList().block();
             // @formatter:on
 
-<<<<<<< HEAD
             List<ConsistencyIssueDTO> issueDTOs = Objects.requireNonNullElse(combinedIssues, new ArrayList<ConsistencyIssue>()).stream().map(this::mapConsistencyIssueToDto)
                     .toList();
             if (issueDTOs.isEmpty()) {
@@ -117,19 +112,6 @@
         finally {
             parent.stop();
         }
-=======
-        List<ConsistencyIssueDTO> issueDTOs = Objects.requireNonNullElse(combinedIssues, new ArrayList<ConsistencyIssue>()).stream().map(this::mapConsistencyIssueToDto).toList();
-        if (issueDTOs.isEmpty()) {
-            log.info("No consistency issues found for exercise {}", exercise.getId());
-        }
-        else {
-            log.info("Consistency check for exercise {} found {} issues", exercise.getId(), issueDTOs.size());
-            for (var issue : issueDTOs) {
-                log.info("Consistency issue for exercise {}: [{}] {} - Suggested fix: {}", exercise.getId(), issue.severity(), issue.description(), issue.suggestedFix());
-            }
-        }
-        return new ConsistencyCheckResponseDTO(issueDTOs);
->>>>>>> bca0ed76
     }
 
     /**
