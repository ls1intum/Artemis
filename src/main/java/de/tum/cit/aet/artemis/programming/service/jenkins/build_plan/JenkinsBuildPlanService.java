package de.tum.cit.aet.artemis.programming.service.jenkins.build_plan;

import static de.tum.cit.aet.artemis.core.config.Constants.NEW_RESULT_RESOURCE_API_PATH;

import java.io.IOException;
import java.net.URI;
import java.net.URL;
import java.util.List;
import java.util.Map;
import java.util.Optional;
import java.util.stream.Collectors;

import javax.xml.transform.TransformerException;

import org.apache.http.HttpStatus;
import org.apache.http.client.HttpResponseException;
import org.slf4j.Logger;
import org.slf4j.LoggerFactory;
import org.springframework.beans.factory.annotation.Qualifier;
import org.springframework.beans.factory.annotation.Value;
import org.springframework.context.annotation.Profile;
import org.springframework.http.HttpEntity;
import org.springframework.http.HttpHeaders;
import org.springframework.http.HttpMethod;
import org.springframework.http.MediaType;
import org.springframework.stereotype.Service;
import org.springframework.web.client.HttpClientErrorException;
import org.springframework.web.client.RestClientException;
import org.springframework.web.client.RestTemplate;
import org.springframework.web.util.UriComponentsBuilder;
import org.w3c.dom.Document;

import com.fasterxml.jackson.core.JsonProcessingException;
import com.fasterxml.jackson.databind.JsonNode;
import com.fasterxml.jackson.databind.ObjectMapper;
import com.offbytwo.jenkins.JenkinsServer;

import de.tum.cit.aet.artemis.core.domain.Course;
import de.tum.cit.aet.artemis.core.domain.User;
import de.tum.cit.aet.artemis.core.exception.ContinuousIntegrationBuildPlanException;
import de.tum.cit.aet.artemis.core.exception.JenkinsException;
import de.tum.cit.aet.artemis.core.repository.UserRepository;
import de.tum.cit.aet.artemis.programming.domain.AeolusTarget;
import de.tum.cit.aet.artemis.programming.domain.ProgrammingExercise;
import de.tum.cit.aet.artemis.programming.domain.ProgrammingExerciseBuildConfig;
import de.tum.cit.aet.artemis.programming.domain.ProgrammingExerciseParticipation;
import de.tum.cit.aet.artemis.programming.domain.ProgrammingLanguage;
import de.tum.cit.aet.artemis.programming.domain.ProjectType;
import de.tum.cit.aet.artemis.programming.domain.RepositoryType;
import de.tum.cit.aet.artemis.programming.domain.VcsRepositoryUri;
import de.tum.cit.aet.artemis.programming.repository.BuildPlanRepository;
import de.tum.cit.aet.artemis.programming.repository.ProgrammingExerciseBuildConfigRepository;
import de.tum.cit.aet.artemis.programming.repository.ProgrammingExerciseRepository;
import de.tum.cit.aet.artemis.programming.service.aeolus.AeolusBuildPlanService;
import de.tum.cit.aet.artemis.programming.service.aeolus.AeolusRepository;
import de.tum.cit.aet.artemis.programming.service.aeolus.Windfile;
import de.tum.cit.aet.artemis.programming.service.ci.ContinuousIntegrationService;
import de.tum.cit.aet.artemis.programming.service.ci.notification.dto.TestResultsDTO;
import de.tum.cit.aet.artemis.programming.service.jenkins.JenkinsEndpoints;
import de.tum.cit.aet.artemis.programming.service.jenkins.JenkinsInternalUrlService;
import de.tum.cit.aet.artemis.programming.service.jenkins.JenkinsXmlConfigBuilder;
import de.tum.cit.aet.artemis.programming.service.jenkins.JenkinsXmlFileUtils;
import de.tum.cit.aet.artemis.programming.service.jenkins.jobs.JenkinsJobPermissionsService;
import de.tum.cit.aet.artemis.programming.service.jenkins.jobs.JenkinsJobService;

@Service
@Profile("jenkins")
public class JenkinsBuildPlanService {

    private static final Logger log = LoggerFactory.getLogger(JenkinsBuildPlanService.class);

    @Value("${artemis.continuous-integration.url}")
    protected URL serverUrl;

    @Value("${jenkins.use-crumb:#{true}}")
    private boolean useCrumb;

    private final RestTemplate restTemplate;

    private final JenkinsServer jenkinsServer;

    private final JenkinsBuildPlanCreator jenkinsBuildPlanCreator;

    private final JenkinsPipelineScriptCreator jenkinsPipelineScriptCreator;

    private final JenkinsJobService jenkinsJobService;

    private final JenkinsJobPermissionsService jenkinsJobPermissionsService;

    private final JenkinsInternalUrlService jenkinsInternalUrlService;

    private final UserRepository userRepository;

    private final ProgrammingExerciseRepository programmingExerciseRepository;

    private final ProgrammingExerciseBuildConfigRepository programmingExerciseBuildConfigRepository;

    private final BuildPlanRepository buildPlanRepository;

    private final Optional<AeolusBuildPlanService> aeolusBuildPlanService;

    @Value("${server.url}")
    private URL artemisServerUrl;

    @Value("${artemis.continuous-integration.artemis-authentication-token-key}")
    private String artemisAuthenticationTokenKey;

    @Value("${artemis.continuous-integration.vcs-credentials}")
    private String vcsCredentials;

    public JenkinsBuildPlanService(@Qualifier("jenkinsRestTemplate") RestTemplate restTemplate, JenkinsServer jenkinsServer, JenkinsBuildPlanCreator jenkinsBuildPlanCreator,
            JenkinsJobService jenkinsJobService, JenkinsJobPermissionsService jenkinsJobPermissionsService, JenkinsInternalUrlService jenkinsInternalUrlService,
            UserRepository userRepository, ProgrammingExerciseRepository programmingExerciseRepository, JenkinsPipelineScriptCreator jenkinsPipelineScriptCreator,
            BuildPlanRepository buildPlanRepository, Optional<AeolusBuildPlanService> aeolusBuildPlanService,
            ProgrammingExerciseBuildConfigRepository programmingExerciseBuildConfigRepository) {
        this.restTemplate = restTemplate;
        this.jenkinsServer = jenkinsServer;
        this.jenkinsBuildPlanCreator = jenkinsBuildPlanCreator;
        this.jenkinsJobService = jenkinsJobService;
        this.userRepository = userRepository;
        this.jenkinsJobPermissionsService = jenkinsJobPermissionsService;
        this.programmingExerciseRepository = programmingExerciseRepository;
        this.jenkinsInternalUrlService = jenkinsInternalUrlService;
        this.jenkinsPipelineScriptCreator = jenkinsPipelineScriptCreator;
        this.buildPlanRepository = buildPlanRepository;
        this.aeolusBuildPlanService = aeolusBuildPlanService;
        this.programmingExerciseBuildConfigRepository = programmingExerciseBuildConfigRepository;
    }

    /**
     * Creates a build plan for the programming exercise
     *
     * @param exercise      the programming exercise
     * @param planKey       the name of the plan
     * @param repositoryUri the uri of the vcs repository
     */
    public void createBuildPlanForExercise(ProgrammingExercise exercise, String planKey, VcsRepositoryUri repositoryUri) {
        final JenkinsXmlConfigBuilder.InternalVcsRepositoryURLs internalRepositoryUris = getInternalRepositoryUris(exercise, repositoryUri);
        programmingExerciseBuildConfigRepository.loadAndSetBuildConfig(exercise);

        final ProgrammingLanguage programmingLanguage = exercise.getProgrammingLanguage();
        final var configBuilder = builderFor(programmingLanguage, exercise.getProjectType());
        final String buildPlanUrl = jenkinsPipelineScriptCreator.generateBuildPlanURL(exercise);
        final boolean checkoutSolution = exercise.getBuildConfig().getCheckoutSolutionRepository();
        final Document jobConfig = configBuilder.buildBasicConfig(programmingLanguage, Optional.ofNullable(exercise.getProjectType()), internalRepositoryUris, checkoutSolution,
                buildPlanUrl);

        final String jobFolder = exercise.getProjectKey();
        String job = jobFolder + "-" + planKey;
        boolean couldCreateBuildPlan = false;

        if (aeolusBuildPlanService.isPresent() && exercise.getBuildConfig().getBuildPlanConfiguration() != null) {
            var createdJob = createCustomAeolusBuildPlanForExercise(exercise, jobFolder + "/" + job, internalRepositoryUris.assignmentRepositoryUri(),
                    internalRepositoryUris.testRepositoryUri(), internalRepositoryUris.solutionRepositoryUri());
            couldCreateBuildPlan = createdJob != null;
        }
        if (!couldCreateBuildPlan) {
            // create build plan in database first, otherwise the job in Jenkins cannot find it for the initial build
            jenkinsPipelineScriptCreator.createBuildPlanForExercise(exercise);
            jenkinsJobService.createJobInFolder(jobConfig, jobFolder, job);
        }

        givePlanPermissions(exercise, planKey);
        triggerBuild(jobFolder, job);
    }

    private JenkinsXmlConfigBuilder.InternalVcsRepositoryURLs getInternalRepositoryUris(final ProgrammingExercise exercise, final VcsRepositoryUri assignmentRepositoryUri) {
        final VcsRepositoryUri assignmentUrl = jenkinsInternalUrlService.toInternalVcsUrl(assignmentRepositoryUri);
        final VcsRepositoryUri testUrl = jenkinsInternalUrlService.toInternalVcsUrl(exercise.getRepositoryURL(RepositoryType.TESTS));
        final VcsRepositoryUri solutionUrl = jenkinsInternalUrlService.toInternalVcsUrl(exercise.getRepositoryURL(RepositoryType.SOLUTION));

        return new JenkinsXmlConfigBuilder.InternalVcsRepositoryURLs(assignmentUrl, testUrl, solutionUrl);
    }

    /**
     * Gives a Jenkins plan builder, that is able to build plan configurations for the specified programming language
     *
     * @param programmingLanguage The programming language for which a build plan should get created
     * @return The configuration builder for the specified language
     * @see JenkinsBuildPlanCreator
     */
    private JenkinsXmlConfigBuilder builderFor(ProgrammingLanguage programmingLanguage, ProjectType projectType) {
        if (ProjectType.XCODE.equals(projectType)) {
            throw new UnsupportedOperationException("Xcode templates are not available for Jenkins.");
        }
        return switch (programmingLanguage) {
<<<<<<< HEAD
            case JAVA, KOTLIN, PYTHON, C, HASKELL, SWIFT, EMPTY, RUST, JAVASCRIPT, C_PLUS_PLUS -> jenkinsBuildPlanCreator;
            case VHDL, ASSEMBLER, OCAML, C_SHARP, SQL, R, TYPESCRIPT, GO, MATLAB, BASH, RUBY, POWERSHELL, ADA, DART, PHP ->
=======
            case JAVA, KOTLIN, PYTHON, C, HASKELL, SWIFT, EMPTY, RUST, JAVASCRIPT, R -> jenkinsBuildPlanCreator;
            case VHDL, ASSEMBLER, OCAML, C_SHARP, C_PLUS_PLUS, SQL, TYPESCRIPT, GO, MATLAB, BASH, RUBY, POWERSHELL, ADA, DART, PHP ->
>>>>>>> f3583291
                throw new UnsupportedOperationException(programmingLanguage + " templates are not available for Jenkins.");
        };
    }

    /**
     * Creates a new build plan, configures it for the specified participations and saves it in Jenkins.
     * The plan is enabled after it has been saved.
     *
     * @param participation the programming exercise participation
     */
    public void configureBuildPlanForParticipation(ProgrammingExerciseParticipation participation) {
        // Refetch the programming exercise with the template participation and assign it to programmingExerciseParticipation to make sure it is initialized (and not a proxy)
        ProgrammingExercise programmingExercise = programmingExerciseRepository.findWithTemplateAndSolutionParticipationById(participation.getProgrammingExercise().getId())
                .orElseThrow();
        participation.setProgrammingExercise(programmingExercise);

        String projectKey = programmingExercise.getProjectKey();
        String planKey = participation.getBuildPlanId();
        String templateRepoUri = programmingExercise.getTemplateRepositoryUri();
        updateBuildPlanRepositories(projectKey, planKey, participation.getRepositoryUri(), templateRepoUri);
        enablePlan(projectKey, planKey);

        // Students currently always have access to the build plan in Jenkins
    }

    /**
     * Updates the repositories that are configured within the build plan with the specified new values.
     *
     * @param buildProjectKey the project key of the programming exercise
     * @param buildPlanKey    the build plan id of the participation
     * @param newRepoUri      the repository uri that will replace the old url
     * @param existingRepoUri the old repository uri that will be replaced
     */
    public void updateBuildPlanRepositories(String buildProjectKey, String buildPlanKey, String newRepoUri, String existingRepoUri) {
        newRepoUri = jenkinsInternalUrlService.toInternalVcsUrl(newRepoUri);
        existingRepoUri = jenkinsInternalUrlService.toInternalVcsUrl(existingRepoUri);

        // remove potential username from repo URI. Jenkins uses the Artemis Admin user and will fail if other usernames are in the URI
        final var repoUri = newRepoUri.replaceAll("(https?://)(.*@)(.*)", "$1$3");
        final Document jobConfig = jenkinsJobService.getJobConfigForJobInFolder(buildProjectKey, buildPlanKey);

        try {
            JenkinsBuildPlanUtils.replaceScriptParameters(jobConfig, existingRepoUri, repoUri);
        }
        catch (IllegalArgumentException e) {
            log.error("Pipeline Script not found", e);
        }

        postBuildPlanConfigChange(buildPlanKey, buildProjectKey, jobConfig);
    }

    /**
     * Replaces the old build plan URL with a new one containing an updated exercise and access token.
     *
     * @param templateExercise The exercise containing the old build plan URL.
     * @param newExercise      The exercise of which the build plan URL is updated.
     * @param jobConfig        The job config in Jenkins for the new exercise.
     */
    private void updateBuildPlanURLs(ProgrammingExercise templateExercise, ProgrammingExercise newExercise, Document jobConfig) {
        final Long previousExerciseId = templateExercise.getId();
        final String previousBuildPlanAccessSecret = templateExercise.getBuildConfig().getBuildPlanAccessSecret();
        final Long newExerciseId = newExercise.getId();
        final String newBuildPlanAccessSecret = newExercise.getBuildConfig().getBuildPlanAccessSecret();

        String toBeReplaced = String.format("/%d/build-plan?secret=%s", previousExerciseId, previousBuildPlanAccessSecret);
        String replacement = String.format("/%d/build-plan?secret=%s", newExerciseId, newBuildPlanAccessSecret);

        try {
            JenkinsBuildPlanUtils.replaceScriptParameters(jobConfig, toBeReplaced, replacement);
        }
        catch (IllegalArgumentException e) {
            log.error("Pipeline Script not found", e);
        }
    }

    private void postBuildPlanConfigChange(String buildPlanKey, String buildProjectKey, Document jobConfig) {
        final var errorMessage = "Error trying to configure build plan in Jenkins " + buildPlanKey;
        try {
            URI uri = JenkinsEndpoints.PLAN_CONFIG.buildEndpoint(serverUrl.toString(), buildProjectKey, buildPlanKey).build(true).toUri();

            final var headers = new HttpHeaders();
            headers.setContentType(MediaType.APPLICATION_XML);

            String jobXmlString = JenkinsXmlFileUtils.writeToString(jobConfig);
            final var entity = new HttpEntity<>(jobXmlString, headers);

            restTemplate.exchange(uri, HttpMethod.POST, entity, String.class);
        }
        catch (RestClientException | TransformerException e) {
            log.error(errorMessage, e);
            throw new JenkinsException(errorMessage, e);
        }
    }

    /**
     * Returns the build plan key from the specified test results.
     *
     * @param testResultsDTO the test results from Jenkins
     * @return the build plan key
     */
    public String getBuildPlanKeyFromTestResults(TestResultsDTO testResultsDTO) throws JsonProcessingException {
        final var nameParams = testResultsDTO.getFullName().split(" ");
        /*
         * Jenkins gives the full name of a job as <FOLDER NAME> » <JOB NAME> <Build Number> E.g. the third build of an exercise (projectKey = TESTEXC) for its solution build
         * (TESTEXC-SOLUTION) would be: TESTEXC » TESTEXC-SOLUTION #3 ==> This would mean that at index 2, we have the actual job/plan key, i.e. TESTEXC-SOLUTION
         */
        if (nameParams.length != 4) {
            var requestBodyString = new ObjectMapper().writeValueAsString(testResultsDTO);
            log.error("Can't extract planKey from requestBody! Not a test notification result!: {}", requestBodyString);
            throw new JenkinsException("Can't extract planKey from requestBody! Not a test notification result!: " + requestBodyString);
        }

        return nameParams[2];
    }

    /**
     * Copies a build plan to another and replaces the old reference to the master and main branch with a reference to the default branch
     *
     * @param sourceExercise the source exercise
     * @param sourcePlanName the source plan name
     * @param targetExercise the target exercise
     * @param targetPlanName the target plan name
     * @return the key of the created build plan
     */
    public String copyBuildPlan(ProgrammingExercise sourceExercise, String sourcePlanName, ProgrammingExercise targetExercise, String targetPlanName) {
        buildPlanRepository.copyBetweenExercises(sourceExercise, targetExercise);

        String sourceProjectKey = sourceExercise.getProjectKey();
        String targetProjectKey = targetExercise.getProjectKey();

        final var cleanTargetName = getCleanPlanName(targetPlanName);
        final var sourcePlanKey = sourceProjectKey + "-" + sourcePlanName;
        final var targetPlanKey = targetProjectKey + "-" + cleanTargetName;
        final var jobXml = jenkinsJobService.getJobConfigForJobInFolder(sourceProjectKey, sourcePlanKey);

        updateBuildPlanURLs(sourceExercise, targetExercise, jobXml);

        jenkinsJobService.createJobInFolder(jobXml, targetProjectKey, targetPlanKey);

        return targetPlanKey;
    }

    private String getCleanPlanName(String name) {
        return name.toUpperCase().replaceAll("[^A-Z0-9]", "");
    }

    /**
     * Triggers the build for the plan
     *
     * @param projectKey the project key of the plan
     * @param planKey    the plan key
     */
    public void triggerBuild(String projectKey, String planKey) {
        try {
            jenkinsJobService.getJobInFolder(projectKey, planKey).build(useCrumb);
        }
        catch (JenkinsException | IOException e) {
            log.error(e.getMessage(), e);
            throw new JenkinsException("Error triggering build: " + planKey, e);
        }
    }

    /**
     * Deletes the build plan
     *
     * @param projectKey the project key of the plan
     * @param planKey    the plan key
     */
    public void deleteBuildPlan(String projectKey, String planKey) {
        try {
            var folderJob = jenkinsJobService.getFolderJob(projectKey);
            if (folderJob != null) {
                jenkinsServer.deleteJob(folderJob, planKey, useCrumb);
            }
        }
        catch (HttpResponseException e) {
            // We don't throw an exception if the build doesn't exist in Jenkins (404 status)
            if (e.getStatusCode() != HttpStatus.SC_NOT_FOUND) {
                log.error(e.getMessage(), e);
                throw new JenkinsException("Error while trying to delete job in Jenkins: " + planKey, e);
            }
        }
        catch (IOException e) {
            log.error(e.getMessage(), e);
            throw new JenkinsException("Error while trying to delete job in Jenkins: " + planKey, e);
        }
    }

    /**
     * Retrieves the build status of the plan
     *
     * @param projectKey the project key of the plan
     * @param planKey    the plan key
     * @return the build status
     * @throws JenkinsException thrown in case of errors
     */
    public ContinuousIntegrationService.BuildStatus getBuildStatusOfPlan(String projectKey, String planKey) throws JenkinsException {
        var job = jenkinsJobService.getJobInFolder(projectKey, planKey);
        if (job == null) {
            // Plan doesn't exist.
            return ContinuousIntegrationService.BuildStatus.INACTIVE;
        }

        if (job.isInQueue()) {
            return ContinuousIntegrationService.BuildStatus.QUEUED;
        }

        try {
            var uri = UriComponentsBuilder.fromHttpUrl(serverUrl.toString()).pathSegment("job", projectKey, "job", planKey, "lastBuild", "api", "json").build().toUri();
            var response = restTemplate.getForObject(uri, JsonNode.class);
            var isJobBuilding = response.get("building").asBoolean();
            return isJobBuilding ? ContinuousIntegrationService.BuildStatus.BUILDING : ContinuousIntegrationService.BuildStatus.INACTIVE;
        }
        catch (NullPointerException | HttpClientErrorException e) {
            log.error("Error while trying to fetch build status from Jenkins for {}: {}", planKey, e.getMessage());
            return ContinuousIntegrationService.BuildStatus.INACTIVE;
        }
    }

    /**
     * Checks if a project folder exists.
     *
     * @param projectKey The name of the project folder.
     * @return True, only if the folder exists.
     */
    public boolean projectFolderExists(String projectKey) {
        try {
            var project = jenkinsJobService.getFolderConfig(projectKey);
            return project != null;
        }
        catch (IOException e) {
            return false;
        }
    }

    /**
     * Returns true if the build plan exists.
     *
     * @param projectKey  the project key
     * @param buildPlanId the build plan id
     * @return whether the plan exists
     */
    public boolean buildPlanExists(String projectKey, String buildPlanId) {
        try {
            var planExists = jenkinsJobService.getJobInFolder(projectKey, buildPlanId);
            return planExists != null;
        }
        catch (JenkinsException emAll) {
            return false;
        }
    }

    /**
     * Assigns access permissions to instructors and TAs for the specified build plan.
     * This is done by getting all users that belong to the instructor and TA groups of
     * the exercises' course and adding permissions to the Jenkins job.
     *
     * @param programmingExercise the programming exercise
     * @param planName            the name of the build plan
     */
    public void givePlanPermissions(ProgrammingExercise programmingExercise, String planName) {
        try {
            // Retrieve the TAs and instructors that will be given access to the plan of the programming exercise
            Course course = programmingExercise.getCourseViaExerciseGroupOrCourseMember();
            var teachingAssistants = userRepository.findAllWithGroupsAndAuthoritiesByIsDeletedIsFalseAndGroupsContains(course.getTeachingAssistantGroupName()).stream()
                    .map(User::getLogin).collect(Collectors.toSet());
            var editors = userRepository.findAllWithGroupsAndAuthoritiesByIsDeletedIsFalseAndGroupsContains(course.getEditorGroupName()).stream().map(User::getLogin)
                    .collect(Collectors.toSet());
            var instructors = userRepository.findAllWithGroupsAndAuthoritiesByIsDeletedIsFalseAndGroupsContains(course.getInstructorGroupName()).stream().map(User::getLogin)
                    .collect(Collectors.toSet());

            // The build plan of the exercise is inside the course folder
            var jobFolder = programmingExercise.getProjectKey();
            var jobName = jobFolder + "-" + planName;
            jenkinsJobPermissionsService.addInstructorAndEditorAndTAPermissionsToUsersForJob(teachingAssistants, editors, instructors, jobFolder, jobName);
        }
        catch (IOException e) {
            throw new JenkinsException("Cannot give assign permissions to plan " + planName, e);
        }
    }

    /**
     * Enables the build plan
     *
     * @param projectKey the project key of the plan
     * @param planKey    the plan key
     */
    public void enablePlan(String projectKey, String planKey) {
        try {
            var uri = UriComponentsBuilder.fromHttpUrl(serverUrl.toString()).pathSegment("job", projectKey, "job", planKey, "enable").build(true).toUri();
            restTemplate.postForEntity(uri, null, String.class);
        }
        catch (HttpClientErrorException e) {
            throw new JenkinsException("Unable to enable plan " + planKey + "; statusCode=" + e.getStatusCode() + "; body=" + e.getResponseBodyAsString());
        }
    }

    /**
     * Creates a custom Build Plan for a Programming Exercise using Aeolus. If the build plan could not be created, null is
     * returned. Example: "PROJECT-BUILDPLANKEY" is created -> "PROJECT-BUILDPLANKEY" is returned, same as the
     * default build plan creation.
     *
     * @param programmingExercise   the programming exercise for which to create the build plan
     * @param buildPlanId           the id of the build plan
     * @param repositoryUri         the url of the assignment repository
     * @param testRepositoryUri     the url of the test repository
     * @param solutionRepositoryUri the url of the solution repository
     * @return the key of the created build plan, or null if it could not be created
     */
    private String createCustomAeolusBuildPlanForExercise(ProgrammingExercise programmingExercise, String buildPlanId, VcsRepositoryUri repositoryUri,
            VcsRepositoryUri testRepositoryUri, VcsRepositoryUri solutionRepositoryUri) throws ContinuousIntegrationBuildPlanException {
        if (aeolusBuildPlanService.isEmpty() || programmingExercise.getBuildConfig().getBuildPlanConfiguration() == null) {
            return null;
        }
        try {
            ProgrammingExerciseBuildConfig buildConfig = programmingExercise.getBuildConfig();
            Windfile windfile = buildConfig.getWindfile();
            Map<String, AeolusRepository> repositories = aeolusBuildPlanService.get().createRepositoryMapForWindfile(programmingExercise.getProgrammingLanguage(),
                    buildConfig.getBranch(), buildConfig.getCheckoutSolutionRepository(), repositoryUri, testRepositoryUri, solutionRepositoryUri, List.of());

            String resultHookUrl = artemisServerUrl + NEW_RESULT_RESOURCE_API_PATH;
            windfile.setPreProcessingMetadata(buildPlanId, programmingExercise.getProjectName(), this.vcsCredentials, resultHookUrl, "planDescription", repositories,
                    this.artemisAuthenticationTokenKey);
            String generatedKey = aeolusBuildPlanService.get().publishBuildPlan(windfile, AeolusTarget.JENKINS);

            if (generatedKey != null && generatedKey.contains("-")) {
                return buildPlanId;
            }
            else {
                throw new ContinuousIntegrationBuildPlanException("Could not create custom build plan for exercise " + programmingExercise.getTitle());
            }
        }
        catch (ContinuousIntegrationBuildPlanException | JsonProcessingException e) {
            log.error("Custom build plan creation for exercise {} with id {} failed -> use default build plan", programmingExercise.getTitle(), programmingExercise.getId(), e);
        }
        return null;
    }
}<|MERGE_RESOLUTION|>--- conflicted
+++ resolved
@@ -184,13 +184,8 @@
             throw new UnsupportedOperationException("Xcode templates are not available for Jenkins.");
         }
         return switch (programmingLanguage) {
-<<<<<<< HEAD
-            case JAVA, KOTLIN, PYTHON, C, HASKELL, SWIFT, EMPTY, RUST, JAVASCRIPT, C_PLUS_PLUS -> jenkinsBuildPlanCreator;
-            case VHDL, ASSEMBLER, OCAML, C_SHARP, SQL, R, TYPESCRIPT, GO, MATLAB, BASH, RUBY, POWERSHELL, ADA, DART, PHP ->
-=======
-            case JAVA, KOTLIN, PYTHON, C, HASKELL, SWIFT, EMPTY, RUST, JAVASCRIPT, R -> jenkinsBuildPlanCreator;
-            case VHDL, ASSEMBLER, OCAML, C_SHARP, C_PLUS_PLUS, SQL, TYPESCRIPT, GO, MATLAB, BASH, RUBY, POWERSHELL, ADA, DART, PHP ->
->>>>>>> f3583291
+            case JAVA, KOTLIN, PYTHON, C, HASKELL, SWIFT, EMPTY, RUST, JAVASCRIPT, R, C_PLUS_PLUS -> jenkinsBuildPlanCreator;
+            case VHDL, ASSEMBLER, OCAML, C_SHARP, SQL, TYPESCRIPT, GO, MATLAB, BASH, RUBY, POWERSHELL, ADA, DART, PHP ->
                 throw new UnsupportedOperationException(programmingLanguage + " templates are not available for Jenkins.");
         };
     }
