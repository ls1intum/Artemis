--- conflicted
+++ resolved
@@ -70,11 +70,7 @@
     }
 
     private void sendBuildAgentSummaryOverWebsocket() {
-<<<<<<< HEAD
-        var buildAgentSummary = removeUnnecessaryInformationFromBuildAgentInformation(sharedQueueManagementService.getBuildAgentInformation());
-=======
-        var buildAgentSummary = removeUnnecessaryInformationFromBuildAgentInformation(distributedDataAccessService.getBuildAgentInformationWithoutRecentBuildJobs());
->>>>>>> b099120f
+        var buildAgentSummary = removeUnnecessaryInformationFromBuildAgentInformation(distributedDataAccessService.getBuildAgentInformation());
         localCIWebsocketMessagingService.sendBuildAgentSummary(buildAgentSummary);
     }
 
