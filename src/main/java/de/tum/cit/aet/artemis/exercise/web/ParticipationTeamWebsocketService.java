--- conflicted
+++ resolved
@@ -10,18 +10,11 @@
 import java.util.regex.Matcher;
 import java.util.regex.Pattern;
 
-<<<<<<< HEAD
-import jakarta.annotation.PostConstruct;
-
 import org.redisson.api.RedissonClient;
+import org.redisson.client.RedisConnectionException;
 import org.slf4j.Logger;
 import org.slf4j.LoggerFactory;
-=======
-import org.slf4j.Logger;
-import org.slf4j.LoggerFactory;
-import org.springframework.beans.factory.annotation.Qualifier;
 import org.springframework.boot.context.event.ApplicationReadyEvent;
->>>>>>> cc6c76d1
 import org.springframework.context.annotation.Profile;
 import org.springframework.context.event.EventListener;
 import org.springframework.messaging.handler.annotation.DestinationVariable;
@@ -37,12 +30,6 @@
 import org.springframework.web.socket.messaging.SessionDisconnectEvent;
 import org.springframework.web.socket.messaging.SessionUnsubscribeEvent;
 
-<<<<<<< HEAD
-=======
-import com.hazelcast.core.HazelcastInstance;
-import com.hazelcast.core.HazelcastInstanceNotActiveException;
-
->>>>>>> cc6c76d1
 import de.tum.cit.aet.artemis.communication.service.WebsocketMessagingService;
 import de.tum.cit.aet.artemis.core.domain.User;
 import de.tum.cit.aet.artemis.core.repository.UserRepository;
@@ -105,7 +92,7 @@
     }
 
     /**
-     * Initialize relevant data from hazelcast
+     * Initialize relevant data from Redis
      */
     @EventListener(ApplicationReadyEvent.class)
     public void init() {
@@ -318,19 +305,17 @@
      * @param sessionId id of the sessions which is unsubscribing
      */
     public void unsubscribe(String sessionId) {
-        // check if Hazelcast is still active, before invoking this
         try {
-            if (hazelcastInstance != null && hazelcastInstance.getLifecycleService().isRunning()) {
-                Optional.ofNullable(destinationTracker.get(sessionId)).ifPresent(destination -> {
-                    destinationTracker.remove(sessionId);
-                    Long participationId = getParticipationIdFromDestination(destination);
-                    sendOnlineTeamStudents(participationId, sessionId);
-                });
-            }
-        }
-        catch (HazelcastInstanceNotActiveException e) {
-            log.error("Failed to unsubscribe as Hazelcast is no longer active");
-        }
+            Optional.ofNullable(destinationTracker.get(sessionId)).ifPresent(destination -> {
+                Long participationId = getParticipationIdFromDestination(destination);
+                sendOnlineTeamStudents(participationId, sessionId);
+                destinationTracker.remove(sessionId);
+            });
+        }
+        catch (RedisConnectionException e) {
+            log.error("Failed to unsubscribe due to Redis connection exception.");
+        }
+
     }
 
     /**
