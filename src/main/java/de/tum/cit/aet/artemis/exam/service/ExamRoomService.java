package de.tum.cit.aet.artemis.exam.service;

import java.io.IOException;
import java.util.ArrayList;
import java.util.Comparator;
import java.util.List;
import java.util.Map;
import java.util.Set;
import java.util.TreeSet;
import java.util.function.BinaryOperator;
import java.util.function.Function;
import java.util.stream.Collectors;
import java.util.zip.ZipEntry;
import java.util.zip.ZipInputStream;

import org.springframework.context.annotation.Conditional;
import org.springframework.context.annotation.Lazy;
import org.springframework.stereotype.Service;
import org.springframework.web.multipart.MultipartFile;

import com.fasterxml.jackson.annotation.JsonProperty;
import com.fasterxml.jackson.core.JsonProcessingException;
import com.fasterxml.jackson.core.type.TypeReference;
import com.fasterxml.jackson.databind.JsonNode;
import com.fasterxml.jackson.databind.ObjectMapper;

import de.tum.cit.aet.artemis.core.exception.BadRequestAlertException;
import de.tum.cit.aet.artemis.exam.config.ExamEnabled;
import de.tum.cit.aet.artemis.exam.domain.room.ExamRoom;
import de.tum.cit.aet.artemis.exam.domain.room.LayoutStrategy;
import de.tum.cit.aet.artemis.exam.domain.room.LayoutStrategyType;
import de.tum.cit.aet.artemis.exam.domain.room.SeatCondition;
import de.tum.cit.aet.artemis.exam.dto.room.ExamRoomAdminOverviewDTO;
import de.tum.cit.aet.artemis.exam.dto.room.ExamRoomDTO;
import de.tum.cit.aet.artemis.exam.dto.room.ExamRoomDeletionSummaryDTO;
import de.tum.cit.aet.artemis.exam.dto.room.ExamRoomLayoutStrategyDTO;
import de.tum.cit.aet.artemis.exam.dto.room.ExamRoomUploadInformationDTO;
import de.tum.cit.aet.artemis.exam.dto.room.ExamSeatDTO;
import de.tum.cit.aet.artemis.exam.repository.ExamRoomRepository;
import de.tum.cit.aet.artemis.exam.repository.ExamUserRepository;

/**
 * Service implementation for managing exam rooms.
 */
@Conditional(ExamEnabled.class)
@Lazy
@Service
public class ExamRoomService {

    private static final String ENTITY_NAME = "examroomservice";

    private final ExamRoomRepository examRoomRepository;

    private final ObjectMapper objectMapper;

    private final ExamUserRepository examUserRepository;

    public ExamRoomService(ExamRoomRepository examRoomRepository, ObjectMapper objectMapper, ExamUserRepository examUserRepository) {
        this.examRoomRepository = examRoomRepository;
        this.objectMapper = objectMapper;
        this.examUserRepository = examUserRepository;
    }

    /* Multiple records that will be used internally for Jackson deserialization */
    private record ExamRoomInput(@JsonProperty("number") String alternativeNumber, String name, @JsonProperty("shortname") String alternativeName, String building,
            List<RowInput> rows, Map<String, JsonNode> layouts) {
    }

    private record RowInput(String label, List<SeatInput> seats) {
    }

    private record SeatInput(String label, @JsonProperty("flag") String condition, PositionInput position) {
    }

    private record PositionInput(double x, double y) {
    }

    /**
     * Looks through all JSON files contained in a given zip file (recursive search).
     * Then it adds all exam rooms it could parse to the database, ignoring duplicates of the same room.
     * The exam rooms' primary room numbers are the filenames of the JSON files containing their data.
     *
     * @param zipFile A zip file containing JSON files of exam room data.
     * @return A small DTO that can be returned to the client, containing some metrics about the parsing process.
     */
    public ExamRoomUploadInformationDTO parseAndStoreExamRoomDataFromZipFile(MultipartFile zipFile) {
        // We want to discard any duplicate rooms. Having duplicate rooms is only possible if you also nest the same
        // .json file in one or more subfolders. Doing this is either a (malicious) mistake, or perhaps a backup file,
        // and will thus be ignored. In this equality we only consider the room number, the name, and the building,
        // as it would be a mistake to store the same room twice and risk a potential creation date collision later on.
        // All 3 fields are explicitly not nullable.
        Set<ExamRoom> examRooms = new TreeSet<>(Comparator.comparing(ExamRoom::getRoomNumber).thenComparing(ExamRoom::getName).thenComparing(ExamRoom::getBuilding));

        try (ZipInputStream zis = new ZipInputStream(zipFile.getInputStream())) {
            ZipEntry entry;

            while ((entry = zis.getNextEntry()) != null) {
                String entryName = entry.getName();

                // validate file type
                if (entry.isDirectory() || !entryName.endsWith(".json")) {
                    continue;
                }

                // extract the filename - remove the folder path (if existent) and remove the trailing '.json'
                // Math.max(0, entryName.lastIndexOf('/') + 1); === entryName.lastIndexOf('/') + 1;
                int roomNumberStartIndex = entryName.lastIndexOf('/') + 1;
                int roomNumberEndIndex = entryName.lastIndexOf(".json");
                String roomNumber = entryName.substring(roomNumberStartIndex, roomNumberEndIndex);
                if (roomNumber.isBlank()) {
                    throw new BadRequestAlertException("Invalid room file name: missing room number", ENTITY_NAME, "room.missingRoomNumber");
                }

                try {
                    ExamRoomInput examRoomInput = objectMapper.readValue(zis.readAllBytes(), ExamRoomInput.class);

                    ExamRoom examRoom = convertRoomNumberAndExamRoomInputToExamRoom(roomNumber, examRoomInput);
                    examRooms.add(examRoom);
                }
                finally {
                    zis.closeEntry();
                }
            }

        }
        catch (IOException e) {
            throw new BadRequestAlertException(e.getMessage(), ENTITY_NAME, "room.parseIoException", Map.of("errorMessage", e.getMessage()));
        }

        examRoomRepository.saveAll(examRooms);

        return getExamRoomUploadInformationDTO(zipFile, examRooms);
    }

    /**
     * Converts {@link ExamRoomInput}, which is automatically deserialized from Jackson,
     * and together with {@code roomNumber} generate an {@link ExamRoom}.
     *
     * @param roomNumber    The roomNumber of the exam room we want to create.
     * @param examRoomInput The Jackson parsed exam room input
     * @return The ExamRoom as stored in the JSON room data.
     */
    private ExamRoom convertRoomNumberAndExamRoomInputToExamRoom(String roomNumber, ExamRoomInput examRoomInput) {
        if (examRoomInput == null) {
            throw new BadRequestAlertException("Malformed room JSON", ENTITY_NAME, "room.malformedJson", Map.of("roomNumber", roomNumber));
        }

        if (examRoomInput.name == null || examRoomInput.name.isBlank() || examRoomInput.building == null || examRoomInput.building.isBlank()) {
            throw new BadRequestAlertException("Room name and building are required fields", ENTITY_NAME, "room.missingNameOrBuilding", Map.of("roomNumber", roomNumber));
        }

        ExamRoom room = extractSimpleExamRoomFields(roomNumber, examRoomInput);

        return extractSeatsAndLayouts(room, examRoomInput);
    }

    private static ExamRoom extractSimpleExamRoomFields(String roomNumber, ExamRoomInput examRoomInput) {
        ExamRoom room = new ExamRoom();
        room.setRoomNumber(roomNumber);
        final String alternativeRoomNumber = examRoomInput.alternativeNumber;
        if (!roomNumber.equals(alternativeRoomNumber)) {
            room.setAlternativeRoomNumber(alternativeRoomNumber);
        }

        room.setName(examRoomInput.name);
        final String alternativeName = examRoomInput.alternativeName;
        if (!room.getName().equals(alternativeName)) {
            room.setAlternativeName(alternativeName);
        }

        room.setBuilding(examRoomInput.building);
        return room;
    }

    private ExamRoom extractSeatsAndLayouts(ExamRoom room, ExamRoomInput examRoomInput) {
        // It is imperative that the seats are parsed before the layout strategies are parsed, as the size calculation
        // for relative layouts will only be done if the rooms have already been parsed
        room.setSeats(convertRowInputsToExamSeatDTOs(examRoomInput.rows, room.getRoomNumber()));

        room.setLayoutStrategies(convertLayoutInputsToLayoutStrategies(examRoomInput.layouts, room));
        return room;
    }

    /**
     * Converts {@link RowInput}s into {@link ExamSeatDTO}s
     *
     * @param rows The list of Jackson parsed row inputs
     * @return The list of all exam seats it could convert from the {@code rows}
     */
    private static List<ExamSeatDTO> convertRowInputsToExamSeatDTOs(List<RowInput> rows, String roomNumber) {
        if (rows == null) {
            throw new BadRequestAlertException("Seats are missing", ENTITY_NAME, "room.missingSeats", Map.of("roomNumber", roomNumber));
        }

        List<ExamSeatDTO> seats = new ArrayList<>();

        for (RowInput rowInput : rows) {
            if (rowInput == null || rowInput.seats == null) {
                throw new BadRequestAlertException("Malformed row: seats missing", ENTITY_NAME, "room.malformedRow", Map.of("roomNumber", roomNumber));
            }

            final String rowLabel = rowInput.label == null ? "" : rowInput.label;
            for (SeatInput seatInput : rowInput.seats) {
                if (seatInput == null || seatInput.position == null) {
                    throw new BadRequestAlertException("Malformed seat: position missing", ENTITY_NAME, "room.malformedSeat", Map.of("roomNumber", roomNumber));
                }

                final String seatLabel = seatInput.label == null ? "" : seatInput.label;
                final String seatName = rowLabel.isEmpty() ? seatLabel : (rowLabel + ", " + seatLabel);
                SeatCondition seatCondition;
                try {
                    seatCondition = SeatCondition.seatConditionFromFlag(seatInput.condition);
                }
                catch (IllegalArgumentException e) {
                    throw new BadRequestAlertException("Invalid seat condition", ENTITY_NAME, "room.invalidSeatCondition",
                            Map.of("roomNumber", roomNumber, "seatCondition", seatInput.condition));
                }
                ExamSeatDTO seat = new ExamSeatDTO(seatName, seatCondition, seatInput.position.x, seatInput.position.y);

                seats.add(seat);
            }
        }

        return seats;
    }

    /**
     * Converts {@code layoutNamesToLayoutNode} to {@link List<LayoutStrategy>},
     * and associates each {@link LayoutStrategy} with the {@code room}.
     * <p/>
     * The content of the JSON nodes depends on the layout type.
     *
     * @param layoutNamesToLayoutNode Mapping of layout names to layout JSON nodes
     * @param room                    The exam room for which the parsed layout strategies are.
     * @return A list of all layout strategies this room has to offer.
     */
    private List<LayoutStrategy> convertLayoutInputsToLayoutStrategies(Map<String, JsonNode> layoutNamesToLayoutNode, ExamRoom room) {
        if (layoutNamesToLayoutNode == null) {
            throw new BadRequestAlertException("Couldn't parse room " + room.getRoomNumber() + " because the layouts are missing", ENTITY_NAME, "room.missingLayouts",
                    Map.of("roomNumber", room.getRoomNumber()));
        }

        List<LayoutStrategy> layouts = new ArrayList<>();

        layoutNamesToLayoutNode.forEach((layoutName, layoutNode) -> {
            if (layoutNode == null || !layoutNode.fieldNames().hasNext()) {
                throw new BadRequestAlertException("Couldn't parse room " + room.getRoomNumber() + " because the layouts couldn't be converted", ENTITY_NAME,
                        "room.malformedLayout", Map.of("roomNumber", room.getRoomNumber(), "layoutName", layoutName));
            }

            // We assume there's only a single layout type, e.g., "auto_layout" or "usable_seats"
            final String layoutType = layoutNode.fieldNames().next();
            final JsonNode layoutDetailNode = layoutNode.path(layoutType);

            LayoutStrategy layoutStrategy = new LayoutStrategy();
            layoutStrategy.setName(layoutName);
            layoutStrategy.setExamRoom(room);
            switch (layoutType) {
                case "auto_layout" -> layoutStrategy.setType(LayoutStrategyType.RELATIVE_DISTANCE);
                case "useable_seats" -> layoutStrategy.setType(LayoutStrategyType.FIXED_SELECTION);
                default -> throw new BadRequestAlertException("Couldn't parse room " + room.getRoomNumber() + " because the layouts couldn't be converted", ENTITY_NAME,
                        "room.unknownLayoutType", Map.of("roomNumber", room.getRoomNumber(), "layoutName", layoutName, "layoutType", layoutType));
            }
            layoutStrategy.setParametersJson(String.valueOf(layoutDetailNode));

            // pre-calculate the capacity
            switch (layoutStrategy.getType()) {
                case LayoutStrategyType.FIXED_SELECTION -> {
                    if (!layoutDetailNode.isArray()) {
                        throw new BadRequestAlertException("Couldn't parse room " + room.getRoomNumber() + " because the layouts couldn't be converted", ENTITY_NAME,
                                "room.malformedLayout", Map.of("roomNumber", room.getRoomNumber(), "layoutName", layoutName));
                    }

                    // We could just straight up use layoutDetailNode.size() here, but by doing it like this we also ensure that the data will be parseable
                    int capacity = getUsableSeatsFixedSelection(room, layoutStrategy).size();
                    layoutStrategy.setCapacity(capacity);
                }
                case LayoutStrategyType.RELATIVE_DISTANCE -> {
                    if (!layoutDetailNode.isObject()) {
                        throw new BadRequestAlertException("Couldn't parse room " + room.getRoomNumber() + " because the layouts couldn't be converted", ENTITY_NAME,
                                "room.malformedLayout", Map.of("roomNumber", room.getRoomNumber(), "layoutName", layoutName));
                    }
                    int capacity = getUsableSeatsRelativeDistance(room, layoutStrategy).size();
                    layoutStrategy.setCapacity(capacity);
                }
            }

            layouts.add(layoutStrategy);
        });

        return layouts;
    }

    private static ExamRoomUploadInformationDTO getExamRoomUploadInformationDTO(MultipartFile zipFile, Set<ExamRoom> examRooms) {
        String uploadedFileName = zipFile.getOriginalFilename();
        int numberOfUploadedRooms = examRooms.size();
        int numberOfUploadedSeats = examRooms.stream().mapToInt(room -> room.getSeats().size()).sum();
        List<String> roomNames = examRooms.stream().map(ExamRoom::getName).toList();

        return new ExamRoomUploadInformationDTO(uploadedFileName, numberOfUploadedRooms, numberOfUploadedSeats, roomNames);
    }

    /**
     * Calculates information about the current state of the exam rooms in the database.
     *
     * @return A DTO that can be sent to the client, containing basic information about the state of the exam room DB.
     */
    public ExamRoomAdminOverviewDTO getExamRoomAdminOverview() {
        final Set<ExamRoom> examRooms = examRoomRepository.findAllExamRoomsWithEagerLayoutStrategies();

        final int numberOfStoredExamRooms = examRooms.size();
        final int numberOfStoredExamSeats = examRooms.stream().mapToInt(er -> er.getSeats().size()).sum();
        final int numberOfStoredLayoutStrategies = examRooms.stream().mapToInt(er -> er.getLayoutStrategies().size()).sum();

        Map<String, ExamRoom> newestRoomByRoomNumberAndName = examRooms.stream().collect(Collectors.toMap(
                // Use null character as a separator, as it is not allowed in room numbers or names
                examRoom -> examRoom.getRoomNumber() + "\u0000" + examRoom.getName(), Function.identity(), BinaryOperator.maxBy(Comparator.comparing(ExamRoom::getCreatedDate))));

        final Set<ExamRoomDTO> examRoomDTOS = newestRoomByRoomNumberAndName.values().stream()
                .map(examRoom -> new ExamRoomDTO(examRoom.getId(), examRoom.getRoomNumber(), examRoom.getName(), examRoom.getBuilding(), examRoom.getSeats().size(),
                        examRoom.getLayoutStrategies().stream().map(ls -> new ExamRoomLayoutStrategyDTO(ls.getName(), ls.getType(), ls.getCapacity())).collect(Collectors.toSet())))
                .collect(Collectors.toSet());

        return new ExamRoomAdminOverviewDTO(numberOfStoredExamRooms, numberOfStoredExamSeats, numberOfStoredLayoutStrategies, examRoomDTOS);
    }

    /**
<<<<<<< HEAD
     * Purges the DB of all exam room related data.
     */
    public void deleteAllExamRooms() {
        examUserRepository.resetAllPlannedRoomsAndSeats();
        examRoomRepository.deleteAll();
    }

    /**
=======
>>>>>>> 1ddc21a5
     * Deletes all outdated and unused exam rooms.
     * <p/>
     * An exam room is outdated if another exam room with the same room-number and room-name exists, and that exam
     * room's creation date is before the other's. An exam room is unused if there is no existing mapping to an exam.
     *
     * @return A summary containing some information about the deletion process.
     */
    public ExamRoomDeletionSummaryDTO deleteAllOutdatedAndUnusedExamRooms() {
        Set<Long> outdatedAndUnusedExamRoomIds = examRoomRepository.findAllIdsOfOutdatedAndUnusedExamRooms();
        examRoomRepository.deleteAllById(outdatedAndUnusedExamRoomIds);

        return new ExamRoomDeletionSummaryDTO(outdatedAndUnusedExamRoomIds.size());
    }

    /**
     * Finds the default layout strategy, if it exists, and returns it.
     *
     * @param examRoom The exam room containing the default layout strategy
     * @return The default layout strategy
     * @throws BadRequestAlertException if the room doesn't have a default layout strategy
     */
    public LayoutStrategy getDefaultLayoutStrategyOrElseThrow(ExamRoom examRoom) {
        return examRoom.getLayoutStrategies().stream().filter(layoutStrategy -> "default".equalsIgnoreCase(layoutStrategy.getName())).findAny().orElseThrow(
                () -> new BadRequestAlertException("Missing 'default' layout strategy", ENTITY_NAME, "room.missingDefaultLayout", Map.of("roomNumber", examRoom.getRoomNumber())));
    }

    /**
     * Calculates the exam seats that are usable for an exam, according to the default layout
     *
     * @param examRoom The exam room, containing seats and default layout
     * @return All seats that can be used for the exam, in ascending order
     */
    public List<ExamSeatDTO> getDefaultUsableSeats(ExamRoom examRoom) {
        LayoutStrategy defaultLayoutStrategy = getDefaultLayoutStrategyOrElseThrow(examRoom);

        return switch (defaultLayoutStrategy.getType()) {
            case FIXED_SELECTION -> getUsableSeatsFixedSelection(examRoom, defaultLayoutStrategy);
            case RELATIVE_DISTANCE -> getUsableSeatsRelativeDistance(examRoom, defaultLayoutStrategy);
        };
    }

    private record FixedSelectionSeatInput(@JsonProperty("row_index") int rowIndex, @JsonProperty("seat_index") int seatIndex,
            @JsonProperty("aisle_adjacent") boolean aisleAdjacent) {
    }

    /**
     * Calculates the seats that can be used for a given {@link ExamRoom} and {@link LayoutStrategyType#FIXED_SELECTION} {@link LayoutStrategy}
     *
     * @param examRoom       The exam room
     * @param layoutStrategy The JSON parameter string of the fixed-selection layout strategy
     * @return All seats that can be used given the layout, in ascending order
     */
    private List<ExamSeatDTO> getUsableSeatsFixedSelection(ExamRoom examRoom, LayoutStrategy layoutStrategy) {
        List<FixedSelectionSeatInput> seatInputs;
        try {
            seatInputs = objectMapper.readValue(layoutStrategy.getParametersJson(), new TypeReference<>() {
            });
        }
        catch (JsonProcessingException e) {
            throw new BadRequestAlertException("Invalid fixed-selection layout parameters", ENTITY_NAME, "room.invalidLayout",
                    Map.of("layoutName", layoutStrategy.getName(), "roomNumber", examRoom.getRoomNumber()));
        }

        List<List<ExamSeatDTO>> sortedRows = getSortedRowsWithSortedSeats(examRoom, false);

        return pickFixedSelectionSelectedSeats(seatInputs, sortedRows, examRoom.getRoomNumber());
    }

    /**
     * Gets a list of all the rows of a given {@link ExamRoom}.
     * The rows are ordered (first to last), and the seats in each row are also ordered (left to right).
     *
     * @param examRoom        The exam room
     * @param onlyUsableSeats If true, then this function will only return those seats that are marked as
     *                            {@link SeatCondition#USABLE}, if false no filtering is performed
     * @return List of rows (sorted) of seats (sorted)
     */
    private static List<List<ExamSeatDTO>> getSortedRowsWithSortedSeats(ExamRoom examRoom, boolean onlyUsableSeats) {
        List<ExamSeatDTO> examSeats = examRoom.getSeats();
        if (onlyUsableSeats) {
            examSeats = examSeats.stream().filter(examSeatDTO -> examSeatDTO.seatCondition() == SeatCondition.USABLE).toList();
        }
        Map<Double, List<ExamSeatDTO>> rowsByRowHeight = examSeats.stream().collect(Collectors.groupingBy(ExamSeatDTO::yCoordinate));

        // Sort rows by y ascending, and seats within row by x ascending
        return rowsByRowHeight.entrySet().stream().sorted(Map.Entry.comparingByKey())
                .map(entry -> entry.getValue().stream().sorted(Comparator.comparingDouble(ExamSeatDTO::xCoordinate)).toList()).toList();
    }

    private static List<ExamSeatDTO> pickFixedSelectionSelectedSeats(List<FixedSelectionSeatInput> seatInputs, List<List<ExamSeatDTO>> sortedRows, String roomNumber) {
        List<ExamSeatDTO> selectedSeats = new ArrayList<>();
        for (FixedSelectionSeatInput seatInput : seatInputs) {
            final int rowIndex = seatInput.rowIndex();
            final int seatIndex = seatInput.seatIndex();

            if (rowIndex < 0 || sortedRows.size() <= rowIndex || seatIndex < 0 || sortedRows.get(rowIndex).size() <= seatIndex) {
                throw new BadRequestAlertException("Sire, the selected seat " + seatInput + " does not exist in room " + roomNumber, ENTITY_NAME, "room.seatNotFoundFixedSelection",
                        Map.of("rowIndex", rowIndex, "seatIndex", seatIndex, "roomNumber", roomNumber));
            }

            selectedSeats.add(sortedRows.get(rowIndex).get(seatIndex));
        }

        return selectedSeats;
    }

    private record RelativeDistanceInput(@JsonProperty("first_row") int firstRow, @JsonProperty("xspace") double xSpace, @JsonProperty("yspace") double ySpace) {
    }

    /**
     * Calculates the seats that can be used for a given {@link ExamRoom} and {@link LayoutStrategyType#RELATIVE_DISTANCE} {@link LayoutStrategy}
     *
     * @param examRoom       The exam room
     * @param layoutStrategy The relative-distance layout strategy
     * @return All seats that can be used given the layout, in ascending order
     */
    private List<ExamSeatDTO> getUsableSeatsRelativeDistance(ExamRoom examRoom, LayoutStrategy layoutStrategy) {
        RelativeDistanceInput relativeDistanceInput;
        try {
            relativeDistanceInput = objectMapper.readValue(layoutStrategy.getParametersJson(), RelativeDistanceInput.class);
        }
        catch (JsonProcessingException e) {
            throw new BadRequestAlertException("Invalid relative-distance layout parameters", ENTITY_NAME, "room.invalidLayout",
                    Map.of("layoutName", layoutStrategy.getName(), "roomNumber", examRoom.getRoomNumber()));
        }

        final int firstRow = relativeDistanceInput.firstRow;
        final double xSpace = relativeDistanceInput.xSpace;
        final double ySpace = relativeDistanceInput.ySpace;

        return getSortedSeatsWithRelativeDistanceFilters(examRoom, firstRow, xSpace, ySpace);
    }

    /**
     * Calculates the seats of the exam room that can be used given the respective filters and sorts them.
     * <p>
     * Useful for applying a {@link LayoutStrategyType#RELATIVE_DISTANCE} layout
     *
     * @param examRoom The exam room
     * @param firstRow Number of the first row (starts at 1, lower values default to 1)
     * @param xSpace   Minimum required free space between the left and right of seats
     * @param ySpace   Minimum required free space between rows
     * @return Sorted list of this room's seats, respecting the given filters
     */
    private static List<ExamSeatDTO> getSortedSeatsWithRelativeDistanceFilters(ExamRoom examRoom, int firstRow, double xSpace, double ySpace) {
        List<List<ExamSeatDTO>> sortedRowsWithSortedSeats = getSortedRowsWithSortedSeats(examRoom, true);

        List<ExamSeatDTO> sortedSeatsAfterFirstRowFilter = applyFirstRowFilter(sortedRowsWithSortedSeats, firstRow);

        return applyXSpaceAndYSpaceFilter(sortedSeatsAfterFirstRowFilter, xSpace, ySpace);
    }

    /**
     * Applies the first row filter, and returns a flattened list of all exam seats
     *
     * @param sortedRows Rows of seats, sorted from first to last
     * @param firstRow   The row in which we first want to seat students
     * @return All seats from all rows that are not before the {@code firstRow}
     */
    private static List<ExamSeatDTO> applyFirstRowFilter(List<List<ExamSeatDTO>> sortedRows, int firstRow) {
        if (firstRow < 1) {
            firstRow = 1;
        }

        if (firstRow > sortedRows.size()) {
            return List.of();
        }

        List<List<ExamSeatDTO>> sortedRowsAfterFirstRowFilter = sortedRows.subList(firstRow - 1, sortedRows.size());

        return sortedRowsAfterFirstRowFilter.stream().flatMap(List::stream).toList();
    }

    private static List<ExamSeatDTO> applyXSpaceAndYSpaceFilter(List<ExamSeatDTO> sortedSeatsAfterFirstRowFilter, double xSpace, double ySpace) {
        List<ExamSeatDTO> usableSeats = new ArrayList<>();
        for (ExamSeatDTO examSeatDTO : sortedSeatsAfterFirstRowFilter) {
            boolean isFarEnough = usableSeats.stream().noneMatch(
                    existing -> Math.abs(existing.yCoordinate() - examSeatDTO.yCoordinate()) <= ySpace && Math.abs(existing.xCoordinate() - examSeatDTO.xCoordinate()) <= xSpace);
            if (isFarEnough) {
                usableSeats.add(examSeatDTO);
            }
        }

        return usableSeats;
    }

    /**
     * Checks whether all given exam room ids exist and refer to the newest version of a room
     *
     * @param examRoomIds list of room ids
     * @return {@code true} iff the {@link #examRoomRepository} contains all the given ids
     */
    public boolean allRoomsExistAndAreNewestVersions(Set<Long> examRoomIds) {
        return examRoomRepository.findAllIdsOfCurrentExamRooms().containsAll(examRoomIds);
    }

}<|MERGE_RESOLUTION|>--- conflicted
+++ resolved
@@ -325,17 +325,6 @@
     }
 
     /**
-<<<<<<< HEAD
-     * Purges the DB of all exam room related data.
-     */
-    public void deleteAllExamRooms() {
-        examUserRepository.resetAllPlannedRoomsAndSeats();
-        examRoomRepository.deleteAll();
-    }
-
-    /**
-=======
->>>>>>> 1ddc21a5
      * Deletes all outdated and unused exam rooms.
      * <p/>
      * An exam room is outdated if another exam room with the same room-number and room-name exists, and that exam
