--- conflicted
+++ resolved
@@ -100,7 +100,6 @@
         if (exerciseEnvVars != null && !exerciseEnvVars.isEmpty()) {
             envVars.addAll(exerciseEnvVars);
         }
-<<<<<<< HEAD
         try (final var createCommand = buildAgentConfiguration.getDockerClient().createContainerCmd(image)) {
             return createCommand.withName(containerName).withHostConfig(hostConfig).withEnv(envVars)
                     // Command to run when the container starts. This is the command that will be executed in the container's main process, which runs in the foreground and blocks
@@ -109,22 +108,11 @@
                     // It waits until the script that is running the tests (see below execCreateCmdResponse) is completed, and until the result files are extracted which is
                     // indicated
                     // by the creation of a file "stop_container.txt" in the container's root directory.
-                    .withCmd("sh", "-c", "while [ ! -f " + LOCALCI_WORKING_DIRECTORY + "/stop_container.txt ]; do sleep 0.5; done")
+                    .withEntrypoint().withCmd("sh", "-c", "while [ ! -f " + LOCALCI_WORKING_DIRECTORY + "/stop_container.txt ]; do sleep 0.5; done")
                     // .withCmd("tail", "-f", "/dev/null") // Activate for debugging purposes instead of the above command to get a running container that you can peek into using
                     // "docker exec -it <container-id> /bin/bash".
                     .exec();
         }
-=======
-        return buildAgentConfiguration.getDockerClient().createContainerCmd(image).withName(containerName).withHostConfig(hostConfig).withEnv(envVars)
-                // Command to run when the container starts. This is the command that will be executed in the container's main process, which runs in the foreground and blocks the
-                // container from exiting until it finishes.
-                // It waits until the script that is running the tests (see below execCreateCmdResponse) is completed, and until the result files are extracted which is indicated
-                // by the creation of a file "stop_container.txt" in the container's root directory.
-                .withEntrypoint().withCmd("sh", "-c", "while [ ! -f " + LOCALCI_WORKING_DIRECTORY + "/stop_container.txt ]; do sleep 0.5; done")
-                // .withCmd("tail", "-f", "/dev/null") // Activate for debugging purposes instead of the above command to get a running container that you can peek into using
-                // "docker exec -it <container-id> /bin/bash".
-                .exec();
->>>>>>> 833e46ce
     }
 
     /**
