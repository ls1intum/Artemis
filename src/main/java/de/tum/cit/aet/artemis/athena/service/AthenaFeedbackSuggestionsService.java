--- conflicted
+++ resolved
@@ -216,14 +216,11 @@
             throws NetworkingException {
         log.debug("Start Athena '{}' Feedback Suggestions Service for Exercise '{}' (#{}).", isGraded ? "Graded" : "Non Graded", exercise.getTitle(), exercise.getId());
 
-<<<<<<< HEAD
-=======
         if (exercise.getFeedbackSuggestionModule() == null) {
             log.warn("Exercise '{}' (#{}) does not have a feedback suggestion module configured. Returning empty list.", exercise.getTitle(), exercise.getId());
             return List.of();
         }
 
->>>>>>> aaa73878
         final RequestDTO request = new RequestDTO(athenaDTOConverterService.ofExercise(exercise), athenaDTOConverterService.ofSubmission(exercise.getId(), submission), null,
                 isGraded, null, null);
         ResponseDTOProgramming response = programmingAthenaConnector.invokeWithRetry(athenaModuleService.getAthenaModuleUrl(exercise) + "/feedback_suggestions", request, 0);
