package de.tum.cit.aet.artemis.atlas.repository;

import static de.tum.cit.aet.artemis.core.config.Constants.PROFILE_CORE;

import java.util.List;
import java.util.Optional;
import java.util.Set;

import org.springframework.cache.annotation.Cacheable;
import org.springframework.context.annotation.Profile;
import org.springframework.data.domain.Page;
import org.springframework.data.domain.Pageable;
import org.springframework.data.jpa.repository.Query;
import org.springframework.data.repository.query.Param;
import org.springframework.stereotype.Repository;

import de.tum.cit.aet.artemis.atlas.domain.LearningObject;
import de.tum.cit.aet.artemis.atlas.domain.competency.CourseCompetency;
import de.tum.cit.aet.artemis.atlas.dto.CompetencyStudentProgressDTO;
import de.tum.cit.aet.artemis.atlas.dto.metrics.CompetencyExerciseMasteryCalculationDTO;
import de.tum.cit.aet.artemis.atlas.dto.metrics.CompetencyLectureUnitMasteryCalculationDTO;
import de.tum.cit.aet.artemis.core.domain.User;
import de.tum.cit.aet.artemis.core.repository.base.ArtemisJpaRepository;
import de.tum.cit.aet.artemis.exercise.domain.Exercise;
import de.tum.cit.aet.artemis.lecture.domain.LectureUnit;

/**
 * Spring Data JPA repository for the {@link CourseCompetency} entity.
 */
@Profile(PROFILE_CORE)
@Repository
public interface CourseCompetencyRepository extends ArtemisJpaRepository<CourseCompetency, Long> {

    @Query("""
            SELECT c.title
            FROM CourseCompetency c
            WHERE c.course.id = :courseId
            """)
    List<String> findAllTitlesByCourseId(@Param("courseId") long courseId);

    @Query("""
            SELECT c
            FROM CourseCompetency c
                LEFT JOIN FETCH c.lectureUnitLinks lul
                LEFT JOIN FETCH lul.lectureUnit lu
            WHERE c.id = :competencyId
            """)
    Optional<CourseCompetency> findByIdWithLectureUnits(@Param("competencyId") long competencyId);

    @Query("""
            SELECT c
            FROM CourseCompetency c
            WHERE c.course.id = :courseId
            """)
    Set<CourseCompetency> findAllForCourse(@Param("courseId") long courseId);

    @Query("""
            SELECT c
            FROM CourseCompetency c
                LEFT JOIN FETCH c.exerciseLinks el
                LEFT JOIN FETCH el.exercise
                LEFT JOIN FETCH c.lectureUnitLinks lul
                LEFT JOIN FETCH lul.lectureUnit lu
                LEFT JOIN FETCH lu.lecture l
                LEFT JOIN FETCH l.attachments
            WHERE c.course.id = :courseId
            """)
    Set<CourseCompetency> findAllForCourseWithExercisesAndLectureUnitsAndLecturesAndAttachments(@Param("courseId") long courseId);

    @Query("""
            SELECT c
            FROM CourseCompetency c
                LEFT JOIN FETCH c.exerciseLinks el
                LEFT JOIN FETCH el.exercise
                LEFT JOIN FETCH c.lectureUnitLinks lul
                LEFT JOIN FETCH lul.lectureUnit lu
                LEFT JOIN FETCH lu.lecture l
                LEFT JOIN FETCH l.lectureUnits
                LEFT JOIN FETCH l.attachments
            WHERE c.id = :id
            """)
    Optional<CourseCompetency> findByIdWithExercisesAndLectureUnitsAndLectures(@Param("id") long id);

    default CourseCompetency findByIdWithExercisesAndLectureUnitsAndLecturesElseThrow(long id) {
        return getValueElseThrow(findByIdWithExercisesAndLectureUnitsAndLectures(id), id);
    }

    @Query("""
            SELECT c
            FROM CourseCompetency c
                LEFT JOIN FETCH c.exerciseLinks e
                LEFT JOIN FETCH e.exercise
                LEFT JOIN FETCH c.lectureUnitLinks lul
                LEFT JOIN FETCH lul.lectureUnit lu
                LEFT JOIN FETCH lu.lecture l
                LEFT JOIN FETCH l.attachments
            WHERE c.id IN :ids
            """)
    Set<CourseCompetency> findAllByIdWithExercisesAndLectureUnitsAndLecturesAndAttachments(@Param("ids") Set<Long> ids);

    /**
     * Fetches all information related to the calculation of the mastery for exercises in a competency.
     * The complex grouping by is necessary for postgres
     *
     * @param competencyId the id of the competency for which to fetch the exercise information
     * @param user         the user for which to fetch the exercise information
     * @return the exercise information for the calculation of the mastery in the competency
     */
    @Query("""
            SELECT new de.tum.cit.aet.artemis.atlas.dto.metrics.CompetencyExerciseMasteryCalculationDTO(
                e.id,
                e.maxPoints,
                e.difficulty,
                CASE WHEN TYPE(e) = ProgrammingExercise THEN TRUE ELSE FALSE END,
                el.weight,
                COALESCE(sS.lastScore, tS.lastScore),
                COALESCE(sS.lastPoints, tS.lastPoints),
                COALESCE(sS.lastModifiedDate, tS.lastModifiedDate),
                COUNT(s)
            )
            FROM CourseCompetency c
                LEFT JOIN c.exerciseLinks el
                LEFT JOIN el.exercise e
                LEFT JOIN e.studentParticipations sp ON sp.student = :user OR :user MEMBER OF sp.team.students
                LEFT JOIN sp.submissions s
                LEFT JOIN StudentScore sS ON sS.exercise = e AND sS.user = :user
                LEFT JOIN TeamScore tS ON tS.exercise = e AND :user MEMBER OF tS.team.students
            WHERE c.id = :competencyId
                AND e IS NOT NULL
            GROUP BY e.id, e.maxPoints, e.difficulty, TYPE(e), el.weight, sS.lastScore, tS.lastScore, sS.lastPoints, tS.lastPoints, sS.lastModifiedDate, tS.lastModifiedDate
            """)
    Set<CompetencyExerciseMasteryCalculationDTO> findAllExerciseInfoByCompetencyIdAndUser(@Param("competencyId") long competencyId, @Param("user") User user);

    /**
     * Fetches all information related to the calculation of the mastery for lecture units in a competency.
     * The complex grouping by is necessary for postgres
     *
     * @param competencyId the id of the competency for which to fetch the lecture unit information
     * @param user         the user for which to fetch the lecture unit information
     * @return the lecture unit information for the calculation of the mastery in the competency
     */
    @Query("""
            SELECT new de.tum.cit.aet.artemis.atlas.dto.metrics.CompetencyLectureUnitMasteryCalculationDTO(
               lu.id,
               CASE WHEN u IS NOT NULL THEN TRUE ELSE FALSE END,
               lul.weight
            )
            FROM CourseCompetency c
                LEFT JOIN c.lectureUnitLinks lul
                LEFT JOIN lul.lectureUnit lu
                LEFT JOIN lu.completedUsers cu
                LEFT JOIN cu.user u ON u = :user
            WHERE c.id = :competencyId
                AND lu IS NOT NULL
            GROUP BY lu.id, u, lul.weight, u
            """)
    Set<CompetencyLectureUnitMasteryCalculationDTO> findAllLectureUnitInfoByCompetencyIdAndUser(@Param("competencyId") long competencyId, @Param("user") User user);

    @Query("""
            SELECT c
            FROM CourseCompetency c
                LEFT JOIN FETCH c.lectureUnitLinks lul
                LEFT JOIN FETCH lul.lectureUnit
                LEFT JOIN FETCH c.exerciseLinks e
                LEFT JOIN FETCH e.exercise
            WHERE c.id = :competencyId
            """)
    Optional<CourseCompetency> findByIdWithExercisesAndLectureUnits(@Param("competencyId") long competencyId);

    @Query("""
            SELECT c
            FROM CourseCompetency c
                LEFT JOIN FETCH c.exerciseLinks el
                LEFT JOIN FETCH el.exercise e
                LEFT JOIN FETCH e.competencyLinks ecl
                LEFT JOIN FETCH ecl.competency
                LEFT JOIN FETCH c.lectureUnitLinks lul
                LEFT JOIN FETCH lul.lectureUnit lu
                LEFT JOIN FETCH lu.competencyLinks lucl
                LEFT JOIN FETCH lucl.competency
            WHERE c.id = :competencyId
            """)
    Optional<CourseCompetency> findByIdWithExercisesAndLectureUnitsBidirectional(@Param("competencyId") long competencyId);

    @Query("""
            SELECT c.id
            FROM CourseCompetency c
                LEFT JOIN c.exerciseLinks el
                LEFT JOIN el.exercise e
            WHERE :exercise = e
            """)
    Set<Long> findAllIdsByExercise(@Param("exercise") Exercise exercise);

    @Query("""
            SELECT c.id
            FROM CourseCompetency c
                LEFT JOIN c.lectureUnitLinks lul
                LEFT JOIN lul.lectureUnit lu
            WHERE :lectureUnit = lu
            """)
    Set<Long> findAllIdsByLectureUnit(@Param("lectureUnit") LectureUnit lectureUnit);

    /**
     * Returns the title of the course competency with the given id.
     *
     * @param competencyId the id of the course competency
     * @return the name/title of the course competency or null if the competency does not exist
     */
    @Query("""
            SELECT c.title
            FROM CourseCompetency c
            WHERE c.id = :competencyId
            """)
    @Cacheable(cacheNames = "competencyTitle", key = "#competencyId", unless = "#result == null")
    String getCompetencyTitle(@Param("competencyId") long competencyId);

    /**
     * Query which fetches all course competencies for which the user has access to and match the search criteria.
     * The user has access to all competencies where they are an editor or instructor of the course or to all of they are an admin.
     *
     * @param partialTitle       course competency title search term
     * @param partialDescription course competency description search term
     * @param partialCourseTitle course title search term
     * @param semester           semester search term
     * @param groups             user groups
     * @param isAdmin            if the user is an admin
     * @param pageable           Pageable
     * @return Page with search results
     */
    @Query("""
            SELECT c
            FROM CourseCompetency c
            WHERE (:isAdmin = TRUE OR c.course.instructorGroupName IN :groups OR c.course.editorGroupName IN :groups)
                AND (:partialTitle IS NULL OR c.title LIKE %:partialTitle%)
                AND (:partialDescription IS NULL OR c.description LIKE %:partialDescription%)
                AND (:partialCourseTitle IS NULL OR c.course.title LIKE %:partialCourseTitle%)
                AND (:semester IS NULL OR c.course.semester = :semester)
            """)
    Page<CourseCompetency> findForImportAndUserHasAccessToCourse(@Param("partialTitle") String partialTitle, @Param("partialDescription") String partialDescription,
            @Param("partialCourseTitle") String partialCourseTitle, @Param("semester") String semester, @Param("groups") Set<String> groups, @Param("isAdmin") boolean isAdmin,
            Pageable pageable);

    @Query("""
            SELECT c
            FROM CourseCompetency c
                LEFT JOIN FETCH c.exerciseLinks el
                LEFT JOIN FETCH el.exercise
            WHERE c.id = :competencyId
            """)
    Optional<CourseCompetency> findByIdWithExercises(@Param("competencyId") long competencyId);

    @Query("""
            SELECT c
            FROM CourseCompetency c
                LEFT JOIN FETCH c.lectureUnitLinks lul
                LEFT JOIN FETCH lul.lectureUnit
                LEFT JOIN FETCH c.exerciseLinks el
                LEFT JOIN FETCH el.exercise
            WHERE c.id = :competencyId
            """)
    Optional<CourseCompetency> findByIdWithLectureUnitsAndExercises(@Param("competencyId") long competencyId);

    default CourseCompetency findByIdWithLectureUnitsElseThrow(long competencyId) {
        return getValueElseThrow(findByIdWithLectureUnits(competencyId), competencyId);
    }

    default CourseCompetency findByIdWithExercisesAndLectureUnitsElseThrow(long competencyId) {
        return getValueElseThrow(findByIdWithExercisesAndLectureUnits(competencyId), competencyId);
    }

    default CourseCompetency findByIdWithExercisesAndLectureUnitsBidirectionalElseThrow(long competencyId) {
        return getValueElseThrow(findByIdWithExercisesAndLectureUnitsBidirectional(competencyId), competencyId);
    }

    /**
     * Finds the set of ids of course competencies that are linked to a given learning object
     *
     * @param learningObject the learning object to find the course competencies for
     * @return the set of ids of course competencies linked to the learning object
     */
    default Set<Long> findAllIdsByLearningObject(LearningObject learningObject) {
        return switch (learningObject) {
            case LectureUnit lectureUnit -> findAllIdsByLectureUnit(lectureUnit);
            case Exercise exercise -> findAllIdsByExercise(exercise);
            default -> throw new IllegalArgumentException("Unknown LearningObject type: " + learningObject.getClass());
        };
    }

    default CourseCompetency findByIdWithExercisesElseThrow(long competencyId) {
        return getValueElseThrow(findByIdWithExercises(competencyId), competencyId);
    }

    default CourseCompetency findByIdWithLectureUnitsAndExercisesElseThrow(long competencyId) {
        return getValueElseThrow(findByIdWithLectureUnitsAndExercises(competencyId), competencyId);
    }

    List<CourseCompetency> findByCourseIdOrderById(long courseId);

    @Query("""
<<<<<<< HEAD
                    SELECT new de.tum.cit.aet.artemis.atlas.dto.CompetencyStudentProgressDTO(
                        c.id,
                        c.title,
                        c.description,
                        c.taxonomy,
                        c.softDueDate,
                        c.optional,
                        CASE WHEN TYPE(c) = Competency THEN 'competency' ELSE 'prerequisite' END,
                        COUNT(up),
                        COUNT(CASE WHEN up.progress * up.confidence >= c.masteryThreshold THEN 1 ELSE 0 END)
                    )
                    FROM CourseCompetency c
                        LEFT JOIN c.userProgress up
                    WHERE c.course.id = :courseId
                    GROUP BY c
            """)
    List<CompetencyStudentProgressDTO> findWithStudentProgressByCourseId(@Param("courseId") long courseId);
=======
            SELECT c
            FROM CourseCompetency c
            WHERE c.course.id = :courseId
                AND (SIZE(c.lectureUnitLinks) > 0 OR SIZE(c.exerciseLinks) > 0)
            ORDER BY c.id
            """)
    List<CourseCompetency> findByCourseIdAndLinkedToLearningObjectOrderById(@Param("courseId") long courseId);
>>>>>>> 1b9e7f8d

    boolean existsByIdAndCourseId(long competencyId, long courseId);
}<|MERGE_RESOLUTION|>--- conflicted
+++ resolved
@@ -297,7 +297,6 @@
     List<CourseCompetency> findByCourseIdOrderById(long courseId);
 
     @Query("""
-<<<<<<< HEAD
                     SELECT new de.tum.cit.aet.artemis.atlas.dto.CompetencyStudentProgressDTO(
                         c.id,
                         c.title,
@@ -315,7 +314,8 @@
                     GROUP BY c
             """)
     List<CompetencyStudentProgressDTO> findWithStudentProgressByCourseId(@Param("courseId") long courseId);
-=======
+
+    @Query("""
             SELECT c
             FROM CourseCompetency c
             WHERE c.course.id = :courseId
@@ -323,7 +323,6 @@
             ORDER BY c.id
             """)
     List<CourseCompetency> findByCourseIdAndLinkedToLearningObjectOrderById(@Param("courseId") long courseId);
->>>>>>> 1b9e7f8d
 
     boolean existsByIdAndCourseId(long competencyId, long courseId);
 }