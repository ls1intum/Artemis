--- conflicted
+++ resolved
@@ -75,15 +75,8 @@
 
     protected ConversationMessagingService(CourseRepository courseRepository, ExerciseRepository exerciseRepository, ConversationMessageRepository conversationMessageRepository,
             AuthorizationCheckService authorizationCheckService, WebsocketMessagingService websocketMessagingService, UserRepository userRepository,
-<<<<<<< HEAD
-            ConversationService conversationService, ConversationParticipantRepository conversationParticipantRepository,
-            ConversationNotificationService conversationNotificationService, ChannelAuthorizationService channelAuthorizationService, SavedPostRepository savedPostRepository,
-            GroupNotificationService groupNotificationService, SingleUserNotificationRepository singleUserNotificationRepository,
-            CourseNotificationService courseNotificationService, PostRepository postRepository, FeatureToggleService featureToggleService,
-=======
             ConversationService conversationService, ConversationParticipantRepository conversationParticipantRepository, ChannelAuthorizationService channelAuthorizationService,
             SavedPostRepository savedPostRepository, CourseNotificationService courseNotificationService, PostRepository postRepository,
->>>>>>> e99c819a
             SingleUserNotificationService singleUserNotificationService) {
         super(courseRepository, userRepository, exerciseRepository, authorizationCheckService, websocketMessagingService, conversationParticipantRepository, savedPostRepository);
         this.conversationService = conversationService;
