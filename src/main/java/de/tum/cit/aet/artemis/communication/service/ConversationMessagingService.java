package de.tum.cit.aet.artemis.communication.service;

import static de.tum.cit.aet.artemis.core.config.Constants.PROFILE_CORE;

import java.time.ZonedDateTime;
import java.util.Objects;
import java.util.Optional;
import java.util.Set;
import java.util.function.Predicate;
import java.util.stream.Collectors;

import jakarta.validation.Valid;

import org.commonmark.node.Node;
import org.commonmark.parser.Parser;
import org.commonmark.renderer.html.HtmlRenderer;
import org.slf4j.Logger;
import org.slf4j.LoggerFactory;
import org.springframework.context.annotation.Profile;
import org.springframework.data.domain.Page;
import org.springframework.data.domain.Pageable;
import org.springframework.scheduling.annotation.Async;
import org.springframework.stereotype.Service;

import de.tum.cit.aet.artemis.communication.domain.ConversationNotificationRecipientSummary;
import de.tum.cit.aet.artemis.communication.domain.CreatedConversationMessage;
import de.tum.cit.aet.artemis.communication.domain.DisplayPriority;
import de.tum.cit.aet.artemis.communication.domain.NotificationType;
import de.tum.cit.aet.artemis.communication.domain.Post;
import de.tum.cit.aet.artemis.communication.domain.conversation.Channel;
import de.tum.cit.aet.artemis.communication.domain.conversation.Conversation;
import de.tum.cit.aet.artemis.communication.domain.conversation.GroupChat;
import de.tum.cit.aet.artemis.communication.domain.conversation.OneToOneChat;
import de.tum.cit.aet.artemis.communication.domain.notification.ConversationNotification;
import de.tum.cit.aet.artemis.communication.domain.notification.NotificationConstants;
import de.tum.cit.aet.artemis.communication.domain.notification.SingleUserNotification;
import de.tum.cit.aet.artemis.communication.domain.notification.SingleUserNotificationFactory;
import de.tum.cit.aet.artemis.communication.dto.MetisCrudAction;
import de.tum.cit.aet.artemis.communication.dto.PostContextFilterDTO;
import de.tum.cit.aet.artemis.communication.dto.PostDTO;
import de.tum.cit.aet.artemis.communication.repository.ConversationMessageRepository;
import de.tum.cit.aet.artemis.communication.repository.ConversationParticipantRepository;
import de.tum.cit.aet.artemis.communication.repository.SavedPostRepository;
import de.tum.cit.aet.artemis.communication.repository.SingleUserNotificationRepository;
import de.tum.cit.aet.artemis.communication.service.conversation.ConversationService;
import de.tum.cit.aet.artemis.communication.service.conversation.auth.ChannelAuthorizationService;
import de.tum.cit.aet.artemis.communication.service.notifications.ConversationNotificationService;
import de.tum.cit.aet.artemis.communication.service.notifications.GroupNotificationService;
import de.tum.cit.aet.artemis.core.domain.Course;
import de.tum.cit.aet.artemis.core.domain.User;
import de.tum.cit.aet.artemis.core.exception.AccessForbiddenException;
import de.tum.cit.aet.artemis.core.exception.BadRequestAlertException;
import de.tum.cit.aet.artemis.core.repository.CourseRepository;
import de.tum.cit.aet.artemis.core.repository.UserRepository;
import de.tum.cit.aet.artemis.core.security.Role;
import de.tum.cit.aet.artemis.core.security.SecurityUtils;
import de.tum.cit.aet.artemis.core.service.AuthorizationCheckService;
import de.tum.cit.aet.artemis.exercise.repository.ExerciseRepository;
import de.tum.cit.aet.artemis.lecture.repository.LectureRepository;

@Profile(PROFILE_CORE)
@Service
public class ConversationMessagingService extends PostingService {

    private static final Logger log = LoggerFactory.getLogger(ConversationMessagingService.class);

    private final ConversationService conversationService;

    private final ConversationNotificationService conversationNotificationService;

    private final ConversationMessageRepository conversationMessageRepository;

    private final ChannelAuthorizationService channelAuthorizationService;

    private final GroupNotificationService groupNotificationService;

    private final SingleUserNotificationRepository singleUserNotificationRepository;

    protected ConversationMessagingService(CourseRepository courseRepository, ExerciseRepository exerciseRepository, LectureRepository lectureRepository,
            ConversationMessageRepository conversationMessageRepository, AuthorizationCheckService authorizationCheckService, WebsocketMessagingService websocketMessagingService,
            UserRepository userRepository, ConversationService conversationService, ConversationParticipantRepository conversationParticipantRepository,
<<<<<<< HEAD
            ConversationNotificationService conversationNotificationService, ChannelAuthorizationService channelAuthorizationService, SavedPostRepository savedPostRepository,
            GroupNotificationService groupNotificationService, SingleUserNotificationRepository singleUserNotificationRepository,
            PostSimilarityComparisonStrategy postContentCompareStrategy) {
        super(courseRepository, userRepository, exerciseRepository, lectureRepository, authorizationCheckService, websocketMessagingService, conversationParticipantRepository,
                savedPostRepository);
=======
            ConversationNotificationService conversationNotificationService, ChannelAuthorizationService channelAuthorizationService,
            GroupNotificationService groupNotificationService, SingleUserNotificationRepository singleUserNotificationRepository) {
        super(courseRepository, userRepository, exerciseRepository, lectureRepository, authorizationCheckService, websocketMessagingService, conversationParticipantRepository);
>>>>>>> 865a5f04
        this.conversationService = conversationService;
        this.conversationMessageRepository = conversationMessageRepository;
        this.conversationNotificationService = conversationNotificationService;
        this.channelAuthorizationService = channelAuthorizationService;
        this.groupNotificationService = groupNotificationService;
        this.singleUserNotificationRepository = singleUserNotificationRepository;
    }

    /**
     * Creates a new message in a conversation
     *
     * @param courseId   the id where the conversation is located
     * @param newMessage the message to be created includes the conversation id
     * @return the created message and associated data
     */
    public CreatedConversationMessage createMessage(Long courseId, Post newMessage) {
        var author = this.userRepository.getUserWithGroupsAndAuthorities();
        newMessage.setAuthor(author);
        newMessage.setDisplayPriority(DisplayPriority.NONE);

        var conversationId = newMessage.getConversation().getId();

        var conversation = conversationService.isMemberOrCreateForCourseWideElseThrow(conversationId, author, Optional.empty())
                .orElse(conversationService.loadConversationWithParticipantsIfGroupChat(conversationId));
        log.debug("      createMessage:conversationService.isMemberOrCreateForCourseWideElseThrow DONE");

        var course = preCheckUserAndCourseForMessaging(author, courseId);

        // extra checks for channels
        if (conversation instanceof Channel channel) {
            channelAuthorizationService.isAllowedToCreateNewPostInChannel(channel, author);
        }
        log.debug("      createMessage:additional authorization DONE");
        Set<User> mentionedUsers = parseUserMentions(course, newMessage.getContent());
        log.debug("      createMessage:parseUserMentions DONE");

        // update last message date of conversation
        conversation.setLastMessageDate(ZonedDateTime.now());
        conversation.setCourse(course);
        Conversation savedConversation = conversationService.updateConversation(conversation);

        // update last read date and unread message count of author
        // invoke async due to db write access to avoid that the client has to wait
        conversationParticipantRepository.updateLastReadAsync(author.getId(), conversation.getId(), ZonedDateTime.now());

        var createdMessage = conversationMessageRepository.save(newMessage);
        log.debug("      conversationMessageRepository.save DONE");
        // set the conversation again, because it might have been lost during save
        createdMessage.setConversation(conversation);
        log.debug("      conversationMessageRepository.save DONE");

        createdMessage.setAuthor(author);
        setAuthorRoleForPosting(createdMessage, course);

        return new CreatedConversationMessage(createdMessage, savedConversation, mentionedUsers);
    }

    /**
     * Notifies conversation members and mentioned users about a new message in a conversation
     *
     * @param createdConversationMessage the new message and associated data
     */
    @Async
    public void notifyAboutMessageCreation(CreatedConversationMessage createdConversationMessage) {
        SecurityUtils.setAuthorizationObject(); // required for async
        Post createdMessage = createdConversationMessage.messageWithHiddenDetails();
        Conversation conversation = createdConversationMessage.completeConversation();
        Course course = conversation.getCourse();

        // Websocket notification 1: this notifies everyone including the author that there is a new message
        Set<ConversationNotificationRecipientSummary> recipientSummaries;
        ConversationNotification notification = conversationNotificationService.createNotification(createdMessage, conversation, course,
                createdConversationMessage.mentionedUsers());
        preparePostForBroadcast(createdMessage);
        PostDTO postDTO = new PostDTO(createdMessage, MetisCrudAction.CREATE, notification);
        createdMessage.getConversation().hideDetails();
        if (createdConversationMessage.completeConversation() instanceof Channel channel && channel.getIsCourseWide()) {
            // We don't need the list of participants for course-wide channels. We can delay the db query and send the WS messages first
            if (conversationService.isChannelVisibleToStudents(channel)) {
                broadcastForPost(postDTO, course.getId(), null, null);
            }
            log.debug("      broadcastForPost DONE");

            recipientSummaries = getNotificationRecipients(conversation).collect(Collectors.toSet());
            log.debug("      getNotificationRecipients DONE");
        }
        else {
            // In all other cases we need the list of participants to send the WS messages to the correct topics. Hence, the db query has to be made before sending WS messages
            recipientSummaries = getNotificationRecipients(conversation).collect(Collectors.toSet());
            log.debug("      getNotificationRecipients DONE");

            if (conversation instanceof OneToOneChat) {
                var getNumberOfPosts = conversationMessageRepository.countByConversationId(conversation.getId());
                if (getNumberOfPosts == 1) { // first message in one to one chat --> notify all participants that a conversation with them has been created
                    // Another websocket notification
                    conversationService.broadcastOnConversationMembershipChannel(course, MetisCrudAction.CREATE, conversation, mapToUsers(recipientSummaries));
                }
            }

            broadcastForPost(postDTO, course.getId(), recipientSummaries, createdConversationMessage.mentionedUsers());

            log.debug("      broadcastForPost DONE");
        }

        sendAndSaveNotifications(notification, createdConversationMessage, recipientSummaries);
    }

    /**
     * Sends and saves notifications for users that have not already been notified via broadcast notifications
     *
     * @param notification               the notification for the message
     * @param createdConversationMessage the new message and associated data
     * @param recipientSummaries         set of setting summaries for the recipients
     */
    private void sendAndSaveNotifications(ConversationNotification notification, CreatedConversationMessage createdConversationMessage,
            Set<ConversationNotificationRecipientSummary> recipientSummaries) {
        Post createdMessage = createdConversationMessage.messageWithHiddenDetails();
        User author = createdMessage.getAuthor();
        Conversation conversation = createdConversationMessage.completeConversation();
        Course course = conversation.getCourse();

        Set<User> mentionedUsers = createdConversationMessage.mentionedUsers().stream()
                .map(user -> new User(user.getId(), user.getLogin(), user.getFirstName(), user.getLastName(), user.getLangKey(), user.getEmail())).collect(Collectors.toSet());

        Set<User> notificationRecipients = filterNotificationRecipients(author, conversation, recipientSummaries, mentionedUsers);
        // Add all mentioned users, including the author (if mentioned). Since working with sets, there are no duplicate user entries
        notificationRecipients.addAll(mentionedUsers);

        conversationNotificationService.notifyAboutNewMessage(createdMessage, notification, notificationRecipients);
        log.debug("      conversationNotificationService.notifyAboutNewMessage DONE");

        conversationParticipantRepository.incrementUnreadMessagesCountOfParticipants(conversation.getId(), author.getId());
        log.debug("      incrementUnreadMessagesCountOfParticipants DONE");

        if (conversation instanceof Channel channel && channel.getIsAnnouncementChannel()) {
            saveAnnouncementNotification(createdMessage, channel, course, notificationRecipients);
            log.debug("      saveAnnouncementNotification DONE");
        }
        log.debug("      notifyAboutMessageCreation DONE");
    }

    /**
     * Maps a set of {@link ConversationNotificationRecipientSummary} to a set of {@link User}
     *
     * @param webSocketRecipients Set of recipient summaries
     * @return Set of users meant to receive WebSocket messages
     */
    private static Set<User> mapToUsers(Set<ConversationNotificationRecipientSummary> webSocketRecipients) {
        return webSocketRecipients.stream()
                .map(summary -> new User(summary.userId(), summary.userLogin(), summary.firstName(), summary.lastName(), summary.userLangKey(), summary.userEmail()))
                .collect(Collectors.toSet());
    }

    /**
     * Filters the given list of recipients for users that should receive a notification about a new message.
     * <p>
     * In all cases, the author will be filtered out.
     * If the conversation is not an announcement channel, the method filters out participants, that have muted or hidden the conversation.
     * If the conversation is not visible to students, the method also filters out students from the provided list of recipients.
     *
     * @param author                 the author of the message
     * @param conversation           the conversation the new message has been written in
     * @param notificationRecipients the list of users that should be filtered
     * @param mentionedUsers         users mentioned within the message
     * @return filtered list of users that are supposed to receive a notification
     */
    private Set<User> filterNotificationRecipients(User author, Conversation conversation, Set<ConversationNotificationRecipientSummary> notificationRecipients,
            Set<User> mentionedUsers) {
        // Initialize filter with check for author
        Predicate<ConversationNotificationRecipientSummary> filter = recipientSummary -> !Objects.equals(recipientSummary.userId(), author.getId());

        if (conversation instanceof Channel channel) {
            // If a channel is not an announcement channel, filter out users, that muted or hid the conversation
            if (!channel.getIsAnnouncementChannel()) {
                filter = filter.and(summary -> summary.shouldNotifyRecipient() || mentionedUsers
                        .contains(new User(summary.userId(), summary.userLogin(), summary.firstName(), summary.lastName(), summary.userLangKey(), summary.userEmail())));
            }

            // If a channel is not visible to students, filter out participants that are only students
            if (!conversationService.isChannelVisibleToStudents(channel)) {
                filter = filter.and(ConversationNotificationRecipientSummary::isAtLeastTutorInCourse);
            }
        }
        else {
            filter = filter.and(ConversationNotificationRecipientSummary::shouldNotifyRecipient);
        }

        return notificationRecipients.stream().filter(filter)
                .map(summary -> new User(summary.userId(), summary.userLogin(), summary.firstName(), summary.lastName(), summary.userLangKey(), summary.userEmail()))
                .collect(Collectors.toSet());
    }

    /**
     * fetch posts from database by conversationId
     *
     * @param pageable          requested page and page size
     * @param postContextFilter request object to fetch posts
     * @param requestingUser    the user requesting messages in course-wide channels
     * @param courseId          the id of the course the post belongs to
     * @return page of posts that match the given context
     */
    public Page<Post> getMessages(Pageable pageable, @Valid PostContextFilterDTO postContextFilter, User requestingUser, Long courseId) {
        conversationService.isMemberOrCreateForCourseWideElseThrow(postContextFilter.conversationId(), requestingUser, Optional.of(ZonedDateTime.now()));

        Page<Post> conversationPosts = conversationMessageRepository.findMessages(postContextFilter, pageable, requestingUser.getId());
        setAuthorRoleOfPostings(conversationPosts.getContent(), courseId);

        // invoke async due to db write access to avoid that the client has to wait
        conversationParticipantRepository.updateLastReadAsync(requestingUser.getId(), postContextFilter.conversationId(), ZonedDateTime.now());

        return conversationPosts;
    }

    /**
     * Fetch messages from database by a list of course-wide channels.
     *
     * @param pageable          requested page and page size
     * @param postContextFilter request object to fetch messages
     * @param requestingUser    the user requesting messages in course-wide channels
     * @param courseId          the id of the course the post belongs to
     * @return page of posts that match the given context
     */
    public Page<Post> getCourseWideMessages(Pageable pageable, @Valid PostContextFilterDTO postContextFilter, User requestingUser, Long courseId) {
        // The following query loads posts, answerPosts and reactions to avoid too many database calls (due to eager references)
        Page<Post> conversationPosts = conversationMessageRepository.findCourseWideMessages(postContextFilter, pageable, requestingUser.getId());
        setAuthorRoleOfPostings(conversationPosts.getContent(), courseId);
        return conversationPosts;
    }

    /**
     * Checks course, user and post validity,
     * updates non-restricted field of the post, persists the post,
     * and ensures that sensitive information is filtered out
     *
     * @param courseId    id of the course the post belongs to
     * @param postId      id of the post to update
     * @param messagePost post to update
     * @return updated post that was persisted
     */
    public Post updateMessage(Long courseId, Long postId, Post messagePost) {
        final User user = userRepository.getUserWithGroupsAndAuthorities();
        // check
        if (messagePost.getId() == null || !Objects.equals(messagePost.getId(), postId)) {
            throw new BadRequestAlertException("Invalid id", METIS_POST_ENTITY_NAME, "idnull");
        }

        Post existingMessage = conversationMessageRepository.findMessagePostByIdElseThrow(postId);
        Conversation conversation = mayUpdateOrDeleteMessageElseThrow(existingMessage, user);
        var course = preCheckUserAndCourseForMessaging(user, courseId);

        parseUserMentions(course, messagePost.getContent());

        // update: allow overwriting of values only for depicted fields
        existingMessage.setContent(messagePost.getContent());
        existingMessage.setTitle(messagePost.getTitle());
        existingMessage.setUpdatedDate(ZonedDateTime.now());

        Post updatedPost = conversationMessageRepository.save(existingMessage);
        updatedPost.setConversation(conversation);

        // emit a post update via websocket
        preparePostForBroadcast(updatedPost);
        broadcastForPost(new PostDTO(updatedPost, MetisCrudAction.UPDATE), course.getId(), null, null);

        return updatedPost;
    }

    /**
     * Checks course, user and post validity,
     * determines authority to delete post and deletes the post
     *
     * @param courseId id of the course the post belongs to
     * @param postId   id of the message post to delete
     */
    public void deleteMessageById(Long courseId, Long postId) {
        final User user = userRepository.getUserWithGroupsAndAuthorities();

        // checks
        Post post = conversationMessageRepository.findMessagePostByIdElseThrow(postId);
        var conversation = mayUpdateOrDeleteMessageElseThrow(post, user);
        var course = preCheckUserAndCourseForMessaging(user, courseId);
        post.setConversation(conversation);

        // delete
        conversationMessageRepository.deleteById(postId);
        conversationParticipantRepository.decrementUnreadMessagesCountOfParticipants(conversation.getId(), user.getId());
        conversation = conversationService.getConversationById(conversation.getId());

        conversationService.notifyAllConversationMembersAboutUpdate(conversation);
        preparePostForBroadcast(post);
        broadcastForPost(new PostDTO(post, MetisCrudAction.DELETE), course.getId(), null, null);
    }

    /**
     * Invokes the updateMessage method to persist the change of displayPriority
     *
     * @param courseId        id of the course the post belongs to
     * @param postId          id of the message to change the pin state for
     * @param displayPriority new displayPriority
     * @return updated post that was persisted
     */
    public Post changeDisplayPriority(Long courseId, Long postId, DisplayPriority displayPriority) {
        final User user = userRepository.getUserWithGroupsAndAuthorities();
        final Course course = courseRepository.findByIdElseThrow(courseId);
        preCheckUserAndCourseForCommunicationOrMessaging(user, course);
        authorizationCheckService.checkHasAtLeastRoleInCourseElseThrow(Role.STUDENT, course, user);

        Post message = conversationMessageRepository.findMessagePostByIdElseThrow(postId);
        message.setDisplayPriority(displayPriority);

        Conversation conversation = conversationService.isMemberOrCreateForCourseWideElseThrow(message.getConversation().getId(), user, Optional.empty())
                .orElse(message.getConversation());

        if (conversation instanceof Channel && !channelAuthorizationService.hasChannelModerationRights(conversation.getId(), user)
                || conversation instanceof GroupChat && !user.getId().equals(conversation.getCreator().getId())) {
            throw new AccessForbiddenException("You are not allowed to change the display priority of messages in this conversation");
        }

        Post updatedMessage = conversationMessageRepository.save(message);
        message.getConversation().hideDetails();
        preparePostForBroadcast(message);
        preparePostForBroadcast(updatedMessage);
        broadcastForPost(new PostDTO(message, MetisCrudAction.UPDATE), course.getId(), null, null);
        return updatedMessage;
    }

    private Conversation mayUpdateOrDeleteMessageElseThrow(Post existingMessagePost, User user) {
        if (existingMessagePost.getConversation() == null) {
            throw new BadRequestAlertException("The post does not belong to a conversation", METIS_POST_ENTITY_NAME, "conversationnotset");
        }

        var conversation = conversationService.getConversationById(existingMessagePost.getConversation().getId());
        if (existingMessagePost.getAuthor().getId().equals(user.getId())
                || (conversation instanceof Channel channel && channelAuthorizationService.isAllowedToEditOrDeleteMessagesOfOtherUsers(channel, user))) {
            if (conversation instanceof Channel channel && channel.getIsArchived()) {
                throw new BadRequestAlertException("A message cannot be created in an archived channel", METIS_POST_ENTITY_NAME, "channelarchived");
            }
            return conversation;
        }
        else {
            throw new AccessForbiddenException("You are not allowed to edit or delete this message");
        }
    }

    @Override
    public String getEntityName() {
        return METIS_POST_ENTITY_NAME;
    }

    /**
     * Saves announcement notifications for each course group
     *
     * @param message    message that triggered the notification
     * @param channel    announcement channel the message belongs to
     * @param course     course the channel belongs to
     * @param recipients channel members, if the channel is not course-wide
     */
    private void saveAnnouncementNotification(Post message, Channel channel, Course course, Set<User> recipients) {
        // create post for notification
        Post postForNotification = new Post();
        postForNotification.setId(message.getId());
        postForNotification.setAuthor(message.getAuthor());
        postForNotification.setConversation(channel);
        postForNotification.setCreationDate(message.getCreationDate());
        postForNotification.setTitle(message.getTitle());

        // create html content
        Parser parser = Parser.builder().build();
        String htmlPostContent;
        try {
            Node document = parser.parse(message.getContent());
            HtmlRenderer renderer = HtmlRenderer.builder().build();
            htmlPostContent = renderer.render(document);
        }
        catch (Exception e) {
            htmlPostContent = "";
        }
        postForNotification.setContent(htmlPostContent);

        if (channel.getIsCourseWide()) {
            groupNotificationService.notifyAllGroupsAboutNewAnnouncement(postForNotification, course);
        }
        else {
            String[] placeholders = new String[] { course.getTitle(), message.getContent(), message.getCreationDate().toString(), channel.getName(), message.getAuthor().getName(),
                    "channel" };
            Set<SingleUserNotification> announcementNotifications = recipients.stream().map(recipient -> SingleUserNotificationFactory.createNotification(postForNotification,
                    NotificationType.NEW_ANNOUNCEMENT_POST, NotificationConstants.NEW_ANNOUNCEMENT_POST_TEXT, placeholders, recipient)).collect(Collectors.toSet());
            announcementNotifications.add(SingleUserNotificationFactory.createNotification(postForNotification, NotificationType.NEW_ANNOUNCEMENT_POST,
                    NotificationConstants.NEW_ANNOUNCEMENT_POST_TEXT, placeholders, postForNotification.getAuthor()));
            singleUserNotificationRepository.saveAll(announcementNotifications);
        }
    }
}<|MERGE_RESOLUTION|>--- conflicted
+++ resolved
@@ -79,17 +79,11 @@
     protected ConversationMessagingService(CourseRepository courseRepository, ExerciseRepository exerciseRepository, LectureRepository lectureRepository,
             ConversationMessageRepository conversationMessageRepository, AuthorizationCheckService authorizationCheckService, WebsocketMessagingService websocketMessagingService,
             UserRepository userRepository, ConversationService conversationService, ConversationParticipantRepository conversationParticipantRepository,
-<<<<<<< HEAD
             ConversationNotificationService conversationNotificationService, ChannelAuthorizationService channelAuthorizationService, SavedPostRepository savedPostRepository,
             GroupNotificationService groupNotificationService, SingleUserNotificationRepository singleUserNotificationRepository,
             PostSimilarityComparisonStrategy postContentCompareStrategy) {
         super(courseRepository, userRepository, exerciseRepository, lectureRepository, authorizationCheckService, websocketMessagingService, conversationParticipantRepository,
                 savedPostRepository);
-=======
-            ConversationNotificationService conversationNotificationService, ChannelAuthorizationService channelAuthorizationService,
-            GroupNotificationService groupNotificationService, SingleUserNotificationRepository singleUserNotificationRepository) {
-        super(courseRepository, userRepository, exerciseRepository, lectureRepository, authorizationCheckService, websocketMessagingService, conversationParticipantRepository);
->>>>>>> 865a5f04
         this.conversationService = conversationService;
         this.conversationMessageRepository = conversationMessageRepository;
         this.conversationNotificationService = conversationNotificationService;
