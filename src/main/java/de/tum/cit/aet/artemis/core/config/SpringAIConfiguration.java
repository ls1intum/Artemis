--- conflicted
+++ resolved
@@ -36,34 +36,12 @@
 @Lazy
 public class SpringAIConfiguration {
 
-<<<<<<< HEAD
-    private final int maxMessages;
-
-    private final double temperature;
-
-    private final double atlasAgentTemperature;
-
-    private final String deploymentName;
-
-    private final String atlasChatModel;
-
-    public SpringAIConfiguration(@Value("${spring.ai.azure.openai.chat.options.deployment-name: gpt-5-mini}") String deploymentName,
-            @Value("${spring.ai.azure.openai.chat.options.temperature: 1.0}") double temperature, @Value("${artemis.atlas.temperature: 0.2}") double atlasAgentTemperature,
-            @Value("${spring.ai.chat.memory.max-messages: 20}") int maxMessages, @Value("${artemis.atlas.chat-model: gpt-4o}") String atlasChatModel) {
-        this.deploymentName = deploymentName;
-        this.temperature = temperature;
-        this.maxMessages = maxMessages;
-        this.atlasChatModel = atlasChatModel;
-        this.atlasAgentTemperature = atlasAgentTemperature;
-
-=======
     private static final Logger log = LoggerFactory.getLogger(SpringAIConfiguration.class);
 
     private final int maxMessages;
 
     public SpringAIConfiguration(@Value("${spring.ai.chat.memory.max-messages: 20}") int maxMessages) {
         this.maxMessages = maxMessages;
->>>>>>> bca0ed76
     }
 
     /**
@@ -101,15 +79,6 @@
      * Does NOT include chat memory to ensure stateless operation.
      * This is the primary/default ChatClient bean that Hyperion services will inject.
      *
-<<<<<<< HEAD
-     * @param azureOpenAiChatModel the Azure OpenAI chat model to use (optional)
-     * @return a configured ChatClient for Hyperion, or null if model is not available
-     */
-    @Bean
-    @Lazy
-    public ChatClient chatClient(@Nullable AzureOpenAiChatModel azureOpenAiChatModel) {
-        if (azureOpenAiChatModel == null) {
-=======
      * @param chatModels chat models that can be used (optional)
      * @param chatMemory the chat memory for conversation history (optional)
      * @return a configured ChatClient with default options, or null if model is not available
@@ -118,31 +87,11 @@
     @Lazy
     public ChatClient chatClient(List<ChatModel> chatModels, @Nullable ChatMemory chatMemory) {
         if (chatModels == null || chatModels.isEmpty()) {
->>>>>>> bca0ed76
             return null;
         }
         return ChatClient.builder(azureOpenAiChatModel).defaultOptions(AzureOpenAiChatOptions.builder().deploymentName(deploymentName).temperature(temperature).build()).build();
     }
 
-<<<<<<< HEAD
-    /**
-     * ChatClient specifically configured for Atlas.
-     * Uses the model specified in artemis.atlas.chat-model (default: gpt-4o).
-     * Includes chat memory advisor for conversation context retention.
-     *
-     * @param azureOpenAiChatModel the Azure OpenAI chat model to use (optional)
-     * @param chatMemory           the chat memory for conversation history (optional)
-     * @return a configured ChatClient for Atlas, or null if model is not available
-     */
-    @Bean
-    @Lazy
-    public ChatClient atlasChatClient(@Nullable AzureOpenAiChatModel azureOpenAiChatModel, @Nullable ChatMemory chatMemory) {
-        if (azureOpenAiChatModel == null) {
-            return null;
-        }
-        ChatClient.Builder builder = ChatClient.builder(azureOpenAiChatModel)
-                .defaultOptions(AzureOpenAiChatOptions.builder().deploymentName(atlasChatModel).temperature(atlasAgentTemperature).build());
-=======
         for (ChatModel model : chatModels) {
             if (model.getDefaultOptions() != null) {
                 log.info("Found Chat Model: {} with options: {}", model.getDefaultOptions().getModel(), model.getDefaultOptions());
@@ -155,7 +104,6 @@
         ChatClient.Builder builder = ChatClient.builder(chatModel);
 
         // Add memory advisor if available
->>>>>>> bca0ed76
         if (chatMemory != null) {
             builder.defaultAdvisors(MessageChatMemoryAdvisor.builder(chatMemory).build());
         }
