--- conflicted
+++ resolved
@@ -111,30 +111,21 @@
 
     private final FeedbackService feedbackService;
 
-<<<<<<< HEAD
     private final Optional<LearnerProfileApi> learnerProfileApi;
 
     private final ProgrammingSubmissionService programmingSubmissionService;
 
     private final ProgrammingExerciseGitDiffReportService programmingExerciseGitDiffReportService;
 
-    private final Optional<LocalVCGitBranchService> localVCGitBranchService;
-
-=======
->>>>>>> ee6d6e3f
     public ProgrammingExerciseGradingService(StudentParticipationRepository studentParticipationRepository, ResultRepository resultRepository,
             Optional<ContinuousIntegrationResultService> continuousIntegrationResultService, ProgrammingExerciseTestCaseRepository testCaseRepository,
             TemplateProgrammingExerciseParticipationRepository templateProgrammingExerciseParticipationRepository, FeedbackService feedbackService,
             SolutionProgrammingExerciseParticipationRepository solutionProgrammingExerciseParticipationRepository, ProgrammingSubmissionRepository programmingSubmissionRepository,
             AuditEventRepository auditEventRepository, GroupNotificationService groupNotificationService, ResultService resultService, ExerciseDateService exerciseDateService,
             SubmissionPolicyService submissionPolicyService, ProgrammingExerciseRepository programmingExerciseRepository, BuildLogEntryService buildLogService,
-<<<<<<< HEAD
             StaticCodeAnalysisCategoryRepository staticCodeAnalysisCategoryRepository, ProgrammingExerciseFeedbackCreationService feedbackCreationService,
-            FeedbackService feedbackService, Optional<LocalVCGitBranchService> localVCGitBranchService, Optional<LearnerProfileApi> learnerProfileApi,
-            ProgrammingSubmissionService programmingSubmissionService, ProgrammingExerciseGitDiffReportService programmingExerciseGitDiffReportService) {
-=======
-            StaticCodeAnalysisCategoryRepository staticCodeAnalysisCategoryRepository, ProgrammingExerciseFeedbackCreationService feedbackCreationService) {
->>>>>>> ee6d6e3f
+            FeedbackService feedbackService, Optional<LearnerProfileApi> learnerProfileApi, ProgrammingSubmissionService programmingSubmissionService,
+            ProgrammingExerciseGitDiffReportService programmingExerciseGitDiffReportService) {
         this.studentParticipationRepository = studentParticipationRepository;
         this.continuousIntegrationResultService = continuousIntegrationResultService;
         this.resultRepository = resultRepository;
@@ -152,13 +143,9 @@
         this.staticCodeAnalysisCategoryRepository = staticCodeAnalysisCategoryRepository;
         this.feedbackCreationService = feedbackCreationService;
         this.feedbackService = feedbackService;
-<<<<<<< HEAD
-        this.localVCGitBranchService = localVCGitBranchService;
         this.learnerProfileApi = learnerProfileApi;
         this.programmingSubmissionService = programmingSubmissionService;
         this.programmingExerciseGitDiffReportService = programmingExerciseGitDiffReportService;
-=======
->>>>>>> ee6d6e3f
     }
 
     /**
