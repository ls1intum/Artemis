--- conflicted
+++ resolved
@@ -46,13 +46,9 @@
                 LEFT JOIN FETCH irisSettings.irisTextExerciseChatSettings
                 LEFT JOIN FETCH irisSettings.irisLectureIngestionSettings
                 LEFT JOIN FETCH irisSettings.irisCompetencyGenerationSettings
-<<<<<<< HEAD
                 LEFT JOIN FETCH irisSettings.irisLectureChatSettings
+                LEFT JOIN FETCH irisSettings.irisFaqIngestionSettings
             WHERE irisSettings.course.id = :courseId
-=======
-                LEFT JOIN FETCH irisSettings.irisFaqIngestionSettings
-                WHERE irisSettings.course.id = :courseId
->>>>>>> 33588612
             """)
     Optional<IrisCourseSettings> findCourseSettings(@Param("courseId") long courseId);
 
