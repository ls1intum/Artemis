--- conflicted
+++ resolved
@@ -112,16 +112,12 @@
     @EnforceAtLeastStudent
     public ResponseEntity<List<Post>> getMessages(Pageable pageable, PostContextFilterDTO postContextFilter, Principal principal) {
         long timeNanoStart = System.nanoTime();
-<<<<<<< HEAD
         Page<Post> posts;
-=======
->>>>>>> 954fed43
 
         final var requestingUser = userRepository.getUserWithGroupsAndAuthorities();
         final var course = courseRepository.findByIdElseThrow(postContextFilter.courseId());
         authorizationCheckService.checkHasAtLeastRoleInCourseElseThrow(Role.STUDENT, course, requestingUser);
 
-<<<<<<< HEAD
         // Converting deprecated filterToOwn flag to authorIds filter containing only the current user's ID (temporary workaround)
         if (postContextFilter.filterToOwn() != null && postContextFilter.filterToOwn()) {
             postContextFilter = new PostContextFilterDTO(postContextFilter.courseId(), postContextFilter.plagiarismCaseId(), postContextFilter.conversationIds(),
@@ -135,14 +131,6 @@
         else {
             throw new BadRequestAlertException("Messages must be associated with at least one conversion", conversationMessagingService.getEntityName(), "conversationMissing");
         }
-=======
-        Page<Post> coursePosts = switch (postContextFilter) {
-            case PostContextFilterDTO filter when filter.conversationId() != null -> conversationMessagingService.getMessages(pageable, filter, requestingUser, course.getId());
-            case PostContextFilterDTO filter when filter.courseWideChannelIds() != null ->
-                conversationMessagingService.getCourseWideMessages(pageable, filter, requestingUser, course.getId());
-            default -> throw new BadRequestAlertException("Messages must be associated with a conversion", conversationMessagingService.getEntityName(), "conversationMissing");
-        };
->>>>>>> 954fed43
 
         // keep the data as small as possible and avoid unnecessary information sent to the client
         // TODO: in the future we should use a DTO and send only the necessary information
