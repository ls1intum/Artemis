--- conflicted
+++ resolved
@@ -740,99 +740,4 @@
         });
         return returnList;
     }
-<<<<<<< HEAD
-
-    /**
-     * Gets the week of the given date
-     *
-     * @param date the date to get the week for
-     * @return the calendar week of the given date
-     */
-    static Integer getWeekOfDate(ZonedDateTime date) {
-        LocalDate localDate = date.toLocalDate();
-        TemporalField weekOfYear = WeekFields.of(DayOfWeek.MONDAY, 4).weekOfWeekBasedYear();
-        return localDate.get(weekOfYear);
-    }
-
-    /**
-     * Gets a List<StatisticsData> each containing a date and an amount of entries. We take the amount of entries and
-     * map it into the results list based on the date of the entry. This method handles the spanType DAY
-     * **Note**: The length of the result list must be correct, all values must be initialized with 0
-     *
-     * @param outcome A List<StatisticsData>, each StatisticsData containing a date and the amount of entries for one timeslot
-     * @param result  the list in which the converted outcome should be inserted
-     */
-    static void sortDataIntoHours(List<StatisticsEntry> outcome, List<Integer> result) {
-        for (StatisticsEntry entry : outcome) {
-            int hourIndex = ((ZonedDateTime) entry.getDay()).getHour();
-            int amount = Math.toIntExact(entry.getAmount());
-            int currentValue = result.get(hourIndex);
-            result.set(hourIndex, currentValue + amount);
-        }
-    }
-
-    /**
-     * Gets a List<StatisticsData> each containing a date and an amount of entries. We take the amount of entries and
-     * map it into the results list based on the date of the entry. This method handles the spanType WEEK and MONTH
-     * **Note**: The length of the result list must be correct, all values must be initialized with 0
-     *
-     * @param outcome   A List<StatisticsData>, each StatisticsData containing a date and the amount of entries for one timeslot
-     * @param result    the list in which the converted outcome should be inserted
-     * @param startDate the startDate of the result list
-     */
-    static void sortDataIntoDays(List<StatisticsEntry> outcome, List<Integer> result, ZonedDateTime startDate) {
-        for (StatisticsEntry entry : outcome) {
-            ZonedDateTime date = (ZonedDateTime) entry.getDay();
-            int amount = Math.toIntExact(entry.getAmount());
-            int dayIndex = Math.toIntExact(ChronoUnit.DAYS.between(startDate, date));
-            int currentValue = result.get(dayIndex);
-            result.set(dayIndex, currentValue + amount);
-        }
-    }
-
-    /**
-     * Gets a List<StatisticsData> each containing a date and an amount of entries. We take the amount of entries and
-     * map it into the results list based on the date of the entry. This method sorts the data into weeks.
-     * **Note**: The length of the result list must be correct, all values must be initialized with 0
-     *
-     * @param outcome   A List<StatisticsData>, each StatisticsData containing a date and the amount of entries for one timeslot
-     * @param result    the list in which the converted outcome should be inserted, should be initialized with enough values
-     * @param startDate the startDate of the result list
-     */
-    static void sortDataIntoWeeks(List<StatisticsEntry> outcome, List<Integer> result, ZonedDateTime startDate) {
-        for (StatisticsEntry entry : outcome) {
-            ZonedDateTime date = (ZonedDateTime) entry.getDay();
-            int amount = Math.toIntExact(entry.getAmount());
-            int dateWeek = getWeekOfDate(date);
-            int startDateWeek = getWeekOfDate(startDate);
-            int weeksInYear = Math.toIntExact(IsoFields.WEEK_OF_WEEK_BASED_YEAR.rangeRefinedBy(startDate).getMaximum());    // either 52 or 53
-            int weekIndex = (dateWeek - startDateWeek + weeksInYear) % weeksInYear;     // make sure to have a positive value in the range [0, 52 or 53]
-            int currentValue = result.get(weekIndex);
-            result.set(weekIndex, currentValue + amount);
-        }
-    }
-
-    /**
-     * Gets a List<StatisticsData> each containing a date and an amount of entries. We take the amount of entries and
-     * map it into the results list based on the date of the entry. This method handles the spanType YEAR
-     * **Note**: The length of the result list must be correct, all values must be initialized with 0
-     *
-     * @param outcome   A List<StatisticsData>, each StatisticsData containing a date and the amount of entries for one timeslot
-     * @param result    the list in which the converted outcome should be inserted
-     * @param startDate the startDate of the result list
-     */
-    default void sortDataIntoMonths(List<StatisticsEntry> outcome, List<Integer> result, ZonedDateTime startDate) {
-        for (StatisticsEntry entry : outcome) {
-            ZonedDateTime date = (ZonedDateTime) entry.getDay();
-            int amount = (int) entry.getAmount();
-            int monthOfDate = date.getMonth().getValue();
-            int monthOfStartDate = startDate.getMonth().getValue();
-            int monthsPerYear = 12;
-            int monthIndex = (monthOfDate - monthOfStartDate + monthsPerYear) % monthsPerYear; // make sure to have a positive value in the range [0, 12]
-            int currentValue = result.get(monthIndex);
-            result.set(monthIndex, currentValue + amount);
-        }
-    }
-=======
->>>>>>> 40dd9786
 }