--- conflicted
+++ resolved
@@ -224,13 +224,7 @@
             return ResponseEntity.status(HttpStatus.BAD_REQUEST).build();
         }
         LectureUnit lectureUnit = lectureUnitOptional.get();
-<<<<<<< HEAD
         authorizationCheckService.checkHasAtLeastRoleForLectureElseThrow(Role.INSTRUCTOR, lectureUnit.getLecture(), null);
-        ResponseEntity<Void> r = lectureUnitService.ingestLectureUnitInPyris(lectureUnit);
-        System.out.println(r);
-        return r;
-=======
         return lectureUnitService.ingestLectureUnitInPyris(lectureUnit);
->>>>>>> 72864185
     }
 }