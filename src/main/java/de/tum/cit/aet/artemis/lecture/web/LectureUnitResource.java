--- conflicted
+++ resolved
@@ -219,22 +219,15 @@
     @PostMapping("lectures/{lectureId}/lecture-units/{lectureUnitId}/ingest")
     @EnforceAtLeastInstructorInLectureUnit
     public ResponseEntity<Void> ingestLectureUnit(@PathVariable long lectureId, @PathVariable long lectureUnitId) {
-<<<<<<< HEAD
-        Lecture lecture = this.lectureRepository.findByIdWithLectureUnitsElseThrow(lectureId);
-        if (lecture.isTutorialLecture()) {
-            return ResponseEntity.status(HttpStatus.BAD_REQUEST).build();
-        }
-        Optional<LectureUnit> lectureUnitOptional = lecture.getLectureUnits().stream().filter(lu -> lu.getId() == lectureUnitId).findFirst();
-        if (lectureUnitOptional.isEmpty()) {
-            return ResponseEntity.status(HttpStatus.BAD_REQUEST).build();
-=======
         LectureUnit lectureUnit = lectureUnitRepository.findByIdElseThrow(lectureUnitId);
         if (lectureUnit.getLecture().getId() != lectureId) {
             throw new BadRequestAlertException("Requested lecture unit is not part of the specified lecture", ENTITY_NAME, "lectureIdMismatch");
         }
+        if (lectureUnit.getLecture().isTutorialLecture()) {
+            return ResponseEntity.status(HttpStatus.BAD_REQUEST).build();
+        }
         if (!(lectureUnit instanceof AttachmentVideoUnit)) {
             throw new BadRequestAlertException("Only attachment video units can be ingested into Pyris", ENTITY_NAME, "invalidLectureUnitType");
->>>>>>> fa8bb23c
         }
         instanceMessageSendService.sendLectureUnitAutoIngestionScheduleCancel(lectureUnitId);
         return lectureUnitService.ingestLectureUnitInPyris(lectureUnit);
