--- conflicted
+++ resolved
@@ -24,7 +24,6 @@
     @Query("""
             SELECT lu
             FROM LectureUnit lu
-<<<<<<< HEAD
             WHERE lu.id = :lectureUnitId
             """)
     Optional<LectureUnit> findById(@Param("lectureUnitId") long lectureUnitId);
@@ -35,13 +34,11 @@
                 LEFT JOIN FETCH lu.competencies
                 LEFT JOIN FETCH lu.exercise exercise
                 LEFT JOIN FETCH exercise.competencies
-=======
                 LEFT JOIN FETCH lu.competencyLinks cl
                 LEFT JOIN FETCH cl.competency
                 LEFT JOIN FETCH lu.exercise e
                 LEFT JOIN FETCH e.competencyLinks ecl
                 LEFT JOIN FETCH ecl.competency
->>>>>>> 998d6c08
                 LEFT JOIN FETCH lu.slides
             WHERE lu.id = :lectureUnitId
             """)
