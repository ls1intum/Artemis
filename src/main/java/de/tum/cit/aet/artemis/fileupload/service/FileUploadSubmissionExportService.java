package de.tum.cit.aet.artemis.fileupload.service;

import static de.tum.cit.aet.artemis.core.config.Constants.PROFILE_CORE;

import java.io.File;
import java.io.IOException;
import java.nio.file.Files;
import java.nio.file.Path;
import java.util.regex.Pattern;

import org.apache.commons.io.FileUtils;
import org.slf4j.Logger;
import org.slf4j.LoggerFactory;
import org.springframework.context.annotation.Lazy;
import org.springframework.context.annotation.Profile;
import org.springframework.stereotype.Service;

import de.tum.cit.aet.artemis.core.service.FileService;
import de.tum.cit.aet.artemis.core.service.ZipFileService;
import de.tum.cit.aet.artemis.core.util.FilePathConverter;
import de.tum.cit.aet.artemis.exercise.domain.Exercise;
import de.tum.cit.aet.artemis.exercise.domain.Submission;
import de.tum.cit.aet.artemis.exercise.repository.ExerciseRepository;
import de.tum.cit.aet.artemis.exercise.service.SubmissionExportService;
import de.tum.cit.aet.artemis.fileupload.domain.FileUploadSubmission;

@Profile(PROFILE_CORE)
@Lazy
@Service
public class FileUploadSubmissionExportService extends SubmissionExportService {

    private static final Logger log = LoggerFactory.getLogger(FileUploadSubmissionExportService.class);

    public FileUploadSubmissionExportService(ExerciseRepository exerciseRepository, ZipFileService zipFileService, FileService fileService) {
        super(exerciseRepository, zipFileService, fileService);
    }

    @Override
    protected void saveSubmissionToFile(Exercise exercise, Submission submission, File file) throws IOException {

        if (((FileUploadSubmission) submission).getFilePath() == null) {
            throw new IOException("Cannot export submission " + submission.getId() + " for exercise " + exercise.getId() + " because the file path is null.");
        }

        // we need to get the 'real' file path here, the submission only has the api url path
<<<<<<< HEAD
        Path filePath = FilePathConverter.buildFilePath(exercise.getId(), submission.getId());
=======
        Path filePath = FilePathConverter.buildFileUploadSubmissionPath(exercise.getId(), submission.getId());
>>>>>>> 0a44110a

        if (!Files.exists(filePath)) { // throw if submission file does not exist
            throw new IOException("Cannot export submission " + submission.getId() + " because the uploaded file " + filePath + " doesn't exist.");
        }

        try (var files = Files.list(filePath)) {
            files.forEach(content -> {
                try {
                    FileUtils.copyFile(content.toFile(), file);
                }
                catch (IOException e) {
                    log.error("Failed to copy file {} to zip file", content, e);
                }
            });
        }
    }

    @Override
    protected String getFileEndingForSubmission(Submission submission) {
        if (((FileUploadSubmission) submission).getFilePath() == null) {
            return ""; // submission will be ignored by saveSubmissionToFile
        }
        else {
            String[] parts = ((FileUploadSubmission) submission).getFilePath().split(Pattern.quote(File.separator));
            String fileName = parts[parts.length - 1];
            int endingIndex = fileName.indexOf(".");
            return fileName.substring(endingIndex);
        }
    }
}<|MERGE_RESOLUTION|>--- conflicted
+++ resolved
@@ -43,11 +43,7 @@
         }
 
         // we need to get the 'real' file path here, the submission only has the api url path
-<<<<<<< HEAD
-        Path filePath = FilePathConverter.buildFilePath(exercise.getId(), submission.getId());
-=======
         Path filePath = FilePathConverter.buildFileUploadSubmissionPath(exercise.getId(), submission.getId());
->>>>>>> 0a44110a
 
         if (!Files.exists(filePath)) { // throw if submission file does not exist
             throw new IOException("Cannot export submission " + submission.getId() + " because the uploaded file " + filePath + " doesn't exist.");
