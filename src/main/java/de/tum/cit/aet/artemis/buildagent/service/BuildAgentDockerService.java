package de.tum.cit.aet.artemis.buildagent.service;

import static de.tum.cit.aet.artemis.core.config.Constants.PROFILE_BUILDAGENT;

import java.nio.file.Files;
import java.nio.file.Path;
import java.time.Duration;
import java.time.Instant;
import java.time.ZonedDateTime;
import java.util.Collections;
import java.util.HashSet;
import java.util.List;
import java.util.Map;
import java.util.Objects;
import java.util.Set;
import java.util.concurrent.TimeUnit;
import java.util.concurrent.locks.ReentrantLock;
import java.util.stream.Collectors;

import org.redisson.api.RMap;
import org.redisson.api.RedissonClient;
import org.slf4j.Logger;
import org.slf4j.LoggerFactory;
import org.springframework.beans.factory.annotation.Qualifier;
import org.springframework.beans.factory.annotation.Value;
import org.springframework.boot.context.event.ApplicationReadyEvent;
import org.springframework.context.annotation.Profile;
import org.springframework.context.event.EventListener;
import org.springframework.scheduling.TaskScheduler;
import org.springframework.scheduling.annotation.Scheduled;
import org.springframework.stereotype.Service;

import com.github.dockerjava.api.DockerClient;
import com.github.dockerjava.api.command.InspectImageResponse;
import com.github.dockerjava.api.command.PullImageResultCallback;
import com.github.dockerjava.api.exception.BadRequestException;
import com.github.dockerjava.api.exception.NotFoundException;
import com.github.dockerjava.api.model.Container;
import com.github.dockerjava.api.model.Image;
import com.github.dockerjava.api.model.PullResponseItem;

import de.tum.cit.aet.artemis.buildagent.BuildAgentConfiguration;
import de.tum.cit.aet.artemis.buildagent.dto.BuildJobQueueItem;
import de.tum.cit.aet.artemis.core.exception.LocalCIException;
import de.tum.cit.aet.artemis.core.util.TimeLogUtil;

/**
 * Service for Docker related operations in local CI
 */
@Service
@Profile(PROFILE_BUILDAGENT)
public class BuildAgentDockerService {

    private final ReentrantLock lock = new ReentrantLock();

    private static final Logger log = LoggerFactory.getLogger(BuildAgentDockerService.class);

    private final BuildAgentConfiguration buildAgentConfiguration;

    private final RedissonClient redissonClient;

    private final BuildJobContainerService buildJobContainerService;

    private final TaskScheduler taskScheduler;

    private boolean isFirstCleanup = true;

    @Value("${artemis.continuous-integration.image-cleanup.enabled:false}")
    private Boolean imageCleanupEnabled;

    @Value("${artemis.continuous-integration.image-cleanup.expiry-days:2}")
    private int imageExpiryDays;

    @Value("${artemis.continuous-integration.image-cleanup.disk-space-threshold-mb:2000}")
    private int imageCleanupDiskSpaceThresholdMb;

    @Value("${artemis.continuous-integration.build-container-prefix:local-ci-}")
    private String buildContainerPrefix;

    // with the default value, containers running for longer than 5 minutes when the cleanup starts
    @Value("${artemis.continuous-integration.container-cleanup.expiry-minutes:5}")
    private int containerExpiryMinutes;

    // With the default value, the cleanup is triggered every 60 minutes
    @Value("${artemis.continuous-integration.container-cleanup.cleanup-schedule-minutes:60}")
    private int containerCleanupScheduleMinutes;

    // The image architecture that is supported by the build agent
    // amd64 is the default value, as this is the architecture of Intel and AMD CPUs, which most systems still use
    @Value("${artemis.continuous-integration.image-architecture:amd64}")
    private String imageArchitecture;

<<<<<<< HEAD
    public BuildAgentDockerService(DockerClient dockerClient, RedissonClient redissonClient, BuildJobContainerService buildJobContainerService,
            @Qualifier("taskScheduler") TaskScheduler taskScheduler) {
        this.dockerClient = dockerClient;
        this.redissonClient = redissonClient;
=======
    public BuildAgentDockerService(BuildAgentConfiguration buildAgentConfiguration, @Qualifier("hazelcastInstance") HazelcastInstance hazelcastInstance,
            BuildJobContainerService buildJobContainerService, @Qualifier("taskScheduler") TaskScheduler taskScheduler) {
        this.buildAgentConfiguration = buildAgentConfiguration;
        this.hazelcastInstance = hazelcastInstance;
>>>>>>> 33fc7409
        this.buildJobContainerService = buildJobContainerService;
        this.taskScheduler = taskScheduler;
    }

    @EventListener(ApplicationReadyEvent.class)
    public void applicationReady() {
        // Schedule the cleanup of dangling build containers once 10 seconds after the application has started and then every containerCleanupScheduleMinutes minutes
        taskScheduler.scheduleAtFixedRate(this::cleanUpContainers, Instant.now().plusSeconds(10), Duration.ofMinutes(containerCleanupScheduleMinutes));
    }

    /**
     * Cleans up dangling build containers from the system. This method differentiates between the initial cleanup
     * and subsequent cleanups to handle containers differently based on their age and status.
     * <p>
     * For the initial cleanup, it removes all containers that match the build container prefix, assuming these containers
     * are left from before the application started. For subsequent cleanups, it only removes containers that are older
     * than a specified age threshold (defaulted to 5 minutes), targeting containers likely stuck or inactive.
     * <p>
     * Detailed steps include:
     * - Logging the start of the cleanup process.
     * - Determining whether it's the initial or a subsequent cleanup.
     * - Listing all containers, filtering them based on name prefix and, for subsequent cleanups, their age.
     * - Forcibly removing the identified dangling containers.
     * - Logging the results and completion of the cleanup process.
     *
     * @implNote The method uses Docker commands to list and remove containers. It handles state changes using a flag
     *           (`isFirstCleanup`) to toggle the cleanup logic between the initial and subsequent runs.
     */
    public void cleanUpContainers() {
        List<Container> danglingBuildContainers;
        log.info("Start cleanup dangling build containers");
        DockerClient dockerClient = buildAgentConfiguration.getDockerClient();
        if (isFirstCleanup) {
            // Cleanup all dangling build containers after the application has started
            try {
                danglingBuildContainers = dockerClient.listContainersCmd().withShowAll(true).exec().stream()
                        .filter(container -> container.getNames()[0].startsWith("/" + buildContainerPrefix)).toList();
            }
            catch (Exception ex) {
                if (DockerUtil.isDockerNotAvailable(ex)) {
                    log.error("Cannot connect to Docker Host. Make sure Docker is running and configured properly! Error while listing containers for cleanup: {}",
                            ex.getMessage());
                    return;
                }
                log.error("Make sure Docker is running and configured properly! Error while listing containers for cleanup: {}", ex.getMessage(), ex);
                return;
            }
            finally {
                isFirstCleanup = false;
            }
        }
        else {
            // Cleanup all containers that are older than 5 minutes (or ageThreshold) for all subsequent cleanups
            // Get current time in seconds
            long now = Instant.now().getEpochSecond();

            // Threshold for "stuck" containers in seconds
            long ageThreshold = containerExpiryMinutes * 60L;

            try {
                danglingBuildContainers = dockerClient.listContainersCmd().withShowAll(true).exec().stream()
                        .filter(container -> container.getNames()[0].startsWith("/" + buildContainerPrefix)).filter(container -> (now - container.getCreated()) > ageThreshold)
                        .toList();
            }
            catch (Exception ex) {
                log.error("Make sure Docker is running! Error while listing containers for cleanup: {}", ex.getMessage(), ex);
                return;
            }
        }

        if (!danglingBuildContainers.isEmpty()) {
            log.info("Found {} dangling build containers", danglingBuildContainers.size());
            danglingBuildContainers.forEach(container -> buildJobContainerService.stopUnresponsiveContainer(container.getId()));
        }
        log.info("Cleanup dangling build containers done");
    }

    /**
     * Callback that allows us to provide more information about the docker pull operation results
     */
    public static class MyPullImageResultCallback extends PullImageResultCallback {

        @Override
        public void onNext(PullResponseItem item) {
            String msg = "~~~~~~~~~~~~~~~~~~~~ Pull image progress: " + item.getStatus() + " ~~~~~~~~~~~~~~~~~~~~";
            log.debug(msg);
            super.onNext(item);
        }

        @Override
        public void onComplete() {
            String msg = "~~~~~~~~~~~~~~~~~~~~ Pull image complete ~~~~~~~~~~~~~~~~~~~~";
            log.debug(msg);
            super.onComplete();
        }
    }

    /**
     * Attempts to pull a specified Docker image associated with a build job if it is not already present on the local system.
     * This method uses a locking mechanism to ensure that the Docker image is not concurrently pulled by multiple threads.
     * <p>
     * The process includes:
     * - Checking if the Docker image is already available locally.
     * - If not available, acquiring a lock to prevent concurrent pulls.
     * - Checking for usable disk space and triggering image cleanup if the threshold is exceeded.
     * - Re-inspecting the image to confirm its absence after acquiring the lock.
     * - Pulling the image if both checks confirm its absence.
     * - Logging the operations and their outcomes to build logs for user visibility.
     * <p>
     * This method handles specific exceptions that might occur during the Docker operations, such as NotFoundException or BadRequestException,
     * by attempting to pull the image within a locked section. Other exceptions, including interruptions during the pull process,
     * are caught and rethrown as a LocalCIException with appropriate messages.
     *
     * @param buildJob     the build job that includes the configuration with the name of the Docker image.
     * @param buildLogsMap a map for appending log entries related to the build process, facilitating real-time logging for end users.
     * @throws LocalCIException if the image pull is interrupted or fails due to other exceptions.
     */
    public void pullDockerImage(BuildJobQueueItem buildJob, BuildLogsMap buildLogsMap) {
        DockerClient dockerClient = buildAgentConfiguration.getDockerClient();
        final String imageName = buildJob.buildConfig().dockerImage();
        try (var inspectImageCommand = dockerClient.inspectImageCmd(imageName)) {
            // First check if the image is already available
            String msg = "~~~~~~~~~~~~~~~~~~~~ Inspecting docker image " + imageName + " ~~~~~~~~~~~~~~~~~~~~";
            log.info(msg);
            buildLogsMap.appendBuildLogEntry(buildJob.id(), msg);
            var inspectImageResponse = inspectImageCommand.exec();
            checkImageArchitecture(imageName, inspectImageResponse, buildJob, buildLogsMap);
        }
        catch (NotFoundException | BadRequestException e) {
            lock.lock();

            // Check again if image was pulled in the meantime
            try {
                String msg = "~~~~~~~~~~~~~~~~~~~~ Inspecting docker image " + imageName + " again with a lock due to error " + e.getMessage() + " ~~~~~~~~~~~~~~~~~~~~";
                log.info(msg);
                buildLogsMap.appendBuildLogEntry(buildJob.id(), msg);
                var inspectImageResponse = dockerClient.inspectImageCmd(imageName).exec();
                checkImageArchitecture(imageName, inspectImageResponse, buildJob, buildLogsMap);
            }
            catch (NotFoundException | BadRequestException e2) {
                checkUsableDiskSpaceThenCleanUp();

                long start = System.nanoTime();
                String msg = "~~~~~~~~~~~~~~~~~~~~ Pulling docker image " + imageName + " with a lock after error " + e.getMessage() + " ~~~~~~~~~~~~~~~~~~~~";
                log.info(msg);
                buildLogsMap.appendBuildLogEntry(buildJob.id(), msg);

                try {
                    // Only pull the image if the inspect command failed
                    var command = dockerClient.pullImageCmd(imageName).withPlatform(imageArchitecture);
                    var exec = command.exec(new MyPullImageResultCallback());
                    exec.awaitCompletion();

                    // Check if the image is compatible with the current architecture
                    var inspectImageResponse = dockerClient.inspectImageCmd(imageName).exec();
                    checkImageArchitecture(imageName, inspectImageResponse, buildJob, buildLogsMap);
                }
                catch (InterruptedException ie) {
                    throw new LocalCIException("Interrupted while pulling docker image " + imageName, ie);
                }
                catch (Exception ex) {
                    throw new LocalCIException("Error while pulling docker image " + imageName, ex);
                }
                String msg2 = "~~~~~~~~~~~~~~~~~~~~ Pulling docker image " + imageName + " done after " + TimeLogUtil.formatDurationFrom(start) + " ~~~~~~~~~~~~~~~~~~~~";
                log.info(msg2);
                buildLogsMap.appendBuildLogEntry(buildJob.id(), msg2);
            }
            catch (Exception ex) {
                if (DockerUtil.isDockerNotAvailable(ex)) {
                    log.error("Cannot connect to Docker Host. Make sure Docker is running and configured properly! Error while inspecting image: {}", ex.getMessage());
                }
                throw new LocalCIException("Cannot connect to Docker Host. Make sure Docker is running and configured properly!", ex);
                // Do not proceed if Docker is not running
            }
            finally {
                lock.unlock();
            }
        }
    }

    /**
     * Checks if the architecture of the Docker image is compatible with the current system.
     *
     * @param imageName            the name of the Docker image
     * @param inspectImageResponse the response from the inspect image command
     * @param buildJob             the build job that includes the configuration with the name of the Docker image
     * @param buildLogsMap         a map for appending log entries related to the build process
     */
    private void checkImageArchitecture(String imageName, InspectImageResponse inspectImageResponse, BuildJobQueueItem buildJob, BuildLogsMap buildLogsMap) {
        if (!imageArchitecture.equals(inspectImageResponse.getArch())) {
            var msg = "Docker image " + imageName + " is not compatible with the current architecture. Needed 'linux/" + imageArchitecture + "', but got '"
                    + inspectImageResponse.getArch() + "'";
            log.error(msg);
            buildLogsMap.appendBuildLogEntry(buildJob.id(), msg);
            throw new LocalCIException(msg);
        }
    }

    /**
     * Schedules the deletion of Docker images that have not been used within a specified number of days, determined by {@link #imageExpiryDays}.
     * The default schedule for this cleanup task is daily at 3:00 AM, configurable via the 'cleanup-schedule-time' property in the application settings.
     * <p>
     * The process involves:
     * - Checking if image cleanup is enabled; if disabled, the operation is aborted.
     * - Retrieving a map of Docker images and their last usage dates.
     * - Getting a set of image names that are not associated with any running containers.
     * - Removing images that have exceeded the configured expiry days and are not associated with any running containers.
     * <p>
     * Exception handling includes catching NotFoundException for cases where images are already deleted or not found during the cleanup process.
     *
     * @implNote This method relies on Docker commands to list images and containers, and uses Hazelcast for managing image usage data.
     * @throws NotFoundException if an attempt is made to delete an image that no longer exists on the Docker host.
     */

    @Scheduled(cron = "${artemis.continuous-integration.image-cleanup.cleanup-schedule-time:0 0 3 * * *}")
    public void deleteOldDockerImages() {
        if (!imageCleanupEnabled) {
            log.info("Docker image cleanup is disabled");
            return;
        }

        Set<String> imageNames = getUnusedDockerImages();

        // Get map of docker images and their last build dates
        RMap<String, ZonedDateTime> dockerImageCleanupInfo = redissonClient.getMap("dockerImageCleanupInfo");

        // Delete images that have not been used for more than imageExpiryDays days
        for (String dockerImage : dockerImageCleanupInfo.keySet()) {
            if (imageNames.contains(dockerImage)) {
                if (dockerImageCleanupInfo.get(dockerImage).isBefore(ZonedDateTime.now().minusDays(imageExpiryDays))) {
                    log.info("Remove docker image {} because it was not used for at least {} days", dockerImage, imageExpiryDays);
                    try (final var removeCommand = buildAgentConfiguration.getDockerClient().removeImageCmd(dockerImage)) {
                        removeCommand.exec();
                    }
                    catch (NotFoundException e) {
                        log.warn("Docker image {} not found during cleaning up old docker images", dockerImage);
                    }
                }
            }
        }
    }

    /**
     * Checks for available disk space and triggers the cleanup of old Docker images if the available space falls below
     * {@link BuildAgentDockerService#imageCleanupDiskSpaceThresholdMb}.
     *
     * @implNote - We use the Docker root directory to check disk space availability. This is in case the Docker images are stored on a separate partition.
     *           - We need to iterate over the map entries since don't remove the oldest image from the map.
     */

    @Scheduled(fixedRateString = "${artemis.continuous-integration.image-cleanup.disk-space-check-interval-minutes:60}", initialDelayString = "${artemis.continuous-integration.image-cleanup.disk-space-check-interval-minutes:60}", timeUnit = TimeUnit.MINUTES)
    public void checkUsableDiskSpaceThenCleanUp() {
        if (!imageCleanupEnabled) {
            return;
        }

        DockerClient dockerClient = buildAgentConfiguration.getDockerClient();

        try {
            // Get the Docker root directory to check disk space.
            Path dockerRootDirectory = Path.of(Objects.requireNonNullElse(dockerClient.infoCmd().exec().getDockerRootDir(), "/"));
            long usableSpace = Files.getFileStore(dockerRootDirectory).getUsableSpace();

            long threshold = convertMegabytesToBytes(imageCleanupDiskSpaceThresholdMb);

            if (usableSpace >= threshold) {
                return;
            }

            // Get map of docker images and their last build dates
            RMap<String, ZonedDateTime> dockerImageCleanupInfo = redissonClient.getMap("dockerImageCleanupInfo");

            // Get unused images
            Set<String> unusedImages = getUnusedDockerImages();

            // Get a sorted list of images by last build date
            // We cast to ArrayList since we need the list to be mutable
            List<Map.Entry<String, ZonedDateTime>> sortedImagesByLastBuildDate = dockerImageCleanupInfo.entrySet().stream().sorted(Map.Entry.comparingByValue()).toList();
            List<Map.Entry<String, ZonedDateTime>> mutableSortedImagesByLastBuildDate = new java.util.ArrayList<>(sortedImagesByLastBuildDate);

            if (mutableSortedImagesByLastBuildDate.isEmpty()) {
                return;
            }

            int deleteAttempts = 5;
            int totalAttempts = mutableSortedImagesByLastBuildDate.size(); // We limit the total number of attempts to avoid infinite loops
            Map.Entry<String, ZonedDateTime> oldestImage = mutableSortedImagesByLastBuildDate.getFirst();
            while (oldestImage != null && usableSpace < threshold && deleteAttempts > 0 && totalAttempts > 0) {
                if (unusedImages.contains(oldestImage.getKey())) {
                    log.info("Remove oldest docker image {} to cleanup disk space to avoid filling up the hard disk", oldestImage.getKey());
                    try {
                        dockerClient.removeImageCmd(oldestImage.getKey()).exec();
                        usableSpace = Files.getFileStore(dockerRootDirectory).getUsableSpace();
                        deleteAttempts--;
                    }
                    catch (NotFoundException e) {
                        log.warn("Docker image {} not found during disk cleanup", oldestImage.getKey());
                    }
                }
                mutableSortedImagesByLastBuildDate.remove(oldestImage);
                oldestImage = mutableSortedImagesByLastBuildDate.getFirst();
                totalAttempts--;
            }
        }
        catch (Exception e) {
            log.error("Error while checking disk space for Docker image cleanup: {}", e.getMessage(), e);
        }
    }

    /**
     * Gets a set of Docker image names that are not associated with any running containers.
     *
     * @return a set of image names that are not associated with any running containers.
     */
    private Set<String> getUnusedDockerImages() {
        DockerClient dockerClient = buildAgentConfiguration.getDockerClient();

        // Get list of all running containers
        List<Container> containers = dockerClient.listContainersCmd().exec();

        // Create a set of image IDs of containers in use
        Set<String> imageIdsInUse = containers.stream().map(Container::getImageId).collect(Collectors.toSet());

        // Get list of all images
        List<Image> allImages = dockerClient.listImagesCmd().exec();

        // Filter out images that are in use
        List<Image> unusedImages = allImages.stream().filter(image -> !imageIdsInUse.contains(image.getId())).toList();

        Set<String> imageNames = new HashSet<>();
        for (Image image : unusedImages) {
            String[] imageRepoTags = image.getRepoTags();
            if (imageRepoTags != null) {
                Collections.addAll(imageNames, imageRepoTags);
            }
        }
        return imageNames;
    }

    private long convertMegabytesToBytes(int mb) {
        long byteConversionRate = 1024L;
        return mb * byteConversionRate * byteConversionRate;
    }
}<|MERGE_RESOLUTION|>--- conflicted
+++ resolved
@@ -90,17 +90,10 @@
     @Value("${artemis.continuous-integration.image-architecture:amd64}")
     private String imageArchitecture;
 
-<<<<<<< HEAD
-    public BuildAgentDockerService(DockerClient dockerClient, RedissonClient redissonClient, BuildJobContainerService buildJobContainerService,
+    public BuildAgentDockerService(BuildAgentConfiguration buildAgentConfiguration, RedissonClient redissonClient, BuildJobContainerService buildJobContainerService,
             @Qualifier("taskScheduler") TaskScheduler taskScheduler) {
-        this.dockerClient = dockerClient;
+        this.buildAgentConfiguration = buildAgentConfiguration;
         this.redissonClient = redissonClient;
-=======
-    public BuildAgentDockerService(BuildAgentConfiguration buildAgentConfiguration, @Qualifier("hazelcastInstance") HazelcastInstance hazelcastInstance,
-            BuildJobContainerService buildJobContainerService, @Qualifier("taskScheduler") TaskScheduler taskScheduler) {
-        this.buildAgentConfiguration = buildAgentConfiguration;
-        this.hazelcastInstance = hazelcastInstance;
->>>>>>> 33fc7409
         this.buildJobContainerService = buildJobContainerService;
         this.taskScheduler = taskScheduler;
     }
