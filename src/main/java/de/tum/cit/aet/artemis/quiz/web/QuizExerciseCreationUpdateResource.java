package de.tum.cit.aet.artemis.quiz.web;

import static de.tum.cit.aet.artemis.core.config.Constants.PROFILE_CORE;

import java.io.IOException;
import java.net.URI;
import java.net.URISyntaxException;
import java.util.List;
import java.util.Optional;

import jakarta.validation.Valid;

import org.slf4j.Logger;
import org.slf4j.LoggerFactory;
import org.springframework.beans.factory.annotation.Value;
import org.springframework.context.annotation.Lazy;
import org.springframework.context.annotation.Profile;
import org.springframework.http.MediaType;
import org.springframework.http.ResponseEntity;
import org.springframework.web.bind.annotation.PatchMapping;
import org.springframework.web.bind.annotation.PathVariable;
import org.springframework.web.bind.annotation.PostMapping;
import org.springframework.web.bind.annotation.RequestMapping;
import org.springframework.web.bind.annotation.RequestParam;
import org.springframework.web.bind.annotation.RequestPart;
import org.springframework.web.bind.annotation.RestController;
import org.springframework.web.multipart.MultipartFile;

import de.tum.cit.aet.artemis.atlas.api.AtlasMLApi;
import de.tum.cit.aet.artemis.atlas.dto.atlasml.SaveCompetencyRequestDTO.OperationTypeDTO;
import de.tum.cit.aet.artemis.core.domain.Course;
import de.tum.cit.aet.artemis.core.repository.CourseRepository;
import de.tum.cit.aet.artemis.core.security.Role;
import de.tum.cit.aet.artemis.core.security.annotations.EnforceAtLeastEditor;
import de.tum.cit.aet.artemis.core.security.annotations.enforceRoleInCourse.EnforceAtLeastEditorInCourse;
import de.tum.cit.aet.artemis.core.security.annotations.enforceRoleInExercise.EnforceAtLeastEditorInExercise;
import de.tum.cit.aet.artemis.core.service.AuthorizationCheckService;
import de.tum.cit.aet.artemis.core.service.course.CourseService;
import de.tum.cit.aet.artemis.core.util.HeaderUtil;
import de.tum.cit.aet.artemis.exam.domain.ExerciseGroup;
import de.tum.cit.aet.artemis.exercise.service.ExerciseVersionService;
import de.tum.cit.aet.artemis.quiz.domain.QuizExercise;
import de.tum.cit.aet.artemis.quiz.dto.exercise.QuizExerciseCreateDTO;
import de.tum.cit.aet.artemis.quiz.dto.exercise.QuizExerciseFromEditorDTO;
import de.tum.cit.aet.artemis.quiz.dto.exercise.QuizExerciseWithStatisticsDTO;
import de.tum.cit.aet.artemis.quiz.repository.QuizExerciseRepository;
import de.tum.cit.aet.artemis.quiz.service.QuizExerciseService;

/**
 * REST controller for creating and updating quiz exercises.
 */
@Profile(PROFILE_CORE)
@Lazy
@RestController
@RequestMapping("api/quiz/")
public class QuizExerciseCreationUpdateResource {

    private static final Logger log = LoggerFactory.getLogger(QuizExerciseCreationUpdateResource.class);

    private static final String ENTITY_NAME = "quizExercise";

    private final QuizExerciseService quizExerciseService;

    private final CourseService courseService;

    private final AuthorizationCheckService authCheckService;

    private final CourseRepository courseRepository;

    private final Optional<AtlasMLApi> atlasMLApi;

    private final QuizExerciseRepository quizExerciseRepository;

<<<<<<< HEAD
    @Value("${jhipster.clientApp.name}")
    private String applicationName;
=======
    private final ExerciseVersionService exerciseVersionService;
>>>>>>> 6c9200e2

    public QuizExerciseCreationUpdateResource(QuizExerciseService quizExerciseService, QuizExerciseRepository quizExerciseRepository, CourseService courseService,
            AuthorizationCheckService authCheckService, ExerciseVersionService exerciseVersionService, CourseRepository courseRepository, Optional<AtlasMLApi> atlasMLApi) {
        this.quizExerciseService = quizExerciseService;
        this.quizExerciseRepository = quizExerciseRepository;
        this.courseService = courseService;
        this.authCheckService = authCheckService;
        this.exerciseVersionService = exerciseVersionService;
        this.courseRepository = courseRepository;
        this.atlasMLApi = atlasMLApi;
    }

    /**
     * POST /exercise-groups/{exerciseGroupId}/quiz-exercises : Create a new
     * quizExercise for an exam.
     *
     * @param exerciseGroupId the id of the exercise group to which the quiz
     *                            exercise should be added
     * @param quizExerciseDTO the quizExercise DTO to create
     * @param files           the files for drag and drop questions to upload
     *                            (optional). The original file name must equal the file
     *                            path of the image in {@code quizExerciseDTO}
     * @return the ResponseEntity with status 201 (Created) and with body the new
     *         quizExercise, or with status 400 (Bad Request) if the quizExercise is
     *         not valid
     * @throws IOException if there is an error handling the files
     */
    @PostMapping(value = "exercise-groups/{exerciseGroupId}/quiz-exercises", consumes = MediaType.MULTIPART_FORM_DATA_VALUE)
    @EnforceAtLeastEditor
    public ResponseEntity<QuizExercise> createExamQuizExercise(@PathVariable Long exerciseGroupId, @Valid @RequestPart("exercise") QuizExerciseCreateDTO quizExerciseDTO,
            @RequestPart(value = "files", required = false) List<MultipartFile> files) throws IOException, URISyntaxException {
        log.info("REST request to create QuizExercise : {} in exam exercise group {}", quizExerciseDTO, exerciseGroupId);
        QuizExercise quizExercise = quizExerciseDTO.toDomainObject();

        // We create a new ExerciseGroup with the given id
        // The exercise group is replaced when retrieveCourseOverExerciseGroupOrCourseId
        // is called below
        // This approach avoids an additional database call
        ExerciseGroup exerciseGroup = new ExerciseGroup();
        exerciseGroup.setId(exerciseGroupId);
        quizExercise.setExerciseGroup(exerciseGroup);

        Course course = courseService.retrieveCourseOverExerciseGroupOrCourseId(quizExercise);
        authCheckService.checkHasAtLeastRoleInCourseElseThrow(Role.EDITOR, course, null);

        QuizExercise result = quizExerciseService.createQuizExercise(quizExercise, files, true);
        exerciseVersionService.createExerciseVersion(result);
        return ResponseEntity.created(new URI("/api/quiz/quiz-exercises/" + result.getId()))
                .headers(HeaderUtil.createEntityCreationAlert(applicationName, true, ENTITY_NAME, result.getId().toString())).body(result);
    }

    /**
     * POST /courses/{courseId}/quiz-exercises : Create a new quizExercise for a
     * course.
     *
     * @param courseId        the id of the course to which the quiz exercise should
     *                            be added
     * @param quizExerciseDTO the quizExercise DTO to create
     * @param files           the files for drag and drop questions to upload
     *                            (optional). The original file name must equal the file
     *                            path of the image in {@code quizExerciseDTO}
     * @return the ResponseEntity with status 201 (Created) and with body the new
     *         quizExercise, or with status 400 (Bad Request) if the quizExercise is
     *         not valid
     * @throws IOException if there is an error handling the files
     */
    @PostMapping(value = "courses/{courseId}/quiz-exercises", consumes = MediaType.MULTIPART_FORM_DATA_VALUE)
    @EnforceAtLeastEditorInCourse
    public ResponseEntity<QuizExercise> createCourseQuizExercise(@PathVariable Long courseId, @Valid @RequestPart("exercise") QuizExerciseCreateDTO quizExerciseDTO,
            @RequestPart(value = "files", required = false) List<MultipartFile> files) throws IOException, URISyntaxException {
        log.info("REST request to create QuizExercise : {} in course {}", quizExerciseDTO, courseId);
        Course course = courseRepository.findByIdElseThrow(courseId);
        QuizExercise quizExercise = quizExerciseDTO.toDomainObject();
        quizExercise.setCourse(course);

        QuizExercise result = quizExerciseService.createQuizExercise(quizExercise, files, false);

        // Notify AtlasML about the new quiz exercise
        notifyAtlasML(result, OperationTypeDTO.UPDATE, "quiz exercise creation");

        exerciseVersionService.createExerciseVersion(result);

        return ResponseEntity.created(new URI("/api/quiz/quiz-exercises/" + result.getId()))
                .headers(HeaderUtil.createEntityCreationAlert(applicationName, true, ENTITY_NAME, result.getId().toString())).body(result);
    }

    /**
     * PATCH /quiz-exercises/:exerciseId : Update an existing quizExercise with a
     * DTO.
     *
     * @param exerciseId                the id of the quizExercise to save
     * @param quizExerciseFromEditorDTO the quizExercise to update
     * @param files                     the new files for drag and drop questions to
     *                                      upload (optional). The original file name
     *                                      must equal the file path of the image in
     *                                      {@code quizExercise}
     * @param notificationText          about the quiz exercise update that should
     *                                      be displayed to the student group
     * @return the ResponseEntity with status 200 (OK) and with body the updated
     *         quizExercise, or with status 400 (Bad Request) if the quizExercise is
     *         not valid, or with status 500
     *         (Internal Server Error) if the quizExercise couldn't be updated
     */
    @PatchMapping(value = "quiz-exercises/{exerciseId}", consumes = MediaType.MULTIPART_FORM_DATA_VALUE)
    @EnforceAtLeastEditorInExercise
    public ResponseEntity<QuizExerciseWithStatisticsDTO> updateQuizExercise(@PathVariable Long exerciseId,
            @RequestPart("exercise") @Valid QuizExerciseFromEditorDTO quizExerciseFromEditorDTO, @RequestPart(value = "files", required = false) List<MultipartFile> files,
            @RequestParam(value = "notificationText", required = false) String notificationText) throws IOException {
        log.info("REST request to patch quiz exercise : {}", exerciseId);
        QuizExercise quizBase = quizExerciseRepository.findByIdWithQuestionsAndStatisticsAndCompetenciesAndBatchesAndGradingCriteriaElseThrow(exerciseId);
        Course course = courseService.retrieveCourseOverExerciseGroupOrCourseId(quizBase);

        QuizExercise originalQuiz = quizExerciseService.copyFieldsForUpdate(quizBase);

        quizExerciseService.mergeDTOIntoDomainObject(quizBase, quizExerciseFromEditorDTO, course);
        QuizExercise result = quizExerciseService.performUpdate(originalQuiz, quizBase, files, notificationText);

        // Notify AtlasML about the quiz exercise update
        notifyAtlasML(result, OperationTypeDTO.UPDATE, "quiz exercise update");

<<<<<<< HEAD
        QuizExerciseWithStatisticsDTO resultDTO = QuizExerciseWithStatisticsDTO.of(result);

        return ResponseEntity.ok(resultDTO);
=======
        exerciseVersionService.createExerciseVersion(result);

        return ResponseEntity.ok(result);
>>>>>>> 6c9200e2
    }

    /**
     * Helper method to notify AtlasML about quiz exercise changes with consistent
     * error handling.
     *
     * @param exercise             the exercise to save
     * @param operationType        the operation type (UPDATE or DELETE)
     * @param operationDescription the description of the operation for logging
     *                                 purposes
     */
    private void notifyAtlasML(QuizExercise exercise, OperationTypeDTO operationType, String operationDescription) {
        atlasMLApi.ifPresent(api -> {
            try {
                api.saveExerciseWithCompetencies(exercise, operationType);
            }
            catch (Exception e) {
                log.warn("Failed to notify AtlasML about {}: {}", operationDescription, e.getMessage());
            }
        });
    }
}<|MERGE_RESOLUTION|>--- conflicted
+++ resolved
@@ -71,22 +71,20 @@
 
     private final QuizExerciseRepository quizExerciseRepository;
 
-<<<<<<< HEAD
+    private final ExerciseVersionService exerciseVersionService;
+
     @Value("${jhipster.clientApp.name}")
     private String applicationName;
-=======
-    private final ExerciseVersionService exerciseVersionService;
->>>>>>> 6c9200e2
 
     public QuizExerciseCreationUpdateResource(QuizExerciseService quizExerciseService, QuizExerciseRepository quizExerciseRepository, CourseService courseService,
-            AuthorizationCheckService authCheckService, ExerciseVersionService exerciseVersionService, CourseRepository courseRepository, Optional<AtlasMLApi> atlasMLApi) {
+            AuthorizationCheckService authCheckService, CourseRepository courseRepository, Optional<AtlasMLApi> atlasMLApi, ExerciseVersionService exerciseVersionService) {
         this.quizExerciseService = quizExerciseService;
         this.quizExerciseRepository = quizExerciseRepository;
         this.courseService = courseService;
         this.authCheckService = authCheckService;
-        this.exerciseVersionService = exerciseVersionService;
         this.courseRepository = courseRepository;
         this.atlasMLApi = atlasMLApi;
+        this.exerciseVersionService = exerciseVersionService;
     }
 
     /**
@@ -196,16 +194,11 @@
 
         // Notify AtlasML about the quiz exercise update
         notifyAtlasML(result, OperationTypeDTO.UPDATE, "quiz exercise update");
-
-<<<<<<< HEAD
+        exerciseVersionService.createExerciseVersion(result);
+
         QuizExerciseWithStatisticsDTO resultDTO = QuizExerciseWithStatisticsDTO.of(result);
 
         return ResponseEntity.ok(resultDTO);
-=======
-        exerciseVersionService.createExerciseVersion(result);
-
-        return ResponseEntity.ok(result);
->>>>>>> 6c9200e2
     }
 
     /**
