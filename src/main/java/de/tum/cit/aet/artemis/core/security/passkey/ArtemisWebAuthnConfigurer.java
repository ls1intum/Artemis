package de.tum.cit.aet.artemis.core.security.passkey;

import java.util.HashSet;
import java.util.Optional;
import java.util.Set;

import org.slf4j.Logger;
import org.slf4j.LoggerFactory;
import org.springframework.beans.factory.NoSuchBeanDefinitionException;
import org.springframework.boot.actuate.audit.AuditEventRepository;
import org.springframework.context.ApplicationContext;
import org.springframework.http.converter.HttpMessageConverter;
import org.springframework.security.authentication.ProviderManager;
import org.springframework.security.config.annotation.web.HttpSecurityBuilder;
import org.springframework.security.config.annotation.web.configurers.WebAuthnConfigurer;
import org.springframework.security.web.access.intercept.AuthorizationFilter;
import org.springframework.security.web.authentication.www.BasicAuthenticationFilter;
import org.springframework.security.web.webauthn.api.PublicKeyCredentialRpEntity;
import org.springframework.security.web.webauthn.authentication.PublicKeyCredentialRequestOptionsFilter;
import org.springframework.security.web.webauthn.authentication.PublicKeyCredentialRequestOptionsRepository;
import org.springframework.security.web.webauthn.authentication.WebAuthnAuthenticationFilter;
import org.springframework.security.web.webauthn.management.PublicKeyCredentialUserEntityRepository;
import org.springframework.security.web.webauthn.management.UserCredentialRepository;
import org.springframework.security.web.webauthn.management.WebAuthnRelyingPartyOperations;
import org.springframework.security.web.webauthn.management.Webauthn4JRelyingPartyOperations;
import org.springframework.security.web.webauthn.registration.PublicKeyCredentialCreationOptionsRepository;

import de.tum.cit.aet.artemis.communication.repository.GlobalNotificationSettingRepository;
import de.tum.cit.aet.artemis.communication.service.notifications.MailSendingService;
import de.tum.cit.aet.artemis.core.repository.PasskeyCredentialsRepository;
import de.tum.cit.aet.artemis.core.repository.UserRepository;
import de.tum.cit.aet.artemis.core.security.jwt.JWTCookieService;
import de.tum.cit.aet.artemis.core.service.ArtemisSuccessfulLoginService;
import de.tum.cit.aet.artemis.core.service.RateLimitService;

/**
 * <p>
 * Configures WebAuthn for Spring Security applications using a custom {@link ArtemisWebAuthnAuthenticationFilter}.
 * </p>
 * Customizations:
 * <ul>
 * <li>Using a custom {@link ArtemisWebAuthnAuthenticationProvider}</li>
 * <li>Using a custom {@link ArtemisWebAuthnAuthenticationFilter}, where we set a JWT token in the response</li>
 * <li>
 * Using custom repositories for register & authenticate option requests, as the default implementation in
 * memory storage would not work on multinode systems (instead we are using hazelcast
 * {@link de.tum.cit.aet.artemis.core.repository.passkey.HazelcastHttpSessionPublicKeyCredentialCreationOptionsRepository}
 * {@link de.tum.cit.aet.artemis.core.repository.passkey.HazelcastPublicKeyCredentialRequestOptionsRepository})
 * </li>
 * </ul>
 *
 * @see WebAuthnConfigurer on which our implementation is based and which might be able to replace our customizations
 *      with configuration options in future SpringSecurity versions (our implementation is based on
 *      <a href="https://docs.spring.io/spring-security/reference/servlet/authentication/passkeys.html">SpringSecurity 6.4.4</a>)
 */
public class ArtemisWebAuthnConfigurer<H extends HttpSecurityBuilder<H>> extends WebAuthnConfigurer<H> {

    private static final Logger log = LoggerFactory.getLogger(ArtemisWebAuthnConfigurer.class);

    /**
     * Typically the domain of the website that is using WebAuthn for authentication.
     */
    private String relyingPartyId;

    private String relyingPartyName;

    /**
     * To ensure that only trusted parties can create and authenticate with passkeys
     */
    private Set<String> allowedOrigins = new HashSet<>();

    private final AuditEventRepository auditEventRepository;

    private final HttpMessageConverter<Object> converter;

    private final JWTCookieService jwtCookieService;

    private final PublicKeyCredentialUserEntityRepository publicKeyCredentialUserEntityRepository;

    private final UserCredentialRepository userCredentialRepository;

    private final UserRepository userRepository;

    private final PublicKeyCredentialCreationOptionsRepository publicKeyCredentialCreationOptionsRepository;

    private final PublicKeyCredentialRequestOptionsRepository publicKeyCredentialRequestOptionsRepository;

    private final MailSendingService mailSendingService;

    private final ArtemisSuccessfulLoginService artemisSuccessfulLoginService;

    private final GlobalNotificationSettingRepository globalNotificationSettingRepository;

<<<<<<< HEAD
    private final RateLimitService rateLimitService;
=======
    private final PasskeyCredentialsRepository passkeyCredentialsRepository;
>>>>>>> 466bb2cb

    public ArtemisWebAuthnConfigurer(AuditEventRepository auditEventRepository, HttpMessageConverter<Object> converter, JWTCookieService jwtCookieService,
            UserRepository userRepository, PublicKeyCredentialUserEntityRepository publicKeyCredentialUserEntityRepository, UserCredentialRepository userCredentialRepository,
            PublicKeyCredentialCreationOptionsRepository publicKeyCredentialCreationOptionsRepository,
            PublicKeyCredentialRequestOptionsRepository publicKeyCredentialRequestOptionsRepository, MailSendingService mailSendingService,
            ArtemisSuccessfulLoginService artemisSuccessfulLoginService, GlobalNotificationSettingRepository globalNotificationSettingRepository,
<<<<<<< HEAD
            RateLimitService rateLimitService) {
=======
            de.tum.cit.aet.artemis.core.repository.PasskeyCredentialsRepository passkeyCredentialsRepository) {
>>>>>>> 466bb2cb
        this.auditEventRepository = auditEventRepository;
        this.converter = converter;
        this.jwtCookieService = jwtCookieService;
        this.publicKeyCredentialUserEntityRepository = publicKeyCredentialUserEntityRepository;
        this.userCredentialRepository = userCredentialRepository;
        this.userRepository = userRepository;
        this.publicKeyCredentialCreationOptionsRepository = publicKeyCredentialCreationOptionsRepository;
        this.publicKeyCredentialRequestOptionsRepository = publicKeyCredentialRequestOptionsRepository;
        this.mailSendingService = mailSendingService;
        this.artemisSuccessfulLoginService = artemisSuccessfulLoginService;
        this.globalNotificationSettingRepository = globalNotificationSettingRepository;
<<<<<<< HEAD
        this.rateLimitService = rateLimitService;
=======
        this.passkeyCredentialsRepository = passkeyCredentialsRepository;
>>>>>>> 466bb2cb
    }

    /**
     * The Relying Party id.
     *
     * @param relyingPartyId the relying party id
     * @return the {@link ArtemisWebAuthnConfigurer} for further customization
     */
    public ArtemisWebAuthnConfigurer<H> rpId(String relyingPartyId) {
        log.info("RelyingPartyId: {}", relyingPartyId);
        this.relyingPartyId = relyingPartyId;
        return this;
    }

    /**
     * Sets the relying party name
     *
     * @param rpName the relying party name
     * @return the {@link ArtemisWebAuthnConfigurer} for further customization
     */
    public ArtemisWebAuthnConfigurer<H> rpName(String rpName) {
        this.relyingPartyName = rpName;
        return this;
    }

    /**
     * Convenience method for {@link #allowedOrigins(Set)}
     *
     * @param allowedOrigins the allowed origins
     * @return the {@link ArtemisWebAuthnConfigurer} for further customization
     * @see #allowedOrigins(Set)
     */
    public ArtemisWebAuthnConfigurer<H> allowedOrigins(String... allowedOrigins) {
        log.info("AllowedOrigins: {}", Set.of(allowedOrigins));
        return allowedOrigins(Set.of(allowedOrigins));
    }

    /**
     * Sets the allowed origins.
     *
     * @param allowedOrigins the allowed origins
     * @return the {@link ArtemisWebAuthnConfigurer} for further customization
     * @see #allowedOrigins(String...)
     */
    public ArtemisWebAuthnConfigurer<H> allowedOrigins(Set<String> allowedOrigins) {
        this.allowedOrigins = allowedOrigins;
        return this;
    }

    @Override
    public void configure(H http) throws Exception {
        WebAuthnRelyingPartyOperations rpOperations = webAuthnRelyingPartyOperations(publicKeyCredentialUserEntityRepository, userCredentialRepository);
        WebAuthnAuthenticationFilter webAuthnAuthnFilter = new ArtemisWebAuthnAuthenticationFilter(auditEventRepository, converter, jwtCookieService,
                publicKeyCredentialRequestOptionsRepository, artemisSuccessfulLoginService);

        // we need to use custom repositories to ensure that multinode systems share challenges created in option requests
        // the default implementation only works on single-node systems (at least on Spring Security version 6.4.4)
        var createCredentialOptionsFilter = new ArtemisPublicKeyCredentialCreationOptionsFilter(rpOperations);
        createCredentialOptionsFilter.setCreationOptionsRepository(publicKeyCredentialCreationOptionsRepository);

        var webAuthnRegistrationFilter = new ArtemisWebAuthnRegistrationFilter(userCredentialRepository, rpOperations, mailSendingService, userRepository,
                globalNotificationSettingRepository);
        webAuthnRegistrationFilter.setCreationOptionsRepository(publicKeyCredentialCreationOptionsRepository);

        var authOptionsFilter = new PublicKeyCredentialRequestOptionsFilter(rpOperations);
        authOptionsFilter.setRequestOptionsRepository(publicKeyCredentialRequestOptionsRepository);

<<<<<<< HEAD
        webAuthnAuthnFilter.setAuthenticationManager(new ProviderManager(new ArtemisWebAuthnAuthenticationProvider(rpOperations, userRepository, rateLimitService)));
=======
        webAuthnAuthnFilter.setAuthenticationManager(new ProviderManager(new ArtemisWebAuthnAuthenticationProvider(rpOperations, userRepository, passkeyCredentialsRepository)));
>>>>>>> 466bb2cb
        http.addFilterBefore(webAuthnAuthnFilter, BasicAuthenticationFilter.class);
        http.addFilterAfter(webAuthnRegistrationFilter, AuthorizationFilter.class);
        http.addFilterBefore(createCredentialOptionsFilter, AuthorizationFilter.class);
        http.addFilterBefore(authOptionsFilter, AuthorizationFilter.class);
    }

    private <T> Optional<T> getBeanOrNull(Class<T> type) {
        ApplicationContext context = getBuilder().getSharedObject(ApplicationContext.class);
        if (context == null) {
            return Optional.empty();
        }
        try {
            return Optional.of(context.getBean(type));
        }
        catch (NoSuchBeanDefinitionException ex) {
            return Optional.empty();
        }
    }

    private WebAuthnRelyingPartyOperations webAuthnRelyingPartyOperations(PublicKeyCredentialUserEntityRepository userEntities, UserCredentialRepository userCredentials) {
        if (relyingPartyId == null || relyingPartyName == null) {
            throw new IllegalStateException(
                    "WebAuthn relyingPartyId and relyingPartyName must be configured for passkey authentication; rpId: " + relyingPartyId + ", rpName: " + relyingPartyName);
        }
        Optional<WebAuthnRelyingPartyOperations> webauthnOperationsBean = getBeanOrNull(WebAuthnRelyingPartyOperations.class);
        return webauthnOperationsBean.orElseGet(() -> new Webauthn4JRelyingPartyOperations(userEntities, userCredentials,
                PublicKeyCredentialRpEntity.builder().id(this.relyingPartyId).name(this.relyingPartyName).build(), this.allowedOrigins));
    }
}<|MERGE_RESOLUTION|>--- conflicted
+++ resolved
@@ -91,22 +91,16 @@
 
     private final GlobalNotificationSettingRepository globalNotificationSettingRepository;
 
-<<<<<<< HEAD
     private final RateLimitService rateLimitService;
-=======
+
     private final PasskeyCredentialsRepository passkeyCredentialsRepository;
->>>>>>> 466bb2cb
 
     public ArtemisWebAuthnConfigurer(AuditEventRepository auditEventRepository, HttpMessageConverter<Object> converter, JWTCookieService jwtCookieService,
             UserRepository userRepository, PublicKeyCredentialUserEntityRepository publicKeyCredentialUserEntityRepository, UserCredentialRepository userCredentialRepository,
             PublicKeyCredentialCreationOptionsRepository publicKeyCredentialCreationOptionsRepository,
             PublicKeyCredentialRequestOptionsRepository publicKeyCredentialRequestOptionsRepository, MailSendingService mailSendingService,
-            ArtemisSuccessfulLoginService artemisSuccessfulLoginService, GlobalNotificationSettingRepository globalNotificationSettingRepository,
-<<<<<<< HEAD
-            RateLimitService rateLimitService) {
-=======
+            ArtemisSuccessfulLoginService artemisSuccessfulLoginService, GlobalNotificationSettingRepository globalNotificationSettingRepository, RateLimitService rateLimitService,
             de.tum.cit.aet.artemis.core.repository.PasskeyCredentialsRepository passkeyCredentialsRepository) {
->>>>>>> 466bb2cb
         this.auditEventRepository = auditEventRepository;
         this.converter = converter;
         this.jwtCookieService = jwtCookieService;
@@ -118,11 +112,8 @@
         this.mailSendingService = mailSendingService;
         this.artemisSuccessfulLoginService = artemisSuccessfulLoginService;
         this.globalNotificationSettingRepository = globalNotificationSettingRepository;
-<<<<<<< HEAD
         this.rateLimitService = rateLimitService;
-=======
         this.passkeyCredentialsRepository = passkeyCredentialsRepository;
->>>>>>> 466bb2cb
     }
 
     /**
@@ -190,11 +181,8 @@
         var authOptionsFilter = new PublicKeyCredentialRequestOptionsFilter(rpOperations);
         authOptionsFilter.setRequestOptionsRepository(publicKeyCredentialRequestOptionsRepository);
 
-<<<<<<< HEAD
-        webAuthnAuthnFilter.setAuthenticationManager(new ProviderManager(new ArtemisWebAuthnAuthenticationProvider(rpOperations, userRepository, rateLimitService)));
-=======
-        webAuthnAuthnFilter.setAuthenticationManager(new ProviderManager(new ArtemisWebAuthnAuthenticationProvider(rpOperations, userRepository, passkeyCredentialsRepository)));
->>>>>>> 466bb2cb
+        webAuthnAuthnFilter.setAuthenticationManager(
+                new ProviderManager(new ArtemisWebAuthnAuthenticationProvider(rpOperations, userRepository, rateLimitService, passkeyCredentialsRepository)));
         http.addFilterBefore(webAuthnAuthnFilter, BasicAuthenticationFilter.class);
         http.addFilterAfter(webAuthnRegistrationFilter, AuthorizationFilter.class);
         http.addFilterBefore(createCredentialOptionsFilter, AuthorizationFilter.class);
