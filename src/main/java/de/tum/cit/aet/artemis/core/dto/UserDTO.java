--- conflicted
+++ resolved
@@ -101,7 +101,6 @@
 
     public UserDTO(User user) {
         this(user.getId(), user.getLogin(), user.getName(), user.getFirstName(), user.getLastName(), user.getEmail(), user.getVisibleRegistrationNumber(), user.getActivated(),
-<<<<<<< HEAD
                 user.getImageUrl(), user.getLangKey(), user.isInternal(), user.getCreatedBy(), user.getCreatedDate(), user.getLastModifiedBy(), user.getLastModifiedDate(),
                 user.getAuthorities(), user.getGroups(), user.getOrganizations(), user.getExternalLLMUsageAcceptedTimestamp(), user.getInternalLLMUsageAcceptedTimestamp(),
                 user.isMemirisEnabled());
@@ -110,7 +109,6 @@
     public UserDTO(Long id, String login, String name, String firstName, String lastName, String email, String visibleRegistrationNumber, boolean activated, String imageUrl,
             String langKey, boolean internal, String createdBy, Instant createdDate, String lastModifiedBy, Instant lastModifiedDate, Set<Authority> authorities,
             Set<String> groups, Set<Organization> organizations, ZonedDateTime externalLLMUsageAccepted, ZonedDateTime internalLLMUsageAccepted, boolean memirisEnabled) {
-=======
                 user.getImageUrl(), user.getLangKey(), user.isInternal(), DEFAULT_IS_LOGGED_IN_WITH_PASSKEY, DEFAULT_IS_SUPER_ADMIN_APPROVED, user.getCreatedBy(),
                 user.getCreatedDate(), user.getLastModifiedBy(), user.getLastModifiedDate(), user.getAuthorities(), user.getGroups(), user.getOrganizations(),
                 user.getExternalLLMUsageAcceptedTimestamp(), user.isMemirisEnabled());
@@ -120,7 +118,6 @@
             String langKey, boolean internal, boolean isLoggedInWithPasskey, boolean isPasskeySuperAdminApproved, String createdBy, Instant createdDate, String lastModifiedBy,
             Instant lastModifiedDate, Set<Authority> authorities, Set<String> groups, Set<Organization> organizations, ZonedDateTime externalLLMUsageAccepted,
             boolean memirisEnabled) {
->>>>>>> d0cdb40d
 
         this.id = id;
         this.login = login;
