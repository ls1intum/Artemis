--- conflicted
+++ resolved
@@ -86,17 +86,14 @@
      */
     private boolean askToSetupPasskey = false;
 
-<<<<<<< HEAD
     private ZonedDateTime selectedLLMUsageTimestamp;
 
     private AiSelectionDecision selectedLLMUsage;
-=======
     private boolean isLoggedInWithPasskey = DEFAULT_IS_LOGGED_IN_WITH_PASSKEY;
 
     private boolean isPasskeySuperAdminApproved = DEFAULT_IS_SUPER_ADMIN_APPROVED;
 
     private ZonedDateTime externalLLMUsageAccepted;
->>>>>>> 466bb2cb
 
     private boolean memirisEnabled = false;
 
@@ -106,7 +103,6 @@
 
     public UserDTO(User user) {
         this(user.getId(), user.getLogin(), user.getName(), user.getFirstName(), user.getLastName(), user.getEmail(), user.getVisibleRegistrationNumber(), user.getActivated(),
-<<<<<<< HEAD
                 user.getImageUrl(), user.getLangKey(), user.isInternal(), user.getCreatedBy(), user.getCreatedDate(), user.getLastModifiedBy(), user.getLastModifiedDate(),
                 user.getAuthorities(), user.getGroups(), user.getOrganizations(), user.getAiSelectionDecision(), user.getSelectedLLMUsageTimestamp(), user.isMemirisEnabled());
     }
@@ -114,7 +110,6 @@
     public UserDTO(Long id, String login, String name, String firstName, String lastName, String email, String visibleRegistrationNumber, boolean activated, String imageUrl,
             String langKey, boolean internal, String createdBy, Instant createdDate, String lastModifiedBy, Instant lastModifiedDate, Set<Authority> authorities,
             Set<String> groups, Set<Organization> organizations, AiSelectionDecision selectedLLMUsage, ZonedDateTime selectedLLMUsageTimestamp, boolean memirisEnabled) {
-=======
                 user.getImageUrl(), user.getLangKey(), user.isInternal(), DEFAULT_IS_LOGGED_IN_WITH_PASSKEY, DEFAULT_IS_SUPER_ADMIN_APPROVED, user.getCreatedBy(),
                 user.getCreatedDate(), user.getLastModifiedBy(), user.getLastModifiedDate(), user.getAuthorities(), user.getGroups(), user.getOrganizations(),
                 user.getExternalLLMUsageAcceptedTimestamp(), user.isMemirisEnabled());
@@ -124,7 +119,6 @@
             String langKey, boolean internal, boolean isLoggedInWithPasskey, boolean isPasskeySuperAdminApproved, String createdBy, Instant createdDate, String lastModifiedBy,
             Instant lastModifiedDate, Set<Authority> authorities, Set<String> groups, Set<Organization> organizations, ZonedDateTime externalLLMUsageAccepted,
             boolean memirisEnabled) {
->>>>>>> 466bb2cb
 
         this.id = id;
         this.login = login;
