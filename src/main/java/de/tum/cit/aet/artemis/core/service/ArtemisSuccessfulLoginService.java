package de.tum.cit.aet.artemis.core.service;

import static de.tum.cit.aet.artemis.core.config.Constants.PROFILE_CORE;

import java.net.URL;
import java.time.ZonedDateTime;
import java.time.format.DateTimeFormatter;
import java.util.HashMap;
import java.util.Optional;

import jakarta.annotation.Nullable;

import org.slf4j.Logger;
import org.slf4j.LoggerFactory;
import org.springframework.beans.factory.annotation.Value;
import org.springframework.context.annotation.Lazy;
import org.springframework.context.annotation.Profile;
import org.springframework.stereotype.Service;

import de.tum.cit.aet.artemis.communication.domain.GlobalNotificationType;
import de.tum.cit.aet.artemis.communication.repository.GlobalNotificationSettingRepository;
import de.tum.cit.aet.artemis.communication.service.notifications.MailSendingService;
import de.tum.cit.aet.artemis.core.domain.Language;
import de.tum.cit.aet.artemis.core.domain.User;
import de.tum.cit.aet.artemis.core.exception.EntityNotFoundException;
import de.tum.cit.aet.artemis.core.repository.UserRepository;
import de.tum.cit.aet.artemis.core.security.jwt.AuthenticationMethod;
import de.tum.cit.aet.artemis.core.util.ClientEnvironment;

/**
 * Listener for successful authentication events in the Artemis system.
 * This component listens for successful login attempts and sends email notifications
 * to users when they successfully log in.
 */
@Profile(PROFILE_CORE)
@Service
@Lazy
public class ArtemisSuccessfulLoginService {

    private static final Logger log = LoggerFactory.getLogger(ArtemisSuccessfulLoginService.class);

    private final URL artemisServerUrl;

    private final String passwordResetLinkEnUrl;

    private final String passwordResetLinkDeUrl;

    private final UserRepository userRepository;

    private final MailSendingService mailSendingService;

<<<<<<< HEAD
    public ArtemisSuccessfulLoginService(UserRepository userRepository, MailSendingService mailSendingService, @Value("${server.url}") URL artemisServerUrl,
            @Value("${artemis.user-management.password-reset.links.en:#{null}}") Optional<String> passwordResetLinkEnUrl,
            @Value("${artemis.user-management.password-reset.links.de:#{null}}") Optional<String> passwordResetLinkDeUrl) {
        this.userRepository = userRepository;
        this.mailSendingService = mailSendingService;
        this.artemisServerUrl = artemisServerUrl;

        this.passwordResetLinkEnUrl = getResetLinkOrDefault(passwordResetLinkEnUrl);
        this.passwordResetLinkDeUrl = getResetLinkOrDefault(passwordResetLinkDeUrl);
    }
=======
    private final GlobalNotificationSettingRepository globalNotificationSettingRepository;
>>>>>>> b01cb131

    /**
     * Ensures that the password reset link is initialized properly.
     *
     * @param resetLink The configured reset link.
     * @return The reset link, or if the configured link is empty or set to a placeholder, it uses the default link.
     */
    private String getResetLinkOrDefault(final Optional<String> resetLink) {
        final String defaultPasswordResetLink = artemisServerUrl + "/account/reset/request";

        if (isEmptyOrDefaultLink(resetLink)) {
            log.info("No password reset link configured, using default link {}", defaultPasswordResetLink);
            return defaultPasswordResetLink;
        }
        else {
            return resetLink.orElseThrow();
        }
    }

<<<<<<< HEAD
    private boolean isEmptyOrDefaultLink(final Optional<String> link) {
        if (link.isEmpty()) {
            return true;
        }
        else {
            final String configurationPlaceholder = "<link>";
            final String configuredLink = link.get();
            return configuredLink.isBlank() || configurationPlaceholder.equals(configuredLink);
        }
=======
    public ArtemisSuccessfulLoginService(UserRepository userRepository, MailSendingService mailSendingService,
            GlobalNotificationSettingRepository globalNotificationSettingRepository) {
        this.userRepository = userRepository;
        this.mailSendingService = mailSendingService;
        this.globalNotificationSettingRepository = globalNotificationSettingRepository;
>>>>>>> b01cb131
    }

    /**
     * Handles successful authentication events.
     * Sends a login notification email to users when they successfully authenticate.
     *
     * @param username             the username of the user who has successfully logged in
     * @param authenticationMethod the method used for authentication
     * @param clientEnvironment    the environment information of the client (optional)
     * @see AuthenticationMethod for available authentication methods
     */
    public void sendLoginEmail(String username, AuthenticationMethod authenticationMethod, @Nullable ClientEnvironment clientEnvironment) {
        try {
            User recipient = userRepository.getUserByLoginElseThrow(username);

            if (!globalNotificationSettingRepository.isNotificationEnabled(recipient.getId(), GlobalNotificationType.NEW_LOGIN)) {
                return;
            }

            String localeKey = recipient.getLangKey();
            if (localeKey == null) {
                log.warn("User {} has no language set, using default language 'en'", username);
                localeKey = "en";
            }
            Language language = Language.fromLanguageShortName(localeKey);

            var contextVariables = new HashMap<String, Object>();
            contextVariables.put("authenticationMethod", authenticationMethod.getEmailDisplayName(language));
            ZonedDateTime now = ZonedDateTime.now();
            contextVariables.put("loginDate", now.format(DateTimeFormatter.ofPattern("dd.MM.yyyy")));
            contextVariables.put("loginTime", now.format(DateTimeFormatter.ofPattern("HH:mm:ss '('VV')'")));

            String environmentInfo = clientEnvironment != null ? clientEnvironment.getEnvironmentInfo(language) : ClientEnvironment.getUnknownEnvironmentDisplayName(language);
            contextVariables.put("requestOrigin", environmentInfo);

            if (recipient.isInternal()) {
                contextVariables.put("resetLink", artemisServerUrl.toString() + "/account/password");
            }
            else {
                if (language == Language.GERMAN) {
                    contextVariables.put("resetLink", passwordResetLinkDeUrl);
                }
                else {
                    contextVariables.put("resetLink", passwordResetLinkEnUrl);
                }
            }

            mailSendingService.buildAndSendAsync(recipient, "email.notification.login.title", "mail/notification/newLoginEmail", contextVariables);
        }
        catch (EntityNotFoundException ignored) {
            log.error("User with login {} not found when trying to send newLoginEmail", username);
        }
    }
}<|MERGE_RESOLUTION|>--- conflicted
+++ resolved
@@ -49,20 +49,20 @@
 
     private final MailSendingService mailSendingService;
 
-<<<<<<< HEAD
-    public ArtemisSuccessfulLoginService(UserRepository userRepository, MailSendingService mailSendingService, @Value("${server.url}") URL artemisServerUrl,
+    private final GlobalNotificationSettingRepository globalNotificationSettingRepository;
+
+    public ArtemisSuccessfulLoginService(UserRepository userRepository, MailSendingService mailSendingService,
+            GlobalNotificationSettingRepository globalNotificationSettingRepository, @Value("${server.url}") URL artemisServerUrl,
             @Value("${artemis.user-management.password-reset.links.en:#{null}}") Optional<String> passwordResetLinkEnUrl,
             @Value("${artemis.user-management.password-reset.links.de:#{null}}") Optional<String> passwordResetLinkDeUrl) {
         this.userRepository = userRepository;
         this.mailSendingService = mailSendingService;
+        this.globalNotificationSettingRepository = globalNotificationSettingRepository;
         this.artemisServerUrl = artemisServerUrl;
 
         this.passwordResetLinkEnUrl = getResetLinkOrDefault(passwordResetLinkEnUrl);
         this.passwordResetLinkDeUrl = getResetLinkOrDefault(passwordResetLinkDeUrl);
     }
-=======
-    private final GlobalNotificationSettingRepository globalNotificationSettingRepository;
->>>>>>> b01cb131
 
     /**
      * Ensures that the password reset link is initialized properly.
@@ -82,7 +82,6 @@
         }
     }
 
-<<<<<<< HEAD
     private boolean isEmptyOrDefaultLink(final Optional<String> link) {
         if (link.isEmpty()) {
             return true;
@@ -92,13 +91,6 @@
             final String configuredLink = link.get();
             return configuredLink.isBlank() || configurationPlaceholder.equals(configuredLink);
         }
-=======
-    public ArtemisSuccessfulLoginService(UserRepository userRepository, MailSendingService mailSendingService,
-            GlobalNotificationSettingRepository globalNotificationSettingRepository) {
-        this.userRepository = userRepository;
-        this.mailSendingService = mailSendingService;
-        this.globalNotificationSettingRepository = globalNotificationSettingRepository;
->>>>>>> b01cb131
     }
 
     /**
