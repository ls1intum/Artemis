--- conflicted
+++ resolved
@@ -57,11 +57,7 @@
      * Handles successful authentication events.
      * Sends a login notification email to users when they successfully authenticate.
      *
-<<<<<<< HEAD
-     * @param username the login name of the user who authenticated successfully
-=======
      * @param username the username of the user who has successfully logged in
->>>>>>> 5f9a9b52
      */
     public void sendLoginEmail(String username) {
         try {
