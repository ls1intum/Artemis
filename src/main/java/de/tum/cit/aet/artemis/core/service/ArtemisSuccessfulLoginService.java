package de.tum.cit.aet.artemis.core.service;

import static de.tum.cit.aet.artemis.core.config.Constants.PROFILE_CORE;

import java.net.URL;
import java.time.ZonedDateTime;
import java.time.format.DateTimeFormatter;
import java.util.HashMap;

import jakarta.annotation.Nullable;
import jakarta.annotation.PostConstruct;

import org.slf4j.Logger;
import org.slf4j.LoggerFactory;
import org.springframework.beans.factory.annotation.Value;
import org.springframework.context.annotation.Profile;
import org.springframework.stereotype.Service;

import de.tum.cit.aet.artemis.communication.service.notifications.MailSendingService;
import de.tum.cit.aet.artemis.core.domain.Language;
import de.tum.cit.aet.artemis.core.domain.User;
import de.tum.cit.aet.artemis.core.exception.EntityNotFoundException;
import de.tum.cit.aet.artemis.core.repository.UserRepository;
import de.tum.cit.aet.artemis.core.security.jwt.AuthenticationMethod;
import de.tum.cit.aet.artemis.core.util.ClientEnvironment;

/**
 * Listener for successful authentication events in the Artemis system.
 * This component listens for successful login attempts and sends email notifications
 * to users when they successfully log in.
 */
@Profile(PROFILE_CORE)
@Service
public class ArtemisSuccessfulLoginService {

    private static final Logger log = LoggerFactory.getLogger(ArtemisSuccessfulLoginService.class);

    @Value("${artemis.user-management.password-reset.links.en}")
    private String passwordResetLinkEnUrl;

    @Value("${artemis.user-management.password-reset.links.de}")
    private String passwordResetLinkDeUrl;

    @Value("${server.url}")
    private URL artemisServerUrl;

    private final UserRepository userRepository;

    private final MailSendingService mailSendingService;

    /**
<<<<<<< HEAD
     * Ensures password reset links are initialized properly.
     * Sets default links if none are configured.
=======
     * Ensures that the password reset links for both English and German are initialized properly.
     * If the configured links are empty or set to a placeholder, it uses the default link, the ArtemisServerURL/account/reset/request.
>>>>>>> 89ca36e2
     */
    @PostConstruct
    public void ensurePasswordResetLinksAreInitializedProperly() {
        String defaultPasswordResetLink = artemisServerUrl + "/account/reset/request";
        String configurationPlaceholder = "<link>";
        if (passwordResetLinkEnUrl == null || passwordResetLinkEnUrl.isEmpty() || passwordResetLinkEnUrl.equals(configurationPlaceholder)) {
            log.info("No password reset link configured for English, using default link {}", defaultPasswordResetLink);
            passwordResetLinkEnUrl = defaultPasswordResetLink;
        }
        if (passwordResetLinkDeUrl == null || passwordResetLinkDeUrl.isEmpty() || passwordResetLinkDeUrl.equals(configurationPlaceholder)) {
            log.info("No password reset link configured for German, using default link {}", defaultPasswordResetLink);
            passwordResetLinkDeUrl = defaultPasswordResetLink;
        }
    }

    public ArtemisSuccessfulLoginService(UserRepository userRepository, MailSendingService mailSendingService) {
        this.userRepository = userRepository;
        this.mailSendingService = mailSendingService;
    }

    /**
     * Handles successful authentication events.
     * Sends a login notification email to users when they successfully authenticate.
     *
     * @param username             the username of the user who has successfully logged in
<<<<<<< HEAD
     * @param authenticationMethod the authentication method used for login
     * @param clientEnvironment    the client environment information
=======
     * @param authenticationMethod the method used for authentication
     * @param clientEnvironment    the environment information of the client (optional)
     * @see AuthenticationMethod for available authentication methods
>>>>>>> 89ca36e2
     */
    public void sendLoginEmail(String username, AuthenticationMethod authenticationMethod, @Nullable ClientEnvironment clientEnvironment) {
        try {
            User recipient = userRepository.getUserByLoginElseThrow(username);

            String localeKey = recipient.getLangKey();
            if (localeKey == null) {
                log.warn("User {} has no language set, using default language 'en'", username);
                localeKey = "en";
            }
            Language language = Language.fromLanguageShortName(localeKey);

            var contextVariables = new HashMap<String, Object>();
            contextVariables.put("authenticationMethod", authenticationMethod.getEmailDisplayName(language));
            ZonedDateTime now = ZonedDateTime.now();
            contextVariables.put("loginDate", now.format(DateTimeFormatter.ofPattern("dd.MM.yyyy")));
            contextVariables.put("loginTime", now.format(DateTimeFormatter.ofPattern("HH:mm:ss '('VV')'")));

            String environmentInfo = clientEnvironment != null ? clientEnvironment.getEnvironmentInfo(language) : ClientEnvironment.getUnknownEnvironmentDisplayName(language);
            contextVariables.put("requestOrigin", environmentInfo);

            if (recipient.isInternal()) {
                contextVariables.put("resetLink", artemisServerUrl.toString() + "/account/password");
            }
            else {
                if (language == Language.GERMAN) {
                    contextVariables.put("resetLink", passwordResetLinkDeUrl);
                }
                else {
                    contextVariables.put("resetLink", passwordResetLinkEnUrl);
                }
            }

            mailSendingService.buildAndSendAsync(recipient, "email.notification.login.title", "mail/notification/newLoginEmail", contextVariables);
        }
        catch (EntityNotFoundException ignored) {
            log.error("User with login {} not found when trying to send newLoginEmail", username);
        }
    }
}<|MERGE_RESOLUTION|>--- conflicted
+++ resolved
@@ -49,13 +49,8 @@
     private final MailSendingService mailSendingService;
 
     /**
-<<<<<<< HEAD
-     * Ensures password reset links are initialized properly.
-     * Sets default links if none are configured.
-=======
      * Ensures that the password reset links for both English and German are initialized properly.
      * If the configured links are empty or set to a placeholder, it uses the default link, the ArtemisServerURL/account/reset/request.
->>>>>>> 89ca36e2
      */
     @PostConstruct
     public void ensurePasswordResetLinksAreInitializedProperly() {
@@ -81,14 +76,9 @@
      * Sends a login notification email to users when they successfully authenticate.
      *
      * @param username             the username of the user who has successfully logged in
-<<<<<<< HEAD
-     * @param authenticationMethod the authentication method used for login
-     * @param clientEnvironment    the client environment information
-=======
      * @param authenticationMethod the method used for authentication
      * @param clientEnvironment    the environment information of the client (optional)
      * @see AuthenticationMethod for available authentication methods
->>>>>>> 89ca36e2
      */
     public void sendLoginEmail(String username, AuthenticationMethod authenticationMethod, @Nullable ClientEnvironment clientEnvironment) {
         try {
