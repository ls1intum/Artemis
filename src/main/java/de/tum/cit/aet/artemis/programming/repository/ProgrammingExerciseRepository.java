package de.tum.cit.aet.artemis.programming.repository;

import static de.tum.cit.aet.artemis.core.config.Constants.PROFILE_CORE;
import static de.tum.cit.aet.artemis.core.config.Constants.SHORT_NAME_PATTERN;
import static de.tum.cit.aet.artemis.core.config.Constants.TITLE_NAME_PATTERN;
import static de.tum.cit.aet.artemis.programming.repository.ProgrammingExerciseRepository.ProgrammingExerciseFetchOptions;
import static org.springframework.data.jpa.repository.EntityGraph.EntityGraphType.LOAD;

import java.time.ZonedDateTime;
import java.util.List;
import java.util.Optional;
import java.util.Set;
import java.util.regex.Matcher;

import jakarta.annotation.Nullable;
import jakarta.validation.constraints.NotNull;

import org.hibernate.Hibernate;
import org.springframework.context.annotation.Profile;
import org.springframework.data.jpa.repository.EntityGraph;
import org.springframework.data.jpa.repository.Query;
import org.springframework.data.repository.query.Param;
import org.springframework.stereotype.Repository;

import de.tum.cit.aet.artemis.assessment.domain.Visibility;
import de.tum.cit.aet.artemis.assessment.dto.dashboard.ExerciseMapEntryDTO;
import de.tum.cit.aet.artemis.core.domain.Course;
import de.tum.cit.aet.artemis.core.exception.BadRequestAlertException;
import de.tum.cit.aet.artemis.core.exception.EntityNotFoundException;
import de.tum.cit.aet.artemis.core.repository.base.DynamicSpecificationRepository;
import de.tum.cit.aet.artemis.core.repository.base.FetchOptions;
import de.tum.cit.aet.artemis.exercise.domain.Exercise_;
import de.tum.cit.aet.artemis.programming.domain.ProgrammingExercise;
import de.tum.cit.aet.artemis.programming.domain.ProgrammingExerciseParticipation;
import de.tum.cit.aet.artemis.programming.domain.ProgrammingExerciseStudentParticipation;
import de.tum.cit.aet.artemis.programming.domain.ProgrammingExercise_;
import de.tum.cit.aet.artemis.programming.domain.SolutionProgrammingExerciseParticipation;
import de.tum.cit.aet.artemis.programming.domain.TemplateProgrammingExerciseParticipation;

/**
 * Spring Data JPA repository for the ProgrammingExercise entity.
 */
@Profile(PROFILE_CORE)
@Repository
public interface ProgrammingExerciseRepository extends DynamicSpecificationRepository<ProgrammingExercise, Long, ProgrammingExerciseFetchOptions> {

    /**
     * Does a max join on the result table for each participation by result id (the newer the result id, the newer the result).
     * This makes sure that we only receive the latest result for the template and the solution participation if they exist.
     *
     * @param courseId the course the returned programming exercises belong to.
     * @return all exercises for the given course with only the latest results for solution and template each (if present).
     */
    @Query("""
            SELECT DISTINCT pe
            FROM ProgrammingExercise pe
                LEFT JOIN FETCH pe.templateParticipation tp
                LEFT JOIN FETCH pe.solutionParticipation sp
                LEFT JOIN FETCH tp.results tpr
                LEFT JOIN FETCH sp.results spr
                LEFT JOIN FETCH pe.categories
            WHERE pe.course.id = :courseId
                AND (tpr.id = (SELECT MAX(re1.id) FROM tp.results re1) OR tpr.id IS NULL)
                AND (spr.id = (SELECT MAX(re2.id) FROM sp.results re2) OR spr.id IS NULL)
            """)
    List<ProgrammingExercise> findByCourseIdWithLatestResultForTemplateSolutionParticipations(@Param("courseId") long courseId);

    @EntityGraph(type = LOAD, attributePaths = { "templateParticipation", "solutionParticipation", "teamAssignmentConfig", "categories", "auxiliaryRepositories",
            "submissionPolicy" })
    Optional<ProgrammingExercise> findWithTemplateAndSolutionParticipationTeamAssignmentConfigCategoriesById(long exerciseId);

    @EntityGraph(type = LOAD, attributePaths = { "templateParticipation", "solutionParticipation", "teamAssignmentConfig", "categories", "auxiliaryRepositories",
            "submissionPolicy", "buildConfig" })
    Optional<ProgrammingExercise> findWithTemplateAndSolutionParticipationTeamAssignmentConfigCategoriesAndBuildConfigById(long exerciseId);

    @EntityGraph(type = LOAD, attributePaths = { "templateParticipation", "solutionParticipation", "teamAssignmentConfig", "categories", "competencies", "auxiliaryRepositories",
            "submissionPolicy" })
    Optional<ProgrammingExercise> findWithTemplateAndSolutionParticipationTeamAssignmentConfigCategoriesAndCompetenciesById(long exerciseId);

    @EntityGraph(type = LOAD, attributePaths = { "templateParticipation", "solutionParticipation", "teamAssignmentConfig", "categories", "competencies", "auxiliaryRepositories",
            "submissionPolicy", "buildConfig" })
    Optional<ProgrammingExercise> findWithTemplateAndSolutionParticipationTeamAssignmentConfigCategoriesCompetenciesAndBuildConfigById(long exerciseId);

    @EntityGraph(type = LOAD, attributePaths = { "templateParticipation", "solutionParticipation", "teamAssignmentConfig", "categories", "competencies", "auxiliaryRepositories",
            "submissionPolicy", "plagiarismDetectionConfig", "buildConfig" })
    Optional<ProgrammingExercise> findWithTemplateAndSolutionParticipationTeamAssignmentConfigCategoriesAndCompetenciesAndPlagiarismDetectionConfigAndBuildConfigById(
            long exerciseId);

    @EntityGraph(type = LOAD, attributePaths = { "templateParticipation", "solutionParticipation", "auxiliaryRepositories" })
    Optional<ProgrammingExercise> findWithTemplateAndSolutionParticipationAndAuxiliaryRepositoriesById(long exerciseId);

    @EntityGraph(type = LOAD, attributePaths = { "templateParticipation", "solutionParticipation", "auxiliaryRepositories", "buildConfig" })
    Optional<ProgrammingExercise> findWithTemplateAndSolutionParticipationAndAuxiliaryRepositoriesAndBuildConfigById(long exerciseId);

    @EntityGraph(type = LOAD, attributePaths = { "templateParticipation", "solutionParticipation" })
    Optional<ProgrammingExercise> findWithTemplateAndSolutionParticipationById(long exerciseId);

    @EntityGraph(type = LOAD, attributePaths = { "templateParticipation", "solutionParticipation", "buildConfig" })
    Optional<ProgrammingExercise> findWithTemplateAndSolutionParticipationAndBuildConfigById(long exerciseId);

    @EntityGraph(type = LOAD, attributePaths = { "categories", "teamAssignmentConfig", "templateParticipation.submissions.results", "solutionParticipation.submissions.results",
            "auxiliaryRepositories", "plagiarismDetectionConfig", "templateParticipation", "solutionParticipation", "buildConfig" })
    Optional<ProgrammingExercise> findForCreationById(long exerciseId);

    @EntityGraph(type = LOAD, attributePaths = "testCases")
    Optional<ProgrammingExercise> findWithTestCasesById(long exerciseId);

    @EntityGraph(type = LOAD, attributePaths = "auxiliaryRepositories")
    Optional<ProgrammingExercise> findWithAuxiliaryRepositoriesById(long exerciseId);

    @EntityGraph(type = LOAD, attributePaths = { "auxiliaryRepositories", "competencies", "buildConfig" })
    Optional<ProgrammingExercise> findWithAuxiliaryRepositoriesCompetenciesAndBuildConfigById(long exerciseId);

    @EntityGraph(type = LOAD, attributePaths = "submissionPolicy")
    Optional<ProgrammingExercise> findWithSubmissionPolicyById(long exerciseId);

    List<ProgrammingExercise> findAllByProjectKey(String projectKey);

    @EntityGraph(type = LOAD, attributePaths = "submissionPolicy")
    List<ProgrammingExercise> findWithSubmissionPolicyByProjectKey(String projectKey);

    /**
     * Finds one programming exercise including its submission policy by the exercise's project key.
     *
     * @param projectKey           the project key of the programming exercise.
     * @param withSubmissionPolicy whether the submission policy should be included in the result.
     * @return the programming exercise.
     * @throws EntityNotFoundException if no programming exercise or multiple exercises with the given project key exist.
     */
    default ProgrammingExercise findOneByProjectKeyOrThrow(String projectKey, boolean withSubmissionPolicy) throws EntityNotFoundException {
        List<ProgrammingExercise> exercises;
        if (withSubmissionPolicy) {
            exercises = findWithSubmissionPolicyByProjectKey(projectKey);
        }
        else {
            exercises = findAllByProjectKey(projectKey);
        }
        if (exercises.size() != 1) {
            throw new EntityNotFoundException("No exercise or multiple exercises found for the given project key: " + projectKey);
        }
        return exercises.getFirst();
    }

    /**
     * Get a programmingExercise with template participation, each with the latest result and feedbacks.
     * NOTICE: this query is quite expensive because it loads all feedback and test cases, and it includes sub queries to retrieve the latest result
     * IMPORTANT: you should generally avoid using this query except you really need all information!!
     *
     * @param exerciseId the id of the exercise that should be fetched.
     * @return the exercise with the given ID, if found.
     */
    @Query("""
            SELECT DISTINCT pe
            FROM ProgrammingExercise pe
                LEFT JOIN FETCH pe.templateParticipation tp
                LEFT JOIN FETCH tp.results AS tpr
                LEFT JOIN FETCH tpr.feedbacks tf
                LEFT JOIN FETCH tf.testCase
                LEFT JOIN FETCH tpr.submission
            WHERE pe.id = :exerciseId
                AND (tpr.id = (SELECT MAX(re1.id) FROM tp.results re1) OR tpr.id IS NULL)
            """)
    Optional<ProgrammingExercise> findWithTemplateParticipationLatestResultFeedbackTestCasesById(@Param("exerciseId") long exerciseId);

    /**
     * Get a programmingExercise with solution participation, each with the latest result and feedbacks.
     * NOTICE: this query is quite expensive because it loads all feedback and test cases, and it includes sub queries to retrieve the latest result
     * IMPORTANT: you should generally avoid using this query except you really need all information!!
     *
     * @param exerciseId the id of the exercise that should be fetched.
     * @return the exercise with the given ID, if found.
     */
    @Query("""
            SELECT DISTINCT pe
            FROM ProgrammingExercise pe
                LEFT JOIN FETCH pe.solutionParticipation sp
                LEFT JOIN FETCH sp.results AS spr
                LEFT JOIN FETCH spr.feedbacks sf
                LEFT JOIN FETCH sf.testCase
                LEFT JOIN FETCH spr.submission
            WHERE pe.id = :exerciseId
                AND (spr.id = (SELECT MAX(re2.id) FROM sp.results re2) OR spr.id IS NULL)
            """)
    Optional<ProgrammingExercise> findWithSolutionParticipationLatestResultFeedbackTestCasesById(@Param("exerciseId") long exerciseId);

    /**
     * Get all programming exercises that need to be scheduled: Those must satisfy one of the following requirements:
     * <ul>
     * <li>The release date is in the future → Schedule combine template commits</li>
     * <li>The build and test student submissions after due date is in the future</li>
     * <li>The due date is in the future</li>
     * <li>There are participations in the exercise with individual due dates in the future</li>
     * </ul>
     *
     * @param now the current time
     * @return List of the exercises that should be scheduled
     */
    @Query("""
            SELECT DISTINCT pe
            FROM ProgrammingExercise pe
                LEFT JOIN FETCH pe.studentParticipations participation
                LEFT JOIN FETCH participation.team team
                LEFT JOIN FETCH team.students
            WHERE pe.releaseDate > :now
                OR pe.buildAndTestStudentSubmissionsAfterDueDate > :now
                OR pe.dueDate > :now
                OR (participation.individualDueDate IS NOT NULL AND participation.individualDueDate > :now)
            """)
    List<ProgrammingExercise> findAllToBeScheduled(@Param("now") ZonedDateTime now);

    @Query("""
            SELECT DISTINCT pe
            FROM ProgrammingExercise pe
            WHERE pe.course IS NOT NULL
                AND :endDate1 <= pe.course.endDate
                AND pe.course.endDate <= :endDate2
            """)
    List<ProgrammingExercise> findAllByRecentCourseEndDate(@Param("endDate1") ZonedDateTime endDate1, @Param("endDate2") ZonedDateTime endDate2);

    @Query("""
            SELECT DISTINCT pe
            FROM ProgrammingExercise pe
            WHERE pe.exerciseGroup IS NOT NULL
                AND :endDate1 <= pe.exerciseGroup.exam.endDate
                AND pe.exerciseGroup.exam.endDate <= :endDate2
            """)
    List<ProgrammingExercise> findAllByRecentExamEndDate(@Param("endDate1") ZonedDateTime endDate1, @Param("endDate2") ZonedDateTime endDate2);

    @Query("""
            SELECT DISTINCT pe
            FROM ProgrammingExercise pe
<<<<<<< HEAD
                LEFT JOIN FETCH pe.templateParticipation
                LEFT JOIN FETCH pe.solutionParticipation
            WHERE pe.id = :exerciseId
            """)
    Optional<ProgrammingExercise> findWithEagerTemplateAndSolutionParticipationsById(@Param("exerciseId") long exerciseId);
=======
                LEFT JOIN FETCH pe.studentParticipations
            WHERE pe.dueDate IS NOT NULL
                AND :endDate1 <= pe.dueDate
                AND pe.dueDate <= :endDate2
            """)
    List<ProgrammingExercise> findAllWithStudentParticipationByRecentDueDate(@Param("endDate1") ZonedDateTime endDate1, @Param("endDate2") ZonedDateTime endDate2);

    @Query("""
            SELECT DISTINCT pe
            FROM ProgrammingExercise pe
                LEFT JOIN FETCH pe.studentParticipations
            WHERE pe.exerciseGroup IS NOT NULL
                AND :endDate1 <= pe.exerciseGroup.exam.endDate
                AND pe.exerciseGroup.exam.endDate <= :endDate2
            """)
    List<ProgrammingExercise> findAllWithStudentParticipationByRecentExamEndDate(@Param("endDate1") ZonedDateTime endDate1, @Param("endDate2") ZonedDateTime endDate2);
>>>>>>> a2436702

    @EntityGraph(type = LOAD, attributePaths = { "studentParticipations", "studentParticipations.team", "studentParticipations.team.students" })
    Optional<ProgrammingExercise> findWithEagerStudentParticipationsById(long exerciseId);

    @Query("""
            SELECT pe
            FROM ProgrammingExercise pe
                LEFT JOIN FETCH pe.studentParticipations pep
                LEFT JOIN FETCH pep.student
                LEFT JOIN FETCH pep.team t
            LEFT JOIN FETCH t.students
            LEFT JOIN FETCH pep.submissions s
            WHERE pe.id = :exerciseId
                AND (s.type <> de.tum.cit.aet.artemis.exercise.domain.SubmissionType.ILLEGAL OR s.type IS NULL)
            """)
    Optional<ProgrammingExercise> findWithEagerStudentParticipationsStudentAndLegalSubmissionsById(@Param("exerciseId") long exerciseId);

    @Query("""
            SELECT pe
            FROM ProgrammingExercise pe
                LEFT JOIN pe.studentParticipations spep
            WHERE spep.id = :participationId
            """)
    Optional<ProgrammingExercise> findByStudentParticipationId(@Param("participationId") long participationId);

    @Query("""
            SELECT pe
            FROM ProgrammingExercise pe
            WHERE pe.templateParticipation.id = :participationId
            """)
    Optional<ProgrammingExercise> findByTemplateParticipationId(@Param("participationId") long participationId);

    @Query("""
            SELECT pe
            FROM ProgrammingExercise pe
                LEFT JOIN FETCH pe.buildConfig
            WHERE pe.solutionParticipation.id = :participationId
            """)
    Optional<ProgrammingExercise> findBySolutionParticipationIdWithBuildConfig(@Param("participationId") long participationId);

    @Query("""
            SELECT pe
            FROM ProgrammingExercise pe
                LEFT JOIN pe.studentParticipations spep
                LEFT JOIN FETCH pe.buildConfig
            WHERE spep.id = :participationId
            """)
    Optional<ProgrammingExercise> findByStudentParticipationIdWithBuildConfig(@Param("participationId") long participationId);

    @Query("""
            SELECT pe
            FROM ProgrammingExercise pe
                LEFT JOIN FETCH pe.buildConfig
            WHERE pe.templateParticipation.id = :participationId
            """)
    Optional<ProgrammingExercise> findByTemplateParticipationIdWithBuildConfig(@Param("participationId") long participationId);

    @Query("""
            SELECT pe
            FROM ProgrammingExercise pe
            WHERE pe.solutionParticipation.id = :participationId
            """)
    Optional<ProgrammingExercise> findBySolutionParticipationId(@Param("participationId") long participationId);

    @Query("""
            SELECT pe
            FROM ProgrammingExercise pe
                LEFT JOIN pe.studentParticipations pep
                LEFT JOIN FETCH pe.templateParticipation tp
            WHERE pep.id = :participationId
            """)
    Optional<ProgrammingExercise> findByStudentParticipationIdWithTemplateParticipation(@Param("participationId") long participationId);

    @Query("""
            SELECT p
            FROM ProgrammingExercise p
                LEFT JOIN FETCH p.testCases tc
                LEFT JOIN FETCH p.staticCodeAnalysisCategories
                LEFT JOIN FETCH p.exerciseHints
                LEFT JOIN FETCH p.templateParticipation
                LEFT JOIN FETCH p.solutionParticipation
                LEFT JOIN FETCH p.auxiliaryRepositories
                LEFT JOIN FETCH tc.solutionEntries
                LEFT JOIN FETCH p.buildConfig
            WHERE p.id = :exerciseId
            """)
    Optional<ProgrammingExercise> findByIdWithEagerTestCasesStaticCodeAnalysisCategoriesHintsAndTemplateAndSolutionParticipationsAndAuxReposAndBuildConfig(
            @Param("exerciseId") long exerciseId);

    @Query("""
            SELECT p
            FROM ProgrammingExercise p
                LEFT JOIN FETCH p.testCases tc
                LEFT JOIN FETCH p.staticCodeAnalysisCategories
                LEFT JOIN FETCH p.exerciseHints
                LEFT JOIN FETCH p.templateParticipation
                LEFT JOIN FETCH p.solutionParticipation
                LEFT JOIN FETCH p.auxiliaryRepositories
                LEFT JOIN FETCH tc.solutionEntries
                LEFT JOIN FETCH p.buildConfig
            WHERE p.id = :exerciseId
            """)
    Optional<ProgrammingExercise> findByIdWithEagerBuildConfigTestCasesStaticCodeAnalysisCategoriesHintsAndTemplateAndSolutionParticipationsAndAuxRepos(
            @Param("exerciseId") long exerciseId);

    /**
     * Returns all programming exercises that have a due date after {@code now} and have tests marked with
     * {@link Visibility#AFTER_DUE_DATE} but no buildAndTestStudentSubmissionsAfterDueDate.
     *
     * @param now the time after which the due date of the exercise has to be
     * @return List<ProgrammingExercise> (can be empty)
     */
    @Query("""
            SELECT DISTINCT pe
            FROM ProgrammingExercise pe
                LEFT JOIN pe.testCases tc
            WHERE pe.dueDate > :now
                AND pe.buildAndTestStudentSubmissionsAfterDueDate IS NULL
                AND tc.visibility = de.tum.cit.aet.artemis.assessment.domain.Visibility.AFTER_DUE_DATE
            """)
    List<ProgrammingExercise> findAllByDueDateAfterDateWithTestsAfterDueDateWithoutBuildStudentSubmissionsDate(@Param("now") ZonedDateTime now);

    /**
     * Returns the programming exercises that are part of an exam with an end date after than the provided date.
     * This method also fetches the exercise group and exam.
     *
     * @param dateTime ZonedDatetime object.
     * @return List<ProgrammingExercise> (can be empty)
     */
    @Query("""
            SELECT pe
            FROM ProgrammingExercise pe
                LEFT JOIN FETCH pe.exerciseGroup eg
                LEFT JOIN FETCH eg.exam e
            WHERE e.endDate > :dateTime
            """)
    List<ProgrammingExercise> findAllWithEagerExamByExamEndDateAfterDate(@Param("dateTime") ZonedDateTime dateTime);

    /**
     * In distinction to other exercise types, students can have multiple submissions in a programming exercise.
     * We therefore have to check here that a submission exists, that was submitted before the due date.
     * Should be used for exam dashboard to ignore test run submissions.
     *
     * @param exerciseId the exercise id we are interested in
     * @return the number of distinct submissions belonging to the exercise id
     */
    @Query("""
            SELECT COUNT (DISTINCT p)
            FROM ProgrammingExerciseStudentParticipation p
                JOIN p.submissions s
            WHERE p.exercise.id = :exerciseId
                AND p.testRun = FALSE
                AND s.submitted = TRUE
                AND (s.type <> de.tum.cit.aet.artemis.exercise.domain.SubmissionType.ILLEGAL OR s.type IS NULL)
            """)
    long countLegalSubmissionsByExerciseIdSubmittedIgnoreTestRunSubmissions(@Param("exerciseId") long exerciseId);

    /**
     * In distinction to other exercise types, students can have multiple submissions in a programming exercise.
     * We therefore have to check here that a submission exists, that was submitted before the due date.
     * Should be used for exam dashboard to ignore test run submissions.
     *
     * @param exerciseIds the exercise ids we are interested in
     * @return list of exercises with the count of distinct submissions belonging to the exercise id
     */
    @Query("""
            SELECT new de.tum.cit.aet.artemis.assessment.dto.dashboard.ExerciseMapEntryDTO(
                p.exercise.id,
                count(DISTINCT p)
            )
            FROM ProgrammingExerciseStudentParticipation p
                JOIN p.submissions s
            WHERE p.exercise.id IN :exerciseIds
                AND p.testRun = FALSE
                AND s.submitted = TRUE
                AND (s.type <> de.tum.cit.aet.artemis.exercise.domain.SubmissionType.ILLEGAL OR s.type IS NULL)
            GROUP BY p.exercise.id
            """)
    List<ExerciseMapEntryDTO> countSubmissionsByExerciseIdsSubmittedIgnoreTestRun(@Param("exerciseIds") Set<Long> exerciseIds);

    /**
     * In distinction to other exercise types, students can have multiple submissions in a programming exercise.
     * We therefore have to check here that a submission exists, that was submitted before the due date.
     * Should be used for exam dashboard to ignore test run submissions.
     *
     * @param exerciseId the exercise id we are interested in
     * @return the number of distinct submissions belonging to the exercise id that are assessed
     */
    @Query("""
            SELECT COUNT (DISTINCT p)
            FROM ProgrammingExerciseStudentParticipation p
                LEFT JOIN p.results r
            WHERE p.exercise.id = :exerciseId
                AND p.testRun = FALSE
                AND r.submission.submitted = TRUE
                AND (r.submission.type <> de.tum.cit.aet.artemis.exercise.domain.SubmissionType.ILLEGAL OR r.submission.type IS NULL)
                AND r.assessor IS NOT NULL
                AND r.completionDate IS NOT NULL
            """)
    long countAssessmentsByExerciseIdSubmittedIgnoreTestRunSubmissions(@Param("exerciseId") long exerciseId);

    /**
     * In distinction to other exercise types, students can have multiple submissions in a programming exercise.
     * We therefore have to check here if any submission of the student was submitted before the due date.
     *
     * @param examId the exam id we are interested in
     * @return the number of the latest submissions belonging to a participation belonging to the exam id, which have the submitted flag set to true and the submission date before
     *         the exercise due date, or no exercise due date at all (only exercises with manual or semi-automatic correction are considered)
     */
    @Query("""
            SELECT COUNT (DISTINCT p)
            FROM ProgrammingExerciseStudentParticipation p
                JOIN p.submissions s
            WHERE p.exercise.assessmentType <> de.tum.cit.aet.artemis.assessment.domain.AssessmentType.AUTOMATIC
                AND p.exercise.exerciseGroup.exam.id = :examId
                AND (s.type <> de.tum.cit.aet.artemis.exercise.domain.SubmissionType.ILLEGAL OR s.type IS NULL)
            """)
    long countLegalSubmissionsByExamIdSubmitted(@Param("examId") long examId);

    /**
     * In distinction to other exercise types, students can have multiple submissions in a programming exercise.
     * We therefore have to check here if any submission of the student was submitted before the due date.
     *
     * @param exerciseIds the exercise ids of the course we are interested in
     * @return the number of submissions belonging to the course id, which have the submitted flag set to true (only exercises with manual or semi-automatic correction are
     *         considered)
     */
    @Query("""
            SELECT COUNT (DISTINCT p)
            FROM ProgrammingExerciseStudentParticipation p
                JOIN p.submissions s
            WHERE p.exercise.assessmentType <> de.tum.cit.aet.artemis.assessment.domain.AssessmentType.AUTOMATIC
                AND p.exercise.id IN :exerciseIds
                AND s.submitted = TRUE
                AND (s.type <> de.tum.cit.aet.artemis.exercise.domain.SubmissionType.ILLEGAL OR s.type IS NULL)
            """)
    long countAllSubmissionsByExerciseIdsSubmitted(@Param("exerciseIds") Set<Long> exerciseIds);

    // Note: we have to use left join here to avoid issues in the where clause, there can be at most one indirection (e.g. c1.editorGroupName) in the WHERE clause when using "OR"
    // Multiple different indirection in the WHERE clause (e.g. pe.course.instructorGroupName and ex.course.instructorGroupName) would not work
    @Query("""
            SELECT pe
            FROM ProgrammingExercise pe
                LEFT JOIN pe.course c1
                LEFT JOIN pe.exerciseGroup eg
                LEFT JOIN eg.exam ex
                LEFT JOIN ex.course c2
            WHERE c1.instructorGroupName IN :groupNames
                OR c1.editorGroupName IN :groupNames
                OR c1.teachingAssistantGroupName IN :groupNames
                OR c2.instructorGroupName IN :groupNames
                OR c2.editorGroupName IN :groupNames
                OR c2.teachingAssistantGroupName IN :groupNames
            """)
    List<ProgrammingExercise> findAllByInstructorOrEditorOrTAGroupNameIn(@Param("groupNames") Set<String> groupNames);

    // Note: we have to use left join here to avoid issues in the where clause, see the explanation above
    @Query("""
            SELECT pe
            FROM ProgrammingExercise pe
                LEFT JOIN pe.exerciseGroup eg
                LEFT JOIN eg.exam ex
            WHERE pe.course = :course
                OR ex.course = :course
            """)
    List<ProgrammingExercise> findAllProgrammingExercisesInCourseOrInExamsOfCourse(@Param("course") Course course);

    @EntityGraph(type = LOAD, attributePaths = { "plagiarismDetectionConfig", "teamAssignmentConfig", "buildConfig" })
    Optional<ProgrammingExercise> findWithPlagiarismDetectionConfigTeamConfigAndBuildConfigById(long exerciseId);

    long countByShortNameAndCourse(String shortName, Course course);

    long countByTitleAndCourse(String shortName, Course course);

    long countByShortNameAndExerciseGroupExamCourse(String shortName, Course course);

    long countByTitleAndExerciseGroupExamCourse(String shortName, Course course);

    /**
     * Find a programming exercise by its id, with grading criteria loaded, and throw an EntityNotFoundException if it cannot be found
     *
     * @param exerciseId of the programming exercise.
     * @return The programming exercise related to the given id
     */
    @Query("""
            SELECT DISTINCT e
            FROM ProgrammingExercise e
                LEFT JOIN FETCH e.gradingCriteria
            WHERE e.id = :exerciseId
            """)
    Optional<ProgrammingExercise> findByIdWithGradingCriteria(@Param("exerciseId") long exerciseId);

    default ProgrammingExercise findByIdWithGradingCriteriaElseThrow(long exerciseId) {
        return getValueElseThrow(findByIdWithGradingCriteria(exerciseId), exerciseId);
    }

    /**
     * Find a programming exercise by its id and fetch related plagiarism detection config and team config.
     * Throws an EntityNotFoundException if the exercise cannot be found.
     *
     * @param programmingExerciseId of the programming exercise.
     * @return The programming exercise related to the given id
     */
    @NotNull
    default ProgrammingExercise findByIdWithPlagiarismDetectionConfigTeamConfigAndBuildConfigElseThrow(long programmingExerciseId) throws EntityNotFoundException {
        return getValueElseThrow(findWithPlagiarismDetectionConfigTeamConfigAndBuildConfigById(programmingExerciseId), programmingExerciseId);
    }

    /**
     * Find a programming exercise with auxiliary repositories by its id and throw an EntityNotFoundException if it cannot be found
     *
     * @param programmingExerciseId of the programming exercise.
     * @return The programming exercise related to the given id
     */
    @NotNull
    default ProgrammingExercise findByIdWithAuxiliaryRepositoriesElseThrow(long programmingExerciseId) throws EntityNotFoundException {
        return getValueElseThrow(findWithAuxiliaryRepositoriesById(programmingExerciseId), programmingExerciseId);
    }

    /**
     * Find a programming exercise with auxiliary repositories competencies, and buildConfig by its id and throw an {@link EntityNotFoundException} if it cannot be found
     *
     * @param programmingExerciseId of the programming exercise.
     * @return The programming exercise related to the given id
     */
    @NotNull
    default ProgrammingExercise findByIdWithAuxiliaryRepositoriesCompetenciesAndBuildConfigElseThrow(long programmingExerciseId) throws EntityNotFoundException {
        return getValueElseThrow(findWithAuxiliaryRepositoriesCompetenciesAndBuildConfigById(programmingExerciseId), programmingExerciseId);
    }

    /**
     * Find a programming exercise with the submission policy by its id and throw an EntityNotFoundException if it cannot be found
     *
     * @param programmingExerciseId of the programming exercise.
     * @return The programming exercise related to the given id
     */
    @NotNull
    default ProgrammingExercise findByIdWithSubmissionPolicyElseThrow(long programmingExerciseId) throws EntityNotFoundException {
        return getValueElseThrow(findWithSubmissionPolicyById(programmingExerciseId), programmingExerciseId);
    }

    /**
     * Find a programming exercise by its id, including template and solution but without results.
     * TODO: we should remove this method later on and use 'findByIdWithTemplateAndSolutionParticipationTeamAssignmentConfigCategoriesElseThrow' in all places,
     * they have same functionality.
     *
     * @param programmingExerciseId of the programming exercise.
     * @return The programming exercise related to the given id
     * @throws EntityNotFoundException the programming exercise could not be found.
     */
    @NotNull
    // TODO: rename, this method does more than it promises
    default ProgrammingExercise findByIdWithTemplateAndSolutionParticipationElseThrow(long programmingExerciseId) throws EntityNotFoundException {
        return getValueElseThrow(findWithTemplateAndSolutionParticipationTeamAssignmentConfigCategoriesById(programmingExerciseId), programmingExerciseId);
    }

    /**
     * Find a programming exercise by its id, including auxiliary repositories, template and solution participation and
     * their latest results.
     *
     * @param programmingExerciseId of the programming exercise.
     * @return The programming exercise related to the given id
     * @throws EntityNotFoundException the programming exercise could not be found.
     */
    @NotNull
    default ProgrammingExercise findByIdWithTemplateAndSolutionParticipationAndAuxiliaryRepositoriesElseThrow(long programmingExerciseId) throws EntityNotFoundException {
        return getValueElseThrow(findWithTemplateAndSolutionParticipationAndAuxiliaryRepositoriesById(programmingExerciseId), programmingExerciseId);
    }

    /**
     * Find a programming exercise by its id, including auxiliary repositories, template and solution participation,
     * their latest results and build config.
     *
     * @param programmingExerciseId of the programming exercise.
     * @return The programming exercise related to the given id
     * @throws EntityNotFoundException the programming exercise could not be found.
     */
    @NotNull
    default ProgrammingExercise findWithTemplateAndSolutionParticipationAndAuxiliaryRepositoriesAndBuildConfigElseThrow(long programmingExerciseId) throws EntityNotFoundException {
        Optional<ProgrammingExercise> programmingExercise = findWithTemplateAndSolutionParticipationAndAuxiliaryRepositoriesAndBuildConfigById(programmingExerciseId);
        return getValueElseThrow(programmingExercise, programmingExerciseId);
    }

    /**
     * Find a programming exercise by its id, with eagerly loaded template and solution participation and auxiliary repositories
     *
     * @param programmingExerciseId of the programming exercise.
     * @return The programming exercise related to the given id
     * @throws EntityNotFoundException the programming exercise could not be found.
     */
    @NotNull
    default ProgrammingExercise findByIdWithStudentParticipationsAndLegalSubmissionsElseThrow(long programmingExerciseId) throws EntityNotFoundException {
        return getValueElseThrow(findWithEagerStudentParticipationsStudentAndLegalSubmissionsById(programmingExerciseId), programmingExerciseId);
    }

    /**
     * @param exerciseId the exercise we are interested in
     * @return the number of programming submissions which should be assessed
     *         We don't need to check for the submission date, because students cannot participate in programming exercises with manual assessment after their due date
     */
    default long countLegalSubmissionsByExerciseIdSubmitted(long exerciseId) {
        return countLegalSubmissionsByExerciseIdSubmittedIgnoreTestRunSubmissions(exerciseId);
    }

    /**
     * @param exerciseId the exercise we are interested in
     * @return the number of assessed programming submissions
     *         We don't need to check for the submission date, because students cannot participate in programming exercises with manual assessment after their due date
     */
    default long countAssessmentsByExerciseIdSubmitted(long exerciseId) {
        return countAssessmentsByExerciseIdSubmittedIgnoreTestRunSubmissions(exerciseId);
    }

    /**
     * Find a programming exercise by its id, with eagerly loaded template and solution participation, team assignment config and categories
     *
     * @param programmingExerciseId of the programming exercise.
     * @return The programming exercise related to the given id
     * @throws EntityNotFoundException the programming exercise could not be found.
     */
    @NotNull
    default ProgrammingExercise findByIdWithTemplateAndSolutionParticipationTeamAssignmentConfigCategoriesElseThrow(long programmingExerciseId) throws EntityNotFoundException {
        return getValueElseThrow(findWithTemplateAndSolutionParticipationTeamAssignmentConfigCategoriesById(programmingExerciseId), programmingExerciseId);
    }

    /**
     * Find a programming exercise by its id, with eagerly loaded template and solution participation, team assignment config, categories and build config
     *
     * @param programmingExerciseId of the programming exercise.
     * @return The programming exercise related to the given id
     * @throws EntityNotFoundException the programming exercise could not be found.
     */
    @NotNull
    default ProgrammingExercise findByIdWithTemplateAndSolutionParticipationTeamAssignmentConfigCategoriesAndBuildConfigElseThrow(long programmingExerciseId)
            throws EntityNotFoundException {
        Optional<ProgrammingExercise> programmingExercise = findWithTemplateAndSolutionParticipationTeamAssignmentConfigCategoriesAndBuildConfigById(programmingExerciseId);
        return getValueElseThrow(programmingExercise, programmingExerciseId);
    }

    @NotNull
    default ProgrammingExercise findByIdWithTemplateAndSolutionParticipationTeamAssignmentConfigCategoriesAndCompetenciesElseThrow(long programmingExerciseId)
            throws EntityNotFoundException {
        return getValueElseThrow(findWithTemplateAndSolutionParticipationTeamAssignmentConfigCategoriesAndCompetenciesById(programmingExerciseId), programmingExerciseId);
    }

    @NotNull
    default ProgrammingExercise findByIdWithTemplateAndSolutionParticipationTeamAssignmentConfigCategoriesCompetenciesAndBuildConfigElseThrow(long programmingExerciseId)
            throws EntityNotFoundException {
        Optional<ProgrammingExercise> programmingExercise = findWithTemplateAndSolutionParticipationTeamAssignmentConfigCategoriesCompetenciesAndBuildConfigById(
                programmingExerciseId);
        return getValueElseThrow(programmingExercise, programmingExerciseId);
    }

    @NotNull
    default ProgrammingExercise findByIdWithTemplateAndSolutionParticipationTeamAssignmentConfigCategoriesAndCompetenciesAndPlagiarismDetectionConfigAndBuildConfigElseThrow(
            long programmingExerciseId) throws EntityNotFoundException {
        return getValueElseThrow(
                findWithTemplateAndSolutionParticipationTeamAssignmentConfigCategoriesAndCompetenciesAndPlagiarismDetectionConfigAndBuildConfigById(programmingExerciseId),
                programmingExerciseId);
    }

    /**
     * Find a programming exercise by its id, with eagerly loaded objects required for the creation of a programming exercise.
     *
     * @param programmingExerciseId of the programming exercise.
     * @return The programming exercise related to the given id
     * @throws EntityNotFoundException the programming exercise could not be found.
     */
    @NotNull
    default ProgrammingExercise findForCreationByIdElseThrow(long programmingExerciseId) throws EntityNotFoundException {
        return getValueElseThrow(findForCreationById(programmingExerciseId), programmingExerciseId);
    }

    /**
     * Saves the given programming exercise to the database.
     * <p>
     * When saving a programming exercise Hibernates returns an exercise with references to proxy objects.
     * Thus, we need to load the objects referenced by the programming exercise again.
     *
     * @param exercise The programming exercise that should be saved.
     * @return The saved programming exercise.
     */
    default ProgrammingExercise saveForCreation(ProgrammingExercise exercise) {
        this.saveAndFlush(exercise);
        return this.findForCreationByIdElseThrow(exercise.getId());
    }

    /**
     * Find a programming exercise by its id, with eagerly loaded template and solution participation,
     * including the latest result with feedback and test cases.
     * <p>
     * NOTICE: this query is quite expensive because it loads all feedback and test cases,
     * and it includes sub queries to retrieve the latest result
     * IMPORTANT: you should generally avoid using this query except you really need all information!!
     *
     * @param programmingExerciseId of the programming exercise.
     * @return The programming exercise related to the given id
     * @throws EntityNotFoundException the programming exercise could not be found.
     */
    @NotNull
    default ProgrammingExercise findByIdWithTemplateAndSolutionParticipationLatestResultFeedbackTestCasesElseThrow(long programmingExerciseId) throws EntityNotFoundException {
        // TODO: This is a dark hack. Move this into a service where we properly load only the solution participation in the second step
        ProgrammingExercise programmingExerciseWithTemplate = getValueElseThrow(findWithTemplateParticipationLatestResultFeedbackTestCasesById(programmingExerciseId),
                programmingExerciseId);
        ProgrammingExercise programmingExerciseWithSolution = getValueElseThrow(findWithSolutionParticipationLatestResultFeedbackTestCasesById(programmingExerciseId),
                programmingExerciseId);

        programmingExerciseWithTemplate.setSolutionParticipation(programmingExerciseWithSolution.getSolutionParticipation());

        return programmingExerciseWithTemplate;
    }

    @NotNull
    default ProgrammingExercise findWithEagerStudentParticipationsByIdElseThrow(long programmingExerciseId) {
        return getValueElseThrow(findWithEagerStudentParticipationsById(programmingExerciseId), programmingExerciseId);
    }

    /**
     * Retrieves the associated ProgrammingExercise for a given ProgrammingExerciseParticipation.
     * If the ProgrammingExercise is not already loaded, it is fetched from the database and linked
     * to the specified participation. This method handles different types of participation
     * (template, solution, student) to optimize database queries and avoid performance bottlenecks.
     *
     * @param participation the programming exercise participation object; must not be null
     * @return the linked ProgrammingExercise, or null if not found or the participation is not initialized
     */
    @Nullable
    default ProgrammingExercise getProgrammingExerciseFromParticipation(ProgrammingExerciseParticipation participation) {
        // Note: if this participation was retrieved as Participation (abstract super class) from the database, the programming exercise might not be correctly initialized
        if (participation.getProgrammingExercise() == null || !Hibernate.isInitialized(participation.getProgrammingExercise())) {
            // Find the programming exercise for the given participation
            // NOTE: we use different methods to find the programming exercise based on the participation type on purpose to avoid slow database queries
            long participationId = participation.getId();
            Optional<ProgrammingExercise> optionalProgrammingExercise = switch (participation) {
                case TemplateProgrammingExerciseParticipation ignored -> findByTemplateParticipationId(participationId);
                case SolutionProgrammingExerciseParticipation ignored -> findBySolutionParticipationId(participationId);
                case ProgrammingExerciseStudentParticipation ignored -> findByStudentParticipationId(participationId);
                default -> Optional.empty();
            };
            if (optionalProgrammingExercise.isEmpty()) {
                return null;
            }
            participation.setProgrammingExercise(optionalProgrammingExercise.get());
        }
        return participation.getProgrammingExercise();
    }

    /**
     * Retrieves the associated ProgrammingExercise with the build config for a given ProgrammingExerciseParticipation.
     * If the ProgrammingExercise is not already loaded, it is fetched from the database and linked
     * to the specified participation. This method handles different types of participation
     * (template, solution, student) to optimize database queries and avoid performance bottlenecks.
     *
     * @param participation the programming exercise participation object; must not be null
     * @return the linked ProgrammingExercise, or null if not found or the participation is not initialized
     */
    default ProgrammingExercise getProgrammingExerciseWithBuildConfigFromParticipation(ProgrammingExerciseParticipation participation) {
        // Note: if this participation was retrieved as Participation (abstract super class) from the database, the programming exercise might not be correctly initialized
        if (participation.getProgrammingExercise() == null || !Hibernate.isInitialized(participation.getProgrammingExercise())) {
            // Find the programming exercise for the given participation
            // NOTE: we use different methods to find the programming exercise based on the participation type on purpose to avoid slow database queries
            long participationId = participation.getId();
            Optional<ProgrammingExercise> optionalProgrammingExercise = switch (participation) {
                case TemplateProgrammingExerciseParticipation ignored -> findByTemplateParticipationIdWithBuildConfig(participationId);
                case SolutionProgrammingExerciseParticipation ignored -> findBySolutionParticipationIdWithBuildConfig(participationId);
                case ProgrammingExerciseStudentParticipation ignored -> findByStudentParticipationIdWithBuildConfig(participationId);
                default -> Optional.empty();
            };
            if (optionalProgrammingExercise.isEmpty()) {
                return null;
            }
            participation.setProgrammingExercise(optionalProgrammingExercise.get());
        }
        return participation.getProgrammingExercise();
    }

    /**
     * Retrieve the programming exercise from a programming exercise participation.
     *
     * @param participation The programming exercise participation for which to retrieve the programming exercise.
     * @return The programming exercise of the provided participation.
     */
    @NotNull
    default ProgrammingExercise getProgrammingExerciseFromParticipationElseThrow(ProgrammingExerciseParticipation participation) {
        ProgrammingExercise programmingExercise = getProgrammingExerciseFromParticipation(participation);
        if (programmingExercise == null) {
            throw new EntityNotFoundException("No programming exercise found for the participation with id " + participation.getId());
        }
        return programmingExercise;
    }

    /**
     * Validate the programming exercise title.
     * 1. Check presence and length of exercise title
     * 2. Find forbidden patterns in exercise title
     *
     * @param programmingExercise Programming exercise to be validated
     * @param course              Course of the programming exercise
     */
    default void validateTitle(ProgrammingExercise programmingExercise, Course course) {
        // Check if exercise title is set
        if (programmingExercise.getTitle() == null || programmingExercise.getTitle().length() < 3) {
            throw new BadRequestAlertException("The title of the programming exercise is too short", "Exercise", "programmingExerciseTitleInvalid");
        }

        // Check if the exercise title matches regex
        Matcher titleMatcher = TITLE_NAME_PATTERN.matcher(programmingExercise.getTitle());
        if (!titleMatcher.matches()) {
            throw new BadRequestAlertException("The title is invalid", "Exercise", "titleInvalid");
        }

        // Check that the exercise title is unique among all programming exercises in the course, otherwise the corresponding project in the VCS system cannot be generated
        long numberOfProgrammingExercisesWithSameTitle = countByTitleAndCourse(programmingExercise.getTitle(), course)
                + countByTitleAndExerciseGroupExamCourse(programmingExercise.getTitle(), course);
        if (numberOfProgrammingExercisesWithSameTitle > 0) {
            throw new BadRequestAlertException("A programming exercise with the same title already exists. Please choose a different title.", "Exercise", "titleAlreadyExists");
        }
    }

    /**
     * Validates the course and programming exercise short name.
     * 1. Check presence and length of exercise short name
     * 2. Check presence and length of course short name
     * 3. Find forbidden patterns in exercise short name
     * 4. Check that the short name doesn't already exist withing course or exam exercises
     *
     * @param programmingExercise Programming exercise to be validated
     * @param course              Course of the programming exercise
     */
    default void validateCourseAndExerciseShortName(ProgrammingExercise programmingExercise, Course course) {
        // Check if exercise shortname is set
        if (programmingExercise.getShortName() == null || programmingExercise.getShortName().length() < 3) {
            throw new BadRequestAlertException("The shortname of the programming exercise is not set or too short", "Exercise", "programmingExerciseShortnameInvalid");
        }

        // Check if the course shortname is set
        if (course.getShortName() == null || course.getShortName().length() < 3) {
            throw new BadRequestAlertException("The shortname of the course is not set or too short", "Exercise", "courseShortnameInvalid");
        }

        // Check if exercise shortname matches regex
        Matcher shortNameMatcher = SHORT_NAME_PATTERN.matcher(programmingExercise.getShortName());
        if (!shortNameMatcher.matches()) {
            throw new BadRequestAlertException("The shortname is invalid", "Exercise", "shortnameInvalid");
        }

        // NOTE: we have to cover two cases here: exercises directly stored in the course and exercises indirectly stored in the course (exercise -> exerciseGroup -> exam ->
        // course)
        long numberOfProgrammingExercisesWithSameShortName = countByShortNameAndCourse(programmingExercise.getShortName(), course)
                + countByShortNameAndExerciseGroupExamCourse(programmingExercise.getShortName(), course);
        if (numberOfProgrammingExercisesWithSameShortName > 0) {
            throw new BadRequestAlertException("A programming exercise with the same short name already exists. Please choose a different short name.", "Exercise",
                    "shortnameAlreadyExists");
        }
    }

    /**
     * Validate the general course settings.
     * 1. Validate the title
     * 2. Validate the course and programming exercise short name.
     *
     * @param programmingExercise Programming exercise to be validated
     * @param course              Course of the programming exercise
     */
    default void validateCourseSettings(ProgrammingExercise programmingExercise, Course course) {
        validateTitle(programmingExercise, course);
        validateCourseAndExerciseShortName(programmingExercise, course);
    }

    /**
     * Fetch options for the {@link ProgrammingExercise} entity.
     * Each option specifies an entity or a collection of entities to fetch eagerly when using a dynamic fetching query.
     */
    enum ProgrammingExerciseFetchOptions implements FetchOptions {

        // @formatter:off
        Categories(Exercise_.CATEGORIES),
        TeamAssignmentConfig(Exercise_.TEAM_ASSIGNMENT_CONFIG),
        AuxiliaryRepositories(ProgrammingExercise_.AUXILIARY_REPOSITORIES),
        GradingCriteria(Exercise_.GRADING_CRITERIA),
        StudentParticipations(ProgrammingExercise_.STUDENT_PARTICIPATIONS),
        TemplateParticipation(ProgrammingExercise_.TEMPLATE_PARTICIPATION),
        SolutionParticipation(ProgrammingExercise_.SOLUTION_PARTICIPATION),
        TestCases(ProgrammingExercise_.TEST_CASES),
        Tasks(ProgrammingExercise_.TASKS),
        StaticCodeAnalysisCategories(ProgrammingExercise_.STATIC_CODE_ANALYSIS_CATEGORIES),
        SubmissionPolicy(ProgrammingExercise_.SUBMISSION_POLICY),
        ExerciseHints(ProgrammingExercise_.EXERCISE_HINTS),
        Competencies(ProgrammingExercise_.COMPETENCIES),
        Teams(ProgrammingExercise_.TEAMS),
        TutorParticipations(ProgrammingExercise_.TUTOR_PARTICIPATIONS),
        ExampleSubmissions(ProgrammingExercise_.EXAMPLE_SUBMISSIONS),
        Attachments(ProgrammingExercise_.ATTACHMENTS),
        Posts(ProgrammingExercise_.POSTS),
        PlagiarismCases(ProgrammingExercise_.PLAGIARISM_CASES),
        PlagiarismDetectionConfig(ProgrammingExercise_.PLAGIARISM_DETECTION_CONFIG);
        // @formatter:on

        private final String fetchPath;

        ProgrammingExerciseFetchOptions(String fetchPath) {
            this.fetchPath = fetchPath;
        }

        public String getFetchPath() {
            return fetchPath;
        }
    }

    /**
     * Find a programming exercise by its id and throw an Exception if it cannot be found
     *
     * @param programmingExerciseId of the programming exercise.
     * @return The programming exercise related to the given id
     */
    default ProgrammingExercise findByIdElseThrow(long programmingExerciseId) {
        return getValueElseThrow(findById(programmingExerciseId));
    }
}<|MERGE_RESOLUTION|>--- conflicted
+++ resolved
@@ -229,30 +229,11 @@
     @Query("""
             SELECT DISTINCT pe
             FROM ProgrammingExercise pe
-<<<<<<< HEAD
                 LEFT JOIN FETCH pe.templateParticipation
                 LEFT JOIN FETCH pe.solutionParticipation
             WHERE pe.id = :exerciseId
             """)
     Optional<ProgrammingExercise> findWithEagerTemplateAndSolutionParticipationsById(@Param("exerciseId") long exerciseId);
-=======
-                LEFT JOIN FETCH pe.studentParticipations
-            WHERE pe.dueDate IS NOT NULL
-                AND :endDate1 <= pe.dueDate
-                AND pe.dueDate <= :endDate2
-            """)
-    List<ProgrammingExercise> findAllWithStudentParticipationByRecentDueDate(@Param("endDate1") ZonedDateTime endDate1, @Param("endDate2") ZonedDateTime endDate2);
-
-    @Query("""
-            SELECT DISTINCT pe
-            FROM ProgrammingExercise pe
-                LEFT JOIN FETCH pe.studentParticipations
-            WHERE pe.exerciseGroup IS NOT NULL
-                AND :endDate1 <= pe.exerciseGroup.exam.endDate
-                AND pe.exerciseGroup.exam.endDate <= :endDate2
-            """)
-    List<ProgrammingExercise> findAllWithStudentParticipationByRecentExamEndDate(@Param("endDate1") ZonedDateTime endDate1, @Param("endDate2") ZonedDateTime endDate2);
->>>>>>> a2436702
 
     @EntityGraph(type = LOAD, attributePaths = { "studentParticipations", "studentParticipations.team", "studentParticipations.team.students" })
     Optional<ProgrammingExercise> findWithEagerStudentParticipationsById(long exerciseId);
