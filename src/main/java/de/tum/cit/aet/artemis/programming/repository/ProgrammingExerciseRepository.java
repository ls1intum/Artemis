--- conflicted
+++ resolved
@@ -108,13 +108,8 @@
     @EntityGraph(type = LOAD, attributePaths = "auxiliaryRepositories")
     Optional<ProgrammingExercise> findWithAuxiliaryRepositoriesById(long exerciseId);
 
-<<<<<<< HEAD
-    @EntityGraph(type = LOAD, attributePaths = { "auxiliaryRepositories", "competencyLinks.competency", "buildConfig" })
-    Optional<ProgrammingExercise> findWithAuxiliaryRepositoriesCompetenciesAndBuildConfigById(long exerciseId);
-=======
-    @EntityGraph(type = LOAD, attributePaths = { "auxiliaryRepositories", "competencies", "buildConfig", "categories" })
+    @EntityGraph(type = LOAD, attributePaths = { "auxiliaryRepositories", "competencyLinks.competency", "buildConfig", "categories" })
     Optional<ProgrammingExercise> findForUpdateById(long exerciseId);
->>>>>>> c442c938
 
     @EntityGraph(type = LOAD, attributePaths = "submissionPolicy")
     Optional<ProgrammingExercise> findWithSubmissionPolicyById(long exerciseId);
