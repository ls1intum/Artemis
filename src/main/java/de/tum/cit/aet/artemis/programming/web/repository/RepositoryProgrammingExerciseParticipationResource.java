--- conflicted
+++ resolved
@@ -289,11 +289,7 @@
             @RequestParam(value = "omitBinaries", required = false, defaultValue = "false") boolean omitBinaries) {
         return super.executeAndCheckForExceptions(() -> {
             Repository repository = getRepository(participationId, RepositoryActionType.READ, true);
-<<<<<<< HEAD
-            var filesWithContent = repositoryService.getFilesContentFromWorkingCopy(repository);
-=======
             var filesWithContent = super.repositoryService.getFilesContentFromWorkingCopy(repository, omitBinaries);
->>>>>>> 13980517
             return new ResponseEntity<>(filesWithContent, HttpStatus.OK);
         });
     }
