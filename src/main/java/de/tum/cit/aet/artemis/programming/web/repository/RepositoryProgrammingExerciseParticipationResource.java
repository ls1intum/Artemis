--- conflicted
+++ resolved
@@ -95,26 +95,17 @@
             ProgrammingExerciseParticipationService participationService, ProgrammingExerciseRepository programmingExerciseRepository,
             ParticipationRepository participationRepository, BuildLogEntryService buildLogService, ProgrammingSubmissionRepository programmingSubmissionRepository,
             SubmissionPolicyRepository submissionPolicyRepository, RepositoryAccessService repositoryAccessService, Optional<LocalVCServletService> localVCServletService,
-<<<<<<< HEAD
-            RepositoryParticipationService repositoryParticipationService, ResultService resultService) {
-        super(profileService, userRepository, authCheckService, gitService, repositoryService, versionControlService, programmingExerciseRepository, repositoryAccessService,
-                localVCServletService);
+            RepositoryParticipationService repositoryParticipationService, Optional<LocalVCGitBranchService> localVCGitBranchService, ResultService resultService) {
+        super(profileService, userRepository, authCheckService, gitService, repositoryService, programmingExerciseRepository, repositoryAccessService, localVCServletService);
         this.buildLogService = buildLogService;
-=======
-            RepositoryParticipationService repositoryParticipationService, Optional<LocalVCGitBranchService> localVCGitBranchService) {
-        super(profileService, userRepository, authCheckService, gitService, repositoryService, programmingExerciseRepository, repositoryAccessService, localVCServletService);
->>>>>>> 91466ebd
         this.participationAuthCheckService = participationAuthCheckService;
         this.participationRepository = participationRepository;
         this.participationService = participationService;
         this.programmingSubmissionRepository = programmingSubmissionRepository;
         this.repositoryParticipationService = repositoryParticipationService;
-<<<<<<< HEAD
+        this.localVCGitBranchService = localVCGitBranchService;
         this.resultService = resultService;
         this.submissionPolicyRepository = submissionPolicyRepository;
-=======
-        this.localVCGitBranchService = localVCGitBranchService;
->>>>>>> 91466ebd
     }
 
     /**
