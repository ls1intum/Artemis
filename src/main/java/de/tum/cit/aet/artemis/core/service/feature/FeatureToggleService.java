package de.tum.cit.aet.artemis.core.service.feature;

import static de.tum.cit.aet.artemis.core.config.Constants.PROFILE_CORE;

import java.util.List;
import java.util.Map;
import java.util.Optional;

import org.slf4j.Logger;
import org.slf4j.LoggerFactory;
import org.springframework.beans.factory.annotation.Qualifier;
import org.springframework.beans.factory.annotation.Value;
import org.springframework.context.annotation.Lazy;
import org.springframework.context.annotation.Profile;
import org.springframework.stereotype.Service;

import com.hazelcast.core.HazelcastInstance;
import com.hazelcast.core.HazelcastInstanceNotActiveException;

import de.tum.cit.aet.artemis.communication.service.WebsocketMessagingService;

@Profile(PROFILE_CORE)
@Lazy
@Service
public class FeatureToggleService {

    private static final Logger log = LoggerFactory.getLogger(FeatureToggleService.class);

    private static final String TOPIC_FEATURE_TOGGLES = "/topic/management/feature-toggles";

    @Value("${artemis.science.event-logging.enable:false}")
    private boolean scienceEnabledOnStart;

    private final WebsocketMessagingService websocketMessagingService;

    private final HazelcastInstance hazelcastInstance;

    private Map<Feature, Boolean> features;

    public FeatureToggleService(WebsocketMessagingService websocketMessagingService, @Qualifier("hazelcastInstance") HazelcastInstance hazelcastInstance) {
        this.websocketMessagingService = websocketMessagingService;
        this.hazelcastInstance = hazelcastInstance;
    }

    private Optional<Map<Feature, Boolean>> getFeatures() {
        try {
            if (isHazelcastRunning()) {
                return Optional.ofNullable(getFeaturesMap());
            }
        }
        catch (HazelcastInstanceNotActiveException e) {
            log.error("Failed to get features in {} as Hazelcast instance is not active anymore.", FeatureToggleService.class.getSimpleName());
        }
        return Optional.empty();
    }

    /**
     * Lazy init: Retrieves the Hazelcast map that stores features
     * If the map is not initialized, it initializes it.
     *
     * @return The map of features
     */
    private Map<Feature, Boolean> getFeaturesMap() {
        if (this.features == null) {
            initFeatures();
        }
        return this.features;
    }

    /**
     * Initialize relevant data from hazelcast
     */
    private void initFeatures() {
        // The map will automatically be distributed between all instances by Hazelcast.
        features = hazelcastInstance.getMap("features");

        // Features that are neither enabled nor disabled should be enabled by default
<<<<<<< HEAD
        // This ensures that all features (except the Science API, TutorSuggestions, AtlasML and Memiris) are enabled once the system starts up
        for (Feature feature : Feature.values()) {
            if (!features.containsKey(feature) && feature != Feature.Science && feature != Feature.TutorSuggestions && feature != Feature.AtlasML && feature != Feature.Memiris) {
=======
        // This ensures that all features (except the Science API, TutorSuggestions, AtlasAgent and Memiris) are enabled once the system starts up
        for (Feature feature : Feature.values()) {
            if (!features.containsKey(feature) && feature != Feature.Science && feature != Feature.TutorSuggestions && feature != Feature.Memiris
                    && feature != Feature.AtlasAgent) {
>>>>>>> 01202e3d
                features.put(feature, true);
            }
        }
        // init science feature from config
        if (!features.containsKey(Feature.Science)) {
            features.put(Feature.Science, scienceEnabledOnStart);
        }

        if (!features.containsKey(Feature.AtlasAgent)) {
            features.put(Feature.AtlasAgent, false);
        }

        if (!features.containsKey(Feature.TutorSuggestions)) {
            features.put(Feature.TutorSuggestions, false);
        }

        if (!features.containsKey(Feature.AtlasML)) {
            features.put(Feature.AtlasML, false);
        }

        if (!features.containsKey(Feature.Memiris)) {
            features.put(Feature.Memiris, false);
        }
    }

    /**
     * Enables the given feature. Also notifies all clients by sending a message via the websocket.
     *
     * @param feature The feature that should be enabled
     */
    public void enableFeature(Feature feature) {
        getFeatures().ifPresent(features -> {
            getFeaturesMap().put(feature, true);
            sendUpdate();
        });
    }

    /**
     * Disable the given feature. Also notifies all clients by sending a message via the websocket.
     *
     * @param feature The feature that should be disabled
     */
    public void disableFeature(Feature feature) {
        getFeatures().ifPresent(features -> {
            getFeaturesMap().put(feature, false);
            sendUpdate();
        });
    }

    /**
     * Updates the given feature toggles and enables/disables the features based on the given map. Also notifies all clients
     * by sending a message via the websocket.
     *
     * @param updatedFeatures A map of features (feature -> shouldBeActivated)
     */
    public void updateFeatureToggles(final Map<Feature, Boolean> updatedFeatures) {
        getFeatures().ifPresent(features -> {
            getFeaturesMap().putAll(updatedFeatures);
            sendUpdate();
        });
    }

    private void sendUpdate() {
        try {
            if (isHazelcastRunning()) {
                websocketMessagingService.sendMessage(TOPIC_FEATURE_TOGGLES, enabledFeatures());
            }
        }
        catch (HazelcastInstanceNotActiveException e) {
            log.error("Failed to send features update in {} as Hazelcast instance is not active anymore.", FeatureToggleService.class.getSimpleName());
        }
    }

    /**
     * Return whether a given feature is enabled
     *
     * @param feature the feature that should be checked
     * @return if the feature is enabled
     */
    public boolean isFeatureEnabled(Feature feature) {
        try {
            if (isHazelcastRunning()) {
                Boolean isEnabled = getFeaturesMap().get(feature);
                return Boolean.TRUE.equals(isEnabled);
            }
        }
        catch (HazelcastInstanceNotActiveException e) {
            log.error("Failed to check if feature is enabled in FeatureToggleService as Hazelcast instance is not active any more.");
        }
        return false;
    }

    /**
     * Get all features that are currently enabled on the system
     *
     * @return A list of enabled features
     */
    public List<Feature> enabledFeatures() {
        try {
            if (isHazelcastRunning()) {
                return getFeaturesMap().entrySet().stream().filter(feature -> Boolean.TRUE.equals(feature.getValue())).map(Map.Entry::getKey).toList();
            }
        }
        catch (HazelcastInstanceNotActiveException e) {
            log.error("Failed to retrieve enabled features update in FeatureToggleService as Hazelcast instance is not active any more.");
        }
        return List.of();
    }

    /**
     * Get all features that are currently disabled on the system
     *
     * @return A list of disabled features
     */
    public List<Feature> disabledFeatures() {
        try {
            if (isHazelcastRunning()) {
                return getFeaturesMap().entrySet().stream().filter(feature -> Boolean.FALSE.equals(feature.getValue())).map(Map.Entry::getKey).toList();
            }
        }
        catch (HazelcastInstanceNotActiveException e) {
            log.error("Failed to retrieve disabled features update in FeatureToggleService as Hazelcast instance is not active any more.");
        }
        return List.of();
    }

    private boolean isHazelcastRunning() {
        return hazelcastInstance != null && hazelcastInstance.getLifecycleService().isRunning();
    }
}<|MERGE_RESOLUTION|>--- conflicted
+++ resolved
@@ -75,16 +75,10 @@
         features = hazelcastInstance.getMap("features");
 
         // Features that are neither enabled nor disabled should be enabled by default
-<<<<<<< HEAD
-        // This ensures that all features (except the Science API, TutorSuggestions, AtlasML and Memiris) are enabled once the system starts up
+        // This ensures that all features (except the Science API, TutorSuggestions, AtlasML, Memiris and AtlasAgent) are enabled once the system starts up
         for (Feature feature : Feature.values()) {
-            if (!features.containsKey(feature) && feature != Feature.Science && feature != Feature.TutorSuggestions && feature != Feature.AtlasML && feature != Feature.Memiris) {
-=======
-        // This ensures that all features (except the Science API, TutorSuggestions, AtlasAgent and Memiris) are enabled once the system starts up
-        for (Feature feature : Feature.values()) {
-            if (!features.containsKey(feature) && feature != Feature.Science && feature != Feature.TutorSuggestions && feature != Feature.Memiris
+            if (!features.containsKey(feature) && feature != Feature.Science && feature != Feature.TutorSuggestions && feature != Feature.AtlasML && feature != Feature.Memiris
                     && feature != Feature.AtlasAgent) {
->>>>>>> 01202e3d
                 features.put(feature, true);
             }
         }
