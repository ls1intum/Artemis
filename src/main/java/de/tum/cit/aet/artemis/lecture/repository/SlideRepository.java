package de.tum.cit.aet.artemis.lecture.repository;

import static de.tum.cit.aet.artemis.core.config.Constants.PROFILE_CORE;

import java.util.List;

import org.springframework.context.annotation.Profile;
import org.springframework.data.jpa.repository.Query;
import org.springframework.data.repository.query.Param;
import org.springframework.stereotype.Repository;
import org.springframework.transaction.annotation.Transactional;

import de.tum.cit.aet.artemis.core.repository.base.ArtemisJpaRepository;
import de.tum.cit.aet.artemis.lecture.domain.Slide;

/**
 * Spring Data JPA repository for the Attachment Unit entity.
 */
@Profile(PROFILE_CORE)
@Repository
public interface SlideRepository extends ArtemisJpaRepository<Slide, Long> {

    Slide findSlideByAttachmentUnitIdAndSlideNumber(Long attachmentUnitId, Integer slideNumber);

<<<<<<< HEAD
    Slide findByAttachmentUnitIdAndId(Long attachmentUnit_id, Long id);

=======
>>>>>>> 31c6287f
    /**
     * Find all slides that have a non-null hidden timestamp
     *
     * @return List of all slides with a hidden timestamp
     */
    List<Slide> findAllByHiddenNotNull();

    /**
     * Find slides for a specific attachment unit where the hidden field is not null
     * (these are the hidden slides)
     *
     * @param attachmentUnitId The ID of the attachment unit
     * @return List of hidden slides for the attachment unit
     */
    List<Slide> findByAttachmentUnitIdAndHiddenNotNull(Long attachmentUnitId);

    /**
     * Find all slides associated with a specific exercise
     *
     * @param exerciseId The ID of the exercise
     * @return List of slides associated with the exercise
     */
    @Query("SELECT s FROM Slide s WHERE s.exercise.id = :exerciseId")
    List<Slide> findByExerciseId(@Param("exerciseId") Long exerciseId);

    /**
     * Unhides a slide by setting its hidden property to null.
     *
     * @param slideId The ID of the slide to unhide
     */
    @Transactional
    default void unhideSlide(Long slideId) {
        findById(slideId).ifPresent(slide -> {
            slide.setHidden(null);
            save(slide);
        });
    }
}<|MERGE_RESOLUTION|>--- conflicted
+++ resolved
@@ -22,11 +22,6 @@
 
     Slide findSlideByAttachmentUnitIdAndSlideNumber(Long attachmentUnitId, Integer slideNumber);
 
-<<<<<<< HEAD
-    Slide findByAttachmentUnitIdAndId(Long attachmentUnit_id, Long id);
-
-=======
->>>>>>> 31c6287f
     /**
      * Find all slides that have a non-null hidden timestamp
      *
