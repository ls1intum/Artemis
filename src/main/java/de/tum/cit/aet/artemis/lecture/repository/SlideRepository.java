--- conflicted
+++ resolved
@@ -22,13 +22,8 @@
 
     Slide findSlideByAttachmentUnitIdAndSlideNumber(Long attachmentUnitId, Integer slideNumber);
 
-<<<<<<< HEAD
-    Slide findByAttachmentUnitIdAndId(Long attachmentUnitId, String id);
-
     List<Slide> findAllByAttachmentUnitId(Long attachmentUnitId);
 
-=======
->>>>>>> 8957a461
     /**
      * Find all slides that have a non-null hidden timestamp
      *
