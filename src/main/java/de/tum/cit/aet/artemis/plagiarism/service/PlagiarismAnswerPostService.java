--- conflicted
+++ resolved
@@ -25,10 +25,7 @@
 import de.tum.cit.aet.artemis.core.security.Role;
 import de.tum.cit.aet.artemis.core.service.AuthorizationCheckService;
 import de.tum.cit.aet.artemis.exercise.repository.ExerciseRepository;
-<<<<<<< HEAD
-=======
 import de.tum.cit.aet.artemis.plagiarism.config.PlagiarismEnabled;
->>>>>>> e99c819a
 
 @Conditional(PlagiarismEnabled.class)
 @Service
@@ -42,12 +39,7 @@
 
     protected PlagiarismAnswerPostService(CourseRepository courseRepository, AuthorizationCheckService authorizationCheckService, UserRepository userRepository,
             AnswerPostRepository answerPostRepository, PostRepository postRepository, ExerciseRepository exerciseRepository, WebsocketMessagingService websocketMessagingService,
-<<<<<<< HEAD
-            ConversationParticipantRepository conversationParticipantRepository, SavedPostRepository savedPostRepository,
-            SingleUserNotificationService singleUserNotificationService) {
-=======
             ConversationParticipantRepository conversationParticipantRepository, SavedPostRepository savedPostRepository) {
->>>>>>> e99c819a
         super(courseRepository, userRepository, exerciseRepository, authorizationCheckService, websocketMessagingService, conversationParticipantRepository, savedPostRepository);
         this.answerPostRepository = answerPostRepository;
         this.postRepository = postRepository;
