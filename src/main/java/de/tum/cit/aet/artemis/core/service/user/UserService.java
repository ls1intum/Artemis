package de.tum.cit.aet.artemis.core.service.user;

import static de.tum.cit.aet.artemis.core.config.Constants.PASSWORD_MAX_LENGTH;
import static de.tum.cit.aet.artemis.core.config.Constants.PASSWORD_MIN_LENGTH;
import static de.tum.cit.aet.artemis.core.config.Constants.PROFILE_CORE;
import static de.tum.cit.aet.artemis.core.config.Constants.USERNAME_MAX_LENGTH;
import static de.tum.cit.aet.artemis.core.config.Constants.USERNAME_MIN_LENGTH;
import static de.tum.cit.aet.artemis.core.config.Constants.USER_EMAIL_DOMAIN_AFTER_SOFT_DELETE;
import static de.tum.cit.aet.artemis.core.config.Constants.USER_FIRST_NAME_AFTER_SOFT_DELETE;
import static de.tum.cit.aet.artemis.core.config.Constants.USER_LAST_NAME_AFTER_SOFT_DELETE;
import static de.tum.cit.aet.artemis.core.domain.Authority.ADMIN_AUTHORITY;
import static de.tum.cit.aet.artemis.core.security.Role.ADMIN;
import static de.tum.cit.aet.artemis.core.security.Role.STUDENT;
import static org.apache.commons.lang3.StringUtils.lowerCase;

import java.net.URI;
import java.time.Instant;
import java.time.ZonedDateTime;
import java.util.ArrayList;
import java.util.Collections;
import java.util.HashSet;
import java.util.List;
import java.util.Locale;
import java.util.Optional;
import java.util.Set;
import java.util.function.Supplier;
import java.util.stream.Collectors;

import jakarta.annotation.Nullable;

import org.slf4j.Logger;
import org.slf4j.LoggerFactory;
import org.springframework.beans.factory.annotation.Value;
import org.springframework.boot.context.event.ApplicationReadyEvent;
import org.springframework.cache.CacheManager;
import org.springframework.context.annotation.Profile;
import org.springframework.context.event.EventListener;
import org.springframework.stereotype.Service;
import org.springframework.util.StringUtils;

import de.tum.cit.aet.artemis.atlas.api.LearnerProfileApi;
import de.tum.cit.aet.artemis.atlas.api.ScienceEventApi;
import de.tum.cit.aet.artemis.communication.domain.SavedPost;
import de.tum.cit.aet.artemis.communication.repository.SavedPostRepository;
import de.tum.cit.aet.artemis.core.domain.Authority;
import de.tum.cit.aet.artemis.core.domain.GuidedTourSetting;
import de.tum.cit.aet.artemis.core.domain.User;
import de.tum.cit.aet.artemis.core.dto.StudentDTO;
import de.tum.cit.aet.artemis.core.dto.UserDTO;
import de.tum.cit.aet.artemis.core.dto.vm.ManagedUserVM;
import de.tum.cit.aet.artemis.core.exception.AccessForbiddenException;
import de.tum.cit.aet.artemis.core.exception.AccountRegistrationBlockedException;
import de.tum.cit.aet.artemis.core.exception.EmailAlreadyUsedException;
import de.tum.cit.aet.artemis.core.exception.PasswordViolatesRequirementsException;
import de.tum.cit.aet.artemis.core.exception.UsernameAlreadyUsedException;
import de.tum.cit.aet.artemis.core.exception.VersionControlException;
import de.tum.cit.aet.artemis.core.repository.AuthorityRepository;
import de.tum.cit.aet.artemis.core.repository.GuidedTourSettingsRepository;
import de.tum.cit.aet.artemis.core.repository.UserRepository;
import de.tum.cit.aet.artemis.core.security.SecurityUtils;
import de.tum.cit.aet.artemis.core.service.FilePathService;
import de.tum.cit.aet.artemis.core.service.FileService;
import de.tum.cit.aet.artemis.core.service.connectors.ldap.LdapAuthenticationProvider;
import de.tum.cit.aet.artemis.core.service.ldap.LdapUserDto;
import de.tum.cit.aet.artemis.core.service.ldap.LdapUserService;
import de.tum.cit.aet.artemis.core.service.messaging.InstanceMessageSendService;
import de.tum.cit.aet.artemis.programming.domain.ParticipationVCSAccessToken;
import de.tum.cit.aet.artemis.programming.service.ParticipationVcsAccessTokenService;
import de.tum.cit.aet.artemis.programming.service.ci.CIUserManagementService;
import de.tum.cit.aet.artemis.programming.service.sshuserkeys.UserSshPublicKeyService;
import de.tum.cit.aet.artemis.programming.service.vcs.VcsUserManagementService;
import tech.jhipster.security.RandomUtil;

/**
 * Service class for managing users.
 */
@Profile(PROFILE_CORE)
@Service
public class UserService {

    private static final Logger log = LoggerFactory.getLogger(UserService.class);

    @Value("${artemis.user-management.internal-admin.username:#{null}}")
    private Optional<String> artemisInternalAdminUsername;

    @Value("${artemis.user-management.internal-admin.password:#{null}}")
    private Optional<String> artemisInternalAdminPassword;

    @Value("${artemis.user-management.internal-admin.email:#{null}}")
    private Optional<String> artemisInternalAdminEmail;

    private final UserCreationService userCreationService;

    private final UserRepository userRepository;

    private final PasswordService passwordService;

    private final AuthorityService authorityService;

    private final Optional<LdapUserService> ldapUserService;

    private final Optional<VcsUserManagementService> optionalVcsUserManagementService;

    private final Optional<CIUserManagementService> optionalCIUserManagementService;

    private final CacheManager cacheManager;

    private final AuthorityRepository authorityRepository;

    private final GuidedTourSettingsRepository guidedTourSettingsRepository;

    private final InstanceMessageSendService instanceMessageSendService;

    private final FileService fileService;

    private final Optional<ScienceEventApi> scienceEventApi;

    private final ParticipationVcsAccessTokenService participationVCSAccessTokenService;

    private final Optional<LearnerProfileApi> learnerProfileApi;

    private final SavedPostRepository savedPostRepository;

    private final UserSshPublicKeyService userSshPublicKeyService;

    public UserService(UserCreationService userCreationService, UserRepository userRepository, AuthorityService authorityService, AuthorityRepository authorityRepository,
            CacheManager cacheManager, Optional<LdapUserService> ldapUserService, GuidedTourSettingsRepository guidedTourSettingsRepository, PasswordService passwordService,
            Optional<VcsUserManagementService> optionalVcsUserManagementService, Optional<CIUserManagementService> optionalCIUserManagementService,
<<<<<<< HEAD
            InstanceMessageSendService instanceMessageSendService, FileService fileService, ScienceEventApi scienceEventApi,
            ParticipationVcsAccessTokenService participationVCSAccessTokenService, LearnerProfileApi learnerProfileApi, SavedPostRepository savedPostRepository,
            UserSshPublicKeyService userSshPublicKeyService) {
=======
            InstanceMessageSendService instanceMessageSendService, FileService fileService, Optional<ScienceEventApi> scienceEventApi,
            ParticipationVcsAccessTokenService participationVCSAccessTokenService, Optional<LearnerProfileApi> learnerProfileApi, SavedPostRepository savedPostRepository) {
>>>>>>> e3eaaa27
        this.userCreationService = userCreationService;
        this.userRepository = userRepository;
        this.authorityService = authorityService;
        this.authorityRepository = authorityRepository;
        this.cacheManager = cacheManager;
        this.ldapUserService = ldapUserService;
        this.guidedTourSettingsRepository = guidedTourSettingsRepository;
        this.passwordService = passwordService;
        this.optionalVcsUserManagementService = optionalVcsUserManagementService;
        this.optionalCIUserManagementService = optionalCIUserManagementService;
        this.instanceMessageSendService = instanceMessageSendService;
        this.fileService = fileService;
        this.scienceEventApi = scienceEventApi;
        this.participationVCSAccessTokenService = participationVCSAccessTokenService;
        this.learnerProfileApi = learnerProfileApi;
        this.savedPostRepository = savedPostRepository;
        this.userSshPublicKeyService = userSshPublicKeyService;
    }

    /**
     * Make sure that the internal artemis admin (in case it is defined in the yml configuration) is available in the database
     */
    @EventListener(ApplicationReadyEvent.class)
    public void applicationReady() {

        try {
            if (artemisInternalAdminUsername.isPresent() && artemisInternalAdminPassword.isPresent()) {
                // authenticate so that db queries are possible
                SecurityUtils.setAuthorizationObject();
                Optional<User> existingInternalAdmin = userRepository.findOneWithGroupsAndAuthoritiesByLogin(artemisInternalAdminUsername.get());
                if (existingInternalAdmin.isPresent()) {
                    log.info("Update internal admin user {}", artemisInternalAdminUsername.get());
                    existingInternalAdmin.get().setPassword(passwordService.hashPassword(artemisInternalAdminPassword.get()));
                    // needs to be mutable --> new HashSet<>(Set.of(...))
                    existingInternalAdmin.get().setAuthorities(new HashSet<>(Set.of(ADMIN_AUTHORITY, new Authority(STUDENT.getAuthority()))));
                    saveUser(existingInternalAdmin.get());
                    updateUserInConnectorsAndAuthProvider(existingInternalAdmin.get(), existingInternalAdmin.get().getLogin(), existingInternalAdmin.get().getGroups(),
                            artemisInternalAdminPassword.get());
                }
                else {
                    log.info("Create internal admin user {}", artemisInternalAdminUsername.get());
                    ManagedUserVM userDto = new ManagedUserVM();
                    userDto.setLogin(artemisInternalAdminUsername.get());
                    userDto.setPassword(artemisInternalAdminPassword.get());
                    userDto.setActivated(true);
                    userDto.setFirstName("Administrator");
                    userDto.setLastName("Administrator");
                    userDto.setEmail(artemisInternalAdminEmail.orElse("admin@localhost"));
                    userDto.setLangKey("en");
                    userDto.setCreatedBy("system");
                    userDto.setLastModifiedBy("system");
                    // needs to be mutable --> new HashSet<>(Set.of(...))
                    userDto.setAuthorities(new HashSet<>(Set.of(ADMIN.getAuthority(), STUDENT.getAuthority())));
                    userDto.setGroups(new HashSet<>());
                    userCreationService.createUser(userDto);
                }
            }
        }
        catch (Exception ex) {
            log.error("An error occurred after application startup when creating or updating the admin user or in the LDAP search", ex);
        }
    }

    /**
     * Activate user registration
     *
     * @param key activation key for user registration
     * @return user if user exists otherwise null
     */
    public Optional<User> activateRegistration(String key) {
        log.debug("Activating user for activation key {}", key);
        return userRepository.findOneWithGroupsByActivationKey(key).map(user -> {
            activateUser(user);
            return user;
        });
    }

    /**
     * Activates the user and cancels the automatic cleanup of the account.
     *
     * @param user the non-activated user
     */
    public void activateUser(User user) {
        // Cancel automatic removal of the user since it's activated.
        instanceMessageSendService.sendCancelRemoveNonActivatedUserSchedule(user.getId());
        optionalVcsUserManagementService.ifPresent(vcsUserManagementService -> vcsUserManagementService.activateUser(user.getLogin()));
        // activate given user for the registration key.
        userCreationService.activateUser(user);
    }

    /**
     * Reset user password for given reset key
     *
     * @param newPassword new password string
     * @param key         reset key
     * @return user for whom the password was performed
     */
    public Optional<User> completePasswordReset(String newPassword, String key) {
        log.debug("Reset user password for reset key {}", key);
        return userRepository.findOneByResetKey(key).filter(user -> user.getResetDate().isAfter(Instant.now().minusSeconds(86400))).map(user -> {
            user.setPassword(passwordService.hashPassword(newPassword));
            user.setResetKey(null);
            user.setResetDate(null);
            saveUser(user);
            optionalVcsUserManagementService.ifPresent(vcsUserManagementService -> vcsUserManagementService.updateVcsUser(user.getLogin(), user, null, null, newPassword));
            optionalCIUserManagementService.ifPresent(ciUserManagementService -> ciUserManagementService.updateUser(user, newPassword));
            return user;
        });
    }

    /**
     * saves the user and clears the cache
     *
     * @param user the user object that will be saved into the database
     * @return the saved and potentially updated user object
     */
    public User saveUser(User user) {
        clearUserCaches(user);
        log.debug("Save user {}", user);
        return userRepository.save(user);
    }

    /**
     * Set password reset data for a user if eligible
     *
     * @param user user requesting reset
     * @return true if the user is eligible
     */
    public boolean prepareUserForPasswordReset(User user) {
        if (user.getActivated() && user.isInternal()) {
            user.setResetKey(RandomUtil.generateResetKey());
            user.setResetDate(Instant.now());
            saveUser(user);
            return true;
        }
        return false;
    }

    /**
     * Register user and create it only in the internal Artemis database. This is a pure service method without any logic with respect to external systems.
     *
     * @param userDTO  user data transfer object
     * @param password string
     * @return newly registered user or throw registration exception
     */
    public User registerUser(UserDTO userDTO, String password) {
        // Prepare the new user object.
        final var newUser = new User();
        String passwordHash = passwordService.hashPassword(password);
        newUser.setLogin(userDTO.getLogin().toLowerCase());
        // new user gets initially a generated password
        newUser.setPassword(passwordHash);
        newUser.setFirstName(userDTO.getFirstName());
        newUser.setLastName(userDTO.getLastName());
        newUser.setEmail(userDTO.getEmail().toLowerCase());
        newUser.setImageUrl(userDTO.getImageUrl());
        newUser.setLangKey(userDTO.getLangKey());
        // new user is not active
        newUser.setActivated(false);
        // registered users are always internal
        newUser.setInternal(true);
        // new user gets registration key
        newUser.setActivationKey(RandomUtil.generateActivationKey());
        Set<Authority> authorities = new HashSet<>();
        authorityRepository.findById(STUDENT.getAuthority()).ifPresent(authorities::add);
        newUser.setAuthorities(authorities);

        // Find user that has the same login
        Optional<User> optionalExistingUser = userRepository.findOneWithGroupsByLogin(userDTO.getLogin().toLowerCase());
        if (optionalExistingUser.isPresent()) {
            User existingUser = optionalExistingUser.get();
            return handleRegisterUserWithSameLoginAsExistingUser(newUser, existingUser, password);
        }

        // Find user that has the same email
        optionalExistingUser = userRepository.findOneWithGroupsByEmailIgnoreCase(userDTO.getEmail());
        if (optionalExistingUser.isPresent()) {
            User existingUser = optionalExistingUser.get();

            // An account with the same login is already activated.
            if (existingUser.getActivated()) {
                throw new EmailAlreadyUsedException();
            }

            // The email is different which means that the user wants to re-register the same
            // account with a different email. Block this.
            throw new AccountRegistrationBlockedException(newUser.getEmail());
        }

        // we need to save first so that the user can be found in the database in the subsequent method
        User savedNonActivatedUser = saveUser(newUser);

        // Create an account on the VCS. If it fails, abort registration.
        optionalVcsUserManagementService.ifPresent(vcsUserManagementService -> {
            try {
                vcsUserManagementService.createVcsUser(savedNonActivatedUser, password);
                vcsUserManagementService.deactivateUser(savedNonActivatedUser.getLogin());
            }
            catch (VersionControlException e) {
                log.error("An error occurred while registering GitLab user {}:", savedNonActivatedUser.getLogin(), e);
                userRepository.delete(savedNonActivatedUser);
                clearUserCaches(savedNonActivatedUser);
                userRepository.flush();
                throw e;
            }
        });

        // Automatically remove the user if it wasn't activated after a certain amount of time.
        instanceMessageSendService.sendRemoveNonActivatedUserSchedule(savedNonActivatedUser.getId());

        log.debug("Created Information for User: {}", newUser);
        return newUser;
    }

    /**
     * Handles the case where a user registers a new account but a user with the same login already
     * exists in Artemis.
     *
     * @param newUser      the new user
     * @param existingUser the existing user
     * @param password     the entered raw password
     * @return the existing non-activated user in Artemis.
     */
    private User handleRegisterUserWithSameLoginAsExistingUser(User newUser, User existingUser, String password) {
        // An account with the same login is already activated.
        if (existingUser.getActivated()) {
            throw new UsernameAlreadyUsedException();
        }

        // The user has the same login and email, but the account is not activated.
        // Return the existing non-activated user so that Artemis can re-send the
        // activation link.
        if (existingUser.getEmail().equals(newUser.getEmail())) {
            // Update the existing user and VCS
            newUser.setId(existingUser.getId());
            User updatedExistingUser = userRepository.save(newUser);
            optionalVcsUserManagementService
                    .ifPresent(vcsUserManagementService -> vcsUserManagementService.updateVcsUser(existingUser.getLogin(), updatedExistingUser, Set.of(), Set.of(), password));

            // Post-pone the cleaning up of the account
            instanceMessageSendService.sendRemoveNonActivatedUserSchedule(updatedExistingUser.getId());
            return updatedExistingUser;
        }

        // The email is different which means that the user wants to re-register the same
        // account with a different email. Block this.
        throw new AccountRegistrationBlockedException(existingUser.getEmail());
    }

    /**
     * Creates a new Artemis user from LDAP in case this is active and a user with the login can be found
     *
     * @param login the login of the user
     * @return a new user or null if the LDAP user was not found
     */
    public Optional<User> createUserFromLdapWithLogin(String login) {
        return findUserInLdap(login, () -> ldapUserService.orElseThrow().findByLogin(login));
    }

    /**
     * Creates a new Artemis user from LDAP in case this is active and a user with the email can be found
     *
     * @param email the email of the user
     * @return a new user or null if the LDAP user was not found
     */
    public Optional<User> createUserFromLdapWithEmail(String email) {
        return findUserInLdap(email, () -> ldapUserService.orElseThrow().findByAnyEmail(email));
    }

    /**
     * Creates a new Artemis user from LDAP in case this is active and a user with the registration number can be found
     *
     * @param registrationNumber the matriculation number of the user
     * @return a new user or null if the LDAP user was not found
     */
    public Optional<User> createUserFromLdapWithRegistrationNumber(String registrationNumber) {
        return findUserInLdap(registrationNumber, () -> ldapUserService.orElseThrow().findByRegistrationNumber(registrationNumber));
    }

    /**
     * Searches the (optional) LDAP service for a user with the given unique user identifier (e.g. login, email, registration number) and supplier function
     * and returns a new Artemis user. Also creates the user in the external user management, in case this is activated
     * Note: this method should only be used if the user does not yet exist in the database
     *
     * @param userIdentifier       the userIdentifier of the user (e.g. login, email, registration number)
     * @param userSupplierFunction the function that supplies the user, typically a call to ldapUserService, e.g. "() -> ldapUserService.orElseThrow().findByLogin(email)"
     * @return a new user or null if the LDAP user was not found
     */
    private Optional<User> findUserInLdap(String userIdentifier, Supplier<Optional<LdapUserDto>> userSupplierFunction) {
        if (!StringUtils.hasText(userIdentifier)) {
            return Optional.empty();
        }
        if (ldapUserService.isPresent()) {
            Optional<LdapUserDto> ldapUserOptional = userSupplierFunction.get();
            if (ldapUserOptional.isPresent()) {
                LdapUserDto ldapUser = ldapUserOptional.get();
                log.info("Ldap User {} has login: {}", ldapUser.getFirstName() + " " + ldapUser.getFirstName(), ldapUser.getLogin());

                // handle edge case, the user already exists in Artemis, but for some reason does not have a registration number, or it is wrong
                if (StringUtils.hasText(ldapUser.getLogin())) {
                    var existingUser = userRepository.findOneByLogin(ldapUser.getLogin());
                    if (existingUser.isPresent()) {
                        existingUser.get().setRegistrationNumber(ldapUser.getRegistrationNumber());
                        saveUser(existingUser.get());
                        return existingUser;
                    }
                }

                // Use empty password, so that we don't store the credentials of external users in the Artemis DB
                User user = userCreationService.createUser(ldapUser.getLogin(), "", null, ldapUser.getFirstName(), ldapUser.getLastName(), ldapUser.getEmail(),
                        ldapUser.getRegistrationNumber(), null, "en", false);
                return Optional.of(user);
            }
            else {
                log.warn("Ldap User with userIdentifier '{}' not found", userIdentifier);
            }
        }
        return Optional.empty();
    }

    /**
     * Updates the user (and synchronizes its password) and its groups in the connected version control system (e.g. GitLab if available).
     * Also updates the user groups in the used authentication provider (like {@link LdapAuthenticationProvider}).
     *
     * @param oldUserLogin The username of the user. If the username is updated in the user object, it must be the one before the update in order to find the user in the VCS
     * @param user         The updated user in Artemis (this method assumes that the user including its groups was already saved to the Artemis database)
     * @param oldGroups    The old groups of the user before the update
     * @param newPassword  If provided, the password gets updated
     */
    // TODO: The password can be null but Jenkins requires it to be non null => How do we get the password on update?
    // Or how do we get Jenkins to update the user without recreating it
    public void updateUserInConnectorsAndAuthProvider(User user, String oldUserLogin, Set<String> oldGroups, String newPassword) {
        final var updatedGroups = user.getGroups();
        final var removedGroups = oldGroups.stream().filter(group -> !updatedGroups.contains(group)).collect(Collectors.toSet());
        final var addedGroups = updatedGroups.stream().filter(group -> !oldGroups.contains(group)).collect(Collectors.toSet());
        optionalVcsUserManagementService.ifPresent(vcsUserManagementService -> vcsUserManagementService.updateVcsUser(oldUserLogin, user, removedGroups, addedGroups, newPassword));
        optionalCIUserManagementService
                .ifPresent(ciUserManagementService -> ciUserManagementService.updateUserAndGroups(oldUserLogin, user, newPassword, addedGroups, removedGroups));
    }

    /**
     * Performs soft-delete on the user based on login string
     *
     * @param login user login string
     */
    public void softDeleteUser(String login) {
        userRepository.findOneWithGroupsByLogin(login).ifPresent(user -> {
            participationVCSAccessTokenService.deleteAllByUserId(user.getId());
<<<<<<< HEAD
            userSshPublicKeyService.deleteAllByUserId(user.getId());
            learnerProfileApi.deleteProfile(user);
=======
            learnerProfileApi.ifPresent(api -> api.deleteProfile(user));
>>>>>>> e3eaaa27
            user.setDeleted(true);
            user.setLearnerProfile(null);
            anonymizeUser(user);
            log.warn("Soft Deleted User: {}", user);
        });
    }

    /**
     * Sets the properties of the user to random or dummy values, making it impossible to identify the user.
     * Also updates the user in connectors and auth provider.
     *
     * @param user the user that should be anonymized
     */
    protected void anonymizeUser(User user) {
        final String originalLogin = user.getLogin();
        final Set<String> originalGroups = user.getGroups();
        final String randomPassword = RandomUtil.generatePassword();
        final String userImageString = user.getImageUrl();
        final String anonymizedLogin = lowerCase(RandomUtil.generateRandomAlphanumericString(), Locale.ENGLISH);

        user.setFirstName(USER_FIRST_NAME_AFTER_SOFT_DELETE);
        user.setLastName(USER_LAST_NAME_AFTER_SOFT_DELETE);
        user.setLogin(anonymizedLogin);
        user.setPassword(randomPassword);
        user.setEmail(RandomUtil.generateRandomAlphanumericString() + USER_EMAIL_DOMAIN_AFTER_SOFT_DELETE);
        user.setRegistrationNumber(null);
        user.setImageUrl(null);
        user.setActivated(false);
        user.setGroups(Collections.emptySet());

        List<SavedPost> savedPostsOfUser = savedPostRepository.findSavedPostsByUserId(user.getId());

        if (!savedPostsOfUser.isEmpty()) {
            savedPostRepository.deleteAll(savedPostsOfUser);
        }

        userRepository.save(user);
        clearUserCaches(user);
        userRepository.flush();

        scienceEventApi.ifPresent(api -> api.renameIdentity(originalLogin, anonymizedLogin));

        if (userImageString != null) {
            fileService.schedulePathForDeletion(FilePathService.actualPathForPublicPath(URI.create(userImageString)), 0);
        }

        updateUserInConnectorsAndAuthProvider(user, originalLogin, originalGroups, randomPassword);
    }

    /**
     * Trys to find a user by the internal admin username
     *
     * @return an Optional.emtpy() if no internal admin user is found, otherwise an optional with the internal admin user
     */
    public Optional<User> findInternalAdminUser() {
        if (artemisInternalAdminUsername.isEmpty()) {
            log.warn("The internal admin username is not configured and no internal admin user can be retrieved.");
            return Optional.empty();
        }
        return userRepository.findOneByLogin(artemisInternalAdminUsername.get());
    }

    /**
     * Change password of current user
     *
     * @param currentClearTextPassword cleartext password
     * @param newPassword              new password string
     */
    public void changePassword(String currentClearTextPassword, String newPassword) {
        SecurityUtils.getCurrentUserLogin().flatMap(userRepository::findOneByLogin).ifPresent(user -> {
            String currentPasswordHash = user.getPassword();
            if (!passwordService.checkPasswordMatch(currentClearTextPassword, currentPasswordHash)) {
                throw new PasswordViolatesRequirementsException();
            }
            String newPasswordHash = passwordService.hashPassword(newPassword);
            user.setPassword(newPasswordHash);
            saveUser(user);
            optionalVcsUserManagementService.ifPresent(vcsUserManagementService -> vcsUserManagementService.updateVcsUser(user.getLogin(), user, null, null, newPassword));
            optionalCIUserManagementService.ifPresent(ciUserManagementService -> ciUserManagementService.updateUser(user, newPassword));

            log.debug("Changed password for User: {}", user);
        });
    }

    /**
     * Check the username and password for validity. Throws Exception if invalid.
     *
     * @param username The username to check
     * @param password The password to check
     */
    public void checkUsernameAndPasswordValidityElseThrow(String username, String password) {
        checkUsernameOrThrow(username);
        checkNullablePasswordOrThrow(password);
    }

    private void checkUsernameOrThrow(String username) {
        if (username == null || username.length() < USERNAME_MIN_LENGTH) {
            throw new AccessForbiddenException("The username has to be at least " + USERNAME_MIN_LENGTH + " characters long");
        }
        else if (username.length() > USERNAME_MAX_LENGTH) {
            throw new AccessForbiddenException("The username has to be less than " + USERNAME_MAX_LENGTH + " characters long");
        }
    }

    /**
     * <p>
     * The password can be null, then a random one will be generated ({@code Create}) or it won't be changed ({@code Update}).
     * <p>
     * If the password is not null, its length has to be at least {@code PASSWORD_MIN_LENGTH}.
     *
     * @param password The password to check
     */
    private void checkNullablePasswordOrThrow(String password) {
        if (password == null) {
            return;
        }
        if (password.length() < PASSWORD_MIN_LENGTH) {
            throw new AccessForbiddenException("The password has to be at least " + PASSWORD_MIN_LENGTH + " characters long");
        }
        if (password.length() > PASSWORD_MAX_LENGTH) {
            throw new AccessForbiddenException("The password has to be less than " + PASSWORD_MAX_LENGTH + " characters long");
        }
    }

    private void clearUserCaches(User user) {
        var userCache = cacheManager.getCache(User.class.getName());
        if (userCache != null) {
            userCache.evict(user.getLogin());
        }
    }

    /**
     * Update the guided tour settings of the currently logged-in user
     *
     * @param guidedTourSettings the updated set of guided tour settings
     * @return the updated user object with the changed guided tour settings
     */
    public User updateGuidedTourSettings(Set<GuidedTourSetting> guidedTourSettings) {
        User loggedInUser = userRepository.getUserWithGroupsAuthoritiesAndGuidedTourSettings();
        loggedInUser.getGuidedTourSettings().clear();
        for (GuidedTourSetting setting : guidedTourSettings) {
            loggedInUser.addGuidedTourSetting(setting);
            guidedTourSettingsRepository.save(setting);
        }
        // TODO: do we really need to save the user here, or is it enough if we save in the guidedTourSettingsRepository?
        return saveUser(loggedInUser);
    }

    /**
     * Delete a given guided tour setting of the currently logged-in user (e.g. when the user restarts a guided tutorial)
     *
     * @param guidedTourSettingsKey the key of the guided tour setting that should be deleted
     * @return the updated user object without the deleted guided tour setting
     */
    public User deleteGuidedTourSetting(String guidedTourSettingsKey) {
        User loggedInUser = userRepository.getUserWithGroupsAuthoritiesAndGuidedTourSettings();
        Set<GuidedTourSetting> guidedTourSettings = loggedInUser.getGuidedTourSettings();
        for (GuidedTourSetting setting : guidedTourSettings) {
            if (setting.getGuidedTourKey().equals(guidedTourSettingsKey)) {
                loggedInUser.removeGuidedTourSetting(setting);
                break;
            }
        }
        return saveUser(loggedInUser);
    }

    /**
     * delete the group with the given name
     *
     * @param groupName the name of the group which should be deleted
     */
    public void deleteGroup(String groupName) {
        removeGroupFromUsers(groupName);
    }

    /**
     * removes the passed group from all users in the Artemis database, e.g. when the group was deleted
     *
     * @param groupName the group that should be removed from all existing users
     */
    public void removeGroupFromUsers(String groupName) {
        log.info("Remove group {} from users", groupName);
        Set<User> users = userRepository.findAllWithGroupsAndAuthoritiesByIsDeletedIsFalseAndGroupsContains(groupName);
        log.info("Found {} users with group {}", users.size(), groupName);
        for (User user : users) {
            user.getGroups().remove(groupName);
            saveUser(user);
        }
    }

    /**
     * add the user to the specified group and update in VCS (like GitLab) if used, and registers the user to necessary channels
     *
     * @param user  the user
     * @param group the group
     */
    public void addUserToGroup(User user, String group) {
        addUserToGroupInternal(user, group); // internal Artemis database
        // e.g. Gitlab: TODO: include the role to distinguish more cases
        optionalVcsUserManagementService.ifPresent(vcsUserManagementService -> vcsUserManagementService.updateVcsUser(user.getLogin(), user, Set.of(), Set.of(group)));
        optionalCIUserManagementService.ifPresent(ciUserManagementService -> ciUserManagementService.addUserToGroups(user.getLogin(), Set.of(group)));
    }

    /**
     * adds the user to the group only in the Artemis database
     *
     * @param user  the user
     * @param group the group
     */
    private void addUserToGroupInternal(User user, String group) {
        log.debug("Add user {} to group {}", user.getLogin(), group);
        if (!user.getGroups().contains(group)) {
            user.getGroups().add(group);
            user.setAuthorities(authorityService.buildAuthorities(user));
            saveUser(user);
        }
    }

    /**
     * remove the user from the specified group
     *
     * @param user  the user
     * @param group the group
     */
    public void removeUserFromGroup(User user, String group) {
        removeUserFromGroupInternal(user, group); // internal Artemis database
        // e.g. Gitlab
        optionalVcsUserManagementService.ifPresent(vcsUserManagementService -> vcsUserManagementService.updateVcsUser(user.getLogin(), user, Set.of(group), Set.of()));
        // e.g. Jenkins
        optionalCIUserManagementService.ifPresent(ciUserManagementService -> ciUserManagementService.removeUserFromGroups(user.getLogin(), Set.of(group)));
    }

    /**
     * remove the user from the specified group and update in VCS (like GitLab) if used
     *
     * @param user  the user
     * @param group the group
     */
    private void removeUserFromGroupInternal(User user, String group) {
        log.info("Remove user {} from group {}", user.getLogin(), group);
        if (user.getGroups().contains(group)) {
            user.getGroups().remove(group);
            user.setAuthorities(authorityService.buildAuthorities(user));
            saveUser(user);
        }
    }

    /**
     * This method first tries to find the student in the internal Artemis user database (because the user is most probably already using Artemis).
     * In case the user cannot be found, we additionally search the (TUM) LDAP in case it is configured properly.
     * <p>
     * Steps:
     * <p>
     * 1) we use the registration number and try to find the student in the Artemis user database
     * 2) if we cannot find the student, we use the registration number and try to find the student in the (TUM) LDAP, create it in the Artemis DB and in a potential external user
     * management system
     * 3) if we cannot find the user in the (TUM) LDAP or the registration number was not set properly, try again using the login
     * 4) if we still cannot find the user, we try again using the email
     *
     * @param registrationNumber the registration number of the user
     * @param login              the login of the user
     * @param email              the email of the user
     * @return the found student, otherwise returns an empty optional
     */
    public Optional<User> findUser(@Nullable String registrationNumber, @Nullable String login, @Nullable String email) {
        if (!StringUtils.hasText(login) && !StringUtils.hasText(email) && !StringUtils.hasText(registrationNumber)) {
            // if none of the three values is specified, the user cannot be found
            return Optional.empty();
        }
        try {
            var optionalUser = findUserInDatabase(registrationNumber, login, email);
            if (optionalUser.isEmpty()) {
                // In this case, the user was NOT found in the database! We can try to create it from the external user management, in case it is configured
                optionalUser = findUserInLdap(registrationNumber, login, email);
            }

            if (optionalUser.isPresent()) {
                return optionalUser;
            }

            log.warn("User with registration number '{}', login '{}' and email '{}' NOT found in Artemis user database NOR in connected LDAP", registrationNumber, login, email);
        }
        catch (Exception ex) {
            log.warn("Error while trying to find user with registration number {}, login {}, email {}", registrationNumber, login, email, ex);
        }
        return Optional.empty();
    }

    /**
     * This method first tries to find the user and then adds the user to the course
     *
     * @param registrationNumber the registration number of the user
     * @param login              the login of the user
     * @param email              the email of the user
     * @param courseGroupName    the courseGroup the user has to be added to
     * @return the found user, otherwise returns an empty optional
     */
    public Optional<User> findUserAndAddToCourse(@Nullable String registrationNumber, @Nullable String login, @Nullable String email, String courseGroupName) {
        var optionalUser = findUser(registrationNumber, login, email);

        if (optionalUser.isPresent()) {
            var user = optionalUser.get();
            // we only need to add the user to the course group, if the user is not yet part of it, otherwise the user cannot access the course
            if (!user.getGroups().contains(courseGroupName)) {
                this.addUserToGroup(user, courseGroupName);
            }
            return optionalUser;
        }

        return Optional.empty();
    }

    private Optional<User> findUserInDatabase(@Nullable String registrationNumber, @Nullable String login, @Nullable String email) {
        Optional<User> optionalUser = Optional.empty();
        if (StringUtils.hasText(login)) {
            optionalUser = userRepository.findUserWithGroupsAndAuthoritiesByLogin(login);
        }
        if (optionalUser.isEmpty() && StringUtils.hasText(email)) {
            optionalUser = userRepository.findUserWithGroupsAndAuthoritiesByEmail(email);
        }
        if (optionalUser.isEmpty() && StringUtils.hasText(registrationNumber)) {
            optionalUser = userRepository.findUserWithGroupsAndAuthoritiesByRegistrationNumber(registrationNumber);
        }
        return optionalUser;
    }

    private Optional<User> findUserInLdap(@Nullable String registrationNumber, @Nullable String login, @Nullable String email) {
        Optional<User> optionalUser = Optional.empty();
        if (StringUtils.hasText(login)) {
            optionalUser = createUserFromLdapWithLogin(login);
        }
        if (optionalUser.isEmpty() && StringUtils.hasText(email)) {
            optionalUser = createUserFromLdapWithEmail(email);
        }
        if (optionalUser.isEmpty() && StringUtils.hasText(registrationNumber)) {
            optionalUser = createUserFromLdapWithRegistrationNumber(registrationNumber);
        }
        return optionalUser;
    }

    public void updateUserNotificationVisibility(Long userId, ZonedDateTime hideUntil) {
        userRepository.updateUserNotificationVisibility(userId, hideUntil);
    }

    public void updateUserLanguageKey(Long userId, String languageKey) {
        userRepository.updateUserLanguageKey(userId, languageKey);
    }

    /**
     * This method first tries to find and then to add each user of the given list to the course
     *
     * @param userDtos users to be added to the course
     * @return a list of not found users
     */
    public List<StudentDTO> importUsers(List<StudentDTO> userDtos) {
        List<StudentDTO> notFoundUsers = new ArrayList<>();
        for (var userDto : userDtos) {
            var optionalStudent = findUser(userDto.registrationNumber(), userDto.login(), userDto.email());
            if (optionalStudent.isEmpty()) {
                notFoundUsers.add(userDto);
            }
        }

        return notFoundUsers;
    }

    /**
     * Get the vcs access token associated with a user and a participation
     *
     * @param user            the user associated with the vcs access token
     * @param participationId the participation's participationId associated with the vcs access token
     *
     * @return the users participation vcs access token, or throws an exception if it does not exist
     */
    public ParticipationVCSAccessToken getParticipationVcsAccessTokenForUserAndParticipationIdOrElseThrow(User user, Long participationId) {
        return participationVCSAccessTokenService.findByUserAndParticipationIdOrElseThrow(user, participationId);
    }

    /**
     * Create a vcs access token associated with a user and a participation, and return it
     *
     * @param user            the user associated with the vcs access token
     * @param participationId the participation's participationId associated with the vcs access token
     *
     * @return the users newly created participation vcs access token, or throws an exception if it already existed
     */
    public ParticipationVCSAccessToken createParticipationVcsAccessTokenForUserAndParticipationIdOrElseThrow(User user, Long participationId) {
        return participationVCSAccessTokenService.createVcsAccessTokenForUserAndParticipationIdOrElseThrow(user, participationId);
    }
}<|MERGE_RESOLUTION|>--- conflicted
+++ resolved
@@ -126,14 +126,9 @@
     public UserService(UserCreationService userCreationService, UserRepository userRepository, AuthorityService authorityService, AuthorityRepository authorityRepository,
             CacheManager cacheManager, Optional<LdapUserService> ldapUserService, GuidedTourSettingsRepository guidedTourSettingsRepository, PasswordService passwordService,
             Optional<VcsUserManagementService> optionalVcsUserManagementService, Optional<CIUserManagementService> optionalCIUserManagementService,
-<<<<<<< HEAD
-            InstanceMessageSendService instanceMessageSendService, FileService fileService, ScienceEventApi scienceEventApi,
-            ParticipationVcsAccessTokenService participationVCSAccessTokenService, LearnerProfileApi learnerProfileApi, SavedPostRepository savedPostRepository,
+            InstanceMessageSendService instanceMessageSendService, FileService fileService, Optional<ScienceEventApi> scienceEventApi,
+            ParticipationVcsAccessTokenService participationVCSAccessTokenService, Optional<LearnerProfileApi> learnerProfileApi, SavedPostRepository savedPostRepository,
             UserSshPublicKeyService userSshPublicKeyService) {
-=======
-            InstanceMessageSendService instanceMessageSendService, FileService fileService, Optional<ScienceEventApi> scienceEventApi,
-            ParticipationVcsAccessTokenService participationVCSAccessTokenService, Optional<LearnerProfileApi> learnerProfileApi, SavedPostRepository savedPostRepository) {
->>>>>>> e3eaaa27
         this.userCreationService = userCreationService;
         this.userRepository = userRepository;
         this.authorityService = authorityService;
@@ -482,12 +477,8 @@
     public void softDeleteUser(String login) {
         userRepository.findOneWithGroupsByLogin(login).ifPresent(user -> {
             participationVCSAccessTokenService.deleteAllByUserId(user.getId());
-<<<<<<< HEAD
+            learnerProfileApi.ifPresent(api -> api.deleteProfile(user));
             userSshPublicKeyService.deleteAllByUserId(user.getId());
-            learnerProfileApi.deleteProfile(user);
-=======
-            learnerProfileApi.ifPresent(api -> api.deleteProfile(user));
->>>>>>> e3eaaa27
             user.setDeleted(true);
             user.setLearnerProfile(null);
             anonymizeUser(user);
