package de.tum.cit.aet.artemis.core.service.user;

import static de.tum.cit.aet.artemis.core.config.Constants.PASSWORD_MAX_LENGTH;
import static de.tum.cit.aet.artemis.core.config.Constants.PASSWORD_MIN_LENGTH;
import static de.tum.cit.aet.artemis.core.config.Constants.PROFILE_CORE;
import static de.tum.cit.aet.artemis.core.config.Constants.USERNAME_MAX_LENGTH;
import static de.tum.cit.aet.artemis.core.config.Constants.USERNAME_MIN_LENGTH;
import static de.tum.cit.aet.artemis.core.config.Constants.USER_EMAIL_DOMAIN_AFTER_SOFT_DELETE;
import static de.tum.cit.aet.artemis.core.config.Constants.USER_FIRST_NAME_AFTER_SOFT_DELETE;
import static de.tum.cit.aet.artemis.core.config.Constants.USER_LAST_NAME_AFTER_SOFT_DELETE;
import static de.tum.cit.aet.artemis.core.domain.Authority.ADMIN_AUTHORITY;
import static de.tum.cit.aet.artemis.core.security.Role.ADMIN;
import static de.tum.cit.aet.artemis.core.security.Role.STUDENT;
import static org.apache.commons.lang3.StringUtils.lowerCase;

import java.net.URI;
import java.time.Instant;
import java.time.ZonedDateTime;
import java.util.ArrayList;
import java.util.Collections;
import java.util.HashSet;
import java.util.List;
import java.util.Locale;
import java.util.Optional;
import java.util.Set;
import java.util.function.Supplier;
import java.util.stream.Collectors;

import jakarta.annotation.Nullable;

import org.slf4j.Logger;
import org.slf4j.LoggerFactory;
import org.springframework.beans.factory.annotation.Value;
import org.springframework.boot.context.event.ApplicationReadyEvent;
import org.springframework.cache.CacheManager;
import org.springframework.context.annotation.Profile;
import org.springframework.context.event.EventListener;
import org.springframework.stereotype.Service;
import org.springframework.util.StringUtils;

import de.tum.cit.aet.artemis.atlas.repository.ScienceEventRepository;
<<<<<<< HEAD
import de.tum.cit.aet.artemis.atlas.service.profile.LearnerProfileService;
=======
import de.tum.cit.aet.artemis.communication.domain.SavedPost;
import de.tum.cit.aet.artemis.communication.repository.SavedPostRepository;
>>>>>>> 4eaba4e5
import de.tum.cit.aet.artemis.core.domain.Authority;
import de.tum.cit.aet.artemis.core.domain.GuidedTourSetting;
import de.tum.cit.aet.artemis.core.domain.User;
import de.tum.cit.aet.artemis.core.dto.StudentDTO;
import de.tum.cit.aet.artemis.core.dto.UserDTO;
import de.tum.cit.aet.artemis.core.dto.vm.ManagedUserVM;
import de.tum.cit.aet.artemis.core.exception.AccessForbiddenException;
import de.tum.cit.aet.artemis.core.exception.AccountRegistrationBlockedException;
import de.tum.cit.aet.artemis.core.exception.EmailAlreadyUsedException;
import de.tum.cit.aet.artemis.core.exception.PasswordViolatesRequirementsException;
import de.tum.cit.aet.artemis.core.exception.UsernameAlreadyUsedException;
import de.tum.cit.aet.artemis.core.exception.VersionControlException;
import de.tum.cit.aet.artemis.core.repository.AuthorityRepository;
import de.tum.cit.aet.artemis.core.repository.GuidedTourSettingsRepository;
import de.tum.cit.aet.artemis.core.repository.UserRepository;
import de.tum.cit.aet.artemis.core.security.SecurityUtils;
import de.tum.cit.aet.artemis.core.service.FilePathService;
import de.tum.cit.aet.artemis.core.service.FileService;
import de.tum.cit.aet.artemis.core.service.connectors.ldap.LdapAuthenticationProvider;
import de.tum.cit.aet.artemis.core.service.ldap.LdapUserDto;
import de.tum.cit.aet.artemis.core.service.ldap.LdapUserService;
import de.tum.cit.aet.artemis.core.service.messaging.InstanceMessageSendService;
import de.tum.cit.aet.artemis.programming.domain.ParticipationVCSAccessToken;
import de.tum.cit.aet.artemis.programming.service.ParticipationVcsAccessTokenService;
import de.tum.cit.aet.artemis.programming.service.ci.CIUserManagementService;
import de.tum.cit.aet.artemis.programming.service.vcs.VcsUserManagementService;
import tech.jhipster.security.RandomUtil;

/**
 * Service class for managing users.
 */
@Profile(PROFILE_CORE)
@Service
public class UserService {

    private static final Logger log = LoggerFactory.getLogger(UserService.class);

    @Value("${artemis.user-management.internal-admin.username:#{null}}")
    private Optional<String> artemisInternalAdminUsername;

    @Value("${artemis.user-management.internal-admin.password:#{null}}")
    private Optional<String> artemisInternalAdminPassword;

    @Value("${artemis.user-management.internal-admin.email:#{null}}")
    private Optional<String> artemisInternalAdminEmail;

    private final UserCreationService userCreationService;

    private final UserRepository userRepository;

    private final PasswordService passwordService;

    private final AuthorityService authorityService;

    private final Optional<LdapUserService> ldapUserService;

    private final Optional<VcsUserManagementService> optionalVcsUserManagementService;

    private final Optional<CIUserManagementService> optionalCIUserManagementService;

    private final CacheManager cacheManager;

    private final AuthorityRepository authorityRepository;

    private final GuidedTourSettingsRepository guidedTourSettingsRepository;

    private final InstanceMessageSendService instanceMessageSendService;

    private final FileService fileService;

    private final ScienceEventRepository scienceEventRepository;

    private final ParticipationVcsAccessTokenService participationVCSAccessTokenService;

<<<<<<< HEAD
    private final LearnerProfileService learnerProfileService;
=======
    private final SavedPostRepository savedPostRepository;
>>>>>>> 4eaba4e5

    public UserService(UserCreationService userCreationService, UserRepository userRepository, AuthorityService authorityService, AuthorityRepository authorityRepository,
            CacheManager cacheManager, Optional<LdapUserService> ldapUserService, GuidedTourSettingsRepository guidedTourSettingsRepository, PasswordService passwordService,
            Optional<VcsUserManagementService> optionalVcsUserManagementService, Optional<CIUserManagementService> optionalCIUserManagementService,
            InstanceMessageSendService instanceMessageSendService, FileService fileService, ScienceEventRepository scienceEventRepository,
<<<<<<< HEAD
            ParticipationVcsAccessTokenService participationVCSAccessTokenService, LearnerProfileService learnerProfileService) {
=======
            ParticipationVcsAccessTokenService participationVCSAccessTokenService, SavedPostRepository savedPostRepository) {
>>>>>>> 4eaba4e5
        this.userCreationService = userCreationService;
        this.userRepository = userRepository;
        this.authorityService = authorityService;
        this.authorityRepository = authorityRepository;
        this.cacheManager = cacheManager;
        this.ldapUserService = ldapUserService;
        this.guidedTourSettingsRepository = guidedTourSettingsRepository;
        this.passwordService = passwordService;
        this.optionalVcsUserManagementService = optionalVcsUserManagementService;
        this.optionalCIUserManagementService = optionalCIUserManagementService;
        this.instanceMessageSendService = instanceMessageSendService;
        this.fileService = fileService;
        this.scienceEventRepository = scienceEventRepository;
        this.participationVCSAccessTokenService = participationVCSAccessTokenService;
<<<<<<< HEAD
        this.learnerProfileService = learnerProfileService;
=======
        this.savedPostRepository = savedPostRepository;
>>>>>>> 4eaba4e5
    }

    /**
     * Make sure that the internal artemis admin (in case it is defined in the yml configuration) is available in the database
     */
    @EventListener(ApplicationReadyEvent.class)
    public void applicationReady() {

        try {
            if (artemisInternalAdminUsername.isPresent() && artemisInternalAdminPassword.isPresent()) {
                // authenticate so that db queries are possible
                SecurityUtils.setAuthorizationObject();
                Optional<User> existingInternalAdmin = userRepository.findOneWithGroupsAndAuthoritiesByLogin(artemisInternalAdminUsername.get());
                if (existingInternalAdmin.isPresent()) {
                    log.info("Update internal admin user {}", artemisInternalAdminUsername.get());
                    existingInternalAdmin.get().setPassword(passwordService.hashPassword(artemisInternalAdminPassword.get()));
                    // needs to be mutable --> new HashSet<>(Set.of(...))
                    existingInternalAdmin.get().setAuthorities(new HashSet<>(Set.of(ADMIN_AUTHORITY, new Authority(STUDENT.getAuthority()))));
                    saveUser(existingInternalAdmin.get());
                    updateUserInConnectorsAndAuthProvider(existingInternalAdmin.get(), existingInternalAdmin.get().getLogin(), existingInternalAdmin.get().getGroups(),
                            artemisInternalAdminPassword.get());
                }
                else {
                    log.info("Create internal admin user {}", artemisInternalAdminUsername.get());
                    ManagedUserVM userDto = new ManagedUserVM();
                    userDto.setLogin(artemisInternalAdminUsername.get());
                    userDto.setPassword(artemisInternalAdminPassword.get());
                    userDto.setActivated(true);
                    userDto.setFirstName("Administrator");
                    userDto.setLastName("Administrator");
                    userDto.setEmail(artemisInternalAdminEmail.orElse("admin@localhost"));
                    userDto.setLangKey("en");
                    userDto.setCreatedBy("system");
                    userDto.setLastModifiedBy("system");
                    // needs to be mutable --> new HashSet<>(Set.of(...))
                    userDto.setAuthorities(new HashSet<>(Set.of(ADMIN.getAuthority(), STUDENT.getAuthority())));
                    userDto.setGroups(new HashSet<>());
                    userCreationService.createUser(userDto);
                }
            }
        }
        catch (Exception ex) {
            log.error("An error occurred after application startup when creating or updating the admin user or in the LDAP search", ex);
        }
    }

    /**
     * Activate user registration
     *
     * @param key activation key for user registration
     * @return user if user exists otherwise null
     */
    public Optional<User> activateRegistration(String key) {
        log.debug("Activating user for activation key {}", key);
        return userRepository.findOneWithGroupsByActivationKey(key).map(user -> {
            activateUser(user);
            return user;
        });
    }

    /**
     * Activates the user and cancels the automatic cleanup of the account.
     *
     * @param user the non-activated user
     */
    public void activateUser(User user) {
        // Cancel automatic removal of the user since it's activated.
        instanceMessageSendService.sendCancelRemoveNonActivatedUserSchedule(user.getId());
        optionalVcsUserManagementService.ifPresent(vcsUserManagementService -> vcsUserManagementService.activateUser(user.getLogin()));
        // activate given user for the registration key.
        userCreationService.activateUser(user);
    }

    /**
     * Reset user password for given reset key
     *
     * @param newPassword new password string
     * @param key         reset key
     * @return user for whom the password was performed
     */
    public Optional<User> completePasswordReset(String newPassword, String key) {
        log.debug("Reset user password for reset key {}", key);
        return userRepository.findOneByResetKey(key).filter(user -> user.getResetDate().isAfter(Instant.now().minusSeconds(86400))).map(user -> {
            user.setPassword(passwordService.hashPassword(newPassword));
            user.setResetKey(null);
            user.setResetDate(null);
            saveUser(user);
            optionalVcsUserManagementService.ifPresent(vcsUserManagementService -> vcsUserManagementService.updateVcsUser(user.getLogin(), user, null, null, newPassword));
            optionalCIUserManagementService.ifPresent(ciUserManagementService -> ciUserManagementService.updateUser(user, newPassword));
            return user;
        });
    }

    /**
     * saves the user and clears the cache
     *
     * @param user the user object that will be saved into the database
     * @return the saved and potentially updated user object
     */
    public User saveUser(User user) {
        clearUserCaches(user);
        log.debug("Save user {}", user);
        return userRepository.save(user);
    }

    /**
     * Set password reset data for a user if eligible
     *
     * @param user user requesting reset
     * @return true if the user is eligible
     */
    public boolean prepareUserForPasswordReset(User user) {
        if (user.getActivated() && user.isInternal()) {
            user.setResetKey(RandomUtil.generateResetKey());
            user.setResetDate(Instant.now());
            saveUser(user);
            return true;
        }
        return false;
    }

    /**
     * Register user and create it only in the internal Artemis database. This is a pure service method without any logic with respect to external systems.
     *
     * @param userDTO  user data transfer object
     * @param password string
     * @return newly registered user or throw registration exception
     */
    public User registerUser(UserDTO userDTO, String password) {
        // Prepare the new user object.
        final var newUser = new User();
        String passwordHash = passwordService.hashPassword(password);
        newUser.setLogin(userDTO.getLogin().toLowerCase());
        // new user gets initially a generated password
        newUser.setPassword(passwordHash);
        newUser.setFirstName(userDTO.getFirstName());
        newUser.setLastName(userDTO.getLastName());
        newUser.setEmail(userDTO.getEmail().toLowerCase());
        newUser.setImageUrl(userDTO.getImageUrl());
        newUser.setLangKey(userDTO.getLangKey());
        // new user is not active
        newUser.setActivated(false);
        // registered users are always internal
        newUser.setInternal(true);
        // new user gets registration key
        newUser.setActivationKey(RandomUtil.generateActivationKey());
        Set<Authority> authorities = new HashSet<>();
        authorityRepository.findById(STUDENT.getAuthority()).ifPresent(authorities::add);
        newUser.setAuthorities(authorities);

        // Find user that has the same login
        Optional<User> optionalExistingUser = userRepository.findOneWithGroupsByLogin(userDTO.getLogin().toLowerCase());
        if (optionalExistingUser.isPresent()) {
            User existingUser = optionalExistingUser.get();
            return handleRegisterUserWithSameLoginAsExistingUser(newUser, existingUser, password);
        }

        // Find user that has the same email
        optionalExistingUser = userRepository.findOneWithGroupsByEmailIgnoreCase(userDTO.getEmail());
        if (optionalExistingUser.isPresent()) {
            User existingUser = optionalExistingUser.get();

            // An account with the same login is already activated.
            if (existingUser.getActivated()) {
                throw new EmailAlreadyUsedException();
            }

            // The email is different which means that the user wants to re-register the same
            // account with a different email. Block this.
            throw new AccountRegistrationBlockedException(newUser.getEmail());
        }

        // we need to save first so that the user can be found in the database in the subsequent method
        User savedNonActivatedUser = saveUser(newUser);

        // Create an account on the VCS. If it fails, abort registration.
        optionalVcsUserManagementService.ifPresent(vcsUserManagementService -> {
            try {
                vcsUserManagementService.createVcsUser(savedNonActivatedUser, password);
                vcsUserManagementService.deactivateUser(savedNonActivatedUser.getLogin());
            }
            catch (VersionControlException e) {
                log.error("An error occurred while registering GitLab user {}:", savedNonActivatedUser.getLogin(), e);
                participationVCSAccessTokenService.deleteAllByUserId(savedNonActivatedUser.getId());
                userRepository.delete(savedNonActivatedUser);
                clearUserCaches(savedNonActivatedUser);
                userRepository.flush();
                throw e;
            }
        });

        // Automatically remove the user if it wasn't activated after a certain amount of time.
        instanceMessageSendService.sendRemoveNonActivatedUserSchedule(savedNonActivatedUser.getId());

        log.debug("Created Information for User: {}", newUser);
        return newUser;
    }

    /**
     * Handles the case where a user registers a new account but a user with the same login already
     * exists in Artemis.
     *
     * @param newUser      the new user
     * @param existingUser the existing user
     * @param password     the entered raw password
     * @return the existing non-activated user in Artemis.
     */
    private User handleRegisterUserWithSameLoginAsExistingUser(User newUser, User existingUser, String password) {
        // An account with the same login is already activated.
        if (existingUser.getActivated()) {
            throw new UsernameAlreadyUsedException();
        }

        // The user has the same login and email, but the account is not activated.
        // Return the existing non-activated user so that Artemis can re-send the
        // activation link.
        if (existingUser.getEmail().equals(newUser.getEmail())) {
            // Update the existing user and VCS
            newUser.setId(existingUser.getId());
            User updatedExistingUser = userRepository.save(newUser);
            optionalVcsUserManagementService
                    .ifPresent(vcsUserManagementService -> vcsUserManagementService.updateVcsUser(existingUser.getLogin(), updatedExistingUser, Set.of(), Set.of(), password));

            // Post-pone the cleaning up of the account
            instanceMessageSendService.sendRemoveNonActivatedUserSchedule(updatedExistingUser.getId());
            return updatedExistingUser;
        }

        // The email is different which means that the user wants to re-register the same
        // account with a different email. Block this.
        throw new AccountRegistrationBlockedException(existingUser.getEmail());
    }

    /**
     * Creates a new Artemis user from LDAP in case this is active and a user with the login can be found
     *
     * @param login the login of the user
     * @return a new user or null if the LDAP user was not found
     */
    public Optional<User> createUserFromLdapWithLogin(String login) {
        return findUserInLdap(login, () -> ldapUserService.orElseThrow().findByLogin(login));
    }

    /**
     * Creates a new Artemis user from LDAP in case this is active and a user with the email can be found
     *
     * @param email the email of the user
     * @return a new user or null if the LDAP user was not found
     */
    public Optional<User> createUserFromLdapWithEmail(String email) {
        return findUserInLdap(email, () -> ldapUserService.orElseThrow().findByAnyEmail(email));
    }

    /**
     * Creates a new Artemis user from LDAP in case this is active and a user with the registration number can be found
     *
     * @param registrationNumber the matriculation number of the user
     * @return a new user or null if the LDAP user was not found
     */
    public Optional<User> createUserFromLdapWithRegistrationNumber(String registrationNumber) {
        return findUserInLdap(registrationNumber, () -> ldapUserService.orElseThrow().findByRegistrationNumber(registrationNumber));
    }

    /**
     * Searches the (optional) LDAP service for a user with the given unique user identifier (e.g. login, email, registration number) and supplier function
     * and returns a new Artemis user. Also creates the user in the external user management, in case this is activated
     * Note: this method should only be used if the user does not yet exist in the database
     *
     * @param userIdentifier       the userIdentifier of the user (e.g. login, email, registration number)
     * @param userSupplierFunction the function that supplies the user, typically a call to ldapUserService, e.g. "() -> ldapUserService.orElseThrow().findByLogin(email)"
     * @return a new user or null if the LDAP user was not found
     */
    private Optional<User> findUserInLdap(String userIdentifier, Supplier<Optional<LdapUserDto>> userSupplierFunction) {
        if (!StringUtils.hasText(userIdentifier)) {
            return Optional.empty();
        }
        if (ldapUserService.isPresent()) {
            Optional<LdapUserDto> ldapUserOptional = userSupplierFunction.get();
            if (ldapUserOptional.isPresent()) {
                LdapUserDto ldapUser = ldapUserOptional.get();
                log.info("Ldap User {} has login: {}", ldapUser.getFirstName() + " " + ldapUser.getFirstName(), ldapUser.getLogin());

                // handle edge case, the user already exists in Artemis, but for some reason does not have a registration number, or it is wrong
                if (StringUtils.hasText(ldapUser.getLogin())) {
                    var existingUser = userRepository.findOneByLogin(ldapUser.getLogin());
                    if (existingUser.isPresent()) {
                        existingUser.get().setRegistrationNumber(ldapUser.getRegistrationNumber());
                        saveUser(existingUser.get());
                        return existingUser;
                    }
                }

                // Use empty password, so that we don't store the credentials of external users in the Artemis DB
                User user = userCreationService.createUser(ldapUser.getLogin(), "", null, ldapUser.getFirstName(), ldapUser.getLastName(), ldapUser.getEmail(),
                        ldapUser.getRegistrationNumber(), null, "en", false);
                return Optional.of(user);
            }
            else {
                log.warn("Ldap User with userIdentifier '{}' not found", userIdentifier);
            }
        }
        return Optional.empty();
    }

    /**
     * Updates the user (and synchronizes its password) and its groups in the connected version control system (e.g. GitLab if available).
     * Also updates the user groups in the used authentication provider (like {@link LdapAuthenticationProvider}).
     *
     * @param oldUserLogin The username of the user. If the username is updated in the user object, it must be the one before the update in order to find the user in the VCS
     * @param user         The updated user in Artemis (this method assumes that the user including its groups was already saved to the Artemis database)
     * @param oldGroups    The old groups of the user before the update
     * @param newPassword  If provided, the password gets updated
     */
    // TODO: The password can be null but Jenkins requires it to be non null => How do we get the password on update?
    // Or how do we get Jenkins to update the user without recreating it
    public void updateUserInConnectorsAndAuthProvider(User user, String oldUserLogin, Set<String> oldGroups, String newPassword) {
        final var updatedGroups = user.getGroups();
        final var removedGroups = oldGroups.stream().filter(group -> !updatedGroups.contains(group)).collect(Collectors.toSet());
        final var addedGroups = updatedGroups.stream().filter(group -> !oldGroups.contains(group)).collect(Collectors.toSet());
        optionalVcsUserManagementService.ifPresent(vcsUserManagementService -> vcsUserManagementService.updateVcsUser(oldUserLogin, user, removedGroups, addedGroups, newPassword));
        optionalCIUserManagementService
                .ifPresent(ciUserManagementService -> ciUserManagementService.updateUserAndGroups(oldUserLogin, user, newPassword, addedGroups, removedGroups));
    }

    /**
     * Performs soft-delete on the user based on login string
     *
     * @param login user login string
     */
    public void softDeleteUser(String login) {
        userRepository.findOneWithGroupsByLogin(login).ifPresent(user -> {
            participationVCSAccessTokenService.deleteAllByUserId(user.getId());
            learnerProfileService.deleteProfile(user);
            user.setDeleted(true);
            user.setLearnerProfile(null);
            anonymizeUser(user);
            log.warn("Soft Deleted User: {}", user);
        });
    }

    /**
     * Sets the properties of the user to random or dummy values, making it impossible to identify the user.
     * Also updates the user in connectors and auth provider.
     *
     * @param user the user that should be anonymized
     */
    protected void anonymizeUser(User user) {
        final String originalLogin = user.getLogin();
        final Set<String> originalGroups = user.getGroups();
        final String randomPassword = RandomUtil.generatePassword();
        final String userImageString = user.getImageUrl();
        final String anonymizedLogin = lowerCase(RandomUtil.generateRandomAlphanumericString(), Locale.ENGLISH);

        user.setFirstName(USER_FIRST_NAME_AFTER_SOFT_DELETE);
        user.setLastName(USER_LAST_NAME_AFTER_SOFT_DELETE);
        user.setLogin(anonymizedLogin);
        user.setPassword(randomPassword);
        user.setEmail(RandomUtil.generateRandomAlphanumericString() + USER_EMAIL_DOMAIN_AFTER_SOFT_DELETE);
        user.setRegistrationNumber(null);
        user.setImageUrl(null);
        user.setActivated(false);
        user.setGroups(Collections.emptySet());

        List<SavedPost> savedPostsOfUser = savedPostRepository.findSavedPostsByUserId(user.getId());

        if (!savedPostsOfUser.isEmpty()) {
            savedPostRepository.deleteAll(savedPostsOfUser);
        }

        userRepository.save(user);
        clearUserCaches(user);
        userRepository.flush();

        scienceEventRepository.renameIdentity(originalLogin, anonymizedLogin);

        if (userImageString != null) {
            fileService.schedulePathForDeletion(FilePathService.actualPathForPublicPath(URI.create(userImageString)), 0);
        }

        updateUserInConnectorsAndAuthProvider(user, originalLogin, originalGroups, randomPassword);
    }

    /**
     * Trys to find a user by the internal admin username
     *
     * @return an Optional.emtpy() if no internal admin user is found, otherwise an optional with the internal admin user
     */
    public Optional<User> findInternalAdminUser() {
        if (artemisInternalAdminUsername.isEmpty()) {
            log.warn("The internal admin username is not configured and no internal admin user can be retrieved.");
            return Optional.empty();
        }
        return userRepository.findOneByLogin(artemisInternalAdminUsername.get());
    }

    /**
     * Change password of current user
     *
     * @param currentClearTextPassword cleartext password
     * @param newPassword              new password string
     */
    public void changePassword(String currentClearTextPassword, String newPassword) {
        SecurityUtils.getCurrentUserLogin().flatMap(userRepository::findOneByLogin).ifPresent(user -> {
            String currentPasswordHash = user.getPassword();
            if (!passwordService.checkPasswordMatch(currentClearTextPassword, currentPasswordHash)) {
                throw new PasswordViolatesRequirementsException();
            }
            String newPasswordHash = passwordService.hashPassword(newPassword);
            user.setPassword(newPasswordHash);
            saveUser(user);
            optionalVcsUserManagementService.ifPresent(vcsUserManagementService -> vcsUserManagementService.updateVcsUser(user.getLogin(), user, null, null, newPassword));
            optionalCIUserManagementService.ifPresent(ciUserManagementService -> ciUserManagementService.updateUser(user, newPassword));

            log.debug("Changed password for User: {}", user);
        });
    }

    /**
     * Check the username and password for validity. Throws Exception if invalid.
     *
     * @param username The username to check
     * @param password The password to check
     */
    public void checkUsernameAndPasswordValidityElseThrow(String username, String password) {
        checkUsernameOrThrow(username);
        checkNullablePasswordOrThrow(password);
    }

    private void checkUsernameOrThrow(String username) {
        if (username == null || username.length() < USERNAME_MIN_LENGTH) {
            throw new AccessForbiddenException("The username has to be at least " + USERNAME_MIN_LENGTH + " characters long");
        }
        else if (username.length() > USERNAME_MAX_LENGTH) {
            throw new AccessForbiddenException("The username has to be less than " + USERNAME_MAX_LENGTH + " characters long");
        }
    }

    /**
     * <p>
     * The password can be null, then a random one will be generated ({@code Create}) or it won't be changed ({@code Update}).
     * <p>
     * If the password is not null, its length has to be at least {@code PASSWORD_MIN_LENGTH}.
     *
     * @param password The password to check
     */
    private void checkNullablePasswordOrThrow(String password) {
        if (password == null) {
            return;
        }
        if (password.length() < PASSWORD_MIN_LENGTH) {
            throw new AccessForbiddenException("The password has to be at least " + PASSWORD_MIN_LENGTH + " characters long");
        }
        if (password.length() > PASSWORD_MAX_LENGTH) {
            throw new AccessForbiddenException("The password has to be less than " + PASSWORD_MAX_LENGTH + " characters long");
        }
    }

    private void clearUserCaches(User user) {
        var userCache = cacheManager.getCache(User.class.getName());
        if (userCache != null) {
            userCache.evict(user.getLogin());
        }
    }

    /**
     * Update the guided tour settings of the currently logged-in user
     *
     * @param guidedTourSettings the updated set of guided tour settings
     * @return the updated user object with the changed guided tour settings
     */
    public User updateGuidedTourSettings(Set<GuidedTourSetting> guidedTourSettings) {
        User loggedInUser = userRepository.getUserWithGroupsAuthoritiesAndGuidedTourSettings();
        loggedInUser.getGuidedTourSettings().clear();
        for (GuidedTourSetting setting : guidedTourSettings) {
            loggedInUser.addGuidedTourSetting(setting);
            guidedTourSettingsRepository.save(setting);
        }
        // TODO: do we really need to save the user here, or is it enough if we save in the guidedTourSettingsRepository?
        return saveUser(loggedInUser);
    }

    /**
     * Delete a given guided tour setting of the currently logged-in user (e.g. when the user restarts a guided tutorial)
     *
     * @param guidedTourSettingsKey the key of the guided tour setting that should be deleted
     * @return the updated user object without the deleted guided tour setting
     */
    public User deleteGuidedTourSetting(String guidedTourSettingsKey) {
        User loggedInUser = userRepository.getUserWithGroupsAuthoritiesAndGuidedTourSettings();
        Set<GuidedTourSetting> guidedTourSettings = loggedInUser.getGuidedTourSettings();
        for (GuidedTourSetting setting : guidedTourSettings) {
            if (setting.getGuidedTourKey().equals(guidedTourSettingsKey)) {
                loggedInUser.removeGuidedTourSetting(setting);
                break;
            }
        }
        return saveUser(loggedInUser);
    }

    /**
     * delete the group with the given name
     *
     * @param groupName the name of the group which should be deleted
     */
    public void deleteGroup(String groupName) {
        removeGroupFromUsers(groupName);
    }

    /**
     * removes the passed group from all users in the Artemis database, e.g. when the group was deleted
     *
     * @param groupName the group that should be removed from all existing users
     */
    public void removeGroupFromUsers(String groupName) {
        log.info("Remove group {} from users", groupName);
        Set<User> users = userRepository.findAllWithGroupsAndAuthoritiesByIsDeletedIsFalseAndGroupsContains(groupName);
        log.info("Found {} users with group {}", users.size(), groupName);
        for (User user : users) {
            user.getGroups().remove(groupName);
            saveUser(user);
        }
    }

    /**
     * add the user to the specified group and update in VCS (like GitLab) if used, and registers the user to necessary channels
     *
     * @param user  the user
     * @param group the group
     */
    public void addUserToGroup(User user, String group) {
        addUserToGroupInternal(user, group); // internal Artemis database
        // e.g. Gitlab: TODO: include the role to distinguish more cases
        optionalVcsUserManagementService.ifPresent(vcsUserManagementService -> vcsUserManagementService.updateVcsUser(user.getLogin(), user, Set.of(), Set.of(group)));
        optionalCIUserManagementService.ifPresent(ciUserManagementService -> ciUserManagementService.addUserToGroups(user.getLogin(), Set.of(group)));
    }

    /**
     * adds the user to the group only in the Artemis database
     *
     * @param user  the user
     * @param group the group
     */
    private void addUserToGroupInternal(User user, String group) {
        log.debug("Add user {} to group {}", user.getLogin(), group);
        if (!user.getGroups().contains(group)) {
            user.getGroups().add(group);
            user.setAuthorities(authorityService.buildAuthorities(user));
            saveUser(user);
        }
    }

    /**
     * remove the user from the specified group
     *
     * @param user  the user
     * @param group the group
     */
    public void removeUserFromGroup(User user, String group) {
        removeUserFromGroupInternal(user, group); // internal Artemis database
        // e.g. Gitlab
        optionalVcsUserManagementService.ifPresent(vcsUserManagementService -> vcsUserManagementService.updateVcsUser(user.getLogin(), user, Set.of(group), Set.of()));
        // e.g. Jenkins
        optionalCIUserManagementService.ifPresent(ciUserManagementService -> ciUserManagementService.removeUserFromGroups(user.getLogin(), Set.of(group)));
    }

    /**
     * remove the user from the specified group and update in VCS (like GitLab) if used
     *
     * @param user  the user
     * @param group the group
     */
    private void removeUserFromGroupInternal(User user, String group) {
        log.info("Remove user {} from group {}", user.getLogin(), group);
        if (user.getGroups().contains(group)) {
            user.getGroups().remove(group);
            user.setAuthorities(authorityService.buildAuthorities(user));
            saveUser(user);
        }
    }

    /**
     * This method first tries to find the student in the internal Artemis user database (because the user is most probably already using Artemis).
     * In case the user cannot be found, we additionally search the (TUM) LDAP in case it is configured properly.
     * <p>
     * Steps:
     * <p>
     * 1) we use the registration number and try to find the student in the Artemis user database
     * 2) if we cannot find the student, we use the registration number and try to find the student in the (TUM) LDAP, create it in the Artemis DB and in a potential external user
     * management system
     * 3) if we cannot find the user in the (TUM) LDAP or the registration number was not set properly, try again using the login
     * 4) if we still cannot find the user, we try again using the email
     *
     * @param registrationNumber the registration number of the user
     * @param login              the login of the user
     * @param email              the email of the user
     * @return the found student, otherwise returns an empty optional
     */
    public Optional<User> findUser(@Nullable String registrationNumber, @Nullable String login, @Nullable String email) {
        if (!StringUtils.hasText(login) && !StringUtils.hasText(email) && !StringUtils.hasText(registrationNumber)) {
            // if none of the three values is specified, the user cannot be found
            return Optional.empty();
        }
        try {
            var optionalUser = findUserInDatabase(registrationNumber, login, email);
            if (optionalUser.isEmpty()) {
                // In this case, the user was NOT found in the database! We can try to create it from the external user management, in case it is configured
                optionalUser = findUserInLdap(registrationNumber, login, email);
            }

            if (optionalUser.isPresent()) {
                return optionalUser;
            }

            log.warn("User with registration number '{}', login '{}' and email '{}' NOT found in Artemis user database NOR in connected LDAP", registrationNumber, login, email);
        }
        catch (Exception ex) {
            log.warn("Error while trying to find user with registration number {}, login {}, email {}", registrationNumber, login, email, ex);
        }
        return Optional.empty();
    }

    /**
     * This method first tries to find the user and then adds the user to the course
     *
     * @param registrationNumber the registration number of the user
     * @param login              the login of the user
     * @param email              the email of the user
     * @param courseGroupName    the courseGroup the user has to be added to
     * @return the found user, otherwise returns an empty optional
     */
    public Optional<User> findUserAndAddToCourse(@Nullable String registrationNumber, @Nullable String login, @Nullable String email, String courseGroupName) {
        var optionalUser = findUser(registrationNumber, login, email);

        if (optionalUser.isPresent()) {
            var user = optionalUser.get();
            // we only need to add the user to the course group, if the user is not yet part of it, otherwise the user cannot access the course
            if (!user.getGroups().contains(courseGroupName)) {
                this.addUserToGroup(user, courseGroupName);
            }
            return optionalUser;
        }

        return Optional.empty();
    }

    private Optional<User> findUserInDatabase(@Nullable String registrationNumber, @Nullable String login, @Nullable String email) {
        Optional<User> optionalUser = Optional.empty();
        if (StringUtils.hasText(login)) {
            optionalUser = userRepository.findUserWithGroupsAndAuthoritiesByLogin(login);
        }
        if (optionalUser.isEmpty() && StringUtils.hasText(email)) {
            optionalUser = userRepository.findUserWithGroupsAndAuthoritiesByEmail(email);
        }
        if (optionalUser.isEmpty() && StringUtils.hasText(registrationNumber)) {
            optionalUser = userRepository.findUserWithGroupsAndAuthoritiesByRegistrationNumber(registrationNumber);
        }
        return optionalUser;
    }

    private Optional<User> findUserInLdap(@Nullable String registrationNumber, @Nullable String login, @Nullable String email) {
        Optional<User> optionalUser = Optional.empty();
        if (StringUtils.hasText(login)) {
            optionalUser = createUserFromLdapWithLogin(login);
        }
        if (optionalUser.isEmpty() && StringUtils.hasText(email)) {
            optionalUser = createUserFromLdapWithEmail(email);
        }
        if (optionalUser.isEmpty() && StringUtils.hasText(registrationNumber)) {
            optionalUser = createUserFromLdapWithRegistrationNumber(registrationNumber);
        }
        return optionalUser;
    }

    public void updateUserNotificationVisibility(Long userId, ZonedDateTime hideUntil) {
        userRepository.updateUserNotificationVisibility(userId, hideUntil);
    }

    public void updateUserLanguageKey(Long userId, String languageKey) {
        userRepository.updateUserLanguageKey(userId, languageKey);
    }

    /**
     * This method first tries to find and then to add each user of the given list to the course
     *
     * @param userDtos users to be added to the course
     * @return a list of not found users
     */
    public List<StudentDTO> importUsers(List<StudentDTO> userDtos) {
        List<StudentDTO> notFoundUsers = new ArrayList<>();
        for (var userDto : userDtos) {
            var optionalStudent = findUser(userDto.registrationNumber(), userDto.login(), userDto.email());
            if (optionalStudent.isEmpty()) {
                notFoundUsers.add(userDto);
            }
        }

        return notFoundUsers;
    }

    /**
     * Get the vcs access token associated with a user and a participation
     *
     * @param user            the user associated with the vcs access token
     * @param participationId the participation's participationId associated with the vcs access token
     *
     * @return the users participation vcs access token, or throws an exception if it does not exist
     */
    public ParticipationVCSAccessToken getParticipationVcsAccessTokenForUserAndParticipationIdOrElseThrow(User user, Long participationId) {
        return participationVCSAccessTokenService.findByUserAndParticipationIdOrElseThrow(user, participationId);
    }

    /**
     * Create a vcs access token associated with a user and a participation, and return it
     *
     * @param user            the user associated with the vcs access token
     * @param participationId the participation's participationId associated with the vcs access token
     *
     * @return the users newly created participation vcs access token, or throws an exception if it already existed
     */
    public ParticipationVCSAccessToken createParticipationVcsAccessTokenForUserAndParticipationIdOrElseThrow(User user, Long participationId) {
        return participationVCSAccessTokenService.createVcsAccessTokenForUserAndParticipationIdOrElseThrow(user, participationId);
    }
}<|MERGE_RESOLUTION|>--- conflicted
+++ resolved
@@ -39,12 +39,9 @@
 import org.springframework.util.StringUtils;
 
 import de.tum.cit.aet.artemis.atlas.repository.ScienceEventRepository;
-<<<<<<< HEAD
 import de.tum.cit.aet.artemis.atlas.service.profile.LearnerProfileService;
-=======
 import de.tum.cit.aet.artemis.communication.domain.SavedPost;
 import de.tum.cit.aet.artemis.communication.repository.SavedPostRepository;
->>>>>>> 4eaba4e5
 import de.tum.cit.aet.artemis.core.domain.Authority;
 import de.tum.cit.aet.artemis.core.domain.GuidedTourSetting;
 import de.tum.cit.aet.artemis.core.domain.User;
@@ -119,21 +116,15 @@
 
     private final ParticipationVcsAccessTokenService participationVCSAccessTokenService;
 
-<<<<<<< HEAD
     private final LearnerProfileService learnerProfileService;
-=======
+
     private final SavedPostRepository savedPostRepository;
->>>>>>> 4eaba4e5
 
     public UserService(UserCreationService userCreationService, UserRepository userRepository, AuthorityService authorityService, AuthorityRepository authorityRepository,
             CacheManager cacheManager, Optional<LdapUserService> ldapUserService, GuidedTourSettingsRepository guidedTourSettingsRepository, PasswordService passwordService,
             Optional<VcsUserManagementService> optionalVcsUserManagementService, Optional<CIUserManagementService> optionalCIUserManagementService,
             InstanceMessageSendService instanceMessageSendService, FileService fileService, ScienceEventRepository scienceEventRepository,
-<<<<<<< HEAD
-            ParticipationVcsAccessTokenService participationVCSAccessTokenService, LearnerProfileService learnerProfileService) {
-=======
-            ParticipationVcsAccessTokenService participationVCSAccessTokenService, SavedPostRepository savedPostRepository) {
->>>>>>> 4eaba4e5
+            ParticipationVcsAccessTokenService participationVCSAccessTokenService, LearnerProfileService learnerProfileService, SavedPostRepository savedPostRepository) {
         this.userCreationService = userCreationService;
         this.userRepository = userRepository;
         this.authorityService = authorityService;
@@ -148,11 +139,8 @@
         this.fileService = fileService;
         this.scienceEventRepository = scienceEventRepository;
         this.participationVCSAccessTokenService = participationVCSAccessTokenService;
-<<<<<<< HEAD
         this.learnerProfileService = learnerProfileService;
-=======
         this.savedPostRepository = savedPostRepository;
->>>>>>> 4eaba4e5
     }
 
     /**
