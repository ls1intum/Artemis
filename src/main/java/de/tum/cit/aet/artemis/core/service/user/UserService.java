--- conflicted
+++ resolved
@@ -123,13 +123,8 @@
     public UserService(UserCreationService userCreationService, UserRepository userRepository, AuthorityService authorityService, AuthorityRepository authorityRepository,
             CacheManager cacheManager, Optional<LdapUserService> ldapUserService, GuidedTourSettingsRepository guidedTourSettingsRepository, PasswordService passwordService,
             Optional<VcsUserManagementService> optionalVcsUserManagementService, Optional<CIUserManagementService> optionalCIUserManagementService,
-<<<<<<< HEAD
             InstanceMessageSendService instanceMessageSendService, FileService fileService, Optional<ScienceEventApi> scienceEventApi,
-            ParticipationVcsAccessTokenService participationVCSAccessTokenService, SavedPostRepository savedPostRepository) {
-=======
-            InstanceMessageSendService instanceMessageSendService, FileService fileService, ScienceEventApi scienceEventApi,
             ParticipationVcsAccessTokenService participationVCSAccessTokenService, LearnerProfileApi learnerProfileApi, SavedPostRepository savedPostRepository) {
->>>>>>> e4fcadf9
         this.userCreationService = userCreationService;
         this.userRepository = userRepository;
         this.authorityService = authorityService;
