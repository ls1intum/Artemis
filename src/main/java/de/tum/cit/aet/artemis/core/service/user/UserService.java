--- conflicted
+++ resolved
@@ -38,13 +38,9 @@
 import org.springframework.stereotype.Service;
 import org.springframework.util.StringUtils;
 
-<<<<<<< HEAD
 import de.tum.cit.aet.artemis.atlas.api.ScienceEventApi;
-=======
-import de.tum.cit.aet.artemis.atlas.repository.ScienceEventRepository;
 import de.tum.cit.aet.artemis.communication.domain.SavedPost;
 import de.tum.cit.aet.artemis.communication.repository.SavedPostRepository;
->>>>>>> 83ac5318
 import de.tum.cit.aet.artemis.core.domain.Authority;
 import de.tum.cit.aet.artemis.core.domain.GuidedTourSetting;
 import de.tum.cit.aet.artemis.core.domain.User;
@@ -124,13 +120,8 @@
     public UserService(UserCreationService userCreationService, UserRepository userRepository, AuthorityService authorityService, AuthorityRepository authorityRepository,
             CacheManager cacheManager, Optional<LdapUserService> ldapUserService, GuidedTourSettingsRepository guidedTourSettingsRepository, PasswordService passwordService,
             Optional<VcsUserManagementService> optionalVcsUserManagementService, Optional<CIUserManagementService> optionalCIUserManagementService,
-<<<<<<< HEAD
             InstanceMessageSendService instanceMessageSendService, FileService fileService, ScienceEventApi scienceEventApi,
-            ParticipationVcsAccessTokenService participationVCSAccessTokenService) {
-=======
-            InstanceMessageSendService instanceMessageSendService, FileService fileService, ScienceEventRepository scienceEventRepository,
             ParticipationVcsAccessTokenService participationVCSAccessTokenService, SavedPostRepository savedPostRepository) {
->>>>>>> 83ac5318
         this.userCreationService = userCreationService;
         this.userRepository = userRepository;
         this.authorityService = authorityService;
