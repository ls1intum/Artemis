--- conflicted
+++ resolved
@@ -40,40 +40,19 @@
 
     private final SlideSplitterService slideSplitterService;
 
-<<<<<<< HEAD
-    private final Optional<PyrisWebhookService> pyrisWebhookService;
-
-    private final Optional<IrisSettingsRepository> irisSettingsRepository;
-=======
-    private final SlideRepository slideRepository;
-
     private final Optional<IrisLectureApi> irisLectureApi;
->>>>>>> a9452958
 
     private final Optional<CompetencyProgressApi> competencyProgressApi;
 
     private final LectureUnitService lectureUnitService;
 
-<<<<<<< HEAD
     public AttachmentUnitService(SlideSplitterService slideSplitterService, AttachmentUnitRepository attachmentUnitRepository, AttachmentRepository attachmentRepository,
-            FileService fileService, Optional<PyrisWebhookService> pyrisWebhookService, Optional<IrisSettingsRepository> irisSettingsRepository,
-            Optional<CompetencyProgressApi> competencyProgressApi, LectureUnitService lectureUnitService) {
-=======
-    public AttachmentUnitService(SlideRepository slideRepository, SlideSplitterService slideSplitterService, AttachmentUnitRepository attachmentUnitRepository,
-            AttachmentRepository attachmentRepository, FileService fileService, Optional<IrisLectureApi> irisLectureApi, Optional<CompetencyProgressApi> competencyProgressApi,
-            LectureUnitService lectureUnitService) {
->>>>>>> a9452958
+            FileService fileService, Optional<IrisLectureApi> irisLectureApi, Optional<CompetencyProgressApi> competencyProgressApi, LectureUnitService lectureUnitService) {
         this.attachmentUnitRepository = attachmentUnitRepository;
         this.attachmentRepository = attachmentRepository;
         this.fileService = fileService;
         this.slideSplitterService = slideSplitterService;
-<<<<<<< HEAD
-        this.pyrisWebhookService = pyrisWebhookService;
-        this.irisSettingsRepository = irisSettingsRepository;
-=======
-        this.slideRepository = slideRepository;
         this.irisLectureApi = irisLectureApi;
->>>>>>> a9452958
         this.competencyProgressApi = competencyProgressApi;
         this.lectureUnitService = lectureUnitService;
     }
