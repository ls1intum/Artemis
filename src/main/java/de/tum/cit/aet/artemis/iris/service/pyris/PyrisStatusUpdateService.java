--- conflicted
+++ resolved
@@ -24,13 +24,9 @@
 import de.tum.cit.aet.artemis.iris.service.pyris.job.ConsistencyCheckJob;
 import de.tum.cit.aet.artemis.iris.service.pyris.job.CourseChatJob;
 import de.tum.cit.aet.artemis.iris.service.pyris.job.ExerciseChatJob;
-<<<<<<< HEAD
-import de.tum.cit.aet.artemis.iris.service.pyris.job.IngestionWebhookJob;
+import de.tum.cit.aet.artemis.iris.service.pyris.job.FaqIngestionWebhookJob;
 import de.tum.cit.aet.artemis.iris.service.pyris.job.LectureChatJob;
-=======
-import de.tum.cit.aet.artemis.iris.service.pyris.job.FaqIngestionWebhookJob;
 import de.tum.cit.aet.artemis.iris.service.pyris.job.LectureIngestionWebhookJob;
->>>>>>> 33588612
 import de.tum.cit.aet.artemis.iris.service.pyris.job.PyrisJob;
 import de.tum.cit.aet.artemis.iris.service.pyris.job.RewritingJob;
 import de.tum.cit.aet.artemis.iris.service.pyris.job.TextExerciseChatJob;
@@ -180,13 +176,18 @@
         removeJobIfTerminatedElseUpdate(statusUpdate.stages(), job);
     }
 
-<<<<<<< HEAD
+    /**
+     * Handles the status update of a Lecture Chat job.
+     *
+     * @param job          the job that is updated
+     * @param statusUpdate the status update
+     */
     public void handleStatusUpdate(LectureChatJob job, PyrisLectureChatStatusUpdateDTO statusUpdate) {
         var updatedJob = irisLectureChatSessionService.handleStatusUpdate(job, statusUpdate);
 
         removeJobIfTerminatedElseUpdate(statusUpdate.stages(), updatedJob);
     }
-=======
+
     /**
      * Handles the status update of a FAQ ingestion job.
      *
@@ -197,5 +198,4 @@
         removeJobIfTerminatedElseUpdate(statusUpdate.stages(), job);
     }
 
->>>>>>> 33588612
 }