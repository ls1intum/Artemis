package de.tum.cit.aet.artemis.iris.service.pyris;

import static de.tum.cit.aet.artemis.core.config.Constants.PROFILE_IRIS;

import java.util.List;

import org.springframework.context.annotation.Profile;
import org.springframework.stereotype.Service;

import de.tum.cit.aet.artemis.iris.service.IrisCompetencyGenerationService;
import de.tum.cit.aet.artemis.iris.service.IrisConsistencyCheckService;
import de.tum.cit.aet.artemis.iris.service.IrisRewritingService;
import de.tum.cit.aet.artemis.iris.service.pyris.dto.chat.PyrisChatStatusUpdateDTO;
import de.tum.cit.aet.artemis.iris.service.pyris.dto.chat.lecture.PyrisLectureChatStatusUpdateDTO;
import de.tum.cit.aet.artemis.iris.service.pyris.dto.chat.textexercise.PyrisTextExerciseChatStatusUpdateDTO;
import de.tum.cit.aet.artemis.iris.service.pyris.dto.competency.PyrisCompetencyStatusUpdateDTO;
import de.tum.cit.aet.artemis.iris.service.pyris.dto.consistencyCheck.PyrisConsistencyCheckStatusUpdateDTO;
import de.tum.cit.aet.artemis.iris.service.pyris.dto.lectureingestionwebhook.PyrisLectureIngestionStatusUpdateDTO;
import de.tum.cit.aet.artemis.iris.service.pyris.dto.rewriting.PyrisRewritingStatusUpdateDTO;
import de.tum.cit.aet.artemis.iris.service.pyris.dto.status.PyrisStageDTO;
import de.tum.cit.aet.artemis.iris.service.pyris.dto.status.PyrisStageState;
import de.tum.cit.aet.artemis.iris.service.pyris.job.CompetencyExtractionJob;
import de.tum.cit.aet.artemis.iris.service.pyris.job.ConsistencyCheckJob;
import de.tum.cit.aet.artemis.iris.service.pyris.job.CourseChatJob;
import de.tum.cit.aet.artemis.iris.service.pyris.job.ExerciseChatJob;
import de.tum.cit.aet.artemis.iris.service.pyris.job.IngestionWebhookJob;
import de.tum.cit.aet.artemis.iris.service.pyris.job.LectureChatJob;
import de.tum.cit.aet.artemis.iris.service.pyris.job.PyrisJob;
import de.tum.cit.aet.artemis.iris.service.pyris.job.RewritingJob;
import de.tum.cit.aet.artemis.iris.service.pyris.job.TextExerciseChatJob;
import de.tum.cit.aet.artemis.iris.service.pyris.job.TrackedSessionBasedPyrisJob;
import de.tum.cit.aet.artemis.iris.service.session.IrisCourseChatSessionService;
import de.tum.cit.aet.artemis.iris.service.session.IrisExerciseChatSessionService;
import de.tum.cit.aet.artemis.iris.service.session.IrisLectureChatSessionService;
import de.tum.cit.aet.artemis.iris.service.session.IrisTextExerciseChatSessionService;

@Service
@Profile(PROFILE_IRIS)
public class PyrisStatusUpdateService {

    private final PyrisJobService pyrisJobService;

    private final IrisExerciseChatSessionService irisExerciseChatSessionService;

    private final IrisTextExerciseChatSessionService irisTextExerciseChatSessionService;

    private final IrisCourseChatSessionService courseChatSessionService;

    private final IrisCompetencyGenerationService competencyGenerationService;

    private final IrisRewritingService rewritingService;

    private final IrisConsistencyCheckService consistencyCheckService;

    private final IrisLectureChatSessionService irisLectureChatSessionService;

    public PyrisStatusUpdateService(PyrisJobService pyrisJobService, IrisExerciseChatSessionService irisExerciseChatSessionService,
            IrisTextExerciseChatSessionService irisTextExerciseChatSessionService, IrisCourseChatSessionService courseChatSessionService,
<<<<<<< HEAD
            IrisCompetencyGenerationService competencyGenerationService, IrisLectureChatSessionService irisLectureChatSessionService) {
=======
            IrisCompetencyGenerationService competencyGenerationService, IrisRewritingService rewritingService, IrisConsistencyCheckService consistencyCheckService) {
>>>>>>> 59a9e64f
        this.pyrisJobService = pyrisJobService;
        this.irisExerciseChatSessionService = irisExerciseChatSessionService;
        this.irisTextExerciseChatSessionService = irisTextExerciseChatSessionService;
        this.courseChatSessionService = courseChatSessionService;
        this.competencyGenerationService = competencyGenerationService;
<<<<<<< HEAD
        this.irisLectureChatSessionService = irisLectureChatSessionService;
=======
        this.rewritingService = rewritingService;
        this.consistencyCheckService = consistencyCheckService;
>>>>>>> 59a9e64f
    }

    /**
     * Handles the status update of a exercise chat job and forwards it to
     * {@link IrisExerciseChatSessionService#handleStatusUpdate(TrackedSessionBasedPyrisJob, PyrisChatStatusUpdateDTO)}
     *
     * @param job          the job that is updated
     * @param statusUpdate the status update
     */
    public void handleStatusUpdate(ExerciseChatJob job, PyrisChatStatusUpdateDTO statusUpdate) {
        var updatedJob = irisExerciseChatSessionService.handleStatusUpdate(job, statusUpdate);

        removeJobIfTerminatedElseUpdate(statusUpdate.stages(), updatedJob);
    }

    /**
     * Handles the status update of an exercise chat job and forwards it to
     * {@link IrisTextExerciseChatSessionService#handleStatusUpdate(TextExerciseChatJob, PyrisTextExerciseChatStatusUpdateDTO)}
     *
     * @param job          the job that is updated
     * @param statusUpdate the status update
     */
    public void handleStatusUpdate(TextExerciseChatJob job, PyrisTextExerciseChatStatusUpdateDTO statusUpdate) {
        var updatedJob = irisTextExerciseChatSessionService.handleStatusUpdate(job, statusUpdate);

        removeJobIfTerminatedElseUpdate(statusUpdate.stages(), updatedJob);
    }

    /**
     * Handles the status update of a course chat job and forwards it to
     * {@link de.tum.cit.aet.artemis.iris.service.session.IrisCourseChatSessionService#handleStatusUpdate(TrackedSessionBasedPyrisJob, PyrisChatStatusUpdateDTO)}
     *
     * @param job          the job that is updated
     * @param statusUpdate the status update
     */
    public void handleStatusUpdate(CourseChatJob job, PyrisChatStatusUpdateDTO statusUpdate) {
        var updatedJob = courseChatSessionService.handleStatusUpdate(job, statusUpdate);

        removeJobIfTerminatedElseUpdate(statusUpdate.stages(), updatedJob);
    }

    /**
     * Handles the status update of a competency extraction job and forwards it to
     * {@link IrisCompetencyGenerationService#handleStatusUpdate(CompetencyExtractionJob, PyrisCompetencyStatusUpdateDTO)}
     *
     * @param job          the job that is updated
     * @param statusUpdate the status update
     */
    public void handleStatusUpdate(CompetencyExtractionJob job, PyrisCompetencyStatusUpdateDTO statusUpdate) {
        var updatedJob = competencyGenerationService.handleStatusUpdate(job, statusUpdate);

        removeJobIfTerminatedElseUpdate(statusUpdate.stages(), updatedJob);
    }

    /**
     * Handles the status update of a rewriting job and forwards it to
     * {@link IrisRewritingService#handleStatusUpdate(RewritingJob, PyrisRewritingStatusUpdateDTO)}
     *
     * @param job          the job that is updated
     * @param statusUpdate the status update
     */
    public void handleStatusUpdate(RewritingJob job, PyrisRewritingStatusUpdateDTO statusUpdate) {
        var updatedJob = rewritingService.handleStatusUpdate(job, statusUpdate);
        removeJobIfTerminatedElseUpdate(statusUpdate.stages(), updatedJob);
    }

    /**
     * Handles the status update of a consistency check job and forwards it to
     * {@link IrisConsistencyCheckService#handleStatusUpdate(ConsistencyCheckJob, PyrisConsistencyCheckStatusUpdateDTO)}
     *
     * @param job          the job that is updated
     * @param statusUpdate the status update
     */
    public void handleStatusUpdate(ConsistencyCheckJob job, PyrisConsistencyCheckStatusUpdateDTO statusUpdate) {
        var updatedJob = consistencyCheckService.handleStatusUpdate(job, statusUpdate);
        removeJobIfTerminatedElseUpdate(statusUpdate.stages(), updatedJob);
    }

    /**
     * Removes the job from the job service if the status update indicates that the job is terminated; updates it to distribute changes otherwise.
     * A job is terminated if all stages are in a terminal state.
     * <p>
     *
     * @see PyrisStageState#isTerminal()
     *
     * @param stages the stages of the status update
     * @param job    the job to remove or to update
     */
    private void removeJobIfTerminatedElseUpdate(List<PyrisStageDTO> stages, PyrisJob job) {
        var isDone = stages.stream().map(PyrisStageDTO::state).allMatch(PyrisStageState::isTerminal);
        if (isDone) {
            pyrisJobService.removeJob(job);
        }
        else {
            pyrisJobService.updateJob(job);
        }
    }

    /**
     * Handles the status update of a lecture ingestion job.
     *
     * @param job          the job that is updated
     * @param statusUpdate the status update
     */
    public void handleStatusUpdate(IngestionWebhookJob job, PyrisLectureIngestionStatusUpdateDTO statusUpdate) {
        removeJobIfTerminatedElseUpdate(statusUpdate.stages(), job);
    }

    public void handleStatusUpdate(LectureChatJob job, PyrisLectureChatStatusUpdateDTO statusUpdate) {
        var updatedJob = irisLectureChatSessionService.handleStatusUpdate(job, statusUpdate);

        removeJobIfTerminatedElseUpdate(statusUpdate.stages(), updatedJob);
    }
}<|MERGE_RESOLUTION|>--- conflicted
+++ resolved
@@ -56,22 +56,16 @@
 
     public PyrisStatusUpdateService(PyrisJobService pyrisJobService, IrisExerciseChatSessionService irisExerciseChatSessionService,
             IrisTextExerciseChatSessionService irisTextExerciseChatSessionService, IrisCourseChatSessionService courseChatSessionService,
-<<<<<<< HEAD
-            IrisCompetencyGenerationService competencyGenerationService, IrisLectureChatSessionService irisLectureChatSessionService) {
-=======
-            IrisCompetencyGenerationService competencyGenerationService, IrisRewritingService rewritingService, IrisConsistencyCheckService consistencyCheckService) {
->>>>>>> 59a9e64f
+            IrisCompetencyGenerationService competencyGenerationService, IrisLectureChatSessionService irisLectureChatSessionService, IrisRewritingService rewritingService,
+            IrisConsistencyCheckService consistencyCheckService) {
         this.pyrisJobService = pyrisJobService;
         this.irisExerciseChatSessionService = irisExerciseChatSessionService;
         this.irisTextExerciseChatSessionService = irisTextExerciseChatSessionService;
         this.courseChatSessionService = courseChatSessionService;
         this.competencyGenerationService = competencyGenerationService;
-<<<<<<< HEAD
         this.irisLectureChatSessionService = irisLectureChatSessionService;
-=======
         this.rewritingService = rewritingService;
         this.consistencyCheckService = consistencyCheckService;
->>>>>>> 59a9e64f
     }
 
     /**
