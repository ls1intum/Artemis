package de.tum.cit.aet.artemis.exercise.service;

import static de.tum.cit.aet.artemis.core.config.Constants.PROFILE_CORE;

import java.time.ZonedDateTime;
import java.util.ArrayList;
import java.util.Collections;
import java.util.List;
import java.util.Map;
import java.util.Objects;
import java.util.Optional;
import java.util.Set;
import java.util.stream.Collectors;

import org.hibernate.Hibernate;
import org.slf4j.Logger;
import org.slf4j.LoggerFactory;
import org.springframework.context.annotation.Profile;
import org.springframework.stereotype.Service;

import de.tum.cit.aet.artemis.assessment.domain.AssessmentType;
import de.tum.cit.aet.artemis.assessment.domain.Result;
import de.tum.cit.aet.artemis.assessment.repository.ParticipantScoreRepository;
import de.tum.cit.aet.artemis.assessment.repository.StudentScoreRepository;
import de.tum.cit.aet.artemis.assessment.repository.TeamScoreRepository;
import de.tum.cit.aet.artemis.assessment.service.ResultService;
import de.tum.cit.aet.artemis.atlas.api.CompetencyProgressApi;
import de.tum.cit.aet.artemis.core.domain.User;
import de.tum.cit.aet.artemis.core.exception.ContinuousIntegrationException;
import de.tum.cit.aet.artemis.core.exception.EntityNotFoundException;
import de.tum.cit.aet.artemis.core.exception.VersionControlException;
import de.tum.cit.aet.artemis.core.service.ProfileService;
import de.tum.cit.aet.artemis.exercise.domain.Exercise;
import de.tum.cit.aet.artemis.exercise.domain.InitializationState;
import de.tum.cit.aet.artemis.exercise.domain.Submission;
import de.tum.cit.aet.artemis.exercise.domain.SubmissionType;
import de.tum.cit.aet.artemis.exercise.domain.Team;
import de.tum.cit.aet.artemis.exercise.domain.participation.Participant;
import de.tum.cit.aet.artemis.exercise.domain.participation.Participation;
import de.tum.cit.aet.artemis.exercise.domain.participation.StudentParticipation;
import de.tum.cit.aet.artemis.exercise.repository.ParticipationRepository;
import de.tum.cit.aet.artemis.exercise.repository.StudentParticipationRepository;
import de.tum.cit.aet.artemis.exercise.repository.SubmissionRepository;
import de.tum.cit.aet.artemis.exercise.repository.TeamRepository;
import de.tum.cit.aet.artemis.programming.domain.ProgrammingExercise;
import de.tum.cit.aet.artemis.programming.domain.ProgrammingExerciseStudentParticipation;
import de.tum.cit.aet.artemis.programming.domain.ProgrammingSubmission;
import de.tum.cit.aet.artemis.programming.domain.VcsRepositoryUri;
import de.tum.cit.aet.artemis.programming.domain.build.BuildPlanType;
import de.tum.cit.aet.artemis.programming.repository.BuildLogStatisticsEntryRepository;
import de.tum.cit.aet.artemis.programming.repository.ProgrammingExerciseRepository;
import de.tum.cit.aet.artemis.programming.repository.ProgrammingExerciseStudentParticipationRepository;
import de.tum.cit.aet.artemis.programming.service.BuildLogEntryService;
import de.tum.cit.aet.artemis.programming.service.GitService;
import de.tum.cit.aet.artemis.programming.service.ParticipationVcsAccessTokenService;
import de.tum.cit.aet.artemis.programming.service.UriService;
import de.tum.cit.aet.artemis.programming.service.ci.ContinuousIntegrationService;
import de.tum.cit.aet.artemis.programming.service.localci.SharedQueueManagementService;
import de.tum.cit.aet.artemis.programming.service.vcs.VersionControlService;
import de.tum.cit.aet.artemis.quiz.domain.QuizExercise;

/**
 * Service Implementation for managing Participation.
 */
@Profile(PROFILE_CORE)
@Service
public class ParticipationService {

    private static final Logger log = LoggerFactory.getLogger(ParticipationService.class);

    private final GitService gitService;

    private final Optional<ContinuousIntegrationService> continuousIntegrationService;

    private final Optional<VersionControlService> versionControlService;

    private final BuildLogEntryService buildLogEntryService;

    private final ParticipationRepository participationRepository;

    private final StudentParticipationRepository studentParticipationRepository;

    private final ProgrammingExerciseStudentParticipationRepository programmingExerciseStudentParticipationRepository;

    private final ProgrammingExerciseRepository programmingExerciseRepository;

    private final SubmissionRepository submissionRepository;

    private final TeamRepository teamRepository;

    private final UriService uriService;

    private final ResultService resultService;

    private final BuildLogStatisticsEntryRepository buildLogStatisticsEntryRepository;

    private final ParticipantScoreRepository participantScoreRepository;

    private final StudentScoreRepository studentScoreRepository;

    private final TeamScoreRepository teamScoreRepository;

    private final Optional<SharedQueueManagementService> localCISharedBuildJobQueueService;

    private final ProfileService profileService;

    private final ParticipationVcsAccessTokenService participationVCSAccessTokenService;

    private final Optional<CompetencyProgressApi> competencyProgressApi;

    public ParticipationService(GitService gitService, Optional<ContinuousIntegrationService> continuousIntegrationService, Optional<VersionControlService> versionControlService,
            BuildLogEntryService buildLogEntryService, ParticipationRepository participationRepository, StudentParticipationRepository studentParticipationRepository,
            ProgrammingExerciseStudentParticipationRepository programmingExerciseStudentParticipationRepository, ProgrammingExerciseRepository programmingExerciseRepository,
            SubmissionRepository submissionRepository, TeamRepository teamRepository, UriService uriService, ResultService resultService,
<<<<<<< HEAD
            CoverageReportRepository coverageReportRepository, BuildLogStatisticsEntryRepository buildLogStatisticsEntryRepository,
            ParticipantScoreRepository participantScoreRepository, StudentScoreRepository studentScoreRepository, TeamScoreRepository teamScoreRepository,
            Optional<SharedQueueManagementService> localCISharedBuildJobQueueService, ProfileService profileService,
            ParticipationVcsAccessTokenService participationVCSAccessTokenService, Optional<CompetencyProgressApi> competencyProgressApi) {
=======
            BuildLogStatisticsEntryRepository buildLogStatisticsEntryRepository, ParticipantScoreRepository participantScoreRepository,
            StudentScoreRepository studentScoreRepository, TeamScoreRepository teamScoreRepository, Optional<SharedQueueManagementService> localCISharedBuildJobQueueService,
            ProfileService profileService, ParticipationVcsAccessTokenService participationVCSAccessTokenService, CompetencyProgressApi competencyProgressApi) {
>>>>>>> 1798b257
        this.gitService = gitService;
        this.continuousIntegrationService = continuousIntegrationService;
        this.versionControlService = versionControlService;
        this.buildLogEntryService = buildLogEntryService;
        this.participationRepository = participationRepository;
        this.studentParticipationRepository = studentParticipationRepository;
        this.programmingExerciseStudentParticipationRepository = programmingExerciseStudentParticipationRepository;
        this.programmingExerciseRepository = programmingExerciseRepository;
        this.submissionRepository = submissionRepository;
        this.teamRepository = teamRepository;
        this.uriService = uriService;
        this.resultService = resultService;
        this.buildLogStatisticsEntryRepository = buildLogStatisticsEntryRepository;
        this.participantScoreRepository = participantScoreRepository;
        this.studentScoreRepository = studentScoreRepository;
        this.teamScoreRepository = teamScoreRepository;
        this.localCISharedBuildJobQueueService = localCISharedBuildJobQueueService;
        this.profileService = profileService;
        this.participationVCSAccessTokenService = participationVCSAccessTokenService;
        this.competencyProgressApi = competencyProgressApi;
    }

    /**
     * This method is triggered when a student starts an exercise. It creates a Participation which connects the corresponding student and exercise. Additionally, it configures
     * repository / build plan related stuff for programming exercises. In the case of modeling or text exercises, it also initializes and stores the corresponding submission.
     *
     * @param exercise                the exercise which is started, a programming exercise needs to have the template and solution participation eagerly loaded
     * @param participant             the user or team who starts the exercise
     * @param createInitialSubmission whether an initial empty submission should be created for text, modeling, quiz, file-upload or not
     * @return the participation connecting the given exercise and user
     */
    public StudentParticipation startExercise(Exercise exercise, Participant participant, boolean createInitialSubmission) {
        return startExerciseWithInitializationDate(exercise, participant, createInitialSubmission, null);
    }

    /**
     * This method is called when an StudentExam for a test exam is set up for conduction.
     * It creates a Participation which connects the corresponding student and exercise. The test exam is linked with the initializationDate = startedDate (StudentExam)
     * Additionally, it configures repository / build plan related stuff for programming exercises.
     * In the case of modeling or text exercises, it also initializes and stores the corresponding submission.
     *
     * @param exercise                - the exercise for which a new participation is to be created
     * @param participant             - the user for which the new participation is to be created
     * @param createInitialSubmission - whether an initial empty submission should be created for text, modeling, quiz, file-upload or not
     * @param initializationDate      - the date which should be set as the initializationDate of the Participation. Links studentExam <-> participation
     * @return a new participation for the given exercise and user
     */
    // TODO: Stephan Krusche: offer this method again like above "startExercise" without initializationDate which is not really necessary at the moment, because we only support on
    // test exam per exam/student
    public StudentParticipation startExerciseWithInitializationDate(Exercise exercise, Participant participant, boolean createInitialSubmission, ZonedDateTime initializationDate) {
        // common for all exercises
        Optional<StudentParticipation> optionalStudentParticipation = findOneByExerciseAndParticipantAnyState(exercise, participant);
        if (optionalStudentParticipation.isPresent() && optionalStudentParticipation.get().isPracticeMode() && exercise.isCourseExercise()) {
            // In case there is already a practice participation, set it to inactive
            optionalStudentParticipation.get().setInitializationState(InitializationState.INACTIVE);
            studentParticipationRepository.saveAndFlush(optionalStudentParticipation.get());

            optionalStudentParticipation = findOneByExerciseAndParticipantAnyStateAndTestRun(exercise, participant, false);
        }

        // Check if participation already exists
        StudentParticipation participation;
        if (optionalStudentParticipation.isEmpty()) {
            participation = createNewParticipationWithInitializationDate(exercise, participant, initializationDate);
        }
        else {
            // make sure participation and exercise are connected
            participation = optionalStudentParticipation.get();
            participation.setExercise(exercise);
        }

        if (exercise instanceof ProgrammingExercise programmingExercise) {
            // fetch again to get additional objects
            participation = startProgrammingExercise(programmingExercise, (ProgrammingExerciseStudentParticipation) participation, initializationDate == null);
        }
        else {// for all other exercises: QuizExercise, ModelingExercise, TextExercise, FileUploadExercise
            if (participation.getInitializationState() == null || participation.getInitializationState() == InitializationState.UNINITIALIZED
                    || participation.getInitializationState() == InitializationState.FINISHED && !(exercise instanceof QuizExercise)) {
                // in case the participation was finished before, we set it to initialized again so that the user sees the correct button "Open modeling editor" on the client side.
                // Only for quiz exercises, the participation status FINISHED should not be overwritten since the user must not change his submission once submitted
                participation.setInitializationState(InitializationState.INITIALIZED);
            }

            if (Optional.ofNullable(participation.getInitializationDate()).isEmpty()) {
                participation.setInitializationDate(ZonedDateTime.now());
            }
            // TODO: load submission with exercise for exam edge case:
            // clients creates missing participation for exercise, call on server succeeds, but response to client is lost
            // -> client tries to create participation again. In this case the submission is not loaded from db -> client errors
            if (optionalStudentParticipation.isEmpty() || !submissionRepository.existsByParticipationId(participation.getId())) {
                // initialize a modeling, text, file upload or quiz submission
                if (createInitialSubmission) {
                    submissionRepository.initializeSubmission(participation, exercise, null);
                }
            }
        }
        return studentParticipationRepository.saveAndFlush(participation);
    }

    /**
     * Helper Method to create a new Participation for the
     *
     * @param exercise           the exercise for which a participation should be created
     * @param participant        the participant for the participation
     * @param initializationDate (optional) Value for the initializationDate of the Participation
     * @return a StudentParticipation for the exercise and participant with an optional specified initializationDate
     */
    private StudentParticipation createNewParticipationWithInitializationDate(Exercise exercise, Participant participant, ZonedDateTime initializationDate) {
        StudentParticipation participation;
        // create a new participation only if no participation can be found
        if (exercise instanceof ProgrammingExercise) {
            participation = new ProgrammingExerciseStudentParticipation(versionControlService.orElseThrow().getDefaultBranchOfArtemis());
        }
        else {
            participation = new StudentParticipation();
        }
        participation.setInitializationState(InitializationState.UNINITIALIZED);
        participation.setExercise(exercise);
        participation.setParticipant(participant);

        // StartedDate is used to link a Participation to a test exam exercise
        if (initializationDate != null) {
            participation.setInitializationDate(initializationDate);
        }
        participation = studentParticipationRepository.saveAndFlush(participation);

        if (exercise instanceof ProgrammingExercise && participant instanceof User user && profileService.isLocalVcsActive()) {
            participationVCSAccessTokenService.createParticipationVCSAccessToken(user, participation);
        }

        return participation;
    }

    /**
     * Start a programming exercise participation (which does not exist yet) by creating and configuring a student git repository (step 1) and a student build plan (step 2)
     * based on the templates in the given programming exercise
     *
     * @param exercise              the programming exercise that the currently active user (student) wants to start
     * @param participation         inactive participation
     * @param setInitializationDate flag if the InitializationDate should be set to the current time
     * @return started participation
     */
    private StudentParticipation startProgrammingExercise(ProgrammingExercise exercise, ProgrammingExerciseStudentParticipation participation, boolean setInitializationDate) {
        // Step 1a) create the student repository (based on the template repository)
        participation = copyRepository(exercise, exercise.getVcsTemplateRepositoryUri(), participation);

        return startProgrammingParticipation(exercise, participation, setInitializationDate);
    }

    /**
     * Start a programming exercise participation (which does not exist yet) by creating and configuring a student git repository (step 1) and a student build plan (step 2)
     * based on the templates in the given programming exercise
     *
     * @param exercise                           the programming exercise that the currently active user (student) wants to start
     * @param participation                      inactive participation
     * @param optionalGradedStudentParticipation the graded participation of that student, if present
     * @param useGradedParticipation             flag if the graded student participation should be used as baseline for the new repository
     * @return started participation
     */
    private StudentParticipation startPracticeMode(ProgrammingExercise exercise, ProgrammingExerciseStudentParticipation participation,
            Optional<StudentParticipation> optionalGradedStudentParticipation, boolean useGradedParticipation) {
        // Step 1a) create the student repository (based on the template repository or graded participation)
        if (useGradedParticipation && optionalGradedStudentParticipation.isPresent()
                && optionalGradedStudentParticipation.get() instanceof ProgrammingExerciseStudentParticipation programmingExerciseStudentParticipation) {
            participation = copyRepository(exercise, programmingExerciseStudentParticipation.getVcsRepositoryUri(), participation);
        }
        else {
            participation = copyRepository(exercise, exercise.getVcsTemplateRepositoryUri(), participation);
        }

        return startProgrammingParticipation(exercise, participation, true);
    }

    private StudentParticipation startProgrammingParticipation(ProgrammingExercise exercise, ProgrammingExerciseStudentParticipation participation, boolean setInitializationDate) {
        // Step 1c) configure the student repository (e.g. access right, etc.)
        participation = configureRepository(exercise, participation);
        // Step 2a) create the build plan (based on the BASE build plan)
        participation = copyBuildPlan(participation);
        // Step 2b) configure the build plan (e.g. access right, hooks, etc.)
        participation = configureBuildPlan(participation);
        // Step 3) configure the web hook of the student repository
        configureRepositoryWebHook(participation);
        // Step 4a) Set the InitializationState to initialized to indicate, the programming exercise is ready
        participation.setInitializationState(InitializationState.INITIALIZED);
        // Step 4b) Set the InitializationDate to the current time
        if (setInitializationDate) {
            // Note: For test exams, the InitializationDate is set to the StudentExam: startedDate in {#link #startExerciseWithInitializationDate}
            participation.setInitializationDate(ZonedDateTime.now());
        }
        // after saving, we need to make sure the object that is used after the if statement is the right one
        return participation;
    }

    /**
     * This method is triggered when a student starts the practice mode of a programming exercise. It creates a Participation which connects the corresponding student and exercise.
     * Additionally, it configures repository / build plan related stuff.
     *
     * @param exercise                           the exercise which is started, a programming exercise needs to have the template and solution participation eagerly loaded
     * @param participant                        the user or team who starts the exercise
     * @param optionalGradedStudentParticipation the optional graded participation before the due date
     * @param useGradedParticipation             flag if the graded student participation should be used as baseline for the new repository
     * @return the participation connecting the given exercise and user
     */
    public StudentParticipation startPracticeMode(Exercise exercise, Participant participant, Optional<StudentParticipation> optionalGradedStudentParticipation,
            boolean useGradedParticipation) {
        if (!(exercise instanceof ProgrammingExercise)) {
            throw new IllegalStateException("Only programming exercises support the practice mode at the moment");
        }

        optionalGradedStudentParticipation.ifPresent(participation -> {
            participation.setInitializationState(InitializationState.FINISHED);
            participationRepository.save(participation);
        });
        Optional<StudentParticipation> optionalStudentParticipation = findOneByExerciseAndParticipantAnyStateAndTestRun(exercise, participant, true);
        StudentParticipation participation;
        if (optionalStudentParticipation.isEmpty()) {
            // create a new participation only if no participation can be found
            participation = new ProgrammingExerciseStudentParticipation(versionControlService.orElseThrow().getDefaultBranchOfArtemis());
            participation.setInitializationState(InitializationState.UNINITIALIZED);
            participation.setExercise(exercise);
            participation.setParticipant(participant);
            participation.setPracticeMode(true);
            participation = studentParticipationRepository.saveAndFlush(participation);
            if (participant instanceof User user) {
                participationVCSAccessTokenService.createParticipationVCSAccessToken(user, participation);
            }
        }
        else {
            // make sure participation and exercise are connected
            participation = optionalStudentParticipation.get();
            participation.setExercise(exercise);
        }

        ProgrammingExercise programmingExercise = programmingExerciseRepository.findByIdWithTemplateAndSolutionParticipationElseThrow(exercise.getId());
        participation = startPracticeMode(programmingExercise, (ProgrammingExerciseStudentParticipation) participation, optionalGradedStudentParticipation, useGradedParticipation);

        return studentParticipationRepository.saveAndFlush(participation);
    }

    /**
     * This method checks whether a participation exists for a given exercise and user. If not, it creates such a participation with initialization state FINISHED.
     * If the participation had to be newly created or there were no submissions yet for the existing participation, a new submission is created with the given submission type.
     * For external submissions, the submission is assumed to be submitted immediately upon creation.
     *
     * @param exercise       the exercise for which to create a participation and submission
     * @param participant    the user/team for which to create a participation and submission
     * @param submissionType the type of submission to create if none exist yet
     * @return the participation connecting the given exercise and user
     */
    public StudentParticipation createParticipationWithEmptySubmissionIfNotExisting(Exercise exercise, Participant participant, SubmissionType submissionType) {
        Optional<StudentParticipation> optionalStudentParticipation = findOneByExerciseAndParticipantAnyState(exercise, participant);
        StudentParticipation participation;
        if (optionalStudentParticipation.isEmpty()) {
            // create a new participation only if no participation can be found
            if (exercise instanceof ProgrammingExercise) {
                participation = new ProgrammingExerciseStudentParticipation(versionControlService.orElseThrow().getDefaultBranchOfArtemis());
            }
            else {
                participation = new StudentParticipation();
            }
            participation.setInitializationState(InitializationState.UNINITIALIZED);
            participation.setInitializationDate(ZonedDateTime.now());
            participation.setExercise(exercise);
            participation.setParticipant(participant);

            participation = studentParticipationRepository.saveAndFlush(participation);
        }
        else {
            participation = optionalStudentParticipation.get();
        }

        // setup repository in case of programming exercise
        if (exercise instanceof ProgrammingExercise) {
            // fetch again to get additional objects
            ProgrammingExercise programmingExercise = programmingExerciseRepository.findByIdWithTemplateAndSolutionParticipationElseThrow(exercise.getId());
            ProgrammingExerciseStudentParticipation programmingParticipation = (ProgrammingExerciseStudentParticipation) participation;
            // Note: we make sure to use the correct programming exercises here to avoid org.hibernate.LazyInitializationException later
            programmingParticipation.setProgrammingExercise(programmingExercise);
            // Note: we need a repository, otherwise the student would not be possible to click resume (in case he wants to further participate after the due date)
            programmingParticipation = copyRepository(programmingExercise, programmingExercise.getVcsTemplateRepositoryUri(), programmingParticipation);
            programmingParticipation = configureRepository(programmingExercise, programmingParticipation);
            configureRepositoryWebHook(programmingParticipation);
            participation = programmingParticipation;
            if (programmingExercise.getBuildAndTestStudentSubmissionsAfterDueDate() != null || programmingExercise.getAssessmentType() != AssessmentType.AUTOMATIC
                    || programmingExercise.getAllowComplaintsForAutomaticAssessments()) {
                // restrict access for the student
                try {
                    versionControlService.orElseThrow().setRepositoryPermissionsToReadOnly(programmingParticipation.getVcsRepositoryUri(), programmingExercise.getProjectKey(),
                            programmingParticipation.getStudents());
                }
                catch (VersionControlException e) {
                    log.error("Removing write permissions failed for programming exercise with id {} for student repository with participation id {}: {}",
                            programmingExercise.getId(), programmingParticipation.getId(), e.getMessage());
                }
            }
        }

        participation.setInitializationState(InitializationState.FINISHED);
        participation = studentParticipationRepository.saveAndFlush(participation);

        // Take the latest submission or initialize a new empty submission
        var studentParticipation = studentParticipationRepository.findByIdWithLegalSubmissionsElseThrow(participation.getId());
        var submission = studentParticipation.findLatestSubmission().orElseGet(() -> submissionRepository.initializeSubmission(studentParticipation, exercise, submissionType));

        // If the submission has not yet been submitted, submit it now
        if (!submission.isSubmitted()) {
            submission.setSubmitted(true);
            submission.setSubmissionDate(ZonedDateTime.now());
            submissionRepository.save(submission);
        }

        return studentParticipation;
    }

    /**
     * Resume an inactive programming exercise participation (with previously deleted build plan) by creating and configuring a student build plan (step 2)
     * based on the template (BASE) in the corresponding programming exercise, also compare {@link #startProgrammingExercise}
     *
     * @param participation inactive participation
     * @return resumed participation
     */
    public ProgrammingExerciseStudentParticipation resumeProgrammingExercise(ProgrammingExerciseStudentParticipation participation) {
        // this method assumes that the student git repository already exists (compare startProgrammingExercise) so steps 1, 2 and 5 are not necessary
        // Step 2a) create the build plan (based on the BASE build plan)
        participation = copyBuildPlan(participation);
        // Step 2b) configure the build plan (e.g. access right, hooks, etc.)
        participation = configureBuildPlan(participation);
        // Note: the repository webhook (step 1c) already exists, so we don't need to set it up again, the empty commit hook (step 2c) is also not necessary here
        // and must be handled by the calling method in case it would be necessary

        // If a graded participation gets reset after the due date set the state back to finished. Otherwise, the participation is initialized
        var dueDate = ExerciseDateService.getDueDate(participation);
        if (!participation.isPracticeMode() && dueDate.isPresent() && ZonedDateTime.now().isAfter(dueDate.get())) {
            participation.setInitializationState(InitializationState.FINISHED);
        }
        else {
            participation.setInitializationState(InitializationState.INITIALIZED);
        }
        participation = programmingExerciseStudentParticipationRepository.saveAndFlush(participation);
        if (participation.getInitializationDate() == null) {
            // only set the date if it was not set before (which should NOT be the case)
            participation.setInitializationDate(ZonedDateTime.now());
        }
        return programmingExerciseStudentParticipationRepository.saveAndFlush(participation);
    }

    private ProgrammingExerciseStudentParticipation copyRepository(ProgrammingExercise programmingExercise, VcsRepositoryUri sourceURL,
            ProgrammingExerciseStudentParticipation participation) {
        // only execute this step if it has not yet been completed yet or if the repository uri is missing for some reason
        if (!participation.getInitializationState().hasCompletedState(InitializationState.REPO_COPIED) || participation.getVcsRepositoryUri() == null) {
            final var projectKey = programmingExercise.getProjectKey();
            final var repoName = participation.addPracticePrefixIfTestRun(participation.getParticipantIdentifier());
            // NOTE: we have to get the repository slug of the template participation here, because not all exercises (in particular old ones) follow the naming conventions
            final var templateRepoName = uriService.getRepositorySlugFromRepositoryUri(sourceURL);
            VersionControlService vcs = versionControlService.orElseThrow();
            String templateBranch = vcs.getOrRetrieveBranchOfExercise(programmingExercise);
            // the next action includes recovery, which means if the repository has already been copied, we simply retrieve the repository uri and do not copy it again
            var newRepoUri = vcs.copyRepository(projectKey, templateRepoName, templateBranch, projectKey, repoName);
            // add the userInfo part to the repoUri only if the participation belongs to a single student (and not a team of students)
            if (participation.getStudent().isPresent()) {
                newRepoUri = newRepoUri.withUser(participation.getParticipantIdentifier());
            }
            participation.setRepositoryUri(newRepoUri.toString());
            participation.setInitializationState(InitializationState.REPO_COPIED);

            return programmingExerciseStudentParticipationRepository.saveAndFlush(participation);
        }
        else {
            return participation;
        }
    }

    private ProgrammingExerciseStudentParticipation configureRepository(ProgrammingExercise exercise, ProgrammingExerciseStudentParticipation participation) {
        if (!participation.getInitializationState().hasCompletedState(InitializationState.REPO_CONFIGURED)) {
            // do not allow the student to access the repository if this is an exam exercise that has not started yet
            boolean allowAccess = !exercise.isExamExercise() || ZonedDateTime.now().isAfter(exercise.getParticipationStartDate());
            if (participation.getParticipant() instanceof Team team && !Hibernate.isInitialized(team.getStudents())) {
                // eager load the team with students so their information can be used for the repository configuration
                participation.setParticipant(teamRepository.findWithStudentsByIdElseThrow(team.getId()));
            }
            versionControlService.orElseThrow().configureRepository(exercise, participation, allowAccess);
            participation.setInitializationState(InitializationState.REPO_CONFIGURED);
            return programmingExerciseStudentParticipationRepository.saveAndFlush(participation);
        }
        else {
            return participation;
        }
    }

    private ProgrammingExerciseStudentParticipation copyBuildPlan(ProgrammingExerciseStudentParticipation participation) {
        // only execute this step if it has not yet been completed yet or if the build plan id is missing for some reason
        if (!participation.getInitializationState().hasCompletedState(InitializationState.BUILD_PLAN_COPIED) || participation.getBuildPlanId() == null) {
            final var exercise = participation.getProgrammingExercise();
            final var planName = BuildPlanType.TEMPLATE.getName();
            final var username = participation.getParticipantIdentifier();
            final var buildProjectName = participation.getExercise().getCourseViaExerciseGroupOrCourseMember().getShortName().toUpperCase() + " "
                    + participation.getExercise().getTitle();
            final var targetPlanName = participation.addPracticePrefixIfTestRun(username.toUpperCase());
            // the next action includes recovery, which means if the build plan has already been copied, we simply retrieve the build plan id and do not copy it again
            final var buildPlanId = continuousIntegrationService.orElseThrow().copyBuildPlan(exercise, planName, exercise, buildProjectName, targetPlanName, true);
            participation.setBuildPlanId(buildPlanId);
            participation.setInitializationState(InitializationState.BUILD_PLAN_COPIED);
            return programmingExerciseStudentParticipationRepository.saveAndFlush(participation);
        }
        else {
            return participation;
        }
    }

    private ProgrammingExerciseStudentParticipation configureBuildPlan(ProgrammingExerciseStudentParticipation participation) {
        if (!participation.getInitializationState().hasCompletedState(InitializationState.BUILD_PLAN_CONFIGURED)) {
            try {
                String branch = versionControlService.orElseThrow().getOrRetrieveBranchOfStudentParticipation(participation);
                continuousIntegrationService.orElseThrow().configureBuildPlan(participation, branch);
            }
            catch (ContinuousIntegrationException ex) {
                // this means something with the configuration of the build plan is wrong.
                // we try to recover from typical edge cases by setting the initialization state back, so that the previous action (copy build plan) is tried again, when
                // the user again clicks on the start / resume exercise button.
                participation.setInitializationState(InitializationState.REPO_CONFIGURED);
                programmingExerciseStudentParticipationRepository.saveAndFlush(participation);
                // rethrow
                throw ex;
            }
            participation.setInitializationState(InitializationState.BUILD_PLAN_CONFIGURED);
            return programmingExerciseStudentParticipationRepository.saveAndFlush(participation);
        }
        else {
            return participation;
        }
    }

    private void configureRepositoryWebHook(ProgrammingExerciseStudentParticipation participation) {
        if (!participation.getInitializationState().hasCompletedState(InitializationState.INITIALIZED)) {
            versionControlService.orElseThrow().addWebHookForParticipation(participation);
        }
    }

    /**
     * Ensures that all team students of a list of team participations are loaded from the database. If not, one database call for all participations is made to load the students.
     *
     * @param participations the team participations to load the students for
     */
    public void initializeTeamParticipations(List<StudentParticipation> participations) {
        List<Long> teamIds = new ArrayList<>();
        participations.forEach(participation -> {
            if (participation.getParticipant() instanceof Team team && !Hibernate.isInitialized(team.getStudents())) {
                teamIds.add(team.getId());
            }
        });
        if (teamIds.isEmpty()) {
            return;
        }
        Map<Long, Team> teamMap = teamRepository.findAllWithStudentsByIdIn(teamIds).stream().collect(Collectors.toMap(Team::getId, team -> team));
        participations.forEach(participation -> {
            if (participation.getParticipant() instanceof Team team) {
                team.setStudents(teamMap.get(team.getId()).getStudents());
            }
        });
    }

    /**
     * Get one participation (in any state) by its student and exercise.
     *
     * @param exercise the exercise for which to find a participation
     * @param username the username of the student
     * @return the participation of the given student and exercise in any state
     */
    public Optional<StudentParticipation> findOneByExerciseAndStudentLoginAnyState(Exercise exercise, String username) {
        if (exercise.isTeamMode()) {
            Optional<Team> optionalTeam = teamRepository.findOneByExerciseIdAndUserLogin(exercise.getId(), username);
            return optionalTeam.flatMap(team -> studentParticipationRepository.findOneByExerciseIdAndTeamId(exercise.getId(), team.getId()));
        }
        return studentParticipationRepository.findByExerciseIdAndStudentLogin(exercise.getId(), username);
    }

    /**
     * Get one participation (in any state) by its participant and exercise.
     *
     * @param exercise    the exercise for which to find a participation
     * @param participant the participant for which to find a participation
     * @return the participation of the given participant and exercise in any state
     */
    public Optional<StudentParticipation> findOneByExerciseAndParticipantAnyState(Exercise exercise, Participant participant) {
        if (participant instanceof User user) {
            return studentParticipationRepository.findWithEagerLegalSubmissionsByExerciseIdAndStudentLogin(exercise.getId(), user.getLogin());
        }
        else if (participant instanceof Team team) {
            return studentParticipationRepository.findWithEagerLegalSubmissionsAndTeamStudentsByExerciseIdAndTeamId(exercise.getId(), team.getId());
        }
        else {
            throw new Error("Unknown Participant type");
        }
    }

    /**
     * Get one participation (in any state) by its participant and exercise.
     *
     * @param exercise    the exercise for which to find a participation
     * @param participant the short name of the team
     * @param testRun     the indicator if it should be a testRun participation
     * @return the participation of the given team and exercise in any state
     */
    public Optional<StudentParticipation> findOneByExerciseAndParticipantAnyStateAndTestRun(Exercise exercise, Participant participant, boolean testRun) {
        if (participant instanceof User user) {
            return studentParticipationRepository.findWithEagerLegalSubmissionsByExerciseIdAndStudentLoginAndTestRun(exercise.getId(), user.getLogin(), testRun);
        }
        else if (participant instanceof Team team) {
            return studentParticipationRepository.findWithEagerLegalSubmissionsAndTeamStudentsByExerciseIdAndTeamId(exercise.getId(), team.getId());
        }
        else {
            throw new Error("Unknown Participant type");
        }
    }

    /**
     * Get one participation (in any state) by its student and exercise with all its results.
     *
     * @param exercise the exercise for which to find a participation
     * @param username the username of the student
     * @return the participation of the given student and exercise in any state
     */
    public Optional<StudentParticipation> findOneByExerciseAndStudentLoginAnyStateWithEagerResults(Exercise exercise, String username) {
        if (exercise.isTeamMode()) {
            Optional<Team> optionalTeam = teamRepository.findOneByExerciseIdAndUserLogin(exercise.getId(), username);
            return optionalTeam.flatMap(team -> studentParticipationRepository.findWithEagerResultsByExerciseIdAndTeamId(exercise.getId(), team.getId()));
        }
        return studentParticipationRepository.findWithEagerResultsByExerciseIdAndStudentLoginAndTestRun(exercise.getId(), username, false);
    }

    public StudentParticipation findOneByExerciseAndStudentLoginAnyStateWithEagerResultsElseThrow(Exercise exercise, String username) {
        return findOneByExerciseAndStudentLoginAnyStateWithEagerResults(exercise, username)
                .orElseThrow(() -> new EntityNotFoundException("Could not find a participation to exercise " + exercise.getId() + " and username " + username + "!"));
    }

    /**
     * Get one participation (in any state) by its student and exercise with eager submissions.
     *
     * @param exercise the exercise for which to find a participation
     * @param username the username of the student
     * @return the participation of the given student and exercise with eager submissions in any state
     */
    public Optional<StudentParticipation> findOneByExerciseAndStudentLoginWithEagerSubmissionsAnyState(Exercise exercise, String username) {
        if (exercise.isTeamMode()) {
            Optional<Team> optionalTeam = teamRepository.findOneByExerciseIdAndUserLogin(exercise.getId(), username);
            return optionalTeam.flatMap(team -> studentParticipationRepository.findWithEagerLegalSubmissionsAndTeamStudentsByExerciseIdAndTeamId(exercise.getId(), team.getId()));
        }
        return studentParticipationRepository.findWithEagerLegalSubmissionsByExerciseIdAndStudentLogin(exercise.getId(), username);
    }

    /**
     * Get one participation (in any state) by its student and exercise with eager submissions else throw exception.
     *
     * @param exercise the exercise for which to find a participation
     * @param username the username of the student
     * @return the participation of the given student and exercise with eager submissions in any state
     */
    public StudentParticipation findOneByExerciseAndStudentLoginWithEagerSubmissionsAnyStateElseThrow(Exercise exercise, String username) {
        Optional<StudentParticipation> optionalParticipation = findOneByExerciseAndStudentLoginWithEagerSubmissionsAnyState(exercise, username);
        if (optionalParticipation.isEmpty()) {
            throw new EntityNotFoundException("No participation found in exercise with id " + exercise.getId() + " for user " + username);
        }
        return optionalParticipation.get();
    }

    /**
     * Get all exercise participations belonging to exercise and student.
     *
     * @param exercise  the exercise
     * @param studentId the id of student
     * @return the list of exercise participations belonging to exercise and student
     */
    public List<StudentParticipation> findByExerciseAndStudentId(Exercise exercise, Long studentId) {
        if (exercise.isTeamMode()) {
            return studentParticipationRepository.findAllWithTeamStudentsByExerciseIdAndTeamStudentId(exercise.getId(), studentId);
        }
        return studentParticipationRepository.findByExerciseIdAndStudentId(exercise.getId(), studentId);
    }

    /**
     * Get all exercise participations belonging to exercise and student with eager submissions.
     *
     * @param exercise  the exercise
     * @param studentId the id of student
     * @return the list of exercise participations belonging to exercise and student
     */
    public List<StudentParticipation> findByExerciseAndStudentIdWithEagerSubmissions(Exercise exercise, Long studentId) {
        if (exercise.isTeamMode()) {
            Optional<Team> optionalTeam = teamRepository.findOneByExerciseIdAndUserId(exercise.getId(), studentId);
            return optionalTeam.map(team -> studentParticipationRepository.findByExerciseIdAndTeamIdWithEagerLegalSubmissions(exercise.getId(), team.getId())).orElse(List.of());
        }
        return studentParticipationRepository.findByExerciseIdAndStudentIdWithEagerLegalSubmissions(exercise.getId(), studentId);
    }

    /**
     * Retrieves a StudentParticipation with its latest Submission and associated Result.
     *
     * @param participationId The unique identifier of the participation to retrieve.
     * @return A StudentParticipation object containing the latest submission and result.
     * @throws EntityNotFoundException If no StudentParticipation is found with the given ID.
     */
    public StudentParticipation findExerciseParticipationWithLatestSubmissionAndResultElseThrow(Long participationId) throws EntityNotFoundException {
        Optional<Participation> participation = participationRepository.findByIdWithLatestSubmissionAndResult(participationId);
        if (participation.isEmpty() || !(participation.get() instanceof StudentParticipation studentParticipation)) {
            throw new EntityNotFoundException("No exercise participation found with id " + participationId);
        }
        return studentParticipation;
    }

    /**
     * Get all programming exercise participations belonging to exercise and student with eager results and submissions.
     *
     * @param exercise  the exercise
     * @param studentId the id of student
     * @return the list of programming exercise participations belonging to exercise and student
     */
    public List<StudentParticipation> findByExerciseAndStudentIdWithEagerResultsAndSubmissions(Exercise exercise, Long studentId) {
        // TODO: do we really need to fetch all this information here?
        if (exercise.isTeamMode()) {
            Optional<Team> optionalTeam = teamRepository.findOneByExerciseIdAndUserId(exercise.getId(), studentId);
            return optionalTeam
                    .map(team -> studentParticipationRepository.findByExerciseIdAndTeamIdWithEagerResultsAndLegalSubmissionsAndTeamStudents(exercise.getId(), team.getId()))
                    .orElse(List.of());
        }
        return studentParticipationRepository.findByExerciseIdAndStudentIdWithEagerResultsAndSubmissions(exercise.getId(), studentId);
    }

    /**
     * Deletes the build plan on the continuous integration server and sets the initialization state of the participation to inactive.
     * This means the participation can be resumed in the future
     *
     * @param participation that will be set to inactive
     */
    public void cleanupBuildPlan(ProgrammingExerciseStudentParticipation participation) {
        // ignore participations without build plan id
        if (participation.getBuildPlanId() != null) {
            final var projectKey = ((ProgrammingExercise) participation.getExercise()).getProjectKey();
            continuousIntegrationService.orElseThrow().deleteBuildPlan(projectKey, participation.getBuildPlanId());

            // If a graded participation gets cleaned up after the due date set the state back to finished. Otherwise, the participation is initialized
            var dueDate = ExerciseDateService.getDueDate(participation);
            if (!participation.isPracticeMode() && dueDate.isPresent() && ZonedDateTime.now().isAfter(dueDate.get())) {
                participation.setInitializationState(InitializationState.FINISHED);
            }
            else {
                participation.setInitializationState(InitializationState.INACTIVE);
            }
            participation.setBuildPlanId(null);
            programmingExerciseStudentParticipationRepository.saveAndFlush(participation);
        }
    }

    /**
     * NOTICE: be careful with this method because it deletes the students code on the version control server Deletes the repository on the version control server and sets the
     * initialization state of the participation to finished. This means the participation cannot be resumed in the future and would need to be restarted
     *
     * @param participation to be stopped
     */
    public void cleanupRepository(ProgrammingExerciseStudentParticipation participation) {
        // ignore participations without repository URI
        if (participation.getRepositoryUri() != null) {
            versionControlService.orElseThrow().deleteRepository(participation.getVcsRepositoryUri());
            gitService.deleteLocalRepository(participation.getVcsRepositoryUri());
            participation.setRepositoryUri(null);
            participation.setInitializationState(InitializationState.FINISHED);
            programmingExerciseStudentParticipationRepository.saveAndFlush(participation);
        }
    }

    /**
     * Updates the individual due date for each given participation.
     * <p>
     * Only sets individual due dates if the exercise has a due date and the
     * individual due date is after this regular due date.
     *
     * @param exercise       the {@code participations} belong to.
     * @param participations for which the individual due date should be updated.
     * @return all participations where the individual due date actually changed.
     */
    public List<StudentParticipation> updateIndividualDueDates(final Exercise exercise, final List<StudentParticipation> participations) {
        final List<StudentParticipation> changedParticipations = new ArrayList<>();

        for (final StudentParticipation toBeUpdated : participations) {
            final Optional<StudentParticipation> optionalOriginalParticipation = studentParticipationRepository.findById(toBeUpdated.getId());
            if (optionalOriginalParticipation.isEmpty()) {
                continue;
            }
            final StudentParticipation originalParticipation = optionalOriginalParticipation.get();

            // individual due dates can only exist if the exercise has a due date
            // they also have to be after the exercise due date
            final ZonedDateTime newIndividualDueDate;
            if (exercise.getDueDate() == null || (toBeUpdated.getIndividualDueDate() != null && toBeUpdated.getIndividualDueDate().isBefore(exercise.getDueDate()))) {
                newIndividualDueDate = null;
            }
            else {
                newIndividualDueDate = toBeUpdated.getIndividualDueDate();
            }

            if (!Objects.equals(originalParticipation.getIndividualDueDate(), newIndividualDueDate)) {
                originalParticipation.setIndividualDueDate(newIndividualDueDate);
                changedParticipations.add(originalParticipation);
            }
        }

        return changedParticipations;
    }

    /**
     * Delete the participation by participationId.
     *
     * @param participationId         the participationId of the entity
     * @param deleteBuildPlan         determines whether the corresponding build plan should be deleted as well
     * @param deleteRepository        determines whether the corresponding repository should be deleted as well
     * @param deleteParticipantScores false if the participant scores have already been bulk deleted, true by default otherwise
     */
    public void delete(long participationId, boolean deleteBuildPlan, boolean deleteRepository, boolean deleteParticipantScores) {
        StudentParticipation participation = studentParticipationRepository.findByIdElseThrow(participationId);
        log.info("Request to delete Participation : {}", participation);

        if (participation instanceof ProgrammingExerciseStudentParticipation programmingExerciseParticipation) {
            var repositoryUri = programmingExerciseParticipation.getVcsRepositoryUri();
            String buildPlanId = programmingExerciseParticipation.getBuildPlanId();

            // If LocalVC is active the flag deleteBuildPlan is ignored and build plans are always deleted
            if ((deleteBuildPlan || profileService.isLocalVcsActive()) && buildPlanId != null) {
                final var projectKey = programmingExerciseParticipation.getProgrammingExercise().getProjectKey();
                continuousIntegrationService.orElseThrow().deleteBuildPlan(projectKey, buildPlanId);
            }
            // If LocalVC is active the flag deleteRepository is ignored and repositories are always deleted
            if ((deleteRepository || profileService.isLocalVcsActive()) && programmingExerciseParticipation.getRepositoryUri() != null) {
                try {
                    versionControlService.orElseThrow().deleteRepository(repositoryUri);
                }
                catch (Exception ex) {
                    log.error("Could not delete repository: {}", ex.getMessage());
                }
            }
            // delete local repository cache
            gitService.deleteLocalRepository(repositoryUri);

            participationVCSAccessTokenService.deleteByParticipationId(participationId);
        }

        // If local CI is active, remove all queued jobs for participation
        localCISharedBuildJobQueueService.ifPresent(service -> service.cancelAllJobsForParticipation(participationId));

        deleteResultsAndSubmissionsOfParticipation(participationId, deleteParticipantScores);
        studentParticipationRepository.delete(participation);
    }

    /**
     * Remove all results and submissions of the given participation. Will do nothing if invoked with a participation without results/submissions.
     *
     * @param participationId         the id of the participation to delete results/submissions from.
     * @param deleteParticipantScores false if the participant scores have already been bulk deleted, true by default otherwise
     */
    public void deleteResultsAndSubmissionsOfParticipation(Long participationId, boolean deleteParticipantScores) {
        log.debug("Request to delete all results and submissions of participation with id : {}", participationId);
        var participation = participationRepository.findByIdWithResultsAndSubmissionsResults(participationId)
                .orElseThrow(() -> new EntityNotFoundException("Participation", participationId));

        // delete the participant score with the combination (exerciseId, studentId) or (exerciseId, teamId)
        if (deleteParticipantScores && participation instanceof StudentParticipation studentParticipation) {
            studentParticipation.getStudent().ifPresent(student -> studentScoreRepository.deleteByExerciseAndUser(participation.getExercise(), student));
            studentParticipation.getTeam().ifPresent(team -> teamScoreRepository.deleteByExerciseAndTeam(participation.getExercise(), team));
        }

        Set<Submission> submissions = participation.getSubmissions();
        // Delete all results for this participation
        Set<Result> resultsToBeDeleted = submissions.stream().flatMap(submission -> submission.getResults().stream()).collect(Collectors.toSet());
        resultsToBeDeleted.addAll(participation.getResults());
        // By removing the participation, the ResultListener will ignore this result instead of scheduling a participant score update
        // This is okay here, because we delete the whole participation (no older results will exist for the score)
        resultsToBeDeleted.forEach(participation::removeResult);
        resultsToBeDeleted.forEach(result -> resultService.deleteResult(result, false));
        // Delete all submissions for this participation
        submissions.forEach(submission -> {
            // We have to set the results to an empty list because otherwise clearing the build log entries does not work correctly
            submission.setResults(Collections.emptyList());
            if (submission instanceof ProgrammingSubmission programmingSubmission) {
                buildLogEntryService.deleteBuildLogEntriesForProgrammingSubmission(programmingSubmission);
                buildLogStatisticsEntryRepository.deleteByProgrammingSubmissionId(submission.getId());
            }
            submissionRepository.deleteById(submission.getId());
        });
    }

    /**
     * Delete all participations belonging to the given exercise
     *
     * @param exercise                      the exercise
     * @param deleteBuildPlan               specify if build plan should be deleted
     * @param deleteRepository              specify if repository should be deleted
     * @param recalculateCompetencyProgress specify if the competency progress should be recalculated
     */
    public void deleteAllByExercise(Exercise exercise, boolean deleteBuildPlan, boolean deleteRepository, boolean recalculateCompetencyProgress) {
        var participationsToDelete = studentParticipationRepository.findByExerciseId(exercise.getId());
        log.info("Request to delete all {} participations of exercise with id : {}", participationsToDelete.size(), exercise.getId());

        // First remove all participant scores, as we are deleting all participations for the exercise
        participantScoreRepository.deleteAllByExerciseId(exercise.getId());

        for (StudentParticipation participation : participationsToDelete) {
            delete(participation.getId(), deleteBuildPlan, deleteRepository, false);
        }

        if (recalculateCompetencyProgress) {
            competencyProgressApi.ifPresent(api -> api.updateProgressByLearningObjectAsync(exercise));
        }
    }

    /**
     * Delete all participations belonging to the given team
     *
     * @param teamId           the id of the team
     * @param deleteBuildPlan  specify if build plan should be deleted
     * @param deleteRepository specify if repository should be deleted
     */
    public void deleteAllByTeamId(Long teamId, boolean deleteBuildPlan, boolean deleteRepository) {
        log.info("Request to delete all participations of Team with id : {}", teamId);

        // First remove all participant scores, as we are deleting all participations for the team
        teamScoreRepository.deleteAllByTeamId(teamId);

        List<StudentParticipation> participationsToDelete = studentParticipationRepository.findByTeamId(teamId);
        for (StudentParticipation participation : participationsToDelete) {
            delete(participation.getId(), deleteBuildPlan, deleteRepository, false);
        }
    }
}<|MERGE_RESOLUTION|>--- conflicted
+++ resolved
@@ -112,16 +112,9 @@
             BuildLogEntryService buildLogEntryService, ParticipationRepository participationRepository, StudentParticipationRepository studentParticipationRepository,
             ProgrammingExerciseStudentParticipationRepository programmingExerciseStudentParticipationRepository, ProgrammingExerciseRepository programmingExerciseRepository,
             SubmissionRepository submissionRepository, TeamRepository teamRepository, UriService uriService, ResultService resultService,
-<<<<<<< HEAD
-            CoverageReportRepository coverageReportRepository, BuildLogStatisticsEntryRepository buildLogStatisticsEntryRepository,
-            ParticipantScoreRepository participantScoreRepository, StudentScoreRepository studentScoreRepository, TeamScoreRepository teamScoreRepository,
-            Optional<SharedQueueManagementService> localCISharedBuildJobQueueService, ProfileService profileService,
-            ParticipationVcsAccessTokenService participationVCSAccessTokenService, Optional<CompetencyProgressApi> competencyProgressApi) {
-=======
             BuildLogStatisticsEntryRepository buildLogStatisticsEntryRepository, ParticipantScoreRepository participantScoreRepository,
             StudentScoreRepository studentScoreRepository, TeamScoreRepository teamScoreRepository, Optional<SharedQueueManagementService> localCISharedBuildJobQueueService,
-            ProfileService profileService, ParticipationVcsAccessTokenService participationVCSAccessTokenService, CompetencyProgressApi competencyProgressApi) {
->>>>>>> 1798b257
+            ProfileService profileService, ParticipationVcsAccessTokenService participationVCSAccessTokenService, Optional<CompetencyProgressApi> competencyProgressApi) {
         this.gitService = gitService;
         this.continuousIntegrationService = continuousIntegrationService;
         this.versionControlService = versionControlService;
