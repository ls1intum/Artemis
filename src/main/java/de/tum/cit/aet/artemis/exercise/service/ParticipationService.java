package de.tum.cit.aet.artemis.exercise.service;

import static de.tum.cit.aet.artemis.core.config.Constants.PROFILE_CORE;

import java.time.ZonedDateTime;
import java.util.ArrayList;
import java.util.Collections;
import java.util.List;
import java.util.Map;
import java.util.Objects;
import java.util.Optional;
import java.util.Set;
import java.util.stream.Collectors;

import org.hibernate.Hibernate;
import org.slf4j.Logger;
import org.slf4j.LoggerFactory;
import org.springframework.context.annotation.Profile;
import org.springframework.stereotype.Service;

import de.tum.cit.aet.artemis.assessment.domain.Result;
import de.tum.cit.aet.artemis.assessment.repository.ParticipantScoreRepository;
import de.tum.cit.aet.artemis.assessment.repository.StudentScoreRepository;
import de.tum.cit.aet.artemis.assessment.repository.TeamScoreRepository;
import de.tum.cit.aet.artemis.assessment.service.ResultService;
import de.tum.cit.aet.artemis.atlas.api.CompetencyProgressApi;
import de.tum.cit.aet.artemis.core.domain.User;
import de.tum.cit.aet.artemis.core.exception.ContinuousIntegrationException;
import de.tum.cit.aet.artemis.core.exception.EntityNotFoundException;
import de.tum.cit.aet.artemis.exercise.domain.Exercise;
import de.tum.cit.aet.artemis.exercise.domain.InitializationState;
import de.tum.cit.aet.artemis.exercise.domain.Submission;
import de.tum.cit.aet.artemis.exercise.domain.SubmissionType;
import de.tum.cit.aet.artemis.exercise.domain.Team;
import de.tum.cit.aet.artemis.exercise.domain.participation.Participant;
import de.tum.cit.aet.artemis.exercise.domain.participation.Participation;
import de.tum.cit.aet.artemis.exercise.domain.participation.StudentParticipation;
import de.tum.cit.aet.artemis.exercise.repository.ParticipationRepository;
import de.tum.cit.aet.artemis.exercise.repository.StudentParticipationRepository;
import de.tum.cit.aet.artemis.exercise.repository.SubmissionRepository;
import de.tum.cit.aet.artemis.exercise.repository.TeamRepository;
import de.tum.cit.aet.artemis.programming.domain.ProgrammingExercise;
import de.tum.cit.aet.artemis.programming.domain.ProgrammingExerciseParticipation;
import de.tum.cit.aet.artemis.programming.domain.ProgrammingExerciseStudentParticipation;
import de.tum.cit.aet.artemis.programming.domain.ProgrammingSubmission;
import de.tum.cit.aet.artemis.programming.domain.VcsRepositoryUri;
import de.tum.cit.aet.artemis.programming.domain.build.BuildPlanType;
import de.tum.cit.aet.artemis.programming.repository.BuildLogStatisticsEntryRepository;
import de.tum.cit.aet.artemis.programming.repository.ProgrammingExerciseRepository;
import de.tum.cit.aet.artemis.programming.repository.ProgrammingExerciseStudentParticipationRepository;
import de.tum.cit.aet.artemis.programming.service.BuildLogEntryService;
import de.tum.cit.aet.artemis.programming.service.GitService;
import de.tum.cit.aet.artemis.programming.service.ParticipationVcsAccessTokenService;
import de.tum.cit.aet.artemis.programming.service.UriService;
import de.tum.cit.aet.artemis.programming.service.ci.ContinuousIntegrationService;
import de.tum.cit.aet.artemis.programming.service.localci.SharedQueueManagementService;
import de.tum.cit.aet.artemis.programming.service.vcs.VersionControlService;
import de.tum.cit.aet.artemis.quiz.domain.QuizExercise;

/**
 * Service Implementation for managing Participation.
 */
@Profile(PROFILE_CORE)
@Service
public class ParticipationService {

    private static final Logger log = LoggerFactory.getLogger(ParticipationService.class);

    private final GitService gitService;

    private final Optional<ContinuousIntegrationService> continuousIntegrationService;

    private final Optional<VersionControlService> versionControlService;

    private final BuildLogEntryService buildLogEntryService;

    private final ParticipationRepository participationRepository;

    private final StudentParticipationRepository studentParticipationRepository;

    private final ProgrammingExerciseStudentParticipationRepository programmingExerciseStudentParticipationRepository;

    private final ProgrammingExerciseRepository programmingExerciseRepository;

    private final SubmissionRepository submissionRepository;

    private final TeamRepository teamRepository;

    private final UriService uriService;

    private final ResultService resultService;

    private final BuildLogStatisticsEntryRepository buildLogStatisticsEntryRepository;

    private final ParticipantScoreRepository participantScoreRepository;

    private final StudentScoreRepository studentScoreRepository;

    private final TeamScoreRepository teamScoreRepository;

    private final Optional<SharedQueueManagementService> localCISharedBuildJobQueueService;

    private final ParticipationVcsAccessTokenService participationVCSAccessTokenService;

    private final Optional<CompetencyProgressApi> competencyProgressApi;

    public ParticipationService(GitService gitService, Optional<ContinuousIntegrationService> continuousIntegrationService, Optional<VersionControlService> versionControlService,
            BuildLogEntryService buildLogEntryService, ParticipationRepository participationRepository, StudentParticipationRepository studentParticipationRepository,
            ProgrammingExerciseStudentParticipationRepository programmingExerciseStudentParticipationRepository, ProgrammingExerciseRepository programmingExerciseRepository,
            SubmissionRepository submissionRepository, TeamRepository teamRepository, UriService uriService, ResultService resultService,
            BuildLogStatisticsEntryRepository buildLogStatisticsEntryRepository, ParticipantScoreRepository participantScoreRepository,
            StudentScoreRepository studentScoreRepository, TeamScoreRepository teamScoreRepository, Optional<SharedQueueManagementService> localCISharedBuildJobQueueService,
            ParticipationVcsAccessTokenService participationVCSAccessTokenService, Optional<CompetencyProgressApi> competencyProgressApi) {
        this.gitService = gitService;
        this.continuousIntegrationService = continuousIntegrationService;
        this.versionControlService = versionControlService;
        this.buildLogEntryService = buildLogEntryService;
        this.participationRepository = participationRepository;
        this.studentParticipationRepository = studentParticipationRepository;
        this.programmingExerciseStudentParticipationRepository = programmingExerciseStudentParticipationRepository;
        this.programmingExerciseRepository = programmingExerciseRepository;
        this.submissionRepository = submissionRepository;
        this.teamRepository = teamRepository;
        this.uriService = uriService;
        this.resultService = resultService;
        this.buildLogStatisticsEntryRepository = buildLogStatisticsEntryRepository;
        this.participantScoreRepository = participantScoreRepository;
        this.studentScoreRepository = studentScoreRepository;
        this.teamScoreRepository = teamScoreRepository;
        this.localCISharedBuildJobQueueService = localCISharedBuildJobQueueService;
        this.participationVCSAccessTokenService = participationVCSAccessTokenService;
        this.competencyProgressApi = competencyProgressApi;
    }

    /**
     * This method is triggered when a student or participant starts an exercise. It creates a `StudentParticipation` which connects the corresponding participant
     * (either a user or team) and exercise. Additionally, for programming exercises, it configures related repository and build plan setup.
     * For other exercise types such as modeling, text, quiz, or file-upload exercises, it also initializes and stores the corresponding submission if necessary.
     * <p>
     * The method handles different scenarios based on whether the exercise is part of a test exam, course exercise, or a regular exam.
     * In the case of a test exam, previous participations are marked as finished, and a new participation is created. For regular exercises,
     * the method ensures that either a new participation is created or an existing one is reused.
     * <p>
     * For programming exercises, additional steps like repository setup are handled by the `startProgrammingExercise` method.
     * For other exercises (e.g., modeling, text, file-upload, or quiz), the participation is initialized accordingly, and, if required,
     * an initial submission is created.
     *
     * @param exercise                the exercise that is being started. For programming exercises, template and solution participations should be eagerly loaded.
     * @param participant             the user or team starting the exercise
     * @param createInitialSubmission whether an initial empty submission should be created for non-programming exercises such as text, modeling, quiz, or file-upload
     * @return the `StudentParticipation` connecting the given exercise and participant
     */
    public StudentParticipation startExercise(Exercise exercise, Participant participant, boolean createInitialSubmission) {

        StudentParticipation participation;
        Optional<StudentParticipation> optionalStudentParticipation = Optional.empty();

        // In case of a test exam we don't try to find an existing participation, because students can participate multiple times
        // Instead, all previous participations are marked as finished and a new one is created
        if (exercise.isTestExamExercise()) {
            List<StudentParticipation> participations = studentParticipationRepository.findByExerciseIdAndStudentId(exercise.getId(), participant.getId());
            participations.forEach(studentParticipation -> studentParticipation.setInitializationState(InitializationState.FINISHED));
            participation = createNewParticipation(exercise, participant);
            participation.setAttempt(participations.size());
            participations.add(participation);
            studentParticipationRepository.saveAll(participations);
        }

        // All other cases, i.e. normal exercises, and regular exam exercises
        else {
            optionalStudentParticipation = findOneByExerciseAndParticipantAnyState(exercise, participant);
            if (optionalStudentParticipation.isPresent() && optionalStudentParticipation.get().isPracticeMode() && exercise.isCourseExercise()) {
                // In case there is already a practice participation, set it to inactive
                optionalStudentParticipation.get().setInitializationState(InitializationState.INACTIVE);
                studentParticipationRepository.saveAndFlush(optionalStudentParticipation.get());

                optionalStudentParticipation = findOneByExerciseAndParticipantAnyStateAndTestRun(exercise, participant, false);
            }
            // Check if participation already exists
            if (optionalStudentParticipation.isEmpty()) {
                participation = createNewParticipation(exercise, participant);
            }
            else {
                // make sure participation and exercise are connected
                participation = optionalStudentParticipation.get();
                participation.setExercise(exercise);
            }
        }

        if (exercise instanceof ProgrammingExercise programmingExercise) {
            // fetch again to get additional objects
            participation = startProgrammingExercise(programmingExercise, (ProgrammingExerciseStudentParticipation) participation);
        }
        // for all other exercises: QuizExercise, ModelingExercise, TextExercise, FileUploadExercise
        else {
            if (participation.getInitializationState() == null || participation.getInitializationState() == InitializationState.UNINITIALIZED
                    || participation.getInitializationState() == InitializationState.FINISHED && !(exercise instanceof QuizExercise)) {
                // in case the participation was finished before, we set it to initialized again so that the user sees the correct button "Open modeling editor" on the client side.
                // Only for quiz exercises, the participation status FINISHED should not be overwritten since the user must not change his submission once submitted
                participation.setInitializationState(InitializationState.INITIALIZED);
            }

            if (Optional.ofNullable(participation.getInitializationDate()).isEmpty()) {
                participation.setInitializationDate(ZonedDateTime.now());
            }
            // TODO: load submission with exercise for exam edge case:
            // clients creates missing participation for exercise, call on server succeeds, but response to client is lost
            // -> client tries to create participation again. In this case the submission is not loaded from db -> client errors
            if (optionalStudentParticipation.isEmpty() || !submissionRepository.existsByParticipationId(participation.getId())) {
                // initialize a modeling, text, file upload or quiz submission
                if (createInitialSubmission) {
                    submissionRepository.initializeSubmission(participation, exercise, null);
                }
            }
        }
        return studentParticipationRepository.saveAndFlush(participation);
    }

    /**
     * Helper Method to create a new Participation for the
     *
     * @param exercise    the exercise for which a participation should be created
     * @param participant the participant for the participation
     * @return a StudentParticipation for the exercise and participant with an optional specified initializationDate
     */
    private StudentParticipation createNewParticipation(Exercise exercise, Participant participant) {
        StudentParticipation participation;
        // create a new participation only if no participation can be found
        if (exercise instanceof ProgrammingExercise) {
            participation = new ProgrammingExerciseStudentParticipation(versionControlService.orElseThrow().getDefaultBranchOfArtemis());
        }
        else {
            participation = new StudentParticipation();
        }
        participation.setInitializationState(InitializationState.UNINITIALIZED);
        participation.setExercise(exercise);
        participation.setParticipant(participant);

        participation = studentParticipationRepository.saveAndFlush(participation);

        if (exercise instanceof ProgrammingExercise && participant instanceof User user) {
            participationVCSAccessTokenService.createParticipationVCSAccessToken(user, participation);
        }

        return participation;
    }

    /**
     * Start a programming exercise participation (which does not exist yet) by creating and configuring a student git repository (step 1) and a student build plan (step 2)
     * based on the templates in the given programming exercise
     *
     * @param exercise      the programming exercise that the currently active user (student) wants to start
     * @param participation inactive participation
     * @return started participation
     */
    private StudentParticipation startProgrammingExercise(ProgrammingExercise exercise, ProgrammingExerciseStudentParticipation participation) {
        // Step 1a) create the student repository (based on the template repository)
        participation = copyRepository(exercise, exercise.getVcsTemplateRepositoryUri(), participation);

        return startProgrammingParticipation(exercise, participation);
    }

    /**
     * Start a programming exercise participation (which does not exist yet) by creating and configuring a student git repository (step 1) and a student build plan (step 2)
     * based on the templates in the given programming exercise
     *
     * @param exercise                           the programming exercise that the currently active user (student) wants to start
     * @param participation                      inactive participation
     * @param optionalGradedStudentParticipation the graded participation of that student, if present
     * @param useGradedParticipation             flag if the graded student participation should be used as baseline for the new repository
     * @return started participation
     */
    private StudentParticipation startPracticeMode(ProgrammingExercise exercise, ProgrammingExerciseStudentParticipation participation,
            Optional<StudentParticipation> optionalGradedStudentParticipation, boolean useGradedParticipation) {
        // Step 1a) create the student repository (based on the template repository or graded participation)
        if (useGradedParticipation && optionalGradedStudentParticipation.isPresent()
                && optionalGradedStudentParticipation.get() instanceof ProgrammingExerciseStudentParticipation programmingExerciseStudentParticipation) {
            participation = copyRepository(exercise, programmingExerciseStudentParticipation.getVcsRepositoryUri(), participation);
        }
        else {
            participation = copyRepository(exercise, exercise.getVcsTemplateRepositoryUri(), participation);
        }

        // For practice mode 1 is always set. For more information see Participation.class
        participation.setAttempt(1);

        return startProgrammingParticipation(exercise, participation);
    }

    private StudentParticipation startProgrammingParticipation(ProgrammingExercise exercise, ProgrammingExerciseStudentParticipation participation) {
        // Step 1c) configure the student repository (e.g. access right, etc.)
        participation = configureRepository(exercise, participation);
        // Step 2a) create the build plan (based on the BASE build plan)
        participation = copyBuildPlan(participation);
        // Step 2b) configure the build plan (e.g. access right, hooks, etc.)
        participation = configureBuildPlan(participation);
        // Step 3a) Set the InitializationState to initialized to indicate, the programming exercise is ready
        participation.setInitializationState(InitializationState.INITIALIZED);
<<<<<<< HEAD
=======
        // Step 3b) Set the InitializationDate to the current time
        if (setInitializationDate) {
            // Note: For test exams, the InitializationDate is set to the StudentExam: startedDate in {#link #startExerciseWithInitializationDate}
            participation.setInitializationDate(ZonedDateTime.now());
        }
>>>>>>> 13a03a62
        // after saving, we need to make sure the object that is used after the if statement is the right one
        return participation;
    }

    /**
     * This method is triggered when a student starts the practice mode of a programming exercise. It creates a Participation which connects the corresponding student and exercise.
     * Additionally, it configures repository / build plan related stuff.
     *
     * @param exercise                           the exercise which is started, a programming exercise needs to have the template and solution participation eagerly loaded
     * @param participant                        the user or team who starts the exercise
     * @param optionalGradedStudentParticipation the optional graded participation before the due date
     * @param useGradedParticipation             flag if the graded student participation should be used as baseline for the new repository
     * @return the participation connecting the given exercise and user
     */
    public StudentParticipation startPracticeMode(Exercise exercise, Participant participant, Optional<StudentParticipation> optionalGradedStudentParticipation,
            boolean useGradedParticipation) {
        if (!(exercise instanceof ProgrammingExercise)) {
            throw new IllegalStateException("Only programming exercises support the practice mode at the moment");
        }

        optionalGradedStudentParticipation.ifPresent(participation -> {
            participation.setInitializationState(InitializationState.FINISHED);
            participationRepository.save(participation);
        });
        Optional<StudentParticipation> optionalStudentParticipation = findOneByExerciseAndParticipantAnyStateAndTestRun(exercise, participant, true);
        StudentParticipation participation;
        if (optionalStudentParticipation.isEmpty()) {
            // create a new participation only if no participation can be found
            participation = new ProgrammingExerciseStudentParticipation(versionControlService.orElseThrow().getDefaultBranchOfArtemis());
            participation.setInitializationState(InitializationState.UNINITIALIZED);
            participation.setExercise(exercise);
            participation.setParticipant(participant);
            participation.setPracticeMode(true);
            participation = studentParticipationRepository.saveAndFlush(participation);
            if (participant instanceof User user) {
                participationVCSAccessTokenService.createParticipationVCSAccessToken(user, participation);
            }
        }
        else {
            // make sure participation and exercise are connected
            participation = optionalStudentParticipation.get();
            participation.setExercise(exercise);
        }

        ProgrammingExercise programmingExercise = programmingExerciseRepository.findByIdWithTemplateAndSolutionParticipationElseThrow(exercise.getId());
        participation = startPracticeMode(programmingExercise, (ProgrammingExerciseStudentParticipation) participation, optionalGradedStudentParticipation, useGradedParticipation);

        return studentParticipationRepository.saveAndFlush(participation);
    }

    /**
     * This method checks whether a participation exists for a given exercise and user. If not, it creates such a participation with initialization state FINISHED.
     * If the participation had to be newly created or there were no submissions yet for the existing participation, a new submission is created with the given submission type.
     * For external submissions, the submission is assumed to be submitted immediately upon creation.
     *
     * @param exercise       the exercise for which to create a participation and submission
     * @param participant    the user/team for which to create a participation and submission
     * @param submissionType the type of submission to create if none exist yet
     * @return the participation connecting the given exercise and user
     */
    public StudentParticipation createParticipationWithEmptySubmissionIfNotExisting(Exercise exercise, Participant participant, SubmissionType submissionType) {
        Optional<StudentParticipation> optionalStudentParticipation = findOneByExerciseAndParticipantAnyState(exercise, participant);
        StudentParticipation participation;
        if (optionalStudentParticipation.isEmpty()) {
            // create a new participation only if no participation can be found
            if (exercise instanceof ProgrammingExercise) {
                participation = new ProgrammingExerciseStudentParticipation(versionControlService.orElseThrow().getDefaultBranchOfArtemis());
            }
            else {
                participation = new StudentParticipation();
            }
            participation.setInitializationState(InitializationState.UNINITIALIZED);
            participation.setInitializationDate(ZonedDateTime.now());
            participation.setExercise(exercise);
            participation.setParticipant(participant);

            participation = studentParticipationRepository.saveAndFlush(participation);
        }
        else {
            participation = optionalStudentParticipation.get();
        }

        // setup repository in case of programming exercise
        if (exercise instanceof ProgrammingExercise) {
            // fetch again to get additional objects
            ProgrammingExercise programmingExercise = programmingExerciseRepository.findByIdWithTemplateAndSolutionParticipationElseThrow(exercise.getId());
            ProgrammingExerciseStudentParticipation programmingParticipation = (ProgrammingExerciseStudentParticipation) participation;
            // Note: we make sure to use the correct programming exercises here to avoid org.hibernate.LazyInitializationException later
            programmingParticipation.setProgrammingExercise(programmingExercise);
            // Note: we need a repository, otherwise the student would not be possible to click resume (in case he wants to further participate after the due date)
            programmingParticipation = copyRepository(programmingExercise, programmingExercise.getVcsTemplateRepositoryUri(), programmingParticipation);
            programmingParticipation = configureRepository(programmingExercise, programmingParticipation);
            participation = programmingParticipation;
        }

        participation.setInitializationState(InitializationState.FINISHED);
        participation = studentParticipationRepository.saveAndFlush(participation);

        // Take the latest submission or initialize a new empty submission
        var studentParticipation = studentParticipationRepository.findByIdWithLegalSubmissionsElseThrow(participation.getId());
        var submission = studentParticipation.findLatestSubmission().orElseGet(() -> submissionRepository.initializeSubmission(studentParticipation, exercise, submissionType));

        // If the submission has not yet been submitted, submit it now
        if (!submission.isSubmitted()) {
            submission.setSubmitted(true);
            submission.setSubmissionDate(ZonedDateTime.now());
            submissionRepository.save(submission);
        }

        return studentParticipation;
    }

    /**
     * Resume an inactive programming exercise participation (with previously deleted build plan) by creating and configuring a student build plan (step 2)
     * based on the template (BASE) in the corresponding programming exercise, also compare {@link #startProgrammingExercise}
     *
     * @param participation inactive participation
     * @return resumed participation
     */
    public ProgrammingExerciseStudentParticipation resumeProgrammingExercise(ProgrammingExerciseStudentParticipation participation) {
        // this method assumes that the student git repository already exists (compare startProgrammingExercise) so steps 1, 2 and 5 are not necessary
        // Step 2a) create the build plan (based on the BASE build plan)
        participation = copyBuildPlan(participation);
        // Step 2b) configure the build plan (e.g. access right, hooks, etc.)
        participation = configureBuildPlan(participation);
        // Note: the repository webhook (step 1c) already exists, so we don't need to set it up again, the empty commit hook (step 2c) is also not necessary here
        // and must be handled by the calling method in case it would be necessary

        // If a graded participation gets reset after the due date set the state back to finished. Otherwise, the participation is initialized
        var dueDate = ExerciseDateService.getDueDate(participation);
        if (!participation.isPracticeMode() && dueDate.isPresent() && ZonedDateTime.now().isAfter(dueDate.get())) {
            participation.setInitializationState(InitializationState.FINISHED);
        }
        else {
            participation.setInitializationState(InitializationState.INITIALIZED);
        }
        participation = programmingExerciseStudentParticipationRepository.saveAndFlush(participation);
        if (participation.getInitializationDate() == null) {
            // only set the date if it was not set before (which should NOT be the case)
            participation.setInitializationDate(ZonedDateTime.now());
        }
        return programmingExerciseStudentParticipationRepository.saveAndFlush(participation);
    }

    private ProgrammingExerciseStudentParticipation copyRepository(ProgrammingExercise programmingExercise, VcsRepositoryUri sourceURL,
            ProgrammingExerciseStudentParticipation participation) {
        // only execute this step if it has not yet been completed yet or if the repository uri is missing for some reason
        if (!participation.getInitializationState().hasCompletedState(InitializationState.REPO_COPIED) || participation.getVcsRepositoryUri() == null) {
            final var projectKey = programmingExercise.getProjectKey();
            final var repoName = participation.addPracticePrefixIfTestRun(participation.getParticipantIdentifier());
            // NOTE: we have to get the repository slug of the template participation here, because not all exercises (in particular old ones) follow the naming conventions
            final var templateRepoName = uriService.getRepositorySlugFromRepositoryUri(sourceURL);
            VersionControlService vcs = versionControlService.orElseThrow();
            String templateBranch = vcs.getOrRetrieveBranchOfExercise(programmingExercise);
            // the next action includes recovery, which means if the repository has already been copied, we simply retrieve the repository uri and do not copy it again
            var newRepoUri = vcs.copyRepository(projectKey, templateRepoName, templateBranch, projectKey, repoName, participation.getAttempt());
            // add the userInfo part to the repoUri only if the participation belongs to a single student (and not a team of students)
            if (participation.getStudent().isPresent()) {
                newRepoUri = newRepoUri.withUser(participation.getParticipantIdentifier());
            }
            participation.setRepositoryUri(newRepoUri.toString());
            participation.setInitializationState(InitializationState.REPO_COPIED);

            return programmingExerciseStudentParticipationRepository.saveAndFlush(participation);
        }
        else {
            return participation;
        }
    }

    private ProgrammingExerciseStudentParticipation configureRepository(ProgrammingExercise exercise, ProgrammingExerciseStudentParticipation participation) {
        if (!participation.getInitializationState().hasCompletedState(InitializationState.REPO_CONFIGURED)) {
            // do not allow the student to access the repository if this is an exam exercise that has not started yet
            if (participation.getParticipant() instanceof Team team && !Hibernate.isInitialized(team.getStudents())) {
                // eager load the team with students so their information can be used for the repository configuration
                participation.setParticipant(teamRepository.findWithStudentsByIdElseThrow(team.getId()));
            }
            participation.setInitializationState(InitializationState.REPO_CONFIGURED);
            return programmingExerciseStudentParticipationRepository.saveAndFlush(participation);
        }
        else {
            return participation;
        }
    }

    private ProgrammingExerciseStudentParticipation copyBuildPlan(ProgrammingExerciseStudentParticipation participation) {
        // only execute this step if it has not yet been completed yet or if the build plan id is missing for some reason
        if (!participation.getInitializationState().hasCompletedState(InitializationState.BUILD_PLAN_COPIED) || participation.getBuildPlanId() == null) {
            final var exercise = participation.getProgrammingExercise();
            final var planName = BuildPlanType.TEMPLATE.getName();
            final var username = participation.getParticipantIdentifier();
            final var buildProjectName = participation.getExercise().getCourseViaExerciseGroupOrCourseMember().getShortName().toUpperCase() + " "
                    + participation.getExercise().getTitle();
            final var targetPlanName = participation.addPracticePrefixIfTestRun(username.toUpperCase());
            // the next action includes recovery, which means if the build plan has already been copied, we simply retrieve the build plan id and do not copy it again
            final var buildPlanId = continuousIntegrationService.orElseThrow().copyBuildPlan(exercise, planName, exercise, buildProjectName, targetPlanName, true);
            participation.setBuildPlanId(buildPlanId);
            participation.setInitializationState(InitializationState.BUILD_PLAN_COPIED);
            return programmingExerciseStudentParticipationRepository.saveAndFlush(participation);
        }
        else {
            return participation;
        }
    }

    private ProgrammingExerciseStudentParticipation configureBuildPlan(ProgrammingExerciseStudentParticipation participation) {
        if (!participation.getInitializationState().hasCompletedState(InitializationState.BUILD_PLAN_CONFIGURED)) {
            try {
                String branch = versionControlService.orElseThrow().getOrRetrieveBranchOfParticipation(participation);
                continuousIntegrationService.orElseThrow().configureBuildPlan(participation, branch);
            }
            catch (ContinuousIntegrationException ex) {
                // this means something with the configuration of the build plan is wrong.
                // we try to recover from typical edge cases by setting the initialization state back, so that the previous action (copy build plan) is tried again, when
                // the user again clicks on the start / resume exercise button.
                participation.setInitializationState(InitializationState.REPO_CONFIGURED);
                programmingExerciseStudentParticipationRepository.saveAndFlush(participation);
                // rethrow
                throw ex;
            }
            participation.setInitializationState(InitializationState.BUILD_PLAN_CONFIGURED);
            return programmingExerciseStudentParticipationRepository.saveAndFlush(participation);
        }
        else {
            return participation;
        }
    }

    /**
     * Ensures that all team students of a list of team participations are loaded from the database. If not, one database call for all participations is made to load the students.
     *
     * @param participations the team participations to load the students for
     */
    public void initializeTeamParticipations(List<StudentParticipation> participations) {
        List<Long> teamIds = new ArrayList<>();
        participations.forEach(participation -> {
            if (participation.getParticipant() instanceof Team team && !Hibernate.isInitialized(team.getStudents())) {
                teamIds.add(team.getId());
            }
        });
        if (teamIds.isEmpty()) {
            return;
        }
        Map<Long, Team> teamMap = teamRepository.findAllWithStudentsByIdIn(teamIds).stream().collect(Collectors.toMap(Team::getId, team -> team));
        participations.forEach(participation -> {
            if (participation.getParticipant() instanceof Team team) {
                team.setStudents(teamMap.get(team.getId()).getStudents());
            }
        });
    }

    /**
     * Get one participation (in any state) by its student and exercise.
     *
     * @param exercise the exercise for which to find a participation
     * @param username the username of the student
     * @return the participation of the given student and exercise in any state
     */
    public Optional<StudentParticipation> findOneByExerciseAndStudentLoginAnyState(Exercise exercise, String username) {
        if (exercise.isTeamMode()) {
            Optional<Team> optionalTeam = teamRepository.findOneByExerciseIdAndUserLogin(exercise.getId(), username);
            return optionalTeam.flatMap(team -> studentParticipationRepository.findOneByExerciseIdAndTeamId(exercise.getId(), team.getId()));
        }

        if (exercise.isTestExamExercise()) {
            return studentParticipationRepository.findFirstByExerciseIdAndStudentLoginOrderByIdDesc(exercise.getId(), username);
        }

        return studentParticipationRepository.findByExerciseIdAndStudentLogin(exercise.getId(), username);
    }

    /**
     * Get one participation (in any state) by its participant and exercise.
     *
     * @param exercise    the exercise for which to find a participation
     * @param participant the participant for which to find a participation
     * @return the participation of the given participant and exercise in any state
     */
    public Optional<StudentParticipation> findOneByExerciseAndParticipantAnyState(Exercise exercise, Participant participant) {
        if (participant instanceof User user) {
            return studentParticipationRepository.findWithEagerLegalSubmissionsByExerciseIdAndStudentLogin(exercise.getId(), user.getLogin());
        }
        else if (participant instanceof Team team) {
            return studentParticipationRepository.findWithEagerLegalSubmissionsAndTeamStudentsByExerciseIdAndTeamId(exercise.getId(), team.getId());
        }
        else {
            throw new Error("Unknown Participant type");
        }
    }

    /**
     * Get one participation (in any state) by its participant and exercise.
     *
     * @param exercise    the exercise for which to find a participation
     * @param participant the short name of the team
     * @param testRun     the indicator if it should be a testRun participation
     * @return the participation of the given team and exercise in any state
     */
    public Optional<StudentParticipation> findOneByExerciseAndParticipantAnyStateAndTestRun(Exercise exercise, Participant participant, boolean testRun) {
        if (participant instanceof User user) {
            return studentParticipationRepository.findWithEagerLegalSubmissionsByExerciseIdAndStudentLoginAndTestRun(exercise.getId(), user.getLogin(), testRun);
        }
        else if (participant instanceof Team team) {
            return studentParticipationRepository.findWithEagerLegalSubmissionsAndTeamStudentsByExerciseIdAndTeamId(exercise.getId(), team.getId());
        }
        else {
            throw new Error("Unknown Participant type");
        }
    }

    /**
     * Get one participation (in any state) by its student and exercise with all its results.
     *
     * @param exercise the exercise for which to find a participation
     * @param username the username of the student
     * @return the participation of the given student and exercise in any state
     */
    public Optional<StudentParticipation> findOneByExerciseAndStudentLoginAnyStateWithEagerResults(Exercise exercise, String username) {
        if (exercise.isTeamMode()) {
            Optional<Team> optionalTeam = teamRepository.findOneByExerciseIdAndUserLogin(exercise.getId(), username);
            return optionalTeam.flatMap(team -> studentParticipationRepository.findWithEagerResultsByExerciseIdAndTeamId(exercise.getId(), team.getId()));
        }
        return studentParticipationRepository.findWithEagerResultsByExerciseIdAndStudentLoginAndTestRun(exercise.getId(), username, false);
    }

    public StudentParticipation findOneByExerciseAndStudentLoginAnyStateWithEagerResultsElseThrow(Exercise exercise, String username) {
        return findOneByExerciseAndStudentLoginAnyStateWithEagerResults(exercise, username)
                .orElseThrow(() -> new EntityNotFoundException("Could not find a participation to exercise " + exercise.getId() + " and username " + username + "!"));
    }

    /**
     * Get one participation (in any state) by its student and exercise with eager submissions.
     *
     * @param exercise the exercise for which to find a participation
     * @param username the username of the student
     * @return the participation of the given student and exercise with eager submissions in any state
     */
    public Optional<StudentParticipation> findOneByExerciseAndStudentLoginWithEagerSubmissionsAnyState(Exercise exercise, String username) {
        if (exercise.isTeamMode()) {
            Optional<Team> optionalTeam = teamRepository.findOneByExerciseIdAndUserLogin(exercise.getId(), username);
            return optionalTeam.flatMap(team -> studentParticipationRepository.findWithEagerLegalSubmissionsAndTeamStudentsByExerciseIdAndTeamId(exercise.getId(), team.getId()));
        }
        // If exercise is a test exam exercise we load the last participation, since there are multiple participations
        if (exercise.isTestExamExercise()) {
            return studentParticipationRepository.findLatestWithEagerLegalSubmissionsByExerciseIdAndStudentLogin(exercise.getId(), username);
        }
        return studentParticipationRepository.findWithEagerLegalSubmissionsByExerciseIdAndStudentLogin(exercise.getId(), username);
    }

    /**
     * Get all exercise participations belonging to exercise and student.
     *
     * @param exercise  the exercise
     * @param studentId the id of student
     * @return the list of exercise participations belonging to exercise and student
     */
    public List<StudentParticipation> findByExerciseAndStudentId(Exercise exercise, Long studentId) {
        if (exercise.isTeamMode()) {
            return studentParticipationRepository.findAllWithTeamStudentsByExerciseIdAndTeamStudentId(exercise.getId(), studentId);
        }
        return studentParticipationRepository.findByExerciseIdAndStudentId(exercise.getId(), studentId);
    }

    /**
     * Get all exercise participations belonging to exercise and student with eager submissions.
     *
     * @param exercise  the exercise
     * @param studentId the id of student
     * @return the list of exercise participations belonging to exercise and student
     */
    public List<StudentParticipation> findByExerciseAndStudentIdWithEagerSubmissions(Exercise exercise, Long studentId) {
        if (exercise.isTeamMode()) {
            Optional<Team> optionalTeam = teamRepository.findOneByExerciseIdAndUserId(exercise.getId(), studentId);
            return optionalTeam.map(team -> studentParticipationRepository.findByExerciseIdAndTeamIdWithEagerLegalSubmissions(exercise.getId(), team.getId())).orElse(List.of());
        }
        return studentParticipationRepository.findByExerciseIdAndStudentIdWithEagerLegalSubmissions(exercise.getId(), studentId);
    }

    /**
     * Retrieves a StudentParticipation with its latest Submission and associated Result.
     *
     * @param participationId The unique identifier of the participation to retrieve.
     * @return A StudentParticipation object containing the latest submission and result.
     * @throws EntityNotFoundException If no StudentParticipation is found with the given ID.
     */
    public StudentParticipation findExerciseParticipationWithLatestSubmissionAndResultElseThrow(Long participationId) throws EntityNotFoundException {
        Optional<Participation> participation = participationRepository.findByIdWithLatestSubmissionAndResult(participationId);
        if (participation.isEmpty() || !(participation.get() instanceof StudentParticipation studentParticipation)) {
            throw new EntityNotFoundException("No exercise participation found with id " + participationId);
        }
        return studentParticipation;
    }

    /**
     * Get all programming exercise participations belonging to exercise and student with eager results and submissions.
     *
     * @param exercise  the exercise
     * @param studentId the id of student
     * @return the list of programming exercise participations belonging to exercise and student
     */
    public List<StudentParticipation> findByExerciseAndStudentIdWithEagerResultsAndSubmissions(Exercise exercise, Long studentId) {
        // TODO: do we really need to fetch all this information here?
        if (exercise.isTeamMode()) {
            Optional<Team> optionalTeam = teamRepository.findOneByExerciseIdAndUserId(exercise.getId(), studentId);
            return optionalTeam
                    .map(team -> studentParticipationRepository.findByExerciseIdAndTeamIdWithEagerResultsAndLegalSubmissionsAndTeamStudents(exercise.getId(), team.getId()))
                    .orElse(List.of());
        }
        return studentParticipationRepository.findByExerciseIdAndStudentIdWithEagerResultsAndSubmissions(exercise.getId(), studentId);
    }

    /**
     * Deletes the build plan on the continuous integration server and sets the initialization state of the participation to inactive.
     * This means the participation can be resumed in the future
     *
     * @param participation that will be set to inactive
     */
    public void cleanupBuildPlan(ProgrammingExerciseStudentParticipation participation) {
        // ignore participations without build plan id
        if (participation.getBuildPlanId() != null) {
            final var projectKey = ((ProgrammingExercise) participation.getExercise()).getProjectKey();
            continuousIntegrationService.orElseThrow().deleteBuildPlan(projectKey, participation.getBuildPlanId());

            // If a graded participation gets cleaned up after the due date set the state back to finished. Otherwise, the participation is initialized
            var dueDate = ExerciseDateService.getDueDate(participation);
            if (!participation.isPracticeMode() && dueDate.isPresent() && ZonedDateTime.now().isAfter(dueDate.get())) {
                participation.setInitializationState(InitializationState.FINISHED);
            }
            else {
                participation.setInitializationState(InitializationState.INACTIVE);
            }
            participation.setBuildPlanId(null);
            programmingExerciseStudentParticipationRepository.saveAndFlush(participation);
        }
    }

    /**
     * NOTICE: be careful with this method because it deletes the students code on the version control server Deletes the repository on the version control server and sets the
     * initialization state of the participation to finished. This means the participation cannot be resumed in the future and would need to be restarted
     *
     * @param participation to be stopped
     */
    public void cleanupRepository(ProgrammingExerciseStudentParticipation participation) {
        // ignore participations without repository URI
        if (participation.getRepositoryUri() != null) {
            versionControlService.orElseThrow().deleteRepository(participation.getVcsRepositoryUri());
            gitService.deleteLocalRepository(participation.getVcsRepositoryUri());
            participation.setRepositoryUri(null);
            participation.setInitializationState(InitializationState.FINISHED);
            programmingExerciseStudentParticipationRepository.saveAndFlush(participation);
        }
    }

    /**
     * Updates the individual due date for each given participation.
     * <p>
     * Only sets individual due dates if the exercise has a due date and the
     * individual due date is after this regular due date.
     *
     * @param exercise       the {@code participations} belong to.
     * @param participations for which the individual due date should be updated.
     * @return all participations where the individual due date actually changed.
     */
    public List<StudentParticipation> updateIndividualDueDates(final Exercise exercise, final List<StudentParticipation> participations) {
        final List<StudentParticipation> changedParticipations = new ArrayList<>();

        for (final StudentParticipation toBeUpdated : participations) {
            final Optional<StudentParticipation> optionalOriginalParticipation = studentParticipationRepository.findById(toBeUpdated.getId());
            if (optionalOriginalParticipation.isEmpty()) {
                continue;
            }
            final StudentParticipation originalParticipation = optionalOriginalParticipation.get();

            // individual due dates can only exist if the exercise has a due date
            // they also have to be after the exercise due date
            final ZonedDateTime newIndividualDueDate;
            if (exercise.getDueDate() == null || (toBeUpdated.getIndividualDueDate() != null && toBeUpdated.getIndividualDueDate().isBefore(exercise.getDueDate()))) {
                newIndividualDueDate = null;
            }
            else {
                newIndividualDueDate = toBeUpdated.getIndividualDueDate();
            }

            if (!Objects.equals(originalParticipation.getIndividualDueDate(), newIndividualDueDate)) {
                originalParticipation.setIndividualDueDate(newIndividualDueDate);
                changedParticipations.add(originalParticipation);
            }
        }

        return changedParticipations;
    }

    /**
     * Delete the participation by participationId.
     *
     * @param participationId         the participationId of the entity
     * @param deleteParticipantScores false if the participant scores have already been bulk deleted, true by default otherwise
     */
    public void delete(long participationId, boolean deleteParticipantScores) {
        StudentParticipation participation = studentParticipationRepository.findByIdElseThrow(participationId);
        log.info("Request to delete Participation : {}", participation);

        if (participation instanceof ProgrammingExerciseStudentParticipation programmingExerciseParticipation) {
            var repositoryUri = programmingExerciseParticipation.getVcsRepositoryUri();
            String buildPlanId = programmingExerciseParticipation.getBuildPlanId();

            if (buildPlanId != null) {
                final var projectKey = programmingExerciseParticipation.getProgrammingExercise().getProjectKey();
                continuousIntegrationService.orElseThrow().deleteBuildPlan(projectKey, buildPlanId);
            }
            if (programmingExerciseParticipation.getRepositoryUri() != null) {
                try {
                    versionControlService.orElseThrow().deleteRepository(repositoryUri);
                }
                catch (Exception ex) {
                    log.error("Could not delete repository: {}", ex.getMessage());
                }
            }
            // delete local repository cache
            gitService.deleteLocalRepository(repositoryUri);

            participationVCSAccessTokenService.deleteByParticipationId(participationId);
        }

        // If local CI is active, remove all queued jobs for participation
        localCISharedBuildJobQueueService.ifPresent(service -> service.cancelAllJobsForParticipation(participationId));

        deleteResultsAndSubmissionsOfParticipation(participationId, deleteParticipantScores);
        studentParticipationRepository.delete(participation);
    }

    /**
     * Remove all results and submissions of the given participation. Will do nothing if invoked with a participation without results/submissions.
     *
     * @param participationId         the id of the participation to delete results/submissions from.
     * @param deleteParticipantScores false if the participant scores have already been bulk deleted, true by default otherwise
     */
    public void deleteResultsAndSubmissionsOfParticipation(Long participationId, boolean deleteParticipantScores) {
        log.debug("Request to delete all results and submissions of participation with id : {}", participationId);
        var participation = participationRepository.findByIdWithResultsAndSubmissionsResults(participationId)
                .orElseThrow(() -> new EntityNotFoundException("Participation", participationId));

        // delete the participant score with the combination (exerciseId, studentId) or (exerciseId, teamId)
        if (deleteParticipantScores && participation instanceof StudentParticipation studentParticipation) {
            studentParticipation.getStudent().ifPresent(student -> studentScoreRepository.deleteByExerciseAndUser(participation.getExercise(), student));
            studentParticipation.getTeam().ifPresent(team -> teamScoreRepository.deleteByExerciseAndTeam(participation.getExercise(), team));
        }

        // a programming exercise participation may have many commits (with a submission each): clean them up all at once in a single database query
        if (participation instanceof ProgrammingExerciseParticipation) {
            buildLogStatisticsEntryRepository.deleteByParticipationId(participation.getId());
        }

        Set<Submission> submissions = participation.getSubmissions();
        // Delete all results for this participation
        Set<Result> resultsToBeDeleted = submissions.stream().flatMap(submission -> submission.getResults().stream()).collect(Collectors.toSet());
        resultsToBeDeleted.addAll(participation.getResults());
        // By removing the participation, the ResultListener will ignore this result instead of scheduling a participant score update
        // This is okay here, because we delete the whole participation (no older results will exist for the score)
        resultsToBeDeleted.forEach(participation::removeResult);
        resultsToBeDeleted.forEach(result -> resultService.deleteResult(result, false));
        // Delete all submissions for this participation
        submissions.forEach(submission -> {
            // We have to set the results to an empty list because otherwise clearing the build log entries does not work correctly
            submission.setResults(Collections.emptyList());
            if (submission instanceof ProgrammingSubmission programmingSubmission) {
                buildLogEntryService.deleteBuildLogEntriesForProgrammingSubmission(programmingSubmission);
            }
            submissionRepository.deleteById(submission.getId());
        });
    }

    /**
     * Delete all participations belonging to the given exercise
     *
     * @param exercise                      the exercise
     * @param recalculateCompetencyProgress specify if the competency progress should be recalculated
     */
    public void deleteAllByExercise(Exercise exercise, boolean recalculateCompetencyProgress) {
        var participationsToDelete = studentParticipationRepository.findByExerciseId(exercise.getId());
        log.info("Request to delete all {} participations of exercise with id : {}", participationsToDelete.size(), exercise.getId());

        // First remove all participant scores, as we are deleting all participations for the exercise
        participantScoreRepository.deleteAllByExerciseId(exercise.getId());

        for (StudentParticipation participation : participationsToDelete) {
            delete(participation.getId(), false);
        }

        if (recalculateCompetencyProgress) {
            competencyProgressApi.ifPresent(api -> api.updateProgressByLearningObjectAsync(exercise));
        }
    }

    /**
     * Delete all participations belonging to the given team
     *
     * @param teamId the id of the team
     */
    public void deleteAllByTeamId(Long teamId) {
        log.info("Request to delete all participations of Team with id : {}", teamId);

        // First remove all participant scores, as we are deleting all participations for the team
        teamScoreRepository.deleteAllByTeamId(teamId);

        List<StudentParticipation> participationsToDelete = studentParticipationRepository.findByTeamId(teamId);
        for (StudentParticipation participation : participationsToDelete) {
            delete(participation.getId(), false);
        }
    }
}<|MERGE_RESOLUTION|>--- conflicted
+++ resolved
@@ -296,14 +296,6 @@
         participation = configureBuildPlan(participation);
         // Step 3a) Set the InitializationState to initialized to indicate, the programming exercise is ready
         participation.setInitializationState(InitializationState.INITIALIZED);
-<<<<<<< HEAD
-=======
-        // Step 3b) Set the InitializationDate to the current time
-        if (setInitializationDate) {
-            // Note: For test exams, the InitializationDate is set to the StudentExam: startedDate in {#link #startExerciseWithInitializationDate}
-            participation.setInitializationDate(ZonedDateTime.now());
-        }
->>>>>>> 13a03a62
         // after saving, we need to make sure the object that is used after the if statement is the right one
         return participation;
     }
