--- conflicted
+++ resolved
@@ -44,16 +44,9 @@
 
     public ProgrammingAssessmentService(ComplaintResponseService complaintResponseService, ComplaintRepository complaintRepository, FeedbackRepository feedbackRepository,
             ResultRepository resultRepository, StudentParticipationRepository studentParticipationRepository, ResultService resultService, SubmissionService submissionService,
-<<<<<<< HEAD
-            SubmissionRepository submissionRepository, Optional<ExamDateApi> examDateApi, UserRepository userRepository, GradingCriterionRepository gradingCriterionRepository,
-            Optional<LtiNewResultService> ltiNewResultService, SingleUserNotificationService singleUserNotificationService, ResultWebsocketService resultWebsocketService,
-            ProgrammingExerciseParticipationService programmingExerciseParticipationService, Optional<AthenaFeedbackSendingService> athenaFeedbackSendingService,
-            LongFeedbackTextRepository longFeedbackTextRepository) {
-=======
-            SubmissionRepository submissionRepository, ExamDateService examDateService, UserRepository userRepository, Optional<LtiNewResultService> ltiNewResultService,
+            SubmissionRepository submissionRepository, Optional<ExamDateApi> examDateApi, UserRepository userRepository, Optional<LtiNewResultService> ltiNewResultService,
             SingleUserNotificationService singleUserNotificationService, ResultWebsocketService resultWebsocketService,
             ProgrammingExerciseParticipationService programmingExerciseParticipationService, Optional<AthenaFeedbackApi> athenaFeedbackApi) {
->>>>>>> 65964e55
         super(complaintResponseService, complaintRepository, feedbackRepository, resultRepository, studentParticipationRepository, resultService, submissionService,
                 submissionRepository, examDateApi, userRepository, ltiNewResultService, singleUserNotificationService, resultWebsocketService);
         this.programmingExerciseParticipationService = programmingExerciseParticipationService;
