package de.tum.cit.aet.artemis.athena.web.internal;

import static de.tum.cit.aet.artemis.core.config.Constants.PROFILE_ATHENA;
import static de.tum.cit.aet.artemis.programming.service.localvc.ssh.HashUtils.hashSha256;

import java.io.IOException;
import java.security.MessageDigest;
import java.util.Map;

import org.slf4j.Logger;
import org.slf4j.LoggerFactory;
import org.springframework.beans.factory.annotation.Value;
import org.springframework.context.annotation.Lazy;
import org.springframework.context.annotation.Profile;
import org.springframework.http.HttpHeaders;
import org.springframework.http.ResponseEntity;
import org.springframework.web.bind.annotation.GetMapping;
import org.springframework.web.bind.annotation.PathVariable;
import org.springframework.web.bind.annotation.RequestHeader;
import org.springframework.web.bind.annotation.RequestMapping;
import org.springframework.web.bind.annotation.RestController;

import de.tum.cit.aet.artemis.athena.service.AthenaRepositoryExportService;
import de.tum.cit.aet.artemis.core.exception.AccessForbiddenException;
import de.tum.cit.aet.artemis.core.security.annotations.Internal;
import de.tum.cit.aet.artemis.programming.domain.RepositoryType;

@Profile(PROFILE_ATHENA)
@Lazy
@RestController
@RequestMapping("api/athena/internal/")
public class AthenaInternalResource {

    private static final Logger log = LoggerFactory.getLogger(AthenaInternalResource.class);

    private final AthenaRepositoryExportService athenaRepositoryExportService;

    private final byte[] athenaSecretHash;

    public AthenaInternalResource(AthenaRepositoryExportService athenaRepositoryExportService, @Value("${artemis.athena.secret}") String athenaSecret) {
        this.athenaRepositoryExportService = athenaRepositoryExportService;
        this.athenaSecretHash = hashSha256(athenaSecret);
    }

    /**
     * Check if the given auth header is valid for Athena, otherwise throw an exception.
     *
     * @param incomingSecret the auth header value to check
     */
    private void checkAthenaSecret(String incomingSecret) {
        if (!MessageDigest.isEqual(athenaSecretHash, hashSha256(incomingSecret))) {
            log.error("Athena secret does not match");
            throw new AccessForbiddenException("Athena secret does not match");
        }
    }

    /**
<<<<<<< HEAD
     * GET programming-exercises/:exerciseId/submissions/:submissionId/repository : Get the repository as a file map
=======
     * GET programming-exercises/:exerciseId/submissions/:submissionId/repository : Get the student repository as a file map based on the submission id
>>>>>>> 6c9200e2
     *
     * @param exerciseId   the id of the exercise the submission belongs to
     * @param submissionId the id of the submission to get the repository for (refers to one student submission)
     * @param auth         the auth header value to check
     * @return 200 Ok with the file map as body if successful
     */
    @GetMapping("programming-exercises/{exerciseId}/submissions/{submissionId}/repository")
    @Internal
    public ResponseEntity<Map<String, String>> getRepository(@PathVariable long exerciseId, @PathVariable long submissionId, @RequestHeader(HttpHeaders.AUTHORIZATION) String auth)
            throws IOException {
        log.debug("REST call to get student repository for exercise {}, submission {}", exerciseId, submissionId);
        checkAthenaSecret(auth);
        return ResponseEntity.ok(athenaRepositoryExportService.getStudentRepositoryFilesContent(exerciseId, submissionId));
    }

    /**
     * GET programming-exercises/:exerciseId/repository/template : Get the template repository as a file map
     *
     * @param exerciseId the id of the exercise
     * @param auth       the auth header value to check
     * @return 200 Ok with the file map as body if successful
     */
    @GetMapping("programming-exercises/{exerciseId}/repository/template")
    @Internal
    public ResponseEntity<Map<String, String>> getTemplateRepository(@PathVariable long exerciseId, @RequestHeader(HttpHeaders.AUTHORIZATION) String auth) throws IOException {
        log.debug("REST call to get template repository for exercise {}", exerciseId);
        checkAthenaSecret(auth);
        return ResponseEntity.ok(athenaRepositoryExportService.getInstructorRepositoryFilesContent(exerciseId, RepositoryType.TEMPLATE));
    }

    /**
     * GET programming-exercises/:exerciseId/repository/solution : Get the solution repository as a file map
     *
     * @param exerciseId the id of the exercise
     * @param auth       the auth header value to check
     * @return 200 Ok with the file map as body if successful
     */
    @GetMapping("programming-exercises/{exerciseId}/repository/solution")
    @Internal
    public ResponseEntity<Map<String, String>> getSolutionRepository(@PathVariable long exerciseId, @RequestHeader(HttpHeaders.AUTHORIZATION) String auth) throws IOException {
        log.debug("REST call to get solution repository for exercise {}", exerciseId);
        checkAthenaSecret(auth);
        return ResponseEntity.ok(athenaRepositoryExportService.getInstructorRepositoryFilesContent(exerciseId, RepositoryType.SOLUTION));
    }

    /**
     * GET programming-exercises/:exerciseId/repository/tests : Get the test repository as a file map
     *
     * @param exerciseId the id of the exercise
     * @param auth       the auth header value to check
     * @return 200 Ok with the file map as body if successful
     */
    @GetMapping("programming-exercises/{exerciseId}/repository/tests")
    @Internal
    public ResponseEntity<Map<String, String>> getTestRepository(@PathVariable long exerciseId, @RequestHeader(HttpHeaders.AUTHORIZATION) String auth) throws IOException {
        log.debug("REST call to get test repository for exercise {}", exerciseId);
        checkAthenaSecret(auth);
        return ResponseEntity.ok(athenaRepositoryExportService.getInstructorRepositoryFilesContent(exerciseId, RepositoryType.TESTS));
    }
}<|MERGE_RESOLUTION|>--- conflicted
+++ resolved
@@ -55,11 +55,7 @@
     }
 
     /**
-<<<<<<< HEAD
-     * GET programming-exercises/:exerciseId/submissions/:submissionId/repository : Get the repository as a file map
-=======
      * GET programming-exercises/:exerciseId/submissions/:submissionId/repository : Get the student repository as a file map based on the submission id
->>>>>>> 6c9200e2
      *
      * @param exerciseId   the id of the exercise the submission belongs to
      * @param submissionId the id of the submission to get the repository for (refers to one student submission)
