--- conflicted
+++ resolved
@@ -111,49 +111,6 @@
     }
 
     /**
-<<<<<<< HEAD
-=======
-     * This webhook adds a transcription to the Pyris system
-     *
-     * @param executionDTO The DTO sent as a body for the execution
-     */
-    public void executeTranscriptionAdditionWebhook(PyrisWebhookTranscriptionIngestionExecutionDTO executionDTO) {
-        var endpoint = "/api/v1/webhooks/transcriptions/ingest";
-        try {
-            restTemplate.postForEntity(pyrisUrl + endpoint, objectMapper.valueToTree(executionDTO), Void.class);
-        }
-        catch (HttpStatusCodeException e) {
-            log.error("Failed to send transcription {} to Pyris: {}", executionDTO.lectureUnitId(), e.getMessage());
-            throw toIrisException(e);
-        }
-        catch (RestClientException | IllegalArgumentException e) {
-            log.error("Failed to send transcription {} to Pyris: {}", executionDTO.lectureUnitId(), e.getMessage());
-            throw new PyrisConnectorException("Could not fetch response from Pyris");
-        }
-    }
-
-    /**
-     * This webhook deletes a lecture transcription in the Pyris system.
-     *
-     * @param executionDTO The DTO sent as a body for the execution
-     */
-    public void executeLectureTranscriptionDeletionWebhook(PyrisWebhookTranscriptionDeletionExecutionDTO executionDTO) {
-        var endpoint = "/api/v1/webhooks/transcriptions/delete";
-        try {
-            restTemplate.postForEntity(pyrisUrl + endpoint, objectMapper.valueToTree(executionDTO), Void.class);
-        }
-        catch (HttpStatusCodeException e) {
-            log.error("Failed to send lecture transcriptions to Pyris", e);
-            throw toIrisException(e);
-        }
-        catch (RestClientException | IllegalArgumentException e) {
-            log.error("Failed to send lecture transcriptions to Pyris", e);
-            throw new PyrisConnectorException("Could not fetch response from Pyris");
-        }
-    }
-
-    /**
->>>>>>> d93ef0ec
      * Executes a webhook and send lectures to the webhook with the given variant
      *
      * @param executionDTO The DTO sent as a body for the execution
