package de.tum.cit.aet.artemis.iris.service.pyris;

import static de.tum.cit.aet.artemis.core.config.Constants.PROFILE_IRIS;

import java.net.URLEncoder;
import java.nio.charset.StandardCharsets;
import java.util.Arrays;
import java.util.List;
import java.util.Map;
import java.util.stream.Collectors;

import org.slf4j.Logger;
import org.slf4j.LoggerFactory;
import org.springframework.beans.factory.annotation.Qualifier;
import org.springframework.beans.factory.annotation.Value;
import org.springframework.context.annotation.Profile;
import org.springframework.http.converter.json.MappingJackson2HttpMessageConverter;
import org.springframework.stereotype.Service;
import org.springframework.web.client.HttpStatusCodeException;
import org.springframework.web.client.RestClientException;
import org.springframework.web.client.RestTemplate;

import com.fasterxml.jackson.core.JsonProcessingException;
import com.fasterxml.jackson.databind.ObjectMapper;

<<<<<<< HEAD
import de.tum.cit.aet.artemis.core.domain.DomainObject;
import de.tum.cit.aet.artemis.iris.dto.IngestionState;
import de.tum.cit.aet.artemis.iris.exception.IrisException;
import de.tum.cit.aet.artemis.iris.exception.IrisForbiddenException;
import de.tum.cit.aet.artemis.iris.exception.IrisInternalPyrisErrorException;
import de.tum.cit.aet.artemis.iris.service.pyris.dto.PyrisModelDTO;
import de.tum.cit.aet.artemis.iris.service.pyris.dto.lectureingestionwebhook.PyrisWebhookLectureDeletionExecutionDTO;
=======
import de.tum.cit.aet.artemis.iris.domain.settings.IrisSubSettingsType;
import de.tum.cit.aet.artemis.iris.exception.IrisException;
import de.tum.cit.aet.artemis.iris.exception.IrisForbiddenException;
import de.tum.cit.aet.artemis.iris.exception.IrisInternalPyrisErrorException;
import de.tum.cit.aet.artemis.iris.service.pyris.dto.PyrisVariantDTO;
>>>>>>> 330a677e
import de.tum.cit.aet.artemis.iris.service.pyris.dto.lectureingestionwebhook.PyrisWebhookLectureIngestionExecutionDTO;
import de.tum.cit.aet.artemis.iris.web.open.PublicPyrisStatusUpdateResource;
import de.tum.cit.aet.artemis.lecture.domain.AttachmentUnit;
import de.tum.cit.aet.artemis.lecture.domain.LectureUnit;
import de.tum.cit.aet.artemis.lecture.repository.LectureRepository;

/**
 * This service connects to the Python implementation of Iris (called Pyris).
 * Pyris is responsible for executing the pipelines using (MM)LLMs and other tools asynchronously.
 * Status updates are sent to Artemis via {@link PublicPyrisStatusUpdateResource}
 */
@Service
@Profile(PROFILE_IRIS)
public class PyrisConnectorService {

    private static final Logger log = LoggerFactory.getLogger(PyrisConnectorService.class);

    private final RestTemplate restTemplate;

    private final ObjectMapper objectMapper;

    private final LectureRepository lectureRepository;

    private final PyrisJobService pyrisJobService;

    @Value("${server.url}")
    private String artemisBaseUrl;

    @Value("${artemis.iris.url}")
    private String pyrisUrl;

    public PyrisConnectorService(@Qualifier("pyrisRestTemplate") RestTemplate restTemplate, MappingJackson2HttpMessageConverter springMvcJacksonConverter,
            LectureRepository lectureRepository, PyrisJobService pyrisJobService) {
        this.restTemplate = restTemplate;
        this.objectMapper = springMvcJacksonConverter.getObjectMapper();
        this.lectureRepository = lectureRepository;
        this.pyrisJobService = pyrisJobService;
    }

    /**
     * Requests all available variants from Pyris for a feature
     *
     * @param feature The feature to get the variants for
     * @return A list of available Models as IrisVariantDTO
     */
    public List<PyrisVariantDTO> getOfferedVariants(IrisSubSettingsType feature) throws PyrisConnectorException {
        try {
            var response = restTemplate.getForEntity(pyrisUrl + "/api/v1/pipelines/" + feature.name() + "/variants", PyrisVariantDTO[].class);
            if (!response.getStatusCode().is2xxSuccessful() || !response.hasBody()) {
                throw new PyrisConnectorException("Could not fetch offered models");
            }
            return Arrays.asList(response.getBody());
        }
        catch (HttpStatusCodeException e) {
            log.error("Failed to fetch offered models from Pyris", e);
            throw new PyrisConnectorException("Could not fetch offered models");
        }
    }

    /**
     * Executes a pipeline with the given feature and variant
     *
     * @param feature      The feature name of the pipeline to execute
     * @param variant      The variant of the feature to execute
     * @param executionDTO The DTO sent as a body for the execution
     */
    public void executePipeline(String feature, String variant, Object executionDTO) {
        var endpoint = "/api/v1/pipelines/" + feature + "/" + variant + "/run";
        try {
            restTemplate.postForEntity(pyrisUrl + endpoint, objectMapper.valueToTree(executionDTO), Void.class);
        }
        catch (HttpStatusCodeException e) {
            throw toIrisException(e);
        }
        catch (RestClientException | IllegalArgumentException e) {
            log.error("Failed to send request to Pyris", e);
            throw new PyrisConnectorException("Could not fetch response from Iris");
        }
    }

    /**
     * Executes a webhook and send lectures to the webhook with the given variant
     *
     * @param variant      The variant of the feature to execute
     * @param executionDTO The DTO sent as a body for the execution
     */
    public void executeLectureAddtionWebhook(String variant, PyrisWebhookLectureIngestionExecutionDTO executionDTO) {
        var endpoint = "/api/v1/webhooks/lectures/" + variant;
        try {
            restTemplate.postForEntity(pyrisUrl + endpoint, objectMapper.valueToTree(executionDTO), Void.class);
        }
        catch (HttpStatusCodeException e) {
            log.error("Failed to send lecture unit {} to Pyris: {}", executionDTO.pyrisLectureUnit().lectureUnitId(), e.getMessage());
            throw toIrisException(e);
        }
        catch (RestClientException | IllegalArgumentException e) {
            log.error("Failed to send lecture unit {} to Pyris: {}", executionDTO.pyrisLectureUnit().lectureUnitId(), e.getMessage());
            throw new PyrisConnectorException("Could not fetch response from Pyris");
        }
    }

    /**
     * uses getLectureUnitIngestionState for all lecture units and then determines the IngestionState of the lecture
     *
     * @param courseId  id of the course
     * @param lectureId id of the lecture
     * @return The ingestion state of the lecture
     *
     */
    public IngestionState getLectureIngestionState(long courseId, long lectureId) {
        Map<Long, IngestionState> states = getLectureUnitsIngestionState(courseId, lectureId);

        if (states.values().stream().allMatch(state -> state == IngestionState.DONE)) {
            return IngestionState.DONE;
        }

        if (states.values().stream().allMatch(state -> state == IngestionState.NOT_STARTED)) {
            return IngestionState.NOT_STARTED;
        }

        if (states.values().stream().allMatch(state -> state == IngestionState.ERROR)) {
            return IngestionState.ERROR;
        }

        if (states.containsValue(IngestionState.DONE) || states.containsValue(IngestionState.IN_PROGRESS)) {
            return IngestionState.PARTIALLY_INGESTED;
        }

        return IngestionState.NOT_STARTED;
    }

    /**
     * uses send an api call to get all the ingestion states of the lecture units of one lecture in Pyris
     *
     * @param courseId  id of the course
     * @param lectureId id of the lecture
     * @return The ingestion state of the lecture Unit
     */
    public Map<Long, IngestionState> getLectureUnitsIngestionState(long courseId, long lectureId) {
        List<LectureUnit> lectureunits = lectureRepository.findByIdWithLectureUnits(lectureId).get().getLectureUnits();
        return lectureunits.stream().filter(lectureUnit -> lectureUnit instanceof AttachmentUnit)
                .collect(Collectors.toMap(DomainObject::getId, unit -> getLectureUnitIngestionState(courseId, lectureId, unit.getId())));
    }

    /**
     * uses send an api call to get the ingestion state in Pyris
     *
     * @param courseId      id of the course
     * @param lectureId     id of the lecture
     * @param lectureUnitId id of the lectureUnit to check in the Pyris vector database
     * @return The ingestion state of the lecture Unit
     *
     */
    private IngestionState getLectureUnitIngestionState(long courseId, long lectureId, long lectureUnitId) {
        try {
            String encodedBaseUrl = URLEncoder.encode(artemisBaseUrl, StandardCharsets.UTF_8);
            String url = String.format("%s/api/v1/courses/%d/lectures/%d/lectureUnits/%d/ingestion-state?base_url=%s", pyrisUrl, courseId, lectureId, lectureUnitId,
                    encodedBaseUrl);

            IngestionState state = restTemplate.getForObject(url, IngestionState.class);

            if (state != null && state != IngestionState.DONE) {
                if (pyrisJobService.jobExists(courseId, lectureId, lectureUnitId)) {
                    return IngestionState.IN_PROGRESS;
                }
            }
            return state;
        }
        catch (RestClientException e) {
            log.error("Error fetching ingestion state for lecture {}, lecture unit {}, baseUrl {}", lectureId, lectureUnitId, pyrisUrl, e);
            return IngestionState.ERROR;
        }
    }

    /**
     * Executes a webhook and send lectures to the webhook with the given variant
     *
     * @param executionDTO The DTO sent as a body for the execution
     */
    public void executeLectureDeletionWebhook(PyrisWebhookLectureDeletionExecutionDTO executionDTO) {
        var endpoint = "/api/v1/webhooks/lectures/delete";
        try {
            restTemplate.postForEntity(pyrisUrl + endpoint, objectMapper.valueToTree(executionDTO), Void.class);
        }
        catch (HttpStatusCodeException e) {
            log.error("Failed to send lectures to Pyris", e);
            throw toIrisException(e);
        }
        catch (RestClientException | IllegalArgumentException e) {
            log.error("Failed to send lectures to Pyris", e);
            throw new PyrisConnectorException("Could not fetch response from Pyris");
        }
    }

    private IrisException toIrisException(HttpStatusCodeException e) {
        return switch (e.getStatusCode().value()) {
            case 401, 403 -> new IrisForbiddenException();
            case 400, 500 -> new IrisInternalPyrisErrorException(tryExtractErrorMessage(e));
            default -> new IrisInternalPyrisErrorException(e.getMessage());
        };
    }

    private String tryExtractErrorMessage(HttpStatusCodeException ex) {
        try {
            return objectMapper.readTree(ex.getResponseBodyAsString()).required("detail").required("errorMessage").asText();
        }
        catch (JsonProcessingException | IllegalArgumentException e) {
            log.error("Failed to parse error message from Pyris", e);
            return "";
        }
    }
}<|MERGE_RESOLUTION|>--- conflicted
+++ resolved
@@ -7,6 +7,7 @@
 import java.util.Arrays;
 import java.util.List;
 import java.util.Map;
+import java.util.Set;
 import java.util.stream.Collectors;
 
 import org.slf4j.Logger;
@@ -23,24 +24,18 @@
 import com.fasterxml.jackson.core.JsonProcessingException;
 import com.fasterxml.jackson.databind.ObjectMapper;
 
-<<<<<<< HEAD
 import de.tum.cit.aet.artemis.core.domain.DomainObject;
+import de.tum.cit.aet.artemis.iris.domain.settings.IrisSubSettingsType;
 import de.tum.cit.aet.artemis.iris.dto.IngestionState;
 import de.tum.cit.aet.artemis.iris.exception.IrisException;
 import de.tum.cit.aet.artemis.iris.exception.IrisForbiddenException;
 import de.tum.cit.aet.artemis.iris.exception.IrisInternalPyrisErrorException;
-import de.tum.cit.aet.artemis.iris.service.pyris.dto.PyrisModelDTO;
+import de.tum.cit.aet.artemis.iris.service.pyris.dto.PyrisVariantDTO;
 import de.tum.cit.aet.artemis.iris.service.pyris.dto.lectureingestionwebhook.PyrisWebhookLectureDeletionExecutionDTO;
-=======
-import de.tum.cit.aet.artemis.iris.domain.settings.IrisSubSettingsType;
-import de.tum.cit.aet.artemis.iris.exception.IrisException;
-import de.tum.cit.aet.artemis.iris.exception.IrisForbiddenException;
-import de.tum.cit.aet.artemis.iris.exception.IrisInternalPyrisErrorException;
-import de.tum.cit.aet.artemis.iris.service.pyris.dto.PyrisVariantDTO;
->>>>>>> 330a677e
 import de.tum.cit.aet.artemis.iris.service.pyris.dto.lectureingestionwebhook.PyrisWebhookLectureIngestionExecutionDTO;
 import de.tum.cit.aet.artemis.iris.web.open.PublicPyrisStatusUpdateResource;
 import de.tum.cit.aet.artemis.lecture.domain.AttachmentUnit;
+import de.tum.cit.aet.artemis.lecture.domain.Lecture;
 import de.tum.cit.aet.artemis.lecture.domain.LectureUnit;
 import de.tum.cit.aet.artemis.lecture.repository.LectureRepository;
 
@@ -142,12 +137,25 @@
     /**
      * uses getLectureUnitIngestionState for all lecture units and then determines the IngestionState of the lecture
      *
+     * @param courseId id of the course
+     * @return The ingestion state of the lecture
+     *
+     */
+    public Map<Long, IngestionState> getLecturesIngestionState(long courseId) {
+        Set<Lecture> lectures = lectureRepository.findAllByCourseId(courseId);
+        return lectures.stream().collect(Collectors.toMap(DomainObject::getId, lecture -> getLectureIngestionState(courseId, lecture.getId())));
+
+    }
+
+    /**
+     * uses getLectureUnitIngestionState for all lecture units and then determines the IngestionState of the lecture
+     *
      * @param courseId  id of the course
      * @param lectureId id of the lecture
      * @return The ingestion state of the lecture
      *
      */
-    public IngestionState getLectureIngestionState(long courseId, long lectureId) {
+    private IngestionState getLectureIngestionState(long courseId, long lectureId) {
         Map<Long, IngestionState> states = getLectureUnitsIngestionState(courseId, lectureId);
 
         if (states.values().stream().allMatch(state -> state == IngestionState.DONE)) {
