package de.tum.cit.aet.artemis.assessment.service;

import static de.tum.cit.aet.artemis.core.config.Constants.PROFILE_CORE;

import java.time.ZonedDateTime;
import java.util.List;
import java.util.Optional;

import org.springframework.context.annotation.Profile;
import org.springframework.stereotype.Service;

import de.tum.cit.aet.artemis.assessment.domain.AssessmentNote;
import de.tum.cit.aet.artemis.assessment.domain.AssessmentType;
import de.tum.cit.aet.artemis.assessment.domain.ComplaintResponse;
import de.tum.cit.aet.artemis.assessment.domain.Feedback;
import de.tum.cit.aet.artemis.assessment.domain.Result;
import de.tum.cit.aet.artemis.assessment.dto.AssessmentUpdateBaseDTO;
import de.tum.cit.aet.artemis.assessment.repository.ComplaintRepository;
import de.tum.cit.aet.artemis.assessment.repository.FeedbackRepository;
import de.tum.cit.aet.artemis.assessment.repository.ResultRepository;
import de.tum.cit.aet.artemis.assessment.web.ResultWebsocketService;
import de.tum.cit.aet.artemis.communication.service.notifications.SingleUserNotificationService;
import de.tum.cit.aet.artemis.core.domain.User;
import de.tum.cit.aet.artemis.core.exception.BadRequestAlertException;
import de.tum.cit.aet.artemis.core.exception.EntityNotFoundException;
import de.tum.cit.aet.artemis.core.repository.UserRepository;
import de.tum.cit.aet.artemis.exam.api.ExamDateApi;
import de.tum.cit.aet.artemis.exam.config.ExamApiNotPresentException;
import de.tum.cit.aet.artemis.exam.domain.Exam;
import de.tum.cit.aet.artemis.exercise.domain.Exercise;
import de.tum.cit.aet.artemis.exercise.domain.Submission;
import de.tum.cit.aet.artemis.exercise.domain.participation.StudentParticipation;
import de.tum.cit.aet.artemis.exercise.repository.StudentParticipationRepository;
import de.tum.cit.aet.artemis.exercise.repository.SubmissionRepository;
import de.tum.cit.aet.artemis.exercise.service.ExerciseDateService;
import de.tum.cit.aet.artemis.exercise.service.SubmissionService;
import de.tum.cit.aet.artemis.lti.api.LtiApi;
import de.tum.cit.aet.artemis.programming.domain.ProgrammingExercise;
import de.tum.cit.aet.artemis.programming.service.ProgrammingAssessmentService;

@Profile(PROFILE_CORE)
@Service
public class AssessmentService {

    private final ComplaintResponseService complaintResponseService;

    private final ComplaintRepository complaintRepository;

    protected final FeedbackRepository feedbackRepository;

    protected final ResultRepository resultRepository;

    protected final StudentParticipationRepository studentParticipationRepository;

    protected final ResultService resultService;

    private final Optional<ExamDateApi> examDateApi;

    protected final SubmissionRepository submissionRepository;

    protected final UserRepository userRepository;

    private final SubmissionService submissionService;

    protected final Optional<LtiApi> ltiApi;

    protected final SingleUserNotificationService singleUserNotificationService;

    protected final ResultWebsocketService resultWebsocketService;

    public AssessmentService(ComplaintResponseService complaintResponseService, ComplaintRepository complaintRepository, FeedbackRepository feedbackRepository,
            ResultRepository resultRepository, StudentParticipationRepository studentParticipationRepository, ResultService resultService, SubmissionService submissionService,
<<<<<<< HEAD
            SubmissionRepository submissionRepository, Optional<ExamDateApi> examDateApi, UserRepository userRepository, Optional<LtiNewResultService> ltiNewResultService,
=======
            SubmissionRepository submissionRepository, ExamDateService examDateService, UserRepository userRepository, Optional<LtiApi> ltiApi,
>>>>>>> 4378b3eb
            SingleUserNotificationService singleUserNotificationService, ResultWebsocketService resultWebsocketService) {
        this.complaintResponseService = complaintResponseService;
        this.complaintRepository = complaintRepository;
        this.feedbackRepository = feedbackRepository;
        this.resultRepository = resultRepository;
        this.studentParticipationRepository = studentParticipationRepository;
        this.resultService = resultService;
        this.submissionService = submissionService;
        this.submissionRepository = submissionRepository;
        this.examDateApi = examDateApi;
        this.userRepository = userRepository;
        this.ltiApi = ltiApi;
        this.singleUserNotificationService = singleUserNotificationService;
        this.resultWebsocketService = resultWebsocketService;
    }

    /**
     * Handles an assessment update after a complaint. It first saves the corresponding complaint response and then updates the Result that was complaint about.
     *
     * @param originalResult   the original assessment that was complained about
     * @param exercise         the exercise to which the result belongs
     * @param assessmentUpdate the assessment update containing a ComplaintResponse and the updated Feedback list
     * @return the updated Result
     */
    public Result updateAssessmentAfterComplaint(Result originalResult, Exercise exercise, AssessmentUpdateBaseDTO assessmentUpdate) {
        if (assessmentUpdate.complaintResponse() == null) {
            throw new BadRequestAlertException("Complaint response must not be null.", "AssessmentUpdate", "notnull");
        }
        // Save the complaint response
        ComplaintResponse complaintResponse = complaintResponseService.resolveComplaint(assessmentUpdate.complaintResponse());

        // Create a new result which is a copy of the original result.
        Result newResult = submissionService.createResultAfterComplaintResponse(originalResult.getSubmission(), originalResult, assessmentUpdate.feedbacks(),
                assessmentUpdate.assessmentNote());

        newResult.setAssessor(complaintResponse.getReviewer());
        newResult.setAssessmentType(originalResult.getAssessmentType());

        resultRepository.save(newResult);

        if (exercise instanceof ProgrammingExercise programmingExercise) {
            newResult.calculateScoreForProgrammingExercise(programmingExercise);
            newResult.setCompletionDate(ZonedDateTime.now());
            newResult.setRated(true);
            newResult.copyProgrammingExerciseCounters(originalResult);

            Result savedResult = resultRepository.save(newResult);
            return resultRepository.findByIdWithEagerAssessor(savedResult.getId()).orElseThrow(); // to eagerly load assessor
        }
        else {
            return resultRepository.submitResult(newResult, exercise);
        }
    }

    /**
     * Checks if the user can create or override a submitted result.
     * If the result does not yet exist or is not yet submitted, this tutors can create or override results.
     * Overriding is only possible if the same tutor overrides before the assessment due date.
     * Instructors can always create and override results also after the assessment due date.
     *
     * @param existingResult      the existing result in case the result is updated (submitted or overridden)
     * @param exercise            the exercise to which the submission and result belong and which potentially includes an assessment due date
     * @param user                the user who initiates a request
     * @param isAtLeastInstructor whether the given user is an instructor for the given exercise
     * @param participation       the participation to which the submission and result belong to
     * @return true if the given user can override a potentially existing result
     */
    public boolean isAllowedToCreateOrOverrideResult(Result existingResult, Exercise exercise, StudentParticipation participation, User user, boolean isAtLeastInstructor) {
        final boolean isExamMode = exercise.isExamExercise();
        ZonedDateTime assessmentDueDate;
        // For exam exercises, tutors cannot override submissions when the publishing result date is in the past (assessmentDueDate)
        if (isExamMode) {
            assessmentDueDate = exercise.getExerciseGroup().getExam().getPublishResultsDate();
        }
        else {
            assessmentDueDate = exercise.getAssessmentDueDate();
        }

        final boolean isAllowedToBeAssessor = isAllowedToBeAssessorOfResult(existingResult, exercise, participation, user);
        // TODO make sure that tutors cannot assess the first assessment after the assessmentDueDate/publish result date (post). This is currently just used in the put request.
        // Check if no result is available (first assessment)
        if (existingResult == null) {
            // Tutors can assess exam exercises only after the last student has finished the exam and before the publishing result date
            if (isExamMode && !isAtLeastInstructor) {
                final Exam exam = exercise.getExerciseGroup().getExam();
                ExamDateApi api = examDateApi.orElseThrow(() -> new ExamApiNotPresentException(ExamDateApi.class));
                ZonedDateTime latestExamDueDate = api.getLatestIndividualExamEndDate(exam.getId());
                if (latestExamDueDate.isAfter(ZonedDateTime.now()) || (exam.getPublishResultsDate() != null && exam.getPublishResultsDate().isBefore(ZonedDateTime.now()))) {
                    return false;
                }
            }
            return isAllowedToBeAssessor || isAtLeastInstructor;
        }

        // If the result exists, but was not yet submitted (i.e. completionDate not set), the tutor and the instructor can override, independent of the assessment due date
        if (existingResult.getCompletionDate() == null) {
            return isAllowedToBeAssessor || isAtLeastInstructor;
        }

        // If the result was already submitted, the tutor can only override before a potentially existing assessment due date
        final boolean isBeforeAssessmentDueDate = assessmentDueDate == null || ZonedDateTime.now().isBefore(assessmentDueDate);
        return (isAllowedToBeAssessor && isBeforeAssessmentDueDate) || isAtLeastInstructor;
    }

    /**
     * Cancel an assessment of a given submission for the current user, i.e. delete the corresponding result / release the lock. Then the submission is available for assessment
     * again.
     *
     * @param submission the submission for which the current assessment should be canceled
     */
    public void cancelAssessmentOfSubmission(Submission submission) {
        StudentParticipation participation = studentParticipationRepository.findWithEagerResultsById(submission.getParticipation().getId())
                .orElseThrow(() -> new BadRequestAlertException("Participation could not be found", "participation", "notfound"));
        // cancel is only possible for the latest result.
        Result result = submission.getLatestResult();

        // We only want to be able to cancel a result if it is not of the AUTOMATIC AssessmentType
        if (result != null && result.getAssessmentType() != null && result.getAssessmentType() != AssessmentType.AUTOMATIC) {
            participation.removeResult(result);
            resultService.deleteResult(result, true);
        }
    }

    /**
     * Returns whether a user is allowed to be the assessor of an existing result
     *
     * @param result   Result for which to check if the user can be the assessor
     * @param exercise Exercise to which the result belongs to
     * @param user     User for whom to check if they can be the assessor of the given result
     * @return true if the user is allowed to be the assessor, false otherwise
     */
    private boolean isAllowedToBeAssessorOfResult(Result result, Exercise exercise, StudentParticipation participation, User user) {
        if (exercise.isTeamMode()) {
            // for team exercises only the team tutor is allowed to be the assessor
            return participation.getTeam().orElseThrow().isOwner(user);
        }
        else if (result != null) {
            // for individual exercises a tutor can be the assessor if they already are the assessor or if there is no assessor yet
            return result.getAssessor() == null || user.equals(result.getAssessor());
        }
        else {
            return true;
        }
    }

    /**
     * Gets an example submission with the given submissionId and returns the result of the submission.
     *
     * @param submissionId the id of the example modeling submission
     * @return the result of the submission
     * @throws EntityNotFoundException when no submission can be found for the given id
     */
    public Result getExampleAssessment(long submissionId) {
        Optional<Submission> optionalSubmission = submissionRepository.findExampleSubmissionByIdWithEagerResult(submissionId);
        Submission submission = optionalSubmission.orElseThrow(() -> new EntityNotFoundException("Example Submission with id \"" + submissionId + "\" does not exist"));
        return submission.getLatestResult();
    }

    /**
     * This function is used for submitting a manual assessment/result. It gets the result that belongs to the given resultId, updates the completion date, sets the assessment type
     * to MANUAL and sets the assessor attribute. Afterward, it saves the update result in the database again.
     * <p>
     * For programming exercises we use a different approach see {@link ResultRepository#submitManualAssessment(Result)}.
     *
     * @param resultId the id of the result that should be submitted
     * @param exercise the exercise the assessment belongs to
     * @return the saved result
     */
    private Result submitManualAssessment(long resultId, Exercise exercise) {
        Result result = resultRepository.findWithBidirectionalSubmissionAndFeedbackAndAssessorAndAssessmentNoteAndTeamStudentsByIdElseThrow(resultId);
        result.setRatedIfNotAfterDueDate();
        result.setCompletionDate(ZonedDateTime.now());
        result = resultRepository.submitResult(result, exercise);

        if (ltiApi.isPresent()) {
            // Note: we always need to report the result (independent of the assessment due date) over LTI, if LTI is configured.
            // Otherwise, it might never become visible in the external system
            ltiApi.get().onNewResult((StudentParticipation) result.getParticipation());
        }
        return result;
    }

    /**
     * This function is used for saving a manual assessment/result. It sets the assessment type to MANUAL and sets the assessor attribute. Furthermore, it saves the result in the
     * database. If a result with the given id exists, it will be overridden. if not, a new result will be created.
     * <p>
     * For programming exercises we use a different approach see {@link ProgrammingAssessmentService#saveManualAssessment(Result, User)}.
     *
     * @param submission         the submission to which the feedback belongs to
     * @param feedbackList       the assessment as a feedback list that should be added to the result of the corresponding submission
     * @param resultId           id of the result we want to save the feedbackList to, null if no result exists
     * @param assessmentNoteText the text of the assessment note of the result
     * @return the saved result
     */
    public Result saveManualAssessment(final Submission submission, final List<Feedback> feedbackList, Long resultId, String assessmentNoteText) {
        Result result = null;
        if (resultId != null) {
            result = resultRepository.findWithEagerSubmissionAndFeedbackAndTestCasesAndAssessmentNoteById(resultId).orElse(null);
        }

        if (result == null) {
            result = submissionService.saveNewEmptyResult(submission);
        }

        // important to not lose complaint information when overriding an assessment
        if (result.getHasComplaint().isEmpty()) {
            result.setHasComplaint(false);
        }

        result.setExampleResult(submission.isExampleSubmission());
        result.setAssessmentType(AssessmentType.MANUAL);
        User user = userRepository.getUser();
        result.setAssessor(user);

        // long feedback text is deleted as it otherwise causes duplicate entries errors and will be saved again with {@link resultRepository.save}
        resultService.deleteLongFeedback(feedbackList, result);

        result.updateAllFeedbackItems(feedbackList, false);
        result.determineAssessmentType();

        if (assessmentNoteText != null) {
            AssessmentNote assessmentNote = new AssessmentNote();
            assessmentNote.setNote(assessmentNoteText);
            assessmentNote.setCreator(user);
            result.setAssessmentNote(assessmentNote);
        }

        if (result.getSubmission() == null) {
            result.setSubmission(submission);
            submission.addResult(result);
            submissionRepository.save(submission);
        }
        // Workaround to prevent the assessor turning into a proxy object after saving
        var assessor = result.getAssessor();
        result = resultRepository.save(result);
        result.setAssessor(assessor);
        return result;
    }

    /**
     * Saves a new manual assessment. Submits the result if the submit-parameter is set to true.
     * Also notifies the student about the assessment if it is visible (after the assessment due date).
     *
     * @param exercise           the exercise this assessment belongs to
     * @param submission         the assessed submission
     * @param feedbackList       the assessment as a feedback list that should be added to the result of the corresponding submission
     * @param resultId           if of the result we want to save the feedbackList to, null if no result exists
     * @param assessmentNoteText the text of the assessment note for from result
     * @param submit             true if the result should also be submitted
     * @return the saved result
     */
    public Result saveAndSubmitManualAssessment(final Exercise exercise, final Submission submission, final List<Feedback> feedbackList, Long resultId, String assessmentNoteText,
            boolean submit) {
        Result result = saveManualAssessment(submission, feedbackList, resultId, assessmentNoteText);
        if (!submit) {
            return result;
        }

        result = submitManualAssessment(result.getId(), exercise);
        Optional<User> optionalStudent = ((StudentParticipation) submission.getParticipation()).getStudent();
        if (optionalStudent.isPresent()) {
            singleUserNotificationService.checkNotificationForAssessmentExerciseSubmission(exercise, optionalStudent.get(), result);
        }

        if (ExerciseDateService.isAfterAssessmentDueDate(exercise)) {
            resultWebsocketService.broadcastNewResult(result.getParticipation(), result);
        }
        return result;
    }

    /**
     * Deletes the result of a submission.
     *
     * @param submission - the submission which the result belongs to
     * @param result     - the result that should get deleted
     */
    public void deleteAssessment(Submission submission, Result result) {

        if (complaintRepository.findByResultId(result.getId()).isPresent()) {
            throw new BadRequestAlertException("Result has a complaint", "result", "hasComplaint");
        }
        submission.getResults().remove(result);
        resultService.deleteResultReferences(result.getId(), true);
        // this keeps the result order intact and automatically deletes the result
        submissionRepository.save(submission);
    }
}<|MERGE_RESOLUTION|>--- conflicted
+++ resolved
@@ -70,11 +70,7 @@
 
     public AssessmentService(ComplaintResponseService complaintResponseService, ComplaintRepository complaintRepository, FeedbackRepository feedbackRepository,
             ResultRepository resultRepository, StudentParticipationRepository studentParticipationRepository, ResultService resultService, SubmissionService submissionService,
-<<<<<<< HEAD
-            SubmissionRepository submissionRepository, Optional<ExamDateApi> examDateApi, UserRepository userRepository, Optional<LtiNewResultService> ltiNewResultService,
-=======
-            SubmissionRepository submissionRepository, ExamDateService examDateService, UserRepository userRepository, Optional<LtiApi> ltiApi,
->>>>>>> 4378b3eb
+            SubmissionRepository submissionRepository, Optional<ExamDateApi> examDateApi, UserRepository userRepository, Optional<LtiApi> ltiApi,
             SingleUserNotificationService singleUserNotificationService, ResultWebsocketService resultWebsocketService) {
         this.complaintResponseService = complaintResponseService;
         this.complaintRepository = complaintRepository;
