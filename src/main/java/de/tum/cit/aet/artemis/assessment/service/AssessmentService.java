--- conflicted
+++ resolved
@@ -247,11 +247,7 @@
         if (ltiApi.isPresent()) {
             // Note: we always need to report the result (independent of the assessment due date) over LTI, if LTI is configured.
             // Otherwise, it might never become visible in the external system
-<<<<<<< HEAD
-            ltiNewResultService.get().onNewResult((StudentParticipation) result.getSubmission().getParticipation());
-=======
-            ltiApi.get().onNewResult((StudentParticipation) result.getParticipation());
->>>>>>> 954fed43
+            ltiApi.get().onNewResult((StudentParticipation) result.getSubmission().getParticipation());
         }
         return result;
     }
