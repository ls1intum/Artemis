package de.tum.cit.aet.artemis.atlas.service;

import java.util.List;
import java.util.Map;
import java.util.Optional;
import java.util.Set;

import org.springframework.ai.tool.annotation.Tool;
import org.springframework.ai.tool.annotation.ToolParam;
import org.springframework.context.annotation.Conditional;
import org.springframework.context.annotation.Lazy;
import org.springframework.stereotype.Service;

import com.fasterxml.jackson.core.JsonProcessingException;
import com.fasterxml.jackson.databind.ObjectMapper;

import de.tum.cit.aet.artemis.atlas.config.AtlasEnabled;
<<<<<<< HEAD
import de.tum.cit.aet.artemis.atlas.dto.AtlasAgentExerciseDTO;
=======
import de.tum.cit.aet.artemis.atlas.domain.competency.Competency;
import de.tum.cit.aet.artemis.atlas.domain.competency.CompetencyTaxonomy;
import de.tum.cit.aet.artemis.atlas.dto.AtlasAgentCompetencyDTO;
import de.tum.cit.aet.artemis.atlas.dto.AtlasAgentExerciseDTO;
import de.tum.cit.aet.artemis.atlas.repository.CompetencyRepository;
>>>>>>> 7832c415
import de.tum.cit.aet.artemis.core.domain.Course;
import de.tum.cit.aet.artemis.core.repository.CourseRepository;
import de.tum.cit.aet.artemis.exercise.domain.Exercise;
import de.tum.cit.aet.artemis.exercise.repository.ExerciseRepository;

/**
<<<<<<< HEAD
 *
 * Service providing tools for the Main Atlas Agent (Requirements Engineer/Orchestrator).
 * This agent detects user intent and routes to specialists.
 * Request-scoped to track tool calls per HTTP request.
=======
 * Service providing LLM-callable tools for the Atlas Agent using Spring AI's function calling API.
 * Methods annotated with {@link Tool} are automatically exposed as AI functions that can be invoked
 * by large language models during conversations. When the LLM determines it needs data or wants to
 * perform an action, it calls these methods, receives structured JSON responses, and uses that
 * information to generate natural language answers.
 *
 * Rationale: This service allows the Atlas Agent to autonomously retrieve course information and create
 * competencies based on user conversations, enabling an interactive AI assistant for instructors.
 *
 * Main Responsibilities:
 * - Expose course-related data (competencies, exercises, descriptions) as AI-callable tools
 * - Create new competencies based on LLM-generated suggestions
 * - Track whether competencies were changed during a single AI interaction
 *
 * @see <a href="https://docs.spring.io/spring-ai/reference/api/tools.html">Spring AI Function Calling</a>
>>>>>>> 7832c415
 */
@Lazy
@Service
@Conditional(AtlasEnabled.class)
public class AtlasAgentToolsService {

    private final ObjectMapper objectMapper;

    private final CourseRepository courseRepository;

    private final ExerciseRepository exerciseRepository;

<<<<<<< HEAD
    public AtlasAgentToolsService(ObjectMapper objectMapper, CourseRepository courseRepository, ExerciseRepository exerciseRepository) {
=======
    public AtlasAgentToolsService(ObjectMapper objectMapper, CompetencyRepository competencyRepository, CourseRepository courseRepository, ExerciseRepository exerciseRepository) {
>>>>>>> 7832c415
        this.objectMapper = objectMapper;
        this.courseRepository = courseRepository;
        this.exerciseRepository = exerciseRepository;
    }

    /**
<<<<<<< HEAD
     * Tool for getting course description.
=======
     * Retrieves all competencies for a given course.
     * The LLM can call this method when asked questions such as:
     * “Show me the competencies for course 123” or “What are the learning goals for this course?”
     *
     * @param courseId ID of the course
     * @return JSON response containing the list of competencies or an error message
     */
    @Tool(description = "Get all competencies for a course")
    public String getCourseCompetencies(@ToolParam(description = "the ID of the course") Long courseId) {
        Optional<Course> courseOptional = courseRepository.findById(courseId);
        if (courseOptional.isEmpty()) {
            return toJson(Map.of("error", "Course not found with ID: " + courseId));
        }

        Set<Competency> competencies = competencyRepository.findAllByCourseId(courseId);
        List<AtlasAgentCompetencyDTO> competencyList = competencies.stream().map(AtlasAgentCompetencyDTO::of).toList();

        record Response(Long courseId, List<AtlasAgentCompetencyDTO> competencies) {
        }
        return toJson(new Response(courseId, competencyList));
    }

    /**
     * Creates a new competency for a given course.
     * The LLM typically calls this method when users request to create a new competency
     * If successful, the competency is persisted and the modification flag is set to true.
     *
     * @param courseId      ID of the course
     * @param title         title of the new competency
     * @param description   detailed description of the competency
     * @param taxonomyLevel Bloom's taxonomy level - see {@link CompetencyTaxonomy}
     * @return JSON response containing the created competency or an error message
     */
    @Tool(description = "Create a new competency for a course")
    public String createCompetency(@ToolParam(description = "the ID of the course") Long courseId, @ToolParam(description = "the title of the competency") String title,
            @ToolParam(description = "the description of the competency") String description,
            @ToolParam(description = "the taxonomy level (REMEMBER, UNDERSTAND, APPLY, ANALYZE, EVALUATE, CREATE)") CompetencyTaxonomy taxonomyLevel) {
        try {
            Optional<Course> courseOptional = courseRepository.findById(courseId);
            if (courseOptional.isEmpty()) {
                return toJson(Map.of("error", "Course not found with ID: " + courseId));
            }

            Course course = courseOptional.get();
            Competency competency = new Competency();
            competency.setTitle(title);
            competency.setDescription(description);
            competency.setCourse(course);
            competency.setTaxonomy(taxonomyLevel);

            Competency savedCompetency = competencyRepository.save(competency);

            // Mark that a competency was created during this request
            AtlasAgentService.markCompetencyCreated();

            record Response(boolean success, AtlasAgentCompetencyDTO competency) {
            }
            return toJson(new Response(true, AtlasAgentCompetencyDTO.of(savedCompetency, courseId)));
        }
        catch (Exception e) {
            return toJson(Map.of("error", "Failed to create competency: " + e.getMessage()));
        }
    }

    /**
     * Returns the description text of a specific course.
     * This helps the LLM understand course context when generating competencies or answers.
>>>>>>> 7832c415
     *
     * @param courseId ID of the course
     * @return course description or empty string if not found
     */
    @Tool(description = "Get the description of a course")
    public String getCourseDescription(@ToolParam(description = "the ID of the course") Long courseId) {
        return courseRepository.findById(courseId).map(Course::getDescription).orElse("");
    }

    /**
     * Lists all exercises for a given course.
     * The LLM can use this to reason about course structure and existing learning material.
     *
     * @param courseId ID of the course
     * @return JSON containing exercises or an error message if course not found
     */
    @Tool(description = "List exercises for a course")
    public String getExercisesListed(@ToolParam(description = "the ID of the course") Long courseId) {
        Optional<Course> courseOptional = courseRepository.findById(courseId);
        if (courseOptional.isEmpty()) {
            return toJson(Map.of("error", "Course not found with ID: " + courseId));
        }

        Set<Exercise> exercises = exerciseRepository.findByCourseIds(Set.of(courseId));
        List<AtlasAgentExerciseDTO> exerciseList = exercises.stream().map(AtlasAgentExerciseDTO::of).toList();

<<<<<<< HEAD
        List<AtlasAgentExerciseDTO> exerciseList = exercises.stream().map(AtlasAgentExerciseDTO::of).toList();

=======
>>>>>>> 7832c415
        record Response(Long courseId, List<AtlasAgentExerciseDTO> exercises) {
        }
        return toJson(new Response(courseId, exerciseList));
    }

    /**
     * Convert object to JSON using Jackson ObjectMapper.
     *
     * @param object the object to serialize
     * @return JSON string representation
     */
    private String toJson(Object object) {
        try {
            return objectMapper.writeValueAsString(object);
        }
        catch (JsonProcessingException e) {
            return "{\"error\": \"Failed to serialize response\"}";
        }
    }
}<|MERGE_RESOLUTION|>--- conflicted
+++ resolved
@@ -15,27 +15,13 @@
 import com.fasterxml.jackson.databind.ObjectMapper;
 
 import de.tum.cit.aet.artemis.atlas.config.AtlasEnabled;
-<<<<<<< HEAD
 import de.tum.cit.aet.artemis.atlas.dto.AtlasAgentExerciseDTO;
-=======
-import de.tum.cit.aet.artemis.atlas.domain.competency.Competency;
-import de.tum.cit.aet.artemis.atlas.domain.competency.CompetencyTaxonomy;
-import de.tum.cit.aet.artemis.atlas.dto.AtlasAgentCompetencyDTO;
-import de.tum.cit.aet.artemis.atlas.dto.AtlasAgentExerciseDTO;
-import de.tum.cit.aet.artemis.atlas.repository.CompetencyRepository;
->>>>>>> 7832c415
 import de.tum.cit.aet.artemis.core.domain.Course;
 import de.tum.cit.aet.artemis.core.repository.CourseRepository;
 import de.tum.cit.aet.artemis.exercise.domain.Exercise;
 import de.tum.cit.aet.artemis.exercise.repository.ExerciseRepository;
 
 /**
-<<<<<<< HEAD
- *
- * Service providing tools for the Main Atlas Agent (Requirements Engineer/Orchestrator).
- * This agent detects user intent and routes to specialists.
- * Request-scoped to track tool calls per HTTP request.
-=======
  * Service providing LLM-callable tools for the Atlas Agent using Spring AI's function calling API.
  * Methods annotated with {@link Tool} are automatically exposed as AI functions that can be invoked
  * by large language models during conversations. When the LLM determines it needs data or wants to
@@ -51,7 +37,6 @@
  * - Track whether competencies were changed during a single AI interaction
  *
  * @see <a href="https://docs.spring.io/spring-ai/reference/api/tools.html">Spring AI Function Calling</a>
->>>>>>> 7832c415
  */
 @Lazy
 @Service
@@ -64,88 +49,14 @@
 
     private final ExerciseRepository exerciseRepository;
 
-<<<<<<< HEAD
     public AtlasAgentToolsService(ObjectMapper objectMapper, CourseRepository courseRepository, ExerciseRepository exerciseRepository) {
-=======
-    public AtlasAgentToolsService(ObjectMapper objectMapper, CompetencyRepository competencyRepository, CourseRepository courseRepository, ExerciseRepository exerciseRepository) {
->>>>>>> 7832c415
         this.objectMapper = objectMapper;
         this.courseRepository = courseRepository;
         this.exerciseRepository = exerciseRepository;
     }
 
     /**
-<<<<<<< HEAD
      * Tool for getting course description.
-=======
-     * Retrieves all competencies for a given course.
-     * The LLM can call this method when asked questions such as:
-     * “Show me the competencies for course 123” or “What are the learning goals for this course?”
-     *
-     * @param courseId ID of the course
-     * @return JSON response containing the list of competencies or an error message
-     */
-    @Tool(description = "Get all competencies for a course")
-    public String getCourseCompetencies(@ToolParam(description = "the ID of the course") Long courseId) {
-        Optional<Course> courseOptional = courseRepository.findById(courseId);
-        if (courseOptional.isEmpty()) {
-            return toJson(Map.of("error", "Course not found with ID: " + courseId));
-        }
-
-        Set<Competency> competencies = competencyRepository.findAllByCourseId(courseId);
-        List<AtlasAgentCompetencyDTO> competencyList = competencies.stream().map(AtlasAgentCompetencyDTO::of).toList();
-
-        record Response(Long courseId, List<AtlasAgentCompetencyDTO> competencies) {
-        }
-        return toJson(new Response(courseId, competencyList));
-    }
-
-    /**
-     * Creates a new competency for a given course.
-     * The LLM typically calls this method when users request to create a new competency
-     * If successful, the competency is persisted and the modification flag is set to true.
-     *
-     * @param courseId      ID of the course
-     * @param title         title of the new competency
-     * @param description   detailed description of the competency
-     * @param taxonomyLevel Bloom's taxonomy level - see {@link CompetencyTaxonomy}
-     * @return JSON response containing the created competency or an error message
-     */
-    @Tool(description = "Create a new competency for a course")
-    public String createCompetency(@ToolParam(description = "the ID of the course") Long courseId, @ToolParam(description = "the title of the competency") String title,
-            @ToolParam(description = "the description of the competency") String description,
-            @ToolParam(description = "the taxonomy level (REMEMBER, UNDERSTAND, APPLY, ANALYZE, EVALUATE, CREATE)") CompetencyTaxonomy taxonomyLevel) {
-        try {
-            Optional<Course> courseOptional = courseRepository.findById(courseId);
-            if (courseOptional.isEmpty()) {
-                return toJson(Map.of("error", "Course not found with ID: " + courseId));
-            }
-
-            Course course = courseOptional.get();
-            Competency competency = new Competency();
-            competency.setTitle(title);
-            competency.setDescription(description);
-            competency.setCourse(course);
-            competency.setTaxonomy(taxonomyLevel);
-
-            Competency savedCompetency = competencyRepository.save(competency);
-
-            // Mark that a competency was created during this request
-            AtlasAgentService.markCompetencyCreated();
-
-            record Response(boolean success, AtlasAgentCompetencyDTO competency) {
-            }
-            return toJson(new Response(true, AtlasAgentCompetencyDTO.of(savedCompetency, courseId)));
-        }
-        catch (Exception e) {
-            return toJson(Map.of("error", "Failed to create competency: " + e.getMessage()));
-        }
-    }
-
-    /**
-     * Returns the description text of a specific course.
-     * This helps the LLM understand course context when generating competencies or answers.
->>>>>>> 7832c415
      *
      * @param courseId ID of the course
      * @return course description or empty string if not found
@@ -172,11 +83,6 @@
         Set<Exercise> exercises = exerciseRepository.findByCourseIds(Set.of(courseId));
         List<AtlasAgentExerciseDTO> exerciseList = exercises.stream().map(AtlasAgentExerciseDTO::of).toList();
 
-<<<<<<< HEAD
-        List<AtlasAgentExerciseDTO> exerciseList = exercises.stream().map(AtlasAgentExerciseDTO::of).toList();
-
-=======
->>>>>>> 7832c415
         record Response(Long courseId, List<AtlasAgentExerciseDTO> exercises) {
         }
         return toJson(new Response(courseId, exerciseList));
