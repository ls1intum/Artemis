package de.tum.cit.aet.artemis.modeling.web;

import static de.tum.cit.aet.artemis.core.config.Constants.PROFILE_CORE;

import java.net.URI;
import java.net.URISyntaxException;
import java.nio.file.Path;
import java.util.List;
import java.util.Objects;
import java.util.Optional;
import java.util.Set;

import org.slf4j.Logger;
import org.slf4j.LoggerFactory;
import org.springframework.beans.factory.annotation.Value;
import org.springframework.context.annotation.Profile;
import org.springframework.core.io.Resource;
import org.springframework.http.ResponseEntity;
import org.springframework.web.bind.annotation.DeleteMapping;
import org.springframework.web.bind.annotation.GetMapping;
import org.springframework.web.bind.annotation.PathVariable;
import org.springframework.web.bind.annotation.PostMapping;
import org.springframework.web.bind.annotation.PutMapping;
import org.springframework.web.bind.annotation.RequestBody;
import org.springframework.web.bind.annotation.RequestMapping;
import org.springframework.web.bind.annotation.RequestParam;
import org.springframework.web.bind.annotation.RestController;

import de.tum.cit.aet.artemis.assessment.domain.GradingCriterion;
import de.tum.cit.aet.artemis.assessment.repository.GradingCriterionRepository;
import de.tum.cit.aet.artemis.atlas.api.CompetencyProgressApi;
import de.tum.cit.aet.artemis.communication.domain.conversation.Channel;
import de.tum.cit.aet.artemis.communication.repository.conversation.ChannelRepository;
import de.tum.cit.aet.artemis.communication.service.conversation.ChannelService;
import de.tum.cit.aet.artemis.communication.service.notifications.GroupNotificationScheduleService;
import de.tum.cit.aet.artemis.core.domain.Course;
import de.tum.cit.aet.artemis.core.domain.User;
import de.tum.cit.aet.artemis.core.dto.SearchResultPageDTO;
import de.tum.cit.aet.artemis.core.dto.pageablesearch.SearchTermPageableSearchDTO;
import de.tum.cit.aet.artemis.core.exception.ApiNotPresentException;
import de.tum.cit.aet.artemis.core.exception.BadRequestAlertException;
import de.tum.cit.aet.artemis.core.exception.ConflictException;
import de.tum.cit.aet.artemis.core.repository.CourseRepository;
import de.tum.cit.aet.artemis.core.repository.UserRepository;
import de.tum.cit.aet.artemis.core.security.Role;
import de.tum.cit.aet.artemis.core.security.annotations.EnforceAtLeastEditor;
import de.tum.cit.aet.artemis.core.security.annotations.EnforceAtLeastInstructor;
import de.tum.cit.aet.artemis.core.security.annotations.EnforceAtLeastTutor;
import de.tum.cit.aet.artemis.core.service.AuthorizationCheckService;
import de.tum.cit.aet.artemis.core.service.CourseService;
import de.tum.cit.aet.artemis.core.service.feature.Feature;
import de.tum.cit.aet.artemis.core.service.feature.FeatureToggle;
import de.tum.cit.aet.artemis.core.util.HeaderUtil;
import de.tum.cit.aet.artemis.core.util.ResponseUtil;
import de.tum.cit.aet.artemis.exercise.domain.Exercise;
import de.tum.cit.aet.artemis.exercise.dto.SubmissionExportOptionsDTO;
import de.tum.cit.aet.artemis.exercise.repository.ParticipationRepository;
import de.tum.cit.aet.artemis.exercise.service.ExerciseDeletionService;
import de.tum.cit.aet.artemis.exercise.service.ExerciseService;
import de.tum.cit.aet.artemis.exercise.service.SubmissionExportService;
import de.tum.cit.aet.artemis.modeling.domain.ModelingExercise;
import de.tum.cit.aet.artemis.modeling.repository.ModelingExerciseRepository;
import de.tum.cit.aet.artemis.modeling.service.ModelingExerciseImportService;
import de.tum.cit.aet.artemis.modeling.service.ModelingExerciseService;
<<<<<<< HEAD
import de.tum.cit.aet.artemis.plagiarism.api.PlagiarismDetectionApi;
import de.tum.cit.aet.artemis.plagiarism.api.PlagiarismResultApi;
import de.tum.cit.aet.artemis.plagiarism.domain.PlagiarismDetectionConfigHelper;
import de.tum.cit.aet.artemis.plagiarism.domain.modeling.ModelingPlagiarismResult;
import de.tum.cit.aet.artemis.plagiarism.dto.PlagiarismResultDTO;
=======
>>>>>>> 535e60bb

/**
 * REST controller for managing ModelingExercise.
 */
@Profile(PROFILE_CORE)
@RestController
@RequestMapping("api/modeling/")
public class ModelingExerciseResource {

    private static final Logger log = LoggerFactory.getLogger(ModelingExerciseResource.class);

    private static final String ENTITY_NAME = "modelingExercise";

    @Value("${jhipster.clientApp.name}")
    private String applicationName;

    private final ModelingExerciseRepository modelingExerciseRepository;

    private final UserRepository userRepository;

    private final CourseRepository courseRepository;

    private final CourseService courseService;

    private final ParticipationRepository participationRepository;

    private final AuthorizationCheckService authCheckService;

    private final ModelingExerciseService modelingExerciseService;

    private final ExerciseService exerciseService;

    private final ExerciseDeletionService exerciseDeletionService;

<<<<<<< HEAD
    private final Optional<PlagiarismResultApi> plagiarismResultApi;

=======
>>>>>>> 535e60bb
    private final ModelingExerciseImportService modelingExerciseImportService;

    private final SubmissionExportService modelingSubmissionExportService;

    private final GroupNotificationScheduleService groupNotificationScheduleService;

    private final GradingCriterionRepository gradingCriterionRepository;

<<<<<<< HEAD
    private final Optional<PlagiarismDetectionApi> plagiarismDetectionApi;

=======
>>>>>>> 535e60bb
    private final ChannelService channelService;

    private final ChannelRepository channelRepository;

    private final Optional<CompetencyProgressApi> competencyProgressApi;

    public ModelingExerciseResource(ModelingExerciseRepository modelingExerciseRepository, UserRepository userRepository, CourseService courseService,
            AuthorizationCheckService authCheckService, CourseRepository courseRepository, ParticipationRepository participationRepository,
<<<<<<< HEAD
            ModelingExerciseService modelingExerciseService, ExerciseDeletionService exerciseDeletionService, Optional<PlagiarismResultApi> plagiarismResultApi,
            ModelingExerciseImportService modelingExerciseImportService, SubmissionExportService modelingSubmissionExportService, ExerciseService exerciseService,
            GroupNotificationScheduleService groupNotificationScheduleService, GradingCriterionRepository gradingCriterionRepository,
            Optional<PlagiarismDetectionApi> plagiarismDetectionApi, ChannelService channelService, ChannelRepository channelRepository,
=======
            ModelingExerciseService modelingExerciseService, ExerciseDeletionService exerciseDeletionService, ModelingExerciseImportService modelingExerciseImportService,
            SubmissionExportService modelingSubmissionExportService, ExerciseService exerciseService, GroupNotificationScheduleService groupNotificationScheduleService,
            GradingCriterionRepository gradingCriterionRepository, ChannelService channelService, ChannelRepository channelRepository,
>>>>>>> 535e60bb
            Optional<CompetencyProgressApi> competencyProgressApi) {
        this.modelingExerciseRepository = modelingExerciseRepository;
        this.courseService = courseService;
        this.modelingExerciseService = modelingExerciseService;
        this.exerciseDeletionService = exerciseDeletionService;
<<<<<<< HEAD
        this.plagiarismResultApi = plagiarismResultApi;
=======
>>>>>>> 535e60bb
        this.modelingExerciseImportService = modelingExerciseImportService;
        this.modelingSubmissionExportService = modelingSubmissionExportService;
        this.userRepository = userRepository;
        this.courseRepository = courseRepository;
        this.participationRepository = participationRepository;
        this.authCheckService = authCheckService;
        this.groupNotificationScheduleService = groupNotificationScheduleService;
        this.exerciseService = exerciseService;
        this.gradingCriterionRepository = gradingCriterionRepository;
<<<<<<< HEAD
        this.plagiarismDetectionApi = plagiarismDetectionApi;
=======
>>>>>>> 535e60bb
        this.channelService = channelService;
        this.channelRepository = channelRepository;
        this.competencyProgressApi = competencyProgressApi;
    }

    // TODO: most of these calls should be done in the context of a course

    /**
     * POST modeling-exercises : Create a new modelingExercise.
     *
     * @param modelingExercise the modelingExercise to create
     * @return the ResponseEntity with status 201 (Created) and with body the new modelingExercise, or with status 400 (Bad Request) if the modelingExercise has already an ID
     * @throws URISyntaxException if the Location URI syntax is incorrect
     */
    // TODO: we should add courses/{courseId} here
    @PostMapping("modeling-exercises")
    @EnforceAtLeastEditor
    public ResponseEntity<ModelingExercise> createModelingExercise(@RequestBody ModelingExercise modelingExercise) throws URISyntaxException {
        log.debug("REST request to save ModelingExercise : {}", modelingExercise);
        if (modelingExercise.getId() != null) {
            throw new BadRequestAlertException("A new modeling exercise cannot already have an ID", ENTITY_NAME, "idExists");
        }
        if (modelingExercise.getTitle() == null) {
            throw new BadRequestAlertException("A new modeling exercise needs a title", ENTITY_NAME, "missingtitle");
        }
        // validates general settings: points, dates
        modelingExercise.validateGeneralSettings();
        // Valid exercises have set either a course or an exerciseGroup
        modelingExercise.checkCourseAndExerciseGroupExclusivity(ENTITY_NAME);

        // Retrieve the course over the exerciseGroup or the given courseId
        Course course = courseService.retrieveCourseOverExerciseGroupOrCourseId(modelingExercise);
        // Check that the user is authorized to create the exercise
        authCheckService.checkHasAtLeastRoleInCourseElseThrow(Role.EDITOR, course, null);

        ModelingExercise result = exerciseService.saveWithCompetencyLinks(modelingExercise, modelingExerciseRepository::save);

        channelService.createExerciseChannel(result, Optional.ofNullable(modelingExercise.getChannelName()));
        groupNotificationScheduleService.checkNotificationsForNewExerciseAsync(modelingExercise);
        competencyProgressApi.ifPresent(api -> api.updateProgressByLearningObjectAsync(result));

        return ResponseEntity.created(new URI("/api/modeling-exercises/" + result.getId())).body(result);
    }

    /**
     * Search for all modeling exercises by id, title and course title. The result is pageable since there might be hundreds
     * of exercises in the DB.
     *
     * @param search         The pageable search containing the page size, page number and query string
     * @param isCourseFilter Whether to search in the courses for exercises
     * @param isExamFilter   Whether to search in the groups for exercises
     * @return The desired page, sorted and matching the given query
     */
    @GetMapping("modeling-exercises")
    @EnforceAtLeastEditor
    public ResponseEntity<SearchResultPageDTO<ModelingExercise>> getAllExercisesOnPage(SearchTermPageableSearchDTO<String> search,
            @RequestParam(defaultValue = "true") boolean isCourseFilter, @RequestParam(defaultValue = "true") boolean isExamFilter) {
        final var user = userRepository.getUserWithGroupsAndAuthorities();
        return ResponseEntity.ok(modelingExerciseService.getAllOnPageWithSize(search, isCourseFilter, isExamFilter, user));
    }

    /**
     * PUT modeling-exercises : Updates an existing modelingExercise.
     *
     * @param modelingExercise the modelingExercise to update
     * @param notificationText the text shown to students
     * @return the ResponseEntity with status 200 (OK) and with body the updated modelingExercise, or with status 400 (Bad Request) if the modelingExercise is not valid, or with
     *         status 500 (Internal Server Error) if the modelingExercise couldn't be updated
     * @throws URISyntaxException if the Location URI syntax is incorrect
     */
    @PutMapping("modeling-exercises")
    @EnforceAtLeastEditor
    public ResponseEntity<ModelingExercise> updateModelingExercise(@RequestBody ModelingExercise modelingExercise,
            @RequestParam(value = "notificationText", required = false) String notificationText) throws URISyntaxException {
        log.debug("REST request to update ModelingExercise : {}", modelingExercise);
        if (modelingExercise.getId() == null) {
            return createModelingExercise(modelingExercise);
        }
        // validates general settings: points, dates
        modelingExercise.validateGeneralSettings();
        // Valid exercises have set either a course or an exerciseGroup
        modelingExercise.checkCourseAndExerciseGroupExclusivity(ENTITY_NAME);

        // Check that the user is authorized to update the exercise
        var user = userRepository.getUserWithGroupsAndAuthorities();
        // Important: use the original exercise for permission check
        final ModelingExercise modelingExerciseBeforeUpdate = modelingExerciseRepository.findWithEagerCompetenciesByIdElseThrow(modelingExercise.getId());
        authCheckService.checkHasAtLeastRoleForExerciseElseThrow(Role.EDITOR, modelingExerciseBeforeUpdate, user);

        // Forbid changing the course the exercise belongs to.
        if (!Objects.equals(modelingExerciseBeforeUpdate.getCourseViaExerciseGroupOrCourseMember().getId(), modelingExercise.getCourseViaExerciseGroupOrCourseMember().getId())) {
            throw new ConflictException("Exercise course id does not match the stored course id", ENTITY_NAME, "cannotChangeCourseId");
        }

        // Forbid conversion between normal course exercise and exam exercise
        exerciseService.checkForConversionBetweenExamAndCourseExercise(modelingExercise, modelingExerciseBeforeUpdate, ENTITY_NAME);

        channelService.updateExerciseChannel(modelingExerciseBeforeUpdate, modelingExercise);

        ModelingExercise updatedModelingExercise = exerciseService.saveWithCompetencyLinks(modelingExercise, modelingExerciseRepository::save);

        exerciseService.logUpdate(modelingExercise, modelingExercise.getCourseViaExerciseGroupOrCourseMember(), user);
        exerciseService.updatePointsInRelatedParticipantScores(modelingExerciseBeforeUpdate, updatedModelingExercise);

        participationRepository.removeIndividualDueDatesIfBeforeDueDate(updatedModelingExercise, modelingExerciseBeforeUpdate.getDueDate());
        exerciseService.checkExampleSubmissions(updatedModelingExercise);

        exerciseService.notifyAboutExerciseChanges(modelingExerciseBeforeUpdate, updatedModelingExercise, notificationText);

        competencyProgressApi.ifPresent(api -> api.updateProgressForUpdatedLearningObjectAsync(modelingExerciseBeforeUpdate, Optional.of(modelingExercise)));

        return ResponseEntity.ok(updatedModelingExercise);
    }

    /**
     * GET /courses/:courseId/modeling-exercises : get all the exercises.
     *
     * @param courseId the id of the course
     * @return the ResponseEntity with status 200 (OK) and the list of modelingExercises in body
     */
    @GetMapping("courses/{courseId}/modeling-exercises")
    @EnforceAtLeastTutor
    public ResponseEntity<List<ModelingExercise>> getModelingExercisesForCourse(@PathVariable Long courseId) {
        log.debug("REST request to get all ModelingExercises for the course with id : {}", courseId);
        Course course = courseRepository.findByIdElseThrow(courseId);
        authCheckService.checkHasAtLeastRoleInCourseElseThrow(Role.TEACHING_ASSISTANT, course, null);
        List<ModelingExercise> exercises = modelingExerciseRepository.findByCourseIdWithCategories(courseId);
        for (Exercise exercise : exercises) {
            // not required in the returned json body
            exercise.setStudentParticipations(null);
            exercise.setCourse(null);
        }
        return ResponseEntity.ok().body(exercises);
    }

    /**
     * GET modeling-exercises/:exerciseId : get the "id" modelingExercise.
     *
     * @param exerciseId the id of the modelingExercise to retrieve
     * @return the ResponseEntity with status 200 (OK) and with body the modelingExercise, or with status 404 (Not Found)
     */
    @GetMapping("modeling-exercises/{exerciseId}")
    @EnforceAtLeastTutor
    public ResponseEntity<ModelingExercise> getModelingExercise(@PathVariable Long exerciseId) {
        log.debug("REST request to get ModelingExercise : {}", exerciseId);
        var modelingExercise = modelingExerciseRepository.findWithEagerExampleSubmissionsAndCompetenciesByIdElseThrow(exerciseId);
        authCheckService.checkHasAtLeastRoleForExerciseElseThrow(Role.TEACHING_ASSISTANT, modelingExercise, null);
        Set<GradingCriterion> gradingCriteria = gradingCriterionRepository.findByExerciseIdWithEagerGradingCriteria(exerciseId);
        modelingExercise.setGradingCriteria(gradingCriteria);

        exerciseService.checkExerciseIfStructuredGradingInstructionFeedbackUsed(gradingCriteria, modelingExercise);

        if (modelingExercise.isCourseExercise()) {
            Channel channel = channelRepository.findChannelByExerciseId(modelingExercise.getId());
            if (channel != null) {
                modelingExercise.setChannelName(channel.getName());
            }
        }

        return ResponseEntity.ok().body(modelingExercise);
    }

    /**
     * DELETE modeling-exercises/:id : delete the "id" modelingExercise.
     *
     * @param exerciseId the id of the modelingExercise to delete
     * @return the ResponseEntity with status 200 (OK)
     */
    @DeleteMapping("modeling-exercises/{exerciseId}")
    @EnforceAtLeastInstructor
    public ResponseEntity<Void> deleteModelingExercise(@PathVariable Long exerciseId) {
        log.info("REST request to delete ModelingExercise : {}", exerciseId);
        var modelingExercise = modelingExerciseRepository.findByIdElseThrow(exerciseId);

        User user = userRepository.getUserWithGroupsAndAuthorities();
        authCheckService.checkHasAtLeastRoleForExerciseElseThrow(Role.INSTRUCTOR, modelingExercise, user);
        // note: we use the exercise service here, because this one makes sure to clean up all lazy references correctly.
        exerciseService.logDeletion(modelingExercise, modelingExercise.getCourseViaExerciseGroupOrCourseMember(), user);
        exerciseDeletionService.delete(exerciseId, false);
        return ResponseEntity.ok().headers(HeaderUtil.createEntityDeletionAlert(applicationName, true, ENTITY_NAME, modelingExercise.getTitle())).build();
    }

    /**
     * POST modeling-exercises/import: Imports an existing modeling exercise into an existing course
     * <p>
     * This will import the whole exercise except for the participations and Dates.
     * Referenced entities will get cloned and assigned a new id.
     * Uses {@link ModelingExerciseImportService}.
     *
     * @param sourceExerciseId The ID of the original exercise which should get imported
     * @param importedExercise The new exercise containing values that should get overwritten in the imported exercise, s.a. the title or difficulty
     * @return The imported exercise (200), a not found error (404) if the template does not exist, or a forbidden error
     *         (403) if the user is not at least an instructor in the target course.
     * @throws URISyntaxException When the URI of the response entity is invalid
     */
    @PostMapping("modeling-exercises/import/{sourceExerciseId}")
    @EnforceAtLeastEditor
    public ResponseEntity<ModelingExercise> importExercise(@PathVariable long sourceExerciseId, @RequestBody ModelingExercise importedExercise) throws URISyntaxException {
        if (sourceExerciseId <= 0 || (importedExercise.getCourseViaExerciseGroupOrCourseMember() == null && importedExercise.getExerciseGroup() == null)) {
            log.debug("Either the courseId or exerciseGroupId must be set for an import");
            throw new BadRequestAlertException("Either the courseId or exerciseGroupId must be set for an import", ENTITY_NAME, "noCourseIdOrExerciseGroupId");
        }
        importedExercise.checkCourseAndExerciseGroupExclusivity(ENTITY_NAME);
        final var user = userRepository.getUserWithGroupsAndAuthorities();
        final var originalModelingExercise = modelingExerciseRepository.findByIdWithExampleSubmissionsAndResultsElseThrow(sourceExerciseId);
        authCheckService.checkHasAtLeastRoleForExerciseElseThrow(Role.EDITOR, importedExercise, user);
        authCheckService.checkHasAtLeastRoleForExerciseElseThrow(Role.EDITOR, originalModelingExercise, user);
        // validates general settings: points, dates
        importedExercise.validateGeneralSettings();

        final var newModelingExercise = modelingExerciseImportService.importModelingExercise(originalModelingExercise, importedExercise);
        modelingExerciseRepository.save(newModelingExercise);
        return ResponseEntity.created(new URI("/api/modeling-exercises/" + newModelingExercise.getId())).body(newModelingExercise);
    }

    /**
     * POST modeling-exercises/:exerciseId/export-submissions : sends exercise submissions as zip
     *
     * @param exerciseId              the id of the exercise to get the repos from
     * @param submissionExportOptions the options that should be used for the export
     * @return ResponseEntity with status
     */
    @PostMapping("modeling-exercises/{exerciseId}/export-submissions")
    @EnforceAtLeastTutor
    @FeatureToggle(Feature.Exports)
    public ResponseEntity<Resource> exportSubmissions(@PathVariable long exerciseId, @RequestBody SubmissionExportOptionsDTO submissionExportOptions) {
        ModelingExercise modelingExercise = modelingExerciseRepository.findByIdElseThrow(exerciseId);

        authCheckService.checkHasAtLeastRoleForExerciseElseThrow(Role.TEACHING_ASSISTANT, modelingExercise, null);

        // TAs are not allowed to download all participations
        if (submissionExportOptions.isExportAllParticipants()) {
            authCheckService.checkHasAtLeastRoleInCourseElseThrow(Role.INSTRUCTOR, modelingExercise.getCourseViaExerciseGroupOrCourseMember(), null);
        }

        Path zipFilePath = modelingSubmissionExportService.exportStudentSubmissionsElseThrow(exerciseId, submissionExportOptions);
        return ResponseUtil.ok(zipFilePath);
    }

    /**
<<<<<<< HEAD
     * GET modeling-exercises/{exerciseId}/plagiarism-result
     * <p>
     * Return the latest plagiarism result or null, if no plagiarism was detected for this exercise yet.
     *
     * @param exerciseId ID of the modeling exercise for which the plagiarism result should be returned
     * @return The ResponseEntity with status 200 (Ok) or with status 400 (Bad Request) if the
     *         parameters are invalid
     */
    @GetMapping("modeling-exercises/{exerciseId}/plagiarism-result")
    @EnforceAtLeastEditor
    public ResponseEntity<PlagiarismResultDTO<ModelingPlagiarismResult>> getPlagiarismResult(@PathVariable long exerciseId) {
        log.debug("REST request to get the latest plagiarism result for the modeling exercise with id: {}", exerciseId);
        PlagiarismResultApi api = plagiarismResultApi.orElseThrow(() -> new ApiNotPresentException(PlagiarismResultApi.class, PROFILE_CORE));

        ModelingExercise modelingExercise = modelingExerciseRepository.findByIdWithStudentParticipationsSubmissionsResultsElseThrow(exerciseId);
        authCheckService.checkHasAtLeastRoleForExerciseElseThrow(Role.EDITOR, modelingExercise, null);
        var plagiarismResult = (ModelingPlagiarismResult) api.findFirstWithComparisonsByExerciseIdOrderByLastModifiedDateDescOrNull(modelingExercise.getId());
        api.prepareResultForClient(plagiarismResult);
        return buildPlagiarismResultResponse(plagiarismResult);
    }

    /**
     * GET modeling-exercises/{exerciseId}/check-plagiarism
     * <p>
     * Start the automated plagiarism detection for the given exercise and return its result.
     *
     * @param exerciseId          for which all submission should be checked
     * @param similarityThreshold ignore comparisons whose similarity is below this threshold (in % between 0 and 100)
     * @param minimumScore        consider only submissions whose score is greater or equal to this value
     * @param minimumSize         consider only submissions whose size is greater or equal to this value
     * @return the ResponseEntity with status 200 (OK) and the list of at most 500 pair-wise submissions with a similarity above the given threshold (e.g. 50%).
     */
    @GetMapping("modeling-exercises/{exerciseId}/check-plagiarism")
    @FeatureToggle(Feature.PlagiarismChecks)
    @EnforceAtLeastInstructor
    public ResponseEntity<PlagiarismResultDTO<ModelingPlagiarismResult>> checkPlagiarism(@PathVariable long exerciseId, @RequestParam int similarityThreshold,
            @RequestParam int minimumScore, @RequestParam int minimumSize) {
        PlagiarismDetectionApi api = plagiarismDetectionApi.orElseThrow(() -> new ApiNotPresentException(PlagiarismDetectionApi.class, PROFILE_CORE));

        var modelingExercise = modelingExerciseRepository.findByIdWithStudentParticipationsSubmissionsResultsElseThrow(exerciseId);
        authCheckService.checkHasAtLeastRoleForExerciseElseThrow(Role.INSTRUCTOR, modelingExercise, null);
        long start = System.nanoTime();
        log.info("Started manual plagiarism checks for modeling exercise: exerciseId={}.", exerciseId);
        PlagiarismDetectionConfigHelper.updateWithTemporaryParameters(modelingExercise, similarityThreshold, minimumScore, minimumSize);
        var plagiarismResult = api.checkModelingExercise(modelingExercise);
        log.info("Finished manual plagiarism checks for modeling exercise: exerciseId={}, elapsed={}.", exerciseId, TimeLogUtil.formatDurationFrom(start));

        return buildPlagiarismResultResponse(plagiarismResult);
    }

    /**
=======
>>>>>>> 535e60bb
     * PUT modeling-exercises/{exerciseId}/re-evaluate : Re-evaluates and updates an existing modelingExercise.
     *
     * @param exerciseId                                  of the exercise
     * @param modelingExercise                            the modelingExercise to re-evaluate and update
     * @param deleteFeedbackAfterGradingInstructionUpdate boolean flag that indicates whether the associated feedback should be deleted or not
     * @return the ResponseEntity with status 200 (OK) and with body the updated modelingExercise, or
     *         with status 400 (Bad Request) if the modelingExercise is not valid, or with status 409 (Conflict)
     *         if given exerciseId is not same as in the object of the request body, or with status 500 (Internal
     *         Server Error) if the modelingExercise couldn't be updated
     * @throws URISyntaxException if the Location URI syntax is incorrect
     */
    @PutMapping("modeling-exercises/{exerciseId}/re-evaluate")
    @EnforceAtLeastEditor
    public ResponseEntity<ModelingExercise> reEvaluateAndUpdateModelingExercise(@PathVariable long exerciseId, @RequestBody ModelingExercise modelingExercise,
            @RequestParam(value = "deleteFeedback", required = false) Boolean deleteFeedbackAfterGradingInstructionUpdate) throws URISyntaxException {
        log.debug("REST request to re-evaluate ModelingExercise : {}", modelingExercise);

        modelingExerciseRepository.findByIdWithStudentParticipationsSubmissionsResultsElseThrow(exerciseId);

        authCheckService.checkGivenExerciseIdSameForExerciseInRequestBodyElseThrow(exerciseId, modelingExercise);

        var user = userRepository.getUserWithGroupsAndAuthorities();
        // make sure the course actually exists
        var course = courseRepository.findByIdElseThrow(modelingExercise.getCourseViaExerciseGroupOrCourseMember().getId());
        authCheckService.checkHasAtLeastRoleInCourseElseThrow(Role.EDITOR, course, user);

        exerciseService.reEvaluateExercise(modelingExercise, deleteFeedbackAfterGradingInstructionUpdate);

        return updateModelingExercise(modelingExercise, null);
    }
}<|MERGE_RESOLUTION|>--- conflicted
+++ resolved
@@ -37,7 +37,6 @@
 import de.tum.cit.aet.artemis.core.domain.User;
 import de.tum.cit.aet.artemis.core.dto.SearchResultPageDTO;
 import de.tum.cit.aet.artemis.core.dto.pageablesearch.SearchTermPageableSearchDTO;
-import de.tum.cit.aet.artemis.core.exception.ApiNotPresentException;
 import de.tum.cit.aet.artemis.core.exception.BadRequestAlertException;
 import de.tum.cit.aet.artemis.core.exception.ConflictException;
 import de.tum.cit.aet.artemis.core.repository.CourseRepository;
@@ -62,14 +61,6 @@
 import de.tum.cit.aet.artemis.modeling.repository.ModelingExerciseRepository;
 import de.tum.cit.aet.artemis.modeling.service.ModelingExerciseImportService;
 import de.tum.cit.aet.artemis.modeling.service.ModelingExerciseService;
-<<<<<<< HEAD
-import de.tum.cit.aet.artemis.plagiarism.api.PlagiarismDetectionApi;
-import de.tum.cit.aet.artemis.plagiarism.api.PlagiarismResultApi;
-import de.tum.cit.aet.artemis.plagiarism.domain.PlagiarismDetectionConfigHelper;
-import de.tum.cit.aet.artemis.plagiarism.domain.modeling.ModelingPlagiarismResult;
-import de.tum.cit.aet.artemis.plagiarism.dto.PlagiarismResultDTO;
-=======
->>>>>>> 535e60bb
 
 /**
  * REST controller for managing ModelingExercise.
@@ -104,11 +95,6 @@
 
     private final ExerciseDeletionService exerciseDeletionService;
 
-<<<<<<< HEAD
-    private final Optional<PlagiarismResultApi> plagiarismResultApi;
-
-=======
->>>>>>> 535e60bb
     private final ModelingExerciseImportService modelingExerciseImportService;
 
     private final SubmissionExportService modelingSubmissionExportService;
@@ -117,11 +103,6 @@
 
     private final GradingCriterionRepository gradingCriterionRepository;
 
-<<<<<<< HEAD
-    private final Optional<PlagiarismDetectionApi> plagiarismDetectionApi;
-
-=======
->>>>>>> 535e60bb
     private final ChannelService channelService;
 
     private final ChannelRepository channelRepository;
@@ -130,25 +111,14 @@
 
     public ModelingExerciseResource(ModelingExerciseRepository modelingExerciseRepository, UserRepository userRepository, CourseService courseService,
             AuthorizationCheckService authCheckService, CourseRepository courseRepository, ParticipationRepository participationRepository,
-<<<<<<< HEAD
-            ModelingExerciseService modelingExerciseService, ExerciseDeletionService exerciseDeletionService, Optional<PlagiarismResultApi> plagiarismResultApi,
-            ModelingExerciseImportService modelingExerciseImportService, SubmissionExportService modelingSubmissionExportService, ExerciseService exerciseService,
-            GroupNotificationScheduleService groupNotificationScheduleService, GradingCriterionRepository gradingCriterionRepository,
-            Optional<PlagiarismDetectionApi> plagiarismDetectionApi, ChannelService channelService, ChannelRepository channelRepository,
-=======
             ModelingExerciseService modelingExerciseService, ExerciseDeletionService exerciseDeletionService, ModelingExerciseImportService modelingExerciseImportService,
             SubmissionExportService modelingSubmissionExportService, ExerciseService exerciseService, GroupNotificationScheduleService groupNotificationScheduleService,
             GradingCriterionRepository gradingCriterionRepository, ChannelService channelService, ChannelRepository channelRepository,
->>>>>>> 535e60bb
             Optional<CompetencyProgressApi> competencyProgressApi) {
         this.modelingExerciseRepository = modelingExerciseRepository;
         this.courseService = courseService;
         this.modelingExerciseService = modelingExerciseService;
         this.exerciseDeletionService = exerciseDeletionService;
-<<<<<<< HEAD
-        this.plagiarismResultApi = plagiarismResultApi;
-=======
->>>>>>> 535e60bb
         this.modelingExerciseImportService = modelingExerciseImportService;
         this.modelingSubmissionExportService = modelingSubmissionExportService;
         this.userRepository = userRepository;
@@ -158,10 +128,6 @@
         this.groupNotificationScheduleService = groupNotificationScheduleService;
         this.exerciseService = exerciseService;
         this.gradingCriterionRepository = gradingCriterionRepository;
-<<<<<<< HEAD
-        this.plagiarismDetectionApi = plagiarismDetectionApi;
-=======
->>>>>>> 535e60bb
         this.channelService = channelService;
         this.channelRepository = channelRepository;
         this.competencyProgressApi = competencyProgressApi;
@@ -402,60 +368,6 @@
     }
 
     /**
-<<<<<<< HEAD
-     * GET modeling-exercises/{exerciseId}/plagiarism-result
-     * <p>
-     * Return the latest plagiarism result or null, if no plagiarism was detected for this exercise yet.
-     *
-     * @param exerciseId ID of the modeling exercise for which the plagiarism result should be returned
-     * @return The ResponseEntity with status 200 (Ok) or with status 400 (Bad Request) if the
-     *         parameters are invalid
-     */
-    @GetMapping("modeling-exercises/{exerciseId}/plagiarism-result")
-    @EnforceAtLeastEditor
-    public ResponseEntity<PlagiarismResultDTO<ModelingPlagiarismResult>> getPlagiarismResult(@PathVariable long exerciseId) {
-        log.debug("REST request to get the latest plagiarism result for the modeling exercise with id: {}", exerciseId);
-        PlagiarismResultApi api = plagiarismResultApi.orElseThrow(() -> new ApiNotPresentException(PlagiarismResultApi.class, PROFILE_CORE));
-
-        ModelingExercise modelingExercise = modelingExerciseRepository.findByIdWithStudentParticipationsSubmissionsResultsElseThrow(exerciseId);
-        authCheckService.checkHasAtLeastRoleForExerciseElseThrow(Role.EDITOR, modelingExercise, null);
-        var plagiarismResult = (ModelingPlagiarismResult) api.findFirstWithComparisonsByExerciseIdOrderByLastModifiedDateDescOrNull(modelingExercise.getId());
-        api.prepareResultForClient(plagiarismResult);
-        return buildPlagiarismResultResponse(plagiarismResult);
-    }
-
-    /**
-     * GET modeling-exercises/{exerciseId}/check-plagiarism
-     * <p>
-     * Start the automated plagiarism detection for the given exercise and return its result.
-     *
-     * @param exerciseId          for which all submission should be checked
-     * @param similarityThreshold ignore comparisons whose similarity is below this threshold (in % between 0 and 100)
-     * @param minimumScore        consider only submissions whose score is greater or equal to this value
-     * @param minimumSize         consider only submissions whose size is greater or equal to this value
-     * @return the ResponseEntity with status 200 (OK) and the list of at most 500 pair-wise submissions with a similarity above the given threshold (e.g. 50%).
-     */
-    @GetMapping("modeling-exercises/{exerciseId}/check-plagiarism")
-    @FeatureToggle(Feature.PlagiarismChecks)
-    @EnforceAtLeastInstructor
-    public ResponseEntity<PlagiarismResultDTO<ModelingPlagiarismResult>> checkPlagiarism(@PathVariable long exerciseId, @RequestParam int similarityThreshold,
-            @RequestParam int minimumScore, @RequestParam int minimumSize) {
-        PlagiarismDetectionApi api = plagiarismDetectionApi.orElseThrow(() -> new ApiNotPresentException(PlagiarismDetectionApi.class, PROFILE_CORE));
-
-        var modelingExercise = modelingExerciseRepository.findByIdWithStudentParticipationsSubmissionsResultsElseThrow(exerciseId);
-        authCheckService.checkHasAtLeastRoleForExerciseElseThrow(Role.INSTRUCTOR, modelingExercise, null);
-        long start = System.nanoTime();
-        log.info("Started manual plagiarism checks for modeling exercise: exerciseId={}.", exerciseId);
-        PlagiarismDetectionConfigHelper.updateWithTemporaryParameters(modelingExercise, similarityThreshold, minimumScore, minimumSize);
-        var plagiarismResult = api.checkModelingExercise(modelingExercise);
-        log.info("Finished manual plagiarism checks for modeling exercise: exerciseId={}, elapsed={}.", exerciseId, TimeLogUtil.formatDurationFrom(start));
-
-        return buildPlagiarismResultResponse(plagiarismResult);
-    }
-
-    /**
-=======
->>>>>>> 535e60bb
      * PUT modeling-exercises/{exerciseId}/re-evaluate : Re-evaluates and updates an existing modelingExercise.
      *
      * @param exerciseId                                  of the exercise
