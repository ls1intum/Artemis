package de.tum.cit.aet.artemis.modeling.web;

import static de.tum.cit.aet.artemis.core.config.Constants.PROFILE_CORE;
import static de.tum.cit.aet.artemis.plagiarism.web.PlagiarismResultResponseBuilder.buildPlagiarismResultResponse;

import java.net.URI;
import java.net.URISyntaxException;
import java.nio.file.Path;
import java.util.List;
import java.util.Objects;
import java.util.Optional;
import java.util.Set;

import org.slf4j.Logger;
import org.slf4j.LoggerFactory;
import org.springframework.beans.factory.annotation.Value;
import org.springframework.context.annotation.Profile;
import org.springframework.core.io.Resource;
import org.springframework.http.ResponseEntity;
import org.springframework.web.bind.annotation.DeleteMapping;
import org.springframework.web.bind.annotation.GetMapping;
import org.springframework.web.bind.annotation.PathVariable;
import org.springframework.web.bind.annotation.PostMapping;
import org.springframework.web.bind.annotation.PutMapping;
import org.springframework.web.bind.annotation.RequestBody;
import org.springframework.web.bind.annotation.RequestMapping;
import org.springframework.web.bind.annotation.RequestParam;
import org.springframework.web.bind.annotation.RestController;

import de.tum.cit.aet.artemis.assessment.domain.GradingCriterion;
import de.tum.cit.aet.artemis.assessment.repository.GradingCriterionRepository;
import de.tum.cit.aet.artemis.atlas.api.CompetencyProgressApi;
import de.tum.cit.aet.artemis.communication.domain.conversation.Channel;
import de.tum.cit.aet.artemis.communication.repository.conversation.ChannelRepository;
import de.tum.cit.aet.artemis.communication.service.conversation.ChannelService;
import de.tum.cit.aet.artemis.communication.service.notifications.GroupNotificationScheduleService;
import de.tum.cit.aet.artemis.core.domain.Course;
import de.tum.cit.aet.artemis.core.domain.User;
import de.tum.cit.aet.artemis.core.dto.SearchResultPageDTO;
import de.tum.cit.aet.artemis.core.dto.pageablesearch.SearchTermPageableSearchDTO;
import de.tum.cit.aet.artemis.core.exception.ApiNotPresentException;
import de.tum.cit.aet.artemis.core.exception.BadRequestAlertException;
import de.tum.cit.aet.artemis.core.exception.ConflictException;
import de.tum.cit.aet.artemis.core.repository.CourseRepository;
import de.tum.cit.aet.artemis.core.repository.UserRepository;
import de.tum.cit.aet.artemis.core.security.Role;
import de.tum.cit.aet.artemis.core.security.annotations.EnforceAtLeastEditor;
import de.tum.cit.aet.artemis.core.security.annotations.EnforceAtLeastInstructor;
import de.tum.cit.aet.artemis.core.security.annotations.EnforceAtLeastTutor;
import de.tum.cit.aet.artemis.core.service.AuthorizationCheckService;
import de.tum.cit.aet.artemis.core.service.CourseService;
import de.tum.cit.aet.artemis.core.service.feature.Feature;
import de.tum.cit.aet.artemis.core.service.feature.FeatureToggle;
import de.tum.cit.aet.artemis.core.util.HeaderUtil;
import de.tum.cit.aet.artemis.core.util.ResponseUtil;
import de.tum.cit.aet.artemis.core.util.TimeLogUtil;
import de.tum.cit.aet.artemis.exercise.domain.Exercise;
import de.tum.cit.aet.artemis.exercise.dto.SubmissionExportOptionsDTO;
import de.tum.cit.aet.artemis.exercise.repository.ParticipationRepository;
import de.tum.cit.aet.artemis.exercise.service.ExerciseDeletionService;
import de.tum.cit.aet.artemis.exercise.service.ExerciseService;
import de.tum.cit.aet.artemis.exercise.service.SubmissionExportService;
import de.tum.cit.aet.artemis.modeling.domain.ModelingExercise;
import de.tum.cit.aet.artemis.modeling.repository.ModelingExerciseRepository;
import de.tum.cit.aet.artemis.modeling.service.ModelingExerciseImportService;
import de.tum.cit.aet.artemis.modeling.service.ModelingExerciseService;
import de.tum.cit.aet.artemis.plagiarism.api.PlagiarismDetectionApi;
import de.tum.cit.aet.artemis.plagiarism.api.PlagiarismPostApi;
import de.tum.cit.aet.artemis.plagiarism.api.PlagiarismResultApi;
import de.tum.cit.aet.artemis.plagiarism.domain.PlagiarismDetectionConfigHelper;
import de.tum.cit.aet.artemis.plagiarism.domain.modeling.ModelingPlagiarismResult;
import de.tum.cit.aet.artemis.plagiarism.dto.PlagiarismResultDTO;

/**
 * REST controller for managing ModelingExercise.
 */
@Profile(PROFILE_CORE)
@RestController
@RequestMapping("api/")
public class ModelingExerciseResource {

    private static final Logger log = LoggerFactory.getLogger(ModelingExerciseResource.class);

    private static final String ENTITY_NAME = "modelingExercise";

    @Value("${jhipster.clientApp.name}")
    private String applicationName;

    private final ModelingExerciseRepository modelingExerciseRepository;

    private final UserRepository userRepository;

    private final CourseRepository courseRepository;

    private final CourseService courseService;

    private final ParticipationRepository participationRepository;

    private final AuthorizationCheckService authCheckService;

    private final ModelingExerciseService modelingExerciseService;

    private final ExerciseService exerciseService;

    private final ExerciseDeletionService exerciseDeletionService;

    private final Optional<PlagiarismResultApi> plagiarismResultApi;

    private final ModelingExerciseImportService modelingExerciseImportService;

    private final SubmissionExportService modelingSubmissionExportService;

    private final GroupNotificationScheduleService groupNotificationScheduleService;

    private final GradingCriterionRepository gradingCriterionRepository;

    private final Optional<PlagiarismDetectionApi> plagiarismDetectionApi;

    private final ChannelService channelService;

    private final ChannelRepository channelRepository;

    private final Optional<CompetencyProgressApi> competencyProgressApi;

    public ModelingExerciseResource(ModelingExerciseRepository modelingExerciseRepository, UserRepository userRepository, CourseService courseService,
            AuthorizationCheckService authCheckService, CourseRepository courseRepository, ParticipationRepository participationRepository,
            ModelingExerciseService modelingExerciseService, ExerciseDeletionService exerciseDeletionService, Optional<PlagiarismResultApi> plagiarismResultApi,
            ModelingExerciseImportService modelingExerciseImportService, SubmissionExportService modelingSubmissionExportService, ExerciseService exerciseService,
            GroupNotificationScheduleService groupNotificationScheduleService, GradingCriterionRepository gradingCriterionRepository,
<<<<<<< HEAD
            Optional<PlagiarismDetectionApi> plagiarismDetectionApi, ChannelService channelService, ChannelRepository channelRepository,
            CompetencyProgressApi competencyProgressApi) {
=======
            PlagiarismDetectionService plagiarismDetectionService, ChannelService channelService, ChannelRepository channelRepository,
            Optional<CompetencyProgressApi> competencyProgressApi) {
>>>>>>> e3eaaa27
        this.modelingExerciseRepository = modelingExerciseRepository;
        this.courseService = courseService;
        this.modelingExerciseService = modelingExerciseService;
        this.exerciseDeletionService = exerciseDeletionService;
        this.plagiarismResultApi = plagiarismResultApi;
        this.modelingExerciseImportService = modelingExerciseImportService;
        this.modelingSubmissionExportService = modelingSubmissionExportService;
        this.userRepository = userRepository;
        this.courseRepository = courseRepository;
        this.participationRepository = participationRepository;
        this.authCheckService = authCheckService;
        this.groupNotificationScheduleService = groupNotificationScheduleService;
        this.exerciseService = exerciseService;
        this.gradingCriterionRepository = gradingCriterionRepository;
        this.plagiarismDetectionApi = plagiarismDetectionApi;
        this.channelService = channelService;
        this.channelRepository = channelRepository;
        this.competencyProgressApi = competencyProgressApi;
    }

    // TODO: most of these calls should be done in the context of a course

    /**
     * POST modeling-exercises : Create a new modelingExercise.
     *
     * @param modelingExercise the modelingExercise to create
     * @return the ResponseEntity with status 201 (Created) and with body the new modelingExercise, or with status 400 (Bad Request) if the modelingExercise has already an ID
     * @throws URISyntaxException if the Location URI syntax is incorrect
     */
    // TODO: we should add courses/{courseId} here
    @PostMapping("modeling-exercises")
    @EnforceAtLeastEditor
    public ResponseEntity<ModelingExercise> createModelingExercise(@RequestBody ModelingExercise modelingExercise) throws URISyntaxException {
        log.debug("REST request to save ModelingExercise : {}", modelingExercise);
        if (modelingExercise.getId() != null) {
            throw new BadRequestAlertException("A new modeling exercise cannot already have an ID", ENTITY_NAME, "idExists");
        }
        if (modelingExercise.getTitle() == null) {
            throw new BadRequestAlertException("A new modeling exercise needs a title", ENTITY_NAME, "missingtitle");
        }
        // validates general settings: points, dates
        modelingExercise.validateGeneralSettings();
        // Valid exercises have set either a course or an exerciseGroup
        modelingExercise.checkCourseAndExerciseGroupExclusivity(ENTITY_NAME);

        // Retrieve the course over the exerciseGroup or the given courseId
        Course course = courseService.retrieveCourseOverExerciseGroupOrCourseId(modelingExercise);
        // Check that the user is authorized to create the exercise
        authCheckService.checkHasAtLeastRoleInCourseElseThrow(Role.EDITOR, course, null);

        ModelingExercise result = exerciseService.saveWithCompetencyLinks(modelingExercise, modelingExerciseRepository::save);

        channelService.createExerciseChannel(result, Optional.ofNullable(modelingExercise.getChannelName()));
        modelingExerciseService.scheduleOperations(result.getId());
        groupNotificationScheduleService.checkNotificationsForNewExerciseAsync(modelingExercise);
        competencyProgressApi.ifPresent(api -> api.updateProgressByLearningObjectAsync(result));

        return ResponseEntity.created(new URI("/api/modeling-exercises/" + result.getId())).body(result);
    }

    /**
     * Search for all modeling exercises by id, title and course title. The result is pageable since there might be hundreds
     * of exercises in the DB.
     *
     * @param search         The pageable search containing the page size, page number and query string
     * @param isCourseFilter Whether to search in the courses for exercises
     * @param isExamFilter   Whether to search in the groups for exercises
     * @return The desired page, sorted and matching the given query
     */
    @GetMapping("modeling-exercises")
    @EnforceAtLeastEditor
    public ResponseEntity<SearchResultPageDTO<ModelingExercise>> getAllExercisesOnPage(SearchTermPageableSearchDTO<String> search,
            @RequestParam(defaultValue = "true") boolean isCourseFilter, @RequestParam(defaultValue = "true") boolean isExamFilter) {
        final var user = userRepository.getUserWithGroupsAndAuthorities();
        return ResponseEntity.ok(modelingExerciseService.getAllOnPageWithSize(search, isCourseFilter, isExamFilter, user));
    }

    /**
     * PUT modeling-exercises : Updates an existing modelingExercise.
     *
     * @param modelingExercise the modelingExercise to update
     * @param notificationText the text shown to students
     * @return the ResponseEntity with status 200 (OK) and with body the updated modelingExercise, or with status 400 (Bad Request) if the modelingExercise is not valid, or with
     *         status 500 (Internal Server Error) if the modelingExercise couldn't be updated
     * @throws URISyntaxException if the Location URI syntax is incorrect
     */
    @PutMapping("modeling-exercises")
    @EnforceAtLeastEditor
    public ResponseEntity<ModelingExercise> updateModelingExercise(@RequestBody ModelingExercise modelingExercise,
            @RequestParam(value = "notificationText", required = false) String notificationText) throws URISyntaxException {
        log.debug("REST request to update ModelingExercise : {}", modelingExercise);
        if (modelingExercise.getId() == null) {
            return createModelingExercise(modelingExercise);
        }
        // validates general settings: points, dates
        modelingExercise.validateGeneralSettings();
        // Valid exercises have set either a course or an exerciseGroup
        modelingExercise.checkCourseAndExerciseGroupExclusivity(ENTITY_NAME);

        // Check that the user is authorized to update the exercise
        var user = userRepository.getUserWithGroupsAndAuthorities();
        // Important: use the original exercise for permission check
        final ModelingExercise modelingExerciseBeforeUpdate = modelingExerciseRepository.findWithEagerCompetenciesByIdElseThrow(modelingExercise.getId());
        authCheckService.checkHasAtLeastRoleForExerciseElseThrow(Role.EDITOR, modelingExerciseBeforeUpdate, user);

        // Forbid changing the course the exercise belongs to.
        if (!Objects.equals(modelingExerciseBeforeUpdate.getCourseViaExerciseGroupOrCourseMember().getId(), modelingExercise.getCourseViaExerciseGroupOrCourseMember().getId())) {
            throw new ConflictException("Exercise course id does not match the stored course id", ENTITY_NAME, "cannotChangeCourseId");
        }

        // Forbid conversion between normal course exercise and exam exercise
        exerciseService.checkForConversionBetweenExamAndCourseExercise(modelingExercise, modelingExerciseBeforeUpdate, ENTITY_NAME);

        channelService.updateExerciseChannel(modelingExerciseBeforeUpdate, modelingExercise);

        ModelingExercise updatedModelingExercise = exerciseService.saveWithCompetencyLinks(modelingExercise, modelingExerciseRepository::save);

        exerciseService.logUpdate(modelingExercise, modelingExercise.getCourseViaExerciseGroupOrCourseMember(), user);
        exerciseService.updatePointsInRelatedParticipantScores(modelingExerciseBeforeUpdate, updatedModelingExercise);

        participationRepository.removeIndividualDueDatesIfBeforeDueDate(updatedModelingExercise, modelingExerciseBeforeUpdate.getDueDate());
        modelingExerciseService.scheduleOperations(updatedModelingExercise.getId());
        exerciseService.checkExampleSubmissions(updatedModelingExercise);

        exerciseService.notifyAboutExerciseChanges(modelingExerciseBeforeUpdate, updatedModelingExercise, notificationText);

        competencyProgressApi.ifPresent(api -> api.updateProgressForUpdatedLearningObjectAsync(modelingExerciseBeforeUpdate, Optional.of(modelingExercise)));

        return ResponseEntity.ok(updatedModelingExercise);
    }

    /**
     * GET /courses/:courseId/modeling-exercises : get all the exercises.
     *
     * @param courseId the id of the course
     * @return the ResponseEntity with status 200 (OK) and the list of modelingExercises in body
     */
    @GetMapping("courses/{courseId}/modeling-exercises")
    @EnforceAtLeastTutor
    public ResponseEntity<List<ModelingExercise>> getModelingExercisesForCourse(@PathVariable Long courseId) {
        log.debug("REST request to get all ModelingExercises for the course with id : {}", courseId);
        Course course = courseRepository.findByIdElseThrow(courseId);
        authCheckService.checkHasAtLeastRoleInCourseElseThrow(Role.TEACHING_ASSISTANT, course, null);
        List<ModelingExercise> exercises = modelingExerciseRepository.findByCourseIdWithCategories(courseId);
        for (Exercise exercise : exercises) {
            // not required in the returned json body
            exercise.setStudentParticipations(null);
            exercise.setCourse(null);
        }
        return ResponseEntity.ok().body(exercises);
    }

    private ModelingExercise findModelingExercise(Long exerciseId, boolean includePlagiarismDetectionConfig) {
        if (includePlagiarismDetectionConfig) {
            var modelingExercise = modelingExerciseRepository.findWithEagerExampleSubmissionsAndCompetenciesAndPlagiarismDetectionConfigByIdElseThrow(exerciseId);
            PlagiarismDetectionConfigHelper.createAndSaveDefaultIfNullAndCourseExercise(modelingExercise, modelingExerciseRepository);
            return modelingExercise;
        }
        return modelingExerciseRepository.findWithEagerExampleSubmissionsAndCompetenciesByIdElseThrow(exerciseId);
    }

    /**
     * GET modeling-exercises/:exerciseId : get the "id" modelingExercise.
     *
     * @param exerciseId                    the id of the modelingExercise to retrieve
     * @param withPlagiarismDetectionConfig boolean flag whether to include the plagiarism detection config of the exercise
     * @return the ResponseEntity with status 200 (OK) and with body the modelingExercise, or with status 404 (Not Found)
     */
    @GetMapping("modeling-exercises/{exerciseId}")
    @EnforceAtLeastTutor
    public ResponseEntity<ModelingExercise> getModelingExercise(@PathVariable Long exerciseId, @RequestParam(defaultValue = "false") boolean withPlagiarismDetectionConfig) {
        log.debug("REST request to get ModelingExercise : {}", exerciseId);
        var modelingExercise = findModelingExercise(exerciseId, withPlagiarismDetectionConfig);
        authCheckService.checkHasAtLeastRoleForExerciseElseThrow(Role.TEACHING_ASSISTANT, modelingExercise, null);
        Set<GradingCriterion> gradingCriteria = gradingCriterionRepository.findByExerciseIdWithEagerGradingCriteria(exerciseId);
        modelingExercise.setGradingCriteria(gradingCriteria);

        exerciseService.checkExerciseIfStructuredGradingInstructionFeedbackUsed(gradingCriteria, modelingExercise);

        if (modelingExercise.isCourseExercise()) {
            Channel channel = channelRepository.findChannelByExerciseId(modelingExercise.getId());
            if (channel != null) {
                modelingExercise.setChannelName(channel.getName());
            }
        }

        return ResponseEntity.ok().body(modelingExercise);
    }

    /**
     * DELETE modeling-exercises/:id : delete the "id" modelingExercise.
     *
     * @param exerciseId the id of the modelingExercise to delete
     * @return the ResponseEntity with status 200 (OK)
     */
    @DeleteMapping("modeling-exercises/{exerciseId}")
    @EnforceAtLeastInstructor
    public ResponseEntity<Void> deleteModelingExercise(@PathVariable Long exerciseId) {
        log.info("REST request to delete ModelingExercise : {}", exerciseId);
        var modelingExercise = modelingExerciseRepository.findByIdElseThrow(exerciseId);

        modelingExerciseService.cancelScheduledOperations(exerciseId);

        User user = userRepository.getUserWithGroupsAndAuthorities();
        authCheckService.checkHasAtLeastRoleForExerciseElseThrow(Role.INSTRUCTOR, modelingExercise, user);
        // note: we use the exercise service here, because this one makes sure to clean up all lazy references correctly.
        exerciseService.logDeletion(modelingExercise, modelingExercise.getCourseViaExerciseGroupOrCourseMember(), user);
        exerciseDeletionService.delete(exerciseId, false, false);
        return ResponseEntity.ok().headers(HeaderUtil.createEntityDeletionAlert(applicationName, true, ENTITY_NAME, modelingExercise.getTitle())).build();
    }

    /**
     * POST modeling-exercises/import: Imports an existing modeling exercise into an existing course
     * <p>
     * This will import the whole exercise except for the participations and Dates.
     * Referenced entities will get cloned and assigned a new id.
     * Uses {@link ModelingExerciseImportService}.
     *
     * @param sourceExerciseId The ID of the original exercise which should get imported
     * @param importedExercise The new exercise containing values that should get overwritten in the imported exercise, s.a. the title or difficulty
     * @return The imported exercise (200), a not found error (404) if the template does not exist, or a forbidden error
     *         (403) if the user is not at least an instructor in the target course.
     * @throws URISyntaxException When the URI of the response entity is invalid
     */
    @PostMapping("modeling-exercises/import/{sourceExerciseId}")
    @EnforceAtLeastEditor
    public ResponseEntity<ModelingExercise> importExercise(@PathVariable long sourceExerciseId, @RequestBody ModelingExercise importedExercise) throws URISyntaxException {
        if (sourceExerciseId <= 0 || (importedExercise.getCourseViaExerciseGroupOrCourseMember() == null && importedExercise.getExerciseGroup() == null)) {
            log.debug("Either the courseId or exerciseGroupId must be set for an import");
            throw new BadRequestAlertException("Either the courseId or exerciseGroupId must be set for an import", ENTITY_NAME, "noCourseIdOrExerciseGroupId");
        }
        importedExercise.checkCourseAndExerciseGroupExclusivity(ENTITY_NAME);
        final var user = userRepository.getUserWithGroupsAndAuthorities();
        final var originalModelingExercise = modelingExerciseRepository.findByIdWithExampleSubmissionsAndResultsAndPlagiarismDetectionConfigElseThrow(sourceExerciseId);
        authCheckService.checkHasAtLeastRoleForExerciseElseThrow(Role.EDITOR, importedExercise, user);
        authCheckService.checkHasAtLeastRoleForExerciseElseThrow(Role.EDITOR, originalModelingExercise, user);
        // validates general settings: points, dates
        importedExercise.validateGeneralSettings();

        final var newModelingExercise = modelingExerciseImportService.importModelingExercise(originalModelingExercise, importedExercise);
        ModelingExercise result = modelingExerciseRepository.save(newModelingExercise);
        modelingExerciseService.scheduleOperations(result.getId());
        return ResponseEntity.created(new URI("/api/modeling-exercises/" + newModelingExercise.getId())).body(newModelingExercise);
    }

    /**
     * POST modeling-exercises/:exerciseId/export-submissions : sends exercise submissions as zip
     *
     * @param exerciseId              the id of the exercise to get the repos from
     * @param submissionExportOptions the options that should be used for the export
     * @return ResponseEntity with status
     */
    @PostMapping("modeling-exercises/{exerciseId}/export-submissions")
    @EnforceAtLeastTutor
    @FeatureToggle(Feature.Exports)
    public ResponseEntity<Resource> exportSubmissions(@PathVariable long exerciseId, @RequestBody SubmissionExportOptionsDTO submissionExportOptions) {
        ModelingExercise modelingExercise = modelingExerciseRepository.findByIdElseThrow(exerciseId);

        authCheckService.checkHasAtLeastRoleForExerciseElseThrow(Role.TEACHING_ASSISTANT, modelingExercise, null);

        // TAs are not allowed to download all participations
        if (submissionExportOptions.isExportAllParticipants()) {
            authCheckService.checkHasAtLeastRoleInCourseElseThrow(Role.INSTRUCTOR, modelingExercise.getCourseViaExerciseGroupOrCourseMember(), null);
        }

        Path zipFilePath = modelingSubmissionExportService.exportStudentSubmissionsElseThrow(exerciseId, submissionExportOptions);
        return ResponseUtil.ok(zipFilePath);
    }

    /**
     * GET modeling-exercises/{exerciseId}/plagiarism-result
     * <p>
     * Return the latest plagiarism result or null, if no plagiarism was detected for this exercise yet.
     *
     * @param exerciseId ID of the modeling exercise for which the plagiarism result should be returned
     * @return The ResponseEntity with status 200 (Ok) or with status 400 (Bad Request) if the
     *         parameters are invalid
     */
    @GetMapping("modeling-exercises/{exerciseId}/plagiarism-result")
    @EnforceAtLeastEditor
    public ResponseEntity<PlagiarismResultDTO<ModelingPlagiarismResult>> getPlagiarismResult(@PathVariable long exerciseId) {
        log.debug("REST request to get the latest plagiarism result for the modeling exercise with id: {}", exerciseId);
        var api = plagiarismResultApi.orElseThrow(() -> new ApiNotPresentException(PlagiarismPostApi.class, PROFILE_CORE));

        ModelingExercise modelingExercise = modelingExerciseRepository.findByIdWithStudentParticipationsSubmissionsResultsElseThrow(exerciseId);
        authCheckService.checkHasAtLeastRoleForExerciseElseThrow(Role.EDITOR, modelingExercise, null);
        var plagiarismResult = (ModelingPlagiarismResult) api.findFirstWithComparisonsByExerciseIdOrderByLastModifiedDateDescOrNull(modelingExercise.getId());
        api.prepareResultForClient(plagiarismResult);
        return buildPlagiarismResultResponse(plagiarismResult);
    }

    /**
     * GET modeling-exercises/{exerciseId}/check-plagiarism
     * <p>
     * Start the automated plagiarism detection for the given exercise and return its result.
     *
     * @param exerciseId          for which all submission should be checked
     * @param similarityThreshold ignore comparisons whose similarity is below this threshold (in % between 0 and 100)
     * @param minimumScore        consider only submissions whose score is greater or equal to this value
     * @param minimumSize         consider only submissions whose size is greater or equal to this value
     * @return the ResponseEntity with status 200 (OK) and the list of at most 500 pair-wise submissions with a similarity above the given threshold (e.g. 50%).
     */
    @GetMapping("modeling-exercises/{exerciseId}/check-plagiarism")
    @FeatureToggle(Feature.PlagiarismChecks)
    @EnforceAtLeastInstructor
    public ResponseEntity<PlagiarismResultDTO<ModelingPlagiarismResult>> checkPlagiarism(@PathVariable long exerciseId, @RequestParam int similarityThreshold,
            @RequestParam int minimumScore, @RequestParam int minimumSize) {
        var api = plagiarismDetectionApi.orElseThrow(() -> new ApiNotPresentException(PlagiarismDetectionApi.class, PROFILE_CORE));

        var modelingExercise = modelingExerciseRepository.findByIdWithStudentParticipationsSubmissionsResultsElseThrow(exerciseId);
        authCheckService.checkHasAtLeastRoleForExerciseElseThrow(Role.INSTRUCTOR, modelingExercise, null);
        long start = System.nanoTime();
        log.info("Started manual plagiarism checks for modeling exercise: exerciseId={}.", exerciseId);
        PlagiarismDetectionConfigHelper.updateWithTemporaryParameters(modelingExercise, similarityThreshold, minimumScore, minimumSize);
        var plagiarismResult = api.checkModelingExercise(modelingExercise);
        log.info("Finished manual plagiarism checks for modeling exercise: exerciseId={}, elapsed={}.", exerciseId, TimeLogUtil.formatDurationFrom(start));

        return buildPlagiarismResultResponse(plagiarismResult);
    }

    /**
     * PUT modeling-exercises/{exerciseId}/re-evaluate : Re-evaluates and updates an existing modelingExercise.
     *
     * @param exerciseId                                  of the exercise
     * @param modelingExercise                            the modelingExercise to re-evaluate and update
     * @param deleteFeedbackAfterGradingInstructionUpdate boolean flag that indicates whether the associated feedback should be deleted or not
     * @return the ResponseEntity with status 200 (OK) and with body the updated modelingExercise, or
     *         with status 400 (Bad Request) if the modelingExercise is not valid, or with status 409 (Conflict)
     *         if given exerciseId is not same as in the object of the request body, or with status 500 (Internal
     *         Server Error) if the modelingExercise couldn't be updated
     * @throws URISyntaxException if the Location URI syntax is incorrect
     */
    @PutMapping("modeling-exercises/{exerciseId}/re-evaluate")
    @EnforceAtLeastEditor
    public ResponseEntity<ModelingExercise> reEvaluateAndUpdateModelingExercise(@PathVariable long exerciseId, @RequestBody ModelingExercise modelingExercise,
            @RequestParam(value = "deleteFeedback", required = false) Boolean deleteFeedbackAfterGradingInstructionUpdate) throws URISyntaxException {
        log.debug("REST request to re-evaluate ModelingExercise : {}", modelingExercise);

        modelingExerciseRepository.findByIdWithStudentParticipationsSubmissionsResultsElseThrow(exerciseId);

        authCheckService.checkGivenExerciseIdSameForExerciseInRequestBodyElseThrow(exerciseId, modelingExercise);

        var user = userRepository.getUserWithGroupsAndAuthorities();
        // make sure the course actually exists
        var course = courseRepository.findByIdElseThrow(modelingExercise.getCourseViaExerciseGroupOrCourseMember().getId());
        authCheckService.checkHasAtLeastRoleInCourseElseThrow(Role.EDITOR, course, user);

        exerciseService.reEvaluateExercise(modelingExercise, deleteFeedbackAfterGradingInstructionUpdate);

        return updateModelingExercise(modelingExercise, null);
    }
}<|MERGE_RESOLUTION|>--- conflicted
+++ resolved
@@ -127,13 +127,8 @@
             ModelingExerciseService modelingExerciseService, ExerciseDeletionService exerciseDeletionService, Optional<PlagiarismResultApi> plagiarismResultApi,
             ModelingExerciseImportService modelingExerciseImportService, SubmissionExportService modelingSubmissionExportService, ExerciseService exerciseService,
             GroupNotificationScheduleService groupNotificationScheduleService, GradingCriterionRepository gradingCriterionRepository,
-<<<<<<< HEAD
             Optional<PlagiarismDetectionApi> plagiarismDetectionApi, ChannelService channelService, ChannelRepository channelRepository,
-            CompetencyProgressApi competencyProgressApi) {
-=======
-            PlagiarismDetectionService plagiarismDetectionService, ChannelService channelService, ChannelRepository channelRepository,
             Optional<CompetencyProgressApi> competencyProgressApi) {
->>>>>>> e3eaaa27
         this.modelingExerciseRepository = modelingExerciseRepository;
         this.courseService = courseService;
         this.modelingExerciseService = modelingExerciseService;
