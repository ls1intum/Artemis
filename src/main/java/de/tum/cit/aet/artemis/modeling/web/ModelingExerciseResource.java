package de.tum.cit.aet.artemis.modeling.web;

import static de.tum.cit.aet.artemis.core.config.Constants.PROFILE_CORE;

import java.net.URI;
import java.net.URISyntaxException;
import java.nio.file.Path;
import java.util.List;
import java.util.Objects;
import java.util.Optional;
import java.util.Set;

import org.slf4j.Logger;
import org.slf4j.LoggerFactory;
import org.springframework.beans.factory.annotation.Value;
import org.springframework.context.annotation.Lazy;
import org.springframework.context.annotation.Profile;
import org.springframework.core.io.Resource;
import org.springframework.http.ResponseEntity;
import org.springframework.web.bind.annotation.DeleteMapping;
import org.springframework.web.bind.annotation.GetMapping;
import org.springframework.web.bind.annotation.PathVariable;
import org.springframework.web.bind.annotation.PostMapping;
import org.springframework.web.bind.annotation.PutMapping;
import org.springframework.web.bind.annotation.RequestBody;
import org.springframework.web.bind.annotation.RequestMapping;
import org.springframework.web.bind.annotation.RequestParam;
import org.springframework.web.bind.annotation.RestController;

import de.tum.cit.aet.artemis.assessment.domain.GradingCriterion;
import de.tum.cit.aet.artemis.assessment.repository.GradingCriterionRepository;
import de.tum.cit.aet.artemis.atlas.api.AtlasMLApi;
import de.tum.cit.aet.artemis.atlas.api.CompetencyProgressApi;
import de.tum.cit.aet.artemis.atlas.dto.atlasml.SaveCompetencyRequestDTO.OperationTypeDTO;
import de.tum.cit.aet.artemis.communication.domain.conversation.Channel;
import de.tum.cit.aet.artemis.communication.repository.conversation.ChannelRepository;
import de.tum.cit.aet.artemis.communication.service.conversation.ChannelService;
import de.tum.cit.aet.artemis.communication.service.notifications.GroupNotificationScheduleService;
import de.tum.cit.aet.artemis.core.domain.Course;
import de.tum.cit.aet.artemis.core.domain.User;
import de.tum.cit.aet.artemis.core.dto.SearchResultPageDTO;
import de.tum.cit.aet.artemis.core.dto.pageablesearch.SearchTermPageableSearchDTO;
import de.tum.cit.aet.artemis.core.exception.BadRequestAlertException;
import de.tum.cit.aet.artemis.core.exception.ConflictException;
import de.tum.cit.aet.artemis.core.repository.CourseRepository;
import de.tum.cit.aet.artemis.core.repository.UserRepository;
import de.tum.cit.aet.artemis.core.security.Role;
import de.tum.cit.aet.artemis.core.security.annotations.EnforceAtLeastEditor;
import de.tum.cit.aet.artemis.core.security.annotations.EnforceAtLeastInstructor;
import de.tum.cit.aet.artemis.core.security.annotations.EnforceAtLeastTutor;
import de.tum.cit.aet.artemis.core.service.AuthorizationCheckService;
import de.tum.cit.aet.artemis.core.service.course.CourseService;
import de.tum.cit.aet.artemis.core.service.feature.Feature;
import de.tum.cit.aet.artemis.core.service.feature.FeatureToggle;
import de.tum.cit.aet.artemis.core.util.HeaderUtil;
import de.tum.cit.aet.artemis.core.util.ResponseUtil;
import de.tum.cit.aet.artemis.exercise.domain.Exercise;
import de.tum.cit.aet.artemis.exercise.dto.SubmissionExportOptionsDTO;
import de.tum.cit.aet.artemis.exercise.repository.ParticipationRepository;
import de.tum.cit.aet.artemis.exercise.service.ExerciseDeletionService;
import de.tum.cit.aet.artemis.exercise.service.ExerciseService;
import de.tum.cit.aet.artemis.exercise.service.ExerciseVersionService;
import de.tum.cit.aet.artemis.exercise.service.SubmissionExportService;
import de.tum.cit.aet.artemis.lecture.api.SlideApi;
import de.tum.cit.aet.artemis.modeling.domain.ModelingExercise;
import de.tum.cit.aet.artemis.modeling.repository.ModelingExerciseRepository;
import de.tum.cit.aet.artemis.modeling.service.ModelingExerciseImportService;
import de.tum.cit.aet.artemis.modeling.service.ModelingExerciseService;

/**
 * REST controller for managing ModelingExercise.
 */
@Profile(PROFILE_CORE)
@Lazy
@RestController
@RequestMapping("api/modeling/")
public class ModelingExerciseResource {

    private static final Logger log = LoggerFactory.getLogger(ModelingExerciseResource.class);

    private static final String ENTITY_NAME = "modelingExercise";

    @Value("${jhipster.clientApp.name}")
    private String applicationName;

    private final ModelingExerciseRepository modelingExerciseRepository;

    private final UserRepository userRepository;

    private final CourseRepository courseRepository;

    private final CourseService courseService;

    private final ParticipationRepository participationRepository;

    private final AuthorizationCheckService authCheckService;

    private final ModelingExerciseService modelingExerciseService;

    private final ExerciseService exerciseService;

    private final ExerciseDeletionService exerciseDeletionService;

    private final ModelingExerciseImportService modelingExerciseImportService;

    private final SubmissionExportService modelingSubmissionExportService;

    private final GroupNotificationScheduleService groupNotificationScheduleService;

    private final GradingCriterionRepository gradingCriterionRepository;

    private final ChannelService channelService;

    private final ChannelRepository channelRepository;

    private final Optional<CompetencyProgressApi> competencyProgressApi;

    private final Optional<SlideApi> slideApi;

<<<<<<< HEAD
    private final ExerciseVersionService exerciseVersionService;
=======
    private final Optional<AtlasMLApi> atlasMLApi;
>>>>>>> 406e2e21

    public ModelingExerciseResource(ModelingExerciseRepository modelingExerciseRepository, UserRepository userRepository, CourseService courseService,
            AuthorizationCheckService authCheckService, CourseRepository courseRepository, ParticipationRepository participationRepository,
            ModelingExerciseService modelingExerciseService, ExerciseDeletionService exerciseDeletionService, ModelingExerciseImportService modelingExerciseImportService,
            SubmissionExportService modelingSubmissionExportService, ExerciseService exerciseService, GroupNotificationScheduleService groupNotificationScheduleService,
            GradingCriterionRepository gradingCriterionRepository, ChannelService channelService, ChannelRepository channelRepository,
<<<<<<< HEAD
            Optional<CompetencyProgressApi> competencyProgressApi, Optional<SlideApi> slideApi, ExerciseVersionService exerciseVersionService) {
=======
            Optional<CompetencyProgressApi> competencyProgressApi, Optional<SlideApi> slideApi, Optional<AtlasMLApi> atlasMLApi) {
>>>>>>> 406e2e21
        this.modelingExerciseRepository = modelingExerciseRepository;
        this.courseService = courseService;
        this.modelingExerciseService = modelingExerciseService;
        this.exerciseDeletionService = exerciseDeletionService;
        this.modelingExerciseImportService = modelingExerciseImportService;
        this.modelingSubmissionExportService = modelingSubmissionExportService;
        this.userRepository = userRepository;
        this.courseRepository = courseRepository;
        this.participationRepository = participationRepository;
        this.authCheckService = authCheckService;
        this.groupNotificationScheduleService = groupNotificationScheduleService;
        this.exerciseService = exerciseService;
        this.gradingCriterionRepository = gradingCriterionRepository;
        this.channelService = channelService;
        this.channelRepository = channelRepository;
        this.competencyProgressApi = competencyProgressApi;
        this.slideApi = slideApi;
<<<<<<< HEAD
        this.exerciseVersionService = exerciseVersionService;
=======
        this.atlasMLApi = atlasMLApi;
>>>>>>> 406e2e21
    }

    // TODO: most of these calls should be done in the context of a course

    /**
     * POST modeling-exercises : Create a new modelingExercise.
     *
     * @param modelingExercise the modelingExercise to create
     * @return the ResponseEntity with status 201 (Created) and with body the new modelingExercise, or with status 400 (Bad Request) if the modelingExercise has already an ID
     * @throws URISyntaxException if the Location URI syntax is incorrect
     */
    // TODO: we should add courses/{courseId} here
    @PostMapping("modeling-exercises")
    @EnforceAtLeastEditor
    public ResponseEntity<ModelingExercise> createModelingExercise(@RequestBody ModelingExercise modelingExercise) throws URISyntaxException {
        log.debug("REST request to save ModelingExercise : {}", modelingExercise);
        if (modelingExercise.getId() != null) {
            throw new BadRequestAlertException("A new modeling exercise cannot already have an ID", ENTITY_NAME, "idExists");
        }
        if (modelingExercise.getTitle() == null) {
            throw new BadRequestAlertException("A new modeling exercise needs a title", ENTITY_NAME, "missingtitle");
        }
        // validates general settings: points, dates
        modelingExercise.validateGeneralSettings();
        // Valid exercises have set either a course or an exerciseGroup
        modelingExercise.checkCourseAndExerciseGroupExclusivity(ENTITY_NAME);

        // Retrieve the course over the exerciseGroup or the given courseId
        Course course = courseService.retrieveCourseOverExerciseGroupOrCourseId(modelingExercise);
        // Check that the user is authorized to create the exercise
        authCheckService.checkHasAtLeastRoleInCourseElseThrow(Role.EDITOR, course, null);

        ModelingExercise result = exerciseService.saveWithCompetencyLinks(modelingExercise, modelingExerciseRepository::save);

        channelService.createExerciseChannel(result, Optional.ofNullable(modelingExercise.getChannelName()));
        groupNotificationScheduleService.checkNotificationsForNewExerciseAsync(modelingExercise);
        competencyProgressApi.ifPresent(api -> api.updateProgressByLearningObjectAsync(result));

<<<<<<< HEAD
        exerciseVersionService.createExerciseVersion(result);
=======
        // Notify AtlasML about the new modeling exercise
        atlasMLApi.ifPresent(api -> {
            try {
                api.saveExerciseWithCompetencies(result, OperationTypeDTO.UPDATE);
            }
            catch (Exception e) {
                log.warn("Failed to notify AtlasML about modeling exercise creation: {}", e.getMessage());
            }
        });

>>>>>>> 406e2e21
        return ResponseEntity.created(new URI("/api/modeling-exercises/" + result.getId())).body(result);
    }

    /**
     * Search for all modeling exercises by id, title and course title. The result is pageable since there might be hundreds
     * of exercises in the DB.
     *
     * @param search         The pageable search containing the page size, page number and query string
     * @param isCourseFilter Whether to search in the courses for exercises
     * @param isExamFilter   Whether to search in the groups for exercises
     * @return The desired page, sorted and matching the given query
     */
    @GetMapping("modeling-exercises")
    @EnforceAtLeastEditor
    public ResponseEntity<SearchResultPageDTO<ModelingExercise>> getAllExercisesOnPage(SearchTermPageableSearchDTO<String> search,
            @RequestParam(defaultValue = "true") boolean isCourseFilter, @RequestParam(defaultValue = "true") boolean isExamFilter) {
        final var user = userRepository.getUserWithGroupsAndAuthorities();
        return ResponseEntity.ok(modelingExerciseService.getAllOnPageWithSize(search, isCourseFilter, isExamFilter, user));
    }

    /**
     * PUT modeling-exercises : Updates an existing modelingExercise.
     *
     * @param modelingExercise the modelingExercise to update
     * @param notificationText the text shown to students
     * @return the ResponseEntity with status 200 (OK) and with body the updated modelingExercise, or with status 400 (Bad Request) if the modelingExercise is not valid, or with
     *         status 500 (Internal Server Error) if the modelingExercise couldn't be updated
     * @throws URISyntaxException if the Location URI syntax is incorrect
     */
    @PutMapping("modeling-exercises")
    @EnforceAtLeastEditor
    public ResponseEntity<ModelingExercise> updateModelingExercise(@RequestBody ModelingExercise modelingExercise,
            @RequestParam(value = "notificationText", required = false) String notificationText) throws URISyntaxException {
        log.debug("REST request to update ModelingExercise : {}", modelingExercise);
        if (modelingExercise.getId() == null) {
            return createModelingExercise(modelingExercise);
        }
        // validates general settings: points, dates
        modelingExercise.validateGeneralSettings();
        // Valid exercises have set either a course or an exerciseGroup
        modelingExercise.checkCourseAndExerciseGroupExclusivity(ENTITY_NAME);

        // Check that the user is authorized to update the exercise
        var user = userRepository.getUserWithGroupsAndAuthorities();
        // Important: use the original exercise for permission check
        final ModelingExercise modelingExerciseBeforeUpdate = modelingExerciseRepository.findWithEagerCompetenciesByIdElseThrow(modelingExercise.getId());
        authCheckService.checkHasAtLeastRoleForExerciseElseThrow(Role.EDITOR, modelingExerciseBeforeUpdate, user);

        // Forbid changing the course the exercise belongs to.
        if (!Objects.equals(modelingExerciseBeforeUpdate.getCourseViaExerciseGroupOrCourseMember().getId(), modelingExercise.getCourseViaExerciseGroupOrCourseMember().getId())) {
            throw new ConflictException("Exercise course id does not match the stored course id", ENTITY_NAME, "cannotChangeCourseId");
        }

        // Forbid conversion between normal course exercise and exam exercise
        exerciseService.checkForConversionBetweenExamAndCourseExercise(modelingExercise, modelingExerciseBeforeUpdate, ENTITY_NAME);

        channelService.updateExerciseChannel(modelingExerciseBeforeUpdate, modelingExercise);

        ModelingExercise updatedModelingExercise = exerciseService.saveWithCompetencyLinks(modelingExercise, modelingExerciseRepository::save);

        exerciseService.logUpdate(modelingExercise, modelingExercise.getCourseViaExerciseGroupOrCourseMember(), user);
        exerciseService.updatePointsInRelatedParticipantScores(modelingExerciseBeforeUpdate, updatedModelingExercise);

        participationRepository.removeIndividualDueDatesIfBeforeDueDate(updatedModelingExercise, modelingExerciseBeforeUpdate.getDueDate());
        exerciseService.checkExampleSubmissions(updatedModelingExercise);

        exerciseService.notifyAboutExerciseChanges(modelingExerciseBeforeUpdate, updatedModelingExercise, notificationText);
        slideApi.ifPresent(api -> api.handleDueDateChange(modelingExerciseBeforeUpdate, updatedModelingExercise));

        competencyProgressApi.ifPresent(api -> api.updateProgressForUpdatedLearningObjectAsync(modelingExerciseBeforeUpdate, Optional.of(modelingExercise)));

<<<<<<< HEAD
        exerciseVersionService.createExerciseVersion(updatedModelingExercise);
=======
        // Notify AtlasML about the modeling exercise update
        atlasMLApi.ifPresent(api -> {
            try {
                api.saveExerciseWithCompetencies(updatedModelingExercise, OperationTypeDTO.UPDATE);
            }
            catch (Exception e) {
                log.warn("Failed to notify AtlasML about modeling exercise update: {}", e.getMessage());
            }
        });

>>>>>>> 406e2e21
        return ResponseEntity.ok(updatedModelingExercise);
    }

    /**
     * GET /courses/:courseId/modeling-exercises : get all the exercises.
     *
     * @param courseId the id of the course
     * @return the ResponseEntity with status 200 (OK) and the list of modelingExercises in body
     */
    @GetMapping("courses/{courseId}/modeling-exercises")
    @EnforceAtLeastTutor
    public ResponseEntity<List<ModelingExercise>> getModelingExercisesForCourse(@PathVariable Long courseId) {
        log.debug("REST request to get all ModelingExercises for the course with id : {}", courseId);
        Course course = courseRepository.findByIdElseThrow(courseId);
        authCheckService.checkHasAtLeastRoleInCourseElseThrow(Role.TEACHING_ASSISTANT, course, null);
        List<ModelingExercise> exercises = modelingExerciseRepository.findByCourseIdWithCategories(courseId);
        for (Exercise exercise : exercises) {
            // not required in the returned json body
            exercise.setStudentParticipations(null);
            exercise.setCourse(null);
        }
        return ResponseEntity.ok().body(exercises);
    }

    /**
     * GET modeling-exercises/:exerciseId : get the "id" modelingExercise.
     *
     * @param exerciseId the id of the modelingExercise to retrieve
     * @return the ResponseEntity with status 200 (OK) and with body the modelingExercise, or with status 404 (Not Found)
     */
    @GetMapping("modeling-exercises/{exerciseId}")
    @EnforceAtLeastTutor
    public ResponseEntity<ModelingExercise> getModelingExercise(@PathVariable Long exerciseId) {
        log.debug("REST request to get ModelingExercise : {}", exerciseId);
        var modelingExercise = modelingExerciseRepository.findWithEagerExampleSubmissionsAndCompetenciesByIdElseThrow(exerciseId);
        authCheckService.checkHasAtLeastRoleForExerciseElseThrow(Role.TEACHING_ASSISTANT, modelingExercise, null);
        Set<GradingCriterion> gradingCriteria = gradingCriterionRepository.findByExerciseIdWithEagerGradingCriteria(exerciseId);
        modelingExercise.setGradingCriteria(gradingCriteria);

        exerciseService.checkExerciseIfStructuredGradingInstructionFeedbackUsed(gradingCriteria, modelingExercise);

        if (modelingExercise.isCourseExercise()) {
            Channel channel = channelRepository.findChannelByExerciseId(modelingExercise.getId());
            if (channel != null) {
                modelingExercise.setChannelName(channel.getName());
            }
        }

        return ResponseEntity.ok().body(modelingExercise);
    }

    /**
     * DELETE modeling-exercises/:id : delete the "id" modelingExercise.
     *
     * @param exerciseId the id of the modelingExercise to delete
     * @return the ResponseEntity with status 200 (OK)
     */
    @DeleteMapping("modeling-exercises/{exerciseId}")
    @EnforceAtLeastInstructor
    public ResponseEntity<Void> deleteModelingExercise(@PathVariable Long exerciseId) {
        log.info("REST request to delete ModelingExercise : {}", exerciseId);
        var modelingExercise = modelingExerciseRepository.findByIdElseThrow(exerciseId);

        User user = userRepository.getUserWithGroupsAndAuthorities();
        // Notify AtlasML about the modeling exercise deletion before actual deletion
        atlasMLApi.ifPresent(api -> {
            try {
                api.saveExerciseWithCompetencies(modelingExercise, OperationTypeDTO.DELETE);
            }
            catch (Exception e) {
                log.warn("Failed to notify AtlasML about modeling exercise deletion: {}", e.getMessage());
            }
        });
        authCheckService.checkHasAtLeastRoleForExerciseElseThrow(Role.INSTRUCTOR, modelingExercise, user);
        // note: we use the exercise service here, because this one makes sure to clean up all lazy references correctly.
        exerciseService.logDeletion(modelingExercise, modelingExercise.getCourseViaExerciseGroupOrCourseMember(), user);
        exerciseDeletionService.delete(exerciseId, false);
        return ResponseEntity.ok().headers(HeaderUtil.createEntityDeletionAlert(applicationName, true, ENTITY_NAME, modelingExercise.getTitle())).build();
    }

    /**
     * POST modeling-exercises/import: Imports an existing modeling exercise into an existing course
     * <p>
     * This will import the whole exercise except for the participations and Dates.
     * Referenced entities will get cloned and assigned a new id.
     * Uses {@link ModelingExerciseImportService}.
     *
     * @param sourceExerciseId The ID of the original exercise which should get imported
     * @param importedExercise The new exercise containing values that should get overwritten in the imported exercise, s.a. the title or difficulty
     * @return The imported exercise (200), a not found error (404) if the template does not exist, or a forbidden error
     *         (403) if the user is not at least an instructor in the target course.
     * @throws URISyntaxException When the URI of the response entity is invalid
     */
    @PostMapping("modeling-exercises/import/{sourceExerciseId}")
    @EnforceAtLeastEditor
    public ResponseEntity<ModelingExercise> importExercise(@PathVariable long sourceExerciseId, @RequestBody ModelingExercise importedExercise) throws URISyntaxException {
        if (sourceExerciseId <= 0 || (importedExercise.getCourseViaExerciseGroupOrCourseMember() == null && importedExercise.getExerciseGroup() == null)) {
            log.debug("Either the courseId or exerciseGroupId must be set for an import");
            throw new BadRequestAlertException("Either the courseId or exerciseGroupId must be set for an import", ENTITY_NAME, "noCourseIdOrExerciseGroupId");
        }
        importedExercise.checkCourseAndExerciseGroupExclusivity(ENTITY_NAME);
        final var user = userRepository.getUserWithGroupsAndAuthorities();
        final var originalModelingExercise = modelingExerciseRepository.findByIdWithExampleSubmissionsAndResultsElseThrow(sourceExerciseId);
        authCheckService.checkHasAtLeastRoleForExerciseElseThrow(Role.EDITOR, importedExercise, user);
        authCheckService.checkHasAtLeastRoleForExerciseElseThrow(Role.EDITOR, originalModelingExercise, user);
        // validates general settings: points, dates
        importedExercise.validateGeneralSettings();

        final var newModelingExercise = modelingExerciseImportService.importModelingExercise(originalModelingExercise, importedExercise);
<<<<<<< HEAD
        var savedModelingExercise = modelingExerciseRepository.save(newModelingExercise);
        exerciseVersionService.createExerciseVersion(savedModelingExercise);
=======
        modelingExerciseRepository.save(newModelingExercise);

        // Notify AtlasML about the imported exercise
        atlasMLApi.ifPresent(api -> api.saveExerciseWithCompetencies(newModelingExercise));

>>>>>>> 406e2e21
        return ResponseEntity.created(new URI("/api/modeling-exercises/" + newModelingExercise.getId())).body(newModelingExercise);
    }

    /**
     * POST modeling-exercises/:exerciseId/export-submissions : sends exercise submissions as zip
     *
     * @param exerciseId              the id of the exercise to get the repos from
     * @param submissionExportOptions the options that should be used for the export
     * @return ResponseEntity with status
     */
    @PostMapping("modeling-exercises/{exerciseId}/export-submissions")
    @EnforceAtLeastTutor
    @FeatureToggle(Feature.Exports)
    public ResponseEntity<Resource> exportSubmissions(@PathVariable long exerciseId, @RequestBody SubmissionExportOptionsDTO submissionExportOptions) {
        ModelingExercise modelingExercise = modelingExerciseRepository.findByIdElseThrow(exerciseId);

        authCheckService.checkHasAtLeastRoleForExerciseElseThrow(Role.TEACHING_ASSISTANT, modelingExercise, null);

        // TAs are not allowed to download all participations
        if (submissionExportOptions.isExportAllParticipants()) {
            authCheckService.checkHasAtLeastRoleInCourseElseThrow(Role.INSTRUCTOR, modelingExercise.getCourseViaExerciseGroupOrCourseMember(), null);
        }

        Path zipFilePath = modelingSubmissionExportService.exportStudentSubmissionsElseThrow(exerciseId, submissionExportOptions);
        return ResponseUtil.ok(zipFilePath);
    }

    /**
     * PUT modeling-exercises/{exerciseId}/re-evaluate : Re-evaluates and updates an existing modelingExercise.
     *
     * @param exerciseId                                  of the exercise
     * @param modelingExercise                            the modelingExercise to re-evaluate and update
     * @param deleteFeedbackAfterGradingInstructionUpdate boolean flag that indicates whether the associated feedback should be deleted or not
     * @return the ResponseEntity with status 200 (OK) and with body the updated modelingExercise, or
     *         with status 400 (Bad Request) if the modelingExercise is not valid, or with status 409 (Conflict)
     *         if given exerciseId is not same as in the object of the request body, or with status 500 (Internal
     *         Server Error) if the modelingExercise couldn't be updated
     * @throws URISyntaxException if the Location URI syntax is incorrect
     */
    @PutMapping("modeling-exercises/{exerciseId}/re-evaluate")
    @EnforceAtLeastEditor
    public ResponseEntity<ModelingExercise> reEvaluateAndUpdateModelingExercise(@PathVariable long exerciseId, @RequestBody ModelingExercise modelingExercise,
            @RequestParam(value = "deleteFeedback", required = false) Boolean deleteFeedbackAfterGradingInstructionUpdate) throws URISyntaxException {
        log.debug("REST request to re-evaluate ModelingExercise : {}", modelingExercise);

        modelingExerciseRepository.findByIdWithStudentParticipationsSubmissionsResultsElseThrow(exerciseId);

        authCheckService.checkGivenExerciseIdSameForExerciseInRequestBodyElseThrow(exerciseId, modelingExercise);

        var user = userRepository.getUserWithGroupsAndAuthorities();
        // make sure the course actually exists
        var course = courseRepository.findByIdElseThrow(modelingExercise.getCourseViaExerciseGroupOrCourseMember().getId());
        authCheckService.checkHasAtLeastRoleInCourseElseThrow(Role.EDITOR, course, user);

        exerciseService.reEvaluateExercise(modelingExercise, deleteFeedbackAfterGradingInstructionUpdate);

        return updateModelingExercise(modelingExercise, null);
    }
}<|MERGE_RESOLUTION|>--- conflicted
+++ resolved
@@ -113,26 +113,20 @@
 
     private final ChannelRepository channelRepository;
 
+    private final ExerciseVersionService exerciseVersionService;
+
     private final Optional<CompetencyProgressApi> competencyProgressApi;
 
     private final Optional<SlideApi> slideApi;
 
-<<<<<<< HEAD
-    private final ExerciseVersionService exerciseVersionService;
-=======
     private final Optional<AtlasMLApi> atlasMLApi;
->>>>>>> 406e2e21
 
     public ModelingExerciseResource(ModelingExerciseRepository modelingExerciseRepository, UserRepository userRepository, CourseService courseService,
             AuthorizationCheckService authCheckService, CourseRepository courseRepository, ParticipationRepository participationRepository,
             ModelingExerciseService modelingExerciseService, ExerciseDeletionService exerciseDeletionService, ModelingExerciseImportService modelingExerciseImportService,
             SubmissionExportService modelingSubmissionExportService, ExerciseService exerciseService, GroupNotificationScheduleService groupNotificationScheduleService,
             GradingCriterionRepository gradingCriterionRepository, ChannelService channelService, ChannelRepository channelRepository,
-<<<<<<< HEAD
-            Optional<CompetencyProgressApi> competencyProgressApi, Optional<SlideApi> slideApi, ExerciseVersionService exerciseVersionService) {
-=======
-            Optional<CompetencyProgressApi> competencyProgressApi, Optional<SlideApi> slideApi, Optional<AtlasMLApi> atlasMLApi) {
->>>>>>> 406e2e21
+            ExerciseVersionService exerciseVersionService, Optional<CompetencyProgressApi> competencyProgressApi, Optional<SlideApi> slideApi, Optional<AtlasMLApi> atlasMLApi) {
         this.modelingExerciseRepository = modelingExerciseRepository;
         this.courseService = courseService;
         this.modelingExerciseService = modelingExerciseService;
@@ -148,13 +142,10 @@
         this.gradingCriterionRepository = gradingCriterionRepository;
         this.channelService = channelService;
         this.channelRepository = channelRepository;
+        this.exerciseVersionService = exerciseVersionService;
         this.competencyProgressApi = competencyProgressApi;
         this.slideApi = slideApi;
-<<<<<<< HEAD
-        this.exerciseVersionService = exerciseVersionService;
-=======
         this.atlasMLApi = atlasMLApi;
->>>>>>> 406e2e21
     }
 
     // TODO: most of these calls should be done in the context of a course
@@ -163,7 +154,9 @@
      * POST modeling-exercises : Create a new modelingExercise.
      *
      * @param modelingExercise the modelingExercise to create
-     * @return the ResponseEntity with status 201 (Created) and with body the new modelingExercise, or with status 400 (Bad Request) if the modelingExercise has already an ID
+     * @return the ResponseEntity with status 201 (Created) and with body the new
+     *         modelingExercise, or with status 400 (Bad Request) if the
+     *         modelingExercise has already an ID
      * @throws URISyntaxException if the Location URI syntax is incorrect
      */
     // TODO: we should add courses/{courseId} here
@@ -193,9 +186,6 @@
         groupNotificationScheduleService.checkNotificationsForNewExerciseAsync(modelingExercise);
         competencyProgressApi.ifPresent(api -> api.updateProgressByLearningObjectAsync(result));
 
-<<<<<<< HEAD
-        exerciseVersionService.createExerciseVersion(result);
-=======
         // Notify AtlasML about the new modeling exercise
         atlasMLApi.ifPresent(api -> {
             try {
@@ -205,16 +195,18 @@
                 log.warn("Failed to notify AtlasML about modeling exercise creation: {}", e.getMessage());
             }
         });
-
->>>>>>> 406e2e21
+        exerciseVersionService.createExerciseVersion(result);
+
         return ResponseEntity.created(new URI("/api/modeling-exercises/" + result.getId())).body(result);
     }
 
     /**
-     * Search for all modeling exercises by id, title and course title. The result is pageable since there might be hundreds
+     * Search for all modeling exercises by id, title and course title. The result
+     * is pageable since there might be hundreds
      * of exercises in the DB.
      *
-     * @param search         The pageable search containing the page size, page number and query string
+     * @param search         The pageable search containing the page size, page
+     *                           number and query string
      * @param isCourseFilter Whether to search in the courses for exercises
      * @param isExamFilter   Whether to search in the groups for exercises
      * @return The desired page, sorted and matching the given query
@@ -232,8 +224,11 @@
      *
      * @param modelingExercise the modelingExercise to update
      * @param notificationText the text shown to students
-     * @return the ResponseEntity with status 200 (OK) and with body the updated modelingExercise, or with status 400 (Bad Request) if the modelingExercise is not valid, or with
-     *         status 500 (Internal Server Error) if the modelingExercise couldn't be updated
+     * @return the ResponseEntity with status 200 (OK) and with body the updated
+     *         modelingExercise, or with status 400 (Bad Request) if the
+     *         modelingExercise is not valid, or with
+     *         status 500 (Internal Server Error) if the modelingExercise couldn't
+     *         be updated
      * @throws URISyntaxException if the Location URI syntax is incorrect
      */
     @PutMapping("modeling-exercises")
@@ -278,9 +273,6 @@
 
         competencyProgressApi.ifPresent(api -> api.updateProgressForUpdatedLearningObjectAsync(modelingExerciseBeforeUpdate, Optional.of(modelingExercise)));
 
-<<<<<<< HEAD
-        exerciseVersionService.createExerciseVersion(updatedModelingExercise);
-=======
         // Notify AtlasML about the modeling exercise update
         atlasMLApi.ifPresent(api -> {
             try {
@@ -291,7 +283,8 @@
             }
         });
 
->>>>>>> 406e2e21
+        exerciseVersionService.createExerciseVersion(updatedModelingExercise);
+
         return ResponseEntity.ok(updatedModelingExercise);
     }
 
@@ -299,7 +292,8 @@
      * GET /courses/:courseId/modeling-exercises : get all the exercises.
      *
      * @param courseId the id of the course
-     * @return the ResponseEntity with status 200 (OK) and the list of modelingExercises in body
+     * @return the ResponseEntity with status 200 (OK) and the list of
+     *         modelingExercises in body
      */
     @GetMapping("courses/{courseId}/modeling-exercises")
     @EnforceAtLeastTutor
@@ -320,7 +314,8 @@
      * GET modeling-exercises/:exerciseId : get the "id" modelingExercise.
      *
      * @param exerciseId the id of the modelingExercise to retrieve
-     * @return the ResponseEntity with status 200 (OK) and with body the modelingExercise, or with status 404 (Not Found)
+     * @return the ResponseEntity with status 200 (OK) and with body the
+     *         modelingExercise, or with status 404 (Not Found)
      */
     @GetMapping("modeling-exercises/{exerciseId}")
     @EnforceAtLeastTutor
@@ -366,22 +361,28 @@
             }
         });
         authCheckService.checkHasAtLeastRoleForExerciseElseThrow(Role.INSTRUCTOR, modelingExercise, user);
-        // note: we use the exercise service here, because this one makes sure to clean up all lazy references correctly.
+        // note: we use the exercise service here, because this one makes sure to clean
+        // up all lazy references correctly.
         exerciseService.logDeletion(modelingExercise, modelingExercise.getCourseViaExerciseGroupOrCourseMember(), user);
         exerciseDeletionService.delete(exerciseId, false);
         return ResponseEntity.ok().headers(HeaderUtil.createEntityDeletionAlert(applicationName, true, ENTITY_NAME, modelingExercise.getTitle())).build();
     }
 
     /**
-     * POST modeling-exercises/import: Imports an existing modeling exercise into an existing course
+     * POST modeling-exercises/import: Imports an existing modeling exercise into an
+     * existing course
      * <p>
      * This will import the whole exercise except for the participations and Dates.
      * Referenced entities will get cloned and assigned a new id.
      * Uses {@link ModelingExerciseImportService}.
      *
-     * @param sourceExerciseId The ID of the original exercise which should get imported
-     * @param importedExercise The new exercise containing values that should get overwritten in the imported exercise, s.a. the title or difficulty
-     * @return The imported exercise (200), a not found error (404) if the template does not exist, or a forbidden error
+     * @param sourceExerciseId The ID of the original exercise which should get
+     *                             imported
+     * @param importedExercise The new exercise containing values that should get
+     *                             overwritten in the imported exercise, s.a. the title
+     *                             or difficulty
+     * @return The imported exercise (200), a not found error (404) if the template
+     *         does not exist, or a forbidden error
      *         (403) if the user is not at least an instructor in the target course.
      * @throws URISyntaxException When the URI of the response entity is invalid
      */
@@ -401,21 +402,17 @@
         importedExercise.validateGeneralSettings();
 
         final var newModelingExercise = modelingExerciseImportService.importModelingExercise(originalModelingExercise, importedExercise);
-<<<<<<< HEAD
-        var savedModelingExercise = modelingExerciseRepository.save(newModelingExercise);
-        exerciseVersionService.createExerciseVersion(savedModelingExercise);
-=======
         modelingExerciseRepository.save(newModelingExercise);
-
         // Notify AtlasML about the imported exercise
         atlasMLApi.ifPresent(api -> api.saveExerciseWithCompetencies(newModelingExercise));
-
->>>>>>> 406e2e21
+        exerciseVersionService.createExerciseVersion(newModelingExercise, user);
+
         return ResponseEntity.created(new URI("/api/modeling-exercises/" + newModelingExercise.getId())).body(newModelingExercise);
     }
 
     /**
-     * POST modeling-exercises/:exerciseId/export-submissions : sends exercise submissions as zip
+     * POST modeling-exercises/:exerciseId/export-submissions : sends exercise
+     * submissions as zip
      *
      * @param exerciseId              the id of the exercise to get the repos from
      * @param submissionExportOptions the options that should be used for the export
@@ -439,14 +436,22 @@
     }
 
     /**
-     * PUT modeling-exercises/{exerciseId}/re-evaluate : Re-evaluates and updates an existing modelingExercise.
+     * PUT modeling-exercises/{exerciseId}/re-evaluate : Re-evaluates and updates an
+     * existing modelingExercise.
      *
      * @param exerciseId                                  of the exercise
-     * @param modelingExercise                            the modelingExercise to re-evaluate and update
-     * @param deleteFeedbackAfterGradingInstructionUpdate boolean flag that indicates whether the associated feedback should be deleted or not
-     * @return the ResponseEntity with status 200 (OK) and with body the updated modelingExercise, or
-     *         with status 400 (Bad Request) if the modelingExercise is not valid, or with status 409 (Conflict)
-     *         if given exerciseId is not same as in the object of the request body, or with status 500 (Internal
+     * @param modelingExercise                            the modelingExercise to
+     *                                                        re-evaluate and update
+     * @param deleteFeedbackAfterGradingInstructionUpdate boolean flag that
+     *                                                        indicates whether the
+     *                                                        associated feedback should
+     *                                                        be deleted or not
+     * @return the ResponseEntity with status 200 (OK) and with body the updated
+     *         modelingExercise, or
+     *         with status 400 (Bad Request) if the modelingExercise is not valid,
+     *         or with status 409 (Conflict)
+     *         if given exerciseId is not same as in the object of the request body,
+     *         or with status 500 (Internal
      *         Server Error) if the modelingExercise couldn't be updated
      * @throws URISyntaxException if the Location URI syntax is incorrect
      */
