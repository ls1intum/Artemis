package de.tum.cit.aet.artemis.modeling.web;

import static de.tum.cit.aet.artemis.core.config.Constants.PROFILE_CORE;

import java.net.URI;
import java.net.URISyntaxException;
import java.nio.file.Path;
import java.util.List;
import java.util.Objects;
import java.util.Optional;
import java.util.Set;

import org.slf4j.Logger;
import org.slf4j.LoggerFactory;
import org.springframework.beans.factory.annotation.Value;
import org.springframework.context.annotation.Lazy;
import org.springframework.context.annotation.Profile;
import org.springframework.core.io.Resource;
import org.springframework.http.ResponseEntity;
import org.springframework.web.bind.annotation.DeleteMapping;
import org.springframework.web.bind.annotation.GetMapping;
import org.springframework.web.bind.annotation.PathVariable;
import org.springframework.web.bind.annotation.PostMapping;
import org.springframework.web.bind.annotation.PutMapping;
import org.springframework.web.bind.annotation.RequestBody;
import org.springframework.web.bind.annotation.RequestMapping;
import org.springframework.web.bind.annotation.RequestParam;
import org.springframework.web.bind.annotation.RestController;

import de.tum.cit.aet.artemis.assessment.domain.GradingCriterion;
import de.tum.cit.aet.artemis.assessment.repository.GradingCriterionRepository;
import de.tum.cit.aet.artemis.atlas.api.AtlasMLApi;
import de.tum.cit.aet.artemis.atlas.api.CompetencyProgressApi;
import de.tum.cit.aet.artemis.atlas.dto.atlasml.SaveCompetencyRequestDTO.OperationTypeDTO;
import de.tum.cit.aet.artemis.communication.domain.conversation.Channel;
import de.tum.cit.aet.artemis.communication.repository.conversation.ChannelRepository;
import de.tum.cit.aet.artemis.communication.service.conversation.ChannelService;
import de.tum.cit.aet.artemis.communication.service.notifications.GroupNotificationScheduleService;
import de.tum.cit.aet.artemis.core.domain.Course;
import de.tum.cit.aet.artemis.core.domain.User;
import de.tum.cit.aet.artemis.core.dto.SearchResultPageDTO;
import de.tum.cit.aet.artemis.core.dto.pageablesearch.SearchTermPageableSearchDTO;
import de.tum.cit.aet.artemis.core.exception.BadRequestAlertException;
import de.tum.cit.aet.artemis.core.exception.ConflictException;
import de.tum.cit.aet.artemis.core.repository.CourseRepository;
import de.tum.cit.aet.artemis.core.repository.UserRepository;
import de.tum.cit.aet.artemis.core.security.Role;
import de.tum.cit.aet.artemis.core.security.annotations.EnforceAtLeastEditor;
import de.tum.cit.aet.artemis.core.security.annotations.EnforceAtLeastInstructor;
import de.tum.cit.aet.artemis.core.security.annotations.EnforceAtLeastTutor;
import de.tum.cit.aet.artemis.core.service.AuthorizationCheckService;
import de.tum.cit.aet.artemis.core.service.course.CourseService;
import de.tum.cit.aet.artemis.core.service.feature.Feature;
import de.tum.cit.aet.artemis.core.service.feature.FeatureToggle;
import de.tum.cit.aet.artemis.core.util.HeaderUtil;
import de.tum.cit.aet.artemis.core.util.ResponseUtil;
import de.tum.cit.aet.artemis.exercise.domain.Exercise;
import de.tum.cit.aet.artemis.exercise.dto.SubmissionExportOptionsDTO;
import de.tum.cit.aet.artemis.exercise.repository.ParticipationRepository;
import de.tum.cit.aet.artemis.exercise.service.ExerciseDeletionService;
import de.tum.cit.aet.artemis.exercise.service.ExerciseService;
import de.tum.cit.aet.artemis.exercise.service.ExerciseVersionService;
import de.tum.cit.aet.artemis.exercise.service.SubmissionExportService;
import de.tum.cit.aet.artemis.lecture.api.SlideApi;
import de.tum.cit.aet.artemis.modeling.domain.ModelingExercise;
import de.tum.cit.aet.artemis.modeling.dto.UpdateModelingExerciseDTO;
import de.tum.cit.aet.artemis.modeling.repository.ModelingExerciseRepository;
import de.tum.cit.aet.artemis.modeling.service.ModelingExerciseImportService;
import de.tum.cit.aet.artemis.modeling.service.ModelingExerciseService;

/**
 * REST controller for managing ModelingExercise.
 */
@Profile(PROFILE_CORE)
@Lazy
@RestController
@RequestMapping("api/modeling/")
public class ModelingExerciseResource {

    private static final Logger log = LoggerFactory.getLogger(ModelingExerciseResource.class);

    private static final String ENTITY_NAME = "modelingExercise";

    @Value("${jhipster.clientApp.name}")
    private String applicationName;

    private final ModelingExerciseRepository modelingExerciseRepository;

    private final UserRepository userRepository;

    private final CourseRepository courseRepository;

    private final CourseService courseService;

    private final ParticipationRepository participationRepository;

    private final AuthorizationCheckService authCheckService;

    private final ModelingExerciseService modelingExerciseService;

    private final ExerciseService exerciseService;

    private final ExerciseDeletionService exerciseDeletionService;

    private final ModelingExerciseImportService modelingExerciseImportService;

    private final SubmissionExportService modelingSubmissionExportService;

    private final GroupNotificationScheduleService groupNotificationScheduleService;

    private final GradingCriterionRepository gradingCriterionRepository;

    private final ChannelService channelService;

    private final ChannelRepository channelRepository;

    private final ExerciseVersionService exerciseVersionService;

    private final Optional<CompetencyProgressApi> competencyProgressApi;

    private final Optional<SlideApi> slideApi;

    private final Optional<AtlasMLApi> atlasMLApi;

    public ModelingExerciseResource(ModelingExerciseRepository modelingExerciseRepository, UserRepository userRepository, CourseService courseService,
            AuthorizationCheckService authCheckService, CourseRepository courseRepository, ParticipationRepository participationRepository,
            ModelingExerciseService modelingExerciseService, ExerciseDeletionService exerciseDeletionService, ModelingExerciseImportService modelingExerciseImportService,
            SubmissionExportService modelingSubmissionExportService, ExerciseService exerciseService, GroupNotificationScheduleService groupNotificationScheduleService,
            GradingCriterionRepository gradingCriterionRepository, ChannelService channelService, ChannelRepository channelRepository,
            ExerciseVersionService exerciseVersionService, Optional<CompetencyProgressApi> competencyProgressApi, Optional<SlideApi> slideApi, Optional<AtlasMLApi> atlasMLApi) {
        this.modelingExerciseRepository = modelingExerciseRepository;
        this.courseService = courseService;
        this.modelingExerciseService = modelingExerciseService;
        this.exerciseDeletionService = exerciseDeletionService;
        this.modelingExerciseImportService = modelingExerciseImportService;
        this.modelingSubmissionExportService = modelingSubmissionExportService;
        this.userRepository = userRepository;
        this.courseRepository = courseRepository;
        this.participationRepository = participationRepository;
        this.authCheckService = authCheckService;
        this.groupNotificationScheduleService = groupNotificationScheduleService;
        this.exerciseService = exerciseService;
        this.gradingCriterionRepository = gradingCriterionRepository;
        this.channelService = channelService;
        this.channelRepository = channelRepository;
        this.exerciseVersionService = exerciseVersionService;
        this.competencyProgressApi = competencyProgressApi;
        this.slideApi = slideApi;
        this.atlasMLApi = atlasMLApi;
    }

    // TODO: most of these calls should be done in the context of a course

    /**
     * POST modeling-exercises : Create a new modelingExercise.
     *
     * @param modelingExercise the modelingExercise to create
     * @return the ResponseEntity with status 201 (Created) and with body the new
     *         modelingExercise, or with status 400 (Bad Request) if the
     *         modelingExercise has already an ID
     * @throws URISyntaxException if the Location URI syntax is incorrect
     */
    // TODO: we should add courses/{courseId} here
    @PostMapping("modeling-exercises")
    @EnforceAtLeastEditor
    public ResponseEntity<ModelingExercise> createModelingExercise(@RequestBody ModelingExercise modelingExercise) throws URISyntaxException {
        log.debug("REST request to save ModelingExercise : {}", modelingExercise);
        if (modelingExercise.getId() != null) {
            throw new BadRequestAlertException("A new modeling exercise cannot already have an ID", ENTITY_NAME, "idExists");
        }
        if (modelingExercise.getTitle() == null) {
            throw new BadRequestAlertException("A new modeling exercise needs a title", ENTITY_NAME, "missingtitle");
        }
        // validates general settings: points, dates
        modelingExercise.validateGeneralSettings();
        // Valid exercises have set either a course or an exerciseGroup
        modelingExercise.checkCourseAndExerciseGroupExclusivity(ENTITY_NAME);

        // Retrieve the course over the exerciseGroup or the given courseId
        Course course = courseService.retrieveCourseOverExerciseGroupOrCourseId(modelingExercise);
        // Check that the user is authorized to create the exercise
        authCheckService.checkHasAtLeastRoleInCourseElseThrow(Role.EDITOR, course, null);

        ModelingExercise result = exerciseService.saveWithCompetencyLinks(modelingExercise, modelingExerciseRepository::save);

        channelService.createExerciseChannel(result, Optional.ofNullable(modelingExercise.getChannelName()));
        groupNotificationScheduleService.checkNotificationsForNewExerciseAsync(modelingExercise);
        competencyProgressApi.ifPresent(api -> api.updateProgressByLearningObjectAsync(result));

        // Notify AtlasML about the new modeling exercise
        atlasMLApi.ifPresent(api -> {
            try {
                api.saveExerciseWithCompetencies(result, OperationTypeDTO.UPDATE);
            }
            catch (Exception e) {
                log.warn("Failed to notify AtlasML about modeling exercise creation: {}", e.getMessage());
            }
        });
        exerciseVersionService.createExerciseVersion(result);

        return ResponseEntity.created(new URI("/api/modeling-exercises/" + result.getId())).body(result);
    }

    /**
     * Search for all modeling exercises by id, title and course title. The result
     * is pageable since there might be hundreds
     * of exercises in the DB.
     *
     * @param search         The pageable search containing the page size, page
     *                           number and query string
     * @param isCourseFilter Whether to search in the courses for exercises
     * @param isExamFilter   Whether to search in the groups for exercises
     * @return The desired page, sorted and matching the given query
     */
    @GetMapping("modeling-exercises")
    @EnforceAtLeastEditor
    public ResponseEntity<SearchResultPageDTO<ModelingExercise>> getAllExercisesOnPage(SearchTermPageableSearchDTO<String> search,
            @RequestParam(defaultValue = "true") boolean isCourseFilter, @RequestParam(defaultValue = "true") boolean isExamFilter) {
        final var user = userRepository.getUserWithGroupsAndAuthorities();
        return ResponseEntity.ok(modelingExerciseService.getAllOnPageWithSize(search, isCourseFilter, isExamFilter, user));
    }

    /**
     * PUT modeling-exercises : Updates an existing modelingExercise.
     *
<<<<<<< HEAD
     * @param updateModelingExerciseDTO the modelingExercise to update
     * @param notificationText          the text shown to students
     * @return the ResponseEntity with status 200 (OK) and with body the updated modelingExercise, or with status 400 (Bad Request) if the modelingExercise is not valid, or with
     *         status 500 (Internal Server Error) if the modelingExercise couldn't be updated
=======
     * @param modelingExercise the modelingExercise to update
     * @param notificationText the text shown to students
     * @return the ResponseEntity with status 200 (OK) and with body the updated
     *         modelingExercise, or with status 400 (Bad Request) if the
     *         modelingExercise is not valid, or with
     *         status 500 (Internal Server Error) if the modelingExercise couldn't
     *         be updated
     * @throws URISyntaxException if the Location URI syntax is incorrect
>>>>>>> b0ebcea3
     */
    // TODO: change the request body to a DTO to support the new hibernate version 6.6
    // NOTE: IMPORTANT we should NEVER call save on an entity retrieved from the client because it is unsafe and can lead to data loss
    @PutMapping("modeling-exercises")
    @EnforceAtLeastEditor
    public ResponseEntity<ModelingExercise> updateModelingExercise(@RequestBody UpdateModelingExerciseDTO updateModelingExerciseDTO,
            @RequestParam(value = "notificationText", required = false) String notificationText) {
        log.debug("REST request to update ModelingExercise : {}", updateModelingExerciseDTO);

        final ModelingExercise modelingExerciseBeforeUpdate = modelingExerciseRepository
                .findWithEagerExampleSubmissionsAndCompetenciesByIdElseThrow(updateModelingExerciseDTO.id());
        // Check that the user is authorized to update the exercise
        var user = userRepository.getUserWithGroupsAndAuthorities();
        // Important: use the original exercise for permission check
        authCheckService.checkHasAtLeastRoleForExerciseElseThrow(Role.EDITOR, modelingExerciseBeforeUpdate, user);

        Long currentCourseId = modelingExerciseBeforeUpdate.getCourseViaExerciseGroupOrCourseMember().getId();
        if (updateModelingExerciseDTO.courseId() != null && !Objects.equals(currentCourseId, updateModelingExerciseDTO.courseId())) {
            throw new ConflictException("Exercise course id does not match the stored course id", ENTITY_NAME, "cannotChangeCourseId");
        }

        // whether is exam exercise or course exercise are not changeable
        ModelingExercise modelingExercise = updateModelingExerciseDTO.update(modelingExerciseBeforeUpdate);

        // validates general settings: points, dates
        modelingExercise.validateGeneralSettings();
        // Valid exercises have set either a course or an exerciseGroup
        modelingExercise.checkCourseAndExerciseGroupExclusivity(ENTITY_NAME);
        // Forbid conversion between normal course exercise and exam exercise
        exerciseService.checkForConversionBetweenExamAndCourseExercise(modelingExercise, modelingExerciseBeforeUpdate, ENTITY_NAME);

        channelService.updateExerciseChannel(modelingExerciseBeforeUpdate, modelingExercise);

        ModelingExercise updatedModelingExercise = exerciseService.saveWithCompetencyLinks(modelingExercise, modelingExerciseRepository::save);

        exerciseService.logUpdate(modelingExercise, modelingExercise.getCourseViaExerciseGroupOrCourseMember(), user);
        exerciseService.updatePointsInRelatedParticipantScores(modelingExerciseBeforeUpdate, updatedModelingExercise);

        participationRepository.removeIndividualDueDatesIfBeforeDueDate(updatedModelingExercise, modelingExerciseBeforeUpdate.getDueDate());
        exerciseService.checkExampleSubmissions(updatedModelingExercise);

        exerciseService.notifyAboutExerciseChanges(modelingExerciseBeforeUpdate, updatedModelingExercise, notificationText);
        slideApi.ifPresent(api -> api.handleDueDateChange(modelingExerciseBeforeUpdate, updatedModelingExercise));

        competencyProgressApi.ifPresent(api -> api.updateProgressForUpdatedLearningObjectAsync(modelingExerciseBeforeUpdate, Optional.of(updatedModelingExercise)));

        // Notify AtlasML about the modeling exercise update
        atlasMLApi.ifPresent(api -> {
            try {
                api.saveExerciseWithCompetencies(updatedModelingExercise, OperationTypeDTO.UPDATE);
            }
            catch (Exception e) {
                log.warn("Failed to notify AtlasML about modeling exercise update: {}", e.getMessage());
            }
        });

        exerciseVersionService.createExerciseVersion(updatedModelingExercise);

        return ResponseEntity.ok(updatedModelingExercise);
    }

    /**
     * GET /courses/:courseId/modeling-exercises : get all the exercises.
     *
     * @param courseId the id of the course
     * @return the ResponseEntity with status 200 (OK) and the list of
     *         modelingExercises in body
     */
    @GetMapping("courses/{courseId}/modeling-exercises")
    @EnforceAtLeastTutor
    public ResponseEntity<List<ModelingExercise>> getModelingExercisesForCourse(@PathVariable Long courseId) {
        log.debug("REST request to get all ModelingExercises for the course with id : {}", courseId);
        Course course = courseRepository.findByIdElseThrow(courseId);
        authCheckService.checkHasAtLeastRoleInCourseElseThrow(Role.TEACHING_ASSISTANT, course, null);
        List<ModelingExercise> exercises = modelingExerciseRepository.findByCourseIdWithCategories(courseId);
        for (Exercise exercise : exercises) {
            // not required in the returned json body
            exercise.setStudentParticipations(null);
            exercise.setCourse(null);
        }
        return ResponseEntity.ok().body(exercises);
    }

    /**
     * GET modeling-exercises/:exerciseId : get the "id" modelingExercise.
     *
     * @param exerciseId the id of the modelingExercise to retrieve
     * @return the ResponseEntity with status 200 (OK) and with body the
     *         modelingExercise, or with status 404 (Not Found)
     */
    @GetMapping("modeling-exercises/{exerciseId}")
    @EnforceAtLeastTutor
    public ResponseEntity<ModelingExercise> getModelingExercise(@PathVariable Long exerciseId) {
        log.debug("REST request to get ModelingExercise : {}", exerciseId);
        var modelingExercise = modelingExerciseRepository.findWithEagerExampleSubmissionsAndCompetenciesByIdElseThrow(exerciseId);
        authCheckService.checkHasAtLeastRoleForExerciseElseThrow(Role.TEACHING_ASSISTANT, modelingExercise, null);
        Set<GradingCriterion> gradingCriteria = gradingCriterionRepository.findByExerciseIdWithEagerGradingCriteria(exerciseId);
        modelingExercise.setGradingCriteria(gradingCriteria);

        exerciseService.checkExerciseIfStructuredGradingInstructionFeedbackUsed(gradingCriteria, modelingExercise);

        if (modelingExercise.isCourseExercise()) {
            Channel channel = channelRepository.findChannelByExerciseId(modelingExercise.getId());
            if (channel != null) {
                modelingExercise.setChannelName(channel.getName());
            }
        }

        return ResponseEntity.ok().body(modelingExercise);
    }

    /**
     * DELETE modeling-exercises/:id : delete the "id" modelingExercise.
     *
     * @param exerciseId the id of the modelingExercise to delete
     * @return the ResponseEntity with status 200 (OK)
     */
    @DeleteMapping("modeling-exercises/{exerciseId}")
    @EnforceAtLeastInstructor
    public ResponseEntity<Void> deleteModelingExercise(@PathVariable Long exerciseId) {
        log.info("REST request to delete ModelingExercise : {}", exerciseId);
        var modelingExercise = modelingExerciseRepository.findByIdElseThrow(exerciseId);

        User user = userRepository.getUserWithGroupsAndAuthorities();
        // Notify AtlasML about the modeling exercise deletion before actual deletion
        atlasMLApi.ifPresent(api -> {
            try {
                api.saveExerciseWithCompetencies(modelingExercise, OperationTypeDTO.DELETE);
            }
            catch (Exception e) {
                log.warn("Failed to notify AtlasML about modeling exercise deletion: {}", e.getMessage());
            }
        });
        authCheckService.checkHasAtLeastRoleForExerciseElseThrow(Role.INSTRUCTOR, modelingExercise, user);
        // note: we use the exercise service here, because this one makes sure to clean
        // up all lazy references correctly.
        exerciseService.logDeletion(modelingExercise, modelingExercise.getCourseViaExerciseGroupOrCourseMember(), user);
        exerciseDeletionService.delete(exerciseId, false);
        return ResponseEntity.ok().headers(HeaderUtil.createEntityDeletionAlert(applicationName, true, ENTITY_NAME, modelingExercise.getTitle())).build();
    }

    /**
     * POST modeling-exercises/import: Imports an existing modeling exercise into an
     * existing course
     * <p>
     * This will import the whole exercise except for the participations and Dates.
     * Referenced entities will get cloned and assigned a new id.
     * Uses {@link ModelingExerciseImportService}.
     *
     * @param sourceExerciseId The ID of the original exercise which should get
     *                             imported
     * @param importedExercise The new exercise containing values that should get
     *                             overwritten in the imported exercise, s.a. the title
     *                             or difficulty
     * @return The imported exercise (200), a not found error (404) if the template
     *         does not exist, or a forbidden error
     *         (403) if the user is not at least an instructor in the target course.
     * @throws URISyntaxException When the URI of the response entity is invalid
     */
    @PostMapping("modeling-exercises/import/{sourceExerciseId}")
    @EnforceAtLeastEditor
    public ResponseEntity<ModelingExercise> importExercise(@PathVariable long sourceExerciseId, @RequestBody ModelingExercise importedExercise) throws URISyntaxException {
        if (sourceExerciseId <= 0 || (importedExercise.getCourseViaExerciseGroupOrCourseMember() == null && importedExercise.getExerciseGroup() == null)) {
            log.debug("Either the courseId or exerciseGroupId must be set for an import");
            throw new BadRequestAlertException("Either the courseId or exerciseGroupId must be set for an import", ENTITY_NAME, "noCourseIdOrExerciseGroupId");
        }
        importedExercise.checkCourseAndExerciseGroupExclusivity(ENTITY_NAME);
        final var user = userRepository.getUserWithGroupsAndAuthorities();
        final var originalModelingExercise = modelingExerciseRepository.findByIdWithExampleSubmissionsAndResultsElseThrow(sourceExerciseId);
        authCheckService.checkHasAtLeastRoleForExerciseElseThrow(Role.EDITOR, importedExercise, user);
        authCheckService.checkHasAtLeastRoleForExerciseElseThrow(Role.EDITOR, originalModelingExercise, user);
        // validates general settings: points, dates
        importedExercise.validateGeneralSettings();

        final var newModelingExercise = modelingExerciseImportService.importModelingExercise(originalModelingExercise, importedExercise);
        modelingExerciseRepository.save(newModelingExercise);
        // Notify AtlasML about the imported exercise
        atlasMLApi.ifPresent(api -> api.saveExerciseWithCompetencies(newModelingExercise));
        exerciseVersionService.createExerciseVersion(newModelingExercise, user);

        return ResponseEntity.created(new URI("/api/modeling-exercises/" + newModelingExercise.getId())).body(newModelingExercise);
    }

    /**
     * POST modeling-exercises/:exerciseId/export-submissions : sends exercise
     * submissions as zip
     *
     * @param exerciseId              the id of the exercise to get the repos from
     * @param submissionExportOptions the options that should be used for the export
     * @return ResponseEntity with status
     */
    @PostMapping("modeling-exercises/{exerciseId}/export-submissions")
    @EnforceAtLeastTutor
    @FeatureToggle(Feature.Exports)
    public ResponseEntity<Resource> exportSubmissions(@PathVariable long exerciseId, @RequestBody SubmissionExportOptionsDTO submissionExportOptions) {
        ModelingExercise modelingExercise = modelingExerciseRepository.findByIdElseThrow(exerciseId);

        authCheckService.checkHasAtLeastRoleForExerciseElseThrow(Role.TEACHING_ASSISTANT, modelingExercise, null);

        // TAs are not allowed to download all participations
        if (submissionExportOptions.isExportAllParticipants()) {
            authCheckService.checkHasAtLeastRoleInCourseElseThrow(Role.INSTRUCTOR, modelingExercise.getCourseViaExerciseGroupOrCourseMember(), null);
        }

        Path zipFilePath = modelingSubmissionExportService.exportStudentSubmissionsElseThrow(exerciseId, submissionExportOptions);
        return ResponseUtil.ok(zipFilePath);
    }

    /**
     * PUT modeling-exercises/{exerciseId}/re-evaluate : Re-evaluates and updates an
     * existing modelingExercise.
     *
     * @param exerciseId                                  of the exercise
<<<<<<< HEAD
     * @param updateModelingExerciseDTO                   the modelingExercise to re-evaluate and update
     * @param deleteFeedbackAfterGradingInstructionUpdate boolean flag that indicates whether the associated feedback should be deleted or not
     * @return the ResponseEntity with status 200 (OK) and with body the updated modelingExercise, or
     *         with status 400 (Bad Request) if the modelingExercise is not valid, or with status 409 (Conflict)
     *         if given exerciseId is not same as in the object of the request body, or with status 500 (Internal
=======
     * @param modelingExercise                            the modelingExercise to
     *                                                        re-evaluate and update
     * @param deleteFeedbackAfterGradingInstructionUpdate boolean flag that
     *                                                        indicates whether the
     *                                                        associated feedback should
     *                                                        be deleted or not
     * @return the ResponseEntity with status 200 (OK) and with body the updated
     *         modelingExercise, or
     *         with status 400 (Bad Request) if the modelingExercise is not valid,
     *         or with status 409 (Conflict)
     *         if given exerciseId is not same as in the object of the request body,
     *         or with status 500 (Internal
>>>>>>> b0ebcea3
     *         Server Error) if the modelingExercise couldn't be updated
     */
    @PutMapping("modeling-exercises/{exerciseId}/re-evaluate")
    @EnforceAtLeastEditor
    public ResponseEntity<ModelingExercise> reEvaluateAndUpdateModelingExercise(@PathVariable long exerciseId, @RequestBody UpdateModelingExerciseDTO updateModelingExerciseDTO,
            @RequestParam(value = "deleteFeedback", required = false) Boolean deleteFeedbackAfterGradingInstructionUpdate) {
        log.debug("REST request to re-evaluate ModelingExercise : {}", updateModelingExerciseDTO);

        // Get the existing exercise
        final ModelingExercise existingExercise = modelingExerciseRepository.findByIdWithExampleSubmissionsAndResultsElseThrow(exerciseId);
        // Check that the exercise ID in path matches the DTO ID
        authCheckService.checkGivenExerciseIdSameForExerciseInRequestBodyIdElseThrow(exerciseId, updateModelingExerciseDTO.id());

        var user = userRepository.getUserWithGroupsAndAuthorities();
        // make sure the course actually exists
        ModelingExercise exerciseForReevaluation = updateModelingExerciseDTO.update(existingExercise);
        var course = courseRepository.findByIdElseThrow(exerciseForReevaluation.getCourseViaExerciseGroupOrCourseMember().getId());
        authCheckService.checkHasAtLeastRoleInCourseElseThrow(Role.EDITOR, course, user);

        exerciseService.reEvaluateExercise(exerciseForReevaluation, deleteFeedbackAfterGradingInstructionUpdate);

        return updateModelingExercise(updateModelingExerciseDTO, null);
    }
}<|MERGE_RESOLUTION|>--- conflicted
+++ resolved
@@ -223,21 +223,10 @@
     /**
      * PUT modeling-exercises : Updates an existing modelingExercise.
      *
-<<<<<<< HEAD
      * @param updateModelingExerciseDTO the modelingExercise to update
      * @param notificationText          the text shown to students
      * @return the ResponseEntity with status 200 (OK) and with body the updated modelingExercise, or with status 400 (Bad Request) if the modelingExercise is not valid, or with
      *         status 500 (Internal Server Error) if the modelingExercise couldn't be updated
-=======
-     * @param modelingExercise the modelingExercise to update
-     * @param notificationText the text shown to students
-     * @return the ResponseEntity with status 200 (OK) and with body the updated
-     *         modelingExercise, or with status 400 (Bad Request) if the
-     *         modelingExercise is not valid, or with
-     *         status 500 (Internal Server Error) if the modelingExercise couldn't
-     *         be updated
-     * @throws URISyntaxException if the Location URI syntax is incorrect
->>>>>>> b0ebcea3
      */
     // TODO: change the request body to a DTO to support the new hibernate version 6.6
     // NOTE: IMPORTANT we should NEVER call save on an entity retrieved from the client because it is unsafe and can lead to data loss
@@ -451,26 +440,11 @@
      * existing modelingExercise.
      *
      * @param exerciseId                                  of the exercise
-<<<<<<< HEAD
      * @param updateModelingExerciseDTO                   the modelingExercise to re-evaluate and update
      * @param deleteFeedbackAfterGradingInstructionUpdate boolean flag that indicates whether the associated feedback should be deleted or not
      * @return the ResponseEntity with status 200 (OK) and with body the updated modelingExercise, or
      *         with status 400 (Bad Request) if the modelingExercise is not valid, or with status 409 (Conflict)
      *         if given exerciseId is not same as in the object of the request body, or with status 500 (Internal
-=======
-     * @param modelingExercise                            the modelingExercise to
-     *                                                        re-evaluate and update
-     * @param deleteFeedbackAfterGradingInstructionUpdate boolean flag that
-     *                                                        indicates whether the
-     *                                                        associated feedback should
-     *                                                        be deleted or not
-     * @return the ResponseEntity with status 200 (OK) and with body the updated
-     *         modelingExercise, or
-     *         with status 400 (Bad Request) if the modelingExercise is not valid,
-     *         or with status 409 (Conflict)
-     *         if given exerciseId is not same as in the object of the request body,
-     *         or with status 500 (Internal
->>>>>>> b0ebcea3
      *         Server Error) if the modelingExercise couldn't be updated
      */
     @PutMapping("modeling-exercises/{exerciseId}/re-evaluate")
