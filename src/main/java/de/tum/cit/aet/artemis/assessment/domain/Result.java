package de.tum.cit.aet.artemis.assessment.domain;

import static de.tum.cit.aet.artemis.core.config.Constants.PROGRAMMING_GRACE_PERIOD_SECONDS;
import static de.tum.cit.aet.artemis.core.config.Constants.SIZE_OF_UNSIGNED_TINYINT;
import static de.tum.cit.aet.artemis.core.util.RoundingUtil.roundScoreSpecifiedByCourseSettings;
import static de.tum.cit.aet.artemis.core.util.RoundingUtil.roundToNDecimalPlaces;

import java.time.Instant;
import java.time.ZonedDateTime;
import java.util.ArrayList;
import java.util.HashMap;
import java.util.List;
import java.util.Objects;
import java.util.Optional;
import java.util.stream.Collectors;

import jakarta.persistence.CascadeType;
import jakarta.persistence.Column;
import jakarta.persistence.Entity;
import jakarta.persistence.EntityListeners;
import jakarta.persistence.EnumType;
import jakarta.persistence.Enumerated;
import jakarta.persistence.FetchType;
import jakarta.persistence.JoinColumn;
import jakarta.persistence.ManyToOne;
import jakarta.persistence.OneToMany;
import jakarta.persistence.OrderColumn;
import jakarta.persistence.Table;
import jakarta.validation.constraints.NotNull;

import org.apache.commons.lang3.StringUtils;
import org.hibernate.Hibernate;
import org.hibernate.annotations.Cache;
import org.hibernate.annotations.CacheConcurrencyStrategy;
import org.springframework.data.annotation.LastModifiedDate;
import org.springframework.data.jpa.domain.support.AuditingEntityListener;

import com.fasterxml.jackson.annotation.JsonIgnore;
import com.fasterxml.jackson.annotation.JsonIgnoreProperties;
import com.fasterxml.jackson.annotation.JsonInclude;

import de.tum.cit.aet.artemis.assessment.ResultListener;
import de.tum.cit.aet.artemis.core.domain.Course;
import de.tum.cit.aet.artemis.core.domain.DomainObject;
import de.tum.cit.aet.artemis.core.domain.User;
import de.tum.cit.aet.artemis.exercise.domain.Exercise;
import de.tum.cit.aet.artemis.exercise.domain.Submission;
import de.tum.cit.aet.artemis.exercise.domain.SubmissionType;
import de.tum.cit.aet.artemis.exercise.domain.participation.Participation;
import de.tum.cit.aet.artemis.exercise.service.ExerciseDateService;
import de.tum.cit.aet.artemis.programming.domain.ProgrammingExercise;
import de.tum.cit.aet.artemis.programming.dto.ResultDTO;
import de.tum.cit.aet.artemis.quiz.domain.QuizExercise;
import de.tum.cit.aet.artemis.quiz.domain.QuizSubmission;

/**
 * A Result.
 */
@Entity
@Table(name = "result")
@EntityListeners({ AuditingEntityListener.class, ResultListener.class })
@Cache(usage = CacheConcurrencyStrategy.NONSTRICT_READ_WRITE)
@JsonInclude(JsonInclude.Include.NON_EMPTY)
public class Result extends DomainObject implements Comparable<Result> {

    @Column(name = "completion_date")
    private ZonedDateTime completionDate;

    @Column(name = "jhi_successful")
    private Boolean successful;

    /**
     * Relative score in % (typically between 0 ... 100, can also be larger if bonus points are available)
     */
    @Column(name = "score")
    private Double score;

    /**
     * Describes whether a result counts against the total score of a student. It determines whether the result is shown in the course dashboard or not. For quiz exercises: -
     * results are rated=true when students participate in the live quiz mode (there can only be one such result) - results are rated=false when students participate in the
     * practice mode
     * <p>
     * For all other exercises (modeling, programming, etc.) - results are rated=true when students submit before the due date (or when the due date is null), multiple results can
     * be rated=true, then the result with the last completionDate counts towards the total score of a student - results are rated=false when students submit after the due date
     */
    @Column(name = "rated")
    private Boolean rated;

    @ManyToOne(fetch = FetchType.LAZY)
    @JsonIgnoreProperties({ "results", "participation" })
    private Submission submission;

    @OneToMany(mappedBy = "result", cascade = CascadeType.ALL, orphanRemoval = true)
    @OrderColumn
    @JsonIgnoreProperties(value = "result", allowSetters = true)
    @Cache(usage = CacheConcurrencyStrategy.NONSTRICT_READ_WRITE)
    private List<Feedback> feedbacks = new ArrayList<>();

<<<<<<< HEAD
=======
    /**
     * @deprecated: Will be removed for 8.0, please use submission.participation instead
     */
    @ManyToOne
    @Deprecated(since = "7.7", forRemoval = true)
    private Participation participation;

>>>>>>> 4b585069
    @ManyToOne(fetch = FetchType.LAZY)
    @JoinColumn()
    private User assessor;

    @Enumerated(EnumType.STRING)
    @Column(name = "assessment_type")
    private AssessmentType assessmentType;

    @Column(name = "has_complaint")
    private Boolean hasComplaint;

    @Column(name = "example_result")
    private Boolean exampleResult;

    @OneToMany(fetch = FetchType.LAZY, cascade = CascadeType.ALL, orphanRemoval = true)
    // OneToMany is required, otherwise the lazy loading does not work
    // it will be ensured programmatically that only ever one note exists for every result object
    @JoinColumn(name = "result_id", nullable = false)
    private final List<AssessmentNote> assessmentNote = new ArrayList<>();

    // The following attributes are only used for Programming Exercises
    @Column(name = "test_case_count")
    private Integer testCaseCount = 0;

    @Column(name = "passed_test_case_count")
    private Integer passedTestCaseCount = 0;

    @Column(name = "code_issue_count")
    private Integer codeIssueCount = 0;

    @LastModifiedDate
    @Column(name = "last_modified_date")
    @JsonIgnore
    private Instant lastModifiedDate;

    public ZonedDateTime getCompletionDate() {
        return completionDate;
    }

    public Result completionDate(ZonedDateTime completionDate) {
        this.completionDate = completionDate;
        return this;
    }

    public void setCompletionDate(ZonedDateTime completionDate) {
        this.completionDate = completionDate;
    }

    public Boolean isSuccessful() {
        return successful;
    }

    public Result successful(Boolean successful) {
        this.successful = successful;
        return this;
    }

    public void setSuccessful(Boolean successful) {
        this.successful = successful;
    }

    public Double getScore() {
        return score;
    }

    public Result score(Double score) {
        this.score = score;
        return this;
    }

    public Instant getLastModifiedDate() {
        return lastModifiedDate;
    }

    /**
     * Sets the score to the specified score rounded to 4 decimal places.
     * If you are handling student results that potentially need rounding, use {@link Result#setScore(Double score, Course course)} instead!
     *
     * @param score new score
     */
    public void setScore(Double score) {
        if (score != null) {
            // We need to round the score to four decimal places to have a score of 99.999999 to be rounded to 100.0.
            // Otherwise, a result would not be successful.
            this.score = roundToNDecimalPlaces(score, 4);
            this.successful = this.score >= 100.0;
        }
    }

    /**
     * 1. set score and round it to the specified accuracy in the course
     * 2. set successful = true, if score >= 100 or false if not
     *
     * @param score  new score
     * @param course the course that specifies the accuracy
     */
    public void setScore(Double score, Course course) {
        if (score != null) {
            setScore(roundScoreSpecifiedByCourseSettings(score, course));
        }
    }

    /**
     * calculates and sets the score attribute and accordingly the successful flag
     *
     * @param totalPoints total amount of points between 0 and maxPoints
     * @param maxPoints   maximum points reachable at corresponding exercise
     * @param course      the course that specifies the accuracy
     */
    public void setScore(double totalPoints, double maxPoints, Course course) {
        setScore(totalPoints / maxPoints * 100, course);
    }

    public Boolean isRated() {
        return rated;
    }

    public Result rated(Boolean rated) {
        this.rated = rated;
        return this;
    }

    public void setRated(Boolean rated) {
        this.rated = rated;
    }

    private void setRatedIfNotAfterDueDate(@NotNull Participation participation, @NotNull ZonedDateTime submissionDate) {
        var optionalDueDate = ExerciseDateService.getDueDate(participation);
        if (optionalDueDate.isEmpty()) {
            this.rated = true;
            return;
        }
        var dueDate = optionalDueDate.get();
        if (getSubmission().getParticipation().getExercise() instanceof ProgrammingExercise) {
            dueDate = dueDate.plusSeconds(PROGRAMMING_GRACE_PERIOD_SECONDS);
        }
        this.rated = !submissionDate.isAfter(dueDate);
    }

    /**
     * A result is rated if:
     * - the submission date is before the due date OR
     * - no due date is set OR
     * - the submission type is INSTRUCTOR / TEST
     */
    public void setRatedIfNotAfterDueDate() {
        if (submission.getType() == SubmissionType.INSTRUCTOR || submission.getType() == SubmissionType.TEST) {
            this.rated = true;
        }
        else if (submission.getType() == SubmissionType.ILLEGAL || submission.getParticipation().isPracticeMode()) {
            this.rated = false;
        }
        else {
            setRatedIfNotAfterDueDate(submission.getParticipation(), submission.getSubmissionDate());
        }
    }

    public Submission getSubmission() {
        return submission;
    }

    public Result submission(Submission submission) {
        this.submission = submission;
        return this;
    }

    public void setSubmission(Submission submission) {
        this.submission = submission;
    }

    public List<Feedback> getFeedbacks() {
        return feedbacks;
    }

    public Result feedbacks(List<Feedback> feedbacks) {
        this.feedbacks = feedbacks;
        return this;
    }

    public Result addFeedback(Feedback feedback) {
        this.feedbacks.add(feedback);
        feedback.setResult(this);
        return this;
    }

    public void addFeedbacks(List<Feedback> feedbacks) {
        feedbacks.forEach(this::addFeedback);
    }

    public void removeFeedback(Feedback feedback) {
        this.feedbacks.remove(feedback);
        feedback.setResult(null);
    }

    public void setFeedbacks(List<Feedback> feedbacks) {
        this.feedbacks = feedbacks;
    }

    /**
     * Assigns the given feedback list to the result. It first sets the positive flag and the feedback type of every feedback element, clears the existing list of feedback and
     * assigns the new feedback afterwards. IMPORTANT: This method should not be used for Quiz and Programming exercises with completely automatic assessments!
     *
     * @param feedbacks            the new feedback list
     * @param skipAutomaticResults if true automatic results won't be updated
     */
    public void updateAllFeedbackItems(List<Feedback> feedbacks, boolean skipAutomaticResults) {
        if (feedbacks == null) {
            return;
        }

        for (Feedback feedback : feedbacks) {
            if (skipAutomaticResults && feedback.getType() == FeedbackType.AUTOMATIC) {
                continue;
            }
            if (feedback.getCredits() != null) {
                feedback.setPositiveViaCredits();
            }
            else {
                feedback.setCredits(0.0);
            }
            setFeedbackType(feedback);
        }
        // Note: If there is old feedback that gets removed here and not added again in the forEach-loop, it
        // will also be deleted in the database because of the 'orphanRemoval = true' flag.
        getFeedbacks().clear();
        feedbacks.forEach(this::addFeedback);
    }

    /**
     * Sets the feedback type of a new feedback element. The type is set to MANUAL if it was not set before. It is set to AUTOMATIC_ADAPTED if Compass created the feedback
     * automatically and the tutor has overridden the feedback in the manual assessment. This is done to differentiate between automatic feedback that was overridden manually and
     * pure manual feedback to analyze the quality of automatic assessments. In all other cases the type stays the same.
     *
     * @param feedback the new feedback for which to set the type
     */
    private void setFeedbackType(Feedback feedback) {
        if (feedback.getType() == null) {
            feedback.setType(FeedbackType.MANUAL);
        }
        else if ((feedback.getType().equals(FeedbackType.AUTOMATIC) && feedbackHasChanged(feedback))) {
            feedback.setType(FeedbackType.AUTOMATIC_ADAPTED);
        }
    }

    /**
     * Checks for a new feedback if the score or text has changed compared to the already existing feedback for the same element.
     */
    private boolean feedbackHasChanged(Feedback feedback) {
        if (this.feedbacks == null || this.feedbacks.isEmpty()) {
            return false;
        }
        return this.feedbacks.stream().filter(existingFeedback -> existingFeedback.getReference() != null && existingFeedback.getReference().equals(feedback.getReference()))
                .anyMatch(sameFeedback -> !sameFeedback.getCredits().equals(feedback.getCredits()) || feedbackTextHasChanged(sameFeedback.getText(), feedback.getText()));
    }

    /**
     * Compares the given feedback texts (existingText and newText) and checks if the text has changed.
     */
    private boolean feedbackTextHasChanged(String existingText, String newText) {
        if (StringUtils.isEmpty(existingText) && StringUtils.isEmpty(newText)) {
            return false;
        }
        return !Objects.equals(existingText, newText);
    }

    public User getAssessor() {
        return assessor;
    }

    public void setAssessor(User assessor) {
        this.assessor = assessor;
    }

    public AssessmentType getAssessmentType() {
        return assessmentType;
    }

    public Result assessmentType(AssessmentType assessmentType) {
        this.assessmentType = assessmentType;
        return this;
    }

    public void setAssessmentType(AssessmentType assessmentType) {
        this.assessmentType = assessmentType;
    }

    public void determineAssessmentType() {
        setAssessmentType(AssessmentType.MANUAL);
        if (feedbacks.stream().anyMatch(feedback -> feedback.getType() == FeedbackType.AUTOMATIC || feedback.getType() == FeedbackType.AUTOMATIC_ADAPTED)) {
            setAssessmentType(AssessmentType.SEMI_AUTOMATIC);
        }
    }

    public Boolean hasComplaint() {
        return hasComplaint;
    }

    /**
     * `hasComplaint` could be null in the database
     *
     * @return hasComplaint property value
     */
    public Optional<Boolean> getHasComplaint() {
        return Optional.ofNullable(hasComplaint);
    }

    public Result hasComplaint(Boolean hasComplaint) {
        this.hasComplaint = hasComplaint;
        return this;
    }

    public void setHasComplaint(Boolean hasComplaint) {
        this.hasComplaint = hasComplaint;
    }

    public Boolean isExampleResult() {
        return exampleResult;
    }

    public void setExampleResult(Boolean exampleResult) {
        this.exampleResult = exampleResult;
    }

    public Integer getTestCaseCount() {
        return testCaseCount;
    }

    public void setTestCaseCount(int testCaseCount) {
        this.testCaseCount = Math.min(testCaseCount, SIZE_OF_UNSIGNED_TINYINT);
    }

    public Integer getPassedTestCaseCount() {
        return passedTestCaseCount;
    }

    public void setPassedTestCaseCount(int passedTestCaseCount) {
        this.passedTestCaseCount = Math.min(passedTestCaseCount, SIZE_OF_UNSIGNED_TINYINT);
    }

    public Integer getCodeIssueCount() {
        return codeIssueCount;
    }

    public void setCodeIssueCount(int codeIssueCount) {
        this.codeIssueCount = Math.min(codeIssueCount, SIZE_OF_UNSIGNED_TINYINT);
    }

    /**
     * Checks the initialization status of the assessment note before returning. Only a single element is returned instead of the list,
     * because it is modelled that way on the client-side. Jackson therefore needs a single object for the (de-)serialization.
     *
     * @return Null, if the field is uninitialized or the encapsulating arraylist is empty, or else, the assessment note.
     */
    public AssessmentNote getAssessmentNote() {
        if (!Hibernate.isInitialized(assessmentNote) || assessmentNote.isEmpty()) {
            return null;
        }
        else {
            return assessmentNote.getFirst();
        }
    }

    /**
     * Clears the list before adding a new assessment note. This ensures that it contains at most one element.
     * When setting null, the list is just cleared, without adding anything afterward.
     *
     * @param assessmentNote The assessment note that is added to the list as its new sole element.
     */
    public void setAssessmentNote(AssessmentNote assessmentNote) {
        this.assessmentNote.clear();
        if (assessmentNote != null) {
            this.assessmentNote.add(assessmentNote);
        }
    }

    /**
     * Updates the attributes "score" and "successful" by evaluating its submission.
     * <b>Important</b>: the quizSubmission has to be loaded with eager submitted answers, otherwise this method will not work correctly
     *
     * @param quizExercise the quiz exercise for which the submission should be evaluated, must contain access to the course to calculate the score correctly
     */
    public void evaluateQuizSubmission(@NotNull QuizExercise quizExercise) {
        if (submission instanceof QuizSubmission quizSubmission) {
            // update score
            setScore(quizExercise.getScoreForSubmission(quizSubmission), quizExercise.getCourseViaExerciseGroupOrCourseMember());
        }
    }

    /**
     * Removes the assessor and the internal assessment note from the result, can be invoked to make sure that sensitive
     * information is not sent to the client. E.g. students should not see information about their assessor.
     * <p>
     * Does not filter feedbacks.
     */
    public void filterSensitiveInformation() {
        setAssessor(null);
        if (Hibernate.isInitialized(assessmentNote)) {
            setAssessmentNote(null);
        }
    }

    /**
     * Removes all feedback details that should not be passed to the student.
     *
     * @param removeHiddenFeedback true if feedbacks marked with visibility 'after due date' should also be removed.
     */
    public void filterSensitiveFeedbacks(boolean removeHiddenFeedback) {
        filterSensitiveFeedbacks(removeHiddenFeedback, submission.getParticipation().getExercise());
    }

    /**
     * Removes all feedback details that should not be passed to the student.
     *
     * @param removeHiddenFeedback true if feedbacks marked with visibility 'after due date' should also be removed.
     * @param exercise             the exercise related to this result. Used to determine if test case names should be removed.
     */
    public void filterSensitiveFeedbacks(boolean removeHiddenFeedback, Exercise exercise) {
        var filteredFeedback = createFilteredFeedbacks(removeHiddenFeedback, exercise);
        setFeedbacks(filteredFeedback);

        if (exercise instanceof ProgrammingExercise) {
            updateTestCaseCount();
        }
    }

    /**
     * Updates the testCaseCount and passedTestCaseCount attributes after filtering the feedback.
     */
    private void updateTestCaseCount() {
        var testCaseFeedback = feedbacks.stream().filter(Feedback::isTestFeedback).toList();

        // TODO: this is not good code!
        setTestCaseCount(testCaseFeedback.size());
        setPassedTestCaseCount((int) testCaseFeedback.stream().filter(feedback -> Boolean.TRUE.equals(feedback.isPositive())).count());
    }

    /**
     * Returns a new list that only contains feedback that should be passed to the student.
     * Does not change the feedbacks attribute of this entity.
     * Also removes the test names from all feedback if it should not be shown to the student.
     *
     * @see ResultDTO
     *
     * @param removeHiddenFeedback true if feedbacks marked with visibility 'after due date' should also be removed.
     * @param exercise             used to check if students can see the test case names
     * @return the new filtered list
     */
    public List<Feedback> createFilteredFeedbacks(boolean removeHiddenFeedback, Exercise exercise) {
        var filteredFeedback = feedbacks.stream().filter(feedback -> !feedback.isInvisible()).filter(feedback -> !removeHiddenFeedback || !feedback.isAfterDueDate())
                .collect(Collectors.toCollection(ArrayList::new));

        if (exercise instanceof ProgrammingExercise programmingExercise && !Boolean.TRUE.equals(programmingExercise.getShowTestNamesToStudents())) {
            filteredFeedback.stream().filter(Feedback::isTestFeedback).forEach(feedback -> {
                if (feedback.getTestCase() != null) {
                    feedback.getTestCase().setTestName(null);
                }
            });

        }
        return filteredFeedback;
    }

    /**
     * Checks whether the result is a manual result. A manual result can be from type MANUAL or SEMI_AUTOMATIC
     *
     * @return true if the result is a manual result
     */
    @JsonIgnore
    public boolean isManual() {
        return AssessmentType.MANUAL == assessmentType || AssessmentType.SEMI_AUTOMATIC == assessmentType;
    }

    /**
     * Checks whether the result is an automatic result: AUTOMATIC
     *
     * @return true if the result is an automatic result
     */
    @JsonIgnore
    public boolean isAutomatic() {
        return AssessmentType.AUTOMATIC == assessmentType;
    }

    /**
     * Checks whether the result is an automatic Athena result: AUTOMATIC_ATHENA
     *
     * @return true if the result is an automatic AI Athena result
     */
    @JsonIgnore
    public boolean isAthenaBased() {
        return AssessmentType.AUTOMATIC_ATHENA == assessmentType;
    }

    @Override
    public String toString() {
        return "Result{" + "id" + getId() + ", completionDate=" + completionDate + ", successful=" + successful + ", score=" + score + ", rated=" + rated + ", assessmentType="
                + assessmentType + ", hasComplaint=" + hasComplaint + ", testCaseCount=" + testCaseCount + ", passedTestCaseCount=" + passedTestCaseCount + ", codeIssueCount="
                + codeIssueCount + '}';
    }

    /**
     * Calculates the total score for programming exercises. Do not use it for other exercise types
     *
     * @return calculated totalScore
     */
    public Double calculateTotalPointsForProgrammingExercises() {
        double totalPoints = 0.0;
        double scoreAutomaticTests = 0.0;
        ProgrammingExercise programmingExercise = (ProgrammingExercise) submission.getParticipation().getExercise();
        List<Feedback> feedbacks = getFeedbacks();
        var gradingInstructions = new HashMap<Long, Integer>(); // { instructionId: noOfEncounters }

        for (Feedback feedback : feedbacks) {
            if (feedback.getGradingInstruction() != null) {
                totalPoints = feedback.computeTotalScore(totalPoints, gradingInstructions);
            }
            else {
                // In case no structured grading instruction was applied on the assessment model we just sum the feedback credit. We differentiate between automatic test and
                // automatic SCA feedback (automatic test feedback has to be capped)
                if (feedback.getType() == FeedbackType.AUTOMATIC && !feedback.isStaticCodeAnalysisFeedback()) {
                    scoreAutomaticTests += Objects.requireNonNullElse(feedback.getCredits(), 0.0);
                }
                else {
                    totalPoints += Objects.requireNonNullElse(feedback.getCredits(), 0.0);
                }
            }
        }
        /*
         * Calculated score from automatic test feedbacks, is capped to max points + bonus points, see also see {@link ProgrammingExerciseGradingService#updateScore}
         */
        double maxPoints = programmingExercise.getMaxPoints() + Objects.requireNonNullElse(programmingExercise.getBonusPoints(), 0.0);
        if (scoreAutomaticTests > maxPoints) {
            scoreAutomaticTests = maxPoints;
        }
        totalPoints += scoreAutomaticTests;
        // Make sure to not give negative points
        if (totalPoints < 0) {
            totalPoints = 0;
        }
        // Make sure to not give more than maxPoints
        if (totalPoints > maxPoints) {
            totalPoints = maxPoints;
        }
        return totalPoints;
    }

    /**
     * calculates the score for programming exercises
     *
     * @param exercise the exercise
     */
    public void calculateScoreForProgrammingExercise(ProgrammingExercise exercise) {
        double totalPoints = calculateTotalPointsForProgrammingExercises();
        setScore(totalPoints, exercise.getMaxPoints(), exercise.getCourseViaExerciseGroupOrCourseMember());
    }

    /**
     * Copies the relevant counters for programming exercises i.e. amount of (passed) test cases and code issues into this result
     *
     * @param originalResult the source for the values
     */
    public void copyProgrammingExerciseCounters(Result originalResult) {
        setTestCaseCount(originalResult.getTestCaseCount());
        setPassedTestCaseCount(originalResult.getPassedTestCaseCount());
        setCodeIssueCount(originalResult.getCodeIssueCount());
    }

    /**
     * Checks if this result has been assessed.
     *
     * @return true if there is a completion date, false otherwise
     */
    @JsonIgnore
    public boolean isAssessmentComplete() {
        return completionDate != null;
    }

    @Override
    public int compareTo(Result other) {
        if (getCompletionDate() == null || other.getCompletionDate() == null || Objects.equals(getCompletionDate(), other.getCompletionDate())) {
            // this case should not happen, but in the rare case we can compare the ids (in tests, the submission dates might be identical as ms are not stored in the database)
            // newer ids are typically later
            return getId().compareTo(other.getId());
        }
        return getCompletionDate().compareTo(other.getCompletionDate());
    }
}<|MERGE_RESOLUTION|>--- conflicted
+++ resolved
@@ -96,16 +96,6 @@
     @Cache(usage = CacheConcurrencyStrategy.NONSTRICT_READ_WRITE)
     private List<Feedback> feedbacks = new ArrayList<>();
 
-<<<<<<< HEAD
-=======
-    /**
-     * @deprecated: Will be removed for 8.0, please use submission.participation instead
-     */
-    @ManyToOne
-    @Deprecated(since = "7.7", forRemoval = true)
-    private Participation participation;
-
->>>>>>> 4b585069
     @ManyToOne(fetch = FetchType.LAZY)
     @JoinColumn()
     private User assessor;
