package de.tum.cit.aet.artemis.programming.domain;

import java.util.Set;

import org.apache.commons.lang3.StringUtils;

/**
 * The ProgrammingLanguage enumeration.
 */

public enum ProgrammingLanguage {

    // @formatter:off
    EMPTY(""),
    JAVA("java"),
    PYTHON("py"),
    C("c", "cpp"),
    HASKELL("hs"),
    KOTLIN("kt"),
    VHDL("vhd"),
    ASSEMBLER("asm"),
    SWIFT("swift"),
    OCAML("ml"),
    JAVASCRIPT("js"),
    C_SHARP("cs"),
    C_PLUS_PLUS("c", "h", "cpp", "hpp"),
    SQL("sql"),
    R("R"),
    TYPESCRIPT("ts"),
    RUST("rs"),
    GO("go"),
    MATLAB("m"),
    BASH("sh"),
    RUBY("rb"),
    POWERSHELL("ps1"),
    ADA("adb", "ads"),
    DART("dart"),
    PHP("php");

    private static final Set<ProgrammingLanguage> ENABLED_LANGUAGES = Set.of(
        ASSEMBLER,
        C,
        C_PLUS_PLUS,
        HASKELL,
        JAVA,
        JAVASCRIPT,
        KOTLIN,
        OCAML,
        PYTHON,
<<<<<<< HEAD
=======
        R,
>>>>>>> f3583291
        RUST,
        SWIFT,
        VHDL,
        EMPTY
    );
    // @formatter:on

    private final Set<String> fileExtensions;

    ProgrammingLanguage(String... fileExtension) {
        this.fileExtensions = Set.of(fileExtension);
    }

    public Set<String> getFileExtensions() {
        return fileExtensions;
    }

    public static Set<ProgrammingLanguage> getEnabledLanguages() {
        return ENABLED_LANGUAGES;
    }

    /**
     * Check if the given path matches one of the file extensions of the programming language.
     * For the EMPTY language, this method always returns true if the path is not empty.
     *
     * @param path the path to check
     * @return true if the path is not empty and matches one of the file extensions, false otherwise
     */
    public boolean matchesFileExtension(String path) {
        return StringUtils.isNotBlank(path) && (this == EMPTY || fileExtensions.stream().anyMatch(extension -> path.endsWith("." + extension)));
    }
}<|MERGE_RESOLUTION|>--- conflicted
+++ resolved
@@ -47,10 +47,7 @@
         KOTLIN,
         OCAML,
         PYTHON,
-<<<<<<< HEAD
-=======
         R,
->>>>>>> f3583291
         RUST,
         SWIFT,
         VHDL,
