--- conflicted
+++ resolved
@@ -49,11 +49,8 @@
         SWIFT,
         OCAML,
         RUST,
-<<<<<<< HEAD
+        JAVASCRIPT,
         R
-=======
-        JAVASCRIPT
->>>>>>> 0354197a
     );
     // @formatter:on
 
