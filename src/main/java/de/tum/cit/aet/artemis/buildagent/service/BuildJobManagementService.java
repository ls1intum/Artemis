package de.tum.cit.aet.artemis.buildagent.service;

import static de.tum.cit.aet.artemis.core.config.Constants.PROFILE_BUILDAGENT;

import java.io.PrintWriter;
import java.io.StringWriter;
import java.time.ZonedDateTime;
import java.util.Map;
import java.util.Set;
import java.util.concurrent.Callable;
import java.util.concurrent.CancellationException;
import java.util.concurrent.CompletableFuture;
import java.util.concurrent.CompletionException;
import java.util.concurrent.ConcurrentHashMap;
import java.util.concurrent.ConcurrentSkipListSet;
import java.util.concurrent.Future;
import java.util.concurrent.TimeUnit;
import java.util.concurrent.TimeoutException;
import java.util.concurrent.locks.ReentrantLock;
import java.util.function.Supplier;

import jakarta.annotation.PostConstruct;

import org.slf4j.Logger;
import org.slf4j.LoggerFactory;
import org.springframework.beans.factory.annotation.Qualifier;
import org.springframework.beans.factory.annotation.Value;
import org.springframework.context.annotation.Profile;
import org.springframework.stereotype.Service;

import com.hazelcast.core.HazelcastInstance;
import com.hazelcast.topic.ITopic;

import de.tum.cit.aet.artemis.buildagent.BuildAgentConfiguration;
import de.tum.cit.aet.artemis.buildagent.dto.BuildJobQueueItem;
import de.tum.cit.aet.artemis.buildagent.dto.BuildLogDTO;
import de.tum.cit.aet.artemis.buildagent.dto.BuildResult;
import de.tum.cit.aet.artemis.core.exception.LocalCIException;

/**
 * This service is responsible for adding build jobs to the Integrated Code Lifecycle executor service.
 * It handles timeouts as well as exceptions that occur during the execution of the build job.
 */
@Service
@Profile(PROFILE_BUILDAGENT)
public class BuildJobManagementService {

    private static final Logger log = LoggerFactory.getLogger(BuildJobManagementService.class);

    private final BuildJobExecutionService buildJobExecutionService;

    private final BuildAgentConfiguration buildAgentConfiguration;

    private final BuildJobContainerService buildJobContainerService;

    private final HazelcastInstance hazelcastInstance;

    private final BuildLogsMap buildLogsMap;

    private final ReentrantLock lock = new ReentrantLock();

    @Value("${artemis.continuous-integration.build-timeout-seconds.max:240}")
    private int timeoutSeconds;

    @Value("${artemis.continuous-integration.asynchronous:true}")
    private boolean runBuildJobsAsynchronously;

    @Value("${artemis.continuous-integration.build-container-prefix:local-ci-}")
    private String buildContainerPrefix;

    /**
     * A map that contains all build jobs that are currently running.
     * The key is the id of the build job, the value is the future that will be completed with the build result.
     * This map is unique for each node and contains only the build jobs that are running on this node.
     */
    private final Map<String, Future<BuildResult>> runningFutures = new ConcurrentHashMap<>();

    private final Map<String, CompletableFuture<BuildResult>> runningFuturesWrapper = new ConcurrentHashMap<>();

    /**
     * A set that contains all build jobs that were cancelled by the user.
     * This set is unique for each node and contains only the build jobs that were cancelled on this node.
     */
    private final Set<String> cancelledBuildJobs = new ConcurrentSkipListSet<>();

    public BuildJobManagementService(@Qualifier("hazelcastInstance") HazelcastInstance hazelcastInstance, BuildJobExecutionService buildJobExecutionService,
            BuildAgentConfiguration buildAgentConfiguration, BuildJobContainerService buildJobContainerService, BuildLogsMap buildLogsMap) {
        this.buildJobExecutionService = buildJobExecutionService;
        this.buildAgentConfiguration = buildAgentConfiguration;
        this.buildJobContainerService = buildJobContainerService;
        this.hazelcastInstance = hazelcastInstance;
        this.buildLogsMap = buildLogsMap;
    }

    /**
     * Add a listener to the canceledBuildJobsTopic that cancels the build job for the given buildJobId.
     * It gets broadcast to all nodes in the cluster. Only the node that is running the build job will cancel it.
     */
    @PostConstruct
    public void init() {
        ITopic<String> canceledBuildJobsTopic = hazelcastInstance.getTopic("canceledBuildJobsTopic");
        canceledBuildJobsTopic.addMessageListener(message -> {
            String buildJobId = message.getMessageObject();
            lock.lock();
            try {
                if (runningFutures.containsKey(buildJobId)) {
                    cancelBuildJob(buildJobId);
                }
            }
            finally {
                lock.unlock();
            }
        });
    }

    /**
     * Submit a build job for a given participation to the executor service.
     *
     * @param buildJobItem The build job that should be executed.
     * @return A future that will be completed with the build result.
     * @throws LocalCIException If the build job could not be submitted to the executor service.
     */
    public CompletableFuture<BuildResult> executeBuildJob(BuildJobQueueItem buildJobItem) throws LocalCIException {

        // Prepare the Docker container name before submitting the build job to the executor service, so we can remove the container if something goes wrong.
        String containerName = buildContainerPrefix + buildJobItem.id();

        // Prepare a Callable that will later be called. It contains the actual steps needed to execute the build job.
        Callable<BuildResult> buildJob = () -> buildJobExecutionService.runBuildJob(buildJobItem, containerName);

        /*
         * Submit the build job to the executor service. This runs in a separate thread, so it does not block the main thread.
         * createCompletableFuture() is only used to provide a way to run build jobs synchronously for testing and debugging purposes and depends on the
         * artemis.continuous-integration.asynchronous environment variable.
         * Usually, when using asynchronous build jobs, it will just resolve to "CompletableFuture.supplyAsync".
         * The future is stored in the runningFutures map so that it can be cancelled if needed.
         * We add a lock to prevent the job from being submitted even though it was cancelled.
         */
        lock.lock();
        Future<BuildResult> future;
        try {
            if (cancelledBuildJobs.contains(buildJobItem.id())) {
                finishCancelledBuildJob(buildJobItem.repositoryInfo().assignmentRepositoryUri(), buildJobItem.id(), containerName);
                String msg = "Build job with id " + buildJobItem.id() + " was cancelled before it was submitted to the executor service.";
                buildLogsMap.appendBuildLogEntry(buildJobItem.id(), msg);
                throw new CompletionException(msg, null);
            }
            future = buildAgentConfiguration.getBuildExecutor().submit(buildJob);
            runningFutures.put(buildJobItem.id(), future);
        }
        finally {
            lock.unlock();
        }

        int buildJobTimeoutSeconds;
        if (buildJobItem.buildConfig().timeoutSeconds() > 0 && buildJobItem.buildConfig().timeoutSeconds() < this.timeoutSeconds) {
            buildJobTimeoutSeconds = buildJobItem.buildConfig().timeoutSeconds();
        }
        else {
            buildJobTimeoutSeconds = this.timeoutSeconds;
        }

        CompletableFuture<BuildResult> futureResult = createCompletableFuture(() -> {
            try {
                return future.get(buildJobTimeoutSeconds, TimeUnit.SECONDS);
            }
            catch (Exception ex) {
                if (DockerUtil.isDockerNotAvailable(ex)) {
                    log.error("Cannot connect to Docker Host. Make sure Docker is running and configured properly! Error while listing containers for cleanup: {}",
                            ex.getMessage());
                    throw new CompletionException(ex);
                }
                // RejectedExecutionException is thrown if the queue size limit (defined in "artemis.continuous-integration.queue-size-limit") is reached.
                // Wrap the exception in a CompletionException so that the future is completed exceptionally and the thenAccept block is not run.
                // This CompletionException will not resurface anywhere else as it is thrown in this completable future's separate thread.
                if (cancelledBuildJobs.contains(buildJobItem.id())) {
                    finishCancelledBuildJob(buildJobItem.repositoryInfo().assignmentRepositoryUri(), buildJobItem.id(), containerName);
                    String msg = "Build job with id " + buildJobItem.id() + " was cancelled.";
                    String stackTrace = stackTraceToString(ex);
                    buildLogsMap.appendBuildLogEntry(buildJobItem.id(), new BuildLogDTO(ZonedDateTime.now(), msg + "\n" + stackTrace));
                    throw new CompletionException(msg, ex);
                }
                else {
<<<<<<< HEAD
                    finishBuildJobExceptionally(buildJobItem.id(), containerName, e);

                    final String msg;
                    if (e instanceof TimeoutException) {
                        msg = "Build job with id " + buildJobItem.id() + " was timed out";
                        logTimedOutBuildJob(buildJobItem, buildJobTimeoutSeconds);
                    }
                    else {
                        msg = "Build job with id " + buildJobItem.id() + " failed";
                    }

                    throw new CompletionException(msg, e);
=======
                    finishBuildJobExceptionally(buildJobItem.id(), containerName, ex);
                    if (ex instanceof TimeoutException) {
                        logTimedOutBuildJob(buildJobItem, buildJobTimeoutSeconds);
                    }
                    throw new CompletionException(ex);
>>>>>>> 000c5fb3
                }
            }
        });

        runningFuturesWrapper.put(buildJobItem.id(), futureResult);
        return futureResult.whenComplete(((result, throwable) -> {
            runningFutures.remove(buildJobItem.id());
            runningFuturesWrapper.remove(buildJobItem.id());
        }));
    }

    private void logTimedOutBuildJob(BuildJobQueueItem buildJobItem, int buildJobTimeoutSeconds) {
        String msg = "Timed out after " + buildJobTimeoutSeconds + " seconds. "
                + "This may be due to an infinite loop or inefficient code. Please review your code for potential issues. "
                + "If the problem persists, contact your instructor for assistance. (Build job ID: " + buildJobItem.id() + ")";
        buildLogsMap.appendBuildLogEntry(buildJobItem.id(), msg);
        log.warn(msg);

        msg = "Executing build job with id " + buildJobItem.id() + " timed out after " + buildJobTimeoutSeconds + " seconds."
                + "This may be due to strict timeout settings. Consider increasing the exercise timeout and applying stricter timeout constraints within the test cases using @StrictTimeout.";
        buildLogsMap.appendBuildLogEntry(buildJobItem.id(), msg);
    }

    Set<String> getRunningBuildJobIds() {
        return Set.copyOf(runningFutures.keySet());
    }

    CompletableFuture<BuildResult> getRunningBuildJobFutureWrapper(String buildJobId) {
        return runningFuturesWrapper.get(buildJobId);
    }

    /**
     * Create an asynchronous or a synchronous CompletableFuture depending on the runBuildJobsAsynchronously flag.
     *
     * @param supplier the supplier of the Future, i.e. the function that submits the build job
     * @return the CompletableFuture
     */
    private CompletableFuture<BuildResult> createCompletableFuture(Supplier<BuildResult> supplier) {
        if (runBuildJobsAsynchronously) {
            // Just use the normal supplyAsync.
            return CompletableFuture.supplyAsync(supplier);
        }
        else {
            // Use a synchronous CompletableFuture, e.g. in the test environment.
            // Otherwise, tests will not wait for the CompletableFuture to complete before asserting on the database.
            CompletableFuture<BuildResult> future = new CompletableFuture<>();
            try {
                BuildResult result = supplier.get();
                future.complete(result);
            }
            catch (Exception e) {
                future.completeExceptionally(e);
            }
            return future;
        }
    }

    /**
     * Finish the build job if an exception occurred while building and testing the repository.
     *
     * @param buildJobId    The id of the build job that failed.
     * @param containerName The name of the Docker container that was used to execute the build job.
     * @param exception     The exception that occurred while building and testing the repository.
     */
    private void finishBuildJobExceptionally(String buildJobId, String containerName, Exception exception) {
        String msg = "Error while executing build job " + buildJobId + ": " + exception.getMessage();
        String stackTrace = stackTraceToString(exception);
        buildLogsMap.appendBuildLogEntry(buildJobId, new BuildLogDTO(ZonedDateTime.now(), msg + "\n" + stackTrace));
        log.error(msg, exception);

        log.info("Getting ID of running container {}", containerName);
        String containerId = buildJobContainerService.getIDOfRunningContainer(containerName);
        log.info("Stopping unresponsive container with ID {}", containerId);
        if (containerId != null) {
            buildJobContainerService.stopUnresponsiveContainer(containerId);
        }
    }

    /**
     * Cancel the build job for the given buildJobId.
     *
     * @param buildJobId The id of the build job that should be cancelled.
     */
    void cancelBuildJob(String buildJobId) {
        Future<BuildResult> future = runningFutures.get(buildJobId);
        if (future != null) {
            try {
                cancelledBuildJobs.add(buildJobId);
                future.cancel(true); // Attempt to interrupt the build job
            }
            catch (CancellationException e) {
                log.warn("Build job already cancelled or completed for id {}", buildJobId);
            }
        }
        else {
            log.warn("Could not cancel build job with id {} as it was not found in the running build jobs", buildJobId);
        }
    }

    /**
     * Finish the build job if it was cancelled by the user.
     *
     * @param repositoryUri the URI of the repository for which the build job was cancelled
     * @param buildJobId    The id of the cancelled build job
     * @param containerName The name of the Docker container that was used to execute the build job.
     */
    private void finishCancelledBuildJob(String repositoryUri, String buildJobId, String containerName) {
        log.debug("Build job with id {} in repository {} was cancelled", buildJobId, repositoryUri);

        buildJobContainerService.stopContainer(containerName);

        cancelledBuildJobs.remove(buildJobId);
    }

    private String stackTraceToString(Throwable e) {
        StringWriter sw = new StringWriter();
        PrintWriter pw = new PrintWriter(sw);
        e.printStackTrace(pw);
        return sw.toString();
    }
}<|MERGE_RESOLUTION|>--- conflicted
+++ resolved
@@ -84,7 +84,7 @@
     private final Set<String> cancelledBuildJobs = new ConcurrentSkipListSet<>();
 
     public BuildJobManagementService(@Qualifier("hazelcastInstance") HazelcastInstance hazelcastInstance, BuildJobExecutionService buildJobExecutionService,
-            BuildAgentConfiguration buildAgentConfiguration, BuildJobContainerService buildJobContainerService, BuildLogsMap buildLogsMap) {
+                                     BuildAgentConfiguration buildAgentConfiguration, BuildJobContainerService buildJobContainerService, BuildLogsMap buildLogsMap) {
         this.buildJobExecutionService = buildJobExecutionService;
         this.buildAgentConfiguration = buildAgentConfiguration;
         this.buildJobContainerService = buildJobContainerService;
@@ -167,7 +167,7 @@
             catch (Exception ex) {
                 if (DockerUtil.isDockerNotAvailable(ex)) {
                     log.error("Cannot connect to Docker Host. Make sure Docker is running and configured properly! Error while listing containers for cleanup: {}",
-                            ex.getMessage());
+                        ex.getMessage());
                     throw new CompletionException(ex);
                 }
                 // RejectedExecutionException is thrown if the queue size limit (defined in "artemis.continuous-integration.queue-size-limit") is reached.
@@ -181,26 +181,11 @@
                     throw new CompletionException(msg, ex);
                 }
                 else {
-<<<<<<< HEAD
-                    finishBuildJobExceptionally(buildJobItem.id(), containerName, e);
-
-                    final String msg;
-                    if (e instanceof TimeoutException) {
-                        msg = "Build job with id " + buildJobItem.id() + " was timed out";
-                        logTimedOutBuildJob(buildJobItem, buildJobTimeoutSeconds);
-                    }
-                    else {
-                        msg = "Build job with id " + buildJobItem.id() + " failed";
-                    }
-
-                    throw new CompletionException(msg, e);
-=======
                     finishBuildJobExceptionally(buildJobItem.id(), containerName, ex);
                     if (ex instanceof TimeoutException) {
                         logTimedOutBuildJob(buildJobItem, buildJobTimeoutSeconds);
                     }
                     throw new CompletionException(ex);
->>>>>>> 000c5fb3
                 }
             }
         });
@@ -214,13 +199,13 @@
 
     private void logTimedOutBuildJob(BuildJobQueueItem buildJobItem, int buildJobTimeoutSeconds) {
         String msg = "Timed out after " + buildJobTimeoutSeconds + " seconds. "
-                + "This may be due to an infinite loop or inefficient code. Please review your code for potential issues. "
-                + "If the problem persists, contact your instructor for assistance. (Build job ID: " + buildJobItem.id() + ")";
+            + "This may be due to an infinite loop or inefficient code. Please review your code for potential issues. "
+            + "If the problem persists, contact your instructor for assistance. (Build job ID: " + buildJobItem.id() + ")";
         buildLogsMap.appendBuildLogEntry(buildJobItem.id(), msg);
         log.warn(msg);
 
         msg = "Executing build job with id " + buildJobItem.id() + " timed out after " + buildJobTimeoutSeconds + " seconds."
-                + "This may be due to strict timeout settings. Consider increasing the exercise timeout and applying stricter timeout constraints within the test cases using @StrictTimeout.";
+            + "This may be due to strict timeout settings. Consider increasing the exercise timeout and applying stricter timeout constraints within the test cases using @StrictTimeout.";
         buildLogsMap.appendBuildLogEntry(buildJobItem.id(), msg);
     }
 
