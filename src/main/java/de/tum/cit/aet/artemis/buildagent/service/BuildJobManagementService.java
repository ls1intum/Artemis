package de.tum.cit.aet.artemis.buildagent.service;

import static de.tum.cit.aet.artemis.core.config.Constants.PROFILE_BUILDAGENT;

import java.io.PrintWriter;
import java.io.StringWriter;
import java.time.ZonedDateTime;
import java.util.Map;
import java.util.Set;
import java.util.concurrent.Callable;
import java.util.concurrent.CancellationException;
import java.util.concurrent.CompletableFuture;
import java.util.concurrent.CompletionException;
import java.util.concurrent.ConcurrentHashMap;
import java.util.concurrent.ConcurrentSkipListSet;
import java.util.concurrent.Future;
import java.util.concurrent.TimeUnit;
import java.util.concurrent.TimeoutException;
import java.util.concurrent.locks.ReentrantLock;
import java.util.function.Supplier;

import jakarta.annotation.PostConstruct;

import org.slf4j.Logger;
import org.slf4j.LoggerFactory;
import org.springframework.beans.factory.annotation.Value;
import org.springframework.context.annotation.Lazy;
import org.springframework.context.annotation.Profile;
import org.springframework.stereotype.Service;

import de.tum.cit.aet.artemis.buildagent.BuildAgentConfiguration;
import de.tum.cit.aet.artemis.buildagent.dto.BuildJobQueueItem;
import de.tum.cit.aet.artemis.buildagent.dto.BuildLogDTO;
import de.tum.cit.aet.artemis.buildagent.dto.BuildResult;
import de.tum.cit.aet.artemis.core.exception.LocalCIException;
import de.tum.cit.aet.artemis.programming.service.localci.DistributedDataAccessService;
import de.tum.cit.aet.artemis.programming.service.localci.distributed.api.topic.DistributedTopic;

/**
 * Coordinates submission, tracking, timeout handling, and cancellation of build jobs
 * executed by the Integrated Code Lifecycle build executor.
 *
 * <p>
 * <strong>Responsibilities</strong>
 * </p>
 * <ul>
 * <li>Submit build jobs and expose a {@link CompletableFuture} for their results.</li>
 * <li>Record and stream log messages (incl. timeouts and exceptions) to the build log.</li>
 * <li>Maintain per-node state of running jobs for targeted cancellation.</li>
 * <li>React to cluster-wide “cancel build” events and stop the corresponding job if this node owns it.</li>
 * </ul>
 *
 * <p>
 * <strong>Concurrency model</strong>
 * </p>
 * <ul>
 * <li>{@code runningFutures}/{@code runningFuturesWrapper} are concurrent maps tracking submitted jobs.</li>
 * <li>{@code cancelledBuildJobs} is a concurrent set of job ids that were cancelled on this node.</li>
 * <li>{@link #jobLifecycleLock} serializes the critical sections that
 * (a) receive cancellation events and (b) submit new jobs + register them,
 * preventing a race where a job is cancelled concurrently with (or just before) submission.</li>
 * </ul>
 *
 * <p>
 * <strong>Failure handling</strong>
 * </p>
 * <ul>
 * <li>Timeouts: stop unresponsive containers and log guidance for students and instructors.</li>
 * <li>Exceptions: log details (incl. stack trace), stop containers, and complete futures exceptionally.</li>
 * <li>Cancellation: interrupt job execution (if running), stop containers, and clean up state.</li>
 * </ul>
 */
@Lazy(false)
@Service
@Profile(PROFILE_BUILDAGENT)
public class BuildJobManagementService {

    private static final Logger log = LoggerFactory.getLogger(BuildJobManagementService.class);

    private final BuildJobExecutionService buildJobExecutionService;

    private final BuildAgentConfiguration buildAgentConfiguration;

    private final BuildJobContainerService buildJobContainerService;

    private final DistributedDataAccessService distributedDataAccessService;

    private final BuildLogsMap buildLogsMap;

    /**
     * Guards job lifecycle state transitions that must be atomic across multiple data structures:
     * <ul>
     * <li>Submission (creating and registering {@code runningFutures}).</li>
     * <li>Cancellation event handling (checking {@code runningFutures} and invoking {@link #cancelBuildJob(String)}).</li>
     * </ul>
     *
     * Without this lock, a race is possible:
     * <ol>
     * <li>A cluster cancel event arrives while a job is being submitted.</li>
     * <li>The listener checks {@code runningFutures} before the job id is registered and finds nothing to cancel.</li>
     * <li>The job gets submitted and starts running despite being cancelled.</li>
     * </ol>
     *
     * By locking both the event listener and the submission path, we ensure:
     * <ul>
     * <li>Cancelled-before-submit: we detect the cancelled id and skip submission.</li>
     * <li>Cancelled-during-submit: the listener will see the registration or the submitter will see the cancelled flag.</li>
     * </ul>
     */
    private final ReentrantLock jobLifecycleLock = new ReentrantLock();

    @Value("${artemis.continuous-integration.build-timeout-seconds.max:240}")
    private int timeoutSeconds;

    @Value("${artemis.continuous-integration.asynchronous:true}")
    private boolean runBuildJobsAsynchronously;

    @Value("${artemis.continuous-integration.build-container-prefix:local-ci-}")
    private String buildContainerPrefix;

    /**
     * A map that contains all build jobs that are currently running.
     * The key is the id of the build job, the value is the future that will be completed with the build result.
     * This map is unique for each node and contains only the build jobs that are running on this node.
     */
    private final Map<String, Future<BuildResult>> runningFutures = new ConcurrentHashMap<>();

    /**
     * Per-node registry of the public, higher-level {@link CompletableFuture} wrappers returned to callers.
     * Used by REST/websocket layers to observe completion and stream logs.
     */
    private final Map<String, CompletableFuture<BuildResult>> runningFuturesWrapper = new ConcurrentHashMap<>();

    /**
     * A set that contains all build jobs that were cancelled by the user.
     * This set is unique for each node and contains only the build jobs that were cancelled on this node.
     */
    private final Set<String> cancelledBuildJobs = new ConcurrentSkipListSet<>();

    public BuildJobManagementService(DistributedDataAccessService distributedDataAccessService, BuildJobExecutionService buildJobExecutionService,
            BuildAgentConfiguration buildAgentConfiguration, BuildJobContainerService buildJobContainerService, BuildLogsMap buildLogsMap) {
        this.buildJobExecutionService = buildJobExecutionService;
        this.buildAgentConfiguration = buildAgentConfiguration;
        this.buildJobContainerService = buildJobContainerService;
        this.distributedDataAccessService = distributedDataAccessService;
        this.buildLogsMap = buildLogsMap;
    }

    /**
     * Add a listener to the canceledBuildJobsTopic that cancels the build job for the given buildJobId.
     * It gets broadcast to all nodes in the cluster. Only the node that is running the build job will cancel it.
     * EventListener cannot be used here, as the bean is lazy
     * <a href="https://docs.spring.io/spring-framework/reference/core/beans/context-introduction.html#context-functionality-events-annotation">Spring Docs</a>
     */
    @PostConstruct
    public void init() {
<<<<<<< HEAD
        DistributedTopic<String> canceledBuildJobsTopic = distributedDataAccessService.getCanceledBuildJobsTopic();
        canceledBuildJobsTopic.addMessageListener(buildJobId -> {
            lock.lock();
=======
        ITopic<String> canceledBuildJobsTopic = distributedDataAccessService.getCanceledBuildJobsTopic();
        canceledBuildJobsTopic.addMessageListener(message -> {
            String buildJobId = message.getMessageObject();
            jobLifecycleLock.lock();
>>>>>>> 157fe7dd
            try {
                if (runningFutures.containsKey(buildJobId)) {
                    cancelBuildJob(buildJobId);
                }
            }
            finally {
                jobLifecycleLock.unlock();
            }
        });
    }

    /**
     * Submit a build job to the executor and return a {@link CompletableFuture} that completes with the {@link BuildResult}.
     * The method enforces a per-job timeout (bounded by {@code timeoutSeconds}) and ensures proper cleanup on failure.
     *
     * <p>
     * <strong>Concurrency & Cancellation</strong>:
     * Submission and initial registration are serialized with {@link #jobLifecycleLock} so that a concurrent
     * cancel signal cannot cause a job to run after it was requested to be cancelled.
     * </p>
     *
     * @param buildJobItem the job to execute
     * @return a future that completes with the build result or exceptionally on timeout/cancellation/error
     * @throws LocalCIException if the job cannot be submitted to the executor
     */
    public CompletableFuture<BuildResult> executeBuildJob(BuildJobQueueItem buildJobItem) throws LocalCIException {

        // Prepare the Docker container name before submitting the build job to the executor service, so we can remove the container if something goes wrong.
        String containerName = buildContainerPrefix + buildJobItem.id();

        // Prepare a Callable that will later be called. It contains the actual steps needed to execute the build job.
        Callable<BuildResult> buildJob = () -> buildJobExecutionService.runBuildJob(buildJobItem, containerName);

        /*
         * Submit the build job to the executor service. This runs in a separate thread, so it does not block the main thread.
         * createCompletableFuture() is only used to provide a way to run build jobs synchronously for testing and debugging purposes and depends on the
         * artemis.continuous-integration.asynchronous environment variable.
         * Usually, when using asynchronous build jobs, it will just resolve to "CompletableFuture.supplyAsync".
         * The future is stored in the runningFutures map so that it can be cancelled if needed.
         * We add a lock to prevent the job from being submitted even though it was cancelled.
         */
        jobLifecycleLock.lock();
        Future<BuildResult> future;
        try {
            if (cancelledBuildJobs.contains(buildJobItem.id())) {
                finishCancelledBuildJob(buildJobItem.repositoryInfo().assignmentRepositoryUri(), buildJobItem.id(), containerName);
                String msg = "Build job with id " + buildJobItem.id() + " was cancelled before it was submitted to the executor service.";
                buildLogsMap.appendBuildLogEntry(buildJobItem.id(), msg);
                throw new CompletionException(msg, null);
            }
            future = buildAgentConfiguration.getBuildExecutor().submit(buildJob);
            runningFutures.put(buildJobItem.id(), future);
        }
        finally {
            jobLifecycleLock.unlock();
        }

        int buildJobTimeoutSeconds;
        if (buildJobItem.buildConfig().timeoutSeconds() > 0 && buildJobItem.buildConfig().timeoutSeconds() < this.timeoutSeconds) {
            buildJobTimeoutSeconds = buildJobItem.buildConfig().timeoutSeconds();
        }
        else {
            buildJobTimeoutSeconds = this.timeoutSeconds;
        }

        CompletableFuture<BuildResult> futureResult = createCompletableFuture(() -> {
            try {
                return future.get(buildJobTimeoutSeconds, TimeUnit.SECONDS);
            }
            catch (Exception ex) {
                Throwable cause = ex.getCause();
                if (cause != null && DockerUtil.isDockerNotAvailable(cause)) {
                    log.error("Cannot connect to Docker Host. Make sure Docker is running and configured properly! {}", cause.getMessage());
                    throw new CompletionException(ex);
                }
                // RejectedExecutionException is thrown if the queue size limit (defined in "artemis.continuous-integration.queue-size-limit") is reached.
                // Wrap the exception in a CompletionException so that the future is completed exceptionally and the thenAccept block is not run.
                // This CompletionException will not resurface anywhere else as it is thrown in this completable future's separate thread.
                if (cancelledBuildJobs.contains(buildJobItem.id())) {
                    finishCancelledBuildJob(buildJobItem.repositoryInfo().assignmentRepositoryUri(), buildJobItem.id(), containerName);
                    String msg = "Build job with id " + buildJobItem.id() + " was cancelled.";
                    String stackTrace = stackTraceToString(ex);
                    buildLogsMap.appendBuildLogEntry(buildJobItem.id(), new BuildLogDTO(ZonedDateTime.now(), msg + "\n" + stackTrace));
                    throw new CompletionException(msg, ex);
                }
                else {
                    finishBuildJobExceptionally(buildJobItem.id(), containerName, ex);
                    if (ex instanceof TimeoutException) {
                        logTimedOutBuildJob(buildJobItem, buildJobTimeoutSeconds);
                    }
                    throw new CompletionException(ex);
                }
            }
        });

        runningFuturesWrapper.put(buildJobItem.id(), futureResult);
        return futureResult.whenComplete(((result, throwable) -> {
            runningFutures.remove(buildJobItem.id());
            runningFuturesWrapper.remove(buildJobItem.id());
        }));
    }

    private void logTimedOutBuildJob(BuildJobQueueItem buildJobItem, int buildJobTimeoutSeconds) {
        String msg = "Timed out after " + buildJobTimeoutSeconds + " seconds. "
                + "This may be due to an infinite loop or inefficient code. Please review your code for potential issues. "
                + "If the problem persists, contact your instructor for assistance. (Build job ID: " + buildJobItem.id() + ")";
        buildLogsMap.appendBuildLogEntry(buildJobItem.id(), msg);
        log.warn(msg);

        msg = "Executing build job with id " + buildJobItem.id() + " timed out after " + buildJobTimeoutSeconds + " seconds."
                + "This may be due to strict timeout settings. Consider increasing the exercise timeout and applying stricter timeout constraints within the test cases using @StrictTimeout.";
        buildLogsMap.appendBuildLogEntry(buildJobItem.id(), msg);
    }

    Set<String> getRunningBuildJobIds() {
        return Set.copyOf(runningFutures.keySet());
    }

    CompletableFuture<BuildResult> getRunningBuildJobFutureWrapper(String buildJobId) {
        return runningFuturesWrapper.get(buildJobId);
    }

    /**
     * Create an asynchronous or a synchronous CompletableFuture depending on the runBuildJobsAsynchronously flag.
     *
     * @param supplier the supplier of the Future, i.e. the function that submits the build job
     * @return the CompletableFuture
     */
    private CompletableFuture<BuildResult> createCompletableFuture(Supplier<BuildResult> supplier) {
        if (runBuildJobsAsynchronously) {
            // Just use the normal supplyAsync.
            return CompletableFuture.supplyAsync(supplier);
        }
        else {
            // Use a synchronous CompletableFuture, e.g. in the test environment.
            // Otherwise, tests will not wait for the CompletableFuture to complete before asserting on the database.
            CompletableFuture<BuildResult> future = new CompletableFuture<>();
            try {
                BuildResult result = supplier.get();
                future.complete(result);
            }
            catch (Exception e) {
                future.completeExceptionally(e);
            }
            return future;
        }
    }

    /**
     * Finish the build job if an exception occurred while building and testing the repository.
     *
     * @param buildJobId    The id of the build job that failed.
     * @param containerName The name of the Docker container that was used to execute the build job.
     * @param exception     The exception that occurred while building and testing the repository.
     */
    private void finishBuildJobExceptionally(String buildJobId, String containerName, Exception exception) {
        String msg = "Error while executing build job " + buildJobId + ": " + exception.getMessage();
        String stackTrace = stackTraceToString(exception);
        buildLogsMap.appendBuildLogEntry(buildJobId, new BuildLogDTO(ZonedDateTime.now(), msg + "\n" + stackTrace));
        log.error(msg, exception);

        log.info("Getting ID of running container {}", containerName);
        String containerId = buildJobContainerService.getIDOfRunningContainer(containerName);
        log.info("Stopping unresponsive container with ID {}", containerId);
        if (containerId != null) {
            buildJobContainerService.stopUnresponsiveContainer(containerId);
        }
    }

    /**
     * Cancel the build job for the given buildJobId.
     *
     * @param buildJobId The id of the build job that should be cancelled.
     */
    void cancelBuildJob(String buildJobId) {
        Future<BuildResult> future = runningFutures.get(buildJobId);
        if (future != null) {
            try {
                cancelledBuildJobs.add(buildJobId);
                future.cancel(true); // Attempt to interrupt the build job
            }
            catch (CancellationException e) {
                log.warn("Build job already cancelled or completed for id {}", buildJobId);
            }
        }
        else {
            log.warn("Could not cancel build job with id {} as it was not found in the running build jobs", buildJobId);
        }
    }

    /**
     * Finish the build job if it was cancelled by the user.
     *
     * @param repositoryUri the URI of the repository for which the build job was cancelled
     * @param buildJobId    The id of the cancelled build job
     * @param containerName The name of the Docker container that was used to execute the build job.
     */
    private void finishCancelledBuildJob(String repositoryUri, String buildJobId, String containerName) {
        log.debug("Build job with id {} in repository {} was cancelled", buildJobId, repositoryUri);

        buildJobContainerService.stopContainer(containerName);

        cancelledBuildJobs.remove(buildJobId);
    }

    private String stackTraceToString(Throwable e) {
        StringWriter sw = new StringWriter();
        PrintWriter pw = new PrintWriter(sw);
        e.printStackTrace(pw);
        return sw.toString();
    }
}<|MERGE_RESOLUTION|>--- conflicted
+++ resolved
@@ -154,16 +154,9 @@
      */
     @PostConstruct
     public void init() {
-<<<<<<< HEAD
         DistributedTopic<String> canceledBuildJobsTopic = distributedDataAccessService.getCanceledBuildJobsTopic();
         canceledBuildJobsTopic.addMessageListener(buildJobId -> {
-            lock.lock();
-=======
-        ITopic<String> canceledBuildJobsTopic = distributedDataAccessService.getCanceledBuildJobsTopic();
-        canceledBuildJobsTopic.addMessageListener(message -> {
-            String buildJobId = message.getMessageObject();
             jobLifecycleLock.lock();
->>>>>>> 157fe7dd
             try {
                 if (runningFutures.containsKey(buildJobId)) {
                     cancelBuildJob(buildJobId);
