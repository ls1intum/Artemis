package de.tum.cit.aet.artemis.programming.web;

import static de.tum.cit.aet.artemis.core.config.Constants.PROFILE_CORE;
import static de.tum.cit.aet.artemis.core.config.Constants.PROFILE_LOCALCI;
import static de.tum.cit.aet.artemis.core.config.Constants.PROFILE_THEIA;

import java.io.IOException;
import java.net.URI;
import java.net.URISyntaxException;
import java.nio.file.Path;
import java.util.ArrayList;
import java.util.HashSet;
import java.util.List;
import java.util.Objects;
import java.util.Optional;
import java.util.Set;

import org.eclipse.jgit.api.errors.GitAPIException;
import org.slf4j.Logger;
import org.slf4j.LoggerFactory;
import org.springframework.beans.factory.annotation.Value;
import org.springframework.context.annotation.Lazy;
import org.springframework.context.annotation.Profile;
import org.springframework.core.env.Environment;
import org.springframework.http.HttpHeaders;
import org.springframework.http.HttpStatus;
import org.springframework.http.MediaType;
import org.springframework.http.ResponseEntity;
import org.springframework.web.bind.annotation.DeleteMapping;
import org.springframework.web.bind.annotation.GetMapping;
import org.springframework.web.bind.annotation.PatchMapping;
import org.springframework.web.bind.annotation.PathVariable;
import org.springframework.web.bind.annotation.PostMapping;
import org.springframework.web.bind.annotation.PutMapping;
import org.springframework.web.bind.annotation.RequestBody;
import org.springframework.web.bind.annotation.RequestMapping;
import org.springframework.web.bind.annotation.RequestParam;
import org.springframework.web.bind.annotation.RestController;
import org.springframework.web.servlet.ModelAndView;

import com.fasterxml.jackson.core.JsonProcessingException;

import de.tum.cit.aet.artemis.assessment.domain.AssessmentType;
import de.tum.cit.aet.artemis.assessment.domain.GradingCriterion;
import de.tum.cit.aet.artemis.assessment.repository.GradingCriterionRepository;
import de.tum.cit.aet.artemis.athena.api.AthenaApi;
import de.tum.cit.aet.artemis.athena.api.AthenaFeedbackApi;
import de.tum.cit.aet.artemis.athena.domain.AthenaModuleMode;
import de.tum.cit.aet.artemis.communication.domain.conversation.Channel;
import de.tum.cit.aet.artemis.communication.repository.conversation.ChannelRepository;
import de.tum.cit.aet.artemis.core.domain.Course;
import de.tum.cit.aet.artemis.core.domain.User;
import de.tum.cit.aet.artemis.core.dto.SearchResultPageDTO;
import de.tum.cit.aet.artemis.core.dto.pageablesearch.SearchTermPageableSearchDTO;
import de.tum.cit.aet.artemis.core.exception.BadRequestAlertException;
import de.tum.cit.aet.artemis.core.exception.ConflictException;
import de.tum.cit.aet.artemis.core.exception.ContinuousIntegrationException;
import de.tum.cit.aet.artemis.core.exception.EntityNotFoundException;
import de.tum.cit.aet.artemis.core.repository.CourseRepository;
import de.tum.cit.aet.artemis.core.repository.UserRepository;
import de.tum.cit.aet.artemis.core.security.Role;
import de.tum.cit.aet.artemis.core.security.annotations.EnforceAtLeastEditor;
import de.tum.cit.aet.artemis.core.security.annotations.EnforceAtLeastInstructor;
import de.tum.cit.aet.artemis.core.security.annotations.EnforceAtLeastTutor;
import de.tum.cit.aet.artemis.core.security.annotations.enforceRoleInExercise.EnforceAtLeastStudentInExercise;
import de.tum.cit.aet.artemis.core.security.annotations.enforceRoleInExercise.EnforceAtLeastTutorInExercise;
import de.tum.cit.aet.artemis.core.service.AuthorizationCheckService;
import de.tum.cit.aet.artemis.core.service.course.CourseService;
import de.tum.cit.aet.artemis.core.service.feature.Feature;
import de.tum.cit.aet.artemis.core.service.feature.FeatureToggle;
import de.tum.cit.aet.artemis.core.util.HeaderUtil;
import de.tum.cit.aet.artemis.exercise.domain.participation.StudentParticipation;
import de.tum.cit.aet.artemis.exercise.repository.StudentParticipationRepository;
import de.tum.cit.aet.artemis.exercise.service.ExerciseDeletionService;
import de.tum.cit.aet.artemis.exercise.service.ExerciseService;
import de.tum.cit.aet.artemis.lecture.api.SlideApi;
import de.tum.cit.aet.artemis.plagiarism.domain.PlagiarismDetectionConfigHelper;
import de.tum.cit.aet.artemis.programming.domain.AuxiliaryRepository;
import de.tum.cit.aet.artemis.programming.domain.ProgrammingExercise;
import de.tum.cit.aet.artemis.programming.domain.ProgrammingExerciseTestCase;
import de.tum.cit.aet.artemis.programming.domain.ProgrammingLanguage;
import de.tum.cit.aet.artemis.programming.dto.CheckoutDirectoriesDTO;
import de.tum.cit.aet.artemis.programming.dto.ProgrammingExerciseResetOptionsDTO;
import de.tum.cit.aet.artemis.programming.dto.ProgrammingExerciseTestCaseStateDTO;
import de.tum.cit.aet.artemis.programming.dto.ProgrammingExerciseTheiaConfigDTO;
import de.tum.cit.aet.artemis.programming.repository.ProgrammingExerciseBuildConfigRepository;
import de.tum.cit.aet.artemis.programming.repository.ProgrammingExerciseRepository;
import de.tum.cit.aet.artemis.programming.repository.ProgrammingExerciseTestCaseRepository;
import de.tum.cit.aet.artemis.programming.repository.SolutionProgrammingExerciseParticipationRepository;
import de.tum.cit.aet.artemis.programming.repository.TemplateProgrammingExerciseParticipationRepository;
import de.tum.cit.aet.artemis.programming.service.AuxiliaryRepositoryService;
import de.tum.cit.aet.artemis.programming.service.GitService;
import de.tum.cit.aet.artemis.programming.service.ProgrammingExerciseCreationUpdateService;
import de.tum.cit.aet.artemis.programming.service.ProgrammingExerciseDeletionService;
import de.tum.cit.aet.artemis.programming.service.ProgrammingExerciseRepositoryService;
import de.tum.cit.aet.artemis.programming.service.ProgrammingExerciseService;
import de.tum.cit.aet.artemis.programming.service.ProgrammingExerciseTaskService;
import de.tum.cit.aet.artemis.programming.service.ProgrammingExerciseTestCaseService;
import de.tum.cit.aet.artemis.programming.service.ProgrammingExerciseValidationService;
import de.tum.cit.aet.artemis.programming.service.RepositoryCheckoutService;
import de.tum.cit.aet.artemis.programming.service.StaticCodeAnalysisService;
import de.tum.cit.aet.artemis.programming.service.ci.ContinuousIntegrationService;
import de.tum.cit.aet.artemis.programming.service.vcs.VersionControlService;
import io.jsonwebtoken.lang.Arrays;

/**
 * REST controller for managing ProgrammingExercise.
 */
@Profile(PROFILE_CORE)
@Lazy
@RestController
@RequestMapping("api/programming/")
public class ProgrammingExerciseResource {

    private static final Logger log = LoggerFactory.getLogger(ProgrammingExerciseResource.class);

    private static final String ENTITY_NAME = "programmingExercise";

    @Value("${jhipster.clientApp.name}")
    private String applicationName;

    private final ChannelRepository channelRepository;

    private final ProgrammingExerciseRepository programmingExerciseRepository;

    private final ProgrammingExerciseTestCaseRepository programmingExerciseTestCaseRepository;

    private final ProgrammingExerciseBuildConfigRepository programmingExerciseBuildConfigRepository;

    private final UserRepository userRepository;

    private final CourseService courseService;

    private final AuthorizationCheckService authCheckService;

    private final Optional<ContinuousIntegrationService> continuousIntegrationService;

    private final Optional<VersionControlService> versionControlService;

    private final ExerciseService exerciseService;

    private final ExerciseDeletionService exerciseDeletionService;

    private final ProgrammingExerciseService programmingExerciseService;

    private final ProgrammingExerciseValidationService programmingExerciseValidationService;

    private final ProgrammingExerciseCreationUpdateService programmingExerciseCreationUpdateService;

    private final ProgrammingExerciseRepositoryService programmingExerciseRepositoryService;

    private final ProgrammingExerciseTaskService programmingExerciseTaskService;

    private final StudentParticipationRepository studentParticipationRepository;

    private final StaticCodeAnalysisService staticCodeAnalysisService;

    private final GradingCriterionRepository gradingCriterionRepository;

    private final CourseRepository courseRepository;

    private final GitService gitService;

    private final AuxiliaryRepositoryService auxiliaryRepositoryService;

    private final SolutionProgrammingExerciseParticipationRepository solutionProgrammingExerciseParticipationRepository;

    private final TemplateProgrammingExerciseParticipationRepository templateProgrammingExerciseParticipationRepository;

    private final ProgrammingExerciseDeletionService programmingExerciseDeletionService;

    private final Optional<AthenaApi> athenaApi;

    private final Environment environment;

    private final RepositoryCheckoutService repositoryCheckoutService;

    private final Optional<SlideApi> slideApi;

    private final Optional<AthenaFeedbackApi> athenaFeedbackApi;

    public ProgrammingExerciseResource(ProgrammingExerciseRepository programmingExerciseRepository, ProgrammingExerciseTestCaseRepository programmingExerciseTestCaseRepository,
            ProgrammingExerciseBuildConfigRepository programmingExerciseBuildConfigRepository, UserRepository userRepository, AuthorizationCheckService authCheckService,
            CourseService courseService, Optional<ContinuousIntegrationService> continuousIntegrationService, Optional<VersionControlService> versionControlService,
            ExerciseService exerciseService, ExerciseDeletionService exerciseDeletionService, ProgrammingExerciseService programmingExerciseService,
            ProgrammingExerciseValidationService programmingExerciseValidationService, ProgrammingExerciseCreationUpdateService programmingExerciseCreationUpdateService,
            ProgrammingExerciseRepositoryService programmingExerciseRepositoryService, ProgrammingExerciseTaskService programmingExerciseTaskService,
            StudentParticipationRepository studentParticipationRepository, StaticCodeAnalysisService staticCodeAnalysisService,
            GradingCriterionRepository gradingCriterionRepository, CourseRepository courseRepository, GitService gitService, AuxiliaryRepositoryService auxiliaryRepositoryService,
            SolutionProgrammingExerciseParticipationRepository solutionProgrammingExerciseParticipationRepository,
            TemplateProgrammingExerciseParticipationRepository templateProgrammingExerciseParticipationRepository, ChannelRepository channelRepository,
            Optional<AthenaApi> athenaApi, Environment environment, RepositoryCheckoutService repositoryCheckoutService, Optional<SlideApi> slideApi,
            Optional<AthenaFeedbackApi> athenaFeedbackApi, ProgrammingExerciseDeletionService programmingExerciseDeletionService) {
        this.programmingExerciseValidationService = programmingExerciseValidationService;
        this.programmingExerciseCreationUpdateService = programmingExerciseCreationUpdateService;
        this.programmingExerciseTaskService = programmingExerciseTaskService;
        this.programmingExerciseRepository = programmingExerciseRepository;
        this.programmingExerciseTestCaseRepository = programmingExerciseTestCaseRepository;
        this.programmingExerciseBuildConfigRepository = programmingExerciseBuildConfigRepository;
        this.userRepository = userRepository;
        this.courseService = courseService;
        this.authCheckService = authCheckService;
        this.continuousIntegrationService = continuousIntegrationService;
        this.versionControlService = versionControlService;
        this.exerciseService = exerciseService;
        this.exerciseDeletionService = exerciseDeletionService;
        this.programmingExerciseService = programmingExerciseService;
        this.programmingExerciseRepositoryService = programmingExerciseRepositoryService;
        this.studentParticipationRepository = studentParticipationRepository;
        this.staticCodeAnalysisService = staticCodeAnalysisService;
        this.gradingCriterionRepository = gradingCriterionRepository;
        this.courseRepository = courseRepository;
        this.gitService = gitService;
        this.auxiliaryRepositoryService = auxiliaryRepositoryService;
        this.solutionProgrammingExerciseParticipationRepository = solutionProgrammingExerciseParticipationRepository;
        this.templateProgrammingExerciseParticipationRepository = templateProgrammingExerciseParticipationRepository;
        this.channelRepository = channelRepository;
        this.athenaApi = athenaApi;
        this.environment = environment;
        this.repositoryCheckoutService = repositoryCheckoutService;
        this.slideApi = slideApi;
        this.athenaFeedbackApi = athenaFeedbackApi;
        this.programmingExerciseDeletionService = programmingExerciseDeletionService;
    }

    /**
     * @param exercise the exercise object we want to check for errors
     */
    private void checkProgrammingExerciseForError(ProgrammingExercise exercise) {
        ContinuousIntegrationService continuousIntegration = continuousIntegrationService.orElseThrow();
        VersionControlService versionControl = versionControlService.orElseThrow();

        if (!continuousIntegration.checkIfBuildPlanExists(exercise.getProjectKey(), exercise.getTemplateBuildPlanId())) {
            throw new BadRequestAlertException("The Template Build Plan ID seems to be invalid.", "Exercise", ProgrammingExerciseResourceErrorKeys.INVALID_TEMPLATE_BUILD_PLAN_ID);
        }
        if (exercise.getVcsTemplateRepositoryUri() == null || !versionControl.repositoryUriIsValid(exercise.getVcsTemplateRepositoryUri())) {
            throw new BadRequestAlertException("The Template Repository URI seems to be invalid.", "Exercise",
                    ProgrammingExerciseResourceErrorKeys.INVALID_TEMPLATE_REPOSITORY_URL);
        }
        if (exercise.getSolutionBuildPlanId() != null && !continuousIntegration.checkIfBuildPlanExists(exercise.getProjectKey(), exercise.getSolutionBuildPlanId())) {
            throw new BadRequestAlertException("The Solution Build Plan ID seems to be invalid.", "Exercise", ProgrammingExerciseResourceErrorKeys.INVALID_SOLUTION_BUILD_PLAN_ID);
        }
        var solutionRepositoryUri = exercise.getVcsSolutionRepositoryUri();
        if (solutionRepositoryUri != null && !versionControl.repositoryUriIsValid(solutionRepositoryUri)) {
            throw new BadRequestAlertException("The Solution Repository URI seems to be invalid.", "Exercise",
                    ProgrammingExerciseResourceErrorKeys.INVALID_SOLUTION_REPOSITORY_URL);
        }

        // It has already been checked when setting the test case weights that their sum
        // is at least >= 0.
        // Only when changing the assessment format to automatic an additional check for
        // > 0 has to be performed.
        if (exercise.getAssessmentType() == AssessmentType.AUTOMATIC) {
            final Set<ProgrammingExerciseTestCase> testCases = programmingExerciseTestCaseRepository.findByExerciseIdAndActive(exercise.getId(), true);
            if (!ProgrammingExerciseTestCaseService.isTestCaseWeightSumValid(testCases)) {
                throw new BadRequestAlertException("For exercises with only automatic assignment at least one test case weight must be greater than zero.", "Exercise",
                        ProgrammingExerciseResourceErrorKeys.INVALID_TEST_CASE_WEIGHTS);
            }
        }
    }

    /**
     * POST /programming-exercises/setup : Set up a new programmingExercise (with
     * all needed repositories etc.)
     *
     * @param programmingExercise the programmingExercise to set up
     * @return the ResponseEntity with status 201 (Created) and with body the new
     *         programmingExercise, or with status 400 (Bad Request) if the
     *         parameters are invalid
     */
    @PostMapping("programming-exercises/setup")
    @EnforceAtLeastEditor
    @FeatureToggle(Feature.ProgrammingExercises)
    public ResponseEntity<ProgrammingExercise> createProgrammingExercise(@RequestBody ProgrammingExercise programmingExercise) {
        log.debug("REST request to setup ProgrammingExercise : {}", programmingExercise);

        // Valid exercises have set either a course or an exerciseGroup
        programmingExercise.checkCourseAndExerciseGroupExclusivity(ENTITY_NAME);
        Course course = courseService.retrieveCourseOverExerciseGroupOrCourseId(programmingExercise);
        authCheckService.checkHasAtLeastRoleInCourseElseThrow(Role.EDITOR, course, null);
        programmingExerciseValidationService.validateNewProgrammingExerciseSettings(programmingExercise, course);

        // Check that only allowed athena modules are used
        athenaApi.ifPresentOrElse(api -> api.checkHasAccessToAthenaModule(programmingExercise, course, AthenaModuleMode.FEEDBACK_SUGGESTIONS, ENTITY_NAME),
                () -> programmingExercise.setFeedbackSuggestionModule(null));
        athenaApi.ifPresentOrElse(api -> api.checkHasAccessToAthenaModule(programmingExercise, course, AthenaModuleMode.PRELIMINARY_FEEDBACK, ENTITY_NAME),
                () -> programmingExercise.setPreliminaryFeedbackModule(null));

        try {
            // Setup all repositories etc
            ProgrammingExercise newProgrammingExercise = programmingExerciseCreationUpdateService.createProgrammingExercise(programmingExercise);

            // Create default static code analysis categories
            if (Boolean.TRUE.equals(programmingExercise.isStaticCodeAnalysisEnabled())) {
                staticCodeAnalysisService.createDefaultCategories(newProgrammingExercise);
            }

            return ResponseEntity.created(new URI("/api/programming/programming-exercises/" + newProgrammingExercise.getId())).body(newProgrammingExercise);
        }
        catch (IOException | URISyntaxException | GitAPIException | ContinuousIntegrationException e) {
            log.error("Error while setting up programming exercise", e);
            return ResponseEntity.status(HttpStatus.INTERNAL_SERVER_ERROR)
                    .headers(HeaderUtil.createAlert(applicationName, "An error occurred while setting up the exercise: " + e.getMessage(), "errorProgrammingExercise")).body(null);
        }
    }

    /**
     * PUT /programming-exercises : Updates an existing updatedProgrammingExercise.
     *
     * @param updatedProgrammingExercise the programmingExercise that has been
     *                                       updated on the client
     * @param notificationText           to notify the student group about the
     *                                       update on the programming exercise
     * @return the ResponseEntity with status 200 (OK) and with body the updated
     *         ProgrammingExercise, or with status 400 (Bad Request) if the updated
     *         ProgrammingExercise
     *         is not valid, or with status 500 (Internal Server Error) if the
     *         updated ProgrammingExercise couldn't be saved to the database
     */
    @PutMapping("programming-exercises")
    @EnforceAtLeastEditor
    @FeatureToggle(Feature.ProgrammingExercises)
    public ResponseEntity<ProgrammingExercise> updateProgrammingExercise(@RequestBody ProgrammingExercise updatedProgrammingExercise,
            @RequestParam(value = "notificationText", required = false) String notificationText) throws JsonProcessingException {
        log.debug("REST request to update ProgrammingExercise : {}", updatedProgrammingExercise);
        if (updatedProgrammingExercise.getId() == null) {
            throw new BadRequestAlertException("Programming exercise cannot have an empty id when updating", ENTITY_NAME, "noProgrammingExerciseId");
        }

        updatedProgrammingExercise.validateGeneralSettings();

        if (!this.athenaApi.isPresent()) {
            updatedProgrammingExercise.validateSettingsForManualFeedbackRequest();
        }

        // Valid exercises have set either a course or an exerciseGroup
        updatedProgrammingExercise.checkCourseAndExerciseGroupExclusivity(ENTITY_NAME);
        programmingExerciseValidationService.validateStaticCodeAnalysisSettings(updatedProgrammingExercise);

        // fetch course from database to make sure client didn't change groups
        var user = userRepository.getUserWithGroupsAndAuthorities();
        Course course = courseService.retrieveCourseOverExerciseGroupOrCourseId(updatedProgrammingExercise);
        authCheckService.checkHasAtLeastRoleInCourseElseThrow(Role.EDITOR, course, user);

        checkProgrammingExerciseForError(updatedProgrammingExercise);

        var programmingExerciseBeforeUpdate = programmingExerciseRepository.findForUpdateByIdElseThrow(updatedProgrammingExercise.getId());
        if (!Objects.equals(programmingExerciseBeforeUpdate.getShortName(), updatedProgrammingExercise.getShortName())) {
            throw new BadRequestAlertException("The programming exercise short name cannot be changed", ENTITY_NAME, "shortNameCannotChange");
        }
        if (!Objects.equals(programmingExerciseBeforeUpdate.isStaticCodeAnalysisEnabled(), updatedProgrammingExercise.isStaticCodeAnalysisEnabled())) {
            throw new BadRequestAlertException("Static code analysis enabled flag must not be changed", ENTITY_NAME, "staticCodeAnalysisCannotChange");
        }
        // Check if theia Profile is enabled
        if (Arrays.asList(this.environment.getActiveProfiles()).contains(PROFILE_THEIA)) {
            // Require 1 / 3 participation modes to be enabled
            if (!Boolean.TRUE.equals(updatedProgrammingExercise.isAllowOnlineEditor()) && !Boolean.TRUE.equals(updatedProgrammingExercise.isAllowOfflineIde())
                    && !updatedProgrammingExercise.isAllowOnlineIde()) {
                throw new BadRequestAlertException("You need to allow at least one participation mode, the online editor, the offline IDE, or the online IDE", ENTITY_NAME,
                        "noParticipationModeAllowed");
            }
        }
        else {
            // Require 1 / 2 participation modes to be enabled
            if (!Boolean.TRUE.equals(updatedProgrammingExercise.isAllowOnlineEditor()) && !Boolean.TRUE.equals(updatedProgrammingExercise.isAllowOfflineIde())) {
                throw new BadRequestAlertException("You need to allow at least one participation mode, the online editor or the offline IDE", ENTITY_NAME,
                        "noParticipationModeAllowed");
            }
        }

        // Verify that the checkout directories have not been changed. This is required
        // since the buildScript and result paths are determined during the creation of
        // the exercise.
        programmingExerciseValidationService.validateCheckoutDirectoriesUnchanged(programmingExerciseBeforeUpdate, updatedProgrammingExercise);

        // Verify that the programming language supports the selected network access
        // option
        programmingExerciseValidationService.validateDockerFlags(updatedProgrammingExercise);

        // Verify that a theia image is provided when the online IDE is enabled
        if (updatedProgrammingExercise.isAllowOnlineIde() && updatedProgrammingExercise.getBuildConfig().getTheiaImage() == null) {
            throw new BadRequestAlertException("You need to provide a Theia image when the online IDE is enabled", ENTITY_NAME, "noTheiaImageProvided");
        }
        // Forbid changing the course the exercise belongs to.
        if (!Objects.equals(programmingExerciseBeforeUpdate.getCourseViaExerciseGroupOrCourseMember().getId(),
                updatedProgrammingExercise.getCourseViaExerciseGroupOrCourseMember().getId())) {
            throw new ConflictException("Exercise course id does not match the stored course id", ENTITY_NAME, "cannotChangeCourseId");
        }
        // Forbid conversion between normal course exercise and exam exercise
        exerciseService.checkForConversionBetweenExamAndCourseExercise(updatedProgrammingExercise, programmingExerciseBeforeUpdate, ENTITY_NAME);

        // Check that only allowed Athena modules are used
        athenaApi.ifPresentOrElse(api -> api.checkHasAccessToAthenaModule(updatedProgrammingExercise, course, AthenaModuleMode.FEEDBACK_SUGGESTIONS, ENTITY_NAME),
                () -> updatedProgrammingExercise.setFeedbackSuggestionModule(null));
        athenaApi.ifPresentOrElse(api -> api.checkHasAccessToAthenaModule(updatedProgrammingExercise, course, AthenaModuleMode.PRELIMINARY_FEEDBACK, ENTITY_NAME),
                () -> updatedProgrammingExercise.setPreliminaryFeedbackModule(null));
        // Changing Athena module after the due date has passed is not allowed
        athenaApi.ifPresent(api -> api.checkValidAthenaModuleChange(programmingExerciseBeforeUpdate, updatedProgrammingExercise, ENTITY_NAME));

        // Ignore changes to the default branch
        updatedProgrammingExercise.getBuildConfig().setBranch(programmingExerciseBeforeUpdate.getBuildConfig().getBranch());

        if (updatedProgrammingExercise.getAuxiliaryRepositories() == null) {
            // make sure the default value is set properly
            updatedProgrammingExercise.setAuxiliaryRepositories(new ArrayList<>());
        }

        // Update the auxiliary repositories in the DB and ProgrammingExercise instance
        auxiliaryRepositoryService.handleAuxiliaryRepositoriesWhenUpdatingExercises(programmingExerciseBeforeUpdate, updatedProgrammingExercise);

        // Update the auxiliary repositories in the VCS. This needs to be decoupled to
        // break circular dependencies.
        programmingExerciseRepositoryService.handleAuxiliaryRepositoriesWhenUpdatingExercises(programmingExerciseBeforeUpdate, updatedProgrammingExercise);

        if (updatedProgrammingExercise.getBonusPoints() == null) {
            // make sure the default value is set properly
            updatedProgrammingExercise.setBonusPoints(0.0);
        }

        // Only save after checking for errors
        ProgrammingExercise savedProgrammingExercise = programmingExerciseCreationUpdateService.updateProgrammingExercise(programmingExerciseBeforeUpdate,
                updatedProgrammingExercise, notificationText);

        exerciseService.logUpdate(updatedProgrammingExercise, updatedProgrammingExercise.getCourseViaExerciseGroupOrCourseMember(), user);
        exerciseService.updatePointsInRelatedParticipantScores(programmingExerciseBeforeUpdate, updatedProgrammingExercise);
        slideApi.ifPresent(api -> api.handleDueDateChange(programmingExerciseBeforeUpdate, updatedProgrammingExercise));

        return ResponseEntity.ok(savedProgrammingExercise);
    }

    /**
     * PUT /programming-exercises/timeline : Updates the timeline attributes of a
     * given exercise
     *
     * @param updatedProgrammingExercise containing the changes that have to be
     *                                       saved
     * @param notificationText           an optional text to notify the student
     *                                       group about the update on the programming
     *                                       exercise
     * @return the ResponseEntity with status 200 (OK) with the updated
     *         ProgrammingExercise, or with status 403 (Forbidden)
     *         if the user is not allowed to update the exercise or with 404 (Not
     *         Found) if the updated ProgrammingExercise couldn't be found in the
     *         database
     */
    @PutMapping("programming-exercises/timeline")
    @EnforceAtLeastEditor
    @FeatureToggle(Feature.ProgrammingExercises)
    public ResponseEntity<ProgrammingExercise> updateProgrammingExerciseTimeline(@RequestBody ProgrammingExercise updatedProgrammingExercise,
            @RequestParam(value = "notificationText", required = false) String notificationText) {
        log.debug("REST request to update the timeline of ProgrammingExercise : {}", updatedProgrammingExercise);
        var existingProgrammingExercise = programmingExerciseRepository.findByIdElseThrow(updatedProgrammingExercise.getId());
        var user = userRepository.getUserWithGroupsAndAuthorities();
        authCheckService.checkHasAtLeastRoleForExerciseElseThrow(Role.EDITOR, existingProgrammingExercise, user);
        updatedProgrammingExercise = programmingExerciseCreationUpdateService.updateTimeline(updatedProgrammingExercise, notificationText);
        exerciseService.logUpdate(updatedProgrammingExercise, updatedProgrammingExercise.getCourseViaExerciseGroupOrCourseMember(), user);
        return ResponseEntity.ok().headers(HeaderUtil.createEntityUpdateAlert(applicationName, true, ENTITY_NAME, updatedProgrammingExercise.getTitle()))
                .body(updatedProgrammingExercise);
    }

    /**
     * PATCH /programming-exercises-problem: Updates the problem statement of the
     * exercise.
     *
     * @param exerciseId              The ID of the exercise for which to change the
     *                                    problem statement
     * @param updatedProblemStatement The new problemStatement
     * @param notificationText        to notify the student group about the updated
     *                                    problemStatement on the programming exercise
     * @return the ResponseEntity with status 200 (OK) and with body the updated
     *         problemStatement, with status 404 if the programmingExercise could
     *         not be found, or with 403 if the
     *         user does not have permissions to access the programming exercise.
     */
    @PatchMapping("programming-exercises/{exerciseId}/problem-statement")
    @EnforceAtLeastEditor
    public ResponseEntity<ProgrammingExercise> updateProblemStatement(@PathVariable long exerciseId, @RequestBody String updatedProblemStatement,
            @RequestParam(value = "notificationText", required = false) String notificationText) {
        log.debug("REST request to update ProgrammingExercise with new problem statement: {}", updatedProblemStatement);
        var programmingExercise = programmingExerciseRepository.findWithTemplateAndSolutionParticipationTeamAssignmentConfigCategoriesById(exerciseId)
                .orElseThrow(() -> new EntityNotFoundException("Programming Exercise", exerciseId));
        var user = userRepository.getUserWithGroupsAndAuthorities();
        authCheckService.checkHasAtLeastRoleForExerciseElseThrow(Role.EDITOR, programmingExercise, user);
        var updatedProgrammingExercise = programmingExerciseCreationUpdateService.updateProblemStatement(programmingExercise, updatedProblemStatement, notificationText);
        exerciseService.logUpdate(updatedProgrammingExercise, updatedProgrammingExercise.getCourseViaExerciseGroupOrCourseMember(), user);
        // we saved a problem statement with test ids instead of test names. For easier
        // editing we send a problem statement with test names to the client:
        programmingExerciseTaskService.replaceTestIdsWithNames(updatedProgrammingExercise);
        return ResponseEntity.ok().headers(HeaderUtil.createEntityUpdateAlert(applicationName, true, ENTITY_NAME, updatedProgrammingExercise.getTitle()))
                .body(updatedProgrammingExercise);
    }

    /**
     * GET /courses/:courseId/programming-exercises : get all the programming
     * exercises.
     *
     * @param courseId of the course for which the exercise should be fetched
     * @return the ResponseEntity with status 200 (OK) and the list of
     *         programmingExercises in body
     */
    @GetMapping("courses/{courseId}/programming-exercises")
    @EnforceAtLeastTutor
    public ResponseEntity<List<ProgrammingExercise>> getProgrammingExercisesForCourse(@PathVariable Long courseId) {
        log.debug("REST request to get all ProgrammingExercises for the course with id : {}", courseId);
        Course course = courseRepository.findByIdElseThrow(courseId);
        authCheckService.checkHasAtLeastRoleInCourseElseThrow(Role.TEACHING_ASSISTANT, course, null);
        List<ProgrammingExercise> exercises = programmingExerciseService.findByCourseIdWithCategoriesLatestSubmissionResultForTemplateAndSolutionParticipation(courseId);
        for (ProgrammingExercise exercise : exercises) {
            // not required in the returned json body
            exercise.setStudentParticipations(null);
            exercise.setCourse(null);
        }
        return ResponseEntity.ok().body(exercises);
    }

    private ProgrammingExercise findProgrammingExercise(Long exerciseId, boolean includePlagiarismDetectionConfig) {
        if (includePlagiarismDetectionConfig) {
            var programmingExercise = programmingExerciseRepository
                    .findByIdWithTemplateAndSolutionParticipationTeamAssignmentConfigCategoriesAndCompetenciesAndPlagiarismDetectionConfigAndBuildConfigElseThrow(exerciseId);
            PlagiarismDetectionConfigHelper.createAndSaveDefaultIfNullAndCourseExercise(programmingExercise, programmingExerciseRepository);
            return programmingExercise;
        }
        return programmingExerciseRepository.findByIdWithTemplateAndSolutionParticipationTeamAssignmentConfigCategoriesCompetenciesAndBuildConfigElseThrow(exerciseId);
    }

    /**
     * GET /programming-exercises/:exerciseId : get the "exerciseId"
     * programmingExercise.
     *
     * @param exerciseId                    the id of the programmingExercise to
     *                                          retrieve
     * @param withPlagiarismDetectionConfig boolean flag whether to include the
     *                                          plagiarism detection config of the
     *                                          exercise
     * @return the ResponseEntity with status 200 (OK) and with body the
     *         programmingExercise, or with status 404 (Not Found)
     */
    @GetMapping("programming-exercises/{exerciseId}")
    @EnforceAtLeastTutor
    public ResponseEntity<ProgrammingExercise> getProgrammingExercise(@PathVariable long exerciseId, @RequestParam(defaultValue = "false") boolean withPlagiarismDetectionConfig) {
        log.debug("REST request to get ProgrammingExercise : {}", exerciseId);
        var programmingExercise = findProgrammingExercise(exerciseId, withPlagiarismDetectionConfig);
        // Fetch grading criterion into exercise of participation
        Set<GradingCriterion> gradingCriteria = gradingCriterionRepository.findByExerciseIdWithEagerGradingCriteria(programmingExercise.getId());
        programmingExercise.setGradingCriteria(gradingCriteria);

        exerciseService.checkExerciseIfStructuredGradingInstructionFeedbackUsed(gradingCriteria, programmingExercise);
        // If the exercise belongs to an exam, only editors, instructors and admins are
        // allowed to access it, otherwise also TA have access
        if (programmingExercise.isExamExercise()) {
            authCheckService.checkHasAtLeastRoleForExerciseElseThrow(Role.EDITOR, programmingExercise, null);
        }
        else {
            authCheckService.checkHasAtLeastRoleForExerciseElseThrow(Role.TEACHING_ASSISTANT, programmingExercise, null);
        }
        if (programmingExercise.isCourseExercise()) {
            Channel channel = channelRepository.findChannelByExerciseId(programmingExercise.getId());
            if (channel != null) {
                programmingExercise.setChannelName(channel.getName());
            }
        }

        programmingExerciseTaskService.replaceTestIdsWithNames(programmingExercise);

        return ResponseEntity.ok().body(programmingExercise);
    }

    /**
     * GET /programming-exercises/:exerciseId/theia-config : get the theia config
     * for the programmingExercise.
     *
     * @param exerciseId the id of the programmingExercise to retrieve the
     *                       configuration for
     * @return the ResponseEntity with status 200 (OK) and with body the
     *         TheiaConfigDTO, or with status 404 (Not Found)
     */
    @GetMapping("programming-exercises/{exerciseId}/theia-config")
    @EnforceAtLeastStudentInExercise
    public ResponseEntity<ProgrammingExerciseTheiaConfigDTO> getBuildConfig(@PathVariable long exerciseId) {
        log.debug("REST request to get theia image of ProgrammingExercise : {}", exerciseId);
        var imageDTO = new ProgrammingExerciseTheiaConfigDTO(programmingExerciseBuildConfigRepository.getTheiaImageByProgrammingExerciseId(exerciseId));

        return ResponseEntity.ok().body(imageDTO);
    }

    /**
     * GET /programming-exercises/:exerciseId/with-participations/ : get the
     * "exerciseId" programmingExercise.
     *
     * @param exerciseId the id of the programmingExercise to retrieve
     * @return the ResponseEntity with status 200 (OK) and with body the
     *         programmingExercise, or with status 404 (Not Found)
     */
    @GetMapping("programming-exercises/{exerciseId}/with-participations")
    @EnforceAtLeastEditor
    public ResponseEntity<ProgrammingExercise> getProgrammingExerciseWithSetupParticipations(@PathVariable long exerciseId) {
        log.debug("REST request to get ProgrammingExercise with setup participations : {}", exerciseId);
        User user = userRepository.getUserWithGroupsAndAuthorities();
        var programmingExercise = programmingExerciseService.findByIdWithTemplateAndSolutionParticipationAndAuxiliaryReposAndLatestResultFeedbackTestCasesElseThrow(exerciseId);
        authCheckService.checkHasAtLeastRoleForExerciseElseThrow(Role.EDITOR, programmingExercise, user);
        var assignmentParticipation = studentParticipationRepository.findByExerciseIdAndStudentIdAndTestRunWithLatestResult(programmingExercise.getId(), user.getId(), false);
        Set<StudentParticipation> participations = new HashSet<>();
        assignmentParticipation.ifPresent(participations::add);
        programmingExercise.setStudentParticipations(participations);

        programmingExerciseTaskService.replaceTestIdsWithNames(programmingExercise);
        return ResponseEntity.ok(programmingExercise);
    }

    /**
     * GET
     * /programming-exercises/:exerciseId/with-template-and-solution-participation
     *
     * @param exerciseId            the id of the programmingExercise to retrieve
     * @param withSubmissionResults get all submission results
     * @param withGradingCriteria   also get the grading criteria for the exercise
     * @return the ResponseEntity with status 200 (OK) and the programming exercise
     *         with template and solution participation, or with status 404 (Not
     *         Found)
     */
    @GetMapping("programming-exercises/{exerciseId}/with-template-and-solution-participation")
    @EnforceAtLeastTutorInExercise
    public ResponseEntity<ProgrammingExercise> getProgrammingExerciseWithTemplateAndSolutionParticipation(@PathVariable long exerciseId,
            @RequestParam(defaultValue = "false") boolean withSubmissionResults, @RequestParam(defaultValue = "false") boolean withGradingCriteria) {
        log.debug("REST request to get programming exercise with template and solution participation : {}", exerciseId);
        final var programmingExercise = programmingExerciseService.loadProgrammingExercise(exerciseId, withSubmissionResults, withGradingCriteria);
        return ResponseEntity.ok(programmingExercise);
    }

    /**
     * GET /programming-exercises/:exerciseId/with-auxiliary-repository
     *
     * @param exerciseId the id of the programmingExercise to retrieve
     * @return the ResponseEntity with status 200 (OK) and the programming exercise
     *         with template and solution participation, or with status 404 (Not
     *         Found)
     */
    @GetMapping("programming-exercises/{exerciseId}/with-auxiliary-repository")
    @EnforceAtLeastTutorInExercise
    public ResponseEntity<ProgrammingExercise> getProgrammingExerciseWithAuxiliaryRepository(@PathVariable long exerciseId) {

        log.debug("REST request to get programming exercise with auxiliary repositories: {}", exerciseId);
        final var programmingExercise = programmingExerciseService.loadProgrammingExerciseWithAuxiliaryRepositories(exerciseId);
        return ResponseEntity.ok(programmingExercise);
    }

    /**
     * DELETE /programming-exercises/:id : delete the "id" programmingExercise.
     *
     * @param exerciseId                the id of the programmingExercise to delete
     * @param deleteBaseReposBuildPlans boolean which states whether the base repos
     *                                      and build plans should be deleted as well,
     *                                      this is true by default because for LocalVC
     *                                      and
     *                                      LocalCI, it does not make sense to keep
     *                                      these artifacts
     * @return the ResponseEntity with status 200 (OK) when programming exercise has
     *         been successfully deleted or with status 404 (Not Found)
     */
    @DeleteMapping("programming-exercises/{exerciseId}")
    @EnforceAtLeastInstructor
    @FeatureToggle(Feature.ProgrammingExercises)
    public ResponseEntity<Void> deleteProgrammingExercise(@PathVariable long exerciseId, @RequestParam(defaultValue = "true") boolean deleteBaseReposBuildPlans) {
        log.info("REST request to delete ProgrammingExercise : {}", exerciseId);
        var programmingExercise = programmingExerciseRepository.findByIdWithTemplateAndSolutionParticipationTeamAssignmentConfigCategoriesAndCompetenciesElseThrow(exerciseId);
        User user = userRepository.getUserWithGroupsAndAuthorities();
        authCheckService.checkHasAtLeastRoleForExerciseElseThrow(Role.INSTRUCTOR, programmingExercise, user);
        exerciseService.logDeletion(programmingExercise, programmingExercise.getCourseViaExerciseGroupOrCourseMember(), user);
        exerciseDeletionService.delete(exerciseId, deleteBaseReposBuildPlans);
        return ResponseEntity.ok().headers(HeaderUtil.createEntityDeletionAlert(applicationName, true, ENTITY_NAME, programmingExercise.getTitle())).build();
    }

    /**
<<<<<<< HEAD
     * Combine all commits into one in the template repository of a given exercise.
     *
     * @param exerciseId of the exercise
     * @return the ResponseEntity with status
     *         200 (OK) if combine has been successfully executed
     *         403 (Forbidden) if the user is not admin and course instructor or
     *         500 (Internal Server Error)
     */
    @PutMapping(value = "programming-exercises/{exerciseId}/combine-template-commits", produces = MediaType.TEXT_PLAIN_VALUE)
    @EnforceAtLeastEditor
    @FeatureToggle(Feature.ProgrammingExercises)
    public ResponseEntity<Void> combineTemplateRepositoryCommits(@PathVariable long exerciseId) {
        log.debug("REST request to combine the commits of the template repository of ProgrammingExercise with id: {}", exerciseId);
        var programmingExercise = programmingExerciseRepository.findByIdWithTemplateAndSolutionParticipationTeamAssignmentConfigCategoriesElseThrow(exerciseId);
        authCheckService.checkHasAtLeastRoleForExerciseElseThrow(Role.EDITOR, programmingExercise, null);
        try {
            var exerciseRepoUri = programmingExercise.getVcsTemplateRepositoryUri();
            gitService.combineAllCommitsOfRepositoryIntoOne(exerciseRepoUri);
            return new ResponseEntity<>(HttpStatus.OK);
        }
        catch (IllegalStateException | GitAPIException ex) {
            return new ResponseEntity<>(HttpStatus.INTERNAL_SERVER_ERROR);
        }
    }

    /**
     * PUT /programming-exercises/{exerciseId}/generate-tests : Makes a call to
     * StructureOracleGenerator to generate the structure oracle aka the test.json
     * file
=======
     * PUT /programming-exercises/{exerciseId}/generate-tests : Makes a call to StructureOracleGenerator to generate the structure oracle aka the test.json file
>>>>>>> d4013e08
     *
     * @param exerciseId The ID of the programming exercise for which the structure
     *                       oracle should get generated
     * @return The ResponseEntity with status 201 (Created) or with status 400 (Bad
     *         Request) if the parameters are invalid
     */
    @PutMapping(value = "programming-exercises/{exerciseId}/generate-tests", produces = MediaType.TEXT_PLAIN_VALUE)
    @EnforceAtLeastEditor
    @FeatureToggle(Feature.ProgrammingExercises)
    public ResponseEntity<String> generateStructureOracleForExercise(@PathVariable long exerciseId) {
        log.debug("REST request to generate the structure oracle for ProgrammingExercise with id: {}", exerciseId);
        var programmingExercise = programmingExerciseRepository.findByIdWithTemplateAndSolutionParticipationTeamAssignmentConfigCategoriesAndBuildConfigElseThrow(exerciseId);
        User user = userRepository.getUserWithGroupsAndAuthorities();
        authCheckService.checkHasAtLeastRoleForExerciseElseThrow(Role.EDITOR, programmingExercise, user);
        if (programmingExercise.getPackageName() == null || programmingExercise.getPackageName().length() < 3) {
            return ResponseEntity.badRequest().headers(HeaderUtil.createAlert(applicationName,
                    "This is a linked exercise and generating the structure oracle for this exercise is not possible.", "couldNotGenerateStructureOracle")).body(null);
        }

        var solutionRepoUri = programmingExercise.getVcsSolutionRepositoryUri();
        var exerciseRepoUri = programmingExercise.getVcsTemplateRepositoryUri();
        var testRepoUri = programmingExercise.getVcsTestRepositoryUri();

        try {
            String testsPath = Path.of("test", programmingExercise.getPackageFolderName()).toString();
            // Atm we only have one folder that can have structural tests, but this could
            // change.
            testsPath = programmingExercise.getBuildConfig().hasSequentialTestRuns() ? Path.of("structural", testsPath).toString() : testsPath;
            boolean didGenerateOracle = programmingExerciseCreationUpdateService.generateStructureOracleFile(solutionRepoUri, exerciseRepoUri, testRepoUri, testsPath, user);

            if (didGenerateOracle) {
                HttpHeaders responseHeaders = new HttpHeaders();
                responseHeaders.setContentType(MediaType.TEXT_PLAIN);
                return new ResponseEntity<>("Successfully generated the structure oracle for the exercise " + programmingExercise.getProjectName(), responseHeaders, HttpStatus.OK);
            }
            else {
                return ResponseEntity.badRequest().headers(
                        HeaderUtil.createAlert(applicationName, "Did not update the oracle because there have not been any changes to it.", "didNotGenerateStructureOracle"))
                        .body(null);
            }
        }
        catch (Exception e) {
            return ResponseEntity.badRequest()
                    .headers(HeaderUtil.createAlert(applicationName,
                            "An error occurred while generating the structure oracle for the exercise " + programmingExercise.getProjectName() + ": " + e,
                            "errorStructureOracleGeneration"))
                    .body(null);
        }
    }

    /**
     * GET /programming-exercises/:exerciseId/test-case-state : Returns a DTO that
     * offers information on the test case state of the programming exercise.
     *
     * @param exerciseId the id of a ProgrammingExercise
     * @return the ResponseEntity with status 200 (OK) and
     *         ProgrammingExerciseTestCaseStateDTO. Returns 404 (notFound) if the
     *         exercise does not exist.
     */
    @GetMapping("programming-exercises/{exerciseId}/test-case-state")
    @EnforceAtLeastTutor
    public ResponseEntity<ProgrammingExerciseTestCaseStateDTO> hasAtLeastOneStudentResult(@PathVariable long exerciseId) {
        var programmingExercise = programmingExerciseRepository.findByIdWithTemplateAndSolutionParticipationTeamAssignmentConfigCategoriesElseThrow(exerciseId);
        authCheckService.checkHasAtLeastRoleForExerciseElseThrow(Role.TEACHING_ASSISTANT, programmingExercise, null);
        boolean hasAtLeastOneStudentResult = programmingExerciseService.hasAtLeastOneStudentResult(programmingExercise);
        boolean isReleased = programmingExercise.isReleased();
        ProgrammingExerciseTestCaseStateDTO testCaseDTO = new ProgrammingExerciseTestCaseStateDTO(isReleased, hasAtLeastOneStudentResult, programmingExercise.getTestCasesChanged(),
                programmingExercise.getBuildAndTestStudentSubmissionsAfterDueDate());
        return ResponseEntity.ok(testCaseDTO);
    }

    /**
     * Search for all programming exercises by id, title and course title. The
     * result is pageable since there might be hundreds of exercises in the DB.
     *
     * @param search         The pageable search containing the page size, page
     *                           number and query string
     * @param isCourseFilter Whether to search in the courses for exercises
     * @param isExamFilter   Whether to search in the groups for exercises
     * @return The desired page, sorted and matching the given query
     */
    @GetMapping("programming-exercises")
    @EnforceAtLeastEditor
    public ResponseEntity<SearchResultPageDTO<ProgrammingExercise>> getAllExercisesOnPage(SearchTermPageableSearchDTO<String> search,
            @RequestParam(defaultValue = "true") boolean isCourseFilter, @RequestParam(defaultValue = "true") boolean isExamFilter) {
        final var user = userRepository.getUserWithGroupsAndAuthorities();
        return ResponseEntity.ok(programmingExerciseService.getAllOnPageWithSize(search, isCourseFilter, isExamFilter, user));
    }

    /**
     * Search for programming exercises by id, title and course title. Only
     * exercises with SCA enabled and the given programming language will be
     * included.
     * The result is pageable since there might be hundreds of exercises in the DB.
     *
     * @param search              The pageable search containing the page size, page
     *                                number and query string
     * @param isCourseFilter      Whether to search in the courses for exercises
     * @param isExamFilter        Whether to search in the groups for exercises
     * @param programmingLanguage Filters for only exercises with this language
     * @return The desired page, sorted and matching the given query
     */
    @GetMapping("programming-exercises/with-sca")
    @EnforceAtLeastEditor
    public ResponseEntity<SearchResultPageDTO<ProgrammingExercise>> getAllExercisesWithSCAOnPage(SearchTermPageableSearchDTO<String> search,
            @RequestParam(defaultValue = "true") boolean isCourseFilter, @RequestParam(defaultValue = "true") boolean isExamFilter,
            @RequestParam ProgrammingLanguage programmingLanguage) {
        User user = userRepository.getUserWithGroupsAndAuthorities();
        return ResponseEntity.ok(programmingExerciseService.getAllWithSCAOnPageWithSize(search, isCourseFilter, isExamFilter, programmingLanguage, user));
    }

    /**
     * Returns a list of auxiliary repositories for a given programming exercise.
     *
     * @param exerciseId of the exercise
     * @return the ResponseEntity with status 200 (OK) and the list of auxiliary
     *         repositories for the
     *         given programming exercise. 404 when the programming exercise was not
     *         found.
     */
    @GetMapping("programming-exercises/{exerciseId}/auxiliary-repository")
    @EnforceAtLeastTutor
    public ResponseEntity<List<AuxiliaryRepository>> getAuxiliaryRepositories(@PathVariable Long exerciseId) {
        ProgrammingExercise exercise = programmingExerciseRepository.findByIdWithAuxiliaryRepositoriesElseThrow(exerciseId);
        authCheckService.checkHasAtLeastRoleForExerciseElseThrow(Role.TEACHING_ASSISTANT, exercise, null);
        return ResponseEntity.ok(exercise.getAuxiliaryRepositories());
    }

    /**
     * Reset a programming exercise by performing a set of operations as specified
     * in the
     * ProgrammingExerciseResetOptionsDTO for an exercise given an exerciseId.
     * <p>
     * The available operations include:
     * 1. deleteBuildPlans: Deleting all student build plans (except BASE/SOLUTION).
     * 2. deleteRepositories: Deleting all student repositories (requires: 1.
     * deleteBuildPlans == true).
     * 3. deleteParticipationsSubmissionsAndResults: Deleting all participations,
     * submissions, and results.
     * 4. recreateBuildPlans: Deleting and recreating the BASE and SOLUTION build
     * plans (for LocalCI / Aeolus, this will reset the customized build plans).
     *
     * @param exerciseId                         - Id of the programming exercise to
     *                                               reset.
     * @param programmingExerciseResetOptionsDTO - Data Transfer Object specifying
     *                                               which operations to perform during
     *                                               the exercise reset.
     * @return ResponseEntity<Void> - The ResponseEntity with status 200 (OK) if the
     *         reset was successful.
     */
    @PutMapping("programming-exercises/{exerciseId}/reset")
    @EnforceAtLeastEditor
    @FeatureToggle(Feature.ProgrammingExercises)
    public ResponseEntity<Void> reset(@PathVariable Long exerciseId, @RequestBody ProgrammingExerciseResetOptionsDTO programmingExerciseResetOptionsDTO)
            throws JsonProcessingException {
        log.debug("REST request to reset programming exercise {} with options {}", exerciseId, programmingExerciseResetOptionsDTO);
        var programmingExercise = programmingExerciseRepository.findWithTemplateAndSolutionParticipationAndAuxiliaryRepositoriesAndBuildConfigElseThrow(exerciseId);
        final var user = userRepository.getUserWithGroupsAndAuthorities();

        if (programmingExerciseResetOptionsDTO.recreateBuildPlans()) {
            authCheckService.checkHasAtLeastRoleForExerciseElseThrow(Role.EDITOR, programmingExercise, user);
            continuousIntegrationService.orElseThrow().recreateBuildPlansForExercise(programmingExercise);
        }

        if (programmingExerciseResetOptionsDTO.deleteParticipationsSubmissionsAndResults()) {
            authCheckService.checkHasAtLeastRoleForExerciseElseThrow(Role.INSTRUCTOR, programmingExercise, user);
            exerciseDeletionService.reset(programmingExercise);
        }

        if (programmingExerciseResetOptionsDTO.deleteBuildPlans()) {
            authCheckService.checkHasAtLeastRoleForExerciseElseThrow(Role.INSTRUCTOR, programmingExercise, user);
            boolean deleteRepositories = programmingExerciseResetOptionsDTO.deleteRepositories();
            exerciseDeletionService.cleanup(exerciseId, deleteRepositories);
        }

        return ResponseEntity.ok().build();
    }

    /**
     * PUT /programming-exercises/{exerciseId}/re-evaluate : Re-evaluates and
     * updates an existing ProgrammingExercise.
     *
     * @param exerciseId                                  of the exercise
     * @param programmingExercise                         the ProgrammingExercise to
     *                                                        re-evaluate and update
     * @param deleteFeedbackAfterGradingInstructionUpdate boolean flag that
     *                                                        indicates whether the
     *                                                        associated feedback should
     *                                                        be deleted or not
     * @return the ResponseEntity with status 200 (OK) and with body the updated
     *         ProgrammingExercise, or with status 400 (Bad Request) if the
     *         ProgrammingExercise is not valid,
     *         or with status 409 (Conflict) if given exerciseId is not same as in
     *         the object of the request body, or with status 500 (Internal Server
     *         Error) if the
     *         ProgrammingExercise
     *         couldn't be updated
     */
    @PutMapping("programming-exercises/{exerciseId}/re-evaluate")
    @EnforceAtLeastEditor
    @FeatureToggle(Feature.ProgrammingExercises)
    public ResponseEntity<ProgrammingExercise> reEvaluateAndUpdateProgrammingExercise(@PathVariable long exerciseId, @RequestBody ProgrammingExercise programmingExercise,
            @RequestParam(value = "deleteFeedback", required = false) Boolean deleteFeedbackAfterGradingInstructionUpdate) throws JsonProcessingException {
        log.debug("REST request to re-evaluate ProgrammingExercise : {}", programmingExercise);
        // check that the exercise exists for given id
        programmingExerciseRepository.findByIdElseThrow(exerciseId);
        authCheckService.checkGivenExerciseIdSameForExerciseInRequestBodyElseThrow(exerciseId, programmingExercise);

        // fetch course from database to make sure client didn't change groups
        var user = userRepository.getUserWithGroupsAndAuthorities();
        Course course = courseService.retrieveCourseOverExerciseGroupOrCourseId(programmingExercise);
        authCheckService.checkHasAtLeastRoleInCourseElseThrow(Role.EDITOR, course, user);

        exerciseService.reEvaluateExercise(programmingExercise, deleteFeedbackAfterGradingInstructionUpdate);
        return updateProgrammingExercise(programmingExercise, null);
    }

    /**
     * DELETE programming-exercises/:exerciseId/tasks : Delete all tasks for an
     * existing ProgrammingExercise.
     *
     * @param exerciseId of the exercise
     * @return the {@link ResponseEntity} with status {@code 204},
     *         or with status
     *         {@code 400 (Bad Request) if the exerciseId is not valid}.
     */
    @DeleteMapping("programming-exercises/{exerciseId}/tasks")
    @EnforceAtLeastEditor
    @FeatureToggle(Feature.ProgrammingExercises)
    public ResponseEntity<Void> deleteTasks(@PathVariable Long exerciseId) {
        log.debug("REST request to delete tasks for ProgrammingExercise with id : {}", exerciseId);
        ProgrammingExercise exercise = programmingExerciseRepository.findByIdElseThrow(exerciseId);
        authCheckService.checkHasAtLeastRoleForExerciseElseThrow(Role.EDITOR, exercise, null);

        programmingExerciseDeletionService.deleteTasks(exercise.getId());
        return ResponseEntity.noContent().build();
    }

    /**
     * GET programming-exercises/:exerciseId/solution-files-content
     * <p>
     * Returns the solution repository files with content for a given programming
     * exercise.
     * Note: This endpoint redirects the request to the
     * ProgrammingExerciseParticipationService. This is required if
     * the solution participation id is not known for the client.
     *
     * @param exerciseId   the exercise for which the solution repository files
     *                         should be retrieved
     * @param omitBinaries do not send binaries to reduce payload size
     * @return a redirect to the endpoint returning the files with content
     */
    @GetMapping("programming-exercises/{exerciseId}/solution-files-content")
    @EnforceAtLeastTutor
    @FeatureToggle(Feature.ProgrammingExercises)
    public ModelAndView redirectGetSolutionRepositoryFiles(@PathVariable Long exerciseId,
            @RequestParam(value = "omitBinaries", required = false, defaultValue = "false") boolean omitBinaries) {
        log.debug("REST request to get latest Solution Repository Files for ProgrammingExercise with id : {}", exerciseId);
        ProgrammingExercise exercise = programmingExerciseRepository.findByIdElseThrow(exerciseId);
        authCheckService.checkHasAtLeastRoleForExerciseElseThrow(Role.TEACHING_ASSISTANT, exercise, null);

        var participation = solutionProgrammingExerciseParticipationRepository.findByProgrammingExerciseIdElseThrow(exerciseId);

        // TODO: We want to get rid of ModelAndView and use ResponseEntity instead.
        // Define an appropriate service method and then call it here and in the
        // referenced endpoint.
        return new ModelAndView("forward:/api/programming/repository/" + participation.getId() + "/files-content" + (omitBinaries ? "?omitBinaries=" + omitBinaries : ""));
    }

    /**
     * GET programming-exercises/:exerciseId/template-files-content
     * <p>
     * Returns the template repository files with content for a given programming
     * exercise.
     * Note: This endpoint redirects the request to the
     * ProgrammingExerciseParticipationService. This is required if
     * the template participation id is not known for the client.
     *
     * @param exerciseId   the exercise for which the template repository files
     *                         should be retrieved
     * @param omitBinaries do not send binaries to reduce payload size
     * @return a redirect to the endpoint returning the files with content
     */
    @GetMapping("programming-exercises/{exerciseId}/template-files-content")
    @EnforceAtLeastTutor
    @FeatureToggle(Feature.ProgrammingExercises)
    public ModelAndView redirectGetTemplateRepositoryFiles(@PathVariable Long exerciseId,
            @RequestParam(value = "omitBinaries", required = false, defaultValue = "false") boolean omitBinaries) {
        log.debug("REST request to get latest Template Repository Files for ProgrammingExercise with id : {}", exerciseId);
        ProgrammingExercise exercise = programmingExerciseRepository.findByIdElseThrow(exerciseId);
        authCheckService.checkHasAtLeastRoleForExerciseElseThrow(Role.TEACHING_ASSISTANT, exercise, null);

        var participation = templateProgrammingExerciseParticipationRepository.findByProgrammingExerciseIdElseThrow(exerciseId);

        // TODO: We want to get rid of ModelAndView and use ResponseEntity instead.
        // Define an appropriate service method and then call it here and in the
        // referenced endpoint.
        return new ModelAndView("forward:/api/programming/repository/" + participation.getId() + "/files-content" + (omitBinaries ? "?omitBinaries=" + omitBinaries : ""));
    }

    /**
     * GET programming-exercises/repository-checkout-directories
     *
     * @param programmingLanguage for which the checkout directories should be
     *                                retrieved
     * @param checkoutSolution    whether the checkout solution repository shall be
     *                                checked out during the template and submission
     *                                build plan,
     *                                if not supplied set to true as default
     * @return a DTO containing the checkout directories for the exercise, solution,
     *         and tests repository
     *         for the requested programming language for the submission and
     *         solution build.
     */
    @Profile(PROFILE_LOCALCI)
    @GetMapping("programming-exercises/repository-checkout-directories")
    @EnforceAtLeastEditor
    @FeatureToggle(Feature.ProgrammingExercises)
    public ResponseEntity<CheckoutDirectoriesDTO> getRepositoryCheckoutDirectories(@RequestParam(value = "programmingLanguage") ProgrammingLanguage programmingLanguage,
            @RequestParam(value = "checkoutSolution", defaultValue = "true") boolean checkoutSolution) {
        log.debug("REST request to get checkout directories for programming language: {}", programmingLanguage);

        CheckoutDirectoriesDTO repositoriesCheckoutDirectoryDTO = repositoryCheckoutService.getCheckoutDirectories(programmingLanguage, checkoutSolution);
        return ResponseEntity.ok(repositoriesCheckoutDirectoryDTO);
    }

}<|MERGE_RESOLUTION|>--- conflicted
+++ resolved
@@ -671,39 +671,9 @@
     }
 
     /**
-<<<<<<< HEAD
-     * Combine all commits into one in the template repository of a given exercise.
-     *
-     * @param exerciseId of the exercise
-     * @return the ResponseEntity with status
-     *         200 (OK) if combine has been successfully executed
-     *         403 (Forbidden) if the user is not admin and course instructor or
-     *         500 (Internal Server Error)
-     */
-    @PutMapping(value = "programming-exercises/{exerciseId}/combine-template-commits", produces = MediaType.TEXT_PLAIN_VALUE)
-    @EnforceAtLeastEditor
-    @FeatureToggle(Feature.ProgrammingExercises)
-    public ResponseEntity<Void> combineTemplateRepositoryCommits(@PathVariable long exerciseId) {
-        log.debug("REST request to combine the commits of the template repository of ProgrammingExercise with id: {}", exerciseId);
-        var programmingExercise = programmingExerciseRepository.findByIdWithTemplateAndSolutionParticipationTeamAssignmentConfigCategoriesElseThrow(exerciseId);
-        authCheckService.checkHasAtLeastRoleForExerciseElseThrow(Role.EDITOR, programmingExercise, null);
-        try {
-            var exerciseRepoUri = programmingExercise.getVcsTemplateRepositoryUri();
-            gitService.combineAllCommitsOfRepositoryIntoOne(exerciseRepoUri);
-            return new ResponseEntity<>(HttpStatus.OK);
-        }
-        catch (IllegalStateException | GitAPIException ex) {
-            return new ResponseEntity<>(HttpStatus.INTERNAL_SERVER_ERROR);
-        }
-    }
-
-    /**
      * PUT /programming-exercises/{exerciseId}/generate-tests : Makes a call to
      * StructureOracleGenerator to generate the structure oracle aka the test.json
      * file
-=======
-     * PUT /programming-exercises/{exerciseId}/generate-tests : Makes a call to StructureOracleGenerator to generate the structure oracle aka the test.json file
->>>>>>> d4013e08
      *
      * @param exerciseId The ID of the programming exercise for which the structure
      *                       oracle should get generated
