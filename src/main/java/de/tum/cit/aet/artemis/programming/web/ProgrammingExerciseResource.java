package de.tum.cit.aet.artemis.programming.web;

import static de.tum.cit.aet.artemis.core.config.Constants.PROFILE_CORE;
import static de.tum.cit.aet.artemis.core.config.Constants.PROFILE_THEIA;

import java.io.IOException;
import java.net.URI;
import java.net.URISyntaxException;
import java.nio.file.Path;
import java.util.ArrayList;
import java.util.HashSet;
import java.util.List;
import java.util.Objects;
import java.util.Optional;
import java.util.Set;

import org.eclipse.jgit.api.errors.GitAPIException;
import org.slf4j.Logger;
import org.slf4j.LoggerFactory;
import org.springframework.beans.factory.annotation.Value;
import org.springframework.context.annotation.Profile;
import org.springframework.core.env.Environment;
import org.springframework.http.HttpHeaders;
import org.springframework.http.HttpStatus;
import org.springframework.http.MediaType;
import org.springframework.http.ResponseEntity;
import org.springframework.web.bind.annotation.DeleteMapping;
import org.springframework.web.bind.annotation.GetMapping;
import org.springframework.web.bind.annotation.PatchMapping;
import org.springframework.web.bind.annotation.PathVariable;
import org.springframework.web.bind.annotation.PostMapping;
import org.springframework.web.bind.annotation.PutMapping;
import org.springframework.web.bind.annotation.RequestBody;
import org.springframework.web.bind.annotation.RequestMapping;
import org.springframework.web.bind.annotation.RequestParam;
import org.springframework.web.bind.annotation.RestController;
import org.springframework.web.servlet.ModelAndView;

import com.fasterxml.jackson.core.JsonProcessingException;

import de.tum.cit.aet.artemis.assessment.domain.AssessmentType;
import de.tum.cit.aet.artemis.assessment.domain.GradingCriterion;
import de.tum.cit.aet.artemis.assessment.repository.GradingCriterionRepository;
import de.tum.cit.aet.artemis.athena.service.AthenaModuleService;
import de.tum.cit.aet.artemis.communication.domain.conversation.Channel;
import de.tum.cit.aet.artemis.communication.repository.conversation.ChannelRepository;
import de.tum.cit.aet.artemis.core.domain.Course;
import de.tum.cit.aet.artemis.core.domain.User;
import de.tum.cit.aet.artemis.core.dto.SearchResultPageDTO;
import de.tum.cit.aet.artemis.core.dto.pageablesearch.SearchTermPageableSearchDTO;
import de.tum.cit.aet.artemis.core.exception.BadRequestAlertException;
import de.tum.cit.aet.artemis.core.exception.ConflictException;
import de.tum.cit.aet.artemis.core.exception.ContinuousIntegrationException;
import de.tum.cit.aet.artemis.core.exception.EntityNotFoundException;
import de.tum.cit.aet.artemis.core.repository.CourseRepository;
import de.tum.cit.aet.artemis.core.repository.UserRepository;
import de.tum.cit.aet.artemis.core.security.Role;
import de.tum.cit.aet.artemis.core.security.annotations.EnforceAtLeastEditor;
import de.tum.cit.aet.artemis.core.security.annotations.EnforceAtLeastInstructor;
import de.tum.cit.aet.artemis.core.security.annotations.EnforceAtLeastStudent;
import de.tum.cit.aet.artemis.core.security.annotations.EnforceAtLeastTutor;
import de.tum.cit.aet.artemis.core.security.annotations.enforceRoleInExercise.EnforceAtLeastStudentInExercise;
import de.tum.cit.aet.artemis.core.security.annotations.enforceRoleInExercise.EnforceAtLeastTutorInExercise;
import de.tum.cit.aet.artemis.core.service.AuthorizationCheckService;
import de.tum.cit.aet.artemis.core.service.CourseService;
import de.tum.cit.aet.artemis.core.service.feature.Feature;
import de.tum.cit.aet.artemis.core.service.feature.FeatureToggle;
import de.tum.cit.aet.artemis.core.util.HeaderUtil;
import de.tum.cit.aet.artemis.exercise.domain.participation.StudentParticipation;
import de.tum.cit.aet.artemis.exercise.repository.StudentParticipationRepository;
import de.tum.cit.aet.artemis.exercise.service.ExerciseDeletionService;
import de.tum.cit.aet.artemis.exercise.service.ExerciseService;
import de.tum.cit.aet.artemis.plagiarism.service.PlagiarismDetectionConfigHelper;
import de.tum.cit.aet.artemis.programming.domain.AuxiliaryRepository;
import de.tum.cit.aet.artemis.programming.domain.ProgrammingExercise;
import de.tum.cit.aet.artemis.programming.domain.ProgrammingExerciseBuildConfig;
import de.tum.cit.aet.artemis.programming.domain.ProgrammingExerciseTestCase;
import de.tum.cit.aet.artemis.programming.domain.ProgrammingLanguage;
import de.tum.cit.aet.artemis.programming.dto.BuildLogStatisticsDTO;
import de.tum.cit.aet.artemis.programming.dto.CheckoutDirectoriesDTO;
import de.tum.cit.aet.artemis.programming.dto.ProgrammingExerciseResetOptionsDTO;
import de.tum.cit.aet.artemis.programming.dto.ProgrammingExerciseTestCaseStateDTO;
import de.tum.cit.aet.artemis.programming.repository.BuildLogStatisticsEntryRepository;
import de.tum.cit.aet.artemis.programming.repository.ProgrammingExerciseBuildConfigRepository;
import de.tum.cit.aet.artemis.programming.repository.ProgrammingExerciseRepository;
import de.tum.cit.aet.artemis.programming.repository.ProgrammingExerciseTestCaseRepository;
import de.tum.cit.aet.artemis.programming.repository.SolutionProgrammingExerciseParticipationRepository;
import de.tum.cit.aet.artemis.programming.repository.TemplateProgrammingExerciseParticipationRepository;
import de.tum.cit.aet.artemis.programming.service.AuxiliaryRepositoryService;
import de.tum.cit.aet.artemis.programming.service.GitService;
import de.tum.cit.aet.artemis.programming.service.ProgrammingExerciseRepositoryService;
import de.tum.cit.aet.artemis.programming.service.ProgrammingExerciseService;
import de.tum.cit.aet.artemis.programming.service.ProgrammingExerciseTestCaseService;
import de.tum.cit.aet.artemis.programming.service.StaticCodeAnalysisService;
import de.tum.cit.aet.artemis.programming.service.ci.ContinuousIntegrationService;
import de.tum.cit.aet.artemis.programming.service.hestia.ProgrammingExerciseTaskService;
import de.tum.cit.aet.artemis.programming.service.vcs.VersionControlService;
import io.jsonwebtoken.lang.Arrays;

/**
 * REST controller for managing ProgrammingExercise.
 */
@Profile(PROFILE_CORE)
@RestController
@RequestMapping("api/")
public class ProgrammingExerciseResource {

    private static final Logger log = LoggerFactory.getLogger(ProgrammingExerciseResource.class);

    private static final String ENTITY_NAME = "programmingExercise";

    @Value("${jhipster.clientApp.name}")
    private String applicationName;

    private final ChannelRepository channelRepository;

    private final ProgrammingExerciseRepository programmingExerciseRepository;

    private final ProgrammingExerciseTestCaseRepository programmingExerciseTestCaseRepository;

    private final ProgrammingExerciseBuildConfigRepository programmingExerciseBuildConfigRepository;

    private final UserRepository userRepository;

    private final CourseService courseService;

    private final AuthorizationCheckService authCheckService;

    private final Optional<ContinuousIntegrationService> continuousIntegrationService;

    private final Optional<VersionControlService> versionControlService;

    private final ExerciseService exerciseService;

    private final ExerciseDeletionService exerciseDeletionService;

    private final ProgrammingExerciseService programmingExerciseService;

    private final ProgrammingExerciseRepositoryService programmingExerciseRepositoryService;

    private final ProgrammingExerciseTaskService programmingExerciseTaskService;

    private final StudentParticipationRepository studentParticipationRepository;

    private final StaticCodeAnalysisService staticCodeAnalysisService;

    private final GradingCriterionRepository gradingCriterionRepository;

    private final CourseRepository courseRepository;

    private final GitService gitService;

    private final AuxiliaryRepositoryService auxiliaryRepositoryService;

    private final SolutionProgrammingExerciseParticipationRepository solutionProgrammingExerciseParticipationRepository;

    private final TemplateProgrammingExerciseParticipationRepository templateProgrammingExerciseParticipationRepository;

    private final BuildLogStatisticsEntryRepository buildLogStatisticsEntryRepository;

    private final Optional<AthenaModuleService> athenaModuleService;

    private final Environment environment;

    public ProgrammingExerciseResource(ProgrammingExerciseRepository programmingExerciseRepository, ProgrammingExerciseTestCaseRepository programmingExerciseTestCaseRepository,
            ProgrammingExerciseBuildConfigRepository programmingExerciseBuildConfigRepository, UserRepository userRepository, AuthorizationCheckService authCheckService,
            CourseService courseService, Optional<ContinuousIntegrationService> continuousIntegrationService, Optional<VersionControlService> versionControlService,
            ExerciseService exerciseService, ExerciseDeletionService exerciseDeletionService, ProgrammingExerciseService programmingExerciseService,
            ProgrammingExerciseRepositoryService programmingExerciseRepositoryService, ProgrammingExerciseTaskService programmingExerciseTaskService,
            StudentParticipationRepository studentParticipationRepository, StaticCodeAnalysisService staticCodeAnalysisService,
            GradingCriterionRepository gradingCriterionRepository, CourseRepository courseRepository, GitService gitService, AuxiliaryRepositoryService auxiliaryRepositoryService,
            SolutionProgrammingExerciseParticipationRepository solutionProgrammingExerciseParticipationRepository,
            TemplateProgrammingExerciseParticipationRepository templateProgrammingExerciseParticipationRepository,
            BuildLogStatisticsEntryRepository buildLogStatisticsEntryRepository, ChannelRepository channelRepository, Optional<AthenaModuleService> athenaModuleService,
            Environment environment) {
        this.programmingExerciseTaskService = programmingExerciseTaskService;
        this.programmingExerciseRepository = programmingExerciseRepository;
        this.programmingExerciseTestCaseRepository = programmingExerciseTestCaseRepository;
        this.programmingExerciseBuildConfigRepository = programmingExerciseBuildConfigRepository;
        this.userRepository = userRepository;
        this.courseService = courseService;
        this.authCheckService = authCheckService;
        this.continuousIntegrationService = continuousIntegrationService;
        this.versionControlService = versionControlService;
        this.exerciseService = exerciseService;
        this.exerciseDeletionService = exerciseDeletionService;
        this.programmingExerciseService = programmingExerciseService;
        this.programmingExerciseRepositoryService = programmingExerciseRepositoryService;
        this.studentParticipationRepository = studentParticipationRepository;
        this.staticCodeAnalysisService = staticCodeAnalysisService;
        this.gradingCriterionRepository = gradingCriterionRepository;
        this.courseRepository = courseRepository;
        this.gitService = gitService;
        this.auxiliaryRepositoryService = auxiliaryRepositoryService;
        this.solutionProgrammingExerciseParticipationRepository = solutionProgrammingExerciseParticipationRepository;
        this.templateProgrammingExerciseParticipationRepository = templateProgrammingExerciseParticipationRepository;
        this.buildLogStatisticsEntryRepository = buildLogStatisticsEntryRepository;
        this.channelRepository = channelRepository;
        this.athenaModuleService = athenaModuleService;
        this.environment = environment;
    }

    /**
     * @param exercise the exercise object we want to check for errors
     */
    private void checkProgrammingExerciseForError(ProgrammingExercise exercise) {
        ContinuousIntegrationService continuousIntegration = continuousIntegrationService.orElseThrow();
        VersionControlService versionControl = versionControlService.orElseThrow();

        if (!continuousIntegration.checkIfBuildPlanExists(exercise.getProjectKey(), exercise.getTemplateBuildPlanId())) {
            throw new BadRequestAlertException("The Template Build Plan ID seems to be invalid.", "Exercise", ProgrammingExerciseResourceErrorKeys.INVALID_TEMPLATE_BUILD_PLAN_ID);
        }
        if (exercise.getVcsTemplateRepositoryUri() == null || !versionControl.repositoryUriIsValid(exercise.getVcsTemplateRepositoryUri())) {
            throw new BadRequestAlertException("The Template Repository URI seems to be invalid.", "Exercise",
                    ProgrammingExerciseResourceErrorKeys.INVALID_TEMPLATE_REPOSITORY_URL);
        }
        if (exercise.getSolutionBuildPlanId() != null && !continuousIntegration.checkIfBuildPlanExists(exercise.getProjectKey(), exercise.getSolutionBuildPlanId())) {
            throw new BadRequestAlertException("The Solution Build Plan ID seems to be invalid.", "Exercise", ProgrammingExerciseResourceErrorKeys.INVALID_SOLUTION_BUILD_PLAN_ID);
        }
        var solutionRepositoryUri = exercise.getVcsSolutionRepositoryUri();
        if (solutionRepositoryUri != null && !versionControl.repositoryUriIsValid(solutionRepositoryUri)) {
            throw new BadRequestAlertException("The Solution Repository URI seems to be invalid.", "Exercise",
                    ProgrammingExerciseResourceErrorKeys.INVALID_SOLUTION_REPOSITORY_URL);
        }

        // It has already been checked when setting the test case weights that their sum is at least >= 0.
        // Only when changing the assessment format to automatic an additional check for > 0 has to be performed.
        if (exercise.getAssessmentType() == AssessmentType.AUTOMATIC) {
            final Set<ProgrammingExerciseTestCase> testCases = programmingExerciseTestCaseRepository.findByExerciseIdAndActive(exercise.getId(), true);
            if (!ProgrammingExerciseTestCaseService.isTestCaseWeightSumValid(testCases)) {
                throw new BadRequestAlertException("For exercises with only automatic assignment at least one test case weight must be greater than zero.", "Exercise",
                        ProgrammingExerciseResourceErrorKeys.INVALID_TEST_CASE_WEIGHTS);
            }
        }
    }

    /**
     * POST /programming-exercises/setup : Set up a new programmingExercise (with all needed repositories etc.)
     *
     * @param programmingExercise the programmingExercise to set up
     * @return the ResponseEntity with status 201 (Created) and with body the new programmingExercise, or with status 400 (Bad Request) if the parameters are invalid
     */
    @PostMapping("programming-exercises/setup")
    @EnforceAtLeastEditor
    @FeatureToggle(Feature.ProgrammingExercises)
    public ResponseEntity<ProgrammingExercise> createProgrammingExercise(@RequestBody ProgrammingExercise programmingExercise) {
        log.debug("REST request to setup ProgrammingExercise : {}", programmingExercise);

        // Valid exercises have set either a course or an exerciseGroup
        programmingExercise.checkCourseAndExerciseGroupExclusivity(ENTITY_NAME);
        Course course = courseService.retrieveCourseOverExerciseGroupOrCourseId(programmingExercise);
        authCheckService.checkHasAtLeastRoleInCourseElseThrow(Role.EDITOR, course, null);
        programmingExerciseService.validateNewProgrammingExerciseSettings(programmingExercise, course);

        // Check that only allowed athena modules are used
        athenaModuleService.ifPresentOrElse(ams -> ams.checkHasAccessToAthenaModule(programmingExercise, course, ENTITY_NAME),
                () -> programmingExercise.setFeedbackSuggestionModule(null));

        try {
            // Setup all repositories etc
            ProgrammingExercise newProgrammingExercise = programmingExerciseService.createProgrammingExercise(programmingExercise, false);

            // Create default static code analysis categories
            if (Boolean.TRUE.equals(programmingExercise.isStaticCodeAnalysisEnabled())) {
                staticCodeAnalysisService.createDefaultCategories(newProgrammingExercise);
            }

            return ResponseEntity.created(new URI("/api/programming-exercises" + newProgrammingExercise.getId())).body(newProgrammingExercise);
        }
        catch (IOException | URISyntaxException | GitAPIException | ContinuousIntegrationException e) {
            log.error("Error while setting up programming exercise", e);
            return ResponseEntity.status(HttpStatus.INTERNAL_SERVER_ERROR)
                    .headers(HeaderUtil.createAlert(applicationName, "An error occurred while setting up the exercise: " + e.getMessage(), "errorProgrammingExercise")).body(null);
        }
    }

    /**
     * PUT /programming-exercises : Updates an existing updatedProgrammingExercise.
     *
     * @param updatedProgrammingExercise the programmingExercise that has been updated on the client
     * @param notificationText           to notify the student group about the update on the programming exercise
     * @return the ResponseEntity with status 200 (OK) and with body the updated ProgrammingExercise, or with status 400 (Bad Request) if the updated ProgrammingExercise
     *         is not valid, or with status 500 (Internal Server Error) if the updated ProgrammingExercise couldn't be saved to the database
     */
    @PutMapping("programming-exercises")
    @EnforceAtLeastEditor
    @FeatureToggle(Feature.ProgrammingExercises)
    public ResponseEntity<ProgrammingExercise> updateProgrammingExercise(@RequestBody ProgrammingExercise updatedProgrammingExercise,
            @RequestParam(value = "notificationText", required = false) String notificationText) throws JsonProcessingException {
        log.debug("REST request to update ProgrammingExercise : {}", updatedProgrammingExercise);
        if (updatedProgrammingExercise.getId() == null) {
            throw new BadRequestAlertException("Programming exercise cannot have an empty id when updating", ENTITY_NAME, "noProgrammingExerciseId");
        }

        updatedProgrammingExercise.validateGeneralSettings();

        // Valid exercises have set either a course or an exerciseGroup
        updatedProgrammingExercise.checkCourseAndExerciseGroupExclusivity(ENTITY_NAME);
        programmingExerciseService.validateStaticCodeAnalysisSettings(updatedProgrammingExercise);

        // fetch course from database to make sure client didn't change groups
        var user = userRepository.getUserWithGroupsAndAuthorities();
        Course course = courseService.retrieveCourseOverExerciseGroupOrCourseId(updatedProgrammingExercise);
        authCheckService.checkHasAtLeastRoleInCourseElseThrow(Role.EDITOR, course, user);

        checkProgrammingExerciseForError(updatedProgrammingExercise);

        var programmingExerciseBeforeUpdate = programmingExerciseRepository
                .findByIdWithAuxiliaryRepositoriesCompetenciesAndBuildConfigElseThrow(updatedProgrammingExercise.getId());
        if (!Objects.equals(programmingExerciseBeforeUpdate.getShortName(), updatedProgrammingExercise.getShortName())) {
            throw new BadRequestAlertException("The programming exercise short name cannot be changed", ENTITY_NAME, "shortNameCannotChange");
        }
        if (!Objects.equals(programmingExerciseBeforeUpdate.isStaticCodeAnalysisEnabled(), updatedProgrammingExercise.isStaticCodeAnalysisEnabled())) {
            throw new BadRequestAlertException("Static code analysis enabled flag must not be changed", ENTITY_NAME, "staticCodeAnalysisCannotChange");
        }
        if (!Objects.equals(programmingExerciseBeforeUpdate.getBuildConfig().isTestwiseCoverageEnabled(),
                updatedProgrammingExercise.getBuildConfig().isTestwiseCoverageEnabled())) {
            throw new BadRequestAlertException("Testwise coverage enabled flag must not be changed", ENTITY_NAME, "testwiseCoverageCannotChange");
        }
        // Check if theia Profile is enabled
        if (Arrays.asList(this.environment.getActiveProfiles()).contains(PROFILE_THEIA)) {
            // Require 1 / 3 participation modes to be enabled
            if (!Boolean.TRUE.equals(updatedProgrammingExercise.isAllowOnlineEditor()) && !Boolean.TRUE.equals(updatedProgrammingExercise.isAllowOfflineIde())
                    && !updatedProgrammingExercise.isAllowOnlineIde()) {
                throw new BadRequestAlertException("You need to allow at least one participation mode, the online editor, the offline IDE, or the online IDE", ENTITY_NAME,
                        "noParticipationModeAllowed");
            }
        }
        else {
            // Require 1 / 2 participation modes to be enabled
            if (!Boolean.TRUE.equals(updatedProgrammingExercise.isAllowOnlineEditor()) && !Boolean.TRUE.equals(updatedProgrammingExercise.isAllowOfflineIde())) {
                throw new BadRequestAlertException("You need to allow at least one participation mode, the online editor or the offline IDE", ENTITY_NAME,
                        "noParticipationModeAllowed");
            }
        }

        // Verify that the checkout directories have not been changed. This is required since the buildScript and result paths are determined during the creation of the exercise.
        programmingExerciseService.validateCheckoutDirectoriesUnchanged(programmingExerciseBeforeUpdate, updatedProgrammingExercise);

        // Verify that a theia image is provided when the online IDE is enabled
        if (updatedProgrammingExercise.isAllowOnlineIde() && updatedProgrammingExercise.getBuildConfig().getTheiaImage() == null) {
            throw new BadRequestAlertException("You need to provide a Theia image when the online IDE is enabled", ENTITY_NAME, "noTheiaImageProvided");
        }
        // Forbid changing the course the exercise belongs to.
        if (!Objects.equals(programmingExerciseBeforeUpdate.getCourseViaExerciseGroupOrCourseMember().getId(),
                updatedProgrammingExercise.getCourseViaExerciseGroupOrCourseMember().getId())) {
            throw new ConflictException("Exercise course id does not match the stored course id", ENTITY_NAME, "cannotChangeCourseId");
        }
        // Forbid conversion between normal course exercise and exam exercise
        exerciseService.checkForConversionBetweenExamAndCourseExercise(updatedProgrammingExercise, programmingExerciseBeforeUpdate, ENTITY_NAME);

        // Check that only allowed Athena modules are used
        athenaModuleService.ifPresentOrElse(ams -> ams.checkHasAccessToAthenaModule(updatedProgrammingExercise, course, ENTITY_NAME),
                () -> updatedProgrammingExercise.setFeedbackSuggestionModule(null));
        // Changing Athena module after the due date has passed is not allowed
        athenaModuleService.ifPresent(ams -> ams.checkValidAthenaModuleChange(programmingExerciseBeforeUpdate, updatedProgrammingExercise, ENTITY_NAME));

        // Ignore changes to the default branch
        updatedProgrammingExercise.getBuildConfig().setBranch(programmingExerciseBeforeUpdate.getBuildConfig().getBranch());

        if (updatedProgrammingExercise.getAuxiliaryRepositories() == null) {
            // make sure the default value is set properly
            updatedProgrammingExercise.setAuxiliaryRepositories(new ArrayList<>());
        }

        // Update the auxiliary repositories in the DB and ProgrammingExercise instance
        auxiliaryRepositoryService.handleAuxiliaryRepositoriesWhenUpdatingExercises(programmingExerciseBeforeUpdate, updatedProgrammingExercise);

        // Update the auxiliary repositories in the VCS. This needs to be decoupled to break circular dependencies.
        programmingExerciseRepositoryService.handleAuxiliaryRepositoriesWhenUpdatingExercises(programmingExerciseBeforeUpdate, updatedProgrammingExercise);

        if (updatedProgrammingExercise.getBonusPoints() == null) {
            // make sure the default value is set properly
            updatedProgrammingExercise.setBonusPoints(0.0);
        }

        // Only save after checking for errors
        ProgrammingExercise savedProgrammingExercise = programmingExerciseService.updateProgrammingExercise(programmingExerciseBeforeUpdate, updatedProgrammingExercise,
                notificationText);

        programmingExerciseRepositoryService.handleRepoAccessRightChanges(programmingExerciseBeforeUpdate, savedProgrammingExercise);

        exerciseService.logUpdate(updatedProgrammingExercise, updatedProgrammingExercise.getCourseViaExerciseGroupOrCourseMember(), user);
        exerciseService.updatePointsInRelatedParticipantScores(programmingExerciseBeforeUpdate, updatedProgrammingExercise);

        return ResponseEntity.ok(savedProgrammingExercise);
    }

    /**
     * PUT /programming-exercises/timeline : Updates the timeline attributes of a given exercise
     *
     * @param updatedProgrammingExercise containing the changes that have to be saved
     * @param notificationText           an optional text to notify the student group about the update on the programming exercise
     * @return the ResponseEntity with status 200 (OK) with the updated ProgrammingExercise, or with status 403 (Forbidden)
     *         if the user is not allowed to update the exercise or with 404 (Not Found) if the updated ProgrammingExercise couldn't be found in the database
     */
    @PutMapping("programming-exercises/timeline")
    @EnforceAtLeastEditor
    @FeatureToggle(Feature.ProgrammingExercises)
    public ResponseEntity<ProgrammingExercise> updateProgrammingExerciseTimeline(@RequestBody ProgrammingExercise updatedProgrammingExercise,
            @RequestParam(value = "notificationText", required = false) String notificationText) {
        log.debug("REST request to update the timeline of ProgrammingExercise : {}", updatedProgrammingExercise);
        var existingProgrammingExercise = programmingExerciseRepository.findByIdElseThrow(updatedProgrammingExercise.getId());
        var user = userRepository.getUserWithGroupsAndAuthorities();
        authCheckService.checkHasAtLeastRoleForExerciseElseThrow(Role.EDITOR, existingProgrammingExercise, user);
        updatedProgrammingExercise = programmingExerciseService.updateTimeline(updatedProgrammingExercise, notificationText);
        exerciseService.logUpdate(updatedProgrammingExercise, updatedProgrammingExercise.getCourseViaExerciseGroupOrCourseMember(), user);
        return ResponseEntity.ok().headers(HeaderUtil.createEntityUpdateAlert(applicationName, true, ENTITY_NAME, updatedProgrammingExercise.getTitle()))
                .body(updatedProgrammingExercise);
    }

    /**
     * PATCH /programming-exercises-problem: Updates the problem statement of the exercise.
     *
     * @param exerciseId              The ID of the exercise for which to change the problem statement
     * @param updatedProblemStatement The new problemStatement
     * @param notificationText        to notify the student group about the updated problemStatement on the programming exercise
     * @return the ResponseEntity with status 200 (OK) and with body the updated problemStatement, with status 404 if the programmingExercise could not be found, or with 403 if the
     *         user does not have permissions to access the programming exercise.
     */
    @PatchMapping("programming-exercises/{exerciseId}/problem-statement")
    @EnforceAtLeastEditor
    public ResponseEntity<ProgrammingExercise> updateProblemStatement(@PathVariable long exerciseId, @RequestBody String updatedProblemStatement,
            @RequestParam(value = "notificationText", required = false) String notificationText) {
        log.debug("REST request to update ProgrammingExercise with new problem statement: {}", updatedProblemStatement);
        var programmingExercise = programmingExerciseRepository.findWithTemplateAndSolutionParticipationTeamAssignmentConfigCategoriesById(exerciseId)
                .orElseThrow(() -> new EntityNotFoundException("Programming Exercise", exerciseId));
        var user = userRepository.getUserWithGroupsAndAuthorities();
        authCheckService.checkHasAtLeastRoleForExerciseElseThrow(Role.EDITOR, programmingExercise, user);
        var updatedProgrammingExercise = programmingExerciseService.updateProblemStatement(programmingExercise, updatedProblemStatement, notificationText);
        exerciseService.logUpdate(updatedProgrammingExercise, updatedProgrammingExercise.getCourseViaExerciseGroupOrCourseMember(), user);
        // we saved a problem statement with test ids instead of test names. For easier editing we send a problem statement with test names to the client:
        programmingExerciseTaskService.replaceTestIdsWithNames(updatedProgrammingExercise);
        return ResponseEntity.ok().headers(HeaderUtil.createEntityUpdateAlert(applicationName, true, ENTITY_NAME, updatedProgrammingExercise.getTitle()))
                .body(updatedProgrammingExercise);
    }

    /**
     * GET /courses/:courseId/programming-exercises : get all the programming exercises.
     *
     * @param courseId of the course for which the exercise should be fetched
     * @return the ResponseEntity with status 200 (OK) and the list of programmingExercises in body
     */
    @GetMapping("courses/{courseId}/programming-exercises")
    @EnforceAtLeastTutor
    public ResponseEntity<List<ProgrammingExercise>> getProgrammingExercisesForCourse(@PathVariable Long courseId) {
        log.debug("REST request to get all ProgrammingExercises for the course with id : {}", courseId);
        Course course = courseRepository.findByIdElseThrow(courseId);
        authCheckService.checkHasAtLeastRoleInCourseElseThrow(Role.TEACHING_ASSISTANT, course, null);
        List<ProgrammingExercise> exercises = programmingExerciseRepository.findByCourseIdWithLatestResultForTemplateSolutionParticipations(courseId);
        for (ProgrammingExercise exercise : exercises) {
            // not required in the returned json body
            exercise.setStudentParticipations(null);
            exercise.setCourse(null);
        }
        return ResponseEntity.ok().body(exercises);
    }

    private ProgrammingExercise findProgrammingExercise(Long exerciseId, boolean includePlagiarismDetectionConfig) {
        if (includePlagiarismDetectionConfig) {
            var programmingExercise = programmingExerciseRepository
                    .findByIdWithTemplateAndSolutionParticipationTeamAssignmentConfigCategoriesAndCompetenciesAndPlagiarismDetectionConfigAndBuildConfigElseThrow(exerciseId);
            PlagiarismDetectionConfigHelper.createAndSaveDefaultIfNullAndCourseExercise(programmingExercise, programmingExerciseRepository);
            return programmingExercise;
        }
        return programmingExerciseRepository.findByIdWithTemplateAndSolutionParticipationTeamAssignmentConfigCategoriesCompetenciesAndBuildConfigElseThrow(exerciseId);
    }

    /**
     * GET /programming-exercises/:exerciseId : get the "exerciseId" programmingExercise.
     *
     * @param exerciseId                    the id of the programmingExercise to retrieve
     * @param withPlagiarismDetectionConfig boolean flag whether to include the plagiarism detection config of the exercise
     * @return the ResponseEntity with status 200 (OK) and with body the programmingExercise, or with status 404 (Not Found)
     */
    @GetMapping("programming-exercises/{exerciseId}")
    @EnforceAtLeastTutor
    public ResponseEntity<ProgrammingExercise> getProgrammingExercise(@PathVariable long exerciseId, @RequestParam(defaultValue = "false") boolean withPlagiarismDetectionConfig) {
        log.debug("REST request to get ProgrammingExercise : {}", exerciseId);
        var programmingExercise = findProgrammingExercise(exerciseId, withPlagiarismDetectionConfig);
        // Fetch grading criterion into exercise of participation
        Set<GradingCriterion> gradingCriteria = gradingCriterionRepository.findByExerciseIdWithEagerGradingCriteria(programmingExercise.getId());
        programmingExercise.setGradingCriteria(gradingCriteria);

        exerciseService.checkExerciseIfStructuredGradingInstructionFeedbackUsed(gradingCriteria, programmingExercise);
        // If the exercise belongs to an exam, only editors, instructors and admins are allowed to access it, otherwise also TA have access
        if (programmingExercise.isExamExercise()) {
            authCheckService.checkHasAtLeastRoleForExerciseElseThrow(Role.EDITOR, programmingExercise, null);
        }
        else {
            authCheckService.checkHasAtLeastRoleForExerciseElseThrow(Role.TEACHING_ASSISTANT, programmingExercise, null);
        }
        if (programmingExercise.isCourseExercise()) {
            Channel channel = channelRepository.findChannelByExerciseId(programmingExercise.getId());
            if (channel != null) {
                programmingExercise.setChannelName(channel.getName());
            }
        }

        programmingExerciseTaskService.replaceTestIdsWithNames(programmingExercise);

        return ResponseEntity.ok().body(programmingExercise);
    }

    /**
     * GET /programming-exercises/:exerciseId/build-config : get the build config of "exerciseId" programmingExercise.
     *
     * @param exerciseId the id of the programmingExercise to retrieve the config for
     * @return the ResponseEntity with status 200 (OK) and with body the programmingExerciseBuildConfig, or with status 404 (Not Found)
     */
    @GetMapping("programming-exercises/{exerciseId}/build-config")
    @EnforceAtLeastStudentInExercise
    public ResponseEntity<ProgrammingExerciseBuildConfig> getBuildConfig(@PathVariable long exerciseId) {
        log.debug("REST request to get build config of ProgrammingExercise : {}", exerciseId);
        var buildConfig = programmingExerciseBuildConfigRepository.findByExerciseIdElseThrow(exerciseId);

        return ResponseEntity.ok().body(buildConfig);
    }

    /**
     * GET /programming-exercises/:exerciseId/with-participations/ : get the "exerciseId" programmingExercise.
     *
     * @param exerciseId the id of the programmingExercise to retrieve
     * @return the ResponseEntity with status 200 (OK) and with body the programmingExercise, or with status 404 (Not Found)
     */
    @GetMapping("programming-exercises/{exerciseId}/with-participations")
    @EnforceAtLeastEditor
    public ResponseEntity<ProgrammingExercise> getProgrammingExerciseWithSetupParticipations(@PathVariable long exerciseId) {
        log.debug("REST request to get ProgrammingExercise with setup participations : {}", exerciseId);
        User user = userRepository.getUserWithGroupsAndAuthorities();
        var programmingExercise = programmingExerciseRepository.findByIdWithTemplateAndSolutionParticipationLatestResultFeedbackTestCasesElseThrow(exerciseId);
        authCheckService.checkHasAtLeastRoleForExerciseElseThrow(Role.EDITOR, programmingExercise, user);
        var assignmentParticipation = studentParticipationRepository.findByExerciseIdAndStudentIdAndTestRunWithLatestResult(programmingExercise.getId(), user.getId(), false);
        Set<StudentParticipation> participations = new HashSet<>();
        assignmentParticipation.ifPresent(participations::add);
        programmingExercise.setStudentParticipations(participations);

        programmingExerciseTaskService.replaceTestIdsWithNames(programmingExercise);
        return ResponseEntity.ok(programmingExercise);
    }

    /**
     * GET /programming-exercises/:exerciseId/with-template-and-solution-participation
     *
     * @param exerciseId            the id of the programmingExercise to retrieve
     * @param withSubmissionResults get all submission results
     * @param withGradingCriteria   also get the grading criteria for the exercise
     * @return the ResponseEntity with status 200 (OK) and the programming exercise with template and solution participation, or with status 404 (Not Found)
     */
    @GetMapping("programming-exercises/{exerciseId}/with-template-and-solution-participation")
    @EnforceAtLeastTutorInExercise
    public ResponseEntity<ProgrammingExercise> getProgrammingExerciseWithTemplateAndSolutionParticipation(@PathVariable long exerciseId,
            @RequestParam(defaultValue = "false") boolean withSubmissionResults, @RequestParam(defaultValue = "false") boolean withGradingCriteria) {
        log.debug("REST request to get programming exercise with template and solution participation : {}", exerciseId);
        final var programmingExercise = programmingExerciseService.loadProgrammingExercise(exerciseId, withSubmissionResults, withGradingCriteria);
        return ResponseEntity.ok(programmingExercise);
    }

    /**
<<<<<<< HEAD
     * GET /programming-exercises : Queries a programming exercise by its project key.
     *
     * @return the ProgrammingExercise of this project key in an ResponseEntity or 404 Not Found if no exercise exists
     */
    @GetMapping("programming-exercises/project-key/{projectKey}")
    @EnforceAtLeastStudent
    public ResponseEntity<ProgrammingExercise> getExerciseByProjectKey(@PathVariable String projectKey) {
        final ProgrammingExercise exercise = programmingExerciseRepository.findOneByProjectKeyOrThrow(projectKey, false);
        authCheckService.checkIsAtLeastRoleInExerciseElseThrow(Role.STUDENT, exercise.getId());

        return ResponseEntity.ok(exercise);
=======
     * GET /programming-exercises/:exerciseId/with-auxiliary-repository
     *
     * @param exerciseId the id of the programmingExercise to retrieve
     * @return the ResponseEntity with status 200 (OK) and the programming exercise with template and solution participation, or with status 404 (Not Found)
     */
    @GetMapping("programming-exercises/{exerciseId}/with-auxiliary-repository")
    @EnforceAtLeastTutorInExercise
    public ResponseEntity<ProgrammingExercise> getProgrammingExerciseWithAuxiliaryRepository(@PathVariable long exerciseId) {

        log.debug("REST request to get programming exercise with auxiliary repositories: {}", exerciseId);
        final var programmingExercise = programmingExerciseService.loadProgrammingExerciseWithAuxiliaryRepositories(exerciseId);
        return ResponseEntity.ok(programmingExercise);
>>>>>>> f3eaf6d6
    }

    /**
     * DELETE /programming-exercises/:id : delete the "id" programmingExercise.
     *
     * @param exerciseId                   the id of the programmingExercise to delete
     * @param deleteStudentReposBuildPlans boolean which states whether the student repos and build plans should be deleted as well, this is true by default because for LocalVC
     *                                         and LocalCI, it does not make sense to keep these artifacts
     * @param deleteBaseReposBuildPlans    boolean which states whether the base repos and build plans should be deleted as well, this is true by default because for LocalVC and
     *                                         LocalCI, it does not make sense to keep these artifacts
     * @return the ResponseEntity with status 200 (OK) when programming exercise has been successfully deleted or with status 404 (Not Found)
     */
    @DeleteMapping("programming-exercises/{exerciseId}")
    @EnforceAtLeastInstructor
    @FeatureToggle(Feature.ProgrammingExercises)
    public ResponseEntity<Void> deleteProgrammingExercise(@PathVariable long exerciseId, @RequestParam(defaultValue = "true") boolean deleteStudentReposBuildPlans,
            @RequestParam(defaultValue = "true") boolean deleteBaseReposBuildPlans) {
        log.info("REST request to delete ProgrammingExercise : {}", exerciseId);
        var programmingExercise = programmingExerciseRepository.findByIdWithTemplateAndSolutionParticipationTeamAssignmentConfigCategoriesAndCompetenciesElseThrow(exerciseId);
        User user = userRepository.getUserWithGroupsAndAuthorities();
        authCheckService.checkHasAtLeastRoleForExerciseElseThrow(Role.INSTRUCTOR, programmingExercise, user);
        exerciseService.logDeletion(programmingExercise, programmingExercise.getCourseViaExerciseGroupOrCourseMember(), user);
        exerciseDeletionService.delete(exerciseId, deleteStudentReposBuildPlans, deleteBaseReposBuildPlans);
        return ResponseEntity.ok().headers(HeaderUtil.createEntityDeletionAlert(applicationName, true, ENTITY_NAME, programmingExercise.getTitle())).build();
    }

    /**
     * Combine all commits into one in the template repository of a given exercise.
     *
     * @param exerciseId of the exercise
     * @return the ResponseEntity with status
     *         200 (OK) if combine has been successfully executed
     *         403 (Forbidden) if the user is not admin and course instructor or
     *         500 (Internal Server Error)
     */
    @PutMapping(value = "programming-exercises/{exerciseId}/combine-template-commits", produces = MediaType.TEXT_PLAIN_VALUE)
    @EnforceAtLeastEditor
    @FeatureToggle(Feature.ProgrammingExercises)
    public ResponseEntity<Void> combineTemplateRepositoryCommits(@PathVariable long exerciseId) {
        log.debug("REST request to combine the commits of the template repository of ProgrammingExercise with id: {}", exerciseId);
        var programmingExercise = programmingExerciseRepository.findByIdWithTemplateAndSolutionParticipationTeamAssignmentConfigCategoriesElseThrow(exerciseId);
        authCheckService.checkHasAtLeastRoleForExerciseElseThrow(Role.EDITOR, programmingExercise, null);
        try {
            var exerciseRepoUri = programmingExercise.getVcsTemplateRepositoryUri();
            gitService.combineAllCommitsOfRepositoryIntoOne(exerciseRepoUri);
            return new ResponseEntity<>(HttpStatus.OK);
        }
        catch (IllegalStateException | GitAPIException ex) {
            return new ResponseEntity<>(HttpStatus.INTERNAL_SERVER_ERROR);
        }
    }

    /**
     * PUT /programming-exercises/{exerciseId}/generate-tests : Makes a call to StructureOracleGenerator to generate the structure oracle aka the test.json file
     *
     * @param exerciseId The ID of the programming exercise for which the structure oracle should get generated
     * @return The ResponseEntity with status 201 (Created) or with status 400 (Bad Request) if the parameters are invalid
     */
    @PutMapping(value = "programming-exercises/{exerciseId}/generate-tests", produces = MediaType.TEXT_PLAIN_VALUE)
    @EnforceAtLeastEditor
    @FeatureToggle(Feature.ProgrammingExercises)
    public ResponseEntity<String> generateStructureOracleForExercise(@PathVariable long exerciseId) {
        log.debug("REST request to generate the structure oracle for ProgrammingExercise with id: {}", exerciseId);
        var programmingExercise = programmingExerciseRepository.findByIdWithTemplateAndSolutionParticipationTeamAssignmentConfigCategoriesAndBuildConfigElseThrow(exerciseId);
        User user = userRepository.getUserWithGroupsAndAuthorities();
        authCheckService.checkHasAtLeastRoleForExerciseElseThrow(Role.EDITOR, programmingExercise, user);
        if (programmingExercise.getPackageName() == null || programmingExercise.getPackageName().length() < 3) {
            return ResponseEntity.badRequest().headers(HeaderUtil.createAlert(applicationName,
                    "This is a linked exercise and generating the structure oracle for this exercise is not possible.", "couldNotGenerateStructureOracle")).body(null);
        }

        var solutionRepoUri = programmingExercise.getVcsSolutionRepositoryUri();
        var exerciseRepoUri = programmingExercise.getVcsTemplateRepositoryUri();
        var testRepoUri = programmingExercise.getVcsTestRepositoryUri();

        try {
            String testsPath = Path.of("test", programmingExercise.getPackageFolderName()).toString();
            // Atm we only have one folder that can have structural tests, but this could change.
            testsPath = programmingExercise.getBuildConfig().hasSequentialTestRuns() ? Path.of("structural", testsPath).toString() : testsPath;
            boolean didGenerateOracle = programmingExerciseService.generateStructureOracleFile(solutionRepoUri, exerciseRepoUri, testRepoUri, testsPath, user);

            if (didGenerateOracle) {
                HttpHeaders responseHeaders = new HttpHeaders();
                responseHeaders.setContentType(MediaType.TEXT_PLAIN);
                return new ResponseEntity<>("Successfully generated the structure oracle for the exercise " + programmingExercise.getProjectName(), responseHeaders, HttpStatus.OK);
            }
            else {
                return ResponseEntity.badRequest().headers(
                        HeaderUtil.createAlert(applicationName, "Did not update the oracle because there have not been any changes to it.", "didNotGenerateStructureOracle"))
                        .body(null);
            }
        }
        catch (Exception e) {
            return ResponseEntity.badRequest()
                    .headers(HeaderUtil.createAlert(applicationName,
                            "An error occurred while generating the structure oracle for the exercise " + programmingExercise.getProjectName() + ": " + e,
                            "errorStructureOracleGeneration"))
                    .body(null);
        }
    }

    /**
     * GET /programming-exercises/:exerciseId/test-case-state : Returns a DTO that offers information on the test case state of the programming exercise.
     *
     * @param exerciseId the id of a ProgrammingExercise
     * @return the ResponseEntity with status 200 (OK) and ProgrammingExerciseTestCaseStateDTO. Returns 404 (notFound) if the exercise does not exist.
     */
    @GetMapping("programming-exercises/{exerciseId}/test-case-state")
    @EnforceAtLeastTutor
    public ResponseEntity<ProgrammingExerciseTestCaseStateDTO> hasAtLeastOneStudentResult(@PathVariable long exerciseId) {
        var programmingExercise = programmingExerciseRepository.findByIdWithTemplateAndSolutionParticipationTeamAssignmentConfigCategoriesElseThrow(exerciseId);
        authCheckService.checkHasAtLeastRoleForExerciseElseThrow(Role.TEACHING_ASSISTANT, programmingExercise, null);
        boolean hasAtLeastOneStudentResult = programmingExerciseService.hasAtLeastOneStudentResult(programmingExercise);
        boolean isReleased = programmingExercise.isReleased();
        ProgrammingExerciseTestCaseStateDTO testCaseDTO = new ProgrammingExerciseTestCaseStateDTO(isReleased, hasAtLeastOneStudentResult, programmingExercise.getTestCasesChanged(),
                programmingExercise.getBuildAndTestStudentSubmissionsAfterDueDate());
        return ResponseEntity.ok(testCaseDTO);
    }

    /**
     * Search for all programming exercises by id, title and course title. The result is pageable since there might be hundreds of exercises in the DB.
     *
     * @param search         The pageable search containing the page size, page number and query string
     * @param isCourseFilter Whether to search in the courses for exercises
     * @param isExamFilter   Whether to search in the groups for exercises
     * @return The desired page, sorted and matching the given query
     */
    @GetMapping("programming-exercises")
    @EnforceAtLeastEditor
    public ResponseEntity<SearchResultPageDTO<ProgrammingExercise>> getAllExercisesOnPage(SearchTermPageableSearchDTO<String> search,
            @RequestParam(defaultValue = "true") boolean isCourseFilter, @RequestParam(defaultValue = "true") boolean isExamFilter) {
        final var user = userRepository.getUserWithGroupsAndAuthorities();
        return ResponseEntity.ok(programmingExerciseService.getAllOnPageWithSize(search, isCourseFilter, isExamFilter, user));
    }

    /**
     * Search for programming exercises by id, title and course title. Only exercises with SCA enabled and the given programming language will be included.
     * The result is pageable since there might be hundreds of exercises in the DB.
     *
     * @param search              The pageable search containing the page size, page number and query string
     * @param isCourseFilter      Whether to search in the courses for exercises
     * @param isExamFilter        Whether to search in the groups for exercises
     * @param programmingLanguage Filters for only exercises with this language
     * @return The desired page, sorted and matching the given query
     */
    @GetMapping("programming-exercises/with-sca")
    @EnforceAtLeastEditor
    public ResponseEntity<SearchResultPageDTO<ProgrammingExercise>> getAllExercisesWithSCAOnPage(SearchTermPageableSearchDTO<String> search,
            @RequestParam(defaultValue = "true") boolean isCourseFilter, @RequestParam(defaultValue = "true") boolean isExamFilter,
            @RequestParam ProgrammingLanguage programmingLanguage) {
        User user = userRepository.getUserWithGroupsAndAuthorities();
        return ResponseEntity.ok(programmingExerciseService.getAllWithSCAOnPageWithSize(search, isCourseFilter, isExamFilter, programmingLanguage, user));
    }

    /**
     * Returns a list of auxiliary repositories for a given programming exercise.
     *
     * @param exerciseId of the exercise
     * @return the ResponseEntity with status 200 (OK) and the list of auxiliary repositories for the
     *         given programming exercise. 404 when the programming exercise was not found.
     */
    @GetMapping("programming-exercises/{exerciseId}/auxiliary-repository")
    @EnforceAtLeastTutor
    public ResponseEntity<List<AuxiliaryRepository>> getAuxiliaryRepositories(@PathVariable Long exerciseId) {
        ProgrammingExercise exercise = programmingExerciseRepository.findByIdWithAuxiliaryRepositoriesElseThrow(exerciseId);
        authCheckService.checkHasAtLeastRoleForExerciseElseThrow(Role.TEACHING_ASSISTANT, exercise, null);
        return ResponseEntity.ok(exercise.getAuxiliaryRepositories());
    }

    /**
     * Reset a programming exercise by performing a set of operations as specified in the
     * ProgrammingExerciseResetOptionsDTO for an exercise given an exerciseId.
     * <p>
     * The available operations include:
     * 1. deleteBuildPlans: Deleting all student build plans (except BASE/SOLUTION).
     * 2. deleteRepositories: Deleting all student repositories (requires: 1. deleteBuildPlans == true).
     * 3. deleteParticipationsSubmissionsAndResults: Deleting all participations, submissions, and results.
     * 4. recreateBuildPlans: Deleting and recreating the BASE and SOLUTION build plans (for LocalCI / Aeolus, this will reset the customized build plans).
     *
     * @param exerciseId                         - Id of the programming exercise to reset.
     * @param programmingExerciseResetOptionsDTO - Data Transfer Object specifying which operations to perform during the exercise reset.
     * @return ResponseEntity<Void> - The ResponseEntity with status 200 (OK) if the reset was successful.
     */
    @PutMapping("programming-exercises/{exerciseId}/reset")
    @EnforceAtLeastEditor
    @FeatureToggle(Feature.ProgrammingExercises)
    public ResponseEntity<Void> reset(@PathVariable Long exerciseId, @RequestBody ProgrammingExerciseResetOptionsDTO programmingExerciseResetOptionsDTO)
            throws JsonProcessingException {
        log.debug("REST request to reset programming exercise {} with options {}", exerciseId, programmingExerciseResetOptionsDTO);
        var programmingExercise = programmingExerciseRepository.findWithTemplateAndSolutionParticipationAndAuxiliaryRepositoriesAndBuildConfigElseThrow(exerciseId);
        final var user = userRepository.getUserWithGroupsAndAuthorities();

        if (programmingExerciseResetOptionsDTO.recreateBuildPlans()) {
            authCheckService.checkHasAtLeastRoleForExerciseElseThrow(Role.EDITOR, programmingExercise, user);
            continuousIntegrationService.orElseThrow().recreateBuildPlansForExercise(programmingExercise);
        }

        if (programmingExerciseResetOptionsDTO.deleteParticipationsSubmissionsAndResults()) {
            authCheckService.checkHasAtLeastRoleForExerciseElseThrow(Role.INSTRUCTOR, programmingExercise, user);
            exerciseDeletionService.reset(programmingExercise);
        }

        if (programmingExerciseResetOptionsDTO.deleteBuildPlans()) {
            authCheckService.checkHasAtLeastRoleForExerciseElseThrow(Role.INSTRUCTOR, programmingExercise, user);
            boolean deleteRepositories = programmingExerciseResetOptionsDTO.deleteRepositories();
            exerciseDeletionService.cleanup(exerciseId, deleteRepositories);
        }

        return ResponseEntity.ok().build();
    }

    /**
     * PUT /programming-exercises/{exerciseId}/re-evaluate : Re-evaluates and updates an existing ProgrammingExercise.
     *
     * @param exerciseId                                  of the exercise
     * @param programmingExercise                         the ProgrammingExercise to re-evaluate and update
     * @param deleteFeedbackAfterGradingInstructionUpdate boolean flag that indicates whether the associated feedback should be deleted or not
     * @return the ResponseEntity with status 200 (OK) and with body the updated ProgrammingExercise, or with status 400 (Bad Request) if the ProgrammingExercise is not valid,
     *         or with status 409 (Conflict) if given exerciseId is not same as in the object of the request body, or with status 500 (Internal Server Error) if the
     *         ProgrammingExercise
     *         couldn't be updated
     */
    @PutMapping("programming-exercises/{exerciseId}/re-evaluate")
    @EnforceAtLeastEditor
    @FeatureToggle(Feature.ProgrammingExercises)
    public ResponseEntity<ProgrammingExercise> reEvaluateAndUpdateProgrammingExercise(@PathVariable long exerciseId, @RequestBody ProgrammingExercise programmingExercise,
            @RequestParam(value = "deleteFeedback", required = false) Boolean deleteFeedbackAfterGradingInstructionUpdate) throws JsonProcessingException {
        log.debug("REST request to re-evaluate ProgrammingExercise : {}", programmingExercise);
        // check that the exercise exists for given id
        programmingExerciseRepository.findByIdElseThrow(exerciseId);
        authCheckService.checkGivenExerciseIdSameForExerciseInRequestBodyElseThrow(exerciseId, programmingExercise);

        // fetch course from database to make sure client didn't change groups
        var user = userRepository.getUserWithGroupsAndAuthorities();
        Course course = courseService.retrieveCourseOverExerciseGroupOrCourseId(programmingExercise);
        authCheckService.checkHasAtLeastRoleInCourseElseThrow(Role.EDITOR, course, user);

        exerciseService.reEvaluateExercise(programmingExercise, deleteFeedbackAfterGradingInstructionUpdate);
        return updateProgrammingExercise(programmingExercise, null);
    }

    /**
     * DELETE programming-exercises/:exerciseId/tasks : Delete all tasks and solution entries for an existing ProgrammingExercise.
     * Note: This endpoint exists only for testing purposes and will be removed at a later stage of the development of HESTIA
     * (automatic generation of code hints for programming exercises in Java).
     *
     * @param exerciseId of the exercise
     * @return the {@link ResponseEntity} with status {@code 204},
     *         or with status {@code 400 (Bad Request) if the exerciseId is not valid}.
     */
    @DeleteMapping("programming-exercises/{exerciseId}/tasks")
    @EnforceAtLeastEditor
    @FeatureToggle(Feature.ProgrammingExercises)
    public ResponseEntity<Void> deleteTaskWithSolutionEntries(@PathVariable Long exerciseId) {
        log.debug("REST request to delete ProgrammingExerciseTasks with ProgrammingExerciseSolutionEntries for ProgrammingExercise with id : {}", exerciseId);
        ProgrammingExercise exercise = programmingExerciseRepository.findByIdElseThrow(exerciseId);
        authCheckService.checkHasAtLeastRoleForExerciseElseThrow(Role.EDITOR, exercise, null);

        programmingExerciseService.deleteTasksWithSolutionEntries(exercise.getId());
        return ResponseEntity.noContent().build();
    }

    /**
     * GET programming-exercises/:exerciseId/solution-files-content
     * <p>
     * Returns the solution repository files with content for a given programming exercise.
     * Note: This endpoint redirects the request to the ProgrammingExerciseParticipationService. This is required if
     * the solution participation id is not known for the client.
     *
     * @param exerciseId the exercise for which the solution repository files should be retrieved
     * @return a redirect to the endpoint returning the files with content
     */
    @GetMapping("programming-exercises/{exerciseId}/solution-files-content")
    @EnforceAtLeastTutor
    @FeatureToggle(Feature.ProgrammingExercises)
    public ModelAndView redirectGetSolutionRepositoryFiles(@PathVariable Long exerciseId) {
        log.debug("REST request to get latest Solution Repository Files for ProgrammingExercise with id : {}", exerciseId);
        ProgrammingExercise exercise = programmingExerciseRepository.findByIdElseThrow(exerciseId);
        authCheckService.checkHasAtLeastRoleForExerciseElseThrow(Role.TEACHING_ASSISTANT, exercise, null);

        var participation = solutionProgrammingExerciseParticipationRepository.findByProgrammingExerciseIdElseThrow(exerciseId);

        // TODO: We want to get rid of ModelAndView and use ResponseEntity instead. Define an appropriate service method and then call it here and in the referenced endpoint.
        return new ModelAndView("forward:/api/repository/" + participation.getId() + "/files-content");
    }

    /**
     * GET programming-exercises/:exerciseId/template-files-content
     * <p>
     * Returns the template repository files with content for a given programming exercise.
     * Note: This endpoint redirects the request to the ProgrammingExerciseParticipationService. This is required if
     * the template participation id is not known for the client.
     *
     * @param exerciseId the exercise for which the template repository files should be retrieved
     * @return a redirect to the endpoint returning the files with content
     */
    @GetMapping("programming-exercises/{exerciseId}/template-files-content")
    @EnforceAtLeastTutor
    @FeatureToggle(Feature.ProgrammingExercises)
    public ModelAndView redirectGetTemplateRepositoryFiles(@PathVariable Long exerciseId) {
        log.debug("REST request to get latest Template Repository Files for ProgrammingExercise with id : {}", exerciseId);
        ProgrammingExercise exercise = programmingExerciseRepository.findByIdElseThrow(exerciseId);
        authCheckService.checkHasAtLeastRoleForExerciseElseThrow(Role.TEACHING_ASSISTANT, exercise, null);

        var participation = templateProgrammingExerciseParticipationRepository.findByProgrammingExerciseIdElseThrow(exerciseId);

        // TODO: We want to get rid of ModelAndView and use ResponseEntity instead. Define an appropriate service method and then call it here and in the referenced endpoint.
        return new ModelAndView("forward:/api/repository/" + participation.getId() + "/files-content");
    }

    /**
     * GET programming-exercises/:exerciseId/solution-file-names
     * <p>
     * Returns the solution repository file names for a given programming exercise.
     * Note: This endpoint redirects the request to the ProgrammingExerciseParticipationService. This is required if
     * the solution participation id is not known for the client.
     *
     * @param exerciseId the exercise for which the solution repository files should be retrieved
     * @return a redirect to the endpoint returning the files with content
     */
    @GetMapping("programming-exercises/{exerciseId}/file-names")
    @EnforceAtLeastTutor
    @FeatureToggle(Feature.ProgrammingExercises)
    public ModelAndView redirectGetSolutionRepositoryFilesWithoutContent(@PathVariable Long exerciseId) {
        log.debug("REST request to get latest solution repository file names for ProgrammingExercise with id : {}", exerciseId);
        ProgrammingExercise exercise = programmingExerciseRepository.findByIdElseThrow(exerciseId);
        authCheckService.checkHasAtLeastRoleForExerciseElseThrow(Role.TEACHING_ASSISTANT, exercise, null);

        var participation = solutionProgrammingExerciseParticipationRepository.findByProgrammingExerciseIdElseThrow(exerciseId);

        // TODO: We want to get rid of ModelAndView and use ResponseEntity instead. Define an appropriate service method and then call it here and in the referenced endpoint.
        return new ModelAndView("forward:/api/repository/" + participation.getId() + "/file-names");
    }

    /**
     * GET programming-exercises/:exerciseId/build-log-statistics
     * <p>
     * Returns the averaged build log statistics for a given programming exercise.
     *
     * @param exerciseId the exercise for which the build log statistics should be retrieved
     * @return a DTO containing the average build log statistics
     */
    @GetMapping("programming-exercises/{exerciseId}/build-log-statistics")
    @EnforceAtLeastEditor
    @FeatureToggle(Feature.ProgrammingExercises)
    public ResponseEntity<BuildLogStatisticsDTO> getBuildLogStatistics(@PathVariable Long exerciseId) {
        log.debug("REST request to get build log statistics for ProgrammingExercise with id : {}", exerciseId);
        ProgrammingExercise programmingExercise = programmingExerciseRepository.findWithTemplateAndSolutionParticipationById(exerciseId).orElseThrow();
        authCheckService.checkHasAtLeastRoleForExerciseElseThrow(Role.EDITOR, programmingExercise, null);

        var buildLogStatistics = buildLogStatisticsEntryRepository.findAverageBuildLogStatistics(programmingExercise);
        return ResponseEntity.ok(buildLogStatistics);
    }

    /**
     * GET programming-exercises/repository-checkout-directories
     *
     * @param programmingLanguage for which the checkout directories should be retrieved
     * @param checkoutSolution    whether the checkout solution repository shall be checked out during the template and submission build plan,
     *                                if not supplied set to true as default
     * @return a DTO containing the checkout directories for the exercise, solution, and tests repository
     *         for the requested programming language for the submission and solution build.
     */
    @GetMapping("programming-exercises/repository-checkout-directories")
    @EnforceAtLeastEditor
    @FeatureToggle(Feature.ProgrammingExercises)
    public ResponseEntity<CheckoutDirectoriesDTO> getRepositoryCheckoutDirectories(@RequestParam(value = "programmingLanguage") ProgrammingLanguage programmingLanguage,
            @RequestParam(value = "checkoutSolution", defaultValue = "true") boolean checkoutSolution) {
        log.debug("REST request to get checkout directories for programming language: {}", programmingLanguage);

        CheckoutDirectoriesDTO repositoriesCheckoutDirectoryDTO = continuousIntegrationService.orElseThrow().getCheckoutDirectories(programmingLanguage, checkoutSolution);
        return ResponseEntity.ok(repositoriesCheckoutDirectoryDTO);
    }
}<|MERGE_RESOLUTION|>--- conflicted
+++ resolved
@@ -557,7 +557,21 @@
     }
 
     /**
-<<<<<<< HEAD
+     * GET /programming-exercises/:exerciseId/with-auxiliary-repository
+     *
+     * @param exerciseId the id of the programmingExercise to retrieve
+     * @return the ResponseEntity with status 200 (OK) and the programming exercise with template and solution participation, or with status 404 (Not Found)
+     */
+    @GetMapping("programming-exercises/{exerciseId}/with-auxiliary-repository")
+    @EnforceAtLeastTutorInExercise
+    public ResponseEntity<ProgrammingExercise> getProgrammingExerciseWithAuxiliaryRepository(@PathVariable long exerciseId) {
+
+        log.debug("REST request to get programming exercise with auxiliary repositories: {}", exerciseId);
+        final var programmingExercise = programmingExerciseService.loadProgrammingExerciseWithAuxiliaryRepositories(exerciseId);
+        return ResponseEntity.ok(programmingExercise);
+    }
+
+    /**
      * GET /programming-exercises : Queries a programming exercise by its project key.
      *
      * @return the ProgrammingExercise of this project key in an ResponseEntity or 404 Not Found if no exercise exists
@@ -569,20 +583,6 @@
         authCheckService.checkIsAtLeastRoleInExerciseElseThrow(Role.STUDENT, exercise.getId());
 
         return ResponseEntity.ok(exercise);
-=======
-     * GET /programming-exercises/:exerciseId/with-auxiliary-repository
-     *
-     * @param exerciseId the id of the programmingExercise to retrieve
-     * @return the ResponseEntity with status 200 (OK) and the programming exercise with template and solution participation, or with status 404 (Not Found)
-     */
-    @GetMapping("programming-exercises/{exerciseId}/with-auxiliary-repository")
-    @EnforceAtLeastTutorInExercise
-    public ResponseEntity<ProgrammingExercise> getProgrammingExerciseWithAuxiliaryRepository(@PathVariable long exerciseId) {
-
-        log.debug("REST request to get programming exercise with auxiliary repositories: {}", exerciseId);
-        final var programmingExercise = programmingExerciseService.loadProgrammingExerciseWithAuxiliaryRepositories(exerciseId);
-        return ResponseEntity.ok(programmingExercise);
->>>>>>> f3eaf6d6
     }
 
     /**
