package de.tum.cit.aet.artemis.programming.web;

import static de.tum.cit.aet.artemis.core.config.Constants.PROFILE_CORE;
import static de.tum.cit.aet.artemis.core.config.Constants.PROFILE_THEIA;

import java.io.IOException;
import java.net.URI;
import java.net.URISyntaxException;
import java.nio.file.Path;
import java.util.ArrayList;
import java.util.HashSet;
import java.util.List;
import java.util.Objects;
import java.util.Optional;
import java.util.Set;

import org.eclipse.jgit.api.errors.GitAPIException;
import org.slf4j.Logger;
import org.slf4j.LoggerFactory;
import org.springframework.beans.factory.annotation.Value;
import org.springframework.context.annotation.Profile;
import org.springframework.core.env.Environment;
import org.springframework.http.HttpHeaders;
import org.springframework.http.HttpStatus;
import org.springframework.http.MediaType;
import org.springframework.http.ResponseEntity;
import org.springframework.web.bind.annotation.DeleteMapping;
import org.springframework.web.bind.annotation.GetMapping;
import org.springframework.web.bind.annotation.PatchMapping;
import org.springframework.web.bind.annotation.PathVariable;
import org.springframework.web.bind.annotation.PostMapping;
import org.springframework.web.bind.annotation.PutMapping;
import org.springframework.web.bind.annotation.RequestBody;
import org.springframework.web.bind.annotation.RequestMapping;
import org.springframework.web.bind.annotation.RequestParam;
import org.springframework.web.bind.annotation.RestController;
import org.springframework.web.servlet.ModelAndView;

import com.fasterxml.jackson.core.JsonProcessingException;

import de.tum.cit.aet.artemis.assessment.domain.AssessmentType;
import de.tum.cit.aet.artemis.assessment.domain.GradingCriterion;
import de.tum.cit.aet.artemis.assessment.repository.GradingCriterionRepository;
import de.tum.cit.aet.artemis.athena.service.AthenaModuleService;
import de.tum.cit.aet.artemis.communication.domain.conversation.Channel;
import de.tum.cit.aet.artemis.communication.repository.conversation.ChannelRepository;
import de.tum.cit.aet.artemis.core.domain.Course;
import de.tum.cit.aet.artemis.core.domain.User;
import de.tum.cit.aet.artemis.core.dto.SearchResultPageDTO;
import de.tum.cit.aet.artemis.core.dto.pageablesearch.SearchTermPageableSearchDTO;
import de.tum.cit.aet.artemis.core.exception.BadRequestAlertException;
import de.tum.cit.aet.artemis.core.exception.ConflictException;
import de.tum.cit.aet.artemis.core.exception.ContinuousIntegrationException;
import de.tum.cit.aet.artemis.core.exception.EntityNotFoundException;
import de.tum.cit.aet.artemis.core.repository.CourseRepository;
import de.tum.cit.aet.artemis.core.repository.UserRepository;
import de.tum.cit.aet.artemis.core.security.Role;
import de.tum.cit.aet.artemis.core.security.annotations.EnforceAtLeastEditor;
import de.tum.cit.aet.artemis.core.security.annotations.EnforceAtLeastInstructor;
import de.tum.cit.aet.artemis.core.security.annotations.EnforceAtLeastStudent;
import de.tum.cit.aet.artemis.core.security.annotations.EnforceAtLeastTutor;
import de.tum.cit.aet.artemis.core.security.annotations.enforceRoleInExercise.EnforceAtLeastTutorInExercise;
import de.tum.cit.aet.artemis.core.service.AuthorizationCheckService;
import de.tum.cit.aet.artemis.core.service.CourseService;
import de.tum.cit.aet.artemis.core.service.feature.Feature;
import de.tum.cit.aet.artemis.core.service.feature.FeatureToggle;
import de.tum.cit.aet.artemis.core.util.HeaderUtil;
import de.tum.cit.aet.artemis.exercise.domain.participation.StudentParticipation;
import de.tum.cit.aet.artemis.exercise.repository.StudentParticipationRepository;
import de.tum.cit.aet.artemis.exercise.service.ExerciseDeletionService;
import de.tum.cit.aet.artemis.exercise.service.ExerciseService;
import de.tum.cit.aet.artemis.plagiarism.service.PlagiarismDetectionConfigHelper;
import de.tum.cit.aet.artemis.programming.domain.AuxiliaryRepository;
import de.tum.cit.aet.artemis.programming.domain.ProgrammingExercise;
import de.tum.cit.aet.artemis.programming.domain.ProgrammingExerciseTestCase;
import de.tum.cit.aet.artemis.programming.domain.ProgrammingLanguage;
import de.tum.cit.aet.artemis.programming.dto.BuildLogStatisticsDTO;
import de.tum.cit.aet.artemis.programming.dto.CheckoutDirectoriesDTO;
import de.tum.cit.aet.artemis.programming.dto.ProgrammingExerciseResetOptionsDTO;
import de.tum.cit.aet.artemis.programming.dto.ProgrammingExerciseTestCaseStateDTO;
import de.tum.cit.aet.artemis.programming.repository.BuildLogStatisticsEntryRepository;
import de.tum.cit.aet.artemis.programming.repository.ProgrammingExerciseRepository;
import de.tum.cit.aet.artemis.programming.repository.ProgrammingExerciseTestCaseRepository;
import de.tum.cit.aet.artemis.programming.repository.SolutionProgrammingExerciseParticipationRepository;
import de.tum.cit.aet.artemis.programming.repository.TemplateProgrammingExerciseParticipationRepository;
import de.tum.cit.aet.artemis.programming.service.AuxiliaryRepositoryService;
import de.tum.cit.aet.artemis.programming.service.GitService;
import de.tum.cit.aet.artemis.programming.service.ProgrammingExerciseRepositoryService;
import de.tum.cit.aet.artemis.programming.service.ProgrammingExerciseService;
import de.tum.cit.aet.artemis.programming.service.ProgrammingExerciseTestCaseService;
import de.tum.cit.aet.artemis.programming.service.StaticCodeAnalysisService;
import de.tum.cit.aet.artemis.programming.service.ci.ContinuousIntegrationService;
import de.tum.cit.aet.artemis.programming.service.hestia.ProgrammingExerciseTaskService;
import de.tum.cit.aet.artemis.programming.service.vcs.VersionControlService;
import io.jsonwebtoken.lang.Arrays;

/**
 * REST controller for managing ProgrammingExercise.
 */
@Profile(PROFILE_CORE)
@RestController
@RequestMapping("api/")
public class ProgrammingExerciseResource {

    private static final Logger log = LoggerFactory.getLogger(ProgrammingExerciseResource.class);

    private static final String ENTITY_NAME = "programmingExercise";

    @Value("${jhipster.clientApp.name}")
    private String applicationName;

    private final ChannelRepository channelRepository;

    private final ProgrammingExerciseRepository programmingExerciseRepository;

    private final ProgrammingExerciseTestCaseRepository programmingExerciseTestCaseRepository;

    private final UserRepository userRepository;

    private final CourseService courseService;

    private final AuthorizationCheckService authCheckService;

    private final Optional<ContinuousIntegrationService> continuousIntegrationService;

    private final Optional<VersionControlService> versionControlService;

    private final ExerciseService exerciseService;

    private final ExerciseDeletionService exerciseDeletionService;

    private final ProgrammingExerciseService programmingExerciseService;

    private final ProgrammingExerciseRepositoryService programmingExerciseRepositoryService;

    private final ProgrammingExerciseTaskService programmingExerciseTaskService;

    private final StudentParticipationRepository studentParticipationRepository;

    private final StaticCodeAnalysisService staticCodeAnalysisService;

    private final GradingCriterionRepository gradingCriterionRepository;

    private final CourseRepository courseRepository;

    private final GitService gitService;

    private final AuxiliaryRepositoryService auxiliaryRepositoryService;

    private final SolutionProgrammingExerciseParticipationRepository solutionProgrammingExerciseParticipationRepository;

    private final TemplateProgrammingExerciseParticipationRepository templateProgrammingExerciseParticipationRepository;

    private final BuildLogStatisticsEntryRepository buildLogStatisticsEntryRepository;

    private final Optional<AthenaModuleService> athenaModuleService;

    private final Environment environment;

    public ProgrammingExerciseResource(ProgrammingExerciseRepository programmingExerciseRepository, ProgrammingExerciseTestCaseRepository programmingExerciseTestCaseRepository,
            UserRepository userRepository, AuthorizationCheckService authCheckService, CourseService courseService,
            Optional<ContinuousIntegrationService> continuousIntegrationService, Optional<VersionControlService> versionControlService, ExerciseService exerciseService,
            ExerciseDeletionService exerciseDeletionService, ProgrammingExerciseService programmingExerciseService,
            ProgrammingExerciseRepositoryService programmingExerciseRepositoryService, ProgrammingExerciseTaskService programmingExerciseTaskService,
            StudentParticipationRepository studentParticipationRepository, StaticCodeAnalysisService staticCodeAnalysisService,
            GradingCriterionRepository gradingCriterionRepository, CourseRepository courseRepository, GitService gitService, AuxiliaryRepositoryService auxiliaryRepositoryService,
            SolutionProgrammingExerciseParticipationRepository solutionProgrammingExerciseParticipationRepository,
            TemplateProgrammingExerciseParticipationRepository templateProgrammingExerciseParticipationRepository,
            BuildLogStatisticsEntryRepository buildLogStatisticsEntryRepository, ChannelRepository channelRepository, Optional<AthenaModuleService> athenaModuleService,
            Environment environment) {
        this.programmingExerciseTaskService = programmingExerciseTaskService;
        this.programmingExerciseRepository = programmingExerciseRepository;
        this.programmingExerciseTestCaseRepository = programmingExerciseTestCaseRepository;
        this.userRepository = userRepository;
        this.courseService = courseService;
        this.authCheckService = authCheckService;
        this.continuousIntegrationService = continuousIntegrationService;
        this.versionControlService = versionControlService;
        this.exerciseService = exerciseService;
        this.exerciseDeletionService = exerciseDeletionService;
        this.programmingExerciseService = programmingExerciseService;
        this.programmingExerciseRepositoryService = programmingExerciseRepositoryService;
        this.studentParticipationRepository = studentParticipationRepository;
        this.staticCodeAnalysisService = staticCodeAnalysisService;
        this.gradingCriterionRepository = gradingCriterionRepository;
        this.courseRepository = courseRepository;
        this.gitService = gitService;
        this.auxiliaryRepositoryService = auxiliaryRepositoryService;
        this.solutionProgrammingExerciseParticipationRepository = solutionProgrammingExerciseParticipationRepository;
        this.templateProgrammingExerciseParticipationRepository = templateProgrammingExerciseParticipationRepository;
        this.buildLogStatisticsEntryRepository = buildLogStatisticsEntryRepository;
        this.channelRepository = channelRepository;
        this.athenaModuleService = athenaModuleService;
        this.environment = environment;
    }

    /**
     * @param exercise the exercise object we want to check for errors
     */
    private void checkProgrammingExerciseForError(ProgrammingExercise exercise) {
        ContinuousIntegrationService continuousIntegration = continuousIntegrationService.orElseThrow();
        VersionControlService versionControl = versionControlService.orElseThrow();

        if (!continuousIntegration.checkIfBuildPlanExists(exercise.getProjectKey(), exercise.getTemplateBuildPlanId())) {
            throw new BadRequestAlertException("The Template Build Plan ID seems to be invalid.", "Exercise", ProgrammingExerciseResourceErrorKeys.INVALID_TEMPLATE_BUILD_PLAN_ID);
        }
        if (exercise.getVcsTemplateRepositoryUri() == null || !versionControl.repositoryUriIsValid(exercise.getVcsTemplateRepositoryUri())) {
            throw new BadRequestAlertException("The Template Repository URI seems to be invalid.", "Exercise",
                    ProgrammingExerciseResourceErrorKeys.INVALID_TEMPLATE_REPOSITORY_URL);
        }
        if (exercise.getSolutionBuildPlanId() != null && !continuousIntegration.checkIfBuildPlanExists(exercise.getProjectKey(), exercise.getSolutionBuildPlanId())) {
            throw new BadRequestAlertException("The Solution Build Plan ID seems to be invalid.", "Exercise", ProgrammingExerciseResourceErrorKeys.INVALID_SOLUTION_BUILD_PLAN_ID);
        }
        var solutionRepositoryUri = exercise.getVcsSolutionRepositoryUri();
        if (solutionRepositoryUri != null && !versionControl.repositoryUriIsValid(solutionRepositoryUri)) {
            throw new BadRequestAlertException("The Solution Repository URI seems to be invalid.", "Exercise",
                    ProgrammingExerciseResourceErrorKeys.INVALID_SOLUTION_REPOSITORY_URL);
        }

        // It has already been checked when setting the test case weights that their sum is at least >= 0.
        // Only when changing the assessment format to automatic an additional check for > 0 has to be performed.
        if (exercise.getAssessmentType() == AssessmentType.AUTOMATIC) {
            final Set<ProgrammingExerciseTestCase> testCases = programmingExerciseTestCaseRepository.findByExerciseIdAndActive(exercise.getId(), true);
            if (!ProgrammingExerciseTestCaseService.isTestCaseWeightSumValid(testCases)) {
                throw new BadRequestAlertException("For exercises with only automatic assignment at least one test case weight must be greater than zero.", "Exercise",
                        ProgrammingExerciseResourceErrorKeys.INVALID_TEST_CASE_WEIGHTS);
            }
        }
    }

    /**
     * POST /programming-exercises/setup : Set up a new programmingExercise (with all needed repositories etc.)
     *
     * @param programmingExercise the programmingExercise to set up
     * @return the ResponseEntity with status 201 (Created) and with body the new programmingExercise, or with status 400 (Bad Request) if the parameters are invalid
     */
    @PostMapping("programming-exercises/setup")
    @EnforceAtLeastEditor
    @FeatureToggle(Feature.ProgrammingExercises)
    public ResponseEntity<ProgrammingExercise> createProgrammingExercise(@RequestBody ProgrammingExercise programmingExercise) {
        log.debug("REST request to setup ProgrammingExercise : {}", programmingExercise);

        // Valid exercises have set either a course or an exerciseGroup
        programmingExercise.checkCourseAndExerciseGroupExclusivity(ENTITY_NAME);
        Course course = courseService.retrieveCourseOverExerciseGroupOrCourseId(programmingExercise);
        authCheckService.checkHasAtLeastRoleInCourseElseThrow(Role.EDITOR, course, null);
        programmingExerciseService.validateNewProgrammingExerciseSettings(programmingExercise, course);

        // Check that only allowed athena modules are used
        athenaModuleService.ifPresentOrElse(ams -> ams.checkHasAccessToAthenaModule(programmingExercise, course, ENTITY_NAME),
                () -> programmingExercise.setFeedbackSuggestionModule(null));

        try {
            // Setup all repositories etc
            ProgrammingExercise newProgrammingExercise = programmingExerciseService.createProgrammingExercise(programmingExercise, false);

            // Create default static code analysis categories
            if (Boolean.TRUE.equals(programmingExercise.isStaticCodeAnalysisEnabled())) {
                staticCodeAnalysisService.createDefaultCategories(newProgrammingExercise);
            }

            return ResponseEntity.created(new URI("/api/programming-exercises" + newProgrammingExercise.getId())).body(newProgrammingExercise);
        }
        catch (IOException | URISyntaxException | GitAPIException | ContinuousIntegrationException e) {
            log.error("Error while setting up programming exercise", e);
            return ResponseEntity.status(HttpStatus.INTERNAL_SERVER_ERROR)
                    .headers(HeaderUtil.createAlert(applicationName, "An error occurred while setting up the exercise: " + e.getMessage(), "errorProgrammingExercise")).body(null);
        }
    }

    /**
     * PUT /programming-exercises : Updates an existing updatedProgrammingExercise.
     *
     * @param updatedProgrammingExercise the programmingExercise that has been updated on the client
     * @param notificationText           to notify the student group about the update on the programming exercise
     * @return the ResponseEntity with status 200 (OK) and with body the updated ProgrammingExercise, or with status 400 (Bad Request) if the updated ProgrammingExercise
     *         is not valid, or with status 500 (Internal Server Error) if the updated ProgrammingExercise couldn't be saved to the database
     */
    @PutMapping("programming-exercises")
    @EnforceAtLeastEditor
    @FeatureToggle(Feature.ProgrammingExercises)
    public ResponseEntity<ProgrammingExercise> updateProgrammingExercise(@RequestBody ProgrammingExercise updatedProgrammingExercise,
            @RequestParam(value = "notificationText", required = false) String notificationText) throws JsonProcessingException {
        log.debug("REST request to update ProgrammingExercise : {}", updatedProgrammingExercise);
        if (updatedProgrammingExercise.getId() == null) {
            throw new BadRequestAlertException("Programming exercise cannot have an empty id when updating", ENTITY_NAME, "noProgrammingExerciseId");
        }

        updatedProgrammingExercise.validateGeneralSettings();

        // Valid exercises have set either a course or an exerciseGroup
        updatedProgrammingExercise.checkCourseAndExerciseGroupExclusivity(ENTITY_NAME);
        programmingExerciseService.validateStaticCodeAnalysisSettings(updatedProgrammingExercise);

        // fetch course from database to make sure client didn't change groups
        var user = userRepository.getUserWithGroupsAndAuthorities();
        Course course = courseService.retrieveCourseOverExerciseGroupOrCourseId(updatedProgrammingExercise);
        authCheckService.checkHasAtLeastRoleInCourseElseThrow(Role.EDITOR, course, user);

        checkProgrammingExerciseForError(updatedProgrammingExercise);

        var programmingExerciseBeforeUpdate = programmingExerciseRepository
                .findByIdWithAuxiliaryRepositoriesCompetenciesAndBuildConfigElseThrow(updatedProgrammingExercise.getId());
        if (!Objects.equals(programmingExerciseBeforeUpdate.getShortName(), updatedProgrammingExercise.getShortName())) {
            throw new BadRequestAlertException("The programming exercise short name cannot be changed", ENTITY_NAME, "shortNameCannotChange");
        }
        if (!Objects.equals(programmingExerciseBeforeUpdate.isStaticCodeAnalysisEnabled(), updatedProgrammingExercise.isStaticCodeAnalysisEnabled())) {
            throw new BadRequestAlertException("Static code analysis enabled flag must not be changed", ENTITY_NAME, "staticCodeAnalysisCannotChange");
        }
        if (!Objects.equals(programmingExerciseBeforeUpdate.getBuildConfig().isTestwiseCoverageEnabled(),
                updatedProgrammingExercise.getBuildConfig().isTestwiseCoverageEnabled())) {
            throw new BadRequestAlertException("Testwise coverage enabled flag must not be changed", ENTITY_NAME, "testwiseCoverageCannotChange");
        }
        // Check if theia Profile is enabled
        if (Arrays.asList(this.environment.getActiveProfiles()).contains(PROFILE_THEIA)) {
            // Require 1 / 3 participation modes to be enabled
            if (!Boolean.TRUE.equals(updatedProgrammingExercise.isAllowOnlineEditor()) && !Boolean.TRUE.equals(updatedProgrammingExercise.isAllowOfflineIde())
                    && !updatedProgrammingExercise.isAllowOnlineIde()) {
                throw new BadRequestAlertException("You need to allow at least one participation mode, the online editor, the offline IDE, or the online IDE", ENTITY_NAME,
                        "noParticipationModeAllowed");
            }
        }
        else {
            // Require 1 / 2 participation modes to be enabled
            if (!Boolean.TRUE.equals(updatedProgrammingExercise.isAllowOnlineEditor()) && !Boolean.TRUE.equals(updatedProgrammingExercise.isAllowOfflineIde())) {
                throw new BadRequestAlertException("You need to allow at least one participation mode, the online editor or the offline IDE", ENTITY_NAME,
                        "noParticipationModeAllowed");
            }
        }

        // Verify that a theia image is provided when the online IDE is enabled
        if (updatedProgrammingExercise.isAllowOnlineIde() && updatedProgrammingExercise.getBuildConfig().getTheiaImage() == null) {
            throw new BadRequestAlertException("You need to provide a Theia image when the online IDE is enabled", ENTITY_NAME, "noTheiaImageProvided");
        }
        // Forbid changing the course the exercise belongs to.
        if (!Objects.equals(programmingExerciseBeforeUpdate.getCourseViaExerciseGroupOrCourseMember().getId(),
                updatedProgrammingExercise.getCourseViaExerciseGroupOrCourseMember().getId())) {
            throw new ConflictException("Exercise course id does not match the stored course id", ENTITY_NAME, "cannotChangeCourseId");
        }
        // Forbid conversion between normal course exercise and exam exercise
        exerciseService.checkForConversionBetweenExamAndCourseExercise(updatedProgrammingExercise, programmingExerciseBeforeUpdate, ENTITY_NAME);

        // Check that only allowed Athena modules are used
        athenaModuleService.ifPresentOrElse(ams -> ams.checkHasAccessToAthenaModule(updatedProgrammingExercise, course, ENTITY_NAME),
                () -> updatedProgrammingExercise.setFeedbackSuggestionModule(null));
        // Changing Athena module after the due date has passed is not allowed
        athenaModuleService.ifPresent(ams -> ams.checkValidAthenaModuleChange(programmingExerciseBeforeUpdate, updatedProgrammingExercise, ENTITY_NAME));

        // Ignore changes to the default branch
        updatedProgrammingExercise.getBuildConfig().setBranch(programmingExerciseBeforeUpdate.getBuildConfig().getBranch());

        if (updatedProgrammingExercise.getAuxiliaryRepositories() == null) {
            // make sure the default value is set properly
            updatedProgrammingExercise.setAuxiliaryRepositories(new ArrayList<>());
        }

        // Update the auxiliary repositories in the DB and ProgrammingExercise instance
        auxiliaryRepositoryService.handleAuxiliaryRepositoriesWhenUpdatingExercises(programmingExerciseBeforeUpdate, updatedProgrammingExercise);

        // Update the auxiliary repositories in the VCS. This needs to be decoupled to break circular dependencies.
        programmingExerciseRepositoryService.handleAuxiliaryRepositoriesWhenUpdatingExercises(programmingExerciseBeforeUpdate, updatedProgrammingExercise);

        if (updatedProgrammingExercise.getBonusPoints() == null) {
            // make sure the default value is set properly
            updatedProgrammingExercise.setBonusPoints(0.0);
        }

        // Only save after checking for errors
        ProgrammingExercise savedProgrammingExercise = programmingExerciseService.updateProgrammingExercise(programmingExerciseBeforeUpdate, updatedProgrammingExercise,
                notificationText);

        programmingExerciseRepositoryService.handleRepoAccessRightChanges(programmingExerciseBeforeUpdate, savedProgrammingExercise);

        exerciseService.logUpdate(updatedProgrammingExercise, updatedProgrammingExercise.getCourseViaExerciseGroupOrCourseMember(), user);
        exerciseService.updatePointsInRelatedParticipantScores(programmingExerciseBeforeUpdate, updatedProgrammingExercise);

        return ResponseEntity.ok(savedProgrammingExercise);
    }

    /**
     * PUT /programming-exercises/timeline : Updates the timeline attributes of a given exercise
     *
     * @param updatedProgrammingExercise containing the changes that have to be saved
     * @param notificationText           an optional text to notify the student group about the update on the programming exercise
     * @return the ResponseEntity with status 200 (OK) with the updated ProgrammingExercise, or with status 403 (Forbidden)
     *         if the user is not allowed to update the exercise or with 404 (Not Found) if the updated ProgrammingExercise couldn't be found in the database
     */
    @PutMapping("programming-exercises/timeline")
    @EnforceAtLeastEditor
    @FeatureToggle(Feature.ProgrammingExercises)
    public ResponseEntity<ProgrammingExercise> updateProgrammingExerciseTimeline(@RequestBody ProgrammingExercise updatedProgrammingExercise,
            @RequestParam(value = "notificationText", required = false) String notificationText) {
        log.debug("REST request to update the timeline of ProgrammingExercise : {}", updatedProgrammingExercise);
        var existingProgrammingExercise = programmingExerciseRepository.findByIdElseThrow(updatedProgrammingExercise.getId());
        var user = userRepository.getUserWithGroupsAndAuthorities();
        authCheckService.checkHasAtLeastRoleForExerciseElseThrow(Role.EDITOR, existingProgrammingExercise, user);
        updatedProgrammingExercise = programmingExerciseService.updateTimeline(updatedProgrammingExercise, notificationText);
        exerciseService.logUpdate(updatedProgrammingExercise, updatedProgrammingExercise.getCourseViaExerciseGroupOrCourseMember(), user);
        return ResponseEntity.ok().headers(HeaderUtil.createEntityUpdateAlert(applicationName, true, ENTITY_NAME, updatedProgrammingExercise.getTitle()))
                .body(updatedProgrammingExercise);
    }

    /**
     * PATCH /programming-exercises-problem: Updates the problem statement of the exercise.
     *
     * @param exerciseId              The ID of the exercise for which to change the problem statement
     * @param updatedProblemStatement The new problemStatement
     * @param notificationText        to notify the student group about the updated problemStatement on the programming exercise
     * @return the ResponseEntity with status 200 (OK) and with body the updated problemStatement, with status 404 if the programmingExercise could not be found, or with 403 if the
     *         user does not have permissions to access the programming exercise.
     */
    @PatchMapping("programming-exercises/{exerciseId}/problem-statement")
    @EnforceAtLeastEditor
    public ResponseEntity<ProgrammingExercise> updateProblemStatement(@PathVariable long exerciseId, @RequestBody String updatedProblemStatement,
            @RequestParam(value = "notificationText", required = false) String notificationText) {
        log.debug("REST request to update ProgrammingExercise with new problem statement: {}", updatedProblemStatement);
        var programmingExercise = programmingExerciseRepository.findWithTemplateAndSolutionParticipationTeamAssignmentConfigCategoriesById(exerciseId)
                .orElseThrow(() -> new EntityNotFoundException("Programming Exercise", exerciseId));
        var user = userRepository.getUserWithGroupsAndAuthorities();
        authCheckService.checkHasAtLeastRoleForExerciseElseThrow(Role.EDITOR, programmingExercise, user);
        var updatedProgrammingExercise = programmingExerciseService.updateProblemStatement(programmingExercise, updatedProblemStatement, notificationText);
        exerciseService.logUpdate(updatedProgrammingExercise, updatedProgrammingExercise.getCourseViaExerciseGroupOrCourseMember(), user);
        // we saved a problem statement with test ids instead of test names. For easier editing we send a problem statement with test names to the client:
        programmingExerciseTaskService.replaceTestIdsWithNames(updatedProgrammingExercise);
        return ResponseEntity.ok().headers(HeaderUtil.createEntityUpdateAlert(applicationName, true, ENTITY_NAME, updatedProgrammingExercise.getTitle()))
                .body(updatedProgrammingExercise);
    }

    /**
     * GET /courses/:courseId/programming-exercises : get all the programming exercises.
     *
     * @param courseId of the course for which the exercise should be fetched
     * @return the ResponseEntity with status 200 (OK) and the list of programmingExercises in body
     */
    @GetMapping("courses/{courseId}/programming-exercises")
    @EnforceAtLeastTutor
    public ResponseEntity<List<ProgrammingExercise>> getProgrammingExercisesForCourse(@PathVariable Long courseId) {
        log.debug("REST request to get all ProgrammingExercises for the course with id : {}", courseId);
        Course course = courseRepository.findByIdElseThrow(courseId);
        authCheckService.checkHasAtLeastRoleInCourseElseThrow(Role.TEACHING_ASSISTANT, course, null);
        List<ProgrammingExercise> exercises = programmingExerciseRepository.findByCourseIdWithLatestResultForTemplateSolutionParticipations(courseId);
        for (ProgrammingExercise exercise : exercises) {
            // not required in the returned json body
            exercise.setStudentParticipations(null);
            exercise.setCourse(null);
        }
        return ResponseEntity.ok().body(exercises);
    }

    private ProgrammingExercise findProgrammingExercise(Long exerciseId, boolean includePlagiarismDetectionConfig) {
        if (includePlagiarismDetectionConfig) {
            var programmingExercise = programmingExerciseRepository
                    .findByIdWithTemplateAndSolutionParticipationTeamAssignmentConfigCategoriesAndCompetenciesAndPlagiarismDetectionConfigAndBuildConfigElseThrow(exerciseId);
            PlagiarismDetectionConfigHelper.createAndSaveDefaultIfNullAndCourseExercise(programmingExercise, programmingExerciseRepository);
            return programmingExercise;
        }
        return programmingExerciseRepository.findByIdWithTemplateAndSolutionParticipationTeamAssignmentConfigCategoriesCompetenciesAndBuildConfigElseThrow(exerciseId);
    }

    /**
     * GET /programming-exercises/:exerciseId : get the "exerciseId" programmingExercise.
     *
     * @param exerciseId                    the id of the programmingExercise to retrieve
     * @param withPlagiarismDetectionConfig boolean flag whether to include the plagiarism detection config of the exercise
     * @return the ResponseEntity with status 200 (OK) and with body the programmingExercise, or with status 404 (Not Found)
     */
    @GetMapping("programming-exercises/{exerciseId}")
    @EnforceAtLeastTutor
    public ResponseEntity<ProgrammingExercise> getProgrammingExercise(@PathVariable long exerciseId, @RequestParam(defaultValue = "false") boolean withPlagiarismDetectionConfig) {
        log.debug("REST request to get ProgrammingExercise : {}", exerciseId);
        var programmingExercise = findProgrammingExercise(exerciseId, withPlagiarismDetectionConfig);
        // Fetch grading criterion into exercise of participation
        Set<GradingCriterion> gradingCriteria = gradingCriterionRepository.findByExerciseIdWithEagerGradingCriteria(programmingExercise.getId());
        programmingExercise.setGradingCriteria(gradingCriteria);

        exerciseService.checkExerciseIfStructuredGradingInstructionFeedbackUsed(gradingCriteria, programmingExercise);
        // If the exercise belongs to an exam, only editors, instructors and admins are allowed to access it, otherwise also TA have access
        if (programmingExercise.isExamExercise()) {
            authCheckService.checkHasAtLeastRoleForExerciseElseThrow(Role.EDITOR, programmingExercise, null);
        }
        else {
            authCheckService.checkHasAtLeastRoleForExerciseElseThrow(Role.TEACHING_ASSISTANT, programmingExercise, null);
        }
        if (programmingExercise.isCourseExercise()) {
            Channel channel = channelRepository.findChannelByExerciseId(programmingExercise.getId());
            if (channel != null) {
                programmingExercise.setChannelName(channel.getName());
            }
        }

        programmingExerciseTaskService.replaceTestIdsWithNames(programmingExercise);

        return ResponseEntity.ok().body(programmingExercise);
    }

    /**
     * GET /programming-exercises/:exerciseId/with-participations/ : get the "exerciseId" programmingExercise.
     *
     * @param exerciseId the id of the programmingExercise to retrieve
     * @return the ResponseEntity with status 200 (OK) and with body the programmingExercise, or with status 404 (Not Found)
     */
    @GetMapping("programming-exercises/{exerciseId}/with-participations")
    @EnforceAtLeastEditor
    public ResponseEntity<ProgrammingExercise> getProgrammingExerciseWithSetupParticipations(@PathVariable long exerciseId) {
        log.debug("REST request to get ProgrammingExercise with setup participations : {}", exerciseId);
        User user = userRepository.getUserWithGroupsAndAuthorities();
        var programmingExercise = programmingExerciseRepository.findByIdWithTemplateAndSolutionParticipationLatestResultFeedbackTestCasesElseThrow(exerciseId);
        authCheckService.checkHasAtLeastRoleForExerciseElseThrow(Role.EDITOR, programmingExercise, user);
        var assignmentParticipation = studentParticipationRepository.findByExerciseIdAndStudentIdAndTestRunWithLatestResult(programmingExercise.getId(), user.getId(), false);
        Set<StudentParticipation> participations = new HashSet<>();
        assignmentParticipation.ifPresent(participations::add);
        programmingExercise.setStudentParticipations(participations);

        programmingExerciseTaskService.replaceTestIdsWithNames(programmingExercise);
        return ResponseEntity.ok(programmingExercise);
    }

    /**
     * GET /programming-exercises/:exerciseId/with-template-and-solution-participation
     *
     * @param exerciseId            the id of the programmingExercise to retrieve
     * @param withSubmissionResults get all submission results
     * @param withGradingCriteria   also get the grading criteria for the exercise
     * @return the ResponseEntity with status 200 (OK) and the programming exercise with template and solution participation, or with status 404 (Not Found)
     */
    @GetMapping("programming-exercises/{exerciseId}/with-template-and-solution-participation")
    @EnforceAtLeastTutorInExercise
    public ResponseEntity<ProgrammingExercise> getProgrammingExerciseWithTemplateAndSolutionParticipation(@PathVariable long exerciseId,
            @RequestParam(defaultValue = "false") boolean withSubmissionResults, @RequestParam(defaultValue = "false") boolean withGradingCriteria) {
        log.debug("REST request to get programming exercise with template and solution participation : {}", exerciseId);
        final var programmingExercise = programmingExerciseService.loadProgrammingExercise(exerciseId, withSubmissionResults, withGradingCriteria);
        return ResponseEntity.ok(programmingExercise);
    }

    /**
<<<<<<< HEAD
     * GET /programming-exercises : Returns the courseId and exerciseId of the exercise with the given short names.
     *
     * @return the courseId and exerciseId of the exercise wrapped in an ResponseEntity or 404 Not Found if no exercise with those short names exists
=======
     * GET /programming-exercises : Queries a programming exercise by its project key.
     *
     * @return the ProgrammingExercise of this project key in an ResponseEntity or 404 Not Found if no exercise exists
>>>>>>> 83ef1a58
     */
    @GetMapping("programming-exercises/project-key/{projectKey}")
    @EnforceAtLeastStudent
    public ResponseEntity<ProgrammingExercise> getExerciseByProjectKey(@PathVariable String projectKey) {
<<<<<<< HEAD
        try {
            final ProgrammingExercise exercise = programmingExerciseRepository.findOneByProjectKeyOrThrow(projectKey, false);
            return ResponseEntity.ok(exercise);
        }
        catch (EntityNotFoundException e) {
            return ResponseEntity.notFound().build();
        }
=======
        final ProgrammingExercise exercise = programmingExerciseRepository.findOneByProjectKeyOrThrow(projectKey, false);
        authCheckService.checkIsAtLeastRoleInExerciseElseThrow(Role.STUDENT, exercise.getId());

        return ResponseEntity.ok(exercise);
>>>>>>> 83ef1a58
    }

    /**
     * DELETE /programming-exercises/:id : delete the "id" programmingExercise.
     *
     * @param exerciseId                   the id of the programmingExercise to delete
     * @param deleteStudentReposBuildPlans boolean which states whether the student repos and build plans should be deleted as well, this is true by default because for LocalVC
     *                                         and LocalCI, it does not make sense to keep these artifacts
     * @param deleteBaseReposBuildPlans    boolean which states whether the base repos and build plans should be deleted as well, this is true by default because for LocalVC and
     *                                         LocalCI, it does not make sense to keep these artifacts
     * @return the ResponseEntity with status 200 (OK) when programming exercise has been successfully deleted or with status 404 (Not Found)
     */
    @DeleteMapping("programming-exercises/{exerciseId}")
    @EnforceAtLeastInstructor
    @FeatureToggle(Feature.ProgrammingExercises)
    public ResponseEntity<Void> deleteProgrammingExercise(@PathVariable long exerciseId, @RequestParam(defaultValue = "true") boolean deleteStudentReposBuildPlans,
            @RequestParam(defaultValue = "true") boolean deleteBaseReposBuildPlans) {
        log.info("REST request to delete ProgrammingExercise : {}", exerciseId);
        var programmingExercise = programmingExerciseRepository.findByIdWithTemplateAndSolutionParticipationTeamAssignmentConfigCategoriesAndCompetenciesElseThrow(exerciseId);
        User user = userRepository.getUserWithGroupsAndAuthorities();
        authCheckService.checkHasAtLeastRoleForExerciseElseThrow(Role.INSTRUCTOR, programmingExercise, user);
        exerciseService.logDeletion(programmingExercise, programmingExercise.getCourseViaExerciseGroupOrCourseMember(), user);
        exerciseDeletionService.delete(exerciseId, deleteStudentReposBuildPlans, deleteBaseReposBuildPlans);
        return ResponseEntity.ok().headers(HeaderUtil.createEntityDeletionAlert(applicationName, true, ENTITY_NAME, programmingExercise.getTitle())).build();
    }

    /**
     * Combine all commits into one in the template repository of a given exercise.
     *
     * @param exerciseId of the exercise
     * @return the ResponseEntity with status
     *         200 (OK) if combine has been successfully executed
     *         403 (Forbidden) if the user is not admin and course instructor or
     *         500 (Internal Server Error)
     */
    @PutMapping(value = "programming-exercises/{exerciseId}/combine-template-commits", produces = MediaType.TEXT_PLAIN_VALUE)
    @EnforceAtLeastEditor
    @FeatureToggle(Feature.ProgrammingExercises)
    public ResponseEntity<Void> combineTemplateRepositoryCommits(@PathVariable long exerciseId) {
        log.debug("REST request to combine the commits of the template repository of ProgrammingExercise with id: {}", exerciseId);
        var programmingExercise = programmingExerciseRepository.findByIdWithTemplateAndSolutionParticipationTeamAssignmentConfigCategoriesElseThrow(exerciseId);
        authCheckService.checkHasAtLeastRoleForExerciseElseThrow(Role.EDITOR, programmingExercise, null);
        try {
            var exerciseRepoUri = programmingExercise.getVcsTemplateRepositoryUri();
            gitService.combineAllCommitsOfRepositoryIntoOne(exerciseRepoUri);
            return new ResponseEntity<>(HttpStatus.OK);
        }
        catch (IllegalStateException | GitAPIException ex) {
            return new ResponseEntity<>(HttpStatus.INTERNAL_SERVER_ERROR);
        }
    }

    /**
     * PUT /programming-exercises/{exerciseId}/generate-tests : Makes a call to StructureOracleGenerator to generate the structure oracle aka the test.json file
     *
     * @param exerciseId The ID of the programming exercise for which the structure oracle should get generated
     * @return The ResponseEntity with status 201 (Created) or with status 400 (Bad Request) if the parameters are invalid
     */
    @PutMapping(value = "programming-exercises/{exerciseId}/generate-tests", produces = MediaType.TEXT_PLAIN_VALUE)
    @EnforceAtLeastEditor
    @FeatureToggle(Feature.ProgrammingExercises)
    public ResponseEntity<String> generateStructureOracleForExercise(@PathVariable long exerciseId) {
        log.debug("REST request to generate the structure oracle for ProgrammingExercise with id: {}", exerciseId);
        var programmingExercise = programmingExerciseRepository.findByIdWithTemplateAndSolutionParticipationTeamAssignmentConfigCategoriesAndBuildConfigElseThrow(exerciseId);
        User user = userRepository.getUserWithGroupsAndAuthorities();
        authCheckService.checkHasAtLeastRoleForExerciseElseThrow(Role.EDITOR, programmingExercise, user);
        if (programmingExercise.getPackageName() == null || programmingExercise.getPackageName().length() < 3) {
            return ResponseEntity.badRequest().headers(HeaderUtil.createAlert(applicationName,
                    "This is a linked exercise and generating the structure oracle for this exercise is not possible.", "couldNotGenerateStructureOracle")).body(null);
        }

        var solutionRepoUri = programmingExercise.getVcsSolutionRepositoryUri();
        var exerciseRepoUri = programmingExercise.getVcsTemplateRepositoryUri();
        var testRepoUri = programmingExercise.getVcsTestRepositoryUri();

        try {
            String testsPath = Path.of("test", programmingExercise.getPackageFolderName()).toString();
            // Atm we only have one folder that can have structural tests, but this could change.
            testsPath = programmingExercise.getBuildConfig().hasSequentialTestRuns() ? Path.of("structural", testsPath).toString() : testsPath;
            boolean didGenerateOracle = programmingExerciseService.generateStructureOracleFile(solutionRepoUri, exerciseRepoUri, testRepoUri, testsPath, user);

            if (didGenerateOracle) {
                HttpHeaders responseHeaders = new HttpHeaders();
                responseHeaders.setContentType(MediaType.TEXT_PLAIN);
                return new ResponseEntity<>("Successfully generated the structure oracle for the exercise " + programmingExercise.getProjectName(), responseHeaders, HttpStatus.OK);
            }
            else {
                return ResponseEntity.badRequest().headers(
                        HeaderUtil.createAlert(applicationName, "Did not update the oracle because there have not been any changes to it.", "didNotGenerateStructureOracle"))
                        .body(null);
            }
        }
        catch (Exception e) {
            return ResponseEntity.badRequest()
                    .headers(HeaderUtil.createAlert(applicationName,
                            "An error occurred while generating the structure oracle for the exercise " + programmingExercise.getProjectName() + ": " + e,
                            "errorStructureOracleGeneration"))
                    .body(null);
        }
    }

    /**
     * GET /programming-exercises/:exerciseId/test-case-state : Returns a DTO that offers information on the test case state of the programming exercise.
     *
     * @param exerciseId the id of a ProgrammingExercise
     * @return the ResponseEntity with status 200 (OK) and ProgrammingExerciseTestCaseStateDTO. Returns 404 (notFound) if the exercise does not exist.
     */
    @GetMapping("programming-exercises/{exerciseId}/test-case-state")
    @EnforceAtLeastTutor
    public ResponseEntity<ProgrammingExerciseTestCaseStateDTO> hasAtLeastOneStudentResult(@PathVariable long exerciseId) {
        var programmingExercise = programmingExerciseRepository.findByIdWithTemplateAndSolutionParticipationTeamAssignmentConfigCategoriesElseThrow(exerciseId);
        authCheckService.checkHasAtLeastRoleForExerciseElseThrow(Role.TEACHING_ASSISTANT, programmingExercise, null);
        boolean hasAtLeastOneStudentResult = programmingExerciseService.hasAtLeastOneStudentResult(programmingExercise);
        boolean isReleased = programmingExercise.isReleased();
        ProgrammingExerciseTestCaseStateDTO testCaseDTO = new ProgrammingExerciseTestCaseStateDTO(isReleased, hasAtLeastOneStudentResult, programmingExercise.getTestCasesChanged(),
                programmingExercise.getBuildAndTestStudentSubmissionsAfterDueDate());
        return ResponseEntity.ok(testCaseDTO);
    }

    /**
     * Search for all programming exercises by id, title and course title. The result is pageable since there might be hundreds of exercises in the DB.
     *
     * @param search         The pageable search containing the page size, page number and query string
     * @param isCourseFilter Whether to search in the courses for exercises
     * @param isExamFilter   Whether to search in the groups for exercises
     * @return The desired page, sorted and matching the given query
     */
    @GetMapping("programming-exercises")
    @EnforceAtLeastEditor
    public ResponseEntity<SearchResultPageDTO<ProgrammingExercise>> getAllExercisesOnPage(SearchTermPageableSearchDTO<String> search,
            @RequestParam(defaultValue = "true") boolean isCourseFilter, @RequestParam(defaultValue = "true") boolean isExamFilter) {
        final var user = userRepository.getUserWithGroupsAndAuthorities();
        return ResponseEntity.ok(programmingExerciseService.getAllOnPageWithSize(search, isCourseFilter, isExamFilter, user));
    }

    /**
     * Search for programming exercises by id, title and course title. Only exercises with SCA enabled and the given programming language will be included.
     * The result is pageable since there might be hundreds of exercises in the DB.
     *
     * @param search              The pageable search containing the page size, page number and query string
     * @param isCourseFilter      Whether to search in the courses for exercises
     * @param isExamFilter        Whether to search in the groups for exercises
     * @param programmingLanguage Filters for only exercises with this language
     * @return The desired page, sorted and matching the given query
     */
    @GetMapping("programming-exercises/with-sca")
    @EnforceAtLeastEditor
    public ResponseEntity<SearchResultPageDTO<ProgrammingExercise>> getAllExercisesWithSCAOnPage(SearchTermPageableSearchDTO<String> search,
            @RequestParam(defaultValue = "true") boolean isCourseFilter, @RequestParam(defaultValue = "true") boolean isExamFilter,
            @RequestParam ProgrammingLanguage programmingLanguage) {
        User user = userRepository.getUserWithGroupsAndAuthorities();
        return ResponseEntity.ok(programmingExerciseService.getAllWithSCAOnPageWithSize(search, isCourseFilter, isExamFilter, programmingLanguage, user));
    }

    /**
     * Returns a list of auxiliary repositories for a given programming exercise.
     *
     * @param exerciseId of the exercise
     * @return the ResponseEntity with status 200 (OK) and the list of auxiliary repositories for the
     *         given programming exercise. 404 when the programming exercise was not found.
     */
    @GetMapping("programming-exercises/{exerciseId}/auxiliary-repository")
    @EnforceAtLeastTutor
    public ResponseEntity<List<AuxiliaryRepository>> getAuxiliaryRepositories(@PathVariable Long exerciseId) {
        ProgrammingExercise exercise = programmingExerciseRepository.findByIdWithAuxiliaryRepositoriesElseThrow(exerciseId);
        authCheckService.checkHasAtLeastRoleForExerciseElseThrow(Role.TEACHING_ASSISTANT, exercise, null);
        return ResponseEntity.ok(exercise.getAuxiliaryRepositories());
    }

    /**
     * Reset a programming exercise by performing a set of operations as specified in the
     * ProgrammingExerciseResetOptionsDTO for an exercise given an exerciseId.
     * <p>
     * The available operations include:
     * 1. deleteBuildPlans: Deleting all student build plans (except BASE/SOLUTION).
     * 2. deleteRepositories: Deleting all student repositories (requires: 1. deleteBuildPlans == true).
     * 3. deleteParticipationsSubmissionsAndResults: Deleting all participations, submissions, and results.
     * 4. recreateBuildPlans: Deleting and recreating the BASE and SOLUTION build plans (for LocalCI / Aeolus, this will reset the customized build plans).
     *
     * @param exerciseId                         - Id of the programming exercise to reset.
     * @param programmingExerciseResetOptionsDTO - Data Transfer Object specifying which operations to perform during the exercise reset.
     * @return ResponseEntity<Void> - The ResponseEntity with status 200 (OK) if the reset was successful.
     */
    @PutMapping("programming-exercises/{exerciseId}/reset")
    @EnforceAtLeastEditor
    @FeatureToggle(Feature.ProgrammingExercises)
    public ResponseEntity<Void> reset(@PathVariable Long exerciseId, @RequestBody ProgrammingExerciseResetOptionsDTO programmingExerciseResetOptionsDTO)
            throws JsonProcessingException {
        log.debug("REST request to reset programming exercise {} with options {}", exerciseId, programmingExerciseResetOptionsDTO);
        var programmingExercise = programmingExerciseRepository.findWithTemplateAndSolutionParticipationAndAuxiliaryRepositoriesAndBuildConfigElseThrow(exerciseId);
        final var user = userRepository.getUserWithGroupsAndAuthorities();

        if (programmingExerciseResetOptionsDTO.recreateBuildPlans()) {
            authCheckService.checkHasAtLeastRoleForExerciseElseThrow(Role.EDITOR, programmingExercise, user);
            continuousIntegrationService.orElseThrow().recreateBuildPlansForExercise(programmingExercise);
        }

        if (programmingExerciseResetOptionsDTO.deleteParticipationsSubmissionsAndResults()) {
            authCheckService.checkHasAtLeastRoleForExerciseElseThrow(Role.INSTRUCTOR, programmingExercise, user);
            exerciseDeletionService.reset(programmingExercise);
        }

        if (programmingExerciseResetOptionsDTO.deleteBuildPlans()) {
            authCheckService.checkHasAtLeastRoleForExerciseElseThrow(Role.INSTRUCTOR, programmingExercise, user);
            boolean deleteRepositories = programmingExerciseResetOptionsDTO.deleteRepositories();
            exerciseDeletionService.cleanup(exerciseId, deleteRepositories);
        }

        return ResponseEntity.ok().build();
    }

    /**
     * PUT /programming-exercises/{exerciseId}/re-evaluate : Re-evaluates and updates an existing ProgrammingExercise.
     *
     * @param exerciseId                                  of the exercise
     * @param programmingExercise                         the ProgrammingExercise to re-evaluate and update
     * @param deleteFeedbackAfterGradingInstructionUpdate boolean flag that indicates whether the associated feedback should be deleted or not
     * @return the ResponseEntity with status 200 (OK) and with body the updated ProgrammingExercise, or with status 400 (Bad Request) if the ProgrammingExercise is not valid,
     *         or with status 409 (Conflict) if given exerciseId is not same as in the object of the request body, or with status 500 (Internal Server Error) if the
     *         ProgrammingExercise
     *         couldn't be updated
     */
    @PutMapping("programming-exercises/{exerciseId}/re-evaluate")
    @EnforceAtLeastEditor
    @FeatureToggle(Feature.ProgrammingExercises)
    public ResponseEntity<ProgrammingExercise> reEvaluateAndUpdateProgrammingExercise(@PathVariable long exerciseId, @RequestBody ProgrammingExercise programmingExercise,
            @RequestParam(value = "deleteFeedback", required = false) Boolean deleteFeedbackAfterGradingInstructionUpdate) throws JsonProcessingException {
        log.debug("REST request to re-evaluate ProgrammingExercise : {}", programmingExercise);
        // check that the exercise exists for given id
        programmingExerciseRepository.findByIdElseThrow(exerciseId);
        authCheckService.checkGivenExerciseIdSameForExerciseInRequestBodyElseThrow(exerciseId, programmingExercise);

        // fetch course from database to make sure client didn't change groups
        var user = userRepository.getUserWithGroupsAndAuthorities();
        Course course = courseService.retrieveCourseOverExerciseGroupOrCourseId(programmingExercise);
        authCheckService.checkHasAtLeastRoleInCourseElseThrow(Role.EDITOR, course, user);

        exerciseService.reEvaluateExercise(programmingExercise, deleteFeedbackAfterGradingInstructionUpdate);
        return updateProgrammingExercise(programmingExercise, null);
    }

    /**
     * DELETE programming-exercises/:exerciseId/tasks : Delete all tasks and solution entries for an existing ProgrammingExercise.
     * Note: This endpoint exists only for testing purposes and will be removed at a later stage of the development of HESTIA
     * (automatic generation of code hints for programming exercises in Java).
     *
     * @param exerciseId of the exercise
     * @return the {@link ResponseEntity} with status {@code 204},
     *         or with status {@code 400 (Bad Request) if the exerciseId is not valid}.
     */
    @DeleteMapping("programming-exercises/{exerciseId}/tasks")
    @EnforceAtLeastEditor
    @FeatureToggle(Feature.ProgrammingExercises)
    public ResponseEntity<Void> deleteTaskWithSolutionEntries(@PathVariable Long exerciseId) {
        log.debug("REST request to delete ProgrammingExerciseTasks with ProgrammingExerciseSolutionEntries for ProgrammingExercise with id : {}", exerciseId);
        ProgrammingExercise exercise = programmingExerciseRepository.findByIdElseThrow(exerciseId);
        authCheckService.checkHasAtLeastRoleForExerciseElseThrow(Role.EDITOR, exercise, null);

        programmingExerciseService.deleteTasksWithSolutionEntries(exercise.getId());
        return ResponseEntity.noContent().build();
    }

    /**
     * GET programming-exercises/:exerciseId/solution-files-content
     * <p>
     * Returns the solution repository files with content for a given programming exercise.
     * Note: This endpoint redirects the request to the ProgrammingExerciseParticipationService. This is required if
     * the solution participation id is not known for the client.
     *
     * @param exerciseId the exercise for which the solution repository files should be retrieved
     * @return a redirect to the endpoint returning the files with content
     */
    @GetMapping("programming-exercises/{exerciseId}/solution-files-content")
    @EnforceAtLeastTutor
    @FeatureToggle(Feature.ProgrammingExercises)
    public ModelAndView redirectGetSolutionRepositoryFiles(@PathVariable Long exerciseId) {
        log.debug("REST request to get latest Solution Repository Files for ProgrammingExercise with id : {}", exerciseId);
        ProgrammingExercise exercise = programmingExerciseRepository.findByIdElseThrow(exerciseId);
        authCheckService.checkHasAtLeastRoleForExerciseElseThrow(Role.TEACHING_ASSISTANT, exercise, null);

        var participation = solutionProgrammingExerciseParticipationRepository.findByProgrammingExerciseIdElseThrow(exerciseId);

        // TODO: We want to get rid of ModelAndView and use ResponseEntity instead. Define an appropriate service method and then call it here and in the referenced endpoint.
        return new ModelAndView("forward:/api/repository/" + participation.getId() + "/files-content");
    }

    /**
     * GET programming-exercises/:exerciseId/template-files-content
     * <p>
     * Returns the template repository files with content for a given programming exercise.
     * Note: This endpoint redirects the request to the ProgrammingExerciseParticipationService. This is required if
     * the template participation id is not known for the client.
     *
     * @param exerciseId the exercise for which the template repository files should be retrieved
     * @return a redirect to the endpoint returning the files with content
     */
    @GetMapping("programming-exercises/{exerciseId}/template-files-content")
    @EnforceAtLeastTutor
    @FeatureToggle(Feature.ProgrammingExercises)
    public ModelAndView redirectGetTemplateRepositoryFiles(@PathVariable Long exerciseId) {
        log.debug("REST request to get latest Template Repository Files for ProgrammingExercise with id : {}", exerciseId);
        ProgrammingExercise exercise = programmingExerciseRepository.findByIdElseThrow(exerciseId);
        authCheckService.checkHasAtLeastRoleForExerciseElseThrow(Role.TEACHING_ASSISTANT, exercise, null);

        var participation = templateProgrammingExerciseParticipationRepository.findByProgrammingExerciseIdElseThrow(exerciseId);

        // TODO: We want to get rid of ModelAndView and use ResponseEntity instead. Define an appropriate service method and then call it here and in the referenced endpoint.
        return new ModelAndView("forward:/api/repository/" + participation.getId() + "/files-content");
    }

    /**
     * GET programming-exercises/:exerciseId/solution-file-names
     * <p>
     * Returns the solution repository file names for a given programming exercise.
     * Note: This endpoint redirects the request to the ProgrammingExerciseParticipationService. This is required if
     * the solution participation id is not known for the client.
     *
     * @param exerciseId the exercise for which the solution repository files should be retrieved
     * @return a redirect to the endpoint returning the files with content
     */
    @GetMapping("programming-exercises/{exerciseId}/file-names")
    @EnforceAtLeastTutor
    @FeatureToggle(Feature.ProgrammingExercises)
    public ModelAndView redirectGetSolutionRepositoryFilesWithoutContent(@PathVariable Long exerciseId) {
        log.debug("REST request to get latest solution repository file names for ProgrammingExercise with id : {}", exerciseId);
        ProgrammingExercise exercise = programmingExerciseRepository.findByIdElseThrow(exerciseId);
        authCheckService.checkHasAtLeastRoleForExerciseElseThrow(Role.TEACHING_ASSISTANT, exercise, null);

        var participation = solutionProgrammingExerciseParticipationRepository.findByProgrammingExerciseIdElseThrow(exerciseId);

        // TODO: We want to get rid of ModelAndView and use ResponseEntity instead. Define an appropriate service method and then call it here and in the referenced endpoint.
        return new ModelAndView("forward:/api/repository/" + participation.getId() + "/file-names");
    }

    /**
     * GET programming-exercises/:exerciseId/build-log-statistics
     * <p>
     * Returns the averaged build log statistics for a given programming exercise.
     *
     * @param exerciseId the exercise for which the build log statistics should be retrieved
     * @return a DTO containing the average build log statistics
     */
    @GetMapping("programming-exercises/{exerciseId}/build-log-statistics")
    @EnforceAtLeastEditor
    @FeatureToggle(Feature.ProgrammingExercises)
    public ResponseEntity<BuildLogStatisticsDTO> getBuildLogStatistics(@PathVariable Long exerciseId) {
        log.debug("REST request to get build log statistics for ProgrammingExercise with id : {}", exerciseId);
        ProgrammingExercise programmingExercise = programmingExerciseRepository.findWithTemplateAndSolutionParticipationById(exerciseId).orElseThrow();
        authCheckService.checkHasAtLeastRoleForExerciseElseThrow(Role.EDITOR, programmingExercise, null);

        var buildLogStatistics = buildLogStatisticsEntryRepository.findAverageBuildLogStatistics(programmingExercise);
        return ResponseEntity.ok(buildLogStatistics);
    }

    /**
     * GET programming-exercises/repository-checkout-directories
     *
     * @param programmingLanguage for which the checkout directories should be retrieved
     * @param checkoutSolution    whether the checkout solution repository shall be checked out during the template and submission build plan,
     *                                if not supplied set to true as default
     * @return a DTO containing the checkout directories for the exercise, solution, and tests repository
     *         for the requested programming language for the submission and solution build.
     */
    @GetMapping("programming-exercises/repository-checkout-directories")
    @EnforceAtLeastEditor
    @FeatureToggle(Feature.ProgrammingExercises)
    public ResponseEntity<CheckoutDirectoriesDTO> getRepositoryCheckoutDirectories(@RequestParam(value = "programmingLanguage") ProgrammingLanguage programmingLanguage,
            @RequestParam(value = "checkoutSolution", defaultValue = "true") boolean checkoutSolution) {
        log.debug("REST request to get checkout directories for programming language: {}", programmingLanguage);

        CheckoutDirectoriesDTO repositoriesCheckoutDirectoryDTO = continuousIntegrationService.orElseThrow().getCheckoutDirectories(programmingLanguage, checkoutSolution);
        return ResponseEntity.ok(repositoriesCheckoutDirectoryDTO);
    }
}<|MERGE_RESOLUTION|>--- conflicted
+++ resolved
@@ -533,33 +533,17 @@
     }
 
     /**
-<<<<<<< HEAD
-     * GET /programming-exercises : Returns the courseId and exerciseId of the exercise with the given short names.
-     *
-     * @return the courseId and exerciseId of the exercise wrapped in an ResponseEntity or 404 Not Found if no exercise with those short names exists
-=======
      * GET /programming-exercises : Queries a programming exercise by its project key.
      *
      * @return the ProgrammingExercise of this project key in an ResponseEntity or 404 Not Found if no exercise exists
->>>>>>> 83ef1a58
      */
     @GetMapping("programming-exercises/project-key/{projectKey}")
     @EnforceAtLeastStudent
     public ResponseEntity<ProgrammingExercise> getExerciseByProjectKey(@PathVariable String projectKey) {
-<<<<<<< HEAD
-        try {
-            final ProgrammingExercise exercise = programmingExerciseRepository.findOneByProjectKeyOrThrow(projectKey, false);
-            return ResponseEntity.ok(exercise);
-        }
-        catch (EntityNotFoundException e) {
-            return ResponseEntity.notFound().build();
-        }
-=======
         final ProgrammingExercise exercise = programmingExerciseRepository.findOneByProjectKeyOrThrow(projectKey, false);
         authCheckService.checkIsAtLeastRoleInExerciseElseThrow(Role.STUDENT, exercise.getId());
 
         return ResponseEntity.ok(exercise);
->>>>>>> 83ef1a58
     }
 
     /**
