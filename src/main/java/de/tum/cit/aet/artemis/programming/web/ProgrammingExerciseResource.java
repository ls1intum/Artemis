--- conflicted
+++ resolved
@@ -44,12 +44,8 @@
 import de.tum.cit.aet.artemis.assessment.domain.GradingCriterion;
 import de.tum.cit.aet.artemis.assessment.repository.GradingCriterionRepository;
 import de.tum.cit.aet.artemis.athena.api.AthenaApi;
-<<<<<<< HEAD
 import de.tum.cit.aet.artemis.athena.api.AthenaFeedbackApi;
-import de.tum.cit.aet.artemis.athena.domain.ModuleType;
-=======
 import de.tum.cit.aet.artemis.athena.domain.AthenaModuleMode;
->>>>>>> 9a54b3a3
 import de.tum.cit.aet.artemis.communication.domain.conversation.Channel;
 import de.tum.cit.aet.artemis.communication.repository.conversation.ChannelRepository;
 import de.tum.cit.aet.artemis.core.domain.Course;
@@ -194,13 +190,9 @@
             SolutionProgrammingExerciseParticipationRepository solutionProgrammingExerciseParticipationRepository,
             TemplateProgrammingExerciseParticipationRepository templateProgrammingExerciseParticipationRepository, ChannelRepository channelRepository,
             Optional<AthenaApi> athenaApi, Environment environment, RepositoryCheckoutService repositoryCheckoutService, Optional<SlideApi> slideApi,
-<<<<<<< HEAD
-            Optional<AthenaFeedbackApi> athenaFeedbackApi) {
-=======
-            ProgrammingExerciseDeletionService programmingExerciseDeletionService) {
+            Optional<AthenaFeedbackApi> athenaFeedbackApi, ProgrammingExerciseDeletionService programmingExerciseDeletionService) {
         this.programmingExerciseValidationService = programmingExerciseValidationService;
         this.programmingExerciseCreationUpdateService = programmingExerciseCreationUpdateService;
->>>>>>> 9a54b3a3
         this.programmingExerciseTaskService = programmingExerciseTaskService;
         this.programmingExerciseRepository = programmingExerciseRepository;
         this.programmingExerciseTestCaseRepository = programmingExerciseTestCaseRepository;
@@ -227,11 +219,8 @@
         this.environment = environment;
         this.repositoryCheckoutService = repositoryCheckoutService;
         this.slideApi = slideApi;
-<<<<<<< HEAD
         this.athenaFeedbackApi = athenaFeedbackApi;
-=======
         this.programmingExerciseDeletionService = programmingExerciseDeletionService;
->>>>>>> 9a54b3a3
     }
 
     /**
@@ -257,8 +246,10 @@
                     ProgrammingExerciseResourceErrorKeys.INVALID_SOLUTION_REPOSITORY_URL);
         }
 
-        // It has already been checked when setting the test case weights that their sum is at least >= 0.
-        // Only when changing the assessment format to automatic an additional check for > 0 has to be performed.
+        // It has already been checked when setting the test case weights that their sum
+        // is at least >= 0.
+        // Only when changing the assessment format to automatic an additional check for
+        // > 0 has to be performed.
         if (exercise.getAssessmentType() == AssessmentType.AUTOMATIC) {
             final Set<ProgrammingExerciseTestCase> testCases = programmingExerciseTestCaseRepository.findByExerciseIdAndActive(exercise.getId(), true);
             if (!ProgrammingExerciseTestCaseService.isTestCaseWeightSumValid(testCases)) {
@@ -269,10 +260,13 @@
     }
 
     /**
-     * POST /programming-exercises/setup : Set up a new programmingExercise (with all needed repositories etc.)
+     * POST /programming-exercises/setup : Set up a new programmingExercise (with
+     * all needed repositories etc.)
      *
      * @param programmingExercise the programmingExercise to set up
-     * @return the ResponseEntity with status 201 (Created) and with body the new programmingExercise, or with status 400 (Bad Request) if the parameters are invalid
+     * @return the ResponseEntity with status 201 (Created) and with body the new
+     *         programmingExercise, or with status 400 (Bad Request) if the
+     *         parameters are invalid
      */
     @PostMapping("programming-exercises/setup")
     @EnforceAtLeastEditor
@@ -313,10 +307,15 @@
     /**
      * PUT /programming-exercises : Updates an existing updatedProgrammingExercise.
      *
-     * @param updatedProgrammingExercise the programmingExercise that has been updated on the client
-     * @param notificationText           to notify the student group about the update on the programming exercise
-     * @return the ResponseEntity with status 200 (OK) and with body the updated ProgrammingExercise, or with status 400 (Bad Request) if the updated ProgrammingExercise
-     *         is not valid, or with status 500 (Internal Server Error) if the updated ProgrammingExercise couldn't be saved to the database
+     * @param updatedProgrammingExercise the programmingExercise that has been
+     *                                       updated on the client
+     * @param notificationText           to notify the student group about the
+     *                                       update on the programming exercise
+     * @return the ResponseEntity with status 200 (OK) and with body the updated
+     *         ProgrammingExercise, or with status 400 (Bad Request) if the updated
+     *         ProgrammingExercise
+     *         is not valid, or with status 500 (Internal Server Error) if the
+     *         updated ProgrammingExercise couldn't be saved to the database
      */
     @PutMapping("programming-exercises")
     @EnforceAtLeastEditor
@@ -369,10 +368,13 @@
             }
         }
 
-        // Verify that the checkout directories have not been changed. This is required since the buildScript and result paths are determined during the creation of the exercise.
+        // Verify that the checkout directories have not been changed. This is required
+        // since the buildScript and result paths are determined during the creation of
+        // the exercise.
         programmingExerciseValidationService.validateCheckoutDirectoriesUnchanged(programmingExerciseBeforeUpdate, updatedProgrammingExercise);
 
-        // Verify that the programming language supports the selected network access option
+        // Verify that the programming language supports the selected network access
+        // option
         programmingExerciseValidationService.validateDockerFlags(updatedProgrammingExercise);
 
         // Verify that a theia image is provided when the online IDE is enabled
@@ -406,7 +408,8 @@
         // Update the auxiliary repositories in the DB and ProgrammingExercise instance
         auxiliaryRepositoryService.handleAuxiliaryRepositoriesWhenUpdatingExercises(programmingExerciseBeforeUpdate, updatedProgrammingExercise);
 
-        // Update the auxiliary repositories in the VCS. This needs to be decoupled to break circular dependencies.
+        // Update the auxiliary repositories in the VCS. This needs to be decoupled to
+        // break circular dependencies.
         programmingExerciseRepositoryService.handleAuxiliaryRepositoriesWhenUpdatingExercises(programmingExerciseBeforeUpdate, updatedProgrammingExercise);
 
         if (updatedProgrammingExercise.getBonusPoints() == null) {
@@ -426,12 +429,19 @@
     }
 
     /**
-     * PUT /programming-exercises/timeline : Updates the timeline attributes of a given exercise
-     *
-     * @param updatedProgrammingExercise containing the changes that have to be saved
-     * @param notificationText           an optional text to notify the student group about the update on the programming exercise
-     * @return the ResponseEntity with status 200 (OK) with the updated ProgrammingExercise, or with status 403 (Forbidden)
-     *         if the user is not allowed to update the exercise or with 404 (Not Found) if the updated ProgrammingExercise couldn't be found in the database
+     * PUT /programming-exercises/timeline : Updates the timeline attributes of a
+     * given exercise
+     *
+     * @param updatedProgrammingExercise containing the changes that have to be
+     *                                       saved
+     * @param notificationText           an optional text to notify the student
+     *                                       group about the update on the programming
+     *                                       exercise
+     * @return the ResponseEntity with status 200 (OK) with the updated
+     *         ProgrammingExercise, or with status 403 (Forbidden)
+     *         if the user is not allowed to update the exercise or with 404 (Not
+     *         Found) if the updated ProgrammingExercise couldn't be found in the
+     *         database
      */
     @PutMapping("programming-exercises/timeline")
     @EnforceAtLeastEditor
@@ -449,12 +459,17 @@
     }
 
     /**
-     * PATCH /programming-exercises-problem: Updates the problem statement of the exercise.
-     *
-     * @param exerciseId              The ID of the exercise for which to change the problem statement
+     * PATCH /programming-exercises-problem: Updates the problem statement of the
+     * exercise.
+     *
+     * @param exerciseId              The ID of the exercise for which to change the
+     *                                    problem statement
      * @param updatedProblemStatement The new problemStatement
-     * @param notificationText        to notify the student group about the updated problemStatement on the programming exercise
-     * @return the ResponseEntity with status 200 (OK) and with body the updated problemStatement, with status 404 if the programmingExercise could not be found, or with 403 if the
+     * @param notificationText        to notify the student group about the updated
+     *                                    problemStatement on the programming exercise
+     * @return the ResponseEntity with status 200 (OK) and with body the updated
+     *         problemStatement, with status 404 if the programmingExercise could
+     *         not be found, or with 403 if the
      *         user does not have permissions to access the programming exercise.
      */
     @PatchMapping("programming-exercises/{exerciseId}/problem-statement")
@@ -468,17 +483,20 @@
         authCheckService.checkHasAtLeastRoleForExerciseElseThrow(Role.EDITOR, programmingExercise, user);
         var updatedProgrammingExercise = programmingExerciseCreationUpdateService.updateProblemStatement(programmingExercise, updatedProblemStatement, notificationText);
         exerciseService.logUpdate(updatedProgrammingExercise, updatedProgrammingExercise.getCourseViaExerciseGroupOrCourseMember(), user);
-        // we saved a problem statement with test ids instead of test names. For easier editing we send a problem statement with test names to the client:
+        // we saved a problem statement with test ids instead of test names. For easier
+        // editing we send a problem statement with test names to the client:
         programmingExerciseTaskService.replaceTestIdsWithNames(updatedProgrammingExercise);
         return ResponseEntity.ok().headers(HeaderUtil.createEntityUpdateAlert(applicationName, true, ENTITY_NAME, updatedProgrammingExercise.getTitle()))
                 .body(updatedProgrammingExercise);
     }
 
     /**
-     * GET /courses/:courseId/programming-exercises : get all the programming exercises.
+     * GET /courses/:courseId/programming-exercises : get all the programming
+     * exercises.
      *
      * @param courseId of the course for which the exercise should be fetched
-     * @return the ResponseEntity with status 200 (OK) and the list of programmingExercises in body
+     * @return the ResponseEntity with status 200 (OK) and the list of
+     *         programmingExercises in body
      */
     @GetMapping("courses/{courseId}/programming-exercises")
     @EnforceAtLeastTutor
@@ -506,11 +524,16 @@
     }
 
     /**
-     * GET /programming-exercises/:exerciseId : get the "exerciseId" programmingExercise.
-     *
-     * @param exerciseId                    the id of the programmingExercise to retrieve
-     * @param withPlagiarismDetectionConfig boolean flag whether to include the plagiarism detection config of the exercise
-     * @return the ResponseEntity with status 200 (OK) and with body the programmingExercise, or with status 404 (Not Found)
+     * GET /programming-exercises/:exerciseId : get the "exerciseId"
+     * programmingExercise.
+     *
+     * @param exerciseId                    the id of the programmingExercise to
+     *                                          retrieve
+     * @param withPlagiarismDetectionConfig boolean flag whether to include the
+     *                                          plagiarism detection config of the
+     *                                          exercise
+     * @return the ResponseEntity with status 200 (OK) and with body the
+     *         programmingExercise, or with status 404 (Not Found)
      */
     @GetMapping("programming-exercises/{exerciseId}")
     @EnforceAtLeastTutor
@@ -522,7 +545,8 @@
         programmingExercise.setGradingCriteria(gradingCriteria);
 
         exerciseService.checkExerciseIfStructuredGradingInstructionFeedbackUsed(gradingCriteria, programmingExercise);
-        // If the exercise belongs to an exam, only editors, instructors and admins are allowed to access it, otherwise also TA have access
+        // If the exercise belongs to an exam, only editors, instructors and admins are
+        // allowed to access it, otherwise also TA have access
         if (programmingExercise.isExamExercise()) {
             authCheckService.checkHasAtLeastRoleForExerciseElseThrow(Role.EDITOR, programmingExercise, null);
         }
@@ -542,10 +566,13 @@
     }
 
     /**
-     * GET /programming-exercises/:exerciseId/theia-config : get the theia config for the programmingExercise.
-     *
-     * @param exerciseId the id of the programmingExercise to retrieve the configuration for
-     * @return the ResponseEntity with status 200 (OK) and with body the TheiaConfigDTO, or with status 404 (Not Found)
+     * GET /programming-exercises/:exerciseId/theia-config : get the theia config
+     * for the programmingExercise.
+     *
+     * @param exerciseId the id of the programmingExercise to retrieve the
+     *                       configuration for
+     * @return the ResponseEntity with status 200 (OK) and with body the
+     *         TheiaConfigDTO, or with status 404 (Not Found)
      */
     @GetMapping("programming-exercises/{exerciseId}/theia-config")
     @EnforceAtLeastStudentInExercise
@@ -557,10 +584,12 @@
     }
 
     /**
-     * GET /programming-exercises/:exerciseId/with-participations/ : get the "exerciseId" programmingExercise.
+     * GET /programming-exercises/:exerciseId/with-participations/ : get the
+     * "exerciseId" programmingExercise.
      *
      * @param exerciseId the id of the programmingExercise to retrieve
-     * @return the ResponseEntity with status 200 (OK) and with body the programmingExercise, or with status 404 (Not Found)
+     * @return the ResponseEntity with status 200 (OK) and with body the
+     *         programmingExercise, or with status 404 (Not Found)
      */
     @GetMapping("programming-exercises/{exerciseId}/with-participations")
     @EnforceAtLeastEditor
@@ -579,12 +608,15 @@
     }
 
     /**
-     * GET /programming-exercises/:exerciseId/with-template-and-solution-participation
+     * GET
+     * /programming-exercises/:exerciseId/with-template-and-solution-participation
      *
      * @param exerciseId            the id of the programmingExercise to retrieve
      * @param withSubmissionResults get all submission results
      * @param withGradingCriteria   also get the grading criteria for the exercise
-     * @return the ResponseEntity with status 200 (OK) and the programming exercise with template and solution participation, or with status 404 (Not Found)
+     * @return the ResponseEntity with status 200 (OK) and the programming exercise
+     *         with template and solution participation, or with status 404 (Not
+     *         Found)
      */
     @GetMapping("programming-exercises/{exerciseId}/with-template-and-solution-participation")
     @EnforceAtLeastTutorInExercise
@@ -599,7 +631,9 @@
      * GET /programming-exercises/:exerciseId/with-auxiliary-repository
      *
      * @param exerciseId the id of the programmingExercise to retrieve
-     * @return the ResponseEntity with status 200 (OK) and the programming exercise with template and solution participation, or with status 404 (Not Found)
+     * @return the ResponseEntity with status 200 (OK) and the programming exercise
+     *         with template and solution participation, or with status 404 (Not
+     *         Found)
      */
     @GetMapping("programming-exercises/{exerciseId}/with-auxiliary-repository")
     @EnforceAtLeastTutorInExercise
@@ -614,9 +648,14 @@
      * DELETE /programming-exercises/:id : delete the "id" programmingExercise.
      *
      * @param exerciseId                the id of the programmingExercise to delete
-     * @param deleteBaseReposBuildPlans boolean which states whether the base repos and build plans should be deleted as well, this is true by default because for LocalVC and
-     *                                      LocalCI, it does not make sense to keep these artifacts
-     * @return the ResponseEntity with status 200 (OK) when programming exercise has been successfully deleted or with status 404 (Not Found)
+     * @param deleteBaseReposBuildPlans boolean which states whether the base repos
+     *                                      and build plans should be deleted as well,
+     *                                      this is true by default because for LocalVC
+     *                                      and
+     *                                      LocalCI, it does not make sense to keep
+     *                                      these artifacts
+     * @return the ResponseEntity with status 200 (OK) when programming exercise has
+     *         been successfully deleted or with status 404 (Not Found)
      */
     @DeleteMapping("programming-exercises/{exerciseId}")
     @EnforceAtLeastInstructor
@@ -658,10 +697,14 @@
     }
 
     /**
-     * PUT /programming-exercises/{exerciseId}/generate-tests : Makes a call to StructureOracleGenerator to generate the structure oracle aka the test.json file
-     *
-     * @param exerciseId The ID of the programming exercise for which the structure oracle should get generated
-     * @return The ResponseEntity with status 201 (Created) or with status 400 (Bad Request) if the parameters are invalid
+     * PUT /programming-exercises/{exerciseId}/generate-tests : Makes a call to
+     * StructureOracleGenerator to generate the structure oracle aka the test.json
+     * file
+     *
+     * @param exerciseId The ID of the programming exercise for which the structure
+     *                       oracle should get generated
+     * @return The ResponseEntity with status 201 (Created) or with status 400 (Bad
+     *         Request) if the parameters are invalid
      */
     @PutMapping(value = "programming-exercises/{exerciseId}/generate-tests", produces = MediaType.TEXT_PLAIN_VALUE)
     @EnforceAtLeastEditor
@@ -682,7 +725,8 @@
 
         try {
             String testsPath = Path.of("test", programmingExercise.getPackageFolderName()).toString();
-            // Atm we only have one folder that can have structural tests, but this could change.
+            // Atm we only have one folder that can have structural tests, but this could
+            // change.
             testsPath = programmingExercise.getBuildConfig().hasSequentialTestRuns() ? Path.of("structural", testsPath).toString() : testsPath;
             boolean didGenerateOracle = programmingExerciseCreationUpdateService.generateStructureOracleFile(solutionRepoUri, exerciseRepoUri, testRepoUri, testsPath, user);
 
@@ -707,10 +751,13 @@
     }
 
     /**
-     * GET /programming-exercises/:exerciseId/test-case-state : Returns a DTO that offers information on the test case state of the programming exercise.
+     * GET /programming-exercises/:exerciseId/test-case-state : Returns a DTO that
+     * offers information on the test case state of the programming exercise.
      *
      * @param exerciseId the id of a ProgrammingExercise
-     * @return the ResponseEntity with status 200 (OK) and ProgrammingExerciseTestCaseStateDTO. Returns 404 (notFound) if the exercise does not exist.
+     * @return the ResponseEntity with status 200 (OK) and
+     *         ProgrammingExerciseTestCaseStateDTO. Returns 404 (notFound) if the
+     *         exercise does not exist.
      */
     @GetMapping("programming-exercises/{exerciseId}/test-case-state")
     @EnforceAtLeastTutor
@@ -725,9 +772,11 @@
     }
 
     /**
-     * Search for all programming exercises by id, title and course title. The result is pageable since there might be hundreds of exercises in the DB.
-     *
-     * @param search         The pageable search containing the page size, page number and query string
+     * Search for all programming exercises by id, title and course title. The
+     * result is pageable since there might be hundreds of exercises in the DB.
+     *
+     * @param search         The pageable search containing the page size, page
+     *                           number and query string
      * @param isCourseFilter Whether to search in the courses for exercises
      * @param isExamFilter   Whether to search in the groups for exercises
      * @return The desired page, sorted and matching the given query
@@ -741,10 +790,13 @@
     }
 
     /**
-     * Search for programming exercises by id, title and course title. Only exercises with SCA enabled and the given programming language will be included.
+     * Search for programming exercises by id, title and course title. Only
+     * exercises with SCA enabled and the given programming language will be
+     * included.
      * The result is pageable since there might be hundreds of exercises in the DB.
      *
-     * @param search              The pageable search containing the page size, page number and query string
+     * @param search              The pageable search containing the page size, page
+     *                                number and query string
      * @param isCourseFilter      Whether to search in the courses for exercises
      * @param isExamFilter        Whether to search in the groups for exercises
      * @param programmingLanguage Filters for only exercises with this language
@@ -763,8 +815,10 @@
      * Returns a list of auxiliary repositories for a given programming exercise.
      *
      * @param exerciseId of the exercise
-     * @return the ResponseEntity with status 200 (OK) and the list of auxiliary repositories for the
-     *         given programming exercise. 404 when the programming exercise was not found.
+     * @return the ResponseEntity with status 200 (OK) and the list of auxiliary
+     *         repositories for the
+     *         given programming exercise. 404 when the programming exercise was not
+     *         found.
      */
     @GetMapping("programming-exercises/{exerciseId}/auxiliary-repository")
     @EnforceAtLeastTutor
@@ -775,18 +829,26 @@
     }
 
     /**
-     * Reset a programming exercise by performing a set of operations as specified in the
+     * Reset a programming exercise by performing a set of operations as specified
+     * in the
      * ProgrammingExerciseResetOptionsDTO for an exercise given an exerciseId.
      * <p>
      * The available operations include:
      * 1. deleteBuildPlans: Deleting all student build plans (except BASE/SOLUTION).
-     * 2. deleteRepositories: Deleting all student repositories (requires: 1. deleteBuildPlans == true).
-     * 3. deleteParticipationsSubmissionsAndResults: Deleting all participations, submissions, and results.
-     * 4. recreateBuildPlans: Deleting and recreating the BASE and SOLUTION build plans (for LocalCI / Aeolus, this will reset the customized build plans).
-     *
-     * @param exerciseId                         - Id of the programming exercise to reset.
-     * @param programmingExerciseResetOptionsDTO - Data Transfer Object specifying which operations to perform during the exercise reset.
-     * @return ResponseEntity<Void> - The ResponseEntity with status 200 (OK) if the reset was successful.
+     * 2. deleteRepositories: Deleting all student repositories (requires: 1.
+     * deleteBuildPlans == true).
+     * 3. deleteParticipationsSubmissionsAndResults: Deleting all participations,
+     * submissions, and results.
+     * 4. recreateBuildPlans: Deleting and recreating the BASE and SOLUTION build
+     * plans (for LocalCI / Aeolus, this will reset the customized build plans).
+     *
+     * @param exerciseId                         - Id of the programming exercise to
+     *                                               reset.
+     * @param programmingExerciseResetOptionsDTO - Data Transfer Object specifying
+     *                                               which operations to perform during
+     *                                               the exercise reset.
+     * @return ResponseEntity<Void> - The ResponseEntity with status 200 (OK) if the
+     *         reset was successful.
      */
     @PutMapping("programming-exercises/{exerciseId}/reset")
     @EnforceAtLeastEditor
@@ -817,13 +879,22 @@
     }
 
     /**
-     * PUT /programming-exercises/{exerciseId}/re-evaluate : Re-evaluates and updates an existing ProgrammingExercise.
+     * PUT /programming-exercises/{exerciseId}/re-evaluate : Re-evaluates and
+     * updates an existing ProgrammingExercise.
      *
      * @param exerciseId                                  of the exercise
-     * @param programmingExercise                         the ProgrammingExercise to re-evaluate and update
-     * @param deleteFeedbackAfterGradingInstructionUpdate boolean flag that indicates whether the associated feedback should be deleted or not
-     * @return the ResponseEntity with status 200 (OK) and with body the updated ProgrammingExercise, or with status 400 (Bad Request) if the ProgrammingExercise is not valid,
-     *         or with status 409 (Conflict) if given exerciseId is not same as in the object of the request body, or with status 500 (Internal Server Error) if the
+     * @param programmingExercise                         the ProgrammingExercise to
+     *                                                        re-evaluate and update
+     * @param deleteFeedbackAfterGradingInstructionUpdate boolean flag that
+     *                                                        indicates whether the
+     *                                                        associated feedback should
+     *                                                        be deleted or not
+     * @return the ResponseEntity with status 200 (OK) and with body the updated
+     *         ProgrammingExercise, or with status 400 (Bad Request) if the
+     *         ProgrammingExercise is not valid,
+     *         or with status 409 (Conflict) if given exerciseId is not same as in
+     *         the object of the request body, or with status 500 (Internal Server
+     *         Error) if the
      *         ProgrammingExercise
      *         couldn't be updated
      */
@@ -847,11 +918,13 @@
     }
 
     /**
-     * DELETE programming-exercises/:exerciseId/tasks : Delete all tasks for an existing ProgrammingExercise.
+     * DELETE programming-exercises/:exerciseId/tasks : Delete all tasks for an
+     * existing ProgrammingExercise.
      *
      * @param exerciseId of the exercise
      * @return the {@link ResponseEntity} with status {@code 204},
-     *         or with status {@code 400 (Bad Request) if the exerciseId is not valid}.
+     *         or with status
+     *         {@code 400 (Bad Request) if the exerciseId is not valid}.
      */
     @DeleteMapping("programming-exercises/{exerciseId}/tasks")
     @EnforceAtLeastEditor
@@ -868,11 +941,14 @@
     /**
      * GET programming-exercises/:exerciseId/solution-files-content
      * <p>
-     * Returns the solution repository files with content for a given programming exercise.
-     * Note: This endpoint redirects the request to the ProgrammingExerciseParticipationService. This is required if
+     * Returns the solution repository files with content for a given programming
+     * exercise.
+     * Note: This endpoint redirects the request to the
+     * ProgrammingExerciseParticipationService. This is required if
      * the solution participation id is not known for the client.
      *
-     * @param exerciseId   the exercise for which the solution repository files should be retrieved
+     * @param exerciseId   the exercise for which the solution repository files
+     *                         should be retrieved
      * @param omitBinaries do not send binaries to reduce payload size
      * @return a redirect to the endpoint returning the files with content
      */
@@ -887,18 +963,23 @@
 
         var participation = solutionProgrammingExerciseParticipationRepository.findByProgrammingExerciseIdElseThrow(exerciseId);
 
-        // TODO: We want to get rid of ModelAndView and use ResponseEntity instead. Define an appropriate service method and then call it here and in the referenced endpoint.
+        // TODO: We want to get rid of ModelAndView and use ResponseEntity instead.
+        // Define an appropriate service method and then call it here and in the
+        // referenced endpoint.
         return new ModelAndView("forward:/api/programming/repository/" + participation.getId() + "/files-content" + (omitBinaries ? "?omitBinaries=" + omitBinaries : ""));
     }
 
     /**
      * GET programming-exercises/:exerciseId/template-files-content
      * <p>
-     * Returns the template repository files with content for a given programming exercise.
-     * Note: This endpoint redirects the request to the ProgrammingExerciseParticipationService. This is required if
+     * Returns the template repository files with content for a given programming
+     * exercise.
+     * Note: This endpoint redirects the request to the
+     * ProgrammingExerciseParticipationService. This is required if
      * the template participation id is not known for the client.
      *
-     * @param exerciseId   the exercise for which the template repository files should be retrieved
+     * @param exerciseId   the exercise for which the template repository files
+     *                         should be retrieved
      * @param omitBinaries do not send binaries to reduce payload size
      * @return a redirect to the endpoint returning the files with content
      */
@@ -913,18 +994,25 @@
 
         var participation = templateProgrammingExerciseParticipationRepository.findByProgrammingExerciseIdElseThrow(exerciseId);
 
-        // TODO: We want to get rid of ModelAndView and use ResponseEntity instead. Define an appropriate service method and then call it here and in the referenced endpoint.
+        // TODO: We want to get rid of ModelAndView and use ResponseEntity instead.
+        // Define an appropriate service method and then call it here and in the
+        // referenced endpoint.
         return new ModelAndView("forward:/api/programming/repository/" + participation.getId() + "/files-content" + (omitBinaries ? "?omitBinaries=" + omitBinaries : ""));
     }
 
     /**
      * GET programming-exercises/repository-checkout-directories
      *
-     * @param programmingLanguage for which the checkout directories should be retrieved
-     * @param checkoutSolution    whether the checkout solution repository shall be checked out during the template and submission build plan,
+     * @param programmingLanguage for which the checkout directories should be
+     *                                retrieved
+     * @param checkoutSolution    whether the checkout solution repository shall be
+     *                                checked out during the template and submission
+     *                                build plan,
      *                                if not supplied set to true as default
-     * @return a DTO containing the checkout directories for the exercise, solution, and tests repository
-     *         for the requested programming language for the submission and solution build.
+     * @return a DTO containing the checkout directories for the exercise, solution,
+     *         and tests repository
+     *         for the requested programming language for the submission and
+     *         solution build.
      */
     @Profile(PROFILE_LOCALCI)
     @GetMapping("programming-exercises/repository-checkout-directories")
