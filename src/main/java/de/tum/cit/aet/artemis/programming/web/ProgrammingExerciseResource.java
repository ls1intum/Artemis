--- conflicted
+++ resolved
@@ -41,12 +41,8 @@
 import de.tum.cit.aet.artemis.assessment.domain.AssessmentType;
 import de.tum.cit.aet.artemis.assessment.domain.GradingCriterion;
 import de.tum.cit.aet.artemis.assessment.repository.GradingCriterionRepository;
-<<<<<<< HEAD
 import de.tum.cit.aet.artemis.athena.domain.ModuleType;
-import de.tum.cit.aet.artemis.athena.service.AthenaModuleService;
-=======
 import de.tum.cit.aet.artemis.athena.api.AthenaApi;
->>>>>>> b099120f
 import de.tum.cit.aet.artemis.communication.domain.conversation.Channel;
 import de.tum.cit.aet.artemis.communication.repository.conversation.ChannelRepository;
 import de.tum.cit.aet.artemis.core.domain.Course;
@@ -250,14 +246,10 @@
         programmingExerciseService.validateNewProgrammingExerciseSettings(programmingExercise, course);
 
         // Check that only allowed athena modules are used
-<<<<<<< HEAD
-        athenaModuleService.ifPresentOrElse(ams -> ams.checkHasAccessToAthenaModule(programmingExercise, course, ModuleType.FEEDBACK_SUGGESTIONS, ENTITY_NAME),
+        athenaApi.ifPresentOrElse(api -> api.checkHasAccessToAthenaModule(programmingExercise, course, ModuleType.FEEDBACK_SUGGESTIONS, ENTITY_NAME),
                 () -> programmingExercise.setFeedbackSuggestionModule(null));
-        athenaModuleService.ifPresentOrElse(ams -> ams.checkHasAccessToAthenaModule(programmingExercise, course, ModuleType.PRELIMINARY_FEEDBACK, ENTITY_NAME),
+        athenaApi.ifPresentOrElse(api -> api.checkHasAccessToAthenaModule(programmingExercise, course, ModuleType.PRELIMINARY_FEEDBACK, ENTITY_NAME),
                 () -> programmingExercise.setPreliminaryFeedbackModule(null));
-=======
-        athenaApi.ifPresentOrElse(api -> api.checkHasAccessToAthenaModule(programmingExercise, course, ENTITY_NAME), () -> programmingExercise.setFeedbackSuggestionModule(null));
->>>>>>> b099120f
 
         try {
             // Setup all repositories etc
@@ -351,13 +343,9 @@
         exerciseService.checkForConversionBetweenExamAndCourseExercise(updatedProgrammingExercise, programmingExerciseBeforeUpdate, ENTITY_NAME);
 
         // Check that only allowed Athena modules are used
-<<<<<<< HEAD
-        athenaModuleService.ifPresentOrElse(ams -> ams.checkHasAccessToAthenaModule(updatedProgrammingExercise, course, ModuleType.FEEDBACK_SUGGESTIONS, ENTITY_NAME),
-=======
-        athenaApi.ifPresentOrElse(api -> api.checkHasAccessToAthenaModule(updatedProgrammingExercise, course, ENTITY_NAME),
->>>>>>> b099120f
+        athenaApi.ifPresentOrElse(api -> api.checkHasAccessToAthenaModule(updatedProgrammingExercise, course, ModuleType.FEEDBACK_SUGGESTIONS, ENTITY_NAME),
                 () -> updatedProgrammingExercise.setFeedbackSuggestionModule(null));
-        athenaModuleService.ifPresentOrElse(ams -> ams.checkHasAccessToAthenaModule(updatedProgrammingExercise, course, ModuleType.PRELIMINARY_FEEDBACK, ENTITY_NAME),
+        athenaApi.ifPresentOrElse(api -> api.checkHasAccessToAthenaModule(updatedProgrammingExercise, course, ModuleType.PRELIMINARY_FEEDBACK, ENTITY_NAME),
                 () -> updatedProgrammingExercise.setPreliminaryFeedbackModule(null));
         // Changing Athena module after the due date has passed is not allowed
         athenaApi.ifPresent(api -> api.checkValidAthenaModuleChange(programmingExerciseBeforeUpdate, updatedProgrammingExercise, ENTITY_NAME));
