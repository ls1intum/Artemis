package de.tum.cit.aet.artemis.programming.web;

import static de.tum.cit.aet.artemis.core.config.Constants.PROFILE_CORE;
import static de.tum.cit.aet.artemis.core.config.Constants.PROFILE_THEIA;

import java.io.IOException;
import java.net.URI;
import java.net.URISyntaxException;
import java.nio.file.Path;
import java.util.ArrayList;
import java.util.HashSet;
import java.util.List;
import java.util.Objects;
import java.util.Optional;
import java.util.Set;

import org.eclipse.jgit.api.errors.GitAPIException;
import org.slf4j.Logger;
import org.slf4j.LoggerFactory;
import org.springframework.beans.factory.annotation.Value;
import org.springframework.context.annotation.Profile;
import org.springframework.core.env.Environment;
import org.springframework.http.HttpHeaders;
import org.springframework.http.HttpStatus;
import org.springframework.http.MediaType;
import org.springframework.http.ResponseEntity;
import org.springframework.web.bind.annotation.DeleteMapping;
import org.springframework.web.bind.annotation.GetMapping;
import org.springframework.web.bind.annotation.PatchMapping;
import org.springframework.web.bind.annotation.PathVariable;
import org.springframework.web.bind.annotation.PostMapping;
import org.springframework.web.bind.annotation.PutMapping;
import org.springframework.web.bind.annotation.RequestBody;
import org.springframework.web.bind.annotation.RequestMapping;
import org.springframework.web.bind.annotation.RequestParam;
import org.springframework.web.bind.annotation.RestController;
import org.springframework.web.servlet.ModelAndView;

import com.fasterxml.jackson.core.JsonProcessingException;

import de.tum.cit.aet.artemis.assessment.domain.AssessmentType;
import de.tum.cit.aet.artemis.assessment.domain.GradingCriterion;
import de.tum.cit.aet.artemis.assessment.repository.GradingCriterionRepository;
import de.tum.cit.aet.artemis.athena.service.AthenaModuleService;
import de.tum.cit.aet.artemis.communication.domain.conversation.Channel;
import de.tum.cit.aet.artemis.communication.repository.conversation.ChannelRepository;
import de.tum.cit.aet.artemis.core.domain.Course;
import de.tum.cit.aet.artemis.core.domain.User;
import de.tum.cit.aet.artemis.core.dto.SearchResultPageDTO;
import de.tum.cit.aet.artemis.core.dto.pageablesearch.SearchTermPageableSearchDTO;
import de.tum.cit.aet.artemis.core.exception.BadRequestAlertException;
import de.tum.cit.aet.artemis.core.exception.ConflictException;
import de.tum.cit.aet.artemis.core.exception.ContinuousIntegrationException;
import de.tum.cit.aet.artemis.core.exception.EntityNotFoundException;
import de.tum.cit.aet.artemis.core.repository.CourseRepository;
import de.tum.cit.aet.artemis.core.repository.UserRepository;
import de.tum.cit.aet.artemis.core.security.Role;
import de.tum.cit.aet.artemis.core.security.allowedTools.AllowedTools;
import de.tum.cit.aet.artemis.core.security.allowedTools.ToolTokenType;
import de.tum.cit.aet.artemis.core.security.annotations.EnforceAtLeastEditor;
import de.tum.cit.aet.artemis.core.security.annotations.EnforceAtLeastInstructor;
import de.tum.cit.aet.artemis.core.security.annotations.EnforceAtLeastStudent;
import de.tum.cit.aet.artemis.core.security.annotations.EnforceAtLeastTutor;
import de.tum.cit.aet.artemis.core.security.annotations.enforceRoleInExercise.EnforceAtLeastStudentInExercise;
import de.tum.cit.aet.artemis.core.security.annotations.enforceRoleInExercise.EnforceAtLeastTutorInExercise;
import de.tum.cit.aet.artemis.core.service.AuthorizationCheckService;
import de.tum.cit.aet.artemis.core.service.CourseService;
import de.tum.cit.aet.artemis.core.service.feature.Feature;
import de.tum.cit.aet.artemis.core.service.feature.FeatureToggle;
import de.tum.cit.aet.artemis.core.util.HeaderUtil;
import de.tum.cit.aet.artemis.exercise.domain.participation.StudentParticipation;
import de.tum.cit.aet.artemis.exercise.repository.StudentParticipationRepository;
import de.tum.cit.aet.artemis.exercise.service.ExerciseDeletionService;
import de.tum.cit.aet.artemis.exercise.service.ExerciseService;
import de.tum.cit.aet.artemis.plagiarism.service.PlagiarismDetectionConfigHelper;
import de.tum.cit.aet.artemis.programming.domain.AuxiliaryRepository;
import de.tum.cit.aet.artemis.programming.domain.ProgrammingExercise;
import de.tum.cit.aet.artemis.programming.domain.ProgrammingExerciseBuildConfig;
import de.tum.cit.aet.artemis.programming.domain.ProgrammingExerciseTestCase;
import de.tum.cit.aet.artemis.programming.domain.ProgrammingLanguage;
import de.tum.cit.aet.artemis.programming.dto.BuildLogStatisticsDTO;
import de.tum.cit.aet.artemis.programming.dto.CheckoutDirectoriesDTO;
import de.tum.cit.aet.artemis.programming.dto.ProgrammingExerciseResetOptionsDTO;
import de.tum.cit.aet.artemis.programming.dto.ProgrammingExerciseTestCaseStateDTO;
import de.tum.cit.aet.artemis.programming.repository.BuildLogStatisticsEntryRepository;
import de.tum.cit.aet.artemis.programming.repository.ProgrammingExerciseBuildConfigRepository;
import de.tum.cit.aet.artemis.programming.repository.ProgrammingExerciseRepository;
import de.tum.cit.aet.artemis.programming.repository.ProgrammingExerciseTestCaseRepository;
import de.tum.cit.aet.artemis.programming.repository.SolutionProgrammingExerciseParticipationRepository;
import de.tum.cit.aet.artemis.programming.repository.TemplateProgrammingExerciseParticipationRepository;
import de.tum.cit.aet.artemis.programming.service.AuxiliaryRepositoryService;
import de.tum.cit.aet.artemis.programming.service.GitService;
import de.tum.cit.aet.artemis.programming.service.ProgrammingExerciseRepositoryService;
import de.tum.cit.aet.artemis.programming.service.ProgrammingExerciseService;
import de.tum.cit.aet.artemis.programming.service.ProgrammingExerciseTestCaseService;
import de.tum.cit.aet.artemis.programming.service.StaticCodeAnalysisService;
import de.tum.cit.aet.artemis.programming.service.ci.ContinuousIntegrationService;
import de.tum.cit.aet.artemis.programming.service.hestia.ProgrammingExerciseTaskService;
import de.tum.cit.aet.artemis.programming.service.vcs.VersionControlService;
import io.jsonwebtoken.lang.Arrays;

/**
 * REST controller for managing ProgrammingExercise.
 */
@Profile(PROFILE_CORE)
@RestController
@RequestMapping("api/")
public class ProgrammingExerciseResource {

    private static final Logger log = LoggerFactory.getLogger(ProgrammingExerciseResource.class);

    private static final String ENTITY_NAME = "programmingExercise";

    @Value("${jhipster.clientApp.name}")
    private String applicationName;

    private final ChannelRepository channelRepository;

    private final ProgrammingExerciseRepository programmingExerciseRepository;

    private final ProgrammingExerciseTestCaseRepository programmingExerciseTestCaseRepository;

    private final ProgrammingExerciseBuildConfigRepository programmingExerciseBuildConfigRepository;

    private final UserRepository userRepository;

    private final CourseService courseService;

    private final AuthorizationCheckService authCheckService;

    private final Optional<ContinuousIntegrationService> continuousIntegrationService;

    private final Optional<VersionControlService> versionControlService;

    private final ExerciseService exerciseService;

    private final ExerciseDeletionService exerciseDeletionService;

    private final ProgrammingExerciseService programmingExerciseService;

    private final ProgrammingExerciseRepositoryService programmingExerciseRepositoryService;

    private final ProgrammingExerciseTaskService programmingExerciseTaskService;

    private final StudentParticipationRepository studentParticipationRepository;

    private final StaticCodeAnalysisService staticCodeAnalysisService;

    private final GradingCriterionRepository gradingCriterionRepository;

    private final CourseRepository courseRepository;

    private final GitService gitService;

    private final AuxiliaryRepositoryService auxiliaryRepositoryService;

    private final SolutionProgrammingExerciseParticipationRepository solutionProgrammingExerciseParticipationRepository;

    private final TemplateProgrammingExerciseParticipationRepository templateProgrammingExerciseParticipationRepository;

    private final BuildLogStatisticsEntryRepository buildLogStatisticsEntryRepository;

    private final Optional<AthenaModuleService> athenaModuleService;

    private final Environment environment;

    public ProgrammingExerciseResource(ProgrammingExerciseRepository programmingExerciseRepository, ProgrammingExerciseTestCaseRepository programmingExerciseTestCaseRepository,
            ProgrammingExerciseBuildConfigRepository programmingExerciseBuildConfigRepository, UserRepository userRepository, AuthorizationCheckService authCheckService,
            CourseService courseService, Optional<ContinuousIntegrationService> continuousIntegrationService, Optional<VersionControlService> versionControlService,
            ExerciseService exerciseService, ExerciseDeletionService exerciseDeletionService, ProgrammingExerciseService programmingExerciseService,
            ProgrammingExerciseRepositoryService programmingExerciseRepositoryService, ProgrammingExerciseTaskService programmingExerciseTaskService,
            StudentParticipationRepository studentParticipationRepository, StaticCodeAnalysisService staticCodeAnalysisService,
            GradingCriterionRepository gradingCriterionRepository, CourseRepository courseRepository, GitService gitService, AuxiliaryRepositoryService auxiliaryRepositoryService,
            SolutionProgrammingExerciseParticipationRepository solutionProgrammingExerciseParticipationRepository,
            TemplateProgrammingExerciseParticipationRepository templateProgrammingExerciseParticipationRepository,
            BuildLogStatisticsEntryRepository buildLogStatisticsEntryRepository, ChannelRepository channelRepository, Optional<AthenaModuleService> athenaModuleService,
            Environment environment) {
        this.programmingExerciseTaskService = programmingExerciseTaskService;
        this.programmingExerciseRepository = programmingExerciseRepository;
        this.programmingExerciseTestCaseRepository = programmingExerciseTestCaseRepository;
        this.programmingExerciseBuildConfigRepository = programmingExerciseBuildConfigRepository;
        this.userRepository = userRepository;
        this.courseService = courseService;
        this.authCheckService = authCheckService;
        this.continuousIntegrationService = continuousIntegrationService;
        this.versionControlService = versionControlService;
        this.exerciseService = exerciseService;
        this.exerciseDeletionService = exerciseDeletionService;
        this.programmingExerciseService = programmingExerciseService;
        this.programmingExerciseRepositoryService = programmingExerciseRepositoryService;
        this.studentParticipationRepository = studentParticipationRepository;
        this.staticCodeAnalysisService = staticCodeAnalysisService;
        this.gradingCriterionRepository = gradingCriterionRepository;
        this.courseRepository = courseRepository;
        this.gitService = gitService;
        this.auxiliaryRepositoryService = auxiliaryRepositoryService;
        this.solutionProgrammingExerciseParticipationRepository = solutionProgrammingExerciseParticipationRepository;
        this.templateProgrammingExerciseParticipationRepository = templateProgrammingExerciseParticipationRepository;
        this.buildLogStatisticsEntryRepository = buildLogStatisticsEntryRepository;
        this.channelRepository = channelRepository;
        this.athenaModuleService = athenaModuleService;
        this.environment = environment;
    }

    /**
     * @param exercise the exercise object we want to check for errors
     */
    private void checkProgrammingExerciseForError(ProgrammingExercise exercise) {
        ContinuousIntegrationService continuousIntegration = continuousIntegrationService.orElseThrow();
        VersionControlService versionControl = versionControlService.orElseThrow();

        if (!continuousIntegration.checkIfBuildPlanExists(exercise.getProjectKey(), exercise.getTemplateBuildPlanId())) {
            throw new BadRequestAlertException("The Template Build Plan ID seems to be invalid.", "Exercise", ProgrammingExerciseResourceErrorKeys.INVALID_TEMPLATE_BUILD_PLAN_ID);
        }
        if (exercise.getVcsTemplateRepositoryUri() == null || !versionControl.repositoryUriIsValid(exercise.getVcsTemplateRepositoryUri())) {
            throw new BadRequestAlertException("The Template Repository URI seems to be invalid.", "Exercise",
                    ProgrammingExerciseResourceErrorKeys.INVALID_TEMPLATE_REPOSITORY_URL);
        }
        if (exercise.getSolutionBuildPlanId() != null && !continuousIntegration.checkIfBuildPlanExists(exercise.getProjectKey(), exercise.getSolutionBuildPlanId())) {
            throw new BadRequestAlertException("The Solution Build Plan ID seems to be invalid.", "Exercise", ProgrammingExerciseResourceErrorKeys.INVALID_SOLUTION_BUILD_PLAN_ID);
        }
        var solutionRepositoryUri = exercise.getVcsSolutionRepositoryUri();
        if (solutionRepositoryUri != null && !versionControl.repositoryUriIsValid(solutionRepositoryUri)) {
            throw new BadRequestAlertException("The Solution Repository URI seems to be invalid.", "Exercise",
                    ProgrammingExerciseResourceErrorKeys.INVALID_SOLUTION_REPOSITORY_URL);
        }

        // It has already been checked when setting the test case weights that their sum is at least >= 0.
        // Only when changing the assessment format to automatic an additional check for > 0 has to be performed.
        if (exercise.getAssessmentType() == AssessmentType.AUTOMATIC) {
            final Set<ProgrammingExerciseTestCase> testCases = programmingExerciseTestCaseRepository.findByExerciseIdAndActive(exercise.getId(), true);
            if (!ProgrammingExerciseTestCaseService.isTestCaseWeightSumValid(testCases)) {
                throw new BadRequestAlertException("For exercises with only automatic assignment at least one test case weight must be greater than zero.", "Exercise",
                        ProgrammingExerciseResourceErrorKeys.INVALID_TEST_CASE_WEIGHTS);
            }
        }
    }

    /**
     * POST /programming-exercises/setup : Set up a new programmingExercise (with all needed repositories etc.)
     *
     * @param programmingExercise the programmingExercise to set up
     * @return the ResponseEntity with status 201 (Created) and with body the new programmingExercise, or with status 400 (Bad Request) if the parameters are invalid
     */
    @PostMapping("programming-exercises/setup")
    @EnforceAtLeastEditor
    @FeatureToggle(Feature.ProgrammingExercises)
    public ResponseEntity<ProgrammingExercise> createProgrammingExercise(@RequestBody ProgrammingExercise programmingExercise) {
        log.debug("REST request to setup ProgrammingExercise : {}", programmingExercise);

        // Valid exercises have set either a course or an exerciseGroup
        programmingExercise.checkCourseAndExerciseGroupExclusivity(ENTITY_NAME);
        Course course = courseService.retrieveCourseOverExerciseGroupOrCourseId(programmingExercise);
        authCheckService.checkHasAtLeastRoleInCourseElseThrow(Role.EDITOR, course, null);
        programmingExerciseService.validateNewProgrammingExerciseSettings(programmingExercise, course);

        // Check that only allowed athena modules are used
        athenaModuleService.ifPresentOrElse(ams -> ams.checkHasAccessToAthenaModule(programmingExercise, course, ENTITY_NAME),
                () -> programmingExercise.setFeedbackSuggestionModule(null));

        try {
            // Setup all repositories etc
            ProgrammingExercise newProgrammingExercise = programmingExerciseService.createProgrammingExercise(programmingExercise, false);

            // Create default static code analysis categories
            if (Boolean.TRUE.equals(programmingExercise.isStaticCodeAnalysisEnabled())) {
                staticCodeAnalysisService.createDefaultCategories(newProgrammingExercise);
            }

            return ResponseEntity.created(new URI("/api/programming-exercises" + newProgrammingExercise.getId())).body(newProgrammingExercise);
        }
        catch (IOException | URISyntaxException | GitAPIException | ContinuousIntegrationException e) {
            log.error("Error while setting up programming exercise", e);
            return ResponseEntity.status(HttpStatus.INTERNAL_SERVER_ERROR)
                    .headers(HeaderUtil.createAlert(applicationName, "An error occurred while setting up the exercise: " + e.getMessage(), "errorProgrammingExercise")).body(null);
        }
    }

    /**
     * PUT /programming-exercises : Updates an existing updatedProgrammingExercise.
     *
     * @param updatedProgrammingExercise the programmingExercise that has been updated on the client
     * @param notificationText           to notify the student group about the update on the programming exercise
     * @return the ResponseEntity with status 200 (OK) and with body the updated ProgrammingExercise, or with status 400 (Bad Request) if the updated ProgrammingExercise
     *         is not valid, or with status 500 (Internal Server Error) if the updated ProgrammingExercise couldn't be saved to the database
     */
    @PutMapping("programming-exercises")
    @EnforceAtLeastEditor
    @FeatureToggle(Feature.ProgrammingExercises)
    public ResponseEntity<ProgrammingExercise> updateProgrammingExercise(@RequestBody ProgrammingExercise updatedProgrammingExercise,
            @RequestParam(value = "notificationText", required = false) String notificationText) throws JsonProcessingException {
        log.debug("REST request to update ProgrammingExercise : {}", updatedProgrammingExercise);
        if (updatedProgrammingExercise.getId() == null) {
            throw new BadRequestAlertException("Programming exercise cannot have an empty id when updating", ENTITY_NAME, "noProgrammingExerciseId");
        }

        updatedProgrammingExercise.validateGeneralSettings();

        // Valid exercises have set either a course or an exerciseGroup
        updatedProgrammingExercise.checkCourseAndExerciseGroupExclusivity(ENTITY_NAME);
        programmingExerciseService.validateStaticCodeAnalysisSettings(updatedProgrammingExercise);

        // fetch course from database to make sure client didn't change groups
        var user = userRepository.getUserWithGroupsAndAuthorities();
        Course course = courseService.retrieveCourseOverExerciseGroupOrCourseId(updatedProgrammingExercise);
        authCheckService.checkHasAtLeastRoleInCourseElseThrow(Role.EDITOR, course, user);

        checkProgrammingExerciseForError(updatedProgrammingExercise);

        var programmingExerciseBeforeUpdate = programmingExerciseRepository.findForUpdateByIdElseThrow(updatedProgrammingExercise.getId());
        if (!Objects.equals(programmingExerciseBeforeUpdate.getShortName(), updatedProgrammingExercise.getShortName())) {
            throw new BadRequestAlertException("The programming exercise short name cannot be changed", ENTITY_NAME, "shortNameCannotChange");
        }
        if (!Objects.equals(programmingExerciseBeforeUpdate.isStaticCodeAnalysisEnabled(), updatedProgrammingExercise.isStaticCodeAnalysisEnabled())) {
            throw new BadRequestAlertException("Static code analysis enabled flag must not be changed", ENTITY_NAME, "staticCodeAnalysisCannotChange");
        }
        if (!Objects.equals(programmingExerciseBeforeUpdate.getBuildConfig().isTestwiseCoverageEnabled(),
                updatedProgrammingExercise.getBuildConfig().isTestwiseCoverageEnabled())) {
            throw new BadRequestAlertException("Testwise coverage enabled flag must not be changed", ENTITY_NAME, "testwiseCoverageCannotChange");
        }
        // Check if theia Profile is enabled
        if (Arrays.asList(this.environment.getActiveProfiles()).contains(PROFILE_THEIA)) {
            // Require 1 / 3 participation modes to be enabled
            if (!Boolean.TRUE.equals(updatedProgrammingExercise.isAllowOnlineEditor()) && !Boolean.TRUE.equals(updatedProgrammingExercise.isAllowOfflineIde())
                    && !updatedProgrammingExercise.isAllowOnlineIde()) {
                throw new BadRequestAlertException("You need to allow at least one participation mode, the online editor, the offline IDE, or the online IDE", ENTITY_NAME,
                        "noParticipationModeAllowed");
            }
        }
        else {
            // Require 1 / 2 participation modes to be enabled
            if (!Boolean.TRUE.equals(updatedProgrammingExercise.isAllowOnlineEditor()) && !Boolean.TRUE.equals(updatedProgrammingExercise.isAllowOfflineIde())) {
                throw new BadRequestAlertException("You need to allow at least one participation mode, the online editor or the offline IDE", ENTITY_NAME,
                        "noParticipationModeAllowed");
            }
        }

        // Verify that the checkout directories have not been changed. This is required since the buildScript and result paths are determined during the creation of the exercise.
        programmingExerciseService.validateCheckoutDirectoriesUnchanged(programmingExerciseBeforeUpdate, updatedProgrammingExercise);

        // Verify that a theia image is provided when the online IDE is enabled
        if (updatedProgrammingExercise.isAllowOnlineIde() && updatedProgrammingExercise.getBuildConfig().getTheiaImage() == null) {
            throw new BadRequestAlertException("You need to provide a Theia image when the online IDE is enabled", ENTITY_NAME, "noTheiaImageProvided");
        }
        // Forbid changing the course the exercise belongs to.
        if (!Objects.equals(programmingExerciseBeforeUpdate.getCourseViaExerciseGroupOrCourseMember().getId(),
                updatedProgrammingExercise.getCourseViaExerciseGroupOrCourseMember().getId())) {
            throw new ConflictException("Exercise course id does not match the stored course id", ENTITY_NAME, "cannotChangeCourseId");
        }
        // Forbid conversion between normal course exercise and exam exercise
        exerciseService.checkForConversionBetweenExamAndCourseExercise(updatedProgrammingExercise, programmingExerciseBeforeUpdate, ENTITY_NAME);

        // Check that only allowed Athena modules are used
        athenaModuleService.ifPresentOrElse(ams -> ams.checkHasAccessToAthenaModule(updatedProgrammingExercise, course, ENTITY_NAME),
                () -> updatedProgrammingExercise.setFeedbackSuggestionModule(null));
        // Changing Athena module after the due date has passed is not allowed
        athenaModuleService.ifPresent(ams -> ams.checkValidAthenaModuleChange(programmingExerciseBeforeUpdate, updatedProgrammingExercise, ENTITY_NAME));

        // Ignore changes to the default branch
        updatedProgrammingExercise.getBuildConfig().setBranch(programmingExerciseBeforeUpdate.getBuildConfig().getBranch());

        if (updatedProgrammingExercise.getAuxiliaryRepositories() == null) {
            // make sure the default value is set properly
            updatedProgrammingExercise.setAuxiliaryRepositories(new ArrayList<>());
        }

        // Update the auxiliary repositories in the DB and ProgrammingExercise instance
        auxiliaryRepositoryService.handleAuxiliaryRepositoriesWhenUpdatingExercises(programmingExerciseBeforeUpdate, updatedProgrammingExercise);

        // Update the auxiliary repositories in the VCS. This needs to be decoupled to break circular dependencies.
        programmingExerciseRepositoryService.handleAuxiliaryRepositoriesWhenUpdatingExercises(programmingExerciseBeforeUpdate, updatedProgrammingExercise);

        if (updatedProgrammingExercise.getBonusPoints() == null) {
            // make sure the default value is set properly
            updatedProgrammingExercise.setBonusPoints(0.0);
        }

        // Only save after checking for errors
        ProgrammingExercise savedProgrammingExercise = programmingExerciseService.updateProgrammingExercise(programmingExerciseBeforeUpdate, updatedProgrammingExercise,
                notificationText);

        programmingExerciseRepositoryService.handleRepoAccessRightChanges(programmingExerciseBeforeUpdate, savedProgrammingExercise);

        exerciseService.logUpdate(updatedProgrammingExercise, updatedProgrammingExercise.getCourseViaExerciseGroupOrCourseMember(), user);
        exerciseService.updatePointsInRelatedParticipantScores(programmingExerciseBeforeUpdate, updatedProgrammingExercise);

        return ResponseEntity.ok(savedProgrammingExercise);
    }

    /**
     * PUT /programming-exercises/timeline : Updates the timeline attributes of a given exercise
     *
     * @param updatedProgrammingExercise containing the changes that have to be saved
     * @param notificationText           an optional text to notify the student group about the update on the programming exercise
     * @return the ResponseEntity with status 200 (OK) with the updated ProgrammingExercise, or with status 403 (Forbidden)
     *         if the user is not allowed to update the exercise or with 404 (Not Found) if the updated ProgrammingExercise couldn't be found in the database
     */
    @PutMapping("programming-exercises/timeline")
    @EnforceAtLeastEditor
    @FeatureToggle(Feature.ProgrammingExercises)
    public ResponseEntity<ProgrammingExercise> updateProgrammingExerciseTimeline(@RequestBody ProgrammingExercise updatedProgrammingExercise,
            @RequestParam(value = "notificationText", required = false) String notificationText) {
        log.debug("REST request to update the timeline of ProgrammingExercise : {}", updatedProgrammingExercise);
        var existingProgrammingExercise = programmingExerciseRepository.findByIdElseThrow(updatedProgrammingExercise.getId());
        var user = userRepository.getUserWithGroupsAndAuthorities();
        authCheckService.checkHasAtLeastRoleForExerciseElseThrow(Role.EDITOR, existingProgrammingExercise, user);
        updatedProgrammingExercise = programmingExerciseService.updateTimeline(updatedProgrammingExercise, notificationText);
        exerciseService.logUpdate(updatedProgrammingExercise, updatedProgrammingExercise.getCourseViaExerciseGroupOrCourseMember(), user);
        return ResponseEntity.ok().headers(HeaderUtil.createEntityUpdateAlert(applicationName, true, ENTITY_NAME, updatedProgrammingExercise.getTitle()))
                .body(updatedProgrammingExercise);
    }

    /**
     * PATCH /programming-exercises-problem: Updates the problem statement of the exercise.
     *
     * @param exerciseId              The ID of the exercise for which to change the problem statement
     * @param updatedProblemStatement The new problemStatement
     * @param notificationText        to notify the student group about the updated problemStatement on the programming exercise
     * @return the ResponseEntity with status 200 (OK) and with body the updated problemStatement, with status 404 if the programmingExercise could not be found, or with 403 if the
     *         user does not have permissions to access the programming exercise.
     */
    @PatchMapping("programming-exercises/{exerciseId}/problem-statement")
    @EnforceAtLeastEditor
    public ResponseEntity<ProgrammingExercise> updateProblemStatement(@PathVariable long exerciseId, @RequestBody String updatedProblemStatement,
            @RequestParam(value = "notificationText", required = false) String notificationText) {
        log.debug("REST request to update ProgrammingExercise with new problem statement: {}", updatedProblemStatement);
        var programmingExercise = programmingExerciseRepository.findWithTemplateAndSolutionParticipationTeamAssignmentConfigCategoriesById(exerciseId)
                .orElseThrow(() -> new EntityNotFoundException("Programming Exercise", exerciseId));
        var user = userRepository.getUserWithGroupsAndAuthorities();
        authCheckService.checkHasAtLeastRoleForExerciseElseThrow(Role.EDITOR, programmingExercise, user);
        var updatedProgrammingExercise = programmingExerciseService.updateProblemStatement(programmingExercise, updatedProblemStatement, notificationText);
        exerciseService.logUpdate(updatedProgrammingExercise, updatedProgrammingExercise.getCourseViaExerciseGroupOrCourseMember(), user);
        // we saved a problem statement with test ids instead of test names. For easier editing we send a problem statement with test names to the client:
        programmingExerciseTaskService.replaceTestIdsWithNames(updatedProgrammingExercise);
        return ResponseEntity.ok().headers(HeaderUtil.createEntityUpdateAlert(applicationName, true, ENTITY_NAME, updatedProgrammingExercise.getTitle()))
                .body(updatedProgrammingExercise);
    }

    /**
     * GET /courses/:courseId/programming-exercises : get all the programming exercises.
     *
     * @param courseId of the course for which the exercise should be fetched
     * @return the ResponseEntity with status 200 (OK) and the list of programmingExercises in body
     */
    @GetMapping("courses/{courseId}/programming-exercises")
    @EnforceAtLeastTutor
    public ResponseEntity<List<ProgrammingExercise>> getProgrammingExercisesForCourse(@PathVariable Long courseId) {
        log.debug("REST request to get all ProgrammingExercises for the course with id : {}", courseId);
        Course course = courseRepository.findByIdElseThrow(courseId);
        authCheckService.checkHasAtLeastRoleInCourseElseThrow(Role.TEACHING_ASSISTANT, course, null);
        List<ProgrammingExercise> exercises = programmingExerciseRepository.findByCourseIdWithLatestResultForTemplateSolutionParticipations(courseId);
        for (ProgrammingExercise exercise : exercises) {
            // not required in the returned json body
            exercise.setStudentParticipations(null);
            exercise.setCourse(null);
        }
        return ResponseEntity.ok().body(exercises);
    }

    private ProgrammingExercise findProgrammingExercise(Long exerciseId, boolean includePlagiarismDetectionConfig) {
        if (includePlagiarismDetectionConfig) {
            var programmingExercise = programmingExerciseRepository
                    .findByIdWithTemplateAndSolutionParticipationTeamAssignmentConfigCategoriesAndCompetenciesAndPlagiarismDetectionConfigAndBuildConfigElseThrow(exerciseId);
            PlagiarismDetectionConfigHelper.createAndSaveDefaultIfNullAndCourseExercise(programmingExercise, programmingExerciseRepository);
            return programmingExercise;
        }
        return programmingExerciseRepository.findByIdWithTemplateAndSolutionParticipationTeamAssignmentConfigCategoriesCompetenciesAndBuildConfigElseThrow(exerciseId);
    }

    /**
     * GET /programming-exercises/:exerciseId : get the "exerciseId" programmingExercise.
     *
     * @param exerciseId                    the id of the programmingExercise to retrieve
     * @param withPlagiarismDetectionConfig boolean flag whether to include the plagiarism detection config of the exercise
     * @return the ResponseEntity with status 200 (OK) and with body the programmingExercise, or with status 404 (Not Found)
     */
    @GetMapping("programming-exercises/{exerciseId}")
    @EnforceAtLeastTutor
    public ResponseEntity<ProgrammingExercise> getProgrammingExercise(@PathVariable long exerciseId, @RequestParam(defaultValue = "false") boolean withPlagiarismDetectionConfig) {
        log.debug("REST request to get ProgrammingExercise : {}", exerciseId);
        var programmingExercise = findProgrammingExercise(exerciseId, withPlagiarismDetectionConfig);
        // Fetch grading criterion into exercise of participation
        Set<GradingCriterion> gradingCriteria = gradingCriterionRepository.findByExerciseIdWithEagerGradingCriteria(programmingExercise.getId());
        programmingExercise.setGradingCriteria(gradingCriteria);

        exerciseService.checkExerciseIfStructuredGradingInstructionFeedbackUsed(gradingCriteria, programmingExercise);
        // If the exercise belongs to an exam, only editors, instructors and admins are allowed to access it, otherwise also TA have access
        if (programmingExercise.isExamExercise()) {
            authCheckService.checkHasAtLeastRoleForExerciseElseThrow(Role.EDITOR, programmingExercise, null);
        }
        else {
            authCheckService.checkHasAtLeastRoleForExerciseElseThrow(Role.TEACHING_ASSISTANT, programmingExercise, null);
        }
        if (programmingExercise.isCourseExercise()) {
            Channel channel = channelRepository.findChannelByExerciseId(programmingExercise.getId());
            if (channel != null) {
                programmingExercise.setChannelName(channel.getName());
            }
        }

        programmingExerciseTaskService.replaceTestIdsWithNames(programmingExercise);

        return ResponseEntity.ok().body(programmingExercise);
    }

    /**
     * GET /programming-exercises/:exerciseId/build-config : get the build config of "exerciseId" programmingExercise.
     *
     * @param exerciseId the id of the programmingExercise to retrieve the config for
     * @return the ResponseEntity with status 200 (OK) and with body the programmingExerciseBuildConfig, or with status 404 (Not Found)
     */
    @GetMapping("programming-exercises/{exerciseId}/build-config")
    @EnforceAtLeastStudentInExercise
    public ResponseEntity<ProgrammingExerciseBuildConfig> getBuildConfig(@PathVariable long exerciseId) {
        log.debug("REST request to get build config of ProgrammingExercise : {}", exerciseId);
        var buildConfig = programmingExerciseBuildConfigRepository.findByExerciseIdElseThrow(exerciseId);

        return ResponseEntity.ok().body(buildConfig);
    }

    /**
     * GET /programming-exercises/:exerciseId/with-participations/ : get the "exerciseId" programmingExercise.
     *
     * @param exerciseId the id of the programmingExercise to retrieve
     * @return the ResponseEntity with status 200 (OK) and with body the programmingExercise, or with status 404 (Not Found)
     */
    @GetMapping("programming-exercises/{exerciseId}/with-participations")
    @EnforceAtLeastEditor
    public ResponseEntity<ProgrammingExercise> getProgrammingExerciseWithSetupParticipations(@PathVariable long exerciseId) {
        log.debug("REST request to get ProgrammingExercise with setup participations : {}", exerciseId);
        User user = userRepository.getUserWithGroupsAndAuthorities();
        var programmingExercise = programmingExerciseRepository.findByIdWithTemplateAndSolutionParticipationAndAuxiliaryReposAndLatestResultFeedbackTestCasesElseThrow(exerciseId);
        authCheckService.checkHasAtLeastRoleForExerciseElseThrow(Role.EDITOR, programmingExercise, user);
        var assignmentParticipation = studentParticipationRepository.findByExerciseIdAndStudentIdAndTestRunWithLatestResult(programmingExercise.getId(), user.getId(), false);
        Set<StudentParticipation> participations = new HashSet<>();
        assignmentParticipation.ifPresent(participations::add);
        programmingExercise.setStudentParticipations(participations);

        programmingExerciseTaskService.replaceTestIdsWithNames(programmingExercise);
        return ResponseEntity.ok(programmingExercise);
    }

    /**
     * GET /programming-exercises/:exerciseId/with-template-and-solution-participation
     *
     * @param exerciseId            the id of the programmingExercise to retrieve
     * @param withSubmissionResults get all submission results
     * @param withGradingCriteria   also get the grading criteria for the exercise
     * @return the ResponseEntity with status 200 (OK) and the programming exercise with template and solution participation, or with status 404 (Not Found)
     */
    @GetMapping("programming-exercises/{exerciseId}/with-template-and-solution-participation")
    @EnforceAtLeastTutorInExercise
    public ResponseEntity<ProgrammingExercise> getProgrammingExerciseWithTemplateAndSolutionParticipation(@PathVariable long exerciseId,
            @RequestParam(defaultValue = "false") boolean withSubmissionResults, @RequestParam(defaultValue = "false") boolean withGradingCriteria) {
        log.debug("REST request to get programming exercise with template and solution participation : {}", exerciseId);
        final var programmingExercise = programmingExerciseService.loadProgrammingExercise(exerciseId, withSubmissionResults, withGradingCriteria);
        return ResponseEntity.ok(programmingExercise);
    }

    /**
     * GET /programming-exercises/:exerciseId/with-auxiliary-repository
     *
     * @param exerciseId the id of the programmingExercise to retrieve
     * @return the ResponseEntity with status 200 (OK) and the programming exercise with template and solution participation, or with status 404 (Not Found)
     */
    @GetMapping("programming-exercises/{exerciseId}/with-auxiliary-repository")
    @EnforceAtLeastTutorInExercise
    public ResponseEntity<ProgrammingExercise> getProgrammingExerciseWithAuxiliaryRepository(@PathVariable long exerciseId) {

        log.debug("REST request to get programming exercise with auxiliary repositories: {}", exerciseId);
        final var programmingExercise = programmingExerciseService.loadProgrammingExerciseWithAuxiliaryRepositories(exerciseId);
        return ResponseEntity.ok(programmingExercise);
    }

    /**
     * GET /programming-exercises : Queries a programming exercise by its project key.
     *
     *
     * @param projectKey the project key of the programming exercise
     *
     * @return the ProgrammingExercise of this project key in an ResponseEntity or 404 Not Found if no exercise exists
     */
    @GetMapping("programming-exercises/project-key/{projectKey}")
    @EnforceAtLeastStudent
    @AllowedTools(ToolTokenType.SCORPIO)
    public ResponseEntity<ProgrammingExercise> getExerciseByProjectKey(@PathVariable String projectKey) {
<<<<<<< HEAD
        final ProgrammingExercise exercise = programmingExerciseRepository.findOneByProjectKeyOrThrow(projectKey, false);
        authCheckService.checkIsAtLeastRoleInExerciseElseThrow(Role.STUDENT, exercise.getId());
=======
        User user = userRepository.getUserWithGroupsAndAuthorities();

        final ProgrammingExercise exercise = programmingExerciseRepository.findWithStudentParticipationLatestResultFeedbackTestCasesByProjectKey(user.getId(), projectKey)
                .orElseThrow(() -> new EntityNotFoundException("ProgrammingExercise", projectKey));
>>>>>>> cc951001

        return ResponseEntity.ok(exercise);
    }

    /**
     * DELETE /programming-exercises/:id : delete the "id" programmingExercise.
     *
     * @param exerciseId                   the id of the programmingExercise to delete
     * @param deleteStudentReposBuildPlans boolean which states whether the student repos and build plans should be deleted as well, this is true by default because for LocalVC
     *                                         and LocalCI, it does not make sense to keep these artifacts
     * @param deleteBaseReposBuildPlans    boolean which states whether the base repos and build plans should be deleted as well, this is true by default because for LocalVC and
     *                                         LocalCI, it does not make sense to keep these artifacts
     * @return the ResponseEntity with status 200 (OK) when programming exercise has been successfully deleted or with status 404 (Not Found)
     */
    @DeleteMapping("programming-exercises/{exerciseId}")
    @EnforceAtLeastInstructor
    @FeatureToggle(Feature.ProgrammingExercises)
    public ResponseEntity<Void> deleteProgrammingExercise(@PathVariable long exerciseId, @RequestParam(defaultValue = "true") boolean deleteStudentReposBuildPlans,
            @RequestParam(defaultValue = "true") boolean deleteBaseReposBuildPlans) {
        log.info("REST request to delete ProgrammingExercise : {}", exerciseId);
        var programmingExercise = programmingExerciseRepository.findByIdWithTemplateAndSolutionParticipationTeamAssignmentConfigCategoriesAndCompetenciesElseThrow(exerciseId);
        User user = userRepository.getUserWithGroupsAndAuthorities();
        authCheckService.checkHasAtLeastRoleForExerciseElseThrow(Role.INSTRUCTOR, programmingExercise, user);
        exerciseService.logDeletion(programmingExercise, programmingExercise.getCourseViaExerciseGroupOrCourseMember(), user);
        exerciseDeletionService.delete(exerciseId, deleteStudentReposBuildPlans, deleteBaseReposBuildPlans);
        return ResponseEntity.ok().headers(HeaderUtil.createEntityDeletionAlert(applicationName, true, ENTITY_NAME, programmingExercise.getTitle())).build();
    }

    /**
     * Combine all commits into one in the template repository of a given exercise.
     *
     * @param exerciseId of the exercise
     * @return the ResponseEntity with status
     *         200 (OK) if combine has been successfully executed
     *         403 (Forbidden) if the user is not admin and course instructor or
     *         500 (Internal Server Error)
     */
    @PutMapping(value = "programming-exercises/{exerciseId}/combine-template-commits", produces = MediaType.TEXT_PLAIN_VALUE)
    @EnforceAtLeastEditor
    @FeatureToggle(Feature.ProgrammingExercises)
    public ResponseEntity<Void> combineTemplateRepositoryCommits(@PathVariable long exerciseId) {
        log.debug("REST request to combine the commits of the template repository of ProgrammingExercise with id: {}", exerciseId);
        var programmingExercise = programmingExerciseRepository.findByIdWithTemplateAndSolutionParticipationTeamAssignmentConfigCategoriesElseThrow(exerciseId);
        authCheckService.checkHasAtLeastRoleForExerciseElseThrow(Role.EDITOR, programmingExercise, null);
        try {
            var exerciseRepoUri = programmingExercise.getVcsTemplateRepositoryUri();
            gitService.combineAllCommitsOfRepositoryIntoOne(exerciseRepoUri);
            return new ResponseEntity<>(HttpStatus.OK);
        }
        catch (IllegalStateException | GitAPIException ex) {
            return new ResponseEntity<>(HttpStatus.INTERNAL_SERVER_ERROR);
        }
    }

    /**
     * PUT /programming-exercises/{exerciseId}/generate-tests : Makes a call to StructureOracleGenerator to generate the structure oracle aka the test.json file
     *
     * @param exerciseId The ID of the programming exercise for which the structure oracle should get generated
     * @return The ResponseEntity with status 201 (Created) or with status 400 (Bad Request) if the parameters are invalid
     */
    @PutMapping(value = "programming-exercises/{exerciseId}/generate-tests", produces = MediaType.TEXT_PLAIN_VALUE)
    @EnforceAtLeastEditor
    @FeatureToggle(Feature.ProgrammingExercises)
    public ResponseEntity<String> generateStructureOracleForExercise(@PathVariable long exerciseId) {
        log.debug("REST request to generate the structure oracle for ProgrammingExercise with id: {}", exerciseId);
        var programmingExercise = programmingExerciseRepository.findByIdWithTemplateAndSolutionParticipationTeamAssignmentConfigCategoriesAndBuildConfigElseThrow(exerciseId);
        User user = userRepository.getUserWithGroupsAndAuthorities();
        authCheckService.checkHasAtLeastRoleForExerciseElseThrow(Role.EDITOR, programmingExercise, user);
        if (programmingExercise.getPackageName() == null || programmingExercise.getPackageName().length() < 3) {
            return ResponseEntity.badRequest().headers(HeaderUtil.createAlert(applicationName,
                    "This is a linked exercise and generating the structure oracle for this exercise is not possible.", "couldNotGenerateStructureOracle")).body(null);
        }

        var solutionRepoUri = programmingExercise.getVcsSolutionRepositoryUri();
        var exerciseRepoUri = programmingExercise.getVcsTemplateRepositoryUri();
        var testRepoUri = programmingExercise.getVcsTestRepositoryUri();

        try {
            String testsPath = Path.of("test", programmingExercise.getPackageFolderName()).toString();
            // Atm we only have one folder that can have structural tests, but this could change.
            testsPath = programmingExercise.getBuildConfig().hasSequentialTestRuns() ? Path.of("structural", testsPath).toString() : testsPath;
            boolean didGenerateOracle = programmingExerciseService.generateStructureOracleFile(solutionRepoUri, exerciseRepoUri, testRepoUri, testsPath, user);

            if (didGenerateOracle) {
                HttpHeaders responseHeaders = new HttpHeaders();
                responseHeaders.setContentType(MediaType.TEXT_PLAIN);
                return new ResponseEntity<>("Successfully generated the structure oracle for the exercise " + programmingExercise.getProjectName(), responseHeaders, HttpStatus.OK);
            }
            else {
                return ResponseEntity.badRequest().headers(
                        HeaderUtil.createAlert(applicationName, "Did not update the oracle because there have not been any changes to it.", "didNotGenerateStructureOracle"))
                        .body(null);
            }
        }
        catch (Exception e) {
            return ResponseEntity.badRequest()
                    .headers(HeaderUtil.createAlert(applicationName,
                            "An error occurred while generating the structure oracle for the exercise " + programmingExercise.getProjectName() + ": " + e,
                            "errorStructureOracleGeneration"))
                    .body(null);
        }
    }

    /**
     * GET /programming-exercises/:exerciseId/test-case-state : Returns a DTO that offers information on the test case state of the programming exercise.
     *
     * @param exerciseId the id of a ProgrammingExercise
     * @return the ResponseEntity with status 200 (OK) and ProgrammingExerciseTestCaseStateDTO. Returns 404 (notFound) if the exercise does not exist.
     */
    @GetMapping("programming-exercises/{exerciseId}/test-case-state")
    @EnforceAtLeastTutor
    public ResponseEntity<ProgrammingExerciseTestCaseStateDTO> hasAtLeastOneStudentResult(@PathVariable long exerciseId) {
        var programmingExercise = programmingExerciseRepository.findByIdWithTemplateAndSolutionParticipationTeamAssignmentConfigCategoriesElseThrow(exerciseId);
        authCheckService.checkHasAtLeastRoleForExerciseElseThrow(Role.TEACHING_ASSISTANT, programmingExercise, null);
        boolean hasAtLeastOneStudentResult = programmingExerciseService.hasAtLeastOneStudentResult(programmingExercise);
        boolean isReleased = programmingExercise.isReleased();
        ProgrammingExerciseTestCaseStateDTO testCaseDTO = new ProgrammingExerciseTestCaseStateDTO(isReleased, hasAtLeastOneStudentResult, programmingExercise.getTestCasesChanged(),
                programmingExercise.getBuildAndTestStudentSubmissionsAfterDueDate());
        return ResponseEntity.ok(testCaseDTO);
    }

    /**
     * Search for all programming exercises by id, title and course title. The result is pageable since there might be hundreds of exercises in the DB.
     *
     * @param search         The pageable search containing the page size, page number and query string
     * @param isCourseFilter Whether to search in the courses for exercises
     * @param isExamFilter   Whether to search in the groups for exercises
     * @return The desired page, sorted and matching the given query
     */
    @GetMapping("programming-exercises")
    @EnforceAtLeastEditor
    public ResponseEntity<SearchResultPageDTO<ProgrammingExercise>> getAllExercisesOnPage(SearchTermPageableSearchDTO<String> search,
            @RequestParam(defaultValue = "true") boolean isCourseFilter, @RequestParam(defaultValue = "true") boolean isExamFilter) {
        final var user = userRepository.getUserWithGroupsAndAuthorities();
        return ResponseEntity.ok(programmingExerciseService.getAllOnPageWithSize(search, isCourseFilter, isExamFilter, user));
    }

    /**
     * Search for programming exercises by id, title and course title. Only exercises with SCA enabled and the given programming language will be included.
     * The result is pageable since there might be hundreds of exercises in the DB.
     *
     * @param search              The pageable search containing the page size, page number and query string
     * @param isCourseFilter      Whether to search in the courses for exercises
     * @param isExamFilter        Whether to search in the groups for exercises
     * @param programmingLanguage Filters for only exercises with this language
     * @return The desired page, sorted and matching the given query
     */
    @GetMapping("programming-exercises/with-sca")
    @EnforceAtLeastEditor
    public ResponseEntity<SearchResultPageDTO<ProgrammingExercise>> getAllExercisesWithSCAOnPage(SearchTermPageableSearchDTO<String> search,
            @RequestParam(defaultValue = "true") boolean isCourseFilter, @RequestParam(defaultValue = "true") boolean isExamFilter,
            @RequestParam ProgrammingLanguage programmingLanguage) {
        User user = userRepository.getUserWithGroupsAndAuthorities();
        return ResponseEntity.ok(programmingExerciseService.getAllWithSCAOnPageWithSize(search, isCourseFilter, isExamFilter, programmingLanguage, user));
    }

    /**
     * Returns a list of auxiliary repositories for a given programming exercise.
     *
     * @param exerciseId of the exercise
     * @return the ResponseEntity with status 200 (OK) and the list of auxiliary repositories for the
     *         given programming exercise. 404 when the programming exercise was not found.
     */
    @GetMapping("programming-exercises/{exerciseId}/auxiliary-repository")
    @EnforceAtLeastTutor
    public ResponseEntity<List<AuxiliaryRepository>> getAuxiliaryRepositories(@PathVariable Long exerciseId) {
        ProgrammingExercise exercise = programmingExerciseRepository.findByIdWithAuxiliaryRepositoriesElseThrow(exerciseId);
        authCheckService.checkHasAtLeastRoleForExerciseElseThrow(Role.TEACHING_ASSISTANT, exercise, null);
        return ResponseEntity.ok(exercise.getAuxiliaryRepositories());
    }

    /**
     * Reset a programming exercise by performing a set of operations as specified in the
     * ProgrammingExerciseResetOptionsDTO for an exercise given an exerciseId.
     * <p>
     * The available operations include:
     * 1. deleteBuildPlans: Deleting all student build plans (except BASE/SOLUTION).
     * 2. deleteRepositories: Deleting all student repositories (requires: 1. deleteBuildPlans == true).
     * 3. deleteParticipationsSubmissionsAndResults: Deleting all participations, submissions, and results.
     * 4. recreateBuildPlans: Deleting and recreating the BASE and SOLUTION build plans (for LocalCI / Aeolus, this will reset the customized build plans).
     *
     * @param exerciseId                         - Id of the programming exercise to reset.
     * @param programmingExerciseResetOptionsDTO - Data Transfer Object specifying which operations to perform during the exercise reset.
     * @return ResponseEntity<Void> - The ResponseEntity with status 200 (OK) if the reset was successful.
     */
    @PutMapping("programming-exercises/{exerciseId}/reset")
    @EnforceAtLeastEditor
    @FeatureToggle(Feature.ProgrammingExercises)
    public ResponseEntity<Void> reset(@PathVariable Long exerciseId, @RequestBody ProgrammingExerciseResetOptionsDTO programmingExerciseResetOptionsDTO)
            throws JsonProcessingException {
        log.debug("REST request to reset programming exercise {} with options {}", exerciseId, programmingExerciseResetOptionsDTO);
        var programmingExercise = programmingExerciseRepository.findWithTemplateAndSolutionParticipationAndAuxiliaryRepositoriesAndBuildConfigElseThrow(exerciseId);
        final var user = userRepository.getUserWithGroupsAndAuthorities();

        if (programmingExerciseResetOptionsDTO.recreateBuildPlans()) {
            authCheckService.checkHasAtLeastRoleForExerciseElseThrow(Role.EDITOR, programmingExercise, user);
            continuousIntegrationService.orElseThrow().recreateBuildPlansForExercise(programmingExercise);
        }

        if (programmingExerciseResetOptionsDTO.deleteParticipationsSubmissionsAndResults()) {
            authCheckService.checkHasAtLeastRoleForExerciseElseThrow(Role.INSTRUCTOR, programmingExercise, user);
            exerciseDeletionService.reset(programmingExercise);
        }

        if (programmingExerciseResetOptionsDTO.deleteBuildPlans()) {
            authCheckService.checkHasAtLeastRoleForExerciseElseThrow(Role.INSTRUCTOR, programmingExercise, user);
            boolean deleteRepositories = programmingExerciseResetOptionsDTO.deleteRepositories();
            exerciseDeletionService.cleanup(exerciseId, deleteRepositories);
        }

        return ResponseEntity.ok().build();
    }

    /**
     * PUT /programming-exercises/{exerciseId}/re-evaluate : Re-evaluates and updates an existing ProgrammingExercise.
     *
     * @param exerciseId                                  of the exercise
     * @param programmingExercise                         the ProgrammingExercise to re-evaluate and update
     * @param deleteFeedbackAfterGradingInstructionUpdate boolean flag that indicates whether the associated feedback should be deleted or not
     * @return the ResponseEntity with status 200 (OK) and with body the updated ProgrammingExercise, or with status 400 (Bad Request) if the ProgrammingExercise is not valid,
     *         or with status 409 (Conflict) if given exerciseId is not same as in the object of the request body, or with status 500 (Internal Server Error) if the
     *         ProgrammingExercise
     *         couldn't be updated
     */
    @PutMapping("programming-exercises/{exerciseId}/re-evaluate")
    @EnforceAtLeastEditor
    @FeatureToggle(Feature.ProgrammingExercises)
    public ResponseEntity<ProgrammingExercise> reEvaluateAndUpdateProgrammingExercise(@PathVariable long exerciseId, @RequestBody ProgrammingExercise programmingExercise,
            @RequestParam(value = "deleteFeedback", required = false) Boolean deleteFeedbackAfterGradingInstructionUpdate) throws JsonProcessingException {
        log.debug("REST request to re-evaluate ProgrammingExercise : {}", programmingExercise);
        // check that the exercise exists for given id
        programmingExerciseRepository.findByIdElseThrow(exerciseId);
        authCheckService.checkGivenExerciseIdSameForExerciseInRequestBodyElseThrow(exerciseId, programmingExercise);

        // fetch course from database to make sure client didn't change groups
        var user = userRepository.getUserWithGroupsAndAuthorities();
        Course course = courseService.retrieveCourseOverExerciseGroupOrCourseId(programmingExercise);
        authCheckService.checkHasAtLeastRoleInCourseElseThrow(Role.EDITOR, course, user);

        exerciseService.reEvaluateExercise(programmingExercise, deleteFeedbackAfterGradingInstructionUpdate);
        return updateProgrammingExercise(programmingExercise, null);
    }

    /**
     * DELETE programming-exercises/:exerciseId/tasks : Delete all tasks and solution entries for an existing ProgrammingExercise.
     * Note: This endpoint exists only for testing purposes and will be removed at a later stage of the development of HESTIA
     * (automatic generation of code hints for programming exercises in Java).
     *
     * @param exerciseId of the exercise
     * @return the {@link ResponseEntity} with status {@code 204},
     *         or with status {@code 400 (Bad Request) if the exerciseId is not valid}.
     */
    @DeleteMapping("programming-exercises/{exerciseId}/tasks")
    @EnforceAtLeastEditor
    @FeatureToggle(Feature.ProgrammingExercises)
    public ResponseEntity<Void> deleteTaskWithSolutionEntries(@PathVariable Long exerciseId) {
        log.debug("REST request to delete ProgrammingExerciseTasks with ProgrammingExerciseSolutionEntries for ProgrammingExercise with id : {}", exerciseId);
        ProgrammingExercise exercise = programmingExerciseRepository.findByIdElseThrow(exerciseId);
        authCheckService.checkHasAtLeastRoleForExerciseElseThrow(Role.EDITOR, exercise, null);

        programmingExerciseService.deleteTasksWithSolutionEntries(exercise.getId());
        return ResponseEntity.noContent().build();
    }

    /**
     * GET programming-exercises/:exerciseId/solution-files-content
     * <p>
     * Returns the solution repository files with content for a given programming exercise.
     * Note: This endpoint redirects the request to the ProgrammingExerciseParticipationService. This is required if
     * the solution participation id is not known for the client.
     *
     * @param exerciseId the exercise for which the solution repository files should be retrieved
     * @return a redirect to the endpoint returning the files with content
     */
    @GetMapping("programming-exercises/{exerciseId}/solution-files-content")
    @EnforceAtLeastTutor
    @FeatureToggle(Feature.ProgrammingExercises)
    public ModelAndView redirectGetSolutionRepositoryFiles(@PathVariable Long exerciseId) {
        log.debug("REST request to get latest Solution Repository Files for ProgrammingExercise with id : {}", exerciseId);
        ProgrammingExercise exercise = programmingExerciseRepository.findByIdElseThrow(exerciseId);
        authCheckService.checkHasAtLeastRoleForExerciseElseThrow(Role.TEACHING_ASSISTANT, exercise, null);

        var participation = solutionProgrammingExerciseParticipationRepository.findByProgrammingExerciseIdElseThrow(exerciseId);

        // TODO: We want to get rid of ModelAndView and use ResponseEntity instead. Define an appropriate service method and then call it here and in the referenced endpoint.
        return new ModelAndView("forward:/api/repository/" + participation.getId() + "/files-content");
    }

    /**
     * GET programming-exercises/:exerciseId/template-files-content
     * <p>
     * Returns the template repository files with content for a given programming exercise.
     * Note: This endpoint redirects the request to the ProgrammingExerciseParticipationService. This is required if
     * the template participation id is not known for the client.
     *
     * @param exerciseId the exercise for which the template repository files should be retrieved
     * @return a redirect to the endpoint returning the files with content
     */
    @GetMapping("programming-exercises/{exerciseId}/template-files-content")
    @EnforceAtLeastTutor
    @FeatureToggle(Feature.ProgrammingExercises)
    public ModelAndView redirectGetTemplateRepositoryFiles(@PathVariable Long exerciseId) {
        log.debug("REST request to get latest Template Repository Files for ProgrammingExercise with id : {}", exerciseId);
        ProgrammingExercise exercise = programmingExerciseRepository.findByIdElseThrow(exerciseId);
        authCheckService.checkHasAtLeastRoleForExerciseElseThrow(Role.TEACHING_ASSISTANT, exercise, null);

        var participation = templateProgrammingExerciseParticipationRepository.findByProgrammingExerciseIdElseThrow(exerciseId);

        // TODO: We want to get rid of ModelAndView and use ResponseEntity instead. Define an appropriate service method and then call it here and in the referenced endpoint.
        return new ModelAndView("forward:/api/repository/" + participation.getId() + "/files-content");
    }

    /**
     * GET programming-exercises/:exerciseId/solution-file-names
     * <p>
     * Returns the solution repository file names for a given programming exercise.
     * Note: This endpoint redirects the request to the ProgrammingExerciseParticipationService. This is required if
     * the solution participation id is not known for the client.
     *
     * @param exerciseId the exercise for which the solution repository files should be retrieved
     * @return a redirect to the endpoint returning the files with content
     */
    @GetMapping("programming-exercises/{exerciseId}/file-names")
    @EnforceAtLeastTutor
    @FeatureToggle(Feature.ProgrammingExercises)
    public ModelAndView redirectGetSolutionRepositoryFilesWithoutContent(@PathVariable Long exerciseId) {
        log.debug("REST request to get latest solution repository file names for ProgrammingExercise with id : {}", exerciseId);
        ProgrammingExercise exercise = programmingExerciseRepository.findByIdElseThrow(exerciseId);
        authCheckService.checkHasAtLeastRoleForExerciseElseThrow(Role.TEACHING_ASSISTANT, exercise, null);

        var participation = solutionProgrammingExerciseParticipationRepository.findByProgrammingExerciseIdElseThrow(exerciseId);

        // TODO: We want to get rid of ModelAndView and use ResponseEntity instead. Define an appropriate service method and then call it here and in the referenced endpoint.
        return new ModelAndView("forward:/api/repository/" + participation.getId() + "/file-names");
    }

    /**
     * GET programming-exercises/:exerciseId/build-log-statistics
     * <p>
     * Returns the averaged build log statistics for a given programming exercise.
     *
     * @param exerciseId the exercise for which the build log statistics should be retrieved
     * @return a DTO containing the average build log statistics
     */
    @GetMapping("programming-exercises/{exerciseId}/build-log-statistics")
    @EnforceAtLeastEditor
    @FeatureToggle(Feature.ProgrammingExercises)
    public ResponseEntity<BuildLogStatisticsDTO> getBuildLogStatistics(@PathVariable Long exerciseId) {
        log.debug("REST request to get build log statistics for ProgrammingExercise with id : {}", exerciseId);
        ProgrammingExercise programmingExercise = programmingExerciseRepository.findWithTemplateAndSolutionParticipationById(exerciseId).orElseThrow();
        authCheckService.checkHasAtLeastRoleForExerciseElseThrow(Role.EDITOR, programmingExercise, null);

        var buildLogStatistics = buildLogStatisticsEntryRepository.findAverageBuildLogStatistics(programmingExercise);
        return ResponseEntity.ok(buildLogStatistics);
    }

    /**
     * GET programming-exercises/repository-checkout-directories
     *
     * @param programmingLanguage for which the checkout directories should be retrieved
     * @param checkoutSolution    whether the checkout solution repository shall be checked out during the template and submission build plan,
     *                                if not supplied set to true as default
     * @return a DTO containing the checkout directories for the exercise, solution, and tests repository
     *         for the requested programming language for the submission and solution build.
     */
    @GetMapping("programming-exercises/repository-checkout-directories")
    @EnforceAtLeastEditor
    @FeatureToggle(Feature.ProgrammingExercises)
    public ResponseEntity<CheckoutDirectoriesDTO> getRepositoryCheckoutDirectories(@RequestParam(value = "programmingLanguage") ProgrammingLanguage programmingLanguage,
            @RequestParam(value = "checkoutSolution", defaultValue = "true") boolean checkoutSolution) {
        log.debug("REST request to get checkout directories for programming language: {}", programmingLanguage);

        CheckoutDirectoriesDTO repositoriesCheckoutDirectoryDTO = continuousIntegrationService.orElseThrow().getCheckoutDirectories(programmingLanguage, checkoutSolution);
        return ResponseEntity.ok(repositoriesCheckoutDirectoryDTO);
    }
}<|MERGE_RESOLUTION|>--- conflicted
+++ resolved
@@ -584,15 +584,10 @@
     @EnforceAtLeastStudent
     @AllowedTools(ToolTokenType.SCORPIO)
     public ResponseEntity<ProgrammingExercise> getExerciseByProjectKey(@PathVariable String projectKey) {
-<<<<<<< HEAD
-        final ProgrammingExercise exercise = programmingExerciseRepository.findOneByProjectKeyOrThrow(projectKey, false);
-        authCheckService.checkIsAtLeastRoleInExerciseElseThrow(Role.STUDENT, exercise.getId());
-=======
         User user = userRepository.getUserWithGroupsAndAuthorities();
 
         final ProgrammingExercise exercise = programmingExerciseRepository.findWithStudentParticipationLatestResultFeedbackTestCasesByProjectKey(user.getId(), projectKey)
                 .orElseThrow(() -> new EntityNotFoundException("ProgrammingExercise", projectKey));
->>>>>>> cc951001
 
         return ResponseEntity.ok(exercise);
     }
