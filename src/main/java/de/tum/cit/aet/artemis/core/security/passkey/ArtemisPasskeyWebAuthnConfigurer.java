--- conflicted
+++ resolved
@@ -72,11 +72,9 @@
 
     private final GlobalNotificationSettingRepository globalNotificationSettingRepository;
 
-<<<<<<< HEAD
     private final RateLimitService rateLimitService;
-=======
+
     private final PasskeyCredentialsRepository passkeyCredentialsRepository;
->>>>>>> 466bb2cb
 
     @Value("${" + Constants.PASSKEY_ENABLED_PROPERTY_NAME + ":false}")
     private boolean passkeyEnabled;
@@ -101,12 +99,8 @@
             PublicKeyCredentialCreationOptionsRepository publicKeyCredentialCreationOptionsRepository,
             PublicKeyCredentialRequestOptionsRepository publicKeyCredentialRequestOptionsRepository, AndroidFingerprintService androidFingerprintService,
             MailSendingService mailSendingService, ArtemisSuccessfulLoginService artemisSuccessfulLoginService,
-<<<<<<< HEAD
-            GlobalNotificationSettingRepository globalNotificationSettingRepository, RateLimitService rateLimitService) {
-=======
-            GlobalNotificationSettingRepository globalNotificationSettingRepository,
+            GlobalNotificationSettingRepository globalNotificationSettingRepository, RateLimitService rateLimitService,
             de.tum.cit.aet.artemis.core.repository.PasskeyCredentialsRepository passkeyCredentialsRepository) {
->>>>>>> 466bb2cb
         this.auditEventRepository = auditEventRepository;
         this.converter = converter;
         this.jwtCookieService = jwtCookieService;
@@ -119,11 +113,8 @@
         this.mailSendingService = mailSendingService;
         this.artemisSuccessfulLoginService = artemisSuccessfulLoginService;
         this.globalNotificationSettingRepository = globalNotificationSettingRepository;
-<<<<<<< HEAD
         this.rateLimitService = rateLimitService;
-=======
         this.passkeyCredentialsRepository = passkeyCredentialsRepository;
->>>>>>> 466bb2cb
     }
 
     /**
@@ -188,11 +179,7 @@
 
         WebAuthnConfigurer<HttpSecurity> webAuthnConfigurer = new ArtemisWebAuthnConfigurer<>(auditEventRepository, converter, jwtCookieService, userRepository,
                 publicKeyCredentialUserEntityRepository, userCredentialRepository, publicKeyCredentialCreationOptionsRepository, publicKeyCredentialRequestOptionsRepository,
-<<<<<<< HEAD
-                mailSendingService, artemisSuccessfulLoginService, globalNotificationSettingRepository, rateLimitService);
-=======
-                mailSendingService, artemisSuccessfulLoginService, globalNotificationSettingRepository, passkeyCredentialsRepository);
->>>>>>> 466bb2cb
+                mailSendingService, artemisSuccessfulLoginService, globalNotificationSettingRepository, rateLimitService, passkeyCredentialsRepository);
 
         http.with(webAuthnConfigurer, configurer -> {
             configurer.allowedOrigins(allowedOrigins).rpId(relyingPartyId).rpName(relyingPartyName);
