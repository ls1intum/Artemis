--- conflicted
+++ resolved
@@ -280,12 +280,7 @@
      * @return the ResponseEntity with status 200 (OK)
      */
     @DeleteMapping("users")
-<<<<<<< HEAD
-    @EnforceAdmin
     public ResponseEntity<List<String>> deleteUsers(@RequestBody List<String> logins) {
-=======
-    public ResponseEntity<List<String>> deleteUsers(@RequestParam(name = "login") List<String> logins) {
->>>>>>> 753f4978
         log.debug("REST request to delete {} users", logins.size());
         List<String> deletedUsers = Collections.synchronizedList(new java.util.ArrayList<>());
 
