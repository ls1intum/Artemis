package de.tum.cit.aet.artemis.core.config;

import static de.tum.cit.aet.artemis.core.config.Constants.PROFILE_CORE;
import static tech.jhipster.config.JHipsterConstants.SPRING_PROFILE_NO_LIQUIBASE;
import static tech.jhipster.config.JHipsterConstants.SPRING_PROFILE_TEST;

import java.sql.SQLException;
import java.util.Optional;

import javax.sql.DataSource;

import org.slf4j.Logger;
import org.slf4j.LoggerFactory;
import org.springframework.beans.factory.ObjectProvider;
import org.springframework.boot.autoconfigure.jdbc.DataSourceProperties;
import org.springframework.boot.autoconfigure.liquibase.LiquibaseDataSource;
import org.springframework.boot.autoconfigure.liquibase.LiquibaseProperties;
import org.springframework.boot.context.event.ApplicationReadyEvent;
import org.springframework.boot.info.BuildProperties;
import org.springframework.context.annotation.Bean;
import org.springframework.context.annotation.Configuration;
import org.springframework.context.annotation.Lazy;
import org.springframework.context.annotation.Profile;
import org.springframework.context.event.EventListener;
import org.springframework.core.env.Environment;
import org.springframework.core.env.Profiles;

import de.tum.cit.aet.artemis.core.config.migration.DatabaseMigration;
import de.tum.cit.aet.helios.HeliosClient;
import liquibase.Scope;
import liquibase.SingletonScopeManager;
import liquibase.integration.spring.SpringLiquibase;
import tech.jhipster.config.JHipsterConstants;
import tech.jhipster.config.liquibase.SpringLiquibaseUtil;

@Profile(PROFILE_CORE)
@Configuration
@Lazy
public class LiquibaseConfiguration {

    private static final Logger log = LoggerFactory.getLogger(LiquibaseConfiguration.class);

    private final Environment env;

    private final BuildProperties buildProperties;

    private final Optional<HeliosClient> optionalHeliosClient;

    private DataSource dataSource;

    private DatabaseMigration databaseMigration;

    private String currentVersionString;

    public LiquibaseConfiguration(Environment env, BuildProperties buildProperties, Optional<HeliosClient> optionalHeliosClient) {
        this.env = env;
        this.buildProperties = buildProperties;
        this.optionalHeliosClient = optionalHeliosClient;
    }

    /**
     * reads properties and configures liquibase
     *
     * @param liquibaseDataSource      the liquibase sql data source
     * @param liquibaseProperties      the liquibase properties
     * @param dataSourceObjectProvider the sql data source
     * @param dataSourceProperties     data source properties
     * @return the configured spring liquibase object
     */
    @Bean
    public SpringLiquibase liquibase(@LiquibaseDataSource ObjectProvider<DataSource> liquibaseDataSource, LiquibaseProperties liquibaseProperties,
            ObjectProvider<DataSource> dataSourceObjectProvider, DataSourceProperties dataSourceProperties) {

        this.dataSource = dataSourceObjectProvider.getIfUnique();
        this.currentVersionString = buildProperties.getVersion();

<<<<<<< HEAD
        if (!env.acceptsProfiles(Profiles.of(SPRING_PROFILE_TEST)) && !env.acceptsProfiles(Profiles.of(JHipsterConstants.SPRING_PROFILE_NO_LIQUIBASE))) {
            this.databaseMigration = new DatabaseMigration(currentVersionString, dataSource);
=======
        if (!env.acceptsProfiles(Profiles.of(SPRING_PROFILE_TEST))) {
            this.databaseMigration = new DatabaseMigration(currentVersionString, dataSource, optionalHeliosClient);
>>>>>>> 895f3b9b
            databaseMigration.checkMigrationPath();
        }

        SpringLiquibase liquibase = SpringLiquibaseUtil.createSpringLiquibase(liquibaseDataSource.getIfAvailable(), liquibaseProperties, dataSource, dataSourceProperties);
        Scope.setScopeManager(new SingletonScopeManager());
        liquibase.setChangeLog("classpath:config/liquibase/master.xml");
        liquibase.setContexts(liquibaseProperties.getContexts() != null ? liquibaseProperties.getContexts().getFirst() : null);
        liquibase.setDefaultSchema(liquibaseProperties.getDefaultSchema());
        liquibase.setLiquibaseSchema(liquibaseProperties.getLiquibaseSchema());
        liquibase.setLiquibaseTablespace(liquibaseProperties.getLiquibaseTablespace());
        liquibase.setDatabaseChangeLogLockTable(liquibaseProperties.getDatabaseChangeLogLockTable());
        liquibase.setDatabaseChangeLogTable(liquibaseProperties.getDatabaseChangeLogTable());
        liquibase.setDropFirst(liquibaseProperties.isDropFirst());
        liquibase.setLabelFilter(liquibaseProperties.getLabelFilter() != null ? liquibaseProperties.getLabelFilter().getFirst() : null);
        liquibase.setChangeLogParameters(liquibaseProperties.getParameters());
        liquibase.setRollbackFile(liquibaseProperties.getRollbackFile());
        liquibase.setTestRollbackOnUpdate(liquibaseProperties.isTestRollbackOnUpdate());
        if (env.acceptsProfiles(Profiles.of(JHipsterConstants.SPRING_PROFILE_NO_LIQUIBASE))) {
            liquibase.setShouldRun(false);
            log.info("Liquibase is disabled");
        }
        else {
            liquibase.setShouldRun(liquibaseProperties.isEnabled());
            log.info("Liquibase is enabled");
        }
        return liquibase;
    }

    /**
     * Stores the current version of the application in the database. This method is triggered
     * after the application is fully started, as indicated by the {@link ApplicationReadyEvent}.
     * It checks if the application is running under the test profile to avoid updating the version
     * in test environments. If not in a test environment, it either inserts the current version into
     * the database if it's the first run, or updates the existing version entry otherwise.
     * <p>
     * This operation ensures that the application's version is tracked in the database, allowing
     * for future reference and potential migration checks.
     *
     * @param event The {@link ApplicationReadyEvent} containing the application context, used to retrieve
     *                  the environment and determine if the application is running with specific profiles.
     */
    @EventListener
    public void storeCurrentVersionToDatabase(ApplicationReadyEvent event) {
        if (env.acceptsProfiles(Profiles.of(SPRING_PROFILE_TEST)) || env.acceptsProfiles(Profiles.of(SPRING_PROFILE_NO_LIQUIBASE))) {
            return; // Do not perform any operations if the application is running in the test or no-liquibase profile.
        }

        String sqlStatement = this.databaseMigration.getPreviousVersionString() == null ? "INSERT INTO artemis_version (latest_version) VALUES(?);"
                : "UPDATE artemis_version SET latest_version = ?;";

        try (var connection = dataSource.getConnection(); var preparedStatement = connection.prepareStatement(sqlStatement)) {
            preparedStatement.setString(1, currentVersionString);

            // Logging the action based on whether it's an insert or an update.
            if (this.databaseMigration.getPreviousVersionString() == null) {
                log.info("Inserting latest version {} into database", currentVersionString);
            }
            else {
                log.info("Updating latest version to {} in database", currentVersionString);
            }

            preparedStatement.executeUpdate();
            connection.commit(); // Ensure the transaction is committed.
            optionalHeliosClient.ifPresent(HeliosClient::pushDbMigrationFinished);
        }
        catch (SQLException e) {
            log.error("Failed to store the current version to the database", e);
            optionalHeliosClient.ifPresent(HeliosClient::pushDbMigrationFailed);
            throw new RuntimeException("Error updating the application version in the database", e);
        }
    }

}<|MERGE_RESOLUTION|>--- conflicted
+++ resolved
@@ -74,13 +74,8 @@
         this.dataSource = dataSourceObjectProvider.getIfUnique();
         this.currentVersionString = buildProperties.getVersion();
 
-<<<<<<< HEAD
         if (!env.acceptsProfiles(Profiles.of(SPRING_PROFILE_TEST)) && !env.acceptsProfiles(Profiles.of(JHipsterConstants.SPRING_PROFILE_NO_LIQUIBASE))) {
-            this.databaseMigration = new DatabaseMigration(currentVersionString, dataSource);
-=======
-        if (!env.acceptsProfiles(Profiles.of(SPRING_PROFILE_TEST))) {
             this.databaseMigration = new DatabaseMigration(currentVersionString, dataSource, optionalHeliosClient);
->>>>>>> 895f3b9b
             databaseMigration.checkMigrationPath();
         }
 
