package de.tum.cit.aet.artemis.lecture.service;

import static de.tum.cit.aet.artemis.core.config.Constants.PROFILE_CORE;

import java.awt.image.BufferedImage;
import java.io.ByteArrayOutputStream;
import java.io.File;
import java.io.IOException;
import java.net.URI;
import java.nio.file.Path;
import java.time.ZonedDateTime;
import java.util.List;
import java.util.Map;
import java.util.Objects;
import java.util.Optional;
import java.util.Set;
import java.util.stream.Collectors;

import javax.imageio.ImageIO;

import org.apache.commons.io.FilenameUtils;
import org.apache.pdfbox.Loader;
import org.apache.pdfbox.pdmodel.PDDocument;
import org.apache.pdfbox.rendering.ImageType;
import org.apache.pdfbox.rendering.PDFRenderer;
import org.slf4j.Logger;
import org.slf4j.LoggerFactory;
import org.springframework.context.annotation.Profile;
import org.springframework.scheduling.annotation.Async;
import org.springframework.stereotype.Service;
import org.springframework.web.multipart.MultipartFile;

import com.fasterxml.jackson.core.type.TypeReference;
import com.fasterxml.jackson.databind.ObjectMapper;

import de.tum.cit.aet.artemis.core.FilePathType;
import de.tum.cit.aet.artemis.core.exception.InternalServerErrorException;
import de.tum.cit.aet.artemis.core.service.FilePathService;
import de.tum.cit.aet.artemis.core.service.FileService;
import de.tum.cit.aet.artemis.exercise.domain.Exercise;
import de.tum.cit.aet.artemis.exercise.repository.ExerciseRepository;
import de.tum.cit.aet.artemis.lecture.domain.AttachmentVideoUnit;
import de.tum.cit.aet.artemis.lecture.domain.HiddenPageInfo;
import de.tum.cit.aet.artemis.lecture.domain.HiddenPagesData;
import de.tum.cit.aet.artemis.lecture.domain.Slide;
import de.tum.cit.aet.artemis.lecture.repository.SlideRepository;

/**
 * Service Implementation for managing the split of AttachmentVideoUnit into single slides and save them as PNG.
 */
@Profile(PROFILE_CORE)
@Service
public class SlideSplitterService {

    private static final Logger log = LoggerFactory.getLogger(SlideSplitterService.class);

    private final FileService fileService;

    private final SlideRepository slideRepository;

    private final SlideUnhideService slideUnhideService;

    private final ExerciseRepository exerciseRepository;

    public SlideSplitterService(FileService fileService, SlideRepository slideRepository, SlideUnhideService slideUnhideService, ExerciseRepository exerciseRepository) {
        this.fileService = fileService;
        this.slideRepository = slideRepository;
        this.slideUnhideService = slideUnhideService;
        this.exerciseRepository = exerciseRepository;
    }

    /**
     * Splits an Attachment Unit file into single slides and saves them as PNG files asynchronously.
     *
     * @param attachmentVideoUnit The attachment unit to which the slides belong.
     */
    @Async
<<<<<<< HEAD
    public void splitAttachmentVideoUnitIntoSingleSlides(AttachmentVideoUnit attachmentVideoUnit) {
        Path attachmentPath = FilePathService.actualPathForPublicPath(URI.create(attachmentVideoUnit.getAttachment().getLink()));
=======
    public void splitAttachmentUnitIntoSingleSlides(AttachmentUnit attachmentUnit) {
        Path attachmentPath = FilePathService.fileSystemPathForExternalUri(URI.create(attachmentUnit.getAttachment().getLink()), FilePathType.ATTACHMENT_UNIT);
>>>>>>> 66c08d5d
        File file = attachmentPath.toFile();
        try (PDDocument document = Loader.loadPDF(file)) {
            String pdfFilename = file.getName();
            splitAttachmentVideoUnitIntoSingleSlides(document, attachmentVideoUnit, pdfFilename);
        }
        catch (IOException e) {
            log.error("Error while splitting Attachment Unit {} into single slides", attachmentVideoUnit.getId(), e);
            throw new InternalServerErrorException("Could not split Attachment Unit into single slides: " + e.getMessage());
        }
    }

    /**
     * Splits an Attachment Unit file into single slides and saves them as PNG files asynchronously.
     *
     * @param attachmentVideoUnit The attachment unit to which the slides belong.
     * @param hiddenPages         The hidden pages of the attachment unit.
     * @param pageOrder           The page order of the attachment unit.
     */
    @Async
<<<<<<< HEAD
    public void splitAttachmentVideoUnitIntoSingleSlides(AttachmentVideoUnit attachmentVideoUnit, String hiddenPages, String pageOrder) {
        Path attachmentPath = FilePathService.actualPathForPublicPath(URI.create(attachmentVideoUnit.getAttachment().getLink()));
=======
    public void splitAttachmentUnitIntoSingleSlides(AttachmentUnit attachmentUnit, String hiddenPages, String pageOrder) {
        Path attachmentPath = FilePathService.fileSystemPathForExternalUri(URI.create(attachmentUnit.getAttachment().getLink()), FilePathType.ATTACHMENT_UNIT);
>>>>>>> 66c08d5d
        File file = attachmentPath.toFile();
        try (PDDocument document = Loader.loadPDF(file)) {
            String pdfFilename = file.getName();
            splitAttachmentUnitIntoSingleSlides(document, attachmentVideoUnit, pdfFilename, hiddenPages, pageOrder);
        }
        catch (IOException e) {
            log.error("Error while splitting Attachment Unit {} into single slides", attachmentVideoUnit.getId(), e);
            throw new InternalServerErrorException("Could not split Attachment Unit into single slides: " + e.getMessage());
        }
    }

    /**
     * Splits an Attachment Unit file into single slides and saves them as PNG files.
     * Only creates new slides; never updates existing ones to keep slide referencing.
     *
     * @param attachmentVideoUnit The attachment unit to which the slides belong.
     * @param document            The PDF document that is already loaded.
     * @param pdfFilename         The name of the PDF file.
     */
    public void splitAttachmentVideoUnitIntoSingleSlides(PDDocument document, AttachmentVideoUnit attachmentVideoUnit, String pdfFilename) {
        log.debug("Splitting Attachment Unit file {} into single slides", attachmentVideoUnit.getAttachment().getName());
        try {
            String fileNameWithOutExt = FilenameUtils.removeExtension(pdfFilename);
            int numPages = document.getNumberOfPages();
            PDFRenderer pdfRenderer = new PDFRenderer(document);

            for (int page = 0; page < numPages; page++) {
                BufferedImage bufferedImage = pdfRenderer.renderImageWithDPI(page, 72, ImageType.RGB);
                byte[] imageInByte = bufferedImageToByteArray(bufferedImage, "png");
                int slideNumber = page + 1;
                String filename = fileNameWithOutExt + "_" + attachmentVideoUnit.getId() + "_Slide_" + slideNumber + ".png";
                MultipartFile slideFile = fileService.convertByteArrayToMultipart(filename, ".png", imageInByte);
<<<<<<< HEAD
                Path savePath = fileService.saveFile(slideFile, FilePathService.getAttachmentVideoUnitFilePath().resolve(attachmentVideoUnit.getId().toString()).resolve("slide")
=======
                Path savePath = fileService.saveFile(slideFile, FilePathService.getAttachmentUnitFileSystemPath().resolve(attachmentUnit.getId().toString()).resolve("slide")
>>>>>>> 66c08d5d
                        .resolve(String.valueOf(slideNumber)).resolve(filename));

                Slide slideEntity = new Slide();
                slideEntity.setSlideImagePath(FilePathService.externalUriForFileSystemPath(savePath, FilePathType.SLIDE, (long) slideNumber).toString());
                slideEntity.setSlideNumber(slideNumber);
                slideEntity.setAttachmentVideoUnit(attachmentVideoUnit);
                slideRepository.save(slideEntity);
            }
        }
        catch (IOException e) {
            log.error("Error while splitting Attachment Unit {} into single slides", attachmentVideoUnit.getId(), e);
            throw new InternalServerErrorException("Could not split Attachment Unit into single slides: " + e.getMessage());
        }
    }

    /**
     * Splits an Attachment Unit file into single slides and saves them as PNG files or updates existing slides.
     *
     * @param attachmentUnit The attachment unit to which the slides belong.
     * @param document       The PDF document that is already loaded.
     * @param pdfFilename    The name of the PDF file.
     * @param hiddenPages    The hidden pages information.
     * @param pageOrder      The order of pages in the PDF.
     */
    public void splitAttachmentUnitIntoSingleSlides(PDDocument document, AttachmentVideoUnit attachmentVideoUnit, String pdfFilename, String hiddenPages, String pageOrder) {
        log.debug("Processing slides for Attachment Unit with hidden pages {}", attachmentVideoUnit.getAttachment().getName());

        try {
            // Parse the page order and hidden pages information
            List<Map<String, Object>> pageOrderList = parsePageOrder(pageOrder);
            HiddenPagesData hiddenPagesData = HiddenPagesData.fromJson(hiddenPages);

            // Retrieve existing slides
            List<Slide> existingSlides = slideRepository.findAllByAttachmentVideoUnitId(attachmentVideoUnit.getId());
            Map<String, Slide> existingSlidesMap = existingSlides.stream().collect(Collectors.toMap(slide -> String.valueOf(slide.getId()), slide -> slide));

            // Initialize PDF renderer and filename
            PDFRenderer pdfRenderer = new PDFRenderer(document);
            String fileNameWithOutExt = FilenameUtils.removeExtension(pdfFilename);

            // Process each slide in the page order
            for (Map<String, Object> page : pageOrderList) {
                processSlide(page, attachmentVideoUnit, existingSlidesMap, hiddenPagesData, pdfRenderer, fileNameWithOutExt, document.getNumberOfPages());
            }

            // Clean up slides that are no longer in the page order
            cleanupRemovedSlides(pageOrderList, existingSlides);
        }
        catch (IOException e) {
            log.error("Error while splitting Attachment Unit {} into single slides", attachmentVideoUnit.getId(), e);
            throw new InternalServerErrorException("Could not split Attachment Unit into single slides: " + e.getMessage());
        }
    }

    /**
     * Process a single slide in the page order.
     */
    private void processSlide(Map<String, Object> page, AttachmentVideoUnit attachmentVideoUnit, Map<String, Slide> existingSlidesMap, HiddenPagesData hiddenPagesData,
            PDFRenderer pdfRenderer, String fileNameWithOutExt, int totalPages) throws IOException {
        String slideId = String.valueOf(page.get("slideId"));
        int order = ((Number) page.get("order")).intValue();

        Slide slideEntity;
        boolean isNewSlide = false;

        // Determine if this is a new slide or an existing one
        if (slideId.startsWith("temp_") || !existingSlidesMap.containsKey(slideId)) {
            isNewSlide = true;
            slideEntity = new Slide();
            slideEntity.setAttachmentVideoUnit(attachmentVideoUnit);
        }
        else {
            slideEntity = existingSlidesMap.get(slideId);
        }

        slideEntity.setSlideNumber(order);
        ZonedDateTime previousHiddenValue = updateSlideHiddenStatus(slideEntity, hiddenPagesData, slideId);

        if (isNewSlide) {
            createNewSlideImage(slideEntity, pdfRenderer, fileNameWithOutExt, attachmentVideoUnit, order, totalPages);
        }
        else {
            updateExistingSlideImage(slideEntity, fileNameWithOutExt, attachmentVideoUnit, order);
        }

        // Save slide and schedule unhiding if needed
        Slide savedSlide = slideRepository.save(slideEntity);
        scheduleUnhideIfNeeded(savedSlide, previousHiddenValue, slideEntity.getHidden());
    }

    /**
     * Update the hidden status and associated exercise for a slide.
     *
     * @return The previous hidden value
     */
    private ZonedDateTime updateSlideHiddenStatus(Slide slideEntity, HiddenPagesData hiddenPagesData, String slideId) {
        ZonedDateTime previousHiddenValue = slideEntity.getHidden();
        HiddenPageInfo hiddenPageInfo = hiddenPagesData.getHiddenPageInfo(slideId);

        if (hiddenPageInfo != null) {
            slideEntity.setHidden(hiddenPageInfo.hiddenDate());

            if (hiddenPageInfo.hasExercise()) {
                Optional<Exercise> exercise = exerciseRepository.findById(hiddenPageInfo.exerciseId());
                exercise.ifPresent(slideEntity::setExercise);
            }
            else {
                slideEntity.setExercise(null);
            }
        }
        else {
            slideEntity.setHidden(null);
            slideEntity.setExercise(null);
        }

        return previousHiddenValue;
    }

    /**
     * Parse the page order JSON string into a list of maps.
     */
    private List<Map<String, Object>> parsePageOrder(String pageOrder) throws IOException {
        ObjectMapper objectMapper = new ObjectMapper();
        return objectMapper.readValue(pageOrder, new TypeReference<>() {
        });
    }

    /**
     * Create image for a new slide.
     */
    private void createNewSlideImage(Slide slideEntity, PDFRenderer pdfRenderer, String fileNameWithOutExt, AttachmentVideoUnit attachmentVideoUnit, int order, int totalPages)
            throws IOException {
        int pdfPageIndex = order - 1;
        if (pdfPageIndex >= 0 && pdfPageIndex < totalPages) {
            BufferedImage bufferedImage = pdfRenderer.renderImageWithDPI(pdfPageIndex, 72, ImageType.RGB);
            byte[] imageInByte = bufferedImageToByteArray(bufferedImage, "png");
            String filename = fileNameWithOutExt + "_" + attachmentVideoUnit.getId() + "_Slide_" + order + ".png";
            MultipartFile slideFile = fileService.convertByteArrayToMultipart(filename, ".png", imageInByte);
<<<<<<< HEAD
            Path savePath = fileService.saveFile(slideFile, FilePathService.getAttachmentVideoUnitFilePath().resolve(attachmentVideoUnit.getId().toString()).resolve("slide")
                    .resolve(String.valueOf(order)).resolve(filename));
=======
            Path savePath = fileService.saveFile(slideFile,
                    FilePathService.getAttachmentUnitFileSystemPath().resolve(attachmentUnit.getId().toString()).resolve("slide").resolve(String.valueOf(order)).resolve(filename));
>>>>>>> 66c08d5d

            slideEntity.setSlideImagePath(FilePathService.externalUriForFileSystemPath(savePath, FilePathType.SLIDE, (long) order).toString());
        }
    }

    /**
     * Update image for an existing slide.
     */
    private void updateExistingSlideImage(Slide slideEntity, String fileNameWithOutExt, AttachmentVideoUnit attachmentVideoUnit, int order) {
        String oldPath = slideEntity.getSlideImagePath();
        if (oldPath != null && !oldPath.isEmpty()) {
<<<<<<< HEAD
            Path originalPath = FilePathService.actualPathForPublicPath(URI.create(oldPath));
            String newFilename = fileNameWithOutExt + "_" + attachmentVideoUnit.getId() + "_Slide_" + order + ".png";
=======
            Path originalPath = FilePathService.fileSystemPathForExternalUri(URI.create(oldPath), FilePathType.SLIDE);
            String newFilename = fileNameWithOutExt + "_" + attachmentUnit.getId() + "_Slide_" + order + ".png";
>>>>>>> 66c08d5d

            try {
                File existingFile = originalPath.toFile();
                if (existingFile.exists()) {
                    BufferedImage image = ImageIO.read(existingFile);
                    byte[] imageInByte = bufferedImageToByteArray(image, "png");

                    MultipartFile slideFile = fileService.convertByteArrayToMultipart(newFilename, ".png", imageInByte);
<<<<<<< HEAD
                    Path savePath = fileService.saveFile(slideFile, FilePathService.getAttachmentVideoUnitFilePath().resolve(attachmentVideoUnit.getId().toString())
                            .resolve("slide").resolve(String.valueOf(order)).resolve(newFilename));
=======
                    Path savePath = fileService.saveFile(slideFile, FilePathService.getAttachmentUnitFileSystemPath().resolve(attachmentUnit.getId().toString()).resolve("slide")
                            .resolve(String.valueOf(order)).resolve(newFilename));
>>>>>>> 66c08d5d

                    slideEntity.setSlideImagePath(FilePathService.externalUriForFileSystemPath(savePath, FilePathType.SLIDE, (long) order).toString());
                    existingFile.delete();
                }
                else {
                    log.warn("Could not find existing slide file at path: {}", originalPath);
                    throw new InternalServerErrorException("Could not find existing slide file at path: " + originalPath);
                }
            }
            catch (IOException e) {
                log.error("Failed to update slide image for reordering", e);
                throw new InternalServerErrorException("Failed to update slide image for reordering: " + e.getMessage());
            }
        }
    }

    /**
     * Schedule unhiding for a slide if the hidden date has changed.
     */
    private void scheduleUnhideIfNeeded(Slide savedSlide, ZonedDateTime previousHiddenValue, ZonedDateTime newHiddenValue) {
        if (!Objects.equals(previousHiddenValue, newHiddenValue)) {
            slideUnhideService.handleSlideHiddenUpdate(savedSlide);
            log.debug("Scheduled unhiding for slide ID {} at time {}", savedSlide.getId(), newHiddenValue);
        }
    }

    /**
     * Update slides that are no longer in the page order by setting their attachment unit to null instead of deleting them.
     */
    private void cleanupRemovedSlides(List<Map<String, Object>> pageOrderList, List<Slide> existingSlides) {
        Set<String> slideIdsInPageOrder = pageOrderList.stream().map(page -> String.valueOf(page.get("slideId"))).filter(id -> !id.startsWith("temp_")).collect(Collectors.toSet());

        if (!slideIdsInPageOrder.isEmpty()) {
            List<Slide> slidesToDetach = existingSlides.stream().filter(slide -> !slideIdsInPageOrder.contains(String.valueOf(slide.getId()))).toList();

            if (!slidesToDetach.isEmpty()) {
                for (Slide slide : slidesToDetach) {
                    slide.setAttachmentVideoUnit(null);
                    slideRepository.save(slide);
                }
                log.debug("Detached {} slides that are no longer in the page order by setting their attachment unit to null", slidesToDetach.size());
            }
        }
    }

    /**
     * Converts BufferedImage to byte[]
     *
     * @param bufferedImage the image to convert
     * @param format        the format of the image (e.g. png)
     */
    private byte[] bufferedImageToByteArray(BufferedImage bufferedImage, String format) throws IOException {
        try (ByteArrayOutputStream outputStream = new ByteArrayOutputStream()) {
            ImageIO.write(bufferedImage, format, outputStream);
            return outputStream.toByteArray();
        }
    }
}<|MERGE_RESOLUTION|>--- conflicted
+++ resolved
@@ -75,13 +75,8 @@
      * @param attachmentVideoUnit The attachment unit to which the slides belong.
      */
     @Async
-<<<<<<< HEAD
     public void splitAttachmentVideoUnitIntoSingleSlides(AttachmentVideoUnit attachmentVideoUnit) {
-        Path attachmentPath = FilePathService.actualPathForPublicPath(URI.create(attachmentVideoUnit.getAttachment().getLink()));
-=======
-    public void splitAttachmentUnitIntoSingleSlides(AttachmentUnit attachmentUnit) {
-        Path attachmentPath = FilePathService.fileSystemPathForExternalUri(URI.create(attachmentUnit.getAttachment().getLink()), FilePathType.ATTACHMENT_UNIT);
->>>>>>> 66c08d5d
+        Path attachmentPath = FilePathService.fileSystemPathForExternalUri(URI.create(attachmentVideoUnit.getAttachment().getLink()), FilePathType.ATTACHMENT_UNIT);
         File file = attachmentPath.toFile();
         try (PDDocument document = Loader.loadPDF(file)) {
             String pdfFilename = file.getName();
@@ -101,17 +96,12 @@
      * @param pageOrder           The page order of the attachment unit.
      */
     @Async
-<<<<<<< HEAD
     public void splitAttachmentVideoUnitIntoSingleSlides(AttachmentVideoUnit attachmentVideoUnit, String hiddenPages, String pageOrder) {
-        Path attachmentPath = FilePathService.actualPathForPublicPath(URI.create(attachmentVideoUnit.getAttachment().getLink()));
-=======
-    public void splitAttachmentUnitIntoSingleSlides(AttachmentUnit attachmentUnit, String hiddenPages, String pageOrder) {
-        Path attachmentPath = FilePathService.fileSystemPathForExternalUri(URI.create(attachmentUnit.getAttachment().getLink()), FilePathType.ATTACHMENT_UNIT);
->>>>>>> 66c08d5d
+        Path attachmentPath = FilePathService.fileSystemPathForExternalUri(URI.create(attachmentVideoUnit.getAttachment().getLink()), FilePathType.ATTACHMENT_UNIT);
         File file = attachmentPath.toFile();
         try (PDDocument document = Loader.loadPDF(file)) {
             String pdfFilename = file.getName();
-            splitAttachmentUnitIntoSingleSlides(document, attachmentVideoUnit, pdfFilename, hiddenPages, pageOrder);
+            splitAttachmentVideoUnitIntoSingleSlides(document, attachmentVideoUnit, pdfFilename, hiddenPages, pageOrder);
         }
         catch (IOException e) {
             log.error("Error while splitting Attachment Unit {} into single slides", attachmentVideoUnit.getId(), e);
@@ -140,12 +130,8 @@
                 int slideNumber = page + 1;
                 String filename = fileNameWithOutExt + "_" + attachmentVideoUnit.getId() + "_Slide_" + slideNumber + ".png";
                 MultipartFile slideFile = fileService.convertByteArrayToMultipart(filename, ".png", imageInByte);
-<<<<<<< HEAD
-                Path savePath = fileService.saveFile(slideFile, FilePathService.getAttachmentVideoUnitFilePath().resolve(attachmentVideoUnit.getId().toString()).resolve("slide")
-=======
-                Path savePath = fileService.saveFile(slideFile, FilePathService.getAttachmentUnitFileSystemPath().resolve(attachmentUnit.getId().toString()).resolve("slide")
->>>>>>> 66c08d5d
-                        .resolve(String.valueOf(slideNumber)).resolve(filename));
+                Path savePath = fileService.saveFile(slideFile, FilePathService.getAttachmentVideoUnitFileSystemPath().resolve(attachmentVideoUnit.getId().toString())
+                        .resolve("slide").resolve(String.valueOf(slideNumber)).resolve(filename));
 
                 Slide slideEntity = new Slide();
                 slideEntity.setSlideImagePath(FilePathService.externalUriForFileSystemPath(savePath, FilePathType.SLIDE, (long) slideNumber).toString());
@@ -163,13 +149,13 @@
     /**
      * Splits an Attachment Unit file into single slides and saves them as PNG files or updates existing slides.
      *
-     * @param attachmentUnit The attachment unit to which the slides belong.
-     * @param document       The PDF document that is already loaded.
-     * @param pdfFilename    The name of the PDF file.
-     * @param hiddenPages    The hidden pages information.
-     * @param pageOrder      The order of pages in the PDF.
-     */
-    public void splitAttachmentUnitIntoSingleSlides(PDDocument document, AttachmentVideoUnit attachmentVideoUnit, String pdfFilename, String hiddenPages, String pageOrder) {
+     * @param attachmentVideoUnit The attachment unit to which the slides belong.
+     * @param document            The PDF document that is already loaded.
+     * @param pdfFilename         The name of the PDF file.
+     * @param hiddenPages         The hidden pages information.
+     * @param pageOrder           The order of pages in the PDF.
+     */
+    public void splitAttachmentVideoUnitIntoSingleSlides(PDDocument document, AttachmentVideoUnit attachmentVideoUnit, String pdfFilename, String hiddenPages, String pageOrder) {
         log.debug("Processing slides for Attachment Unit with hidden pages {}", attachmentVideoUnit.getAttachment().getName());
 
         try {
@@ -283,13 +269,8 @@
             byte[] imageInByte = bufferedImageToByteArray(bufferedImage, "png");
             String filename = fileNameWithOutExt + "_" + attachmentVideoUnit.getId() + "_Slide_" + order + ".png";
             MultipartFile slideFile = fileService.convertByteArrayToMultipart(filename, ".png", imageInByte);
-<<<<<<< HEAD
-            Path savePath = fileService.saveFile(slideFile, FilePathService.getAttachmentVideoUnitFilePath().resolve(attachmentVideoUnit.getId().toString()).resolve("slide")
+            Path savePath = fileService.saveFile(slideFile, FilePathService.getAttachmentVideoUnitFileSystemPath().resolve(attachmentVideoUnit.getId().toString()).resolve("slide")
                     .resolve(String.valueOf(order)).resolve(filename));
-=======
-            Path savePath = fileService.saveFile(slideFile,
-                    FilePathService.getAttachmentUnitFileSystemPath().resolve(attachmentUnit.getId().toString()).resolve("slide").resolve(String.valueOf(order)).resolve(filename));
->>>>>>> 66c08d5d
 
             slideEntity.setSlideImagePath(FilePathService.externalUriForFileSystemPath(savePath, FilePathType.SLIDE, (long) order).toString());
         }
@@ -301,13 +282,8 @@
     private void updateExistingSlideImage(Slide slideEntity, String fileNameWithOutExt, AttachmentVideoUnit attachmentVideoUnit, int order) {
         String oldPath = slideEntity.getSlideImagePath();
         if (oldPath != null && !oldPath.isEmpty()) {
-<<<<<<< HEAD
-            Path originalPath = FilePathService.actualPathForPublicPath(URI.create(oldPath));
+            Path originalPath = FilePathService.fileSystemPathForExternalUri(URI.create(oldPath), FilePathType.SLIDE);
             String newFilename = fileNameWithOutExt + "_" + attachmentVideoUnit.getId() + "_Slide_" + order + ".png";
-=======
-            Path originalPath = FilePathService.fileSystemPathForExternalUri(URI.create(oldPath), FilePathType.SLIDE);
-            String newFilename = fileNameWithOutExt + "_" + attachmentUnit.getId() + "_Slide_" + order + ".png";
->>>>>>> 66c08d5d
 
             try {
                 File existingFile = originalPath.toFile();
@@ -316,13 +292,8 @@
                     byte[] imageInByte = bufferedImageToByteArray(image, "png");
 
                     MultipartFile slideFile = fileService.convertByteArrayToMultipart(newFilename, ".png", imageInByte);
-<<<<<<< HEAD
-                    Path savePath = fileService.saveFile(slideFile, FilePathService.getAttachmentVideoUnitFilePath().resolve(attachmentVideoUnit.getId().toString())
+                    Path savePath = fileService.saveFile(slideFile, FilePathService.getAttachmentVideoUnitFileSystemPath().resolve(attachmentVideoUnit.getId().toString())
                             .resolve("slide").resolve(String.valueOf(order)).resolve(newFilename));
-=======
-                    Path savePath = fileService.saveFile(slideFile, FilePathService.getAttachmentUnitFileSystemPath().resolve(attachmentUnit.getId().toString()).resolve("slide")
-                            .resolve(String.valueOf(order)).resolve(newFilename));
->>>>>>> 66c08d5d
 
                     slideEntity.setSlideImagePath(FilePathService.externalUriForFileSystemPath(savePath, FilePathType.SLIDE, (long) order).toString());
                     existingFile.delete();
