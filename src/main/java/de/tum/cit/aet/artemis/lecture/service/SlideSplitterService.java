package de.tum.cit.aet.artemis.lecture.service;

import static de.tum.cit.aet.artemis.core.config.Constants.PROFILE_CORE;

import java.awt.image.BufferedImage;
import java.io.ByteArrayOutputStream;
import java.io.File;
import java.io.IOException;
import java.net.URI;
import java.nio.file.Path;
import java.time.ZonedDateTime;
import java.util.List;
import java.util.Map;
import java.util.Objects;
import java.util.Optional;
import java.util.Set;
import java.util.stream.Collectors;

import javax.imageio.ImageIO;

import org.apache.commons.io.FilenameUtils;
import org.apache.pdfbox.Loader;
import org.apache.pdfbox.pdmodel.PDDocument;
import org.apache.pdfbox.rendering.ImageType;
import org.apache.pdfbox.rendering.PDFRenderer;
import org.slf4j.Logger;
import org.slf4j.LoggerFactory;
import org.springframework.context.annotation.Profile;
import org.springframework.scheduling.annotation.Async;
import org.springframework.stereotype.Service;
import org.springframework.web.multipart.MultipartFile;

import com.fasterxml.jackson.core.type.TypeReference;
import com.fasterxml.jackson.databind.ObjectMapper;

import de.tum.cit.aet.artemis.core.FilePathType;
import de.tum.cit.aet.artemis.core.exception.InternalServerErrorException;
import de.tum.cit.aet.artemis.core.service.FileService;
import de.tum.cit.aet.artemis.core.util.FilePathConverter;
import de.tum.cit.aet.artemis.exercise.domain.Exercise;
import de.tum.cit.aet.artemis.exercise.repository.ExerciseRepository;
import de.tum.cit.aet.artemis.lecture.domain.AttachmentVideoUnit;
import de.tum.cit.aet.artemis.lecture.domain.HiddenPageInfo;
import de.tum.cit.aet.artemis.lecture.domain.HiddenPagesData;
import de.tum.cit.aet.artemis.lecture.domain.Slide;
import de.tum.cit.aet.artemis.lecture.repository.SlideRepository;

/**
 * Service Implementation for managing the split of AttachmentVideoUnit into single slides and save them as PNG.
 */
@Profile(PROFILE_CORE)
@Service
public class SlideSplitterService {

    private static final Logger log = LoggerFactory.getLogger(SlideSplitterService.class);

    private final FileService fileService;

    private final SlideRepository slideRepository;

    private final SlideUnhideService slideUnhideService;

    private final ExerciseRepository exerciseRepository;

    public SlideSplitterService(FileService fileService, SlideRepository slideRepository, SlideUnhideService slideUnhideService, ExerciseRepository exerciseRepository) {
        this.fileService = fileService;
        this.slideRepository = slideRepository;
        this.slideUnhideService = slideUnhideService;
        this.exerciseRepository = exerciseRepository;
    }

    /**
     * Splits an AttachmentVideoUnit file into single slides and saves them as PNG files asynchronously.
     *
     * @param attachmentVideoUnit The attachmentVideoUnit to which the slides belong.
     */
    @Async
<<<<<<< HEAD
    public void splitAttachmentVideoUnitIntoSingleSlides(AttachmentVideoUnit attachmentVideoUnit) {
        Path attachmentPath = FilePathService.fileSystemPathForExternalUri(URI.create(attachmentVideoUnit.getAttachment().getLink()), FilePathType.ATTACHMENT_UNIT);
=======
    public void splitAttachmentUnitIntoSingleSlides(AttachmentUnit attachmentUnit) {
        Path attachmentPath = FilePathConverter.fileSystemPathForExternalUri(URI.create(attachmentUnit.getAttachment().getLink()), FilePathType.ATTACHMENT_UNIT);
>>>>>>> 4c845b4f
        File file = attachmentPath.toFile();
        try (PDDocument document = Loader.loadPDF(file)) {
            String pdfFilename = file.getName();
            splitAttachmentVideoUnitIntoSingleSlides(document, attachmentVideoUnit, pdfFilename);
        }
        catch (IOException e) {
            log.error("Error while splitting AttachmentVideoUnit {} into single slides", attachmentVideoUnit.getId(), e);
            throw new InternalServerErrorException("Could not split AttachmentVideoUnit into single slides: " + e.getMessage());
        }
    }

    /**
     * Splits an AttachmentVideoUnit file into single slides and saves them as PNG files asynchronously.
     *
     * @param attachmentVideoUnit The attachmentVideoUnit to which the slides belong.
     * @param hiddenPages         The hidden pages of the attachmentVideoUnit.
     * @param pageOrder           The page order of the attachmentVideoUnit.
     */
    @Async
<<<<<<< HEAD
    public void splitAttachmentVideoUnitIntoSingleSlides(AttachmentVideoUnit attachmentVideoUnit, String hiddenPages, String pageOrder) {
        Path attachmentPath = FilePathService.fileSystemPathForExternalUri(URI.create(attachmentVideoUnit.getAttachment().getLink()), FilePathType.ATTACHMENT_UNIT);
=======
    public void splitAttachmentUnitIntoSingleSlides(AttachmentUnit attachmentUnit, String hiddenPages, String pageOrder) {
        Path attachmentPath = FilePathConverter.fileSystemPathForExternalUri(URI.create(attachmentUnit.getAttachment().getLink()), FilePathType.ATTACHMENT_UNIT);
>>>>>>> 4c845b4f
        File file = attachmentPath.toFile();
        try (PDDocument document = Loader.loadPDF(file)) {
            String pdfFilename = file.getName();
            splitAttachmentVideoUnitIntoSingleSlides(document, attachmentVideoUnit, pdfFilename, hiddenPages, pageOrder);
        }
        catch (IOException e) {
            log.error("Error while splitting AttachmentVideoUnit {} into single slides", attachmentVideoUnit.getId(), e);
            throw new InternalServerErrorException("Could not split AttachmentVideoUnit into single slides: " + e.getMessage());
        }
    }

    /**
     * Splits an AttachmentVideoUnit file into single slides and saves them as PNG files.
     * Only creates new slides; never updates existing ones to keep slide referencing.
     *
     * @param attachmentVideoUnit The attachmentVideoUnit to which the slides belong.
     * @param document            The PDF document that is already loaded.
     * @param pdfFilename         The name of the PDF file.
     */
    public void splitAttachmentVideoUnitIntoSingleSlides(PDDocument document, AttachmentVideoUnit attachmentVideoUnit, String pdfFilename) {
        log.debug("Splitting AttachmentVideoUnit file {} into single slides", attachmentVideoUnit.getAttachment().getName());
        try {
            String fileNameWithOutExt = FilenameUtils.removeExtension(pdfFilename);
            int numPages = document.getNumberOfPages();
            PDFRenderer pdfRenderer = new PDFRenderer(document);

            for (int page = 0; page < numPages; page++) {
                BufferedImage bufferedImage = pdfRenderer.renderImageWithDPI(page, 72, ImageType.RGB);
                byte[] imageInByte = bufferedImageToByteArray(bufferedImage, "png");
                int slideNumber = page + 1;
                String filename = fileNameWithOutExt + "_" + attachmentVideoUnit.getId() + "_Slide_" + slideNumber + ".png";
                MultipartFile slideFile = fileService.convertByteArrayToMultipart(filename, ".png", imageInByte);
<<<<<<< HEAD
                Path savePath = fileService.saveFile(slideFile, FilePathService.getAttachmentVideoUnitFileSystemPath().resolve(attachmentVideoUnit.getId().toString())
                        .resolve("slide").resolve(String.valueOf(slideNumber)).resolve(filename));
=======
                Path savePath = fileService.saveFile(slideFile, FilePathConverter.getAttachmentUnitFileSystemPath().resolve(attachmentUnit.getId().toString()).resolve("slide")
                        .resolve(String.valueOf(slideNumber)).resolve(filename));
>>>>>>> 4c845b4f

                Slide slideEntity = new Slide();
                slideEntity.setSlideImagePath(FilePathConverter.externalUriForFileSystemPath(savePath, FilePathType.SLIDE, (long) slideNumber).toString());
                slideEntity.setSlideNumber(slideNumber);
                slideEntity.setAttachmentVideoUnit(attachmentVideoUnit);
                slideRepository.save(slideEntity);
            }
        }
        catch (IOException e) {
            log.error("Error while splitting AttachmentVideoUnit {} into single slides", attachmentVideoUnit.getId(), e);
            throw new InternalServerErrorException("Could not split AttachmentVideoUnit into single slides: " + e.getMessage());
        }
    }

    /**
     * Splits an AttachmentVideoUnit file into single slides and saves them as PNG files or updates existing slides.
     *
     * @param attachmentVideoUnit The attachmentVideoUnit to which the slides belong.
     * @param document            The PDF document that is already loaded.
     * @param pdfFilename         The name of the PDF file.
     * @param hiddenPages         The hidden pages information.
     * @param pageOrder           The order of pages in the PDF.
     */
    public void splitAttachmentVideoUnitIntoSingleSlides(PDDocument document, AttachmentVideoUnit attachmentVideoUnit, String pdfFilename, String hiddenPages, String pageOrder) {
        log.debug("Processing slides for AttachmentVideoUnit with hidden pages {}", attachmentVideoUnit.getAttachment().getName());

        try {
            // Parse the page order and hidden pages information
            List<Map<String, Object>> pageOrderList = parsePageOrder(pageOrder);
            HiddenPagesData hiddenPagesData = HiddenPagesData.fromJson(hiddenPages);

            // Retrieve existing slides
            List<Slide> existingSlides = slideRepository.findAllByAttachmentVideoUnitId(attachmentVideoUnit.getId());
            Map<String, Slide> existingSlidesMap = existingSlides.stream().collect(Collectors.toMap(slide -> String.valueOf(slide.getId()), slide -> slide));

            // Initialize PDF renderer and filename
            PDFRenderer pdfRenderer = new PDFRenderer(document);
            String fileNameWithOutExt = FilenameUtils.removeExtension(pdfFilename);

            // Process each slide in the page order
            for (Map<String, Object> page : pageOrderList) {
                processSlide(page, attachmentVideoUnit, existingSlidesMap, hiddenPagesData, pdfRenderer, fileNameWithOutExt, document.getNumberOfPages());
            }

            // Clean up slides that are no longer in the page order
            cleanupRemovedSlides(pageOrderList, existingSlides);
        }
        catch (IOException e) {
            log.error("Error while splitting AttachmentVideoUnit {} into single slides", attachmentVideoUnit.getId(), e);
            throw new InternalServerErrorException("Could not split AttachmentVideoUnit into single slides: " + e.getMessage());
        }
    }

    /**
     * Process a single slide in the page order.
     */
    private void processSlide(Map<String, Object> page, AttachmentVideoUnit attachmentVideoUnit, Map<String, Slide> existingSlidesMap, HiddenPagesData hiddenPagesData,
            PDFRenderer pdfRenderer, String fileNameWithOutExt, int totalPages) throws IOException {
        String slideId = String.valueOf(page.get("slideId"));
        int order = ((Number) page.get("order")).intValue();

        Slide slideEntity;
        boolean isNewSlide = false;

        // Determine if this is a new slide or an existing one
        if (slideId.startsWith("temp_") || !existingSlidesMap.containsKey(slideId)) {
            isNewSlide = true;
            slideEntity = new Slide();
            slideEntity.setAttachmentVideoUnit(attachmentVideoUnit);
        }
        else {
            slideEntity = existingSlidesMap.get(slideId);
        }

        slideEntity.setSlideNumber(order);
        ZonedDateTime previousHiddenValue = updateSlideHiddenStatus(slideEntity, hiddenPagesData, slideId);

        if (isNewSlide) {
            createNewSlideImage(slideEntity, pdfRenderer, fileNameWithOutExt, attachmentVideoUnit, order, totalPages);
        }
        else {
            updateExistingSlideImage(slideEntity, fileNameWithOutExt, attachmentVideoUnit, order);
        }

        // Save slide and schedule unhiding if needed
        Slide savedSlide = slideRepository.save(slideEntity);
        scheduleUnhideIfNeeded(savedSlide, previousHiddenValue, slideEntity.getHidden());
    }

    /**
     * Update the hidden status and associated exercise for a slide.
     *
     * @return The previous hidden value
     */
    private ZonedDateTime updateSlideHiddenStatus(Slide slideEntity, HiddenPagesData hiddenPagesData, String slideId) {
        ZonedDateTime previousHiddenValue = slideEntity.getHidden();
        HiddenPageInfo hiddenPageInfo = hiddenPagesData.getHiddenPageInfo(slideId);

        if (hiddenPageInfo != null) {
            slideEntity.setHidden(hiddenPageInfo.hiddenDate());

            if (hiddenPageInfo.hasExercise()) {
                Optional<Exercise> exercise = exerciseRepository.findById(hiddenPageInfo.exerciseId());
                exercise.ifPresent(slideEntity::setExercise);
            }
            else {
                slideEntity.setExercise(null);
            }
        }
        else {
            slideEntity.setHidden(null);
            slideEntity.setExercise(null);
        }

        return previousHiddenValue;
    }

    /**
     * Parse the page order JSON string into a list of maps.
     */
    private List<Map<String, Object>> parsePageOrder(String pageOrder) throws IOException {
        ObjectMapper objectMapper = new ObjectMapper();
        return objectMapper.readValue(pageOrder, new TypeReference<>() {
        });
    }

    /**
     * Create image for a new slide.
     */
    private void createNewSlideImage(Slide slideEntity, PDFRenderer pdfRenderer, String fileNameWithOutExt, AttachmentVideoUnit attachmentVideoUnit, int order, int totalPages)
            throws IOException {
        int pdfPageIndex = order - 1;
        if (pdfPageIndex >= 0 && pdfPageIndex < totalPages) {
            BufferedImage bufferedImage = pdfRenderer.renderImageWithDPI(pdfPageIndex, 72, ImageType.RGB);
            byte[] imageInByte = bufferedImageToByteArray(bufferedImage, "png");
            String filename = fileNameWithOutExt + "_" + attachmentVideoUnit.getId() + "_Slide_" + order + ".png";
            MultipartFile slideFile = fileService.convertByteArrayToMultipart(filename, ".png", imageInByte);
<<<<<<< HEAD
            Path savePath = fileService.saveFile(slideFile, FilePathService.getAttachmentVideoUnitFileSystemPath().resolve(attachmentVideoUnit.getId().toString()).resolve("slide")
=======
            Path savePath = fileService.saveFile(slideFile, FilePathConverter.getAttachmentUnitFileSystemPath().resolve(attachmentUnit.getId().toString()).resolve("slide")
>>>>>>> 4c845b4f
                    .resolve(String.valueOf(order)).resolve(filename));

            slideEntity.setSlideImagePath(FilePathConverter.externalUriForFileSystemPath(savePath, FilePathType.SLIDE, (long) order).toString());
        }
    }

    /**
     * Update image for an existing slide.
     */
    private void updateExistingSlideImage(Slide slideEntity, String fileNameWithOutExt, AttachmentVideoUnit attachmentVideoUnit, int order) {
        String oldPath = slideEntity.getSlideImagePath();
        if (oldPath != null && !oldPath.isEmpty()) {
<<<<<<< HEAD
            Path originalPath = FilePathService.fileSystemPathForExternalUri(URI.create(oldPath), FilePathType.SLIDE);
            String newFilename = fileNameWithOutExt + "_" + attachmentVideoUnit.getId() + "_Slide_" + order + ".png";
=======
            Path originalPath = FilePathConverter.fileSystemPathForExternalUri(URI.create(oldPath), FilePathType.SLIDE);
            String newFilename = fileNameWithOutExt + "_" + attachmentUnit.getId() + "_Slide_" + order + ".png";
>>>>>>> 4c845b4f

            try {
                File existingFile = originalPath.toFile();
                if (existingFile.exists()) {
                    BufferedImage image = ImageIO.read(existingFile);
                    byte[] imageInByte = bufferedImageToByteArray(image, "png");

                    MultipartFile slideFile = fileService.convertByteArrayToMultipart(newFilename, ".png", imageInByte);
<<<<<<< HEAD
                    Path savePath = fileService.saveFile(slideFile, FilePathService.getAttachmentVideoUnitFileSystemPath().resolve(attachmentVideoUnit.getId().toString())
                            .resolve("slide").resolve(String.valueOf(order)).resolve(newFilename));
=======
                    Path savePath = fileService.saveFile(slideFile, FilePathConverter.getAttachmentUnitFileSystemPath().resolve(attachmentUnit.getId().toString()).resolve("slide")
                            .resolve(String.valueOf(order)).resolve(newFilename));
>>>>>>> 4c845b4f

                    slideEntity.setSlideImagePath(FilePathConverter.externalUriForFileSystemPath(savePath, FilePathType.SLIDE, (long) order).toString());
                    existingFile.delete();
                }
                else {
                    log.warn("Could not find existing slide file at path: {}", originalPath);
                    throw new InternalServerErrorException("Could not find existing slide file at path: " + originalPath);
                }
            }
            catch (IOException e) {
                log.error("Failed to update slide image for reordering", e);
                throw new InternalServerErrorException("Failed to update slide image for reordering: " + e.getMessage());
            }
        }
    }

    /**
     * Schedule unhiding for a slide if the hidden date has changed.
     */
    private void scheduleUnhideIfNeeded(Slide savedSlide, ZonedDateTime previousHiddenValue, ZonedDateTime newHiddenValue) {
        if (!Objects.equals(previousHiddenValue, newHiddenValue)) {
            slideUnhideService.handleSlideHiddenUpdate(savedSlide);
            log.debug("Scheduled unhiding for slide ID {} at time {}", savedSlide.getId(), newHiddenValue);
        }
    }

    /**
     * Update slides that are no longer in the page order by setting their attachmentVideoUnit to null instead of deleting them.
     */
    private void cleanupRemovedSlides(List<Map<String, Object>> pageOrderList, List<Slide> existingSlides) {
        Set<String> slideIdsInPageOrder = pageOrderList.stream().map(page -> String.valueOf(page.get("slideId"))).filter(id -> !id.startsWith("temp_")).collect(Collectors.toSet());

        if (!slideIdsInPageOrder.isEmpty()) {
            List<Slide> slidesToDetach = existingSlides.stream().filter(slide -> !slideIdsInPageOrder.contains(String.valueOf(slide.getId()))).toList();

            if (!slidesToDetach.isEmpty()) {
                for (Slide slide : slidesToDetach) {
                    slide.setAttachmentVideoUnit(null);
                    slideRepository.save(slide);
                }
                log.debug("Detached {} slides that are no longer in the page order by setting their attachmentVideoUnit to null", slidesToDetach.size());
            }
        }
    }

    /**
     * Converts BufferedImage to byte[]
     *
     * @param bufferedImage the image to convert
     * @param format        the format of the image (e.g. png)
     */
    private byte[] bufferedImageToByteArray(BufferedImage bufferedImage, String format) throws IOException {
        try (ByteArrayOutputStream outputStream = new ByteArrayOutputStream()) {
            ImageIO.write(bufferedImage, format, outputStream);
            return outputStream.toByteArray();
        }
    }
}<|MERGE_RESOLUTION|>--- conflicted
+++ resolved
@@ -75,13 +75,8 @@
      * @param attachmentVideoUnit The attachmentVideoUnit to which the slides belong.
      */
     @Async
-<<<<<<< HEAD
     public void splitAttachmentVideoUnitIntoSingleSlides(AttachmentVideoUnit attachmentVideoUnit) {
-        Path attachmentPath = FilePathService.fileSystemPathForExternalUri(URI.create(attachmentVideoUnit.getAttachment().getLink()), FilePathType.ATTACHMENT_UNIT);
-=======
-    public void splitAttachmentUnitIntoSingleSlides(AttachmentUnit attachmentUnit) {
-        Path attachmentPath = FilePathConverter.fileSystemPathForExternalUri(URI.create(attachmentUnit.getAttachment().getLink()), FilePathType.ATTACHMENT_UNIT);
->>>>>>> 4c845b4f
+        Path attachmentPath = FilePathConverter.fileSystemPathForExternalUri(URI.create(attachmentVideoUnit.getAttachment().getLink()), FilePathType.ATTACHMENT_UNIT);
         File file = attachmentPath.toFile();
         try (PDDocument document = Loader.loadPDF(file)) {
             String pdfFilename = file.getName();
@@ -101,13 +96,8 @@
      * @param pageOrder           The page order of the attachmentVideoUnit.
      */
     @Async
-<<<<<<< HEAD
     public void splitAttachmentVideoUnitIntoSingleSlides(AttachmentVideoUnit attachmentVideoUnit, String hiddenPages, String pageOrder) {
-        Path attachmentPath = FilePathService.fileSystemPathForExternalUri(URI.create(attachmentVideoUnit.getAttachment().getLink()), FilePathType.ATTACHMENT_UNIT);
-=======
-    public void splitAttachmentUnitIntoSingleSlides(AttachmentUnit attachmentUnit, String hiddenPages, String pageOrder) {
-        Path attachmentPath = FilePathConverter.fileSystemPathForExternalUri(URI.create(attachmentUnit.getAttachment().getLink()), FilePathType.ATTACHMENT_UNIT);
->>>>>>> 4c845b4f
+        Path attachmentPath = FilePathConverter.fileSystemPathForExternalUri(URI.create(attachmentVideoUnit.getAttachment().getLink()), FilePathType.ATTACHMENT_UNIT);
         File file = attachmentPath.toFile();
         try (PDDocument document = Loader.loadPDF(file)) {
             String pdfFilename = file.getName();
@@ -140,13 +130,8 @@
                 int slideNumber = page + 1;
                 String filename = fileNameWithOutExt + "_" + attachmentVideoUnit.getId() + "_Slide_" + slideNumber + ".png";
                 MultipartFile slideFile = fileService.convertByteArrayToMultipart(filename, ".png", imageInByte);
-<<<<<<< HEAD
-                Path savePath = fileService.saveFile(slideFile, FilePathService.getAttachmentVideoUnitFileSystemPath().resolve(attachmentVideoUnit.getId().toString())
+                Path savePath = fileService.saveFile(slideFile, FilePathConverter.getAttachmentVideoUnitFileSystemPath().resolve(attachmentVideoUnit.getId().toString())
                         .resolve("slide").resolve(String.valueOf(slideNumber)).resolve(filename));
-=======
-                Path savePath = fileService.saveFile(slideFile, FilePathConverter.getAttachmentUnitFileSystemPath().resolve(attachmentUnit.getId().toString()).resolve("slide")
-                        .resolve(String.valueOf(slideNumber)).resolve(filename));
->>>>>>> 4c845b4f
 
                 Slide slideEntity = new Slide();
                 slideEntity.setSlideImagePath(FilePathConverter.externalUriForFileSystemPath(savePath, FilePathType.SLIDE, (long) slideNumber).toString());
@@ -284,12 +269,8 @@
             byte[] imageInByte = bufferedImageToByteArray(bufferedImage, "png");
             String filename = fileNameWithOutExt + "_" + attachmentVideoUnit.getId() + "_Slide_" + order + ".png";
             MultipartFile slideFile = fileService.convertByteArrayToMultipart(filename, ".png", imageInByte);
-<<<<<<< HEAD
-            Path savePath = fileService.saveFile(slideFile, FilePathService.getAttachmentVideoUnitFileSystemPath().resolve(attachmentVideoUnit.getId().toString()).resolve("slide")
-=======
-            Path savePath = fileService.saveFile(slideFile, FilePathConverter.getAttachmentUnitFileSystemPath().resolve(attachmentUnit.getId().toString()).resolve("slide")
->>>>>>> 4c845b4f
-                    .resolve(String.valueOf(order)).resolve(filename));
+            Path savePath = fileService.saveFile(slideFile, FilePathConverter.getAttachmentVideoUnitFileSystemPath().resolve(attachmentVideoUnit.getId().toString())
+                    .resolve("slide").resolve(String.valueOf(order)).resolve(filename));
 
             slideEntity.setSlideImagePath(FilePathConverter.externalUriForFileSystemPath(savePath, FilePathType.SLIDE, (long) order).toString());
         }
@@ -301,13 +282,8 @@
     private void updateExistingSlideImage(Slide slideEntity, String fileNameWithOutExt, AttachmentVideoUnit attachmentVideoUnit, int order) {
         String oldPath = slideEntity.getSlideImagePath();
         if (oldPath != null && !oldPath.isEmpty()) {
-<<<<<<< HEAD
-            Path originalPath = FilePathService.fileSystemPathForExternalUri(URI.create(oldPath), FilePathType.SLIDE);
+            Path originalPath = FilePathConverter.fileSystemPathForExternalUri(URI.create(oldPath), FilePathType.SLIDE);
             String newFilename = fileNameWithOutExt + "_" + attachmentVideoUnit.getId() + "_Slide_" + order + ".png";
-=======
-            Path originalPath = FilePathConverter.fileSystemPathForExternalUri(URI.create(oldPath), FilePathType.SLIDE);
-            String newFilename = fileNameWithOutExt + "_" + attachmentUnit.getId() + "_Slide_" + order + ".png";
->>>>>>> 4c845b4f
 
             try {
                 File existingFile = originalPath.toFile();
@@ -316,13 +292,8 @@
                     byte[] imageInByte = bufferedImageToByteArray(image, "png");
 
                     MultipartFile slideFile = fileService.convertByteArrayToMultipart(newFilename, ".png", imageInByte);
-<<<<<<< HEAD
-                    Path savePath = fileService.saveFile(slideFile, FilePathService.getAttachmentVideoUnitFileSystemPath().resolve(attachmentVideoUnit.getId().toString())
+                    Path savePath = fileService.saveFile(slideFile, FilePathConverter.getAttachmentVideoUnitFileSystemPath().resolve(attachmentVideoUnit.getId().toString())
                             .resolve("slide").resolve(String.valueOf(order)).resolve(newFilename));
-=======
-                    Path savePath = fileService.saveFile(slideFile, FilePathConverter.getAttachmentUnitFileSystemPath().resolve(attachmentUnit.getId().toString()).resolve("slide")
-                            .resolve(String.valueOf(order)).resolve(newFilename));
->>>>>>> 4c845b4f
 
                     slideEntity.setSlideImagePath(FilePathConverter.externalUriForFileSystemPath(savePath, FilePathType.SLIDE, (long) order).toString());
                     existingFile.delete();
