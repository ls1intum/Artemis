--- conflicted
+++ resolved
@@ -11,12 +11,8 @@
 import de.tum.cit.aet.artemis.atlas.domain.profile.LearnerProfile;
 
 @JsonInclude(JsonInclude.Include.NON_EMPTY)
-<<<<<<< HEAD
-public record LearnerProfileDTO(long id, int feedbackDetail, int feedbackFormality, boolean hasSetupFeedbackPreferences) {
-=======
 public record LearnerProfileDTO(long id, @Min(MIN_PROFILE_VALUE) @Max(MAX_PROFILE_VALUE) int feedbackDetail, @Min(MIN_PROFILE_VALUE) @Max(MAX_PROFILE_VALUE) int feedbackFormality,
         boolean hasSetupFeedbackPreferences) {
->>>>>>> 6b53b178
 
     /**
      * Creates LearnerProfileDTO from given LearnerProfile.
