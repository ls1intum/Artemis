--- conflicted
+++ resolved
@@ -178,21 +178,14 @@
             throw new ConflictException("Iris is not supported for exam exercises", "Iris", "irisExamExercise");
         }
 
-<<<<<<< HEAD
-        var settings = irisSettingsService.getCombinedIrisSettingsFor(session.getExercise(), false);
+        var user = userRepository.findByIdElseThrow(session.getUserId());
+        var latestSubmission = getLatestSubmissionIfExists(exercise, user);
+        var settings = irisSettingsService.getCombinedIrisSettingsFor(exercise, false);
         var variant = settings.irisChatSettings().selectedVariant();
         var customInstructions = settings.irisChatSettings().customInstructions();
 
+        var chatSession = (IrisExerciseChatSession) irisSessionRepository.findByIdWithMessagesAndContents(session.getId());
         pyrisPipelineService.executeExerciseChatPipeline(variant, customInstructions, latestSubmission, exercise, chatSession, event);
-=======
-        var user = userRepository.findByIdElseThrow(session.getUserId());
-        var latestSubmission = getLatestSubmissionIfExists(exercise, user);
-
-        var variant = irisSettingsService.getCombinedIrisSettingsFor(exercise, false).irisChatSettings().selectedVariant();
-
-        var chatSession = (IrisExerciseChatSession) irisSessionRepository.findByIdWithMessagesAndContents(session.getId());
-        pyrisPipelineService.executeExerciseChatPipeline(variant, latestSubmission, exercise, chatSession, event);
->>>>>>> a97c726a
     }
 
     /**
