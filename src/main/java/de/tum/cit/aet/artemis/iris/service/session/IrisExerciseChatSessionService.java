--- conflicted
+++ resolved
@@ -22,11 +22,8 @@
 import de.tum.cit.aet.artemis.core.exception.ConflictException;
 import de.tum.cit.aet.artemis.core.security.Role;
 import de.tum.cit.aet.artemis.core.service.AuthorizationCheckService;
-<<<<<<< HEAD
+import de.tum.cit.aet.artemis.core.service.LLMTokenUsageService;
 import de.tum.cit.aet.artemis.exercise.domain.Exercise;
-=======
-import de.tum.cit.aet.artemis.core.service.LLMTokenUsageService;
->>>>>>> fdc2501b
 import de.tum.cit.aet.artemis.exercise.domain.Submission;
 import de.tum.cit.aet.artemis.exercise.repository.SubmissionRepository;
 import de.tum.cit.aet.artemis.iris.domain.message.IrisMessage;
@@ -54,13 +51,8 @@
 @Profile(PROFILE_IRIS)
 public class IrisExerciseChatSessionService extends AbstractIrisChatSessionService<IrisExerciseChatSession> implements IrisRateLimitedFeatureInterface {
 
-<<<<<<< HEAD
     private static final Logger log = LoggerFactory.getLogger(IrisExerciseChatSessionService.class);
 
-    private final IrisMessageService irisMessageService;
-
-=======
->>>>>>> fdc2501b
     private final IrisSettingsService irisSettingsService;
 
     private final IrisChatWebsocketService irisChatWebsocketService;
@@ -79,28 +71,18 @@
 
     private final ProgrammingExerciseRepository programmingExerciseRepository;
 
-<<<<<<< HEAD
     private final IrisExerciseChatSessionRepository irisExerciseChatSessionRepository;
 
     private final SubmissionRepository submissionRepository;
 
     private final double SUCCESS_THRESHOLD = 100.0; // TODO: Retrieve configuration from Iris settings
 
-    public IrisExerciseChatSessionService(IrisMessageService irisMessageService, IrisSettingsService irisSettingsService, IrisChatWebsocketService irisChatWebsocketService,
-            AuthorizationCheckService authCheckService, IrisSessionRepository irisSessionRepository,
-            ProgrammingExerciseStudentParticipationRepository programmingExerciseStudentParticipationRepository, ProgrammingSubmissionRepository programmingSubmissionRepository,
-            IrisRateLimitService rateLimitService, PyrisPipelineService pyrisPipelineService, ProgrammingExerciseRepository programmingExerciseRepository,
-            ObjectMapper objectMapper, IrisExerciseChatSessionRepository irisExerciseChatSessionRepository, SubmissionRepository submissionRepository) {
-        super(irisSessionRepository, objectMapper);
-        this.irisMessageService = irisMessageService;
-=======
     public IrisExerciseChatSessionService(IrisMessageService irisMessageService, LLMTokenUsageService llmTokenUsageService, IrisSettingsService irisSettingsService,
             IrisChatWebsocketService irisChatWebsocketService, AuthorizationCheckService authCheckService, IrisSessionRepository irisSessionRepository,
             ProgrammingExerciseStudentParticipationRepository programmingExerciseStudentParticipationRepository, ProgrammingSubmissionRepository programmingSubmissionRepository,
             IrisRateLimitService rateLimitService, PyrisPipelineService pyrisPipelineService, ProgrammingExerciseRepository programmingExerciseRepository,
             ObjectMapper objectMapper) {
         super(irisSessionRepository, objectMapper, irisMessageService, irisChatWebsocketService, llmTokenUsageService);
->>>>>>> fdc2501b
         this.irisSettingsService = irisSettingsService;
         this.irisChatWebsocketService = irisChatWebsocketService;
         this.authCheckService = authCheckService;
@@ -287,7 +269,6 @@
                 .flatMap(sub -> programmingSubmissionRepository.findWithEagerResultsAndFeedbacksAndBuildLogsById(sub.getId()));
     }
 
-<<<<<<< HEAD
     /**
      * Checks if there's overall improvement in the given interval [i, j] of the list.
      *
@@ -385,11 +366,11 @@
         }
 
         updateLatestSuggestions(session, statusUpdate.suggestions());
-=======
+    }
+
     @Override
     protected void setLLMTokenUsageParameters(LLMTokenUsageService.LLMTokenUsageBuilder builder, IrisExerciseChatSession session) {
         var exercise = session.getExercise();
         builder.withCourse(exercise.getCourseViaExerciseGroupOrCourseMember().getId()).withExercise(exercise.getId());
->>>>>>> fdc2501b
     }
 }