package de.tum.cit.aet.artemis.iris.service.session;

import static de.tum.cit.aet.artemis.core.config.Constants.PROFILE_IRIS;

import java.util.List;
import java.util.Objects;
import java.util.Optional;
import java.util.concurrent.CompletableFuture;
import java.util.stream.IntStream;

import org.slf4j.Logger;
import org.slf4j.LoggerFactory;
import org.springframework.context.annotation.Profile;
import org.springframework.data.domain.Pageable;
import org.springframework.stereotype.Service;

import com.fasterxml.jackson.databind.ObjectMapper;

import de.tum.cit.aet.artemis.assessment.domain.Result;
import de.tum.cit.aet.artemis.core.domain.User;
import de.tum.cit.aet.artemis.core.exception.AccessForbiddenException;
import de.tum.cit.aet.artemis.core.exception.ConflictException;
import de.tum.cit.aet.artemis.core.repository.UserRepository;
import de.tum.cit.aet.artemis.core.security.Role;
import de.tum.cit.aet.artemis.core.service.AuthorizationCheckService;
import de.tum.cit.aet.artemis.core.service.LLMTokenUsageService;
import de.tum.cit.aet.artemis.exercise.domain.Exercise;
import de.tum.cit.aet.artemis.exercise.domain.Submission;
import de.tum.cit.aet.artemis.exercise.repository.ExerciseRepository;
import de.tum.cit.aet.artemis.exercise.repository.SubmissionRepository;
import de.tum.cit.aet.artemis.iris.domain.message.IrisMessage;
import de.tum.cit.aet.artemis.iris.domain.session.IrisProgrammingExerciseChatSession;
import de.tum.cit.aet.artemis.iris.domain.settings.IrisSubSettingsType;
import de.tum.cit.aet.artemis.iris.domain.settings.event.IrisEventType;
import de.tum.cit.aet.artemis.iris.repository.IrisExerciseChatSessionRepository;
import de.tum.cit.aet.artemis.iris.repository.IrisSessionRepository;
import de.tum.cit.aet.artemis.iris.service.IrisMessageService;
import de.tum.cit.aet.artemis.iris.service.IrisRateLimitService;
import de.tum.cit.aet.artemis.iris.service.pyris.PyrisEventProcessingException;
import de.tum.cit.aet.artemis.iris.service.pyris.PyrisPipelineService;
import de.tum.cit.aet.artemis.iris.service.settings.IrisSettingsService;
import de.tum.cit.aet.artemis.iris.service.websocket.IrisChatWebsocketService;
import de.tum.cit.aet.artemis.programming.domain.ProgrammingExercise;
import de.tum.cit.aet.artemis.programming.domain.ProgrammingExerciseStudentParticipation;
import de.tum.cit.aet.artemis.programming.domain.ProgrammingSubmission;
import de.tum.cit.aet.artemis.programming.repository.ProgrammingExerciseRepository;
import de.tum.cit.aet.artemis.programming.repository.ProgrammingExerciseStudentParticipationRepository;
import de.tum.cit.aet.artemis.programming.repository.ProgrammingSubmissionRepository;

/**
 * Service to handle the chat subsystem of Iris.
 */
@Service
@Profile(PROFILE_IRIS)
public class IrisExerciseChatSessionService extends AbstractIrisChatSessionService<IrisProgrammingExerciseChatSession> implements IrisRateLimitedFeatureInterface {

    private static final Logger log = LoggerFactory.getLogger(IrisExerciseChatSessionService.class);

    private final IrisSettingsService irisSettingsService;

    private final IrisChatWebsocketService irisChatWebsocketService;

    private final AuthorizationCheckService authCheckService;

    private final IrisSessionRepository irisSessionRepository;

    private final ProgrammingExerciseStudentParticipationRepository programmingExerciseStudentParticipationRepository;

    private final ProgrammingSubmissionRepository programmingSubmissionRepository;

    private final IrisRateLimitService rateLimitService;

    private final PyrisPipelineService pyrisPipelineService;

    private final ProgrammingExerciseRepository programmingExerciseRepository;

    private final IrisExerciseChatSessionRepository irisExerciseChatSessionRepository;

    private final SubmissionRepository submissionRepository;

    private final ExerciseRepository exerciseRepository;

    private final UserRepository userRepository;

    public IrisExerciseChatSessionService(IrisMessageService irisMessageService, LLMTokenUsageService llmTokenUsageService, IrisSettingsService irisSettingsService,
            IrisChatWebsocketService irisChatWebsocketService, AuthorizationCheckService authCheckService, IrisSessionRepository irisSessionRepository,
            ProgrammingExerciseStudentParticipationRepository programmingExerciseStudentParticipationRepository, ProgrammingSubmissionRepository programmingSubmissionRepository,
            IrisRateLimitService rateLimitService, PyrisPipelineService pyrisPipelineService, ProgrammingExerciseRepository programmingExerciseRepository,
            ObjectMapper objectMapper, IrisExerciseChatSessionRepository irisExerciseChatSessionRepository, SubmissionRepository submissionRepository,
            ExerciseRepository exerciseRepository, UserRepository userRepository) {
        super(irisSessionRepository, objectMapper, irisMessageService, irisChatWebsocketService, llmTokenUsageService);
        this.irisSettingsService = irisSettingsService;
        this.irisChatWebsocketService = irisChatWebsocketService;
        this.authCheckService = authCheckService;
        this.irisSessionRepository = irisSessionRepository;
        this.programmingExerciseStudentParticipationRepository = programmingExerciseStudentParticipationRepository;
        this.programmingSubmissionRepository = programmingSubmissionRepository;
        this.rateLimitService = rateLimitService;
        this.pyrisPipelineService = pyrisPipelineService;
        this.programmingExerciseRepository = programmingExerciseRepository;
        this.irisExerciseChatSessionRepository = irisExerciseChatSessionRepository;
        this.submissionRepository = submissionRepository;
        this.exerciseRepository = exerciseRepository;
        this.userRepository = userRepository;
    }

    /**
     * Creates a new Iris session for the given exercise and user.
     *
     * @param exercise The exercise the session belongs to
     * @param user     The user the session belongs to
     * @return The created session
     */
    // TODO: This function is only used in tests. Replace with createSession once the tests are refactored.
    public IrisProgrammingExerciseChatSession createChatSessionForProgrammingExercise(ProgrammingExercise exercise, User user) {
        checkIfExamExercise(exercise);
        return irisSessionRepository.save(new IrisProgrammingExerciseChatSession(exercise, user));
    }

    /**
     * Checks if the user has access to the Iris session.
     * A user has access if they have access to the exercise and the session belongs to them.
     *
     * @param user    The user to check
     * @param session The session to check
     */
    @Override
    public void checkHasAccessTo(User user, IrisProgrammingExerciseChatSession session) {
        var exercise = exerciseRepository.findByIdElseThrow(session.getExerciseId());
        authCheckService.checkHasAtLeastRoleForExerciseElseThrow(Role.STUDENT, exercise, user);
        if (!Objects.equals(session.getUserId(), user.getId())) {
            throw new AccessForbiddenException("Iris Session", session.getId());
        }
    }

    /**
     * Checks if the exercise connected to IrisChatSession has Iris enabled
     *
     * @param session The session to check
     */
    @Override
    public void checkIsFeatureActivatedFor(IrisProgrammingExerciseChatSession session) {
        var exercise = exerciseRepository.findByIdElseThrow(session.getExerciseId());
        irisSettingsService.isEnabledForElseThrow(IrisSubSettingsType.PROGRAMMING_EXERCISE_CHAT, exercise);
    }

    @Override
    public void sendOverWebsocket(IrisProgrammingExerciseChatSession session, IrisMessage message) {
        irisChatWebsocketService.sendMessage(session, message, null);
    }

    @Override
    public void checkRateLimit(User user) {
        rateLimitService.checkRateLimitElseThrow(user);
    }

    /**
     * Sends all messages of the session to an LLM and handles the response by saving the message
     * and sending it to the student via the Websocket. Uses the default pipeline variant.
     *
     * @param session The chat session to send to the LLM
     */
    @Override
    public void requestAndHandleResponse(IrisProgrammingExerciseChatSession session) {
        requestAndHandleResponse(session, Optional.empty());
    }

    /**
     * Sends all messages of the session to an LLM and handles the response by saving the message
     * and sending it to the student via the Websocket.
     *
     * @param session The chat session to send to the LLM
     * @param event   The event to trigger on Pyris side
     */
    public void requestAndHandleResponse(IrisProgrammingExerciseChatSession session, Optional<String> event) {
        var exercise = programmingExerciseRepository.findByIdWithTemplateAndSolutionParticipationElseThrow(session.getExerciseId());
        if (exercise.isExamExercise()) {
            throw new ConflictException("Iris is not supported for exam exercises", "Iris", "irisExamExercise");
        }

        var user = userRepository.findByIdElseThrow(session.getUserId());
        var latestSubmission = getLatestSubmissionIfExists(exercise, user);
<<<<<<< HEAD
        var settings = irisSettingsService.getCombinedIrisSettingsFor(exercise, false);
        var variant = settings.irisChatSettings().selectedVariant();
        var customInstructions = settings.irisChatSettings().customInstructions();

        var chatSession = (IrisExerciseChatSession) irisSessionRepository.findByIdWithMessagesAndContents(session.getId());
        pyrisPipelineService.executeExerciseChatPipeline(variant, customInstructions, latestSubmission, exercise, chatSession, event);
=======

        var settings = irisSettingsService.getCombinedIrisSettingsFor(exercise, false).irisProgrammingExerciseChatSettings();
        if (!settings.enabled()) {
            throw new ConflictException("Iris is not enabled for this exercise", "Iris", "irisDisabled");
        }

        var chatSession = (IrisProgrammingExerciseChatSession) irisSessionRepository.findByIdWithMessagesAndContents(session.getId());
        pyrisPipelineService.executeExerciseChatPipeline(settings.selectedVariant(), latestSubmission, exercise, chatSession, event);
>>>>>>> 2b548110
    }

    /**
     * Handles the build failure event by sending a message to the student via Iris.
     *
     * @param result The result of the submission
     */
    public void onBuildFailure(Result result) {
        var submission = result.getSubmission();
        if (submission instanceof ProgrammingSubmission programmingSubmission) {
            var participation = programmingSubmission.getParticipation();
            if (!(participation instanceof ProgrammingExerciseStudentParticipation studentParticipation)) {
                return;
            }
            var exercise = validateExercise(participation.getExercise());

            irisSettingsService.isActivatedForElseThrow(IrisEventType.BUILD_FAILED, exercise);

            var participant = studentParticipation.getParticipant();
            if (participant instanceof User user) {
                var session = getCurrentSessionOrCreateIfNotExistsInternal(exercise, user, false);
                log.info("Build failed for user {}", user.getName());
                CompletableFuture.runAsync(() -> requestAndHandleResponse(session, Optional.of(IrisEventType.BUILD_FAILED.name().toLowerCase())));
            }
            else {
                throw new PyrisEventProcessingException("Build failure event is not supported for team participations");
            }
        }
    }

    /**
     * Informs Iris about a progress stall event, if the student has not improved their in the last 3 submissions.
     *
     * @param result The result of the submission
     */
    public void onNewResult(Result result) {
        var participation = result.getSubmission().getParticipation();
        if (!(participation instanceof ProgrammingExerciseStudentParticipation studentParticipation)) {
            return;
        }

        var exercise = validateExercise(participation.getExercise());

        irisSettingsService.isActivatedForElseThrow(IrisEventType.PROGRESS_STALLED, exercise);

        var recentSubmissions = submissionRepository.findAllWithResultsByParticipationIdOrderBySubmissionDateAsc(studentParticipation.getId());

        double successThreshold = 100.0; // TODO: Retrieve configuration from Iris settings

        // Check if the user has already successfully submitted before
        var successfulSubmission = recentSubmissions.stream()
                .anyMatch(submission -> submission.getLatestResult() != null && submission.getLatestResult().getScore() == successThreshold);
        if (!successfulSubmission && recentSubmissions.size() >= 3) {
            var listOfScores = recentSubmissions.stream().map(Submission::getLatestResult).filter(Objects::nonNull).map(Result::getScore).toList();

            // Check if the student needs intervention based on their recent score trajectory
            var needsIntervention = needsIntervention(listOfScores);
            if (needsIntervention) {
                log.info("Scores in the last 3 submissions did not improve for user {}", studentParticipation.getParticipant().getName());
                var participant = ((ProgrammingExerciseStudentParticipation) participation).getParticipant();
                if (participant instanceof User user) {
                    var session = getCurrentSessionOrCreateIfNotExistsInternal(exercise, user, false);
                    CompletableFuture.runAsync(() -> requestAndHandleResponse(session, Optional.of(IrisEventType.PROGRESS_STALLED.name().toLowerCase())));
                }
                else {
                    throw new PyrisEventProcessingException("Progress stalled event is not supported for team participations");
                }
            }
        }
        else {
            log.info("Submission was not successful for user {}", studentParticipation.getParticipant().getName());
            if (successfulSubmission) {
                log.info("User {} has already successfully submitted before, so we do not inform Iris about the submission failure",
                        studentParticipation.getParticipant().getName());
            }
        }
    }

    private Optional<ProgrammingSubmission> getLatestSubmissionIfExists(ProgrammingExercise exercise, User user) {
        List<ProgrammingExerciseStudentParticipation> participations;
        if (exercise.isTeamMode()) {
            participations = programmingExerciseStudentParticipationRepository.findAllWithSubmissionByExerciseIdAndStudentLoginInTeam(exercise.getId(), user.getLogin());
        }
        else {
            participations = programmingExerciseStudentParticipationRepository.findAllWithSubmissionsByExerciseIdAndStudentLogin(exercise.getId(), user.getLogin());
        }

        if (participations.isEmpty()) {
            return Optional.empty();
        }
        return participations.getLast().getSubmissions().stream().max(Submission::compareTo)
                .flatMap(sub -> programmingSubmissionRepository.findWithEagerResultsAndFeedbacksAndBuildLogsById(sub.getId()));
    }

    /**
     * Checks if there's overall improvement in the given interval [i, j] of the list.
     *
     * @param scores The list of scores.
     * @param i      The starting index of the interval (inclusive).
     * @param j      The ending index of the interval (inclusive).
     * @return true if there's overall improvement (last score > first score), false otherwise.
     */
    private boolean hasOverallImprovement(List<Double> scores, int i, int j) {
        if (i >= j || i < 0 || j >= scores.size()) {
            throw new IllegalArgumentException("Invalid interval");
        }

        return scores.get(j) > scores.get(i) && IntStream.range(i, j).allMatch(index -> scores.get(index) <= scores.get(index + 1));
    }

    /**
     * Checks if the student needs intervention based on their recent score trajectory.
     *
     * @param scores The list of all scores for the student.
     * @return true if intervention is needed, false otherwise.
     */
    private boolean needsIntervention(List<Double> scores) {
        int intervalSize = 3; // TODO: Retrieve configuration from Iris settings
        if (scores.size() < intervalSize) {
            return false; // Not enough data to make a decision
        }

        int lastIndex = scores.size() - 1;
        int startIndex = lastIndex - intervalSize + 1;

        return !hasOverallImprovement(scores, startIndex, lastIndex);
    }

    /**
     * Gets the current Iris session for the exercise and user.
     * If no session exists or if the last session is from a different day, a new one is created.
     *
     * @param exercise                    Programming exercise to get the session for
     * @param user                        The user to get the session for
     * @param sendInitialMessageIfCreated Whether to send an initial message from Iris if a new session is created
     * @return The current Iris session
     */
    public IrisProgrammingExerciseChatSession getCurrentSessionOrCreateIfNotExists(ProgrammingExercise exercise, User user, boolean sendInitialMessageIfCreated) {
        user.hasAcceptedExternalLLMUsageElseThrow();
        irisSettingsService.isEnabledForElseThrow(IrisSubSettingsType.PROGRAMMING_EXERCISE_CHAT, exercise);
        return getCurrentSessionOrCreateIfNotExistsInternal(exercise, user, sendInitialMessageIfCreated);
    }

    private IrisProgrammingExerciseChatSession getCurrentSessionOrCreateIfNotExistsInternal(ProgrammingExercise exercise, User user, boolean sendInitialMessageIfCreated) {
        var sessionOptional = irisExerciseChatSessionRepository.findLatestByExerciseIdAndUserIdWithMessages(exercise.getId(), user.getId(), Pageable.ofSize(1)).stream()
                .findFirst();

        return sessionOptional.orElseGet(() -> createSessionInternal(exercise, user, sendInitialMessageIfCreated));
    }

    /**
     * Creates a new Iris session for the given exercise and user.
     *
     * @param exercise           The exercise the session belongs to
     * @param user               The user the session belongs to
     * @param sendInitialMessage Whether to send an initial message from Iris
     * @return The created session
     */
    public IrisProgrammingExerciseChatSession createSession(ProgrammingExercise exercise, User user, boolean sendInitialMessage) {
        user.hasAcceptedExternalLLMUsageElseThrow();
        authCheckService.checkHasAtLeastRoleForExerciseElseThrow(Role.STUDENT, exercise, user);
        irisSettingsService.isEnabledForElseThrow(IrisSubSettingsType.PROGRAMMING_EXERCISE_CHAT, exercise);
        return createSessionInternal(exercise, user, sendInitialMessage);
    }

    /**
     * Creates a new Iris session for the given exercise and user.
     *
     * @param exercise           The exercise the session belongs to
     * @param user               The user the session belongs to
     * @param sendInitialMessage Whether to send an initial message from Iris
     * @return The created session
     */
    private IrisProgrammingExerciseChatSession createSessionInternal(ProgrammingExercise exercise, User user, boolean sendInitialMessage) {
        checkIfExamExercise(exercise);

        var session = irisExerciseChatSessionRepository.save(new IrisProgrammingExerciseChatSession(exercise, user));

        if (sendInitialMessage) {
            // Run async to allow the session to be returned immediately
            CompletableFuture.runAsync(() -> requestAndHandleResponse(session));
        }

        return session;
    }

    @Override
    protected void setLLMTokenUsageParameters(LLMTokenUsageService.LLMTokenUsageBuilder builder, IrisProgrammingExerciseChatSession session) {
        var exercise = exerciseRepository.findByIdElseThrow(session.getExerciseId());
        builder.withCourse(exercise.getCourseViaExerciseGroupOrCourseMember().getId()).withExercise(exercise.getId());
    }

    /**
     * Validates the exercise and throws an exception if it is not a programming exercise or an exam exercise.
     *
     * @param exercise The exercise to check
     * @throws IrisUnsupportedExerciseTypeException if the exercise is not a programming exercise or an exam exercise
     */
    private ProgrammingExercise validateExercise(Exercise exercise) {
        if (!(exercise instanceof ProgrammingExercise programmingExercise)) {
            throw new IrisUnsupportedExerciseTypeException("Iris events are only supported for programming exercises");
        }
        checkIfExamExercise(exercise);

        return programmingExercise;
    }

    /**
     * Checks if the exercise is an exam exercise and throws an exception if it is.
     *
     * @param exercise The exercise to check
     */
    private void checkIfExamExercise(Exercise exercise) {
        if (exercise.isExamExercise()) {
            throw new IrisUnsupportedExerciseTypeException("Iris is not supported for exam exercises");
        }
    }
}<|MERGE_RESOLUTION|>--- conflicted
+++ resolved
@@ -180,23 +180,13 @@
 
         var user = userRepository.findByIdElseThrow(session.getUserId());
         var latestSubmission = getLatestSubmissionIfExists(exercise, user);
-<<<<<<< HEAD
-        var settings = irisSettingsService.getCombinedIrisSettingsFor(exercise, false);
-        var variant = settings.irisChatSettings().selectedVariant();
-        var customInstructions = settings.irisChatSettings().customInstructions();
-
-        var chatSession = (IrisExerciseChatSession) irisSessionRepository.findByIdWithMessagesAndContents(session.getId());
-        pyrisPipelineService.executeExerciseChatPipeline(variant, customInstructions, latestSubmission, exercise, chatSession, event);
-=======
 
         var settings = irisSettingsService.getCombinedIrisSettingsFor(exercise, false).irisProgrammingExerciseChatSettings();
         if (!settings.enabled()) {
             throw new ConflictException("Iris is not enabled for this exercise", "Iris", "irisDisabled");
         }
-
         var chatSession = (IrisProgrammingExerciseChatSession) irisSessionRepository.findByIdWithMessagesAndContents(session.getId());
-        pyrisPipelineService.executeExerciseChatPipeline(settings.selectedVariant(), latestSubmission, exercise, chatSession, event);
->>>>>>> 2b548110
+        pyrisPipelineService.executeExerciseChatPipeline(settings.selectedVariant(), settings.customInstructions(), latestSubmission, exercise, chatSession, event);
     }
 
     /**
