--- conflicted
+++ resolved
@@ -41,19 +41,7 @@
 import org.springframework.scheduling.annotation.Scheduled;
 import org.springframework.stereotype.Service;
 
-<<<<<<< HEAD
-=======
-import com.hazelcast.cluster.Member;
-import com.hazelcast.collection.IQueue;
-import com.hazelcast.collection.ItemEvent;
-import com.hazelcast.collection.ItemListener;
-import com.hazelcast.core.HazelcastInstance;
-import com.hazelcast.core.HazelcastInstanceNotActiveException;
-import com.hazelcast.map.IMap;
-import com.hazelcast.topic.ITopic;
-
 import de.tum.cit.aet.artemis.buildagent.BuildAgentConfiguration;
->>>>>>> 33fc7409
 import de.tum.cit.aet.artemis.buildagent.dto.BuildAgentDTO;
 import de.tum.cit.aet.artemis.buildagent.dto.BuildAgentInformation;
 import de.tum.cit.aet.artemis.buildagent.dto.BuildJobQueueItem;
@@ -88,13 +76,9 @@
 
     private final TaskScheduler taskScheduler;
 
-<<<<<<< HEAD
     private RPriorityQueue<BuildJobQueueItem> buildJobQueue;
-=======
+
     private final BuildAgentDockerService buildAgentDockerService;
-
-    private IQueue<BuildJobQueueItem> queue;
->>>>>>> 33fc7409
 
     private RQueue<ResultQueueItem> resultQueue;
 
@@ -144,32 +128,22 @@
     @Value("${artemis.continuous-integration.build-agent.display-name:}")
     private String buildAgentDisplayName;
 
-<<<<<<< HEAD
     @Value("${spring.data.redis.client-name}")
     private String redisClientName;     // this is used as build agent name
 
     private final RedisClientListResolver redisClientListResolver;
 
-    public SharedQueueProcessingService(RedissonClient redissonClient, ExecutorService localCIBuildExecutorService, BuildJobManagementService buildJobManagementService,
-            BuildLogsMap buildLogsMap, BuildAgentSshKeyService buildAgentSSHKeyService, TaskScheduler taskScheduler, RedisClientListResolver redisClientListResolver) {
+    public SharedQueueProcessingService(RedissonClient redissonClient, BuildAgentConfiguration buildAgentConfiguration, BuildJobManagementService buildJobManagementService,
+            BuildLogsMap buildLogsMap, BuildAgentSshKeyService buildAgentSSHKeyService, TaskScheduler taskScheduler, RedisClientListResolver redisClientListResolver,
+            BuildAgentDockerService buildAgentDockerService) {
         this.redissonClient = redissonClient;
-        this.localCIBuildExecutorService = (ThreadPoolExecutor) localCIBuildExecutorService;
-=======
-    public SharedQueueProcessingService(@Qualifier("hazelcastInstance") HazelcastInstance hazelcastInstance, BuildAgentConfiguration buildAgentConfiguration,
-            BuildJobManagementService buildJobManagementService, BuildLogsMap buildLogsMap, BuildAgentSshKeyService buildAgentSSHKeyService, TaskScheduler taskScheduler,
-            BuildAgentDockerService buildAgentDockerService) {
-        this.hazelcastInstance = hazelcastInstance;
         this.buildAgentConfiguration = buildAgentConfiguration;
->>>>>>> 33fc7409
         this.buildJobManagementService = buildJobManagementService;
         this.buildLogsMap = buildLogsMap;
         this.buildAgentSSHKeyService = buildAgentSSHKeyService;
         this.taskScheduler = taskScheduler;
-<<<<<<< HEAD
         this.redisClientListResolver = redisClientListResolver;
-=======
         this.buildAgentDockerService = buildAgentDockerService;
->>>>>>> 33fc7409
     }
 
     /**
@@ -347,14 +321,10 @@
         if (buildJob != null) {
             String memberAddress = getBuildAgentName();
 
-<<<<<<< HEAD
-            BuildJobQueueItem processingJob = new BuildJobQueueItem(buildJob, new BuildAgentDTO(buildAgentShortName, memberAddress, buildAgentDisplayName));
-=======
             long estimatedDuration = Math.max(0, buildJob.jobTimingInfo().estimatedDuration());
             ZonedDateTime estimatedCompletionDate = ZonedDateTime.now().plusSeconds(estimatedDuration);
-            BuildJobQueueItem processingJob = new BuildJobQueueItem(buildJob, new BuildAgentDTO(buildAgentShortName, hazelcastMemberAddress, buildAgentDisplayName),
+            BuildJobQueueItem processingJob = new BuildJobQueueItem(buildJob, new BuildAgentDTO(buildAgentShortName, memberAddress, buildAgentDisplayName),
                     estimatedCompletionDate);
->>>>>>> 33fc7409
 
             processingJobs.put(processingJob.id(), processingJob);
             localProcessingJobs.incrementAndGet();
@@ -376,14 +346,7 @@
             buildAgentInformation.put(info.buildAgent().memberAddress(), info);
         }
         catch (Exception e) {
-<<<<<<< HEAD
             log.error("Error while updating build agent information for agent {} with address {}", info.buildAgent().name(), info.buildAgent().memberAddress(), e);
-=======
-            log.error("Error while updating build agent information for agent with address {}", memberAddress, e);
-        }
-        finally {
-            buildAgentInformation.unlock(memberAddress);
->>>>>>> 33fc7409
         }
     }
 
