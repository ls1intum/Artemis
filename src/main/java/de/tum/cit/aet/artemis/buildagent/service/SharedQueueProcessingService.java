package de.tum.cit.aet.artemis.buildagent.service;

import static de.tum.cit.aet.artemis.core.config.Constants.PROFILE_BUILDAGENT;

import java.time.Duration;
import java.time.ZonedDateTime;
import java.util.List;
import java.util.Objects;
import java.util.Set;
import java.util.UUID;
import java.util.concurrent.CancellationException;
import java.util.concurrent.CompletableFuture;
import java.util.concurrent.ExecutionException;
import java.util.concurrent.RejectedExecutionException;
import java.util.concurrent.ScheduledFuture;
import java.util.concurrent.TimeUnit;
import java.util.concurrent.TimeoutException;
import java.util.concurrent.atomic.AtomicBoolean;
import java.util.concurrent.atomic.AtomicInteger;
import java.util.concurrent.locks.ReentrantLock;

import jakarta.annotation.PreDestroy;

import org.apache.commons.lang3.StringUtils;
import org.slf4j.Logger;
import org.slf4j.LoggerFactory;
import org.springframework.beans.factory.annotation.Value;
import org.springframework.context.annotation.Lazy;
import org.springframework.context.annotation.Profile;
import org.springframework.context.event.EventListener;
import org.springframework.scheduling.TaskScheduler;
import org.springframework.scheduling.annotation.Scheduled;
import org.springframework.stereotype.Service;

<<<<<<< HEAD
=======
import com.hazelcast.collection.ItemEvent;
import com.hazelcast.collection.ItemListener;
import com.hazelcast.core.HazelcastInstanceNotActiveException;

>>>>>>> 9ce78122
import de.tum.cit.aet.artemis.buildagent.BuildAgentConfiguration;
import de.tum.cit.aet.artemis.buildagent.dto.BuildAgentDTO;
import de.tum.cit.aet.artemis.buildagent.dto.BuildJobQueueItem;
import de.tum.cit.aet.artemis.buildagent.dto.BuildLogDTO;
import de.tum.cit.aet.artemis.buildagent.dto.BuildResult;
import de.tum.cit.aet.artemis.buildagent.dto.JobTimingInfo;
import de.tum.cit.aet.artemis.buildagent.dto.ResultQueueItem;
import de.tum.cit.aet.artemis.core.config.FullStartupEvent;
import de.tum.cit.aet.artemis.core.security.SecurityUtils;
import de.tum.cit.aet.artemis.programming.domain.build.BuildStatus;
import de.tum.cit.aet.artemis.programming.service.localci.DistributedDataAccessService;
import de.tum.cit.aet.artemis.programming.service.localci.distributedData.api.queue.listener.QueueItemListener;

/**
 * Includes functionality for processing build jobs from the shared build job queue.
 */
@Profile(PROFILE_BUILDAGENT)
@Lazy
@Service
public class SharedQueueProcessingService {

    private static final Logger log = LoggerFactory.getLogger(SharedQueueProcessingService.class);

    private final BuildAgentConfiguration buildAgentConfiguration;

    private final BuildJobManagementService buildJobManagementService;

    private final BuildLogsMap buildLogsMap;

    private final AtomicInteger localProcessingJobs = new AtomicInteger(0);

    private final BuildAgentInformationService buildAgentInformationService;

    private final TaskScheduler taskScheduler;

    private final BuildAgentDockerService buildAgentDockerService;

    private final DistributedDataAccessService distributedDataAccessService;

    /**
     * Lock for operations on single instance.
     */
    private final ReentrantLock instanceLock = new ReentrantLock();

    /**
     * Lock for pausing and resuming the build agent.
     */
    private final ReentrantLock pauseResumeLock = new ReentrantLock();

    private UUID listenerId;

    /**
     * Scheduled future for checking availability and processing next build job.
     */
    private ScheduledFuture<?> scheduledFuture;

    /**
     * Flag to indicate whether the build agent is paused.
     */
    private final AtomicBoolean isPaused = new AtomicBoolean(false);

    /**
     * Flag to indicate whether the build agent should process build results. This is necessary to differentiate between when the build agent is paused and grace period is not over
     * yet.
     */
    private final AtomicBoolean processResults = new AtomicBoolean(true);

    @Value("${artemis.continuous-integration.pause-grace-period-seconds:60}")
    private int pauseGracePeriodSeconds;

    @Value("${artemis.continuous-integration.build-agent.short-name}")
    private String buildAgentShortName;

    @Value("${artemis.continuous-integration.build-agent.display-name:}")
    private String buildAgentDisplayName;

    public SharedQueueProcessingService(BuildAgentConfiguration buildAgentConfiguration, BuildJobManagementService buildJobManagementService, BuildLogsMap buildLogsMap,
            TaskScheduler taskScheduler, BuildAgentDockerService buildAgentDockerService, BuildAgentInformationService buildAgentInformationService,
            DistributedDataAccessService distributedDataAccessService) {
        this.buildAgentConfiguration = buildAgentConfiguration;
        this.buildJobManagementService = buildJobManagementService;
        this.buildLogsMap = buildLogsMap;
        this.buildAgentInformationService = buildAgentInformationService;
        this.taskScheduler = taskScheduler;
        this.buildAgentDockerService = buildAgentDockerService;
        this.distributedDataAccessService = distributedDataAccessService;
    }

    /**
     * Initialize relevant data from hazelcast
     */
    @EventListener(FullStartupEvent.class)
    public void init() {
        if (!buildAgentShortName.matches("^[a-z0-9-]+$")) {
            String errorMessage = "Build agent short name must not be empty and only contain lowercase letters, numbers and hyphens."
                    + " Build agent short name should be changed in the application properties under 'artemis.continuous-integration.build-agent.short-name'.";
            log.error(errorMessage);
            throw new IllegalArgumentException(errorMessage);
        }

        if (StringUtils.isBlank(buildAgentDisplayName)) {
            buildAgentDisplayName = buildAgentShortName;
        }

        // Remove listener if already present
        if (this.listenerId != null) {
            distributedDataAccessService.getDistributedBuildJobQueue().removeItemListener(this.listenerId);
        }
<<<<<<< HEAD
        this.listenerId = this.distributedDataAccessService.getDistributedBuildJobQueue().addItemListener(new QueuedBuildJobItemListener());
=======
        this.listenerId = this.distributedDataAccessService.getDistributedBuildJobQueue().addItemListener(new QueuedBuildJobItemListener(), true);
>>>>>>> 9ce78122

        /*
         * Check every 10 seconds whether the node has at least one thread available for a new build job.
         * If so, process the next build job.
         * This is a backup mechanism in case the build queue is not empty, no new build jobs are entering the queue and the
         * node otherwise stopped checking for build jobs in the queue.
         */
        scheduledFuture = taskScheduler.scheduleAtFixedRate(this::checkAvailabilityAndProcessNextBuild, Duration.ofSeconds(10));

        distributedDataAccessService.getPauseBuildAgentTopic().addMessageListener(buildAgentName -> {
            if (buildAgentShortName.equals(buildAgentName)) {
                pauseBuildAgent();
            }
        });

        distributedDataAccessService.getResumeBuildAgentTopic().addMessageListener(buildAgentName -> {
            if (buildAgentShortName.equals(buildAgentName)) {
                resumeBuildAgent();
            }
        });
    }

    @PreDestroy
    public void removeListenerAndCancelScheduledFuture() {
        removeListener();
        cancelCheckAvailabilityAndProcessNextBuildScheduledFuture();
    }

    private void removeListener() {
<<<<<<< HEAD
        if (distributedDataAccessService.isInstanceRunning()) {
            distributedDataAccessService.getDistributedBuildJobQueue().removeItemListener(this.listenerId);
=======
        // check if Hazelcast is still active, before invoking this
        try {
            if (distributedDataAccessService.isInstanceRunning()) {
                distributedDataAccessService.getDistributedBuildJobQueue().removeItemListener(this.listenerId);
            }
        }
        catch (HazelcastInstanceNotActiveException e) {
            log.error("Failed to remove listener from SharedQueueProcessingService as Hazelcast instance is not active any more.");
>>>>>>> 9ce78122
        }
    }

    private void cancelCheckAvailabilityAndProcessNextBuildScheduledFuture() {
        if (scheduledFuture != null && !scheduledFuture.isCancelled()) {
            scheduledFuture.cancel(false);
        }
    }

    /**
     * Wait 1 minute after startup and then every 1 minute update the build agent information of the local hazelcast member.
     * This is necessary because the build agent information is not updated automatically when a node joins the cluster.
     */
    @Scheduled(initialDelay = 60000, fixedRate = 60000) // 1 minute initial delay, 1 minute fixed rate
    public void updateBuildAgentInformation() {
        if (distributedDataAccessService.noDataMemberInClusterAvailable()) {
            log.debug("There are only lite member in the cluster. Not updating build agent information.");
            return;
        }

        // Remove build agent information of offline nodes
        removeOfflineNodes();

        // Add build agent information of local hazelcast member to map if not already present
        if (!distributedDataAccessService.getBuildAgentInformationMap().containsKey(distributedDataAccessService.getLocalMemberAddress())) {
            buildAgentInformationService.updateLocalBuildAgentInformation(isPaused.get());
        }
    }

    /**
     * Checks whether the node has at least one thread available for a new build job.
     * If so, process the next build job.
     */
    private void checkAvailabilityAndProcessNextBuild() {
        if (distributedDataAccessService.noDataMemberInClusterAvailable() || distributedDataAccessService.getDistributedBuildJobQueue() == null) {
            log.debug("There are only lite member in the cluster. Not processing build jobs.");
            return;
        }
        // Check conditions before acquiring the lock to avoid unnecessary locking
        if (!nodeIsAvailable()) {
            // Add build agent information of local hazelcast member to map if not already present
            if (!distributedDataAccessService.getBuildAgentInformationMap().containsKey(distributedDataAccessService.getLocalMemberAddress())) {
                buildAgentInformationService.updateLocalBuildAgentInformation(isPaused.get());
            }

            log.debug("Node has no available threads currently");
            return;
        }

        if (distributedDataAccessService.getDistributedBuildJobQueue().isEmpty() || isPaused.get()) {
            return;
        }
        BuildJobQueueItem buildJob = null;
        instanceLock.lock();
        try {
            // Recheck conditions after acquiring the lock to ensure they are still valid
            if (!nodeIsAvailable() || distributedDataAccessService.getDistributedBuildJobQueue().isEmpty() || isPaused.get()) {
                return;
            }

            buildJob = addToProcessingJobs();

            processBuild(buildJob);
        }
        catch (RejectedExecutionException e) {
            var buildExecutorService = buildAgentConfiguration.getBuildExecutor();
            // TODO: we should log this centrally and not on the local node
            log.error("Couldn't add build job to thread pool: {}\n Concurrent Build Jobs Count: {} Active tasks in pool: {}, Concurrent Build Jobs Size: {}", buildJob,
                    localProcessingJobs.get(), buildExecutorService.getActiveCount(), buildExecutorService.getMaximumPoolSize(), e);

            // Add the build job back to the queue
            if (buildJob != null) {
                distributedDataAccessService.getDistributedProcessingJobs().remove(buildJob.id());

                // At most try out the build job 5 times when they get rejected
                if (buildJob.retryCount() >= 5) {
                    // TODO: we should log this centrally and not on the local node
                    log.error("Build job was rejected 5 times. Not adding build job back to the queue: {}", buildJob);
                }
                else {
                    // NOTE: we increase the retry count here, because the build job was not processed successfully
                    // TODO: we should try to run this job on a different build agent to avoid getting the same error again
                    buildJob = new BuildJobQueueItem(buildJob, new BuildAgentDTO("", "", ""), buildJob.retryCount() + 1);
                    log.info("Adding build job {} back to the queue with retry count {}", buildJob, buildJob.retryCount());
                    distributedDataAccessService.getDistributedBuildJobQueue().add(buildJob);
                }
                localProcessingJobs.decrementAndGet();
            }

            buildAgentInformationService.updateLocalBuildAgentInformation(isPaused.get());
        }
        finally {
            instanceLock.unlock();
        }
    }

    private BuildJobQueueItem addToProcessingJobs() {
        BuildJobQueueItem buildJob = distributedDataAccessService.getDistributedBuildJobQueue().poll();
        if (buildJob != null) {
            String hazelcastMemberAddress = distributedDataAccessService.getLocalMemberAddress();

            long estimatedDuration = Math.max(0, buildJob.jobTimingInfo().estimatedDuration());
            ZonedDateTime estimatedCompletionDate = ZonedDateTime.now().plusSeconds(estimatedDuration);
            BuildJobQueueItem processingJob = new BuildJobQueueItem(buildJob, new BuildAgentDTO(buildAgentShortName, hazelcastMemberAddress, buildAgentDisplayName),
                    estimatedCompletionDate);

            distributedDataAccessService.getDistributedProcessingJobs().put(processingJob.id(), processingJob);
            localProcessingJobs.incrementAndGet();

            buildAgentInformationService.updateLocalBuildAgentInformation(isPaused.get());
            return processingJob;
        }
        return null;
    }

    private void removeOfflineNodes() {
        Set<String> memberAddresses = distributedDataAccessService.getClusterMemberAddresses();
        for (String key : distributedDataAccessService.getDistributedBuildAgentInformation().keySet()) {
            if (!memberAddresses.contains(key)) {
                distributedDataAccessService.getDistributedBuildAgentInformation().remove(key);
            }
        }
    }

    /**
     * Process a build job by submitting it to the local CI executor service.
     * On completion, check for next job.
     */
    private void processBuild(BuildJobQueueItem buildJob) {
        // The 'user' is not properly logged into Artemis, this leads to an issue when accessing custom repository methods.
        // Therefore, a mock auth object has to be created.
        SecurityUtils.setAuthorizationObject();

        if (buildJob == null) {
            return;
        }

        log.info("Processing build job: {}", buildJob);

        CompletableFuture<BuildResult> futureResult = buildJobManagementService.executeBuildJob(buildJob);
        futureResult.thenAccept(buildResult -> {

            log.debug("Build job completed: {}", buildJob);
            JobTimingInfo jobTimingInfo = new JobTimingInfo(buildJob.jobTimingInfo().submissionDate(), buildJob.jobTimingInfo().buildStartDate(), ZonedDateTime.now(),
                    buildJob.jobTimingInfo().estimatedCompletionDate(), buildJob.jobTimingInfo().estimatedDuration());

            BuildJobQueueItem finishedJob = new BuildJobQueueItem(buildJob.id(), buildJob.name(), buildJob.buildAgent(), buildJob.participationId(), buildJob.courseId(),
                    buildJob.exerciseId(), buildJob.retryCount(), buildJob.priority(), BuildStatus.SUCCESSFUL, buildJob.repositoryInfo(), jobTimingInfo, buildJob.buildConfig(),
                    null);

            List<BuildLogDTO> buildLogs = buildLogsMap.getAndTruncateBuildLogs(buildJob.id());
            buildLogsMap.removeBuildLogs(buildJob.id());

            ResultQueueItem resultQueueItem = new ResultQueueItem(buildResult, finishedJob, buildLogs, null);
            if (processResults.get()) {
                distributedDataAccessService.getDistributedBuildResultQueue().add(resultQueueItem);
            }
            else {
                log.info("Build agent is paused. Not adding build result to result queue for build job: {}", buildJob);
            }

            // after processing a build job, remove it from the processing jobs
            distributedDataAccessService.getDistributedProcessingJobs().remove(buildJob.id());
            localProcessingJobs.decrementAndGet();
            buildAgentInformationService.updateLocalBuildAgentInformationWithRecentJob(finishedJob, isPaused.get());

            // process next build job if node is available
            checkAvailabilityAndProcessNextBuild();
        });

        futureResult.exceptionally(ex -> {
            log.debug("Build job completed with exception: {}", buildJob, ex);

            ZonedDateTime completionDate = ZonedDateTime.now();

            BuildJobQueueItem job;
            BuildStatus status;

            String cancelledMsg = "Build job with id " + buildJob.id() + " was cancelled.";
            String timeoutMsg = "Build job with id " + buildJob.id() + " was timed out";
            Throwable cause = ex.getCause();
            String errorMessage = ex.getMessage();

            if ((cause instanceof TimeoutException) || errorMessage.equals(timeoutMsg)) {
                status = BuildStatus.TIMEOUT;
                log.info("Build job with id {} was timed out", buildJob.id());
            }
            else if ((cause instanceof CancellationException) && errorMessage.equals(cancelledMsg)) {
                status = BuildStatus.CANCELLED;
                log.info("Build job with id {} was cancelled", buildJob.id());
            }
            else {
                status = BuildStatus.FAILED;
                log.error("Error while processing build job: {}", buildJob, ex);
            }

            job = new BuildJobQueueItem(buildJob, completionDate, status);

            List<BuildLogDTO> buildLogs = buildLogsMap.getAndTruncateBuildLogs(buildJob.id());
            buildLogsMap.removeBuildLogs(buildJob.id());

            BuildResult failedResult = new BuildResult(buildJob.buildConfig().branch(), buildJob.buildConfig().assignmentCommitHash(), buildJob.buildConfig().testCommitHash(),
                    buildLogs, false);

            ResultQueueItem resultQueueItem = new ResultQueueItem(failedResult, job, buildLogs, ex);
            if (processResults.get()) {
                distributedDataAccessService.getDistributedBuildResultQueue().add(resultQueueItem);
            }
            else {
                log.info("Build agent is paused. Not adding build result to result queue for build job: {}", buildJob);
            }

            distributedDataAccessService.getDistributedProcessingJobs().remove(buildJob.id());
            localProcessingJobs.decrementAndGet();
            buildAgentInformationService.updateLocalBuildAgentInformationWithRecentJob(job, isPaused.get());

            checkAvailabilityAndProcessNextBuild();
            return null;
        });
    }

    private void pauseBuildAgent() {
        if (isPaused.get()) {
            log.info("Build agent is already paused");
            return;
        }

        pauseResumeLock.lock();
        try {
            log.info("Pausing build agent with address {}", distributedDataAccessService.getLocalMemberAddress());

            isPaused.set(true);
            removeListenerAndCancelScheduledFuture();
            buildAgentInformationService.updateLocalBuildAgentInformation(isPaused.get());

            log.info("Gracefully cancelling running build jobs");
            Set<String> runningBuildJobIds = buildJobManagementService.getRunningBuildJobIds();
            if (runningBuildJobIds.isEmpty()) {
                log.info("No running build jobs to cancel");
            }
            else {
                List<CompletableFuture<BuildResult>> runningFuturesWrapper = runningBuildJobIds.stream().map(buildJobManagementService::getRunningBuildJobFutureWrapper)
                        .filter(Objects::nonNull).toList();

                if (!runningFuturesWrapper.isEmpty()) {
                    CompletableFuture<Void> allFuturesWrapper = CompletableFuture.allOf(runningFuturesWrapper.toArray(new CompletableFuture[0]));

                    try {
                        allFuturesWrapper.get(pauseGracePeriodSeconds, TimeUnit.SECONDS);
                        log.info("All running build jobs finished during grace period");
                    }
                    catch (TimeoutException e) {
                        handleTimeoutAndCancelRunningJobs();
                    }
                    catch (InterruptedException | ExecutionException e) {
                        log.error("Error while waiting for running build jobs to finish", e);
                    }
                }
            }
            // Close the build executor and docker client
            buildAgentConfiguration.closeBuildAgentServices();
        }
        finally {
            pauseResumeLock.unlock();
        }
    }

    private void handleTimeoutAndCancelRunningJobs() {
        if (!isPaused.get()) {
            log.info("Build agent was resumed before the build jobs could be cancelled");
            return;
        }
        log.info("Grace period exceeded. Cancelling running build jobs.");

        processResults.set(false);
        Set<String> runningBuildJobIdsAfterGracePeriod = buildJobManagementService.getRunningBuildJobIds();
        List<BuildJobQueueItem> runningBuildJobsAfterGracePeriod = distributedDataAccessService.getDistributedProcessingJobs().getAll(runningBuildJobIdsAfterGracePeriod).values()
                .stream().toList();
        runningBuildJobIdsAfterGracePeriod.forEach(buildJobManagementService::cancelBuildJob);
        distributedDataAccessService.getDistributedBuildJobQueue().addAll(runningBuildJobsAfterGracePeriod);
        log.info("Cancelled running build jobs and added them back to the queue with Ids {}", runningBuildJobIdsAfterGracePeriod);
        log.debug("Cancelled running build jobs: {}", runningBuildJobsAfterGracePeriod);
    }

    private void resumeBuildAgent() {
        if (!isPaused.get()) {
            log.info("Build agent is already running");
            return;
        }

        pauseResumeLock.lock();
        try {
            log.info("Resuming build agent with address {}", distributedDataAccessService.getLocalMemberAddress());
            isPaused.set(false);
            processResults.set(true);
            buildAgentConfiguration.openBuildAgentServices();

            // Cleanup docker containers
            buildAgentDockerService.cleanUpContainers();

            // We remove the listener and scheduledTask first to avoid having multiple listeners and scheduled tasks running
            removeListenerAndCancelScheduledFuture();
<<<<<<< HEAD
            listenerId = distributedDataAccessService.getDistributedBuildJobQueue().addItemListener(new QueuedBuildJobItemListener());
=======
            listenerId = distributedDataAccessService.getDistributedBuildJobQueue().addItemListener(new QueuedBuildJobItemListener(), true);
>>>>>>> 9ce78122
            scheduledFuture = taskScheduler.scheduleAtFixedRate(this::checkAvailabilityAndProcessNextBuild, Duration.ofSeconds(10));

            buildAgentInformationService.updateLocalBuildAgentInformation(isPaused.get());
        }
        finally {
            pauseResumeLock.unlock();
        }

        checkAvailabilityAndProcessNextBuild();
    }

    /**
     * Checks whether the node has at least one thread available for a new build job.
     */
    private boolean nodeIsAvailable() {
        var buildExecutorService = buildAgentConfiguration.getBuildExecutor();
        if (buildExecutorService == null) {
            log.warn("build node is not available yet because buildExecutorService is null!");
            return false;
        }
        log.debug("Currently processing jobs on this node: {}, active threads in Pool: {}, maximum pool size of thread executor : {}", localProcessingJobs.get(),
                buildExecutorService.getActiveCount(), buildExecutorService.getMaximumPoolSize());
        return localProcessingJobs.get() < buildExecutorService.getMaximumPoolSize() && buildExecutorService.getActiveCount() < buildExecutorService.getMaximumPoolSize()
                && buildExecutorService.getQueue().isEmpty();
    }

    public class QueuedBuildJobItemListener implements QueueItemListener<BuildJobQueueItem> {

        @Override
        public void itemAdded(BuildJobQueueItem item) {
            log.debug("CIBuildJobQueueItem added to queue: {}", item);
            log.debug("Current queued items: {}", distributedDataAccessService.getQueuedJobsSize());
            checkAvailabilityAndProcessNextBuild();
        }

        @Override
        public void itemRemoved(BuildJobQueueItem item) {
            log.debug("CIBuildJobQueueItem removed from queue: {}", item);
        }
    }
}<|MERGE_RESOLUTION|>--- conflicted
+++ resolved
@@ -32,13 +32,6 @@
 import org.springframework.scheduling.annotation.Scheduled;
 import org.springframework.stereotype.Service;
 
-<<<<<<< HEAD
-=======
-import com.hazelcast.collection.ItemEvent;
-import com.hazelcast.collection.ItemListener;
-import com.hazelcast.core.HazelcastInstanceNotActiveException;
-
->>>>>>> 9ce78122
 import de.tum.cit.aet.artemis.buildagent.BuildAgentConfiguration;
 import de.tum.cit.aet.artemis.buildagent.dto.BuildAgentDTO;
 import de.tum.cit.aet.artemis.buildagent.dto.BuildJobQueueItem;
@@ -147,11 +140,7 @@
         if (this.listenerId != null) {
             distributedDataAccessService.getDistributedBuildJobQueue().removeItemListener(this.listenerId);
         }
-<<<<<<< HEAD
         this.listenerId = this.distributedDataAccessService.getDistributedBuildJobQueue().addItemListener(new QueuedBuildJobItemListener());
-=======
-        this.listenerId = this.distributedDataAccessService.getDistributedBuildJobQueue().addItemListener(new QueuedBuildJobItemListener(), true);
->>>>>>> 9ce78122
 
         /*
          * Check every 10 seconds whether the node has at least one thread available for a new build job.
@@ -181,19 +170,8 @@
     }
 
     private void removeListener() {
-<<<<<<< HEAD
         if (distributedDataAccessService.isInstanceRunning()) {
             distributedDataAccessService.getDistributedBuildJobQueue().removeItemListener(this.listenerId);
-=======
-        // check if Hazelcast is still active, before invoking this
-        try {
-            if (distributedDataAccessService.isInstanceRunning()) {
-                distributedDataAccessService.getDistributedBuildJobQueue().removeItemListener(this.listenerId);
-            }
-        }
-        catch (HazelcastInstanceNotActiveException e) {
-            log.error("Failed to remove listener from SharedQueueProcessingService as Hazelcast instance is not active any more.");
->>>>>>> 9ce78122
         }
     }
 
@@ -496,11 +474,7 @@
 
             // We remove the listener and scheduledTask first to avoid having multiple listeners and scheduled tasks running
             removeListenerAndCancelScheduledFuture();
-<<<<<<< HEAD
             listenerId = distributedDataAccessService.getDistributedBuildJobQueue().addItemListener(new QueuedBuildJobItemListener());
-=======
-            listenerId = distributedDataAccessService.getDistributedBuildJobQueue().addItemListener(new QueuedBuildJobItemListener(), true);
->>>>>>> 9ce78122
             scheduledFuture = taskScheduler.scheduleAtFixedRate(this::checkAvailabilityAndProcessNextBuild, Duration.ofSeconds(10));
 
             buildAgentInformationService.updateLocalBuildAgentInformation(isPaused.get());
