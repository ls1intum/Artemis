--- conflicted
+++ resolved
@@ -647,15 +647,6 @@
         return throwable.getCause() instanceof TimeoutException || throwable.getMessage().equals(timeoutMsg);
     }
 
-<<<<<<< HEAD
-    public class QueuedBuildJobItemListener implements QueueItemListener<BuildJobQueueItem> {
-
-        @Override
-        public void itemAdded(BuildJobQueueItem item) {
-            log.debug("CIBuildJobQueueItem added to queue: {}", item);
-            log.debug("Current queued items: {}", distributedDataAccessService.getQueuedJobsSize());
-            checkAvailabilityAndProcessNextBuild();
-=======
     /**
      * Lightweight listener that reacts to changes in the distributed build queue.
      *
@@ -669,23 +660,19 @@
      * <li>Defensive against Hazelcast lifecycle/availability issues.</li>
      * </ul>
      */
-    public class QueuedBuildJobItemListener implements ItemListener<BuildJobQueueItem> {
+    public class QueuedBuildJobItemListener implements QueueItemListener<BuildJobQueueItem> {
 
         @Override
-        public void itemAdded(ItemEvent<BuildJobQueueItem> event) {
+        public void itemAdded(BuildJobQueueItem item) {
             try {
-                log.debug("CIBuildJobQueueItem added to queue: {}", event.getItem());
+                log.debug("CIBuildJobQueueItem added to queue: {}", item);
                 log.debug("Current queued items: {}", distributedDataAccessService.getQueuedJobsSize());
                 checkAvailabilityAndProcessNextBuild();
-            }
-            catch (HazelcastInstanceNotActiveException e) {
-                log.warn("Ignoring itemAdded: Hazelcast instance not active anymore");
             }
             catch (Exception e) {
                 // Never let listener exceptions bubble up and destabilize the Hazelcast thread
                 log.error("Error handling itemAdded event", e);
             }
->>>>>>> 157fe7dd
         }
 
         @Override
