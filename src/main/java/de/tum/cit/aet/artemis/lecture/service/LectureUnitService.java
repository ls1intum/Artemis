--- conflicted
+++ resolved
@@ -160,15 +160,9 @@
     public void removeLectureUnit(@NotNull LectureUnit lectureUnit) {
         LectureUnit lectureUnitToDelete = lectureUnitRepository.findByIdWithCompetenciesAndSlidesElseThrow(lectureUnit.getId());
 
-<<<<<<< HEAD
         if (lectureUnitToDelete instanceof AttachmentVideoUnit attachmentVideoUnit) {
             fileService.schedulePathForDeletion(
-                    FilePathService.fileSystemPathForExternalUri(URI.create((attachmentVideoUnit.getAttachment().getLink())), FilePathType.ATTACHMENT_UNIT), 5);
-=======
-        if (lectureUnitToDelete instanceof AttachmentUnit attachmentUnit) {
-            fileService.schedulePathForDeletion(
-                    FilePathConverter.fileSystemPathForExternalUri(URI.create((attachmentUnit.getAttachment().getLink())), FilePathType.ATTACHMENT_UNIT), 5);
->>>>>>> 4c845b4f
+                    FilePathConverter.fileSystemPathForExternalUri(URI.create((attachmentVideoUnit.getAttachment().getLink())), FilePathType.ATTACHMENT_UNIT), 5);
         }
 
         Lecture lecture = lectureRepository.findByIdWithLectureUnitsAndAttachmentsElseThrow(lectureUnitToDelete.getLecture().getId());
