--- conflicted
+++ resolved
@@ -111,19 +111,11 @@
     // TODO As soon as only LocalVC is supported, this Optional can be removed
     private final Optional<VcsAccessLogService> vcsAccessLogService;
 
+    private final ParticipationVCSAccessTokenRepository participationVCSAccessTokenRepository;
+
     @Value("${artemis.version-control.url}")
     private URI localVCBaseUri;
 
-    private final ParticipationVCSAccessTokenRepository participationVCSAccessTokenRepository;
-
-<<<<<<< HEAD
-=======
-    @Value("${artemis.version-control.url}")
-    public void setLocalVCBaseUri(URI localVCBaseUri) {
-        LocalVCServletService.localVCBaseUri = localVCBaseUri;
-    }
-
->>>>>>> 20daee2e
     @Value("${artemis.version-control.local-vcs-repo-path}")
     private Path localVCBasePath;
 
