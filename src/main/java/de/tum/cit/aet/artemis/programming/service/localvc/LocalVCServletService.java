package de.tum.cit.aet.artemis.programming.service.localvc;

import static de.tum.cit.aet.artemis.core.config.Constants.PROFILE_LOCALVC;
import static de.tum.cit.aet.artemis.core.util.HttpRequestUtils.getIpStringFromRequest;
import static de.tum.cit.aet.artemis.programming.service.localvc.LocalVCPersonalAccessTokenManagementService.TOKEN_PREFIX;
import static de.tum.cit.aet.artemis.programming.service.localvc.LocalVCPersonalAccessTokenManagementService.VCS_ACCESS_TOKEN_LENGTH;

import java.io.IOException;
import java.net.URI;
import java.nio.file.Files;
import java.nio.file.Path;
import java.time.ZonedDateTime;
import java.util.Base64;
import java.util.List;
import java.util.Map;
import java.util.Objects;
import java.util.Optional;
import java.util.regex.Pattern;
import java.util.regex.PatternSyntaxException;

import jakarta.servlet.http.HttpServletRequest;

import org.apache.commons.lang3.StringUtils;
import org.apache.sshd.server.session.ServerSession;
import org.eclipse.jgit.api.Git;
import org.eclipse.jgit.api.errors.GitAPIException;
import org.eclipse.jgit.errors.RepositoryNotFoundException;
import org.eclipse.jgit.lib.ObjectId;
import org.eclipse.jgit.lib.Repository;
import org.eclipse.jgit.revwalk.RevCommit;
import org.eclipse.jgit.storage.file.FileRepositoryBuilder;
import org.slf4j.Logger;
import org.slf4j.LoggerFactory;
import org.springframework.beans.factory.annotation.Value;
import org.springframework.context.annotation.Lazy;
import org.springframework.context.annotation.Profile;
import org.springframework.http.HttpHeaders;
import org.springframework.http.HttpStatus;
import org.springframework.security.authentication.AuthenticationManager;
import org.springframework.security.authentication.UsernamePasswordAuthenticationToken;
import org.springframework.security.core.AuthenticationException;
import org.springframework.stereotype.Service;

import de.tum.cit.aet.artemis.core.domain.User;
import de.tum.cit.aet.artemis.core.exception.AccessForbiddenException;
import de.tum.cit.aet.artemis.core.exception.ContinuousIntegrationException;
import de.tum.cit.aet.artemis.core.exception.EntityNotFoundException;
import de.tum.cit.aet.artemis.core.exception.RateLimitExceededException;
import de.tum.cit.aet.artemis.core.exception.VersionControlException;
import de.tum.cit.aet.artemis.core.exception.localvc.LocalVCAuthException;
import de.tum.cit.aet.artemis.core.exception.localvc.LocalVCForbiddenException;
import de.tum.cit.aet.artemis.core.exception.localvc.LocalVCInternalException;
import de.tum.cit.aet.artemis.core.repository.UserRepository;
import de.tum.cit.aet.artemis.core.security.RateLimitType;
import de.tum.cit.aet.artemis.core.security.SecurityUtils;
import de.tum.cit.aet.artemis.core.service.RateLimitService;
import de.tum.cit.aet.artemis.core.util.TimeLogUtil;
import de.tum.cit.aet.artemis.exercise.domain.Exercise;
import de.tum.cit.aet.artemis.exercise.domain.participation.Participation;
import de.tum.cit.aet.artemis.exercise.service.ExerciseVersionService;
import de.tum.cit.aet.artemis.programming.domain.AuthenticationMechanism;
import de.tum.cit.aet.artemis.programming.domain.Commit;
import de.tum.cit.aet.artemis.programming.domain.ProgrammingExercise;
import de.tum.cit.aet.artemis.programming.domain.ProgrammingExerciseParticipation;
import de.tum.cit.aet.artemis.programming.domain.ProgrammingExerciseStudentParticipation;
import de.tum.cit.aet.artemis.programming.domain.ProgrammingSubmission;
import de.tum.cit.aet.artemis.programming.domain.RepositoryType;
import de.tum.cit.aet.artemis.programming.domain.SolutionProgrammingExerciseParticipation;
import de.tum.cit.aet.artemis.programming.domain.VcsAccessLog;
import de.tum.cit.aet.artemis.programming.repository.ParticipationVCSAccessTokenRepository;
import de.tum.cit.aet.artemis.programming.repository.ProgrammingExerciseRepository;
import de.tum.cit.aet.artemis.programming.service.AuxiliaryRepositoryService;
import de.tum.cit.aet.artemis.programming.service.ProgrammingExerciseParticipationService;
import de.tum.cit.aet.artemis.programming.service.ProgrammingExerciseTestCaseChangedService;
import de.tum.cit.aet.artemis.programming.service.ProgrammingSubmissionMessagingService;
import de.tum.cit.aet.artemis.programming.service.ProgrammingSubmissionService;
import de.tum.cit.aet.artemis.programming.service.RepositoryAccessService;
import de.tum.cit.aet.artemis.programming.service.ci.ContinuousIntegrationTriggerService;
import de.tum.cit.aet.artemis.programming.service.localvc.ssh.SshConstants;
import de.tum.cit.aet.artemis.programming.web.repository.RepositoryActionType;
import inet.ipaddr.IPAddress;
import inet.ipaddr.IPAddressString;

/**
 * This service is responsible for authenticating and authorizing git requests as well as for retrieving the requested Git repositories from disk.
 * It is used by the ArtemisGitServletService, the LocalVCFetchFilter, and the LocalVCPushFilter.
 */
@Lazy
@Service
@Profile(PROFILE_LOCALVC)
// TODO: we should rename this because its used in the context of https and ssh git operations
public class LocalVCServletService {

    private static final Logger log = LoggerFactory.getLogger(LocalVCServletService.class);

    private final AuthenticationManager authenticationManager;

    private final UserRepository userRepository;

    private final ProgrammingExerciseRepository programmingExerciseRepository;

    private final RepositoryAccessService repositoryAccessService;

    private final ProgrammingExerciseParticipationService programmingExerciseParticipationService;

    private final AuxiliaryRepositoryService auxiliaryRepositoryService;

    private final ContinuousIntegrationTriggerService ciTriggerService;

    private final ProgrammingSubmissionService programmingSubmissionService;

    private final ProgrammingSubmissionMessagingService programmingSubmissionMessagingService;

    private final ProgrammingExerciseTestCaseChangedService programmingExerciseTestCaseChangedService;

    // TODO As soon as only LocalVC is supported, this Optional can be removed
    private final Optional<VcsAccessLogService> vcsAccessLogService;

    private final ParticipationVCSAccessTokenRepository participationVCSAccessTokenRepository;

    private final RateLimitService rateLimitService;

    private final ExerciseVersionService exerciseVersionService;

    @Value("${artemis.version-control.url}")
    private URI localVCBaseUri;

    @Value("${artemis.version-control.local-vcs-repo-path}")
    private Path localVCBasePath;

    @Value("${artemis.version-control.build-agent-git-username}")
    private String buildAgentGitUsername;

    @Value("${artemis.version-control.build-agent-git-password}")
    private String buildAgentGitPassword;

    public static final String BUILD_USER_NAME = "buildjob_user";

    public LocalVCServletService(AuthenticationManager authenticationManager, UserRepository userRepository, ProgrammingExerciseRepository programmingExerciseRepository,
            RepositoryAccessService repositoryAccessService, ProgrammingExerciseParticipationService programmingExerciseParticipationService,
            AuxiliaryRepositoryService auxiliaryRepositoryService, ContinuousIntegrationTriggerService ciTriggerService, ProgrammingSubmissionService programmingSubmissionService,
            ProgrammingSubmissionMessagingService programmingSubmissionMessagingService, ProgrammingExerciseTestCaseChangedService programmingExerciseTestCaseChangedService,
            ParticipationVCSAccessTokenRepository participationVCSAccessTokenRepository, Optional<VcsAccessLogService> vcsAccessLogService, RateLimitService rateLimitService,
            ExerciseVersionService exerciseVersionService) {
        this.authenticationManager = authenticationManager;
        this.userRepository = userRepository;
        this.programmingExerciseRepository = programmingExerciseRepository;
        this.repositoryAccessService = repositoryAccessService;
        this.programmingExerciseParticipationService = programmingExerciseParticipationService;
        this.auxiliaryRepositoryService = auxiliaryRepositoryService;
        this.ciTriggerService = ciTriggerService;
        this.programmingSubmissionService = programmingSubmissionService;
        this.programmingSubmissionMessagingService = programmingSubmissionMessagingService;
        this.programmingExerciseTestCaseChangedService = programmingExerciseTestCaseChangedService;
        this.participationVCSAccessTokenRepository = participationVCSAccessTokenRepository;
        this.vcsAccessLogService = vcsAccessLogService;
        this.rateLimitService = rateLimitService;
        this.exerciseVersionService = exerciseVersionService;
    }

    /**
     * Resolves the repository for the given path by creating a JGit repository and opening the local repository.
     * <p>
     * The returned {@link Repository} remains open after this method returns.
     * It is the caller's responsibility to close it when no longer needed.
     * <strong>Do not</strong> use try-with-resources inside this method, as that would close the repository
     * before the caller can use it.
     *
     * @param repositoryPath the path of the repository, as parsed out of the URL (everything after /git).
     * @return the opened repository instance.
     * @throws RepositoryNotFoundException if the repository could not be found.
     */
    public Repository resolveRepository(String repositoryPath) throws RepositoryNotFoundException {

        long timeNanoStart = System.nanoTime();
        // Find the local repository depending on the name.
        Path repositoryDir = localVCBasePath.resolve(repositoryPath);

        log.debug("Path to resolve repository from: {}", repositoryDir);
        if (!Files.exists(repositoryDir)) {
            log.error("Could not find local repository with name {}", repositoryPath);
            throw new RepositoryNotFoundException(repositoryPath);
        }

        log.debug("Opening local repository {}", repositoryPath);
        try {
            Repository repository = FileRepositoryBuilder.create(repositoryDir.toFile());
            // Enable pushing without credentials, authentication is handled by the LocalVCPushFilter.
            repository.getConfig().setBoolean("http", null, "receivepack", true);

            log.debug("Resolving repository for repository {} took {}", repositoryPath, TimeLogUtil.formatDurationFrom(timeNanoStart));
            return repository;
        }
        catch (IOException e) {
            log.error("Unable to open local repository {}", repositoryPath);
            throw new RepositoryNotFoundException(repositoryPath, e);
        }
    }

    /**
     * Determines whether a given request to access a local VC repository (either via fetch of push) is authenticated and authorized.
     *
     * @param request          The object containing all information about the incoming request.
     * @param repositoryAction Indicates whether the method should authenticate a fetch or a push request. For a push request, additional checks are conducted.
     * @throws LocalVCAuthException      If the user authentication fails or the user is not authorized to access a certain repository.
     * @throws LocalVCForbiddenException If the user is not allowed to access the repository, e.g. because offline IDE usage is not allowed or the due date has passed.
     * @throws LocalVCInternalException  If an internal error occurs, e.g. because the LocalVCRepositoryUri could not be created.
     */
    public void authenticateAndAuthorizeGitRequest(HttpServletRequest request, RepositoryActionType repositoryAction)
            throws LocalVCAuthException, LocalVCForbiddenException, AuthenticationException {

        long timeNanoStart = System.nanoTime();

        String authorizationHeader = request.getHeader(HttpHeaders.AUTHORIZATION);

        // The first request does not contain an authorizationHeader, the client expects this response
        if (authorizationHeader == null) {
            throw new LocalVCAuthException("No authorization header provided");
        }

        // If it is a fetch request, we check if it is the build agent that is fetching the repository.
        if (repositoryAction == RepositoryActionType.READ) {
            UsernameAndPassword usernameAndPassword = extractUsernameAndPassword(authorizationHeader);
            if (Objects.equals(usernameAndPassword.username(), buildAgentGitUsername) && Objects.equals(usernameAndPassword.password(), buildAgentGitPassword)) {
                // Authentication successful
                return;
            }
        }

        // Optimization.
        // For each git command (i.e. 'git fetch' or 'git push'), the git client sends three requests.
        // The URLs of the first two requests end on '[repository URI]/info/refs'. The third one ends on '[repository URI]/git-receive-pack' (for push) and '[repository
        // URL]/git-upload-pack' (for fetch).
        // The following checks will only be conducted for the second request, so we do not have to access the database too often.
        if (!request.getRequestURI().endsWith("/info/refs")) {
            return;
        }

        String ipString = getIpStringFromRequest(request);
        final IPAddress ipAddress = new IPAddressString(ipString).getAddress();
        rateLimitService.enforcePerMinute(ipAddress, RateLimitType.AUTHENTICATION);

        LocalVCRepositoryUri localVCRepositoryUri = parseRepositoryUri(request);
        log.debug("Parsed repository URI from request: {}", localVCRepositoryUri);
        String projectKey = localVCRepositoryUri.getProjectKey();
        String repositoryTypeOrUserName = localVCRepositoryUri.getRepositoryTypeOrUserName();

        ProgrammingExercise exercise = getProgrammingExerciseOrThrow(projectKey);

        User user = authenticateUser(authorizationHeader, exercise, localVCRepositoryUri);

        // Check that offline IDE usage is allowed.
        try {
            repositoryAccessService.checkHasAccessToOfflineIDEElseThrow(exercise, user);
        }
        catch (AccessForbiddenException e) {
            throw new LocalVCForbiddenException(e);
        }

        try {
            var optionalParticipation = authorizeUser(repositoryTypeOrUserName, user, exercise, repositoryAction, localVCRepositoryUri, false);
            savePreliminaryVcsAccessLogForHTTPs(request, localVCRepositoryUri, user, repositoryAction, optionalParticipation);
        }
        catch (LocalVCForbiddenException e) {
            log.error("User {} does not have access to the repository {}", user.getLogin(), localVCRepositoryUri);
            saveFailedAccessVcsAccessLog(new AuthenticationContext.Request(request), repositoryTypeOrUserName, exercise, localVCRepositoryUri, user, repositoryAction);
            throw e;
        }

        log.debug("Authorizing user {} for repository {} took {}", user.getLogin(), localVCRepositoryUri, TimeLogUtil.formatDurationFrom(timeNanoStart));
    }

    /**
     * Determines whether a given request to access a local VC repository (either via fetch of push) is authenticated and authorized.
     *
     * @param request               The object containing all information about the incoming request.
     * @param localVCRepositoryUri  The uri of the requested repository
     * @param user                  The user
     * @param repositoryAction      Indicates whether the method should authenticate a fetch or a push request. For a push request, additional checks are conducted.
     * @param optionalParticipation The participation for which the access log should be stored. If an empty Optional is provided, the method does nothing
     * @throws LocalVCAuthException If the user authentication fails or the user is not authorized to access a certain repository.
     */
    private void savePreliminaryVcsAccessLogForHTTPs(HttpServletRequest request, LocalVCRepositoryUri localVCRepositoryUri, User user, RepositoryActionType repositoryAction,
            Optional<ProgrammingExerciseParticipation> optionalParticipation) throws LocalVCAuthException {
        if (optionalParticipation.isPresent()) {
            ProgrammingExerciseParticipation participation = optionalParticipation.get();
            var ipAddress = request.getRemoteAddr();
            var authenticationMechanism = resolveHTTPSAuthenticationMechanism(request.getHeader(HttpHeaders.AUTHORIZATION), user);

            String finalCommitHash = getCommitHash(localVCRepositoryUri);
            RepositoryActionType finalRepositoryAction = repositoryAction == RepositoryActionType.WRITE ? RepositoryActionType.PUSH : RepositoryActionType.PULL;
            vcsAccessLogService.ifPresent(service -> service.saveAccessLog(user, participation, finalRepositoryAction, authenticationMechanism, finalCommitHash, ipAddress));
        }
    }

    /**
     * Logs a failed attempt to access a repository.
     *
     * @param context                  the Authentication context
     * @param repositoryTypeOrUserName A string representing either the repository type or the username associated with the repository.
     * @param exercise                 The {@link Exercise} associated with the repository.
     * @param localVCRepositoryUri     The {@link LocalVCRepositoryUri} representing the repository location.
     * @param user                     The {@link User} attempting the access.
     * @param repositoryAction         The {@link RepositoryActionType} action that was attempted.
     */
    public void saveFailedAccessVcsAccessLog(AuthenticationContext context, String repositoryTypeOrUserName, Exercise exercise, LocalVCRepositoryUri localVCRepositoryUri,
            User user, RepositoryActionType repositoryAction) {
        var participation = tryToLoadParticipation(false, repositoryTypeOrUserName, localVCRepositoryUri, (ProgrammingExercise) exercise);
        var commitHash = getCommitHash(localVCRepositoryUri);
        var authenticationMechanism = resolveAuthenticationMechanismFromSessionOrRequest(context, user);
        var action = repositoryAction == RepositoryActionType.WRITE ? RepositoryActionType.PUSH_FAIL : RepositoryActionType.CLONE_FAIL;
        var ipAddress = context.getIpAddress();
        vcsAccessLogService.ifPresent(service -> service.saveAccessLog(user, participation, action, authenticationMechanism, commitHash, ipAddress));
    }

    /**
     * Determines the authentication mechanism based on the provided session or request.
     *
     * <p>
     * If a {@link ServerSession} is present, the authentication mechanism is assumed to be SSH.
     * </p>
     * <p>
     * If an {@link HttpServletRequest} is present, the method attempts to resolve the authentication
     * mechanism using the authorization header. If an exception occurs, HTTPS authentication is assumed by default.
     * </p>
     * <p>
     * If neither a session nor a request is available, the authentication mechanism defaults to OTHER.
     * </p>
     *
     * @param context the Authentication context
     * @param user    the user for whom authentication is being determined
     * @return the resolved {@link AuthenticationMechanism}
     */
    private AuthenticationMechanism resolveAuthenticationMechanismFromSessionOrRequest(AuthenticationContext context, User user) {
        switch (context) {
            case AuthenticationContext.Session ignored -> {
                return AuthenticationMechanism.SSH;
            }
            case AuthenticationContext.Request request -> {
                try {
                    return resolveHTTPSAuthenticationMechanism(request.request().getHeader(HttpHeaders.AUTHORIZATION), user);
                }
                catch (LocalVCAuthException ignored) {
                    return AuthenticationMechanism.AUTH_HEADER_MISSING;
                }
            }
        }
    }

    /**
     * Retrieves the latest commit hash from the given repository.
     *
     * @param localVCRepositoryUri The {@link LocalVCRepositoryUri} representing the repository location.
     * @return The latest commit hash as a string, or an empty string if retrieval fails.
     */
    private String getCommitHash(LocalVCRepositoryUri localVCRepositoryUri) {
        try {
            String repositoryPath = localVCRepositoryUri.getRelativeRepositoryPath().toString();
            try (Repository repository = resolveRepository(repositoryPath)) {
                return getLatestCommitHash(repository);
            }
        }
        catch (GitAPIException | RepositoryNotFoundException e) {
            log.warn("Failed to obtain commit hash for repository {}. Error: {}", localVCRepositoryUri.getRelativeRepositoryPath().toString(), e.getMessage());
        }
        return "";
    }

    /**
     * Resolves the user's authentication mechanism for the repository
     *
     * @param authorizationHeader the request's authorizationHeader, containing the token or password
     * @param user                the user
     * @return the authentication type
     * @throws LocalVCAuthException if extracting the token or password from the authorizationHeader fails
     */
    private AuthenticationMechanism resolveHTTPSAuthenticationMechanism(String authorizationHeader, User user) throws LocalVCAuthException {
        UsernameAndPassword usernameAndPassword = extractUsernameAndPassword(authorizationHeader);

        String password = usernameAndPassword.password();
        if (!password.startsWith(TOKEN_PREFIX)) {
            return AuthenticationMechanism.PASSWORD;
        }
        if (password.equals(user.getVcsAccessToken())) {
            return AuthenticationMechanism.USER_VCS_ACCESS_TOKEN;
        }
        return AuthenticationMechanism.PARTICIPATION_VCS_ACCESS_TOKEN;
    }

    /**
     * Authenticates a user based on the provided authorization header for a specific programming exercise/repository.
     * Authentication is tried with: 1) user VCS access token, 2) user participation VCS access token 3) password
     *
     * @param authorizationHeader  the authorization header containing authentication credentials
     * @param exercise             the programming exercise the user is attempting to access
     * @param localVCRepositoryUri the URI of the local version control repository the user is attempting to access
     * @return the authenticated {@link User} if authentication is successful
     * @throws LocalVCAuthException    if an error occurs during authentication with the local version control system
     * @throws AuthenticationException if the authentication credentials are invalid or authentication fails
     */
    private User authenticateUser(String authorizationHeader, ProgrammingExercise exercise, LocalVCRepositoryUri localVCRepositoryUri)
            throws LocalVCAuthException, AuthenticationException {

        UsernameAndPassword usernameAndPassword = extractUsernameAndPassword(authorizationHeader);
        String username = usernameAndPassword.username();
        String passwordOrToken = usernameAndPassword.password();

        User user = userRepository.findOneByLogin(username).orElseThrow(LocalVCAuthException::new);

        try {
            SecurityUtils.checkUsernameAndPasswordValidity(username, passwordOrToken);
        }
        catch (AccessForbiddenException | AuthenticationException e) {
            if (StringUtils.isNotEmpty(passwordOrToken)) {
                log.warn("Failed login attempt for user {} with password {} due to issue: {}", username, passwordOrToken, e.getMessage());
            }
            throw new LocalVCAuthException(e.getMessage());
        }

        // check user VCS access token
        if (Objects.equals(user.getVcsAccessToken(), passwordOrToken) && user.getVcsAccessTokenExpiryDate() != null
                && user.getVcsAccessTokenExpiryDate().isAfter(ZonedDateTime.now())) {
            return user;
        }

        // check user participation VCS access token
        if (tryAuthenticationWithParticipationVCSAccessToken(user, passwordOrToken, exercise, localVCRepositoryUri)) {
            return user;
        }

        // if the user does not have an access token or used a password, we try to authenticate the user with it
        // Try to authenticate the user based on the configured options, this can include sending the data to an external system (e.g. LDAP) or using internal authentication.
        UsernamePasswordAuthenticationToken authenticationToken = new UsernamePasswordAuthenticationToken(username, passwordOrToken);
        authenticationManager.authenticate(authenticationToken);

        return user;
    }

    /**
     * Attempts to authenticate a user with the provided participation VCS access token
     *
     * @param user                 the user attempting authentication
     * @param providedToken        the participation VCS access token provided by the user
     * @param exercise             the programming exercise containing the repository the user tries to access
     * @param localVCRepositoryUri the URI of the local version control repository the user tries to access
     * @return {@code true} if the authentication is successful, {@code false} otherwise
     */
    private boolean tryAuthenticationWithParticipationVCSAccessToken(User user, String providedToken, ProgrammingExercise exercise, LocalVCRepositoryUri localVCRepositoryUri)
            throws LocalVCAuthException {

        // Note: we first check if the user has used a vcs access token instead of a password
        if (providedToken.startsWith(TOKEN_PREFIX) && providedToken.length() == VCS_ACCESS_TOKEN_LENGTH) {
            try {

                // check participation vcs access token
                List<ProgrammingExerciseStudentParticipation> participations;
                Optional<ProgrammingExerciseStudentParticipation> studentParticipation;
                if (exercise.isTeamMode()) {
                    studentParticipation = programmingExerciseParticipationService.findTeamParticipationByExerciseAndUser(exercise, user);
                }
                else {
                    participations = programmingExerciseParticipationService.findStudentParticipationsByExerciseAndStudentId(exercise, user.getLogin());
                    studentParticipation = participations.stream().filter(participation -> participation.getRepositoryUri().equals(localVCRepositoryUri.toString())).findAny();
                }
                if (studentParticipation.isPresent()) {
                    var storedToken = participationVCSAccessTokenRepository.findByUserIdAndParticipationId(user.getId(), studentParticipation.get().getId());
                    if (storedToken.isPresent() && Objects.equals(storedToken.get().getVcsAccessToken(), providedToken)) {
                        user.setVcsAccessToken(storedToken.get().getVcsAccessToken());
                        return true;
                    }
                }
            }
            catch (EntityNotFoundException e) {
                throw new LocalVCAuthException();
            }
        }
        return false;
    }

    /**
     * Determines whether a user is allowed to force-push to a certain repository.
     *
     * @param user       The user that wants to force-push to the repository.
     * @param repository The repository the user wants to force-push to.
     * @return true if the user is allowed to force-push to the repository, false otherwise.
     */
    public boolean isUserAllowedToForcePush(User user, Repository repository) {
        LocalVCRepositoryUri localVCRepositoryUri = parseRepositoryUri(repository.getDirectory().toPath());
        String projectKey = localVCRepositoryUri.getProjectKey();
        String repositoryTypeOrUserName = localVCRepositoryUri.getRepositoryTypeOrUserName();

        ProgrammingExercise exercise = getProgrammingExerciseOrThrow(projectKey);

        return repositoryAccessService.checkHasAccessToForcePush(exercise, user, repositoryTypeOrUserName);
    }

    /**
     * Checks if branching is allowed for the exercise to which the given repository belongs.
     *
     * @param repository The repository for which we check if branching is allowed.
     * @return True if branching is allowed, false otherwise.
     */
    public boolean isBranchingAllowedForRepository(Repository repository) {
        LocalVCRepositoryUri localVCRepositoryUri = parseRepositoryUri(repository.getDirectory().toPath());
        String projectKey = localVCRepositoryUri.getProjectKey();

        ProgrammingExercise exercise = getProgrammingExerciseOrThrow(projectKey, true);
        return exercise.getBuildConfig().isAllowBranching();
    }

    public static enum BranchingStatus {
        BRANCHING_DISABLED, NAME_DOES_NOT_MATCH_REGEX, BRANCH_ALLOWED
    }

    /**
     * Checks if branching is allowed for the exercise to which the given repository belongs.
     *
     * @param repository The repository for which we check if branching is allowed.
     * @param branchName The branch name for which to check if it matches the regex.
     * @return Whether branching is allowed or why it is not.
     */
    public BranchingStatus isBranchNameAllowedForRepository(Repository repository, String branchName) {
        LocalVCRepositoryUri localVCRepositoryUri = parseRepositoryUri(repository.getDirectory().toPath());
        String projectKey = localVCRepositoryUri.getProjectKey();

        ProgrammingExercise exercise = getProgrammingExerciseOrThrow(projectKey, true);

        if (!exercise.getBuildConfig().isAllowBranching()) {
            return BranchingStatus.BRANCHING_DISABLED;
        }

        Pattern pattern;
        try {
            pattern = Pattern.compile(exercise.getBuildConfig().getBranchRegex());
        }
        catch (PatternSyntaxException e) {
            return BranchingStatus.NAME_DOES_NOT_MATCH_REGEX;
        }

        return pattern.matcher(branchName).matches() ? BranchingStatus.BRANCH_ALLOWED : BranchingStatus.NAME_DOES_NOT_MATCH_REGEX;
    }

    public LocalVCRepositoryUri parseRepositoryUri(HttpServletRequest request) {
        String path = request.getRequestURI();
        String normalizedPath = path.replaceFirst("/(info/refs|git-(upload|receive)-pack)$", "");
        return new LocalVCRepositoryUri(localVCBaseUri, Path.of(normalizedPath));
    }

    private LocalVCRepositoryUri parseRepositoryUri(Path repositoryPath) {
        return new LocalVCRepositoryUri(localVCBaseUri, repositoryPath);
    }

    private ProgrammingExercise getProgrammingExerciseOrThrow(String projectKey, boolean withBuildConfig) {
        try {
            return programmingExerciseRepository.findOneByProjectKeyOrThrow(projectKey, true, withBuildConfig);
        }
        catch (EntityNotFoundException e) {
            throw new LocalVCInternalException("Could not find single programming exercise with project key " + projectKey, e);
        }
    }

    private ProgrammingExercise getProgrammingExerciseOrThrow(String projectKey) {
        return getProgrammingExerciseOrThrow(projectKey, false);
    }

    /**
     * Extracts the username and password from a Basic Authorization header.
     *
     * @param authorizationHeader the authorization header containing Basic credentials
     * @return a {@link UsernameAndPassword} object with the extracted username and password
     * @throws LocalVCAuthException if the header is missing, invalid, or improperly formatted
     */
    private UsernameAndPassword extractUsernameAndPassword(String authorizationHeader) throws LocalVCAuthException {
        if (authorizationHeader == null) {
            throw new LocalVCAuthException("No authorization header provided");
        }
        String[] basicAuthCredentialsEncoded = authorizationHeader.split(" ");

        if (!("Basic".equals(basicAuthCredentialsEncoded[0]))) {
            throw new LocalVCAuthException("Non basic authorization header provided");
        }

        // Return decoded basic auth credentials which contain the username and the password.
        String basicAuthCredentials = new String(Base64.getDecoder().decode(basicAuthCredentialsEncoded[1]));

        int separatorIndex = basicAuthCredentials.indexOf(":");

        if (separatorIndex == -1) {
            throw new LocalVCAuthException();
        }
        String username = basicAuthCredentials.substring(0, separatorIndex);
        String password = basicAuthCredentials.substring(separatorIndex + 1);

        return new UsernameAndPassword(username, password);
    }

    /**
     * Authorize a user to access a certain repository.
     *
     * @param repositoryTypeOrUserName The type of the repository or the username of the user.
     * @param user                     The user that wants to access the repository.
     * @param exercise                 The exercise the repository belongs to.
     * @param repositoryActionType     The type of the action the user wants to perform.
     * @param localVCRepositoryUri     The URI of the local repository.
     * @param usingSSH                 The flag specifying whether the method is called from the SSH or HTTPs context
     * @return the ProgrammingParticipation Optional, containing the fetched participation
     * @throws LocalVCForbiddenException If the user is not allowed to access the repository.
     */
    public Optional<ProgrammingExerciseParticipation> authorizeUser(String repositoryTypeOrUserName, User user, ProgrammingExercise exercise,
            RepositoryActionType repositoryActionType, LocalVCRepositoryUri localVCRepositoryUri, boolean usingSSH) throws LocalVCForbiddenException {

        if (checkIfRepositoryIsAuxiliaryOrTestRepository(exercise, repositoryTypeOrUserName, repositoryActionType, user)) {
            return Optional.empty();
        }

        ProgrammingExerciseParticipation participation = tryToLoadParticipation(usingSSH, repositoryTypeOrUserName, localVCRepositoryUri, exercise);

        checkAccessForRepository(participation, user, exercise, repositoryActionType);

        return Optional.of(participation);
    }

    /**
     * Retrieves a user based on the provided authorization header.
     *
     * @param authorizationHeader the authorization header containing Basic credentials
     * @return the {@link User}
     * @throws LocalVCAuthException if the user could not be found or if the authorization header is invalid
     */
    public User getUserByAuthHeader(String authorizationHeader) throws LocalVCAuthException {
        UsernameAndPassword usernameAndPassword = extractUsernameAndPassword(authorizationHeader);
        String username = usernameAndPassword.username();
        return userRepository.findOneByLogin(username).orElseThrow(LocalVCAuthException::new);
    }

    /**
     * Attempts to load a programming exercise participation based on the provided parameters.
     *
     * @param usingSSH                 {@code true} if the user's session is over SSH, {@code false} if over HTTP
     * @param repositoryTypeOrUserName A string representing either the repository type or the username associated with the repository.
     * @param localVCRepositoryUri     The local version control repository URI.
     * @param exercise                 The programming exercise for which participation is being fetched.
     * @return The fetched {@link ProgrammingExerciseParticipation} instance.
     * @throws LocalVCInternalException If no participation is found and it is not an auxiliary repository.
     */
    private ProgrammingExerciseParticipation tryToLoadParticipation(boolean usingSSH, String repositoryTypeOrUserName, LocalVCRepositoryUri localVCRepositoryUri,
            ProgrammingExercise exercise) throws LocalVCInternalException {
        ProgrammingExerciseParticipation participation;
        try {
            if (usingSSH) {
                participation = programmingExerciseParticipationService.fetchParticipationWithSubmissionsByRepository(repositoryTypeOrUserName, localVCRepositoryUri.toString(),
                        exercise);
            }
            else {
                participation = programmingExerciseParticipationService.fetchParticipationByRepository(repositoryTypeOrUserName, localVCRepositoryUri.toString(), exercise);
            }
        }
        catch (EntityNotFoundException e) {
            // If the repository was not found, this could mean it is an auxiliary repository (which do not have participations)
            if (auxiliaryRepositoryService.isAuxiliaryRepositoryOfExercise(repositoryTypeOrUserName, exercise)) {
                return programmingExerciseParticipationService.findSolutionParticipationByProgrammingExerciseId(exercise.getId());
            }
            throw new LocalVCInternalException(
                    "No participation found for repository with repository type or username " + repositoryTypeOrUserName + " in exercise " + exercise.getId(), e);
        }
        return participation;
    }

    private void checkAccessForRepository(ProgrammingExerciseParticipation participation, User user, ProgrammingExercise exercise, RepositoryActionType repositoryActionType)
            throws LocalVCForbiddenException {
        try {
            repositoryAccessService.checkAccessRepositoryElseThrow(participation, user, exercise, repositoryActionType);
        }
        catch (AccessForbiddenException e) {
            throw new LocalVCForbiddenException(e);
        }
    }

    /**
     * Checks if the provided repository is an auxiliary or test repository.
     * But: for students it only checks for test repository, and assumes the requested repository is not an auxiliary repository.
     * This avoids an unnecessary database call, and postpones the actual check to
     * {@link LocalVCServletService#tryToLoadParticipation(boolean, String, LocalVCRepositoryUri, ProgrammingExercise)}
     * and only checks it if it is really needed.
     *
     * @param exercise                 the exercise, where the repository belongs to
     * @param repositoryTypeOrUserName the type or username of the repository
     * @param repositoryActionType     the action that should be performed on of the repository
     * @param user                     the user who tries to access the repository
     * @return true if the repository is an Auxiliary or Test repository, and the user has access to it.
     *         false for students if the repository is possibly an auxiliary repository, or
     *         false for TAs if the repository is neither auxiliary nor test
     * @throws LocalVCForbiddenException if the user has no access rights for the requested repository
     */
    private boolean checkIfRepositoryIsAuxiliaryOrTestRepository(ProgrammingExercise exercise, String repositoryTypeOrUserName, RepositoryActionType repositoryActionType,
            User user) throws LocalVCForbiddenException {

        // Students are not able to access Test or Aux repositories.
        // To save on db queries we do not check whether it is an Aux repo here, as we would need to fetch them first.
        try {
            repositoryAccessService.checkAccessTestOrAuxRepositoryElseThrow(false, exercise, user, repositoryTypeOrUserName);
        }
        catch (AccessForbiddenException e) {
            if (repositoryTypeOrUserName.equals(RepositoryType.TESTS.toString())) {
                throw new LocalVCForbiddenException(e);
            }
            // The user is a student, and the repository is not a test repository
            return false;
        }

        // Here we only check if the repository is an auxiliary repository if the user is at least TA.
        // Why? If the requested repository is not an auxiliary repo, we do not need to load auxiliary repositories
        if (auxiliaryRepositoryService.isAuxiliaryRepositoryOfExercise(repositoryTypeOrUserName, exercise) || repositoryTypeOrUserName.equals(RepositoryType.TESTS.toString())) {
            try {
                repositoryAccessService.checkAccessTestOrAuxRepositoryElseThrow(repositoryActionType == RepositoryActionType.WRITE, exercise, user, repositoryTypeOrUserName);
            }
            catch (AccessForbiddenException e) {
                throw new LocalVCForbiddenException(e);
            }
            // The user is at least TA, it is either an Auxiliary repository or a Test repository, and the user has access to it
            return true;
        }
        // The repository is neither an Auxiliary repository nor a Test repository
        return false;
    }

    /**
     * When cloning/pushing with SSH we can keep data loaded inside the SSH session, to avoid unnecessary database queries.
     *
     * @param user                    the user accessing the repository
     * @param optionalParticipation   the participation associated with the repository
     * @param repositoryActionType    the action performed on the repository (READ or WRITE)
     * @param authenticationMechanism the mechanism used for authentication (e.g., token, basic auth)
     * @param ipAddress               the IP address of the user accessing the repository
     * @param localVCRepositoryUri    the URI of the localVC repository
     * @param serverSession           the SSH serverSession, where the data gets stored
     */
    public void cacheAttributesInSshSession(User user, Optional<ProgrammingExerciseParticipation> optionalParticipation, RepositoryActionType repositoryActionType,
            AuthenticationMechanism authenticationMechanism, String ipAddress, LocalVCRepositoryUri localVCRepositoryUri, ServerSession serverSession) {
        if (optionalParticipation.isPresent()) {
            ProgrammingExerciseParticipation participation = optionalParticipation.get();
            try {
                String commitHash;
                String relativeRepositoryPath = localVCRepositoryUri.getRelativeRepositoryPath().toString();
                try (Repository repository = resolveRepository(relativeRepositoryPath)) {
                    commitHash = getLatestCommitHash(repository);
                }

                var finalRepositoryActionType = repositoryActionType == RepositoryActionType.READ ? RepositoryActionType.PULL : RepositoryActionType.PUSH;
                var preliminaryAccessLog = new VcsAccessLog(user, (Participation) participation, user.getName(), user.getEmail(), finalRepositoryActionType,
                        authenticationMechanism, commitHash, ipAddress);

                serverSession.setAttribute(SshConstants.VCS_ACCESS_LOG_KEY, preliminaryAccessLog);
                serverSession.setAttribute(SshConstants.PARTICIPATION_KEY, participation);
            }
            catch (Exception e) {
                log.warn("Failed to obtain commit hash or store access log for repository {}. Error: {}", localVCRepositoryUri.getRelativeRepositoryPath().toString(),
                        e.getMessage());
            }
        }
    }

    /**
     * Returns the HTTP status code for the given exception thrown by the above method "authenticateAndAuthorizeGitRequest".
     *
     * @param exception     The exception thrown.
     * @param repositoryUri The URL of the repository that was accessed.
     * @return The HTTP status code.
     */
    public int getHttpStatusForException(Exception exception, String repositoryUri) {
<<<<<<< HEAD
        switch (exception) {
            case LocalVCAuthException _ -> {
                return HttpStatus.UNAUTHORIZED.value();
            }
            case LocalVCForbiddenException _ -> {
                return HttpStatus.FORBIDDEN.value();
            }
            case RateLimitExceededException _ -> {
                return HttpStatus.TOO_MANY_REQUESTS.value();
            }
            default -> {
                log.error("Internal server error while trying to access repository {}: {}", repositoryUri, exception.getMessage());
                return HttpStatus.INTERNAL_SERVER_ERROR.value();
            }
=======
        if (exception instanceof LocalVCAuthException) {
            return HttpStatus.UNAUTHORIZED.value();
        }
        else if (exception instanceof LocalVCForbiddenException) {
            return HttpStatus.FORBIDDEN.value();
        }
        else {
            log.error("Internal server error while trying to access repository {}: {}", repositoryUri, exception.getMessage(), exception);
            return HttpStatus.INTERNAL_SERVER_ERROR.value();
>>>>>>> 873bdff6
        }
    }

    /**
     * Create a submission, trigger the respective build, and process the results.
     * This method can be called with some values, to avoid loading them again from the database
     *
     * @param commitHash          the hash of the last commit.
     * @param repository          the remote repository which was pushed to.
     * @param user                the user who pushed the commit, used for logging and access control.
     * @param cachedExercise      the exercise which is potentially already loaded
     * @param cachedParticipation the participation which is potentially already loaded
     * @param vcsAccessLog        the vcsAccessLog which is potentially already loaded
     * @throws ContinuousIntegrationException if something goes wrong with the CI configuration.
     * @throws VersionControlException        if the commit belongs to the wrong branch (i.e. not the default branch of the participation).
     */
    public void processNewPush(String commitHash, Repository repository, User user, Optional<ProgrammingExercise> cachedExercise,
            Optional<ProgrammingExerciseParticipation> cachedParticipation, Optional<VcsAccessLog> vcsAccessLog) {
        long timeNanoStart = System.nanoTime();

        Path repositoryFolderPath = repository.getDirectory().toPath();

        LocalVCRepositoryUri localVCRepositoryUri = getLocalVCRepositoryUri(repositoryFolderPath);

        String repositoryTypeOrUserName = localVCRepositoryUri.getRepositoryTypeOrUserName();
        String projectKey = localVCRepositoryUri.getProjectKey();
        ProgrammingExercise exercise = cachedExercise.orElseGet(() -> getProgrammingExercise(projectKey));
        ProgrammingExerciseParticipation participation;
        RepositoryType repositoryType = getRepositoryTypeWithoutAuxiliary(repositoryTypeOrUserName);

        try {
            participation = cachedParticipation.orElseGet(() -> programmingExerciseParticipationService
                    .fetchParticipationWithSubmissionsByRepository(localVCRepositoryUri.getRepositoryTypeOrUserName(), localVCRepositoryUri.toString(), exercise));
        }
        catch (EntityNotFoundException e) {
            repositoryType = getRepositoryType(repositoryTypeOrUserName, exercise);
            if (repositoryType.equals(RepositoryType.AUXILIARY) || repositoryType.equals(RepositoryType.TESTS)) {
                participation = retrieveSolutionParticipation(exercise);
            }
            else {
                throw new VersionControlException("Could not find participation for repository", e);
            }
        }

        try {
            if (exerciseVersionService.isRepositoryTypeVersionable(repositoryType)) {
                exerciseVersionService.createExerciseVersion(exercise, user);
            }

            if (repositoryType.equals(RepositoryType.TESTS)) {
                processNewPushToTestOrAuxRepository(exercise, commitHash, (SolutionProgrammingExerciseParticipation) participation, repositoryType);
                return;
            }

            if (repositoryType.equals(RepositoryType.AUXILIARY)) {
                // Don't provide a commit hash because we want the latest test repo commit to be used
                processNewPushToTestOrAuxRepository(exercise, null, (SolutionProgrammingExerciseParticipation) participation, repositoryType);
                return;
            }

            if (commitHash == null) {
                commitHash = getLatestCommitHash(repository);
            }

            Commit commit = extractCommitInfo(commitHash, repository);

            // Process push to any repository other than the test repository.
            processNewPushToRepository(participation, commit, user);

            // For push the correct commitHash is only available here, therefore the preliminary value is overwritten
            String finalCommitHash = commitHash;
            if (vcsAccessLog.isPresent()) {
                vcsAccessLog.get().setCommitHash(finalCommitHash);
                vcsAccessLogService.ifPresent(service -> service.saveVcsAccesslog(vcsAccessLog.get()));
            }
            else {
                var finalParticipation = participation;
                vcsAccessLogService.ifPresent(service -> service.updateCommitHash(finalParticipation, finalCommitHash));
            }
        }
        catch (GitAPIException | IOException e) {
            // This catch clause does not catch exceptions that happen during runBuildJob() as that method is called asynchronously.
            // For exceptions happening inside runBuildJob(), the user is notified. See the addBuildJobToQueue() method in the LocalCIBuildJobManagementService for that.
            throw new VersionControlException(
                    "Could not process new push to repository " + localVCRepositoryUri.getURI() + " and commit " + commitHash + ". No build job was queued.", e);
        }

        log.debug("New push processed to repository {} for commit {} in {}. A build job was queued.", localVCRepositoryUri.getURI(), commitHash,
                TimeLogUtil.formatDurationFrom(timeNanoStart));
    }

    private ProgrammingExerciseParticipation retrieveSolutionParticipation(ProgrammingExercise exercise) {
        return programmingExerciseParticipationService.retrieveSolutionParticipation(exercise);
    }

    private ProgrammingExercise getProgrammingExercise(String projectKey) {
        ProgrammingExercise exercise;
        try {
            exercise = programmingExerciseRepository.findOneByProjectKeyOrThrow(projectKey, false);
        }
        catch (EntityNotFoundException e) {
            throw new VersionControlException("Could not find programming exercise for project key " + projectKey, e);
        }
        return exercise;
    }

    private LocalVCRepositoryUri getLocalVCRepositoryUri(Path repositoryFolderPath) {
        try {
            return new LocalVCRepositoryUri(localVCBaseUri, repositoryFolderPath);
        }
        catch (LocalVCInternalException e) {
            // This means something is misconfigured.
            throw new VersionControlException("Could not create valid repository URI from path " + repositoryFolderPath, e);
        }
    }

    private String getLatestCommitHash(Repository repository) throws GitAPIException {
        try (Git git = new Git(repository)) {
            RevCommit latestCommit = git.log().setMaxCount(1).call().iterator().next();
            return latestCommit.getName();
        }
    }

    /**
     * Process a new push to the test repository.
     * Build and test the solution repository to make sure all tests are still passing.
     *
     * @param exercise       the exercise for which the push was made.
     * @param commitHash     the hash of the commit used as the last commit to the test repository.
     * @param repositoryType type of repository that has been pushed to
     * @throws VersionControlException if something unexpected goes wrong when creating the submission or triggering the build.
     */
    private void processNewPushToTestOrAuxRepository(ProgrammingExercise exercise, String commitHash, SolutionProgrammingExerciseParticipation solutionParticipation,
            RepositoryType repositoryType) throws VersionControlException {
        // Create a new submission for the solution repository.
        ProgrammingSubmission submission = getProgrammingSubmission(exercise, commitHash);

        programmingSubmissionMessagingService.notifyUserAboutSubmission(submission, exercise.getId());

        if (repositoryType.equals(RepositoryType.TESTS)) {
            try {
                // Set a flag to inform the instructor that the student results are now outdated.
                programmingExerciseTestCaseChangedService.setTestCasesChanged(exercise.getId(), true);
            }
            catch (EntityNotFoundException e) {
                throw new VersionControlException("Could not set test cases changed flag", e);
            }
        }

        // Trigger the build for the solution repository.
        // The template repository will be built, once the result for the solution repository is available. See LocalCIResultProcessingService.
        ciTriggerService.triggerBuild(solutionParticipation, commitHash, repositoryType);
    }

    private ProgrammingSubmission getProgrammingSubmission(ProgrammingExercise exercise, String commitHash) {
        ProgrammingSubmission submission;
        try {
            submission = programmingSubmissionService.createSolutionParticipationSubmissionWithTypeTest(exercise.getId(), commitHash);
        }
        catch (EntityNotFoundException | IllegalStateException e) {
            throw new VersionControlException("Could not create submission for solution participation", e);
        }
        return submission;
    }

    private RepositoryType getRepositoryType(String repositoryTypeOrUserName, ProgrammingExercise exercise) {
        if (repositoryTypeOrUserName.equals("exercise")) {
            return RepositoryType.TEMPLATE;
        }
        else if (repositoryTypeOrUserName.equals("solution")) {
            return RepositoryType.SOLUTION;
        }
        else if (repositoryTypeOrUserName.equals("tests")) {
            return RepositoryType.TESTS;
        }
        else if (auxiliaryRepositoryService.isAuxiliaryRepositoryOfExercise(repositoryTypeOrUserName, exercise)) {
            return RepositoryType.AUXILIARY;
        }
        else {
            return RepositoryType.USER;
        }
    }

    private RepositoryType getRepositoryTypeWithoutAuxiliary(String repositoryTypeOrUserName) {
        return switch (repositoryTypeOrUserName) {
            case "exercise" -> RepositoryType.TEMPLATE;
            case "solution" -> RepositoryType.SOLUTION;
            case "tests" -> RepositoryType.TESTS;
            default -> RepositoryType.USER;
        };
    }

    /**
     * TODO: this could be done asynchronously to shorten the duration of the push operation
     * Process a new push to a student's repository or to the template or solution repository of the exercise.
     *
     * @param participation the participation for which the push was made
     * @param commit        the commit that was pushed
     * @param user          the user who pushed the commit, used for logging and access control
     * @throws VersionControlException if the commit belongs to the wrong branch (i.e. not the default branch of the participation)
     */
    private void processNewPushToRepository(ProgrammingExerciseParticipation participation, Commit commit, User user) {
        // The 'user' is not properly logged into Artemis, this leads to an issue when accessing custom repository methods.
        // Therefore, a mock auth object has to be created.
        SecurityUtils.setAuthorizationObject();
        ProgrammingSubmission submission;
        try {
            submission = programmingSubmissionService.processNewProgrammingSubmission(participation, commit, user);
        }
        catch (EntityNotFoundException | IllegalStateException | IllegalArgumentException e) {
            throw new VersionControlException("Could not process submission for participation: " + e.getMessage(), e);
        }

        // Remove unnecessary information from the new submission.
        submission.getParticipation().setSubmissions(null);
        programmingSubmissionMessagingService.notifyUserAboutSubmission(submission, participation.getExercise().getId());
    }

    private Commit extractCommitInfo(String commitHash, Repository repository) throws IOException, GitAPIException, VersionControlException {
        RevCommit revCommit;
        String branch = null;

        ObjectId objectId = repository.resolve(commitHash);

        if (objectId == null) {
            throw new VersionControlException("Could not resolve commit hash " + commitHash + " in repository");
        }

        revCommit = repository.parseCommit(objectId);

        // Get the branch name.
        try (Git git = new Git(repository)) {
            // Look in the 'refs/heads' namespace for a ref that points to the commit.
            // The returned map contains at most one entry where the key is the commit id and the value denotes the branch which points to it.
            Map<ObjectId, String> objectIdBranchNameMap = git.nameRev().addPrefix("refs/heads").add(objectId).call();
            if (!objectIdBranchNameMap.isEmpty()) {
                branch = objectIdBranchNameMap.get(objectId);
            }
        }

        if (revCommit == null || branch == null) {
            throw new VersionControlException("Something went wrong retrieving the revCommit or the branch.");
        }

        var author = revCommit.getAuthorIdent();
        return new Commit(commitHash, author.getName(), revCommit.getFullMessage(), author.getEmailAddress(), branch);
    }

    /**
     * Updates the VCS (Version Control System) access log for clone and pull actions using HTTPS.
     * <p>
     * This method logs the access information based on the incoming HTTP request. It checks if the action
     * is performed by a build job user and, if not, records the user's repository action (clone or pull).
     * The action type is determined based on the number of offers (`clientOffered`).
     *
     * @param request             the request from the user
     * @param authorizationHeader the authorization header containing the user's credentials
     * @param clientOffered       the number of objects offered by the client in the operation, used to determine
     *                                if the action is a clone (if 0) or a pull (if greater than 0).
     */
    public void updateAndStoreVCSAccessLogForCloneAndPullHTTPS(HttpServletRequest request, String authorizationHeader, int clientOffered) {
        if (!request.getMethod().equals("POST")) {
            return;
        }
        try {
            UsernameAndPassword usernameAndPassword = extractUsernameAndPassword(authorizationHeader);
            String userName = usernameAndPassword.username();
            if (userName.equals(BUILD_USER_NAME)) {
                return;
            }
            LocalVCRepositoryUri localVCRepositoryUri = parseRepositoryUri(request);
            RepositoryActionType repositoryActionType = getRepositoryActionReadType(clientOffered);

            vcsAccessLogService.ifPresent(service -> service.updateRepositoryActionType(localVCRepositoryUri, repositoryActionType));
        }
        catch (Exception ignored) {
        }
    }

    /**
     * Updates the VCS access log for clone and pull actions performed over SSH.
     * <p>
     * This method logs access information based on the SSH session and the root directory of the repository.
     * It determines the repository action (clone or pull) based on the number of offers (`clientOffered`) and
     * fetches participation details from the local VC repository URI.
     *
     * @param session       the {@link ServerSession} representing the SSH session.
     * @param clientOffered the number of objects offered by the client in the operation, used to determine
     *                          if the action is a clone (if 0) or a pull (if greater than 0).
     */
    public void updateAndStoreVCSAccessLogForCloneAndPullSSH(ServerSession session, int clientOffered) {
        try {
            if (session.getAttribute(SshConstants.USER_KEY).getName().equals(BUILD_USER_NAME)) {
                return;
            }
            var accessLog = session.getAttribute(SshConstants.VCS_ACCESS_LOG_KEY);
            RepositoryActionType repositoryActionType = getRepositoryActionReadType(clientOffered);
            accessLog.setRepositoryActionType(repositoryActionType);
            vcsAccessLogService.ifPresent(service -> service.saveVcsAccesslog(accessLog));
        }
        catch (Exception ignored) {
        }
    }

    /**
     * Adds a failed VCS access attempt to the log.
     * <p>
     * This method logs a failed clone attempt, associating it with the user and participation retrieved
     * from the incoming HTTP request.
     *
     * @param servletRequest the {@link HttpServletRequest} containing the HTTP request data.
     */
    public void createVCSAccessLogForFailedAuthenticationAttempt(HttpServletRequest servletRequest) {
        try {
            String authorizationHeader = servletRequest.getHeader(HttpHeaders.AUTHORIZATION);
            UsernameAndPassword usernameAndPassword = extractUsernameAndPassword(authorizationHeader);
            User user = userRepository.findOneByLogin(usernameAndPassword.username()).orElseThrow(LocalVCAuthException::new);
            AuthenticationMechanism mechanism = usernameAndPassword.password().startsWith("vcpat-") ? AuthenticationMechanism.VCS_ACCESS_TOKEN : AuthenticationMechanism.PASSWORD;
            LocalVCRepositoryUri localVCRepositoryUri = parseRepositoryUri(servletRequest);
            var participation = programmingExerciseParticipationService.fetchParticipationWithSubmissionsByRepository(localVCRepositoryUri.getRepositoryTypeOrUserName(),
                    localVCRepositoryUri.toString(), null);
            var ipAddress = servletRequest.getRemoteAddr();
            vcsAccessLogService.ifPresent(service -> service.saveAccessLog(user, participation, RepositoryActionType.CLONE_FAIL, mechanism, "", ipAddress));
        }
        catch (LocalVCAuthException | EntityNotFoundException ignored) {
            // Caught when: 1) no user, or 2) no participation was found. In both cases it does not make sense to write a log
        }
    }

    /**
     * Determines the repository action type for read operations (clone or pull).
     * <p>
     * This method returns a {@link RepositoryActionType} based on the number of objects offered.
     * If no objects are offered (0), it is considered a clone; otherwise, it is a pull action.
     *
     * @param clientOffered the number of objects offered to the client in the operation.
     * @return the {@link RepositoryActionType} based on the number of objects offered (clone if 0, pull if greater than 0).
     */
    private RepositoryActionType getRepositoryActionReadType(int clientOffered) {
        return clientOffered == 0 ? RepositoryActionType.CLONE : RepositoryActionType.PULL;
    }

    record UsernameAndPassword(String username, String password) {
    }
}<|MERGE_RESOLUTION|>--- conflicted
+++ resolved
@@ -768,7 +768,6 @@
      * @return The HTTP status code.
      */
     public int getHttpStatusForException(Exception exception, String repositoryUri) {
-<<<<<<< HEAD
         switch (exception) {
             case LocalVCAuthException _ -> {
                 return HttpStatus.UNAUTHORIZED.value();
@@ -780,20 +779,9 @@
                 return HttpStatus.TOO_MANY_REQUESTS.value();
             }
             default -> {
-                log.error("Internal server error while trying to access repository {}: {}", repositoryUri, exception.getMessage());
+                log.error("Internal server error while trying to access repository {}: {}", repositoryUri, exception.getMessage(), exception);
                 return HttpStatus.INTERNAL_SERVER_ERROR.value();
             }
-=======
-        if (exception instanceof LocalVCAuthException) {
-            return HttpStatus.UNAUTHORIZED.value();
-        }
-        else if (exception instanceof LocalVCForbiddenException) {
-            return HttpStatus.FORBIDDEN.value();
-        }
-        else {
-            log.error("Internal server error while trying to access repository {}: {}", repositoryUri, exception.getMessage(), exception);
-            return HttpStatus.INTERNAL_SERVER_ERROR.value();
->>>>>>> 873bdff6
         }
     }
 
