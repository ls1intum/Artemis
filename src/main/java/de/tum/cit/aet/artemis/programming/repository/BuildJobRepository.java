package de.tum.cit.aet.artemis.programming.repository;

import static de.tum.cit.aet.artemis.core.config.Constants.PROFILE_CORE;
import static org.springframework.data.jpa.repository.EntityGraph.EntityGraphType.LOAD;

import java.time.Duration;
import java.time.ZonedDateTime;
import java.util.Collection;
import java.util.List;
import java.util.Optional;
import java.util.Set;

import org.springframework.context.annotation.Profile;
import org.springframework.data.domain.Page;
import org.springframework.data.domain.Pageable;
import org.springframework.data.jpa.repository.EntityGraph;
import org.springframework.data.jpa.repository.JpaSpecificationExecutor;
import org.springframework.data.jpa.repository.Modifying;
import org.springframework.data.jpa.repository.Query;
import org.springframework.data.repository.query.Param;
import org.springframework.stereotype.Repository;
import org.springframework.transaction.annotation.Transactional;

import de.tum.cit.aet.artemis.buildagent.dto.BuildJobResultCountDTO;
import de.tum.cit.aet.artemis.buildagent.dto.DockerImageBuild;
import de.tum.cit.aet.artemis.buildagent.dto.ResultBuildJob;
import de.tum.cit.aet.artemis.core.repository.base.ArtemisJpaRepository;
import de.tum.cit.aet.artemis.programming.domain.build.BuildJob;
import de.tum.cit.aet.artemis.programming.domain.build.BuildStatus;
import de.tum.cit.aet.artemis.programming.dto.BuildJobStatisticsDTO;

@Profile(PROFILE_CORE)
@Repository
public interface BuildJobRepository extends ArtemisJpaRepository<BuildJob, Long>, JpaSpecificationExecutor<BuildJob> {

    @EntityGraph(type = LOAD, attributePaths = { "result", "result.submission", "result.submission.participation", "result.submission.participation.exercise" })
    List<BuildJob> findWithDataByIdIn(List<Long> ids);

    // Cast to string is necessary. Otherwise, the query will fail on PostgreSQL.
    @Query("""
            SELECT b.id
            FROM BuildJob b
                LEFT JOIN Course c ON b.courseId = c.id
            WHERE (:buildStatus IS NULL OR b.buildStatus = :buildStatus)
                AND (:buildAgentAddress IS NULL OR b.buildAgentAddress = :buildAgentAddress)
                AND (CAST(:startDate AS string) IS NULL OR b.buildSubmissionDate >= :startDate)
                AND (CAST(:endDate AS string) IS NULL OR b.buildSubmissionDate <= :endDate)
                AND (
                  :searchTerm IS NULL
                  OR b.repositoryName LIKE CONCAT('%', :searchTerm, '%')
                  OR c.title LIKE CONCAT('%', :searchTerm, '%')
                )
                AND (:courseId IS NULL OR b.courseId = :courseId)
                AND (:durationLower IS NULL OR (b.buildCompletionDate - b.buildStartDate) >= :durationLower)
                AND (:durationUpper IS NULL OR (b.buildCompletionDate - b.buildStartDate) <= :durationUpper)

            """)
    Page<Long> findIdsByFilterCriteria(@Param("buildStatus") BuildStatus buildStatus, @Param("buildAgentAddress") String buildAgentAddress,
            @Param("startDate") ZonedDateTime startDate, @Param("endDate") ZonedDateTime endDate, @Param("searchTerm") String searchTerm, @Param("courseId") Long courseId,
            @Param("durationLower") Duration durationLower, @Param("durationUpper") Duration durationUpper, Pageable pageable);

    @Query("""
            SELECT new de.tum.cit.aet.artemis.buildagent.dto.DockerImageBuild(
                b.dockerImage,
                MAX(b.buildStartDate)
            )
            FROM BuildJob b
            GROUP BY b.dockerImage
            """)
    Set<DockerImageBuild> findAllLastBuildDatesForDockerImages();

    @Query("""
             SELECT new de.tum.cit.aet.artemis.buildagent.dto.ResultBuildJob(
                 b.result.id,
                 b.buildJobId
             )
             FROM BuildJob b
             WHERE b.result.id IN :resultIds
            """)
    Set<ResultBuildJob> findBuildJobIdsForResultIds(@Param("resultIds") List<Long> resultIds);

    @Query("""
            SELECT new de.tum.cit.aet.artemis.buildagent.dto.BuildJobResultCountDTO(
                b.buildStatus,
                COUNT(b.buildStatus)
            )
            FROM BuildJob b
            WHERE b.buildSubmissionDate >= :fromDateTime
                AND (:courseId IS NULL OR b.courseId = :courseId)
            GROUP BY b.buildStatus
            """)
    List<BuildJobResultCountDTO> getBuildJobsResultsStatistics(@Param("fromDateTime") ZonedDateTime fromDateTime, @Param("courseId") Long courseId);

    Optional<BuildJob> findByBuildJobId(String buildJobId);

    default BuildJob findByBuildJobIdElseThrow(String buildJobId) {
        return getValueElseThrow(findByBuildJobId(buildJobId));
    }

    /**
     * Get the number of build jobs for a list of exercise ids.
     *
     * @param courseId the id of the course
     * @return the number of build jobs
     */
    @Query("""
            SELECT COUNT(b)
            FROM BuildJob b
            WHERE b.courseId = :courseId
            """)
    long countBuildJobsByCourseId(@Param("courseId") long courseId);

    /**
     * Get the number of build jobs for a list of exercise ids (used for exams).
     *
     * @param exerciseIds the list of exercise ids
     * @return the number of build jobs
     */
    @Query("""
            SELECT COUNT(b)
            FROM BuildJob b
<<<<<<< HEAD
                LEFT JOIN b.result r
                LEFT JOIN r.submission s
                LEFT JOIN s.participation p
                LEFT JOIN p.exercise e
            WHERE e.id IN :exerciseIds
=======
            WHERE b.exerciseId IN :exerciseIds
>>>>>>> 954fed43
            """)
    long countBuildJobsByExerciseIds(@Param("exerciseIds") Collection<Long> exerciseIds);

    @Query("""
            SELECT new de.tum.cit.aet.artemis.programming.dto.BuildJobStatisticsDTO(
                ROUND(AVG((b.buildCompletionDate - b.buildStartDate) BY SECOND)),
                COUNT(b),
                b.exerciseId
            )
            FROM BuildJob b
            WHERE b.exerciseId = :exerciseId
                AND b.buildStatus = de.tum.cit.aet.artemis.programming.domain.build.BuildStatus.SUCCESSFUL
            GROUP BY b.exerciseId
            """)
    BuildJobStatisticsDTO findBuildJobStatisticsByExerciseId(@Param("exerciseId") Long exerciseId);

    @Transactional
    @Modifying
    @Query("""
            UPDATE BuildJob b
            SET b.buildStatus = :newStatus
            WHERE b.buildJobId = :buildJobId
            """)
    void updateBuildJobStatus(@Param("buildJobId") String buildJobId, @Param("newStatus") BuildStatus newStatus);

    /**
     * Update the build job status and set the build start date if it is not set yet. The buildStartDate is required to calculate the statistics and the correctly display in the
     * build overview.
     * This is used to update missing jobs that do not have a build start date yet.
     *
     * @param buildJobId     the build job id
     * @param newStatus      the new build status
     * @param buildStartDate the build start date
     */
    @Transactional
    @Modifying
    @Query("""
            UPDATE BuildJob b
            SET b.buildStatus = :newStatus,
                b.buildStartDate = CASE WHEN b.buildStartDate IS NULL THEN :buildStartDate ELSE b.buildStartDate END
            WHERE b.buildJobId = :buildJobId
            """)
    void updateBuildJobStatusWithBuildStartDate(@Param("buildJobId") String buildJobId, @Param("newStatus") BuildStatus newStatus,
            @Param("buildStartDate") ZonedDateTime buildStartDate);

    /**
     * Find all build jobs with the given build status.
     *
     * @param statuses the list of build statuses
     * @return the list of build jobs
     */
    List<BuildJob> findAllByBuildStatusIn(List<BuildStatus> statuses);
}<|MERGE_RESOLUTION|>--- conflicted
+++ resolved
@@ -119,15 +119,7 @@
     @Query("""
             SELECT COUNT(b)
             FROM BuildJob b
-<<<<<<< HEAD
-                LEFT JOIN b.result r
-                LEFT JOIN r.submission s
-                LEFT JOIN s.participation p
-                LEFT JOIN p.exercise e
-            WHERE e.id IN :exerciseIds
-=======
             WHERE b.exerciseId IN :exerciseIds
->>>>>>> 954fed43
             """)
     long countBuildJobsByExerciseIds(@Param("exerciseIds") Collection<Long> exerciseIds);
 
