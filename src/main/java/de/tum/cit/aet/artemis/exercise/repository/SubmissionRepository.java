package de.tum.cit.aet.artemis.exercise.repository;

import static de.tum.cit.aet.artemis.core.config.Constants.PROFILE_CORE;
import static org.springframework.data.jpa.repository.EntityGraph.EntityGraphType.LOAD;

import java.util.List;
import java.util.Optional;
import java.util.Set;

import org.springframework.context.annotation.Profile;
import org.springframework.data.domain.Page;
import org.springframework.data.domain.Pageable;
import org.springframework.data.jpa.repository.EntityGraph;
import org.springframework.data.jpa.repository.Query;
import org.springframework.data.repository.query.Param;
import org.springframework.stereotype.Repository;

import de.tum.cit.aet.artemis.assessment.dto.dashboard.ExerciseMapEntryDTO;
import de.tum.cit.aet.artemis.core.domain.User;
import de.tum.cit.aet.artemis.core.dto.DueDateStat;
import de.tum.cit.aet.artemis.core.exception.EntityNotFoundException;
import de.tum.cit.aet.artemis.core.repository.base.ArtemisJpaRepository;
import de.tum.cit.aet.artemis.exercise.domain.Exercise;
import de.tum.cit.aet.artemis.exercise.domain.Submission;
import de.tum.cit.aet.artemis.exercise.domain.SubmissionType;
import de.tum.cit.aet.artemis.exercise.domain.participation.Participation;
import de.tum.cit.aet.artemis.fileupload.domain.FileUploadExercise;
import de.tum.cit.aet.artemis.fileupload.domain.FileUploadSubmission;
import de.tum.cit.aet.artemis.modeling.domain.ModelingExercise;
import de.tum.cit.aet.artemis.modeling.domain.ModelingSubmission;
import de.tum.cit.aet.artemis.programming.domain.ProgrammingExercise;
import de.tum.cit.aet.artemis.programming.domain.ProgrammingSubmission;
import de.tum.cit.aet.artemis.quiz.domain.QuizExercise;
import de.tum.cit.aet.artemis.quiz.domain.QuizSubmission;
import de.tum.cit.aet.artemis.text.domain.TextExercise;
import de.tum.cit.aet.artemis.text.domain.TextSubmission;

/**
 * Spring Data repository for the Submission entity.
 */
@Profile(PROFILE_CORE)
@Repository
public interface SubmissionRepository extends ArtemisJpaRepository<Submission, Long> {

    /**
     * Load submission with eager Results
     *
     * @param submissionId the submissionId
     * @return optional submission
     */
    @EntityGraph(type = LOAD, attributePaths = { "results", "results.assessor" })
    Optional<Submission> findWithEagerResultsAndAssessorById(long submissionId);

    @Query("""
            SELECT DISTINCT submission
            FROM Submission submission
                LEFT JOIN FETCH submission.results r
                LEFT JOIN FETCH r.feedbacks
            WHERE submission.exampleSubmission = TRUE
                AND submission.id = :submissionId
            """)
    Optional<Submission> findExampleSubmissionByIdWithEagerResult(@Param("submissionId") long submissionId);

    /**
     * Get all submissions of a participation
     *
     * @param participationId the id of the participation
     * @return a list of the participation's submissions
     */
    List<Submission> findAllByParticipationId(long participationId);

    Optional<Submission> findByParticipationIdOrderBySubmissionDateDesc(long participationId);

    /**
     * Get all submissions of a participation and eagerly load results
     *
     * @param participationId the id of the participation
     * @return a list of the participation's submissions
     */
    @EntityGraph(type = LOAD, attributePaths = { "results", "results.assessor" })
    List<Submission> findAllWithResultsAndAssessorByParticipationId(Long participationId);

    /**
     * Get all submissions with their results by the submission ids
     *
     * @param submissionIds the ids of the submissions which should be retrieved
     * @return a list of submissions with their results eagerly loaded
     */
    @Query("""
            SELECT DISTINCT s
            FROM Submission s
                LEFT JOIN FETCH s.results r
                LEFT JOIN FETCH r.assessor
            WHERE s.id IN :submissionIds
            """)
    List<Submission> findBySubmissionIdsWithEagerResults(@Param("submissionIds") List<Long> submissionIds);

    /**
     * Get the number of currently locked submissions for a specific user in the given course. These are all submissions for which the user started, but has not yet finished the
     * assessment.
     *
     * @param userId   the id of the user
     * @param courseId the id of the course
     * @return the number of currently locked submissions for a specific user in the given course
     */
    @Query("""
            SELECT COUNT(DISTINCT s)
            FROM Submission s
                LEFT JOIN s.results r
            WHERE r.assessor.id = :userId
                AND r.completionDate IS NULL
                AND s.participation.exercise.course.id = :courseId
            """)
    long countLockedSubmissionsByUserIdAndCourseId(@Param("userId") Long userId, @Param("courseId") Long courseId);

    /**
     * Get the number of currently locked submissions for the given course.
     *
     * @param courseId the id of the course
     * @return the number of currently locked submissions for the given course
     */
    @Query("""
            SELECT COUNT(DISTINCT s)
            FROM Submission s
                LEFT JOIN s.results r
            WHERE r.completionDate IS NULL
                AND s.participation.exercise.course.id = :courseId
            """)
    long countLockedSubmissionsByCourseId(@Param("courseId") Long courseId);

    /**
     * Get the number of currently locked submissions for a specific user in the given exam. These are all submissions for which the user started, but has not yet finished the
     * assessment.
     *
     * @param userId the id of the user
     * @param examId the id of the exam
     * @return the number of currently locked submissions for a specific user in the given course
     */
    @Query("""
            SELECT COUNT(DISTINCT s)
            FROM Submission s
                LEFT JOIN s.results r
            WHERE r.assessor.id = :userId
                AND r.completionDate IS NULL
                AND s.participation.exercise.exerciseGroup.exam.id = :examId
            """)
    long countLockedSubmissionsByUserIdAndExamId(@Param("userId") Long userId, @Param("examId") Long examId);

    /**
     * Get the number of currently locked submissions for a given exam. These are all submissions for which users started, but have not yet finished the
     * assessments.
     *
     * @param examId the id of the exam
     * @return the number of currently locked submissions for a specific user in the given course
     */
    @Query("""
            SELECT COUNT(DISTINCT s)
            FROM Submission s
                LEFT JOIN s.results r
            WHERE r.assessor.id IS NOT NULL
                AND r.completionDate IS NULL
                AND s.participation.exercise.exerciseGroup.exam.id = :examId
            """)
    long countLockedSubmissionsByExamId(@Param("examId") Long examId);

    /**
     * Get the number of currently locked submissions for a given exam. These are all submissions for which users started, but have not yet finished the
     * assessments.
     *
     * @param exerciseId the id of the exam
     * @return the number of currently locked submissions for a specific user in the given course
     */
    @Query("""
            SELECT COUNT(DISTINCT s)
            FROM Submission s
                LEFT JOIN s.results r
            WHERE r.assessor.id IS NOT NULL
                AND r.completionDate IS NULL
                AND s.participation.exercise.id = :exerciseId
            """)
    long countLockedSubmissionsByExerciseId(@Param("exerciseId") Long exerciseId);

    /**
     * Get currently locked submissions for a specific user in the given course.
     * These are all submissions for which the user started, but has not yet finished the assessment.
     *
     * @param userId   the id of the user
     * @param courseId the id of the course
     * @return currently locked submissions for a specific user in the given course
     */
    @Query("""
            SELECT DISTINCT submission
            FROM Submission submission
                LEFT JOIN FETCH submission.results r
            WHERE r.assessor.id = :userId
                AND r.completionDate IS NULL
                AND submission.participation.exercise.course.id = :courseId
                """)
    List<Submission> getLockedSubmissionsAndResultsByUserIdAndCourseId(@Param("userId") Long userId, @Param("courseId") Long courseId);

    /**
     * Get all currently locked submissions for all users in the given exam.
     * These are all submissions for which users started, but did not yet finish the assessment.
     *
     * @param examId the id of the course
     * @return currently locked submissions for the given exam
     */
    @Query("""
            SELECT DISTINCT s
            FROM Submission s
                LEFT JOIN FETCH s.results r
            WHERE r.assessor.id IS NOT NULL
                AND r.assessmentType <> de.tum.cit.aet.artemis.assessment.domain.AssessmentType.AUTOMATIC
                AND r.completionDate IS NULL
                AND s.participation.exercise.exerciseGroup.exam.id = :examId
            """)
    List<Submission> getLockedSubmissionsAndResultsByExamId(@Param("examId") Long examId);

    /**
     * Checks if a submission for the given participation exists.
     *
     * @param participationId the id of the participation to check
     * @return true if a submission for the given participation exists, false otherwise
     */
    boolean existsByParticipationId(long participationId);

    /**
     * Count number of in-time submissions for course. Only submissions for Text, Modeling and File Upload exercises are included.
     *
     * @param exerciseIds the exercise ids of the course we are interested in
     * @return the number of submissions belonging to the exercise ids, which have the submitted flag set to true and the submission date before the exercise due date, or no
     *         exercise
     *         due date at all
     */
    @Query("""
            SELECT COUNT(DISTINCT s)
            FROM Submission s
                JOIN s.participation p
                JOIN p.exercise e
            WHERE TYPE(s) IN (ModelingSubmission, TextSubmission, FileUploadSubmission)
                AND e.id IN :exerciseIds
                AND s.submitted = TRUE
                AND (s.submissionDate <= e.dueDate OR e.dueDate IS NULL)
            """)
    long countAllByExerciseIdsSubmittedBeforeDueDate(@Param("exerciseIds") Set<Long> exerciseIds);

    /**
     * Count the number of in-time submissions for an exam. Only submissions for Text, Modeling and File Upload exercises are included.
     *
     * @param examId - the exam id we are interested in
     * @return the number of submissions belonging to the exam id, which have the submitted flag set to true and the submission date before the exercise due date, or no exercise
     *         due date at all
     */
    @Query("""
            SELECT COUNT(DISTINCT submission)
            FROM Submission submission
            WHERE TYPE(submission) IN (ModelingSubmission, TextSubmission, FileUploadSubmission)
                AND submission.participation.exercise.exerciseGroup.exam.id = :examId
                AND submission.submitted = TRUE
                AND submission.participation.testRun = FALSE
            """)
    long countByExamIdSubmittedSubmissionsIgnoreTestRuns(@Param("examId") long examId);

    /**
     * Count number of late submissions for course. Only submissions for Text, Modeling and File Upload exercises are included.
     *
     * @param exerciseIds the ids of the exercises belonging to the course we are interested in
     * @return the number of submissions belonging to the course, which have the submitted flag set to true and the submission date after the exercise due date
     */
    @Query("""
            SELECT COUNT(DISTINCT s)
            FROM Submission s
                JOIN s.participation p
                JOIN p.exercise e
            WHERE TYPE(s) IN (ModelingSubmission, TextSubmission, FileUploadSubmission)
                AND e.id IN :exerciseIds
                AND s.submitted = TRUE
                AND e.dueDate IS NOT NULL
                AND s.submissionDate > e.dueDate
            """)
    long countAllByExerciseIdsSubmittedAfterDueDate(@Param("exerciseIds") Set<Long> exerciseIds);

    /**
     * @param exerciseId the exercise id we are interested in
     * @return the number of submissions belonging to the exercise id, which have the submitted flag set to true and the submission date before the exercise due date, or no
     *         exercise due date at all
     */
    @Query("""
            SELECT COUNT(DISTINCT p)
            FROM StudentParticipation p
                JOIN p.exercise e
                JOIN p.submissions s
            WHERE e.id = :exerciseId
                AND s.submitted = TRUE
                AND (s.type <> de.tum.cit.aet.artemis.exercise.domain.SubmissionType.ILLEGAL OR s.type IS NULL)
                AND (e.dueDate IS NULL OR s.submissionDate <= e.dueDate)
            """)
    long countByExerciseIdSubmittedBeforeDueDate(@Param("exerciseId") long exerciseId);

    /**
     * Should be used for exam dashboard to ignore test run submissions
     *
     * @param exerciseId the exercise id we are interested in
     * @return the number of submissions belonging to the exercise id, which have the submitted flag set to true and the submission date before the exercise due date, or no
     *         exercise due date at all
     */
    @Query("""
            SELECT COUNT(DISTINCT p)
            FROM StudentParticipation p
                JOIN p.submissions s
                JOIN p.exercise e
            WHERE e.id = :exerciseId
                AND p.testRun = FALSE
                AND s.submitted = TRUE
                AND (s.type <> de.tum.cit.aet.artemis.exercise.domain.SubmissionType.ILLEGAL OR s.type IS NULL)
                AND (e.dueDate IS NULL OR s.submissionDate <= e.dueDate)
            """)
    long countByExerciseIdSubmittedBeforeDueDateIgnoreTestRuns(@Param("exerciseId") long exerciseId);

    /**
     * Should be used for exam dashboard to ignore test run submissions
     *
     * @param exerciseIds the exercise id we are interested in
     * @return the number of submissions belonging to the exercise id, which have the submitted flag set to true and the submission date before the exercise due date, or no
     *         exercise due date at all
     */
    @Query("""
            SELECT new de.tum.cit.aet.artemis.assessment.dto.dashboard.ExerciseMapEntryDTO(
                p.exercise.id,
                COUNT(DISTINCT p)
            )
            FROM StudentParticipation p
                JOIN p.submissions s
                JOIN p.exercise e
            WHERE e.id IN :exerciseIds
                AND p.testRun = FALSE
                AND s.submitted = TRUE
                AND (e.dueDate IS NULL OR s.submissionDate <= e.dueDate)
            GROUP BY p.exercise.id
            """)
<<<<<<< HEAD
    List<ExerciseMapEntry> countByExerciseIdsSubmittedBeforeDueDateIgnoreTestRuns(@Param("exerciseIds") Set<Long> exerciseIds);
=======
    List<ExerciseMapEntryDTO> countByExerciseIdsSubmittedBeforeDueDateIgnoreTestRuns(@Param("exerciseIds") Set<Long> exerciseIds);
>>>>>>> c7ccd42e

    /**
     * Calculate the number of submissions for the given exercise by the given student.
     *
     * @param exerciseId   the exercise id we are interested in
     * @param studentLogin the login of the student we are interested in
     * @return the number of submissions belonging to the exercise and student id
     */
    @Query("""
            SELECT COUNT(DISTINCT s)
            FROM StudentParticipation p
                JOIN p.submissions s
            WHERE p.exercise.id = :exerciseId
                AND p.student.login = :studentLogin
            """)
    int countByExerciseIdAndStudentLogin(@Param("exerciseId") long exerciseId, @Param("studentLogin") String studentLogin);

    /**
     * @param exerciseIds the exercise ids we are interested in
     * @return the numbers of submissions belonging to each exercise id, which have the submitted flag set to true and the submission date after the exercise due date
     */
    @Query("""
            SELECT new de.tum.cit.aet.artemis.assessment.dto.dashboard.ExerciseMapEntryDTO(
                e.id,
                COUNT(DISTINCT p)
            )
            FROM StudentParticipation p
                JOIN p.submissions s
                JOIN p.exercise e
            WHERE e.id IN :exerciseIds
                AND s.submitted = TRUE
                AND s.submissionDate > e.dueDate
            GROUP BY e.id
            """)
    List<ExerciseMapEntryDTO> countByExerciseIdsSubmittedAfterDueDate(@Param("exerciseIds") Set<Long> exerciseIds);

    /**
     * Returns submissions for an exercise. Returns only a submission that has a result with a matching assessor. Since the results list may also contain
     * automatic results but those results do not have an assessor, hibernate simply sets null values for them. Make sure to use a different query if you need
     * your submission to have all its results set.
     *
     * @param exerciseId the exercise id we are interested in
     * @param assessor   the assessor we are interested in
     * @param <T>        the type of the submission
     * @return the submissions belonging to the exercise id, which have been assessed by the given assessor
     */
    @Query("""
            SELECT DISTINCT submission
            FROM Submission submission
                LEFT JOIN FETCH submission.results r
                LEFT JOIN FETCH r.assessor a
            WHERE submission.participation.exercise.id = :exerciseId
                AND :assessor = a
                AND submission.participation.testRun = FALSE
            """)
    <T extends Submission> List<T> findAllByParticipationExerciseIdAndResultAssessorIgnoreTestRuns(@Param("exerciseId") Long exerciseId, @Param("assessor") User assessor);

    @Query("""
            SELECT DISTINCT submission
            FROM Submission submission
                LEFT JOIN FETCH submission.results r
                LEFT JOIN FETCH r.feedbacks f
                LEFT JOIN FETCH f.testCase
                LEFT JOIN FETCH r.assessor
                LEFT JOIN FETCH r.assessmentNote
            WHERE submission.id = :submissionId
            """)
    Optional<Submission> findWithEagerResultAndFeedbackAndAssessmentNoteById(@Param("submissionId") long submissionId);

    @Query("""
            SELECT DISTINCT submission
            FROM Submission submission
                LEFT JOIN FETCH submission.results r
                LEFT JOIN FETCH r.feedbacks f
                LEFT JOIN FETCH f.testCase
                LEFT JOIN FETCH r.assessor
                LEFT JOIN FETCH r.assessmentNote
                LEFT JOIN FETCH submission.participation p
                LEFT JOIN FETCH p.team t
                LEFT JOIN FETCH t.students
            WHERE submission.id = :submissionId
            """)
    Optional<Submission> findWithEagerResultAndFeedbackAndAssessmentNoteAndTeamStudentsById(@Param("submissionId") long submissionId);

    /**
     * Initializes a new text, modeling or file upload submission (depending on the type of the given exercise), connects it with the given participation and stores it in the
     * database.
     *
     * @param participation  the participation for which the submission should be initialized
     * @param exercise       the corresponding exercise, should be either a text, modeling or file upload exercise, otherwise it will instantly return and not do anything
     * @param submissionType type for the submission to be initialized
     * @return a new submission for the given type connected to the given participation
     */
    default Submission initializeSubmission(Participation participation, Exercise exercise, SubmissionType submissionType) {
        Submission submission;
        if (exercise instanceof ProgrammingExercise) {
            submission = new ProgrammingSubmission();
        }
        else if (exercise instanceof ModelingExercise) {
            submission = new ModelingSubmission();
        }
        else if (exercise instanceof TextExercise) {
            submission = new TextSubmission();
        }
        else if (exercise instanceof FileUploadExercise) {
            submission = new FileUploadSubmission();
        }
        else if (exercise instanceof QuizExercise) {
            submission = new QuizSubmission();
        }
        else {
            throw new RuntimeException("Unsupported exercise type: " + exercise);
        }

        submission.setType(submissionType);
        submission.setParticipation(participation);
        submission = save(submission);
        participation.addSubmission(submission);
        return submission;
    }

    /**
     * Count number of submissions for exercise.
     *
     * @param exerciseId the exercise id we are interested in
     * @return the number of submissions belonging to the exercise id, which have the submitted flag set to true, separated into before and after the due date
     */
    default DueDateStat countSubmissionsForExercise(long exerciseId) {
        return new DueDateStat(countByExerciseIdSubmittedBeforeDueDateIgnoreTestRuns(exerciseId), 0L);
    }

    /**
     * Get the submission with the given id from the database. The submission is loaded together with its result, the feedback of the result, the assessor of the
     * result and the assessment note of the result.
     *
     * @param submissionId the id of the submission that should be loaded from the database
     * @return the submission with the given id
     * @throws EntityNotFoundException if no submission could be found for the given id
     */
    default Submission findOneWithEagerResultAndFeedbackAndAssessmentNote(long submissionId) {
        return getValueElseThrow(this.findWithEagerResultAndFeedbackAndAssessmentNoteById(submissionId), submissionId);
    }

    /**
     * Get the submission with the given id from the database. The submission is loaded together with its result, the feedback of the result, the assessor of the result and the
     * team students of the participation.
     *
     * @param submissionId the id of the submission that should be loaded from the database
     * @return the submission with the given id
     * @throws EntityNotFoundException if no submission could be found for the given id
     */
    default Submission findOneWithEagerResultAndFeedbackAndAssessmentNoteAndTeamStudents(long submissionId) {
        return getValueElseThrow(findWithEagerResultAndFeedbackAndAssessmentNoteAndTeamStudentsById(submissionId), submissionId);
    }

    /**
     * Get the submission with the given id from the database. The submission is loaded together with its results and the assessors.
     *
     * @param submissionId the id of the submission that should be loaded from the database
     * @return the submission with the given id
     * @throws EntityNotFoundException if no submission could be found for the given id
     */
    default Submission findByIdWithResultsElseThrow(long submissionId) {
        return getValueElseThrow(findWithEagerResultsAndAssessorById(submissionId), submissionId);
    }

    /**
     * Gets all latest submitted Submissions, only one per participation
     *
     * @param exerciseId the ID of the exercise
     * @param pageable   the pagination information for the query
     * @return Page of Submissions
     */
    @Query("""
            SELECT s
            FROM Submission s
            WHERE s.participation.exercise.id = :exerciseId
                AND s.submitted = TRUE
                AND s.submissionDate = (
                    SELECT MAX(s2.submissionDate)
                    FROM Submission s2
                    WHERE s2.participation.id = s.participation.id
                        AND s2.submitted = TRUE
                )
            """)
    Page<Submission> findLatestSubmittedSubmissionsByExerciseId(@Param("exerciseId") long exerciseId, Pageable pageable);

    /**
     * GChecks if unassessed Quiz Submissions exist for the given exam
     *
     * @param examId the ID of the exam
     * @return boolean indicating if there are unassessed Quiz Submission
     */
    @Query("""
                SELECT COUNT(p.exercise) > 0
                FROM StudentParticipation p
                    JOIN p.submissions s
                    LEFT JOIN s.results r
                WHERE p.exercise.exerciseGroup.exam.id = :examId
                    AND p.testRun IS FALSE
                    AND TYPE(s) = QuizSubmission
                    AND s.submitted IS TRUE
                    AND r.id IS NULL
            """)
    boolean existsUnassessedQuizzesByExamId(@Param("examId") long examId);

    /**
     * Checks if unsubmitted text and modeling submissions exist for the exam with the given id
     *
     * @param examId the ID of the exam
     * @return boolean indicating if there are unsubmitted text and modelling submissions
     */
    @Query("""
            SELECT COUNT(p.exercise) > 0
            FROM StudentParticipation p
                JOIN p.submissions s
            WHERE p.exercise.exerciseGroup.exam.id = :examId
                AND p.testRun IS FALSE
                AND TYPE(s) IN (TextSubmission, ModelingSubmission)
                AND (s.submitted IS NULL OR s.submitted IS FALSE)
                AND s.submissionDate IS NULL
            """)
    boolean existsUnsubmittedExercisesByExamId(@Param("examId") long examId);

    @Query("""
            SELECT COUNT(s) > 0
            FROM Submission s
                LEFT JOIN s.participation p
                LEFT JOIN p.exercise e
                LEFT JOIN p.student st
                LEFT JOIN p.team t
                LEFT JOIN t.students ts
            WHERE e.id = :exerciseId
                AND (st.id = :userId OR ts.id = :userId)
                AND s.submitted = TRUE
            """)
    boolean existsByExerciseIdAndParticipantIdAndSubmitted(@Param("exerciseId") long exerciseId, @Param("userId") long userId);
}<|MERGE_RESOLUTION|>--- conflicted
+++ resolved
@@ -338,11 +338,8 @@
                 AND (e.dueDate IS NULL OR s.submissionDate <= e.dueDate)
             GROUP BY p.exercise.id
             """)
-<<<<<<< HEAD
-    List<ExerciseMapEntry> countByExerciseIdsSubmittedBeforeDueDateIgnoreTestRuns(@Param("exerciseIds") Set<Long> exerciseIds);
-=======
+
     List<ExerciseMapEntryDTO> countByExerciseIdsSubmittedBeforeDueDateIgnoreTestRuns(@Param("exerciseIds") Set<Long> exerciseIds);
->>>>>>> c7ccd42e
 
     /**
      * Calculate the number of submissions for the given exercise by the given student.
