package de.tum.cit.aet.artemis.programming.service;

import static de.tum.cit.aet.artemis.core.config.Constants.PROFILE_CORE;
import static de.tum.cit.aet.artemis.programming.service.jenkins.JenkinsXmlFileUtils.getDocumentBuilderFactory;

import java.io.File;
import java.io.IOException;
import java.io.UncheckedIOException;
import java.nio.charset.StandardCharsets;
import java.nio.file.Files;
import java.nio.file.Path;
import java.time.ZonedDateTime;
import java.time.format.DateTimeFormatter;
import java.util.ArrayList;
import java.util.Collections;
import java.util.Comparator;
import java.util.List;
import java.util.Objects;
import java.util.Optional;
import java.util.concurrent.CompletableFuture;
import java.util.concurrent.Executors;
import java.util.function.Predicate;
import java.util.stream.Collectors;
import java.util.stream.Stream;
import java.util.stream.StreamSupport;

import jakarta.annotation.Nullable;
import jakarta.validation.constraints.NotNull;

import javax.xml.parsers.ParserConfigurationException;
import javax.xml.transform.Transformer;
import javax.xml.transform.TransformerException;
import javax.xml.transform.TransformerFactory;
import javax.xml.transform.dom.DOMSource;
import javax.xml.transform.stream.StreamResult;
import javax.xml.xpath.XPath;
import javax.xml.xpath.XPathConstants;
import javax.xml.xpath.XPathException;
import javax.xml.xpath.XPathFactory;

import org.apache.commons.io.FileUtils;
import org.eclipse.jgit.api.errors.GitAPIException;
import org.slf4j.Logger;
import org.slf4j.LoggerFactory;
import org.springframework.beans.factory.annotation.Value;
import org.springframework.context.annotation.Lazy;
import org.springframework.context.annotation.Profile;
import org.springframework.http.converter.json.MappingJackson2HttpMessageConverter;
import org.springframework.stereotype.Service;
import org.w3c.dom.Document;
import org.w3c.dom.Node;
import org.xml.sax.InputSource;
import org.xml.sax.SAXException;

import de.tum.cit.aet.artemis.assessment.domain.GradingCriterion;
import de.tum.cit.aet.artemis.assessment.domain.GradingInstruction;
import de.tum.cit.aet.artemis.core.domain.DomainObject;
import de.tum.cit.aet.artemis.core.dto.RepositoryExportOptionsDTO;
import de.tum.cit.aet.artemis.core.exception.GitException;
import de.tum.cit.aet.artemis.core.service.ArchivalReportEntry;
import de.tum.cit.aet.artemis.core.service.FileService;
import de.tum.cit.aet.artemis.core.service.ZipFileService;
import de.tum.cit.aet.artemis.core.util.FileUtil;
import de.tum.cit.aet.artemis.exercise.domain.Exercise;
import de.tum.cit.aet.artemis.exercise.domain.Submission;
import de.tum.cit.aet.artemis.exercise.domain.participation.StudentParticipation;
import de.tum.cit.aet.artemis.exercise.repository.StudentParticipationRepository;
import de.tum.cit.aet.artemis.exercise.service.ExerciseDateService;
import de.tum.cit.aet.artemis.exercise.service.ExerciseWithSubmissionsExportService;
import de.tum.cit.aet.artemis.programming.domain.AuxiliaryRepository;
import de.tum.cit.aet.artemis.programming.domain.ProgrammingExercise;
import de.tum.cit.aet.artemis.programming.domain.ProgrammingExerciseStudentParticipation;
import de.tum.cit.aet.artemis.programming.domain.ProgrammingLanguage;
import de.tum.cit.aet.artemis.programming.domain.Repository;
import de.tum.cit.aet.artemis.programming.domain.RepositoryType;
import de.tum.cit.aet.artemis.programming.repository.AuxiliaryRepositoryRepository;
import de.tum.cit.aet.artemis.programming.repository.BuildPlanRepository;
import de.tum.cit.aet.artemis.programming.repository.ProgrammingExerciseRepository;
import de.tum.cit.aet.artemis.programming.service.localvc.LocalVCRepositoryUri;

/**
 * Service for exporting programming exercises.
 */

@Profile(PROFILE_CORE)
@Lazy
@Service
public class ProgrammingExerciseExportService extends ExerciseWithSubmissionsExportService {

    private static final Logger log = LoggerFactory.getLogger(ProgrammingExerciseExportService.class);

    // The downloaded repos should be cloned into another path in order to not interfere with the repo used by the student
    @Value("${artemis.repo-download-clone-path}")
    private Path repoDownloadClonePath;

    private final ProgrammingExerciseRepository programmingExerciseRepository;

    private final ProgrammingExerciseTaskService programmingExerciseTaskService;

    private final StudentParticipationRepository studentParticipationRepository;

    private final AuxiliaryRepositoryRepository auxiliaryRepositoryRepository;

    private final FileService fileService;

    private final GitService gitService;

    private final GitRepositoryExportService gitRepositoryExportService;

    private final ZipFileService zipFileService;

    private final BuildPlanRepository buildPlanRepository;

    public static final String EXPORTED_EXERCISE_DETAILS_FILE_PREFIX = "Exercise-Details";

    public static final String EXPORTED_EXERCISE_PROBLEM_STATEMENT_FILE_PREFIX = "Problem-Statement";

    public static final String BUILD_PLAN_FILE_NAME = "buildPlan.txt";

    public ProgrammingExerciseExportService(ProgrammingExerciseRepository programmingExerciseRepository, ProgrammingExerciseTaskService programmingExerciseTaskService,
            StudentParticipationRepository studentParticipationRepository, FileService fileService, GitService gitService, GitRepositoryExportService gitRepositoryExportService,
            ZipFileService zipFileService, MappingJackson2HttpMessageConverter springMvcJacksonConverter, AuxiliaryRepositoryRepository auxiliaryRepositoryRepository,
            BuildPlanRepository buildPlanRepository) {
        // Programming exercises do not have a submission export service
        super(fileService, springMvcJacksonConverter, null);
        this.programmingExerciseRepository = programmingExerciseRepository;
        this.programmingExerciseTaskService = programmingExerciseTaskService;
        this.studentParticipationRepository = studentParticipationRepository;
        this.fileService = fileService;
        this.gitService = gitService;
        this.gitRepositoryExportService = gitRepositoryExportService;
        this.zipFileService = zipFileService;
        this.auxiliaryRepositoryRepository = auxiliaryRepositoryRepository;
        this.buildPlanRepository = buildPlanRepository;
    }

    /**
     * Export programming exercise material for instructors including instructor repositories, problem statement (.md) and exercise detail (.json).
     * <p>
     * Optionally, student repositories can be included as well.
     *
     * @param exercise              the programming exercise
     * @param exportErrors          List of failures that occurred during the export
     * @param includeStudentRepos   flag that indicates whether the student repos should also be exported
     * @param shouldZipDirs         flag that indicates whether the directories should be zipped (this is necessary for the import to work)
     * @param exportDir             the directory used to store the zip file
     * @param archivalReportEntries List of all exercises and their statistics
     * @return the path to the zip file
     */
    private Path exportProgrammingExerciseMaterialWithStudentReposOptional(ProgrammingExercise exercise, List<String> exportErrors, boolean includeStudentRepos,
            boolean shouldZipDirs, Optional<Path> exportDir, List<ArchivalReportEntry> archivalReportEntries, List<Path> pathsToBeZipped) throws IOException {
        if (exportDir.isEmpty()) {
            // Create export directory for programming exercises
            if (!Files.exists(repoDownloadClonePath)) {
                Files.createDirectories(repoDownloadClonePath);
            }
            exportDir = Optional.of(fileService.getTemporaryUniquePathWithoutPathCreation(repoDownloadClonePath, 5));
        }

        // Add the exported zip folder containing template, solution, and tests repositories. Also export the build plan if one exists.
        // Wrap this in a try catch block to prevent the problem statement and exercise details not being exported if the repositories fail to export
        try {
            var repoExportsPaths = exportProgrammingExerciseRepositories(exercise, includeStudentRepos, shouldZipDirs, repoDownloadClonePath, exportDir.orElseThrow(), exportErrors,
                    archivalReportEntries);
            repoExportsPaths.forEach(path -> {
                if (path != null) {
                    pathsToBeZipped.add(path);
                }
            });

            // Export the build plan of a programming exercise, if one exists. Only relevant for Jenkins setups.
            var buildPlan = buildPlanRepository.findByProgrammingExercises_Id(exercise.getId());
            if (buildPlan.isPresent()) {
                Path buildPlanPath = exportDir.orElseThrow().resolve(BUILD_PLAN_FILE_NAME);
                FileUtils.writeStringToFile(buildPlanPath.toFile(), buildPlan.orElseThrow().getBuildPlan(), StandardCharsets.UTF_8);
                pathsToBeZipped.add(buildPlanPath);
            }

        }
        catch (Exception e) {
            exportErrors.add("Failed to export programming exercise repositories: " + e.getMessage());
        }

        // Add problem statement as .md file
        exportProblemStatementAndEmbeddedFilesAndExerciseDetails(exercise, exportErrors, exportDir.orElseThrow(), pathsToBeZipped);

        return exportDir.orElseThrow();
    }

    @Override
    protected void exportProblemStatementAndEmbeddedFilesAndExerciseDetails(Exercise exercise, List<String> exportErrors, Path exportDir, List<Path> pathsToBeZipped)
            throws IOException {
        if (exercise instanceof ProgrammingExercise programmingExercise) {
            // Used for a save typecast, this should always be true since this class only works with programming exercises.
            programmingExerciseTaskService.replaceTestIdsWithNames(programmingExercise);
            programmingExercise.setAuxiliaryRepositories(auxiliaryRepositoryRepository.findByExerciseId(exercise.getId()));
        }
        super.exportProblemStatementAndEmbeddedFilesAndExerciseDetails(exercise, exportErrors, exportDir, pathsToBeZipped);
    }

    /**
     * Exports a programming exercise for archival purposes. This includes the instructor repositories, the student repositories, the problem statement, and the exercise details.
     *
     * @param exercise              the programming exercise
     * @param exportErrors          List of failures that occurred during the export
     * @param exportDir             the directory used to store the exported exercise
     * @param archivalReportEntries List of all exercises and their statistics
     * @return the path to the exported exercise
     */
    public Optional<Path> exportProgrammingExerciseForArchival(ProgrammingExercise exercise, List<String> exportErrors, Optional<Path> exportDir,
            List<ArchivalReportEntry> archivalReportEntries) {
        try {
            return Optional.of(exportProgrammingExerciseMaterialWithStudentReposOptional(exercise, exportErrors, true, false, exportDir, archivalReportEntries, new ArrayList<>()));
        }
        catch (IOException e) {
            // this should actually never happen because all operations that throw an IOException are not executed when calling the method with an exportDir
            log.error("Failed to export programming exercise for archival: {}", e.getMessage());
            exportErrors.add("Failed to export programming exercise for archival: " + e.getMessage());
        }
        return Optional.empty();
    }

    /**
     * Exports a programming exercise for download purposes. This includes the instructor repositories, the problem statement, and the exercise details.
     *
     * @param exercise     the programming exercise to export
     * @param exportErrors List of failures that occurred during the export
     * @return the path to the exported exercise
     * @throws IOException if an error occurs while accessing the file system
     */
    public Path exportProgrammingExerciseForDownload(@NotNull ProgrammingExercise exercise, List<String> exportErrors) throws IOException {
        // Reset grading criterion ids to null, such that Hibernate can persist them.
        if (exercise.getGradingCriteria() != null) {
            for (GradingCriterion gradingCriterion : exercise.getGradingCriteria()) {
                gradingCriterion.setId(null);
                for (GradingInstruction gradingInstruction : gradingCriterion.getStructuredGradingInstructions()) {
                    gradingInstruction.setId(null);
                }
            }
        }

        List<Path> pathsToBeZipped = new ArrayList<>();
        Path exportDir = exportProgrammingExerciseMaterialWithStudentReposOptional(exercise, exportErrors, false, true, Optional.empty(), new ArrayList<>(), pathsToBeZipped);
        // Setup path to store the zip file for the exported programming exercise
        var timestamp = ZonedDateTime.now().format(DateTimeFormatter.ofPattern("yyyyMMdd-Hmss"));
        String exportedExerciseZipFileName = "Material-" + exercise.getCourseViaExerciseGroupOrCourseMember().getShortName() + "-" + exercise.getTitle() + "-" + exercise.getId()
                + "-" + timestamp + ".zip";
        String cleanFilename = FileUtil.sanitizeFilename(exportedExerciseZipFileName);
        Path pathToZippedExercise = exportDir.resolve(cleanFilename);
        // Create the zip folder of the exported programming exercise and return the path to the created folder
        zipFileService.createTemporaryZipFile(pathToZippedExercise, pathsToBeZipped, 5);
        return pathToZippedExercise;
    }

    /**
     * Export instructor repositories and optionally students' repositories in a zip file or
     * directory (without zipping).
     * <p>
     * The outputDir is used to store the zip file and temporary files used for zipping so make
     * sure to delete it if it's no longer used.
     *
     * @param exercise              the programming exercise
     * @param includingStudentRepos flag for including the students repos as well
     * @param shouldZipDirs         flag for zipping the directories
     * @param workingDir            the directory used to clone the repository
     * @param outputDir             the path to a directory that will be used to store the zipped programming exercise.
     * @param exportErrors          List of failures that occurred during the export
     * @param reportData            List of all exercises and their statistics
     * @return a list of paths to one zip file or more directories
     */
    public List<Path> exportProgrammingExerciseRepositories(ProgrammingExercise exercise, boolean includingStudentRepos, boolean shouldZipDirs, Path workingDir, Path outputDir,
            List<String> exportErrors, List<ArchivalReportEntry> reportData) {
        log.info("Exporting programming exercise {} with title {}", exercise.getId(), exercise.getTitle());
        // List to add paths of files that should be contained in the zip folder of exported programming exercise repositories:
        // i.e., student repositories (if `includingStudentRepos` is true), instructor repositories template, solution and tests
        var pathsToBeZipped = new ArrayList<Path>();

        if (includingStudentRepos) {
            // Lazy load student participation, sort by id, and set the export options
            var studentParticipations = studentParticipationRepository.findByExerciseId(exercise.getId()).stream()
                    .map(studentParticipation -> (ProgrammingExerciseStudentParticipation) studentParticipation).sorted(Comparator.comparing(DomainObject::getId)).toList();
            var exportOptions = new RepositoryExportOptionsDTO(true, false, false, null, false, false, false, false, false);

            // Export student repositories and add them to list
            var exportedStudentRepositoryFiles = exportStudentRepositories(exercise, studentParticipations, exportOptions, workingDir, outputDir, exportErrors).stream()
                    .filter(Objects::nonNull).toList();
            pathsToBeZipped.addAll(exportedStudentRepositoryFiles);
        }

        // Export the template, solution, and tests repositories and add them to list
        pathsToBeZipped.add(exportInstructorRepositoryForExercise(exercise.getId(), RepositoryType.TEMPLATE, workingDir, outputDir, exportErrors).map(File::toPath).orElse(null));
        pathsToBeZipped.add(exportInstructorRepositoryForExercise(exercise.getId(), RepositoryType.SOLUTION, workingDir, outputDir, exportErrors).map(File::toPath).orElse(null));
        pathsToBeZipped.add(exportInstructorRepositoryForExercise(exercise.getId(), RepositoryType.TESTS, workingDir, outputDir, exportErrors).map(File::toPath).orElse(null));

        List<AuxiliaryRepository> auxiliaryRepositories = auxiliaryRepositoryRepository.findByExerciseId(exercise.getId());

        // Export the auxiliary repositories and add them to list
        auxiliaryRepositories.forEach(auxiliaryRepository -> pathsToBeZipped
                .add(exportInstructorAuxiliaryRepositoryForExercise(exercise.getId(), auxiliaryRepository, workingDir, outputDir, exportErrors).map(File::toPath).orElse(null)));

        // Setup path to store the zip file for the exported repositories
        var timestamp = ZonedDateTime.now().format(DateTimeFormatter.ofPattern("yyyyMMdd-Hmss"));
        String filename = exercise.getCourseViaExerciseGroupOrCourseMember().getShortName() + "-" + exercise.getTitle() + "-" + exercise.getId() + "-" + timestamp + ".zip";
        String cleanFilename = FileUtil.sanitizeFilename(filename);
        Path pathToZippedExercise = Path.of(outputDir.toString(), cleanFilename);

        // Remove null elements and get the file path of each file to be included, i.e. each entry in the pathsToBeZipped list
        List<Path> includedFilePathsNotNull = pathsToBeZipped.stream().filter(Objects::nonNull).toList();

        String cleanProjectName = FileUtil.sanitizeFilename(exercise.getProjectName());
        // Add report entry, programming repositories cannot be skipped
        reportData.add(new ArchivalReportEntry(exercise, cleanProjectName, pathsToBeZipped.size(), includedFilePathsNotNull.size(), 0));

        try {
            // Only create zip file if there's files to zip
            if (includedFilePathsNotNull.isEmpty()) {
                String info = "Will not export programming exercise " + exercise.getId() + " with title " + exercise.getTitle() + " because it's empty";
                log.info(info);
                exportErrors.add(info);
                return null;
            }

            // Create the zip folder of the exported programming exercise and return the path to the created folder
            if (shouldZipDirs) {
                zipFileService.createZipFile(pathToZippedExercise, includedFilePathsNotNull);
                return List.of(pathToZippedExercise);
            }
            else {
                return includedFilePathsNotNull;
            }

        }
        catch (Exception e) {
            var error = "Failed to export programming exercise because the zip file " + pathToZippedExercise + " could not be created: " + e.getMessage();
            log.info(error);
            exportErrors.add(error);
            return null;
        }
    }

    /**
     * Exports a repository available for an instructor/tutor for a given programming exercise. This can be a template,
     * solution, or tests repository.
     * <p>
     * The repository download directory is used as the output directory and is destroyed after 5 minutes.
     *
     * @param exerciseId     The id of the programming exercise that has the repository
     * @param repositoryType the type of repository to export
     * @param exportErrors   List of failures that occurred during the export
     * @return a zipped file
     */
    public Optional<File> exportInstructorRepositoryForExercise(long exerciseId, RepositoryType repositoryType, List<String> exportErrors) {
        Path outputDir = fileService.getTemporaryUniquePathWithoutPathCreation(repoDownloadClonePath, 5);
        return exportInstructorRepositoryForExercise(exerciseId, repositoryType, outputDir, outputDir, exportErrors);
    }

    /**
     * Exports a solution repository available for an instructor/tutor/student for a given programming exercise.
     * <p>
     * The repository download directory is used as the output directory and is destroyed after 5 minutes.
     *
     * @param exerciseId   The id of the programming exercise that has the repository
     * @param includeTests flag that indicates whether the tests should also be exported
     * @param exportErrors List of failures that occurred during the export
     * @return a zipped file
     */
    public Optional<File> exportStudentRequestedRepository(long exerciseId, boolean includeTests, List<String> exportErrors) {
        Path uniquePath = fileService.getTemporaryUniquePathWithoutPathCreation(repoDownloadClonePath, 5);
        return exportStudentRequestedRepository(exerciseId, includeTests, uniquePath, exportErrors);
    }

    /**
     * Exports an auxiliary repository available for an instructor/editor/tutor for a given programming exercise.
     * <p>
     * The repository download directory is used as the output directory and is destroyed after 5 minutes.
     *
     * @param exerciseId          The id of the programming exercise that has the repository
     * @param auxiliaryRepository the auxiliary repository to export
     * @param exportErrors        List of failures that occurred during the export
     * @return a zipped file
     */
    public Optional<File> exportInstructorAuxiliaryRepositoryForExercise(long exerciseId, AuxiliaryRepository auxiliaryRepository, List<String> exportErrors) {
        Path outputDir = fileService.getTemporaryUniquePathWithoutPathCreation(repoDownloadClonePath, 5);
        return exportInstructorAuxiliaryRepositoryForExercise(exerciseId, auxiliaryRepository, outputDir, outputDir, exportErrors);
    }

    /**
     * Exports a repository available for an instructor/tutor for a given programming exercise. This can be a template,
     * solution, or tests repository
     *
     * @param exerciseId     The id of the programming exercise that has the repository
     * @param repositoryType The type of repository to export
     * @param workingDir     The directory used to clone the repository
     * @param outputDir      The directory used for store the zip file
     * @param exportErrors   List of failures that occurred during the export
     * @return a zipped file
     */
    public Optional<File> exportInstructorRepositoryForExercise(long exerciseId, RepositoryType repositoryType, Path workingDir, Path outputDir, List<String> exportErrors) {
        var exerciseOrEmpty = loadExerciseForRepoExport(exerciseId, exportErrors);
        if (exerciseOrEmpty.isEmpty()) {
            return Optional.empty();
        }
        var exercise = exerciseOrEmpty.get();
<<<<<<< HEAD
        String zippedRepoName = gitRepositoryExportService.getZippedRepoName(exercise, repositoryType.getName());
        var repositoryUri = exercise.getRepositoryURL(repositoryType);
=======
        String zippedRepoName = getZippedRepoName(exercise, repositoryType.getName());
        var repositoryUri = exercise.getRepositoryURI(repositoryType);
>>>>>>> 2319ffbc
        return exportRepository(repositoryUri, repositoryType.getName(), zippedRepoName, exercise, workingDir, outputDir, null, exportErrors);
    }

    /**
     * Exports an auxiliary repository for a given programming exercise.
     *
     * @param exerciseId          The id of the programming exercise that has the repository
     * @param auxiliaryRepository the auxiliary repository to export
     * @param workingDir          The directory used to clone the repository
     * @param outputDir           The directory used for storing the zip file
     * @param exportErrors        List of failures that occurred during the export
     * @return the zipped file containing the auxiliary repository
     */
    public Optional<File> exportInstructorAuxiliaryRepositoryForExercise(long exerciseId, AuxiliaryRepository auxiliaryRepository, Path workingDir, Path outputDir,
            List<String> exportErrors) {
        var exerciseOrEmpty = loadExerciseForRepoExport(exerciseId, exportErrors);
        if (exerciseOrEmpty.isEmpty()) {
            return Optional.empty();
        }
        var exercise = exerciseOrEmpty.get();
        String zippedRepoName = gitRepositoryExportService.getZippedRepoName(exercise, auxiliaryRepository.getRepositoryName());
        var repositoryUri = auxiliaryRepository.getVcsRepositoryUri();
        return exportRepository(repositoryUri, auxiliaryRepository.getName(), zippedRepoName, exercise, workingDir, outputDir, null, exportErrors);
    }

    /**
     * Exports the solution repository available for an instructor/tutor/student for a given programming exercise.
     * Removes the ".git" directory from the resulting zip file to prevent leaking unintended information to students.
     *
     * @param exerciseId   the id of the programming exercise that has the repository
     * @param includeTests flag that indicates whether the tests should also be exported
     * @param uniquePath   the directory used for store the zip file
     * @param exportErrors list of failures that occurred during the export
     * @return a zipped file
     */
    public Optional<File> exportStudentRequestedRepository(long exerciseId, boolean includeTests, Path uniquePath, List<String> exportErrors) {
        RepositoryType repositoryType = includeTests ? RepositoryType.TESTS : RepositoryType.SOLUTION;
        var exerciseOrEmpty = loadExerciseForRepoExport(exerciseId, exportErrors);
        if (exerciseOrEmpty.isEmpty()) {
            return Optional.empty();
        }
        var exercise = exerciseOrEmpty.get();
        String zippedRepoName = gitRepositoryExportService.getZippedRepoName(exercise, repositoryType.getName());
        Predicate<Path> gitDirFilter = path -> StreamSupport.stream(path.spliterator(), false).noneMatch(pathPart -> ".git".equalsIgnoreCase(pathPart.toString()));

        if (includeTests) {
            return exportSolutionAndTestStudentRepositoryForExercise(zippedRepoName, exercise, uniquePath, gitDirFilter, exportErrors);
        }
        else {
            var repositoryUri = exercise.getRepositoryURI(repositoryType);
            return exportRepository(repositoryUri, repositoryType.getName(), zippedRepoName, exercise, uniquePath, uniquePath, gitDirFilter, exportErrors);
        }
    }

    /**
     * Exports the repository belonging to a student's programming exercise participation.
     *
     * @param exerciseId    The ID of the programming exercise.
     * @param participation The participation for which to export the repository.
     * @param exportErrors  A list in which to store errors that occur during the export.
     * @return The zipped repository if the export was successful, otherwise an empty optional.
     */
    public Optional<File> exportStudentRepository(long exerciseId, ProgrammingExerciseStudentParticipation participation, List<String> exportErrors) {
        var exerciseOrEmpty = loadExerciseForRepoExport(exerciseId, exportErrors);
        if (exerciseOrEmpty.isEmpty()) {
            return Optional.empty();
        }
        var programmingExercise = exerciseOrEmpty.get();
        var blankExportOptions = new RepositoryExportOptionsDTO();
        Path outputDirectory = fileService.getTemporaryUniquePathWithoutPathCreation(repoDownloadClonePath, 5);
        try {
            Path zipFile = getRepositoryWithParticipation(programmingExercise, participation, blankExportOptions, outputDirectory, outputDirectory, true);
            if (zipFile != null) {
                return Optional.of(zipFile.toFile());
            }
        }
        catch (IOException e) {
            String error = String.format("Failed to export the student repository of programming exercise %d and participation %d", exerciseId, participation.getId());
            log.error(error);
            exportErrors.add(error);
        }
        return Optional.empty();
    }

    private Optional<ProgrammingExercise> loadExerciseForRepoExport(long exerciseId, List<String> exportErrors) {
        var exerciseOrEmpty = programmingExerciseRepository.findWithTemplateAndSolutionParticipationAndAuxiliaryRepositoriesById(exerciseId);
        if (exerciseOrEmpty.isEmpty()) {
            var error = "Failed to export instructor repository because the exercise " + exerciseId + " does not exist.";
            log.info(error);
            exportErrors.add(error);
            return Optional.empty();
        }

        var exercise = exerciseOrEmpty.get();
        log.info("Request to export instructor repository of programming exercise {} with title '{}'", exercise, exercise.getTitle());

        return Optional.of(exercise);
    }

    /**
     * Exports a given repository and stores it in a zip file.
     *
     * @param repositoryUri  the url of the repository
     * @param zippedRepoName the name of the zip file
     * @param workingDir     the directory used to clone the repository
     * @param outputDir      the directory used for store the zip file
     * @param contentFilter  a filter for the content of the zip file
     * @return an optional containing the path to the zip file if the export was successful
     */
    private Optional<File> exportRepository(LocalVCRepositoryUri repositoryUri, String repositoryName, String zippedRepoName, ProgrammingExercise exercise, Path workingDir,
            Path outputDir, @Nullable Predicate<Path> contentFilter, List<String> exportErrors) {
        try {
            // It's not guaranteed that the repository uri is defined (old courses).
            if (repositoryUri == null) {
                var error = "Failed to export instructor repository " + repositoryName + " because the repository uri is not defined.";
                log.error(error);
                exportErrors.add(error);
                return Optional.empty();
            }

            Path zippedRepo = createZipForRepository(repositoryUri, zippedRepoName, workingDir, outputDir, contentFilter);
            if (zippedRepo != null) {
                return Optional.of(zippedRepo.toFile());
            }
        }
        catch (IOException | GitAPIException ex) {
            var error = "Failed to export instructor repository " + repositoryName + " for programming exercise '" + exercise.getTitle() + "' (id: " + exercise.getId() + ")";
            log.error("{}: {}", error, ex.getMessage());
            exportErrors.add(error);
        }
        return Optional.empty();
    }

    private Optional<File> exportSolutionAndTestStudentRepositoryForExercise(String zippedRepoName, ProgrammingExercise exercise, Path uniquePath,
            @Nullable Predicate<Path> contentFilter, List<String> exportErrors) {
        if (exercise.getVcsSolutionRepositoryUri() == null || exercise.getVcsTestRepositoryUri() == null) {
            var error = "Failed to export repository of exercise " + exercise.getTitle() + " because the repository uri is not defined.";
            log.error(error);
            exportErrors.add(error);
            return Optional.empty();
        }

        Path clonePath = uniquePath.resolve("clone");
        Path zipPath = uniquePath.resolve("zip");

        try {
            gitService.getOrCheckoutRepositoryWithLocalPath(exercise.getVcsTestRepositoryUri(), clonePath, true, false);
            if (!clonePath.toFile().exists()) {
                Files.createDirectories(clonePath);
            }
            String assignmentPath = RepositoryCheckoutService.RepositoryCheckoutPath.ASSIGNMENT.forProgrammingLanguage(exercise.getProgrammingLanguage());
            FileUtils.deleteDirectory(clonePath.resolve(assignmentPath).toFile());
            gitService.getOrCheckoutRepositoryWithLocalPath(exercise.getVcsSolutionRepositoryUri(), clonePath.resolve(assignmentPath), true, false);
            for (AuxiliaryRepository auxRepo : exercise.getAuxiliaryRepositoriesForBuildPlan()) {
                FileUtils.deleteDirectory(clonePath.resolve(auxRepo.getCheckoutDirectory()).toFile());
                gitService.getOrCheckoutRepositoryWithLocalPath(auxRepo.getVcsRepositoryUri(), clonePath.resolve(auxRepo.getCheckoutDirectory()), true, false);
            }

            return Optional.of(gitRepositoryExportService.zipFiles(clonePath, zippedRepoName, zipPath.toString(), contentFilter).toFile());
        }
        catch (GitAPIException | IOException e) {
            var error = "Failed to export solution and test repository for programming exercise '" + exercise.getTitle() + "' (id: " + exercise.getId() + ")";
            log.error("{}: {}", error, e.getMessage());
            exportErrors.add(error);
        }

        return Optional.empty();
    }

    /**
     * Get participations of programming exercises of a requested list of students packed together in one zip file.
     * <p>
     * The repository download directory is used as the output directory and is destroyed after 5 minutes.
     *
     * @param programmingExerciseId   the id of the exercise entity
     * @param participations          participations that should be exported
     * @param repositoryExportOptions the options that should be used for the export
     * @return a zip file containing all requested participations
     */
    public File exportStudentRepositoriesToZipFile(long programmingExerciseId, @NotNull List<ProgrammingExerciseStudentParticipation> participations,
            RepositoryExportOptionsDTO repositoryExportOptions) {
        ProgrammingExercise programmingExercise = programmingExerciseRepository.findWithTemplateAndSolutionParticipationTeamAssignmentConfigCategoriesById(programmingExerciseId)
                .orElseThrow();

        Path outputDir = fileService.getTemporaryUniquePathWithoutPathCreation(repoDownloadClonePath, 10);
        var zippedRepos = exportStudentRepositories(programmingExercise, participations, repositoryExportOptions, outputDir, outputDir, new ArrayList<>());

        try {
            // Create a zip folder containing the directories with the repositories.
            return createZipWithAllRepositories(programmingExercise, zippedRepos, outputDir);
        }
        catch (IOException ex) {
            log.error("Creating zip file for programming exercise {} did not work correctly: {} ", programmingExercise.getTitle(), ex.getMessage());
            return null;
        }
    }

    /**
     * Creates directories of the participations of programming exercises of a requested list of students.
     *
     * @param programmingExercise     the programming exercise
     * @param participations          participations that should be exported
     * @param repositoryExportOptions the options that should be used for the export
     * @param workingDir              The directory used to clone the repositories
     * @param outputDir               The directory used for store the directories
     * @param exportErrors            A list of errors that occurred during export (populated by this function)
     * @return List of directory paths
     */
    public List<Path> exportStudentRepositories(ProgrammingExercise programmingExercise, @NotNull List<ProgrammingExerciseStudentParticipation> participations,
            RepositoryExportOptionsDTO repositoryExportOptions, Path workingDir, Path outputDir, List<String> exportErrors) {
        var programmingExerciseId = programmingExercise.getId();
        if (repositoryExportOptions.exportAllParticipants()) {
            log.info("Request to export all {} student or team repositories of programming exercise {} with title '{}'", participations.size(), programmingExerciseId,
                    programmingExercise.getTitle());
        }
        else {
            log.info("Request to export the repositories of programming exercise {} with title '{}' of {} students or teams", programmingExerciseId, programmingExercise.getTitle(),
                    participations.size());
            log.debug("Export repositories for students or teams: {}",
                    participations.stream().map(StudentParticipation::getParticipantIdentifier).collect(Collectors.joining(", ")));
        }

        List<Path> exportedStudentRepositories = Collections.synchronizedList(new ArrayList<>());

        log.info("export student repositories for programming exercise {} in parallel", programmingExercise.getId());
        try (var threadPool = Executors.newFixedThreadPool(10)) {
            var futures = participations.stream().map(participation -> CompletableFuture.runAsync(() -> {
                try {
                    log.debug("invoke createZipForRepositoryWithParticipation for participation {}", participation.getId());
                    Path dir = getRepositoryWithParticipation(programmingExercise, participation, repositoryExportOptions, workingDir, outputDir, false);
                    if (dir != null) {
                        exportedStudentRepositories.add(dir);
                    }
                }
                catch (Exception exception) {
                    var error = "Failed to export the student repository with participation: " + participation.getId() + " for programming exercise '"
                            + programmingExercise.getTitle() + "' (id: " + programmingExercise.getId() + ") because the repository couldn't be downloaded. ";
                    exportErrors.add(error);
                }
            }, threadPool).toCompletableFuture()).toArray(CompletableFuture[]::new);
            // wait until all operations finish
            CompletableFuture.allOf(futures).thenRun(threadPool::shutdown).join();
        }
        return exportedStudentRepositories;
    }

    /**
     * Creates a zip file with the contents of the git repository. Note that the zip file is deleted in 5 minutes.
     *
     * @param repositoryUri The url of the repository to zip
     * @param zipFilename   The name of the zip file
     * @param outputDir     The directory used to store the zip file
     * @param contentFilter The path filter to exclude some files, can be null to include everything
     * @return The path to the zip file.
     * @throws IOException     if the zip file couldn't be created
     * @throws GitAPIException if the repo couldn't get checked out
     */
    private Path createZipForRepository(LocalVCRepositoryUri repositoryUri, String zipFilename, Path workingDir, Path outputDir, @Nullable Predicate<Path> contentFilter)
            throws IOException, GitAPIException, GitException, UncheckedIOException {
        var repositoryDir = fileService.getTemporaryUniquePathWithoutPathCreation(workingDir, 5);
        Path localRepoPath;

        // Checkout the repository
        try (Repository repository = gitService.getOrCheckoutRepositoryWithLocalPath(repositoryUri, repositoryDir, false, false)) {
            gitService.resetToOriginHead(repository);
            localRepoPath = repository.getLocalPath();
        }

        // Zip it and return the path to the file
        return gitRepositoryExportService.zipFiles(localRepoPath, zipFilename, outputDir.toString(), contentFilter);
    }

    /**
     * Creates one single zip archive containing all zipped repositories found under the given paths
     *
     * @param programmingExercise The programming exercise to which all repos belong to
     * @param pathsToZippedRepos  The paths to all zipped repositories
     * @param outputDir           The directory used for downloading and zipping the repository
     * @return the zip file
     */
    private File createZipWithAllRepositories(ProgrammingExercise programmingExercise, List<Path> pathsToZippedRepos, Path outputDir) throws IOException {
        if (pathsToZippedRepos.isEmpty()) {
            log.warn("The zip file could not be created. Ignoring the request to export repositories for exercise {}", programmingExercise.getTitle());
            return null;
        }

        log.debug("Create zip file for {} repositorie(s) of programming exercise: {}", pathsToZippedRepos.size(), programmingExercise.getTitle());
        String filename = programmingExercise.getCourseViaExerciseGroupOrCourseMember().getShortName() + "-" + programmingExercise.getShortName() + "-" + System.currentTimeMillis()
                + ".zip";

        Path zipFilePath = Path.of(outputDir.toString(), filename);
        zipFileService.createZipFile(zipFilePath, pathsToZippedRepos);
        return zipFilePath.toFile();
    }

    /**
     * Checks out the repository for the given participation and return the path to a copy of it.
     *
     * @param programmingExercise     The programming exercise for the participation
     * @param participation           The participation, for which the repository should get zipped
     * @param repositoryExportOptions The options, that should get applied to the zipped repo
     * @param workingDir              The directory used to clone the repository
     * @param outputDir               The directory where the zip file or directory is stored
     * @param zipOutput               If true the method returns a zip file otherwise a directory.
     * @return The checked out repository as a zip file or directory
     * @throws IOException if zip file creation failed
     */
    // TODO: we should check out the repo in memory and not clone it into the file system and additionally do multiple remote operations
    public Path getRepositoryWithParticipation(final ProgrammingExercise programmingExercise, final ProgrammingExerciseStudentParticipation participation,
            final RepositoryExportOptionsDTO repositoryExportOptions, Path workingDir, Path outputDir, boolean zipOutput) throws IOException, UncheckedIOException {
        if (participation.getVcsRepositoryUri() == null) {
            log.warn("Ignore participation {} for export, because its repository URI is null", participation.getId());
            return null;
        }

        if (repositoryExportOptions.excludePracticeSubmissions() && participation.isPracticeMode()) {
            log.debug("Ignoring practice participation {}", participation);
            return null;
        }

        try {
            var tempRepositoryPath = fileService.getTemporaryUniquePathWithoutPathCreation(workingDir, 5);
            // Checkout the repository
            Repository repository = gitService.getOrCheckoutRepository(participation, tempRepositoryPath, false);
            if (repository == null) {
                log.warn("Cannot checkout repository for participation id: {}", participation.getId());
                return null;
            }

            // TODO: this operation is only necessary if the repo was not newly cloned
            gitService.resetToOriginHead(repository);

            if (repositoryExportOptions.filterLateSubmissions()) {
                filterLateSubmissions(repositoryExportOptions, participation, repository);
            }

            if (repositoryExportOptions.addParticipantName()) {
                log.debug("Adding student or team name to participation {}", participation);
                addParticipantIdentifierToProjectName(repository, programmingExercise, participation);
            }

            if (repositoryExportOptions.combineStudentCommits()) {
                log.debug("Combining commits for participation {}", participation);
                gitService.combineAllStudentCommits(repository, programmingExercise, repositoryExportOptions.anonymizeRepository());
            }

            if (repositoryExportOptions.anonymizeRepository()) {
                log.debug("Anonymizing commits for participation {}", participation);
                gitService.anonymizeStudentCommits(repository, programmingExercise);
            }
            else {
                gitService.removeRemotesFromRepository(repository);
            }

            if (repositoryExportOptions.normalizeCodeStyle()) {
                try {
                    log.debug("Normalizing code style for participation {}", participation);
                    FileUtil.normalizeLineEndingsDirectory(repository.getLocalPath());
                    FileUtil.convertFilesInDirectoryToUtf8(repository.getLocalPath());
                }
                catch (IOException ex) {
                    log.warn("Cannot normalize code style in the repository {} due to the following exception: {}", repository.getLocalPath(), ex.getMessage());
                }
            }

            log.debug("Create temporary directory for repository {}", repository.getLocalPath().toString());
            return gitRepositoryExportService.getRepositoryWithParticipation(repository, outputDir.toString(), repositoryExportOptions.anonymizeRepository(), zipOutput);
        }
        catch (GitAPIException | GitException ex) {
            log.error("Failed to create zip for participation id {} with exercise id {} because of the following exception ", participation.getId(),
                    participation.getProgrammingExercise().getId(), ex);
            return null;
        }
    }

    /**
     * delete all files in the directory based on the given programming exercise and target path
     *
     * @param programmingExercise the programming exercise for which repos have been downloaded
     * @param targetPath          the path in which the repositories have been downloaded
     */
    public void deleteReposDownloadProjectRootDirectory(ProgrammingExercise programmingExercise, Path targetPath) {
        final String projectDirName = programmingExercise.getProjectKey();
        Path projectPath = targetPath.resolve(projectDirName);
        try {
            log.info("Delete project root directory {}", projectPath.toFile());
            FileUtils.deleteDirectory(projectPath.toFile());
        }
        catch (IOException ex) {
            log.warn("The project root directory '{}' could not be deleted.", projectPath, ex);
        }
    }

    /**
     * Filters out all late commits of submissions from the checked out repository of a participation
     *
     * @param repositoryExportOptions The options that should get applied when exporting the submissions
     * @param participation           The participation related to the repository
     * @param repo                    The repository for which to filter all late submissions
     */
    private void filterLateSubmissions(RepositoryExportOptionsDTO repositoryExportOptions, ProgrammingExerciseStudentParticipation participation, Repository repo) {
        log.debug("Filter late submissions for participation {}", participation.toString());
        final Optional<ZonedDateTime> latestAllowedDate;
        if (repositoryExportOptions.filterLateSubmissionsIndividualDueDate()) {
            latestAllowedDate = ExerciseDateService.getDueDate(participation);
        }
        else {
            latestAllowedDate = Optional.of(repositoryExportOptions.filterLateSubmissionsDate());
        }

        if (latestAllowedDate.isPresent()) {
            Optional<Submission> lastValidSubmission = participation.getSubmissions().stream()
                    .filter(submission -> submission.getSubmissionDate() != null && submission.getSubmissionDate().isBefore(latestAllowedDate.get()))
                    .max(Comparator.naturalOrder());
            gitService.filterLateSubmissions(repo, lastValidSubmission, latestAllowedDate.get());
        }
    }

    /**
     * Adds the participant identifier (student login or team short name) of the given student participation to the project name in all .project (Eclipse)
     * and pom.xml (Maven) files found in the given repository.
     *
     * @param repository          The repository for which the student id should get added
     * @param programmingExercise The checked out exercise in the repository
     * @param participation       The student participation for the student/team identifier, which should be added.
     */
    public void addParticipantIdentifierToProjectName(Repository repository, ProgrammingExercise programmingExercise, StudentParticipation participation) {
        String participantIdentifier = participation.addPracticePrefixIfTestRun(participation.getParticipantIdentifier());

        // Get all files in repository except .git files
        List<String> allRepoFiles = listAllFilesInPath(repository.getLocalPath());

        // is Java or Kotlin programming language
        if (programmingExercise.getProgrammingLanguage() == ProgrammingLanguage.JAVA || programmingExercise.getProgrammingLanguage() == ProgrammingLanguage.KOTLIN) {
            // Filter all Eclipse .project files
            List<String> eclipseProjectFiles = allRepoFiles.stream().filter(file -> file.endsWith(".project")).toList();

            for (String eclipseProjectFilePath : eclipseProjectFiles) {
                addParticipantIdentifierToEclipseProjectName(repository, participantIdentifier, eclipseProjectFilePath);
            }

            // Filter all pom.xml files
            List<String> pomFiles = allRepoFiles.stream().filter(file -> file.endsWith("pom.xml")).toList();
            for (String pomFilePath : pomFiles) {
                addParticipantIdentifierToMavenProjectName(repository, participantIdentifier, pomFilePath);
            }
        }

        try {
            gitService.stageAllChanges(repository);
            gitService.commit(repository, "Add participant identifier (student login or team short name) to project name");
        }
        catch (GitAPIException ex) {
            log.error("Cannot stage or commit to the repository {}", repository.getLocalPath(), ex);
        }
        finally {
            // if repo is not closed, it causes weird IO issues when trying to delete the repo again
            // java.io.IOException: Unable to delete file: ...\.git\objects\pack\...
            repository.close();
        }
    }

    private void addParticipantIdentifierToMavenProjectName(Repository repo, String participantIdentifier, String pomFilePath) {
        try {
            File pomFile = Path.of(pomFilePath).toFile();
            // check if file exists and full file name is pom.xml and not just the file ending.
            if (!pomFile.exists() || !pomFile.getName().equals("pom.xml")) {
                return;
            }

            // 1- Build the doc from the XML file
            Document doc = getDocumentBuilderFactory().newDocumentBuilder().parse(new InputSource(pomFile.getPath()));
            doc.setXmlStandalone(true);

            // 2- Find the relevant nodes with xpath
            XPath xPath = XPathFactory.newInstance().newXPath();
            Node nameNode = (Node) xPath.compile("/project/name").evaluate(doc, XPathConstants.NODE);
            Node artifactIdNode = (Node) xPath.compile("/project/artifactId").evaluate(doc, XPathConstants.NODE);

            // 3- Append Participant Identifier (student login or team short name) to Project Names
            if (nameNode != null) {
                nameNode.setTextContent(nameNode.getTextContent() + " " + participantIdentifier);
            }
            if (artifactIdNode != null) {
                String artifactId = (artifactIdNode.getTextContent() + "-" + participantIdentifier).replaceAll(" ", "-").toLowerCase();
                artifactIdNode.setTextContent(artifactId);
            }

            // 4- Save the result to a new XML doc
            Transformer xformer = TransformerFactory.newInstance().newTransformer();
            xformer.transform(new DOMSource(doc), new StreamResult(pomFile));

        }
        catch (SAXException | IOException | ParserConfigurationException | TransformerException | XPathException ex) {
            log.error("Cannot rename pom.xml file in {}", repo.getLocalPath(), ex);
        }
    }

    private void addParticipantIdentifierToEclipseProjectName(Repository repo, String participantIdentifier, String eclipseProjectFilePath) {
        try {
            File eclipseProjectFile = Path.of(eclipseProjectFilePath).toFile();
            // Check if file exists and full file name is .project and not just the file ending.
            if (!eclipseProjectFile.exists() || !eclipseProjectFile.getName().equals(".project")) {
                return;
            }

            // 1- Build the doc from the XML file
            Document doc = getDocumentBuilderFactory().newDocumentBuilder().parse(new InputSource(eclipseProjectFile.getPath()));
            doc.setXmlStandalone(true);

            // 2- Find the node with xpath
            XPath xPath = XPathFactory.newInstance().newXPath();
            Node nameNode = (Node) xPath.compile("/projectDescription/name").evaluate(doc, XPathConstants.NODE);

            // 3- Append Participant Identifier (student login or team short name) to Project Name
            if (nameNode != null) {
                nameNode.setTextContent(nameNode.getTextContent() + " " + participantIdentifier);
            }

            // 4- Save the result to a new XML doc
            Transformer xformer = TransformerFactory.newInstance().newTransformer();
            xformer.transform(new DOMSource(doc), new StreamResult(eclipseProjectFile));

        }
        catch (SAXException | IOException | ParserConfigurationException | TransformerException | XPathException ex) {
            log.error("Cannot rename .project file in {}", repo.getLocalPath(), ex);
        }
    }

    /**
     * Get all files in path except .git files
     *
     * @param path The path for which all file names should be listed
     * @return an unmodifiable list of all file names under the given path
     */
    private List<String> listAllFilesInPath(Path path) {
        List<String> allRepoFiles = Collections.emptyList();
        try (Stream<Path> walk = Files.walk(path)) {
            allRepoFiles = walk.filter(Files::isRegularFile).map(Path::toString).filter(s -> !s.contains(".git")).toList();
        }
        catch (IOException | SecurityException e) {
            log.error("Cannot list all files in path {}: {}", path, e.getMessage());
        }
        return allRepoFiles;
    }

}<|MERGE_RESOLUTION|>--- conflicted
+++ resolved
@@ -401,13 +401,8 @@
             return Optional.empty();
         }
         var exercise = exerciseOrEmpty.get();
-<<<<<<< HEAD
         String zippedRepoName = gitRepositoryExportService.getZippedRepoName(exercise, repositoryType.getName());
-        var repositoryUri = exercise.getRepositoryURL(repositoryType);
-=======
-        String zippedRepoName = getZippedRepoName(exercise, repositoryType.getName());
         var repositoryUri = exercise.getRepositoryURI(repositoryType);
->>>>>>> 2319ffbc
         return exportRepository(repositoryUri, repositoryType.getName(), zippedRepoName, exercise, workingDir, outputDir, null, exportErrors);
     }
 
