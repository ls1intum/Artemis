package de.tum.cit.aet.artemis.exercise.web;

import static de.tum.cit.aet.artemis.core.config.Constants.PROFILE_CORE;
import static java.time.ZonedDateTime.now;

import java.net.URI;
import java.net.URISyntaxException;
import java.security.Principal;
import java.time.ZonedDateTime;
import java.util.Collections;
import java.util.Comparator;
import java.util.HashSet;
import java.util.List;
import java.util.Map;
import java.util.Objects;
import java.util.Optional;
import java.util.Set;
import java.util.stream.Collectors;

import jakarta.annotation.Nullable;
import jakarta.validation.constraints.NotNull;

import org.slf4j.Logger;
import org.slf4j.LoggerFactory;
import org.springframework.beans.factory.annotation.Value;
import org.springframework.boot.actuate.audit.AuditEvent;
import org.springframework.boot.actuate.audit.AuditEventRepository;
import org.springframework.context.annotation.Profile;
import org.springframework.http.HttpStatus;
import org.springframework.http.ResponseEntity;
import org.springframework.http.converter.json.MappingJacksonValue;
import org.springframework.web.bind.annotation.DeleteMapping;
import org.springframework.web.bind.annotation.GetMapping;
import org.springframework.web.bind.annotation.PathVariable;
import org.springframework.web.bind.annotation.PostMapping;
import org.springframework.web.bind.annotation.PutMapping;
import org.springframework.web.bind.annotation.RequestBody;
import org.springframework.web.bind.annotation.RequestMapping;
import org.springframework.web.bind.annotation.RequestParam;
import org.springframework.web.bind.annotation.RestController;
import org.springframework.web.server.ResponseStatusException;

import de.tum.cit.aet.artemis.assessment.domain.AssessmentType;
import de.tum.cit.aet.artemis.assessment.domain.GradingScale;
import de.tum.cit.aet.artemis.assessment.domain.Result;
import de.tum.cit.aet.artemis.assessment.repository.ResultRepository;
import de.tum.cit.aet.artemis.assessment.service.GradingScaleService;
import de.tum.cit.aet.artemis.core.config.Constants;
import de.tum.cit.aet.artemis.core.domain.Course;
import de.tum.cit.aet.artemis.core.domain.User;
import de.tum.cit.aet.artemis.core.exception.AccessForbiddenAlertException;
import de.tum.cit.aet.artemis.core.exception.AccessForbiddenException;
import de.tum.cit.aet.artemis.core.exception.BadRequestAlertException;
import de.tum.cit.aet.artemis.core.exception.ConflictException;
import de.tum.cit.aet.artemis.core.repository.CourseRepository;
import de.tum.cit.aet.artemis.core.repository.UserRepository;
import de.tum.cit.aet.artemis.core.security.Role;
import de.tum.cit.aet.artemis.core.security.allowedTools.AllowedTools;
import de.tum.cit.aet.artemis.core.security.allowedTools.ToolTokenType;
import de.tum.cit.aet.artemis.core.security.annotations.EnforceAtLeastInstructor;
import de.tum.cit.aet.artemis.core.security.annotations.EnforceAtLeastStudent;
import de.tum.cit.aet.artemis.core.security.annotations.EnforceAtLeastTutor;
import de.tum.cit.aet.artemis.core.security.annotations.enforceRoleInExercise.EnforceAtLeastStudentInExercise;
import de.tum.cit.aet.artemis.core.service.AuthorizationCheckService;
import de.tum.cit.aet.artemis.core.service.feature.Feature;
import de.tum.cit.aet.artemis.core.service.feature.FeatureToggle;
import de.tum.cit.aet.artemis.core.service.feature.FeatureToggleService;
import de.tum.cit.aet.artemis.core.service.messaging.InstanceMessageSendService;
import de.tum.cit.aet.artemis.core.util.HeaderUtil;
import de.tum.cit.aet.artemis.exercise.domain.Exercise;
import de.tum.cit.aet.artemis.exercise.domain.InitializationState;
import de.tum.cit.aet.artemis.exercise.domain.Submission;
import de.tum.cit.aet.artemis.exercise.domain.SubmissionType;
import de.tum.cit.aet.artemis.exercise.domain.participation.Participant;
import de.tum.cit.aet.artemis.exercise.domain.participation.Participation;
import de.tum.cit.aet.artemis.exercise.domain.participation.StudentParticipation;
import de.tum.cit.aet.artemis.exercise.repository.ExerciseRepository;
import de.tum.cit.aet.artemis.exercise.repository.StudentParticipationRepository;
import de.tum.cit.aet.artemis.exercise.repository.SubmissionRepository;
import de.tum.cit.aet.artemis.exercise.repository.TeamRepository;
import de.tum.cit.aet.artemis.exercise.service.ExerciseDateService;
import de.tum.cit.aet.artemis.exercise.service.ParticipationAuthorizationCheckService;
import de.tum.cit.aet.artemis.exercise.service.ParticipationService;
import de.tum.cit.aet.artemis.fileupload.domain.FileUploadExercise;
import de.tum.cit.aet.artemis.modeling.domain.ModelingExercise;
import de.tum.cit.aet.artemis.modeling.service.ModelingExerciseFeedbackService;
import de.tum.cit.aet.artemis.programming.domain.ProgrammingExercise;
import de.tum.cit.aet.artemis.programming.domain.ProgrammingExerciseParticipation;
import de.tum.cit.aet.artemis.programming.domain.ProgrammingExerciseStudentParticipation;
import de.tum.cit.aet.artemis.programming.repository.ProgrammingExerciseRepository;
import de.tum.cit.aet.artemis.programming.repository.ProgrammingExerciseStudentParticipationRepository;
import de.tum.cit.aet.artemis.programming.service.ProgrammingExerciseCodeReviewFeedbackService;
import de.tum.cit.aet.artemis.programming.service.ProgrammingExerciseParticipationService;
import de.tum.cit.aet.artemis.quiz.domain.QuizBatch;
import de.tum.cit.aet.artemis.quiz.domain.QuizExercise;
import de.tum.cit.aet.artemis.quiz.domain.QuizSubmission;
import de.tum.cit.aet.artemis.quiz.dto.participation.StudentQuizParticipationWithQuestionsDTO;
import de.tum.cit.aet.artemis.quiz.dto.participation.StudentQuizParticipationWithSolutionsDTO;
import de.tum.cit.aet.artemis.quiz.dto.participation.StudentQuizParticipationWithoutQuestionsDTO;
import de.tum.cit.aet.artemis.quiz.repository.QuizExerciseRepository;
import de.tum.cit.aet.artemis.quiz.repository.SubmittedAnswerRepository;
import de.tum.cit.aet.artemis.quiz.service.QuizBatchService;
import de.tum.cit.aet.artemis.quiz.service.QuizSubmissionService;
import de.tum.cit.aet.artemis.text.api.TextFeedbackApi;
import de.tum.cit.aet.artemis.text.config.TextApiNotPresentException;
import de.tum.cit.aet.artemis.text.domain.TextExercise;

/**
 * REST controller for managing Participation.
 */
@Profile(PROFILE_CORE)
@RestController
@RequestMapping("api/exercise/")
public class ParticipationResource {

    private static final Logger log = LoggerFactory.getLogger(ParticipationResource.class);

    private static final String ENTITY_NAME = "participation";

    private final ParticipationService participationService;

    private final ProgrammingExerciseParticipationService programmingExerciseParticipationService;

    private final QuizExerciseRepository quizExerciseRepository;

    private final ExerciseRepository exerciseRepository;

    private final ProgrammingExerciseRepository programmingExerciseRepository;

    private final CourseRepository courseRepository;

    private final AuthorizationCheckService authCheckService;

    private final ParticipationAuthorizationCheckService participationAuthCheckService;

    private final UserRepository userRepository;

    private final AuditEventRepository auditEventRepository;

    private final TeamRepository teamRepository;

    private final FeatureToggleService featureToggleService;

    private final StudentParticipationRepository studentParticipationRepository;

    private final ProgrammingExerciseStudentParticipationRepository programmingExerciseStudentParticipationRepository;

    private final SubmissionRepository submissionRepository;

    private final ResultRepository resultRepository;

    private final ExerciseDateService exerciseDateService;

    private final InstanceMessageSendService instanceMessageSendService;

    private final QuizBatchService quizBatchService;

    private final SubmittedAnswerRepository submittedAnswerRepository;

    private final QuizSubmissionService quizSubmissionService;

    private final GradingScaleService gradingScaleService;

    private final ProgrammingExerciseCodeReviewFeedbackService programmingExerciseCodeReviewFeedbackService;

    private final Optional<TextFeedbackApi> textFeedbackApi;

    private final ModelingExerciseFeedbackService modelingExerciseFeedbackService;

    @Value("${jhipster.clientApp.name}")
    private String applicationName;

    public ParticipationResource(ParticipationService participationService, ProgrammingExerciseParticipationService programmingExerciseParticipationService,
            CourseRepository courseRepository, QuizExerciseRepository quizExerciseRepository, ExerciseRepository exerciseRepository,
            ProgrammingExerciseRepository programmingExerciseRepository, AuthorizationCheckService authCheckService,
            ParticipationAuthorizationCheckService participationAuthCheckService, UserRepository userRepository, StudentParticipationRepository studentParticipationRepository,
<<<<<<< HEAD
            AuditEventRepository auditEventRepository, GuidedTourConfiguration guidedTourConfiguration, TeamRepository teamRepository, FeatureToggleService featureToggleService,
=======
            AuditEventRepository auditEventRepository, TeamRepository teamRepository, FeatureToggleService featureToggleService,
>>>>>>> 91466ebd
            ProgrammingExerciseStudentParticipationRepository programmingExerciseStudentParticipationRepository, SubmissionRepository submissionRepository,
            ResultRepository resultRepository, ExerciseDateService exerciseDateService, InstanceMessageSendService instanceMessageSendService, QuizBatchService quizBatchService,
            SubmittedAnswerRepository submittedAnswerRepository, QuizSubmissionService quizSubmissionService, GradingScaleService gradingScaleService,
            ProgrammingExerciseCodeReviewFeedbackService programmingExerciseCodeReviewFeedbackService, Optional<TextFeedbackApi> textFeedbackApi,
            ModelingExerciseFeedbackService modelingExerciseFeedbackService) {
        this.participationService = participationService;
        this.programmingExerciseParticipationService = programmingExerciseParticipationService;
        this.quizExerciseRepository = quizExerciseRepository;
        this.courseRepository = courseRepository;
        this.exerciseRepository = exerciseRepository;
        this.programmingExerciseRepository = programmingExerciseRepository;
        this.authCheckService = authCheckService;
        this.participationAuthCheckService = participationAuthCheckService;
        this.userRepository = userRepository;
        this.auditEventRepository = auditEventRepository;
        this.teamRepository = teamRepository;
        this.featureToggleService = featureToggleService;
        this.studentParticipationRepository = studentParticipationRepository;
        this.programmingExerciseStudentParticipationRepository = programmingExerciseStudentParticipationRepository;
        this.submissionRepository = submissionRepository;
        this.resultRepository = resultRepository;
        this.exerciseDateService = exerciseDateService;
        this.instanceMessageSendService = instanceMessageSendService;
        this.quizBatchService = quizBatchService;
        this.submittedAnswerRepository = submittedAnswerRepository;
        this.quizSubmissionService = quizSubmissionService;
        this.gradingScaleService = gradingScaleService;
        this.programmingExerciseCodeReviewFeedbackService = programmingExerciseCodeReviewFeedbackService;
        this.textFeedbackApi = textFeedbackApi;
        this.modelingExerciseFeedbackService = modelingExerciseFeedbackService;
    }

    /**
     * POST /exercises/:exerciseId/participations : start the "participationId" exercise for the current user.
     *
     * @param exerciseId the participationId of the exercise for which to init a participation
     * @return the ResponseEntity with status 201 (Created) and the participation within the body, or with status 404 (Not Found)
     * @throws URISyntaxException If the URI for the created participation could not be created
     */
    @PostMapping("exercises/{exerciseId}/participations")
    @EnforceAtLeastStudentInExercise
    @AllowedTools(ToolTokenType.SCORPIO)
    public ResponseEntity<Participation> startParticipation(@PathVariable Long exerciseId) throws URISyntaxException {
        log.debug("REST request to start Exercise : {}", exerciseId);
        Exercise exercise = exerciseRepository.findByIdElseThrow(exerciseId);
        User user = userRepository.getUserWithGroupsAndAuthorities();

        // Don't allow student to start before the start and release date
        ZonedDateTime releaseOrStartDate = exercise.getParticipationStartDate();
        if (releaseOrStartDate != null && releaseOrStartDate.isAfter(now())) {
            if (authCheckService.isOnlyStudentInCourse(exercise.getCourseViaExerciseGroupOrCourseMember(), user)) {
                throw new AccessForbiddenException("Students cannot start an exercise before the release date");
            }
        }

        exercise = checkIfParticipationCanBeStarted(exercise, user);

        // if this is a team-based exercise, set the participant to the team that the user belongs to
        Participant participant = user;
        if (exercise.isTeamMode()) {
            participant = teamRepository.findOneByExerciseIdAndUserId(exercise.getId(), user.getId())
                    .orElseThrow(() -> new BadRequestAlertException("Team exercise cannot be started without assigned team.", "participation", "teamExercise.cannotStart"));
        }

        StudentParticipation participation = participationService.startExercise(exercise, participant, true);

        if (exercise.isExamExercise() && exercise instanceof ProgrammingExercise) {
            // TODO: this programming exercise was started during an exam (the instructor did not invoke "prepare exercise start" before the exam or it failed in this case)
            // 1) check that now is between exam start and individual exam end
            // 2) create a scheduled lock operation (see ProgrammingExerciseScheduleService)
            // var task = programmingExerciseScheduleService.lockStudentRepository(participation);
            // 3) add the task to the schedule service
            // scheduleService.scheduleExerciseTask(exercise, ExerciseLifecycle.DUE, task);
        }

        // remove sensitive information before sending participation to the client
        participation.getExercise().filterSensitiveInformation();
        return ResponseEntity.created(new URI("/api/exercise/participations/" + participation.getId())).body(participation);
    }

    /**
     * POST /exercises/:exerciseId/participations : start the "participationId" exercise for the current user.
     *
     * @param exerciseId             the participationId of the exercise for which to init a participation
     * @param useGradedParticipation a flag that indicates that the student wants to use their graded participation as baseline for the new repo
     * @return the ResponseEntity with status 201 (Created) and the participation within the body, or with status 404 (Not Found)
     * @throws URISyntaxException If the URI for the created participation could not be created
     */
    @PostMapping("exercises/{exerciseId}/participations/practice")
    @EnforceAtLeastStudent
    @FeatureToggle(Feature.ProgrammingExercises)
    public ResponseEntity<Participation> startPracticeParticipation(@PathVariable Long exerciseId,
            @RequestParam(value = "useGradedParticipation", defaultValue = "false") boolean useGradedParticipation) throws URISyntaxException {
        log.debug("REST request to practice Exercise : {}", exerciseId);
        Exercise exercise = exerciseRepository.findByIdElseThrow(exerciseId);
        User user = userRepository.getUserWithGroupsAndAuthorities();
        Optional<StudentParticipation> optionalGradedStudentParticipation = participationService.findOneByExerciseAndParticipantAnyStateAndTestRun(exercise, user, false);

        authCheckService.checkHasAtLeastRoleForExerciseElseThrow(Role.STUDENT, exercise, user);
        if (exercise.isExamExercise()) {
            throw new BadRequestAlertException("The practice mode cannot be used in an exam", ENTITY_NAME, "noPracticeModeInExam");
        }
        if (exercise.isTeamMode()) {
            throw new BadRequestAlertException("The practice mode is not yet supported for team exercises", ENTITY_NAME, "noPracticeModeForTeams");
        }
        if (!(exercise instanceof ProgrammingExercise)) {
            throw new BadRequestAlertException("The practice can only be used for programming exercises", ENTITY_NAME, "practiceModeOnlyForProgramming");
        }
        if (exercise.getDueDate() == null || now().isBefore(exercise.getDueDate())
                || (optionalGradedStudentParticipation.isPresent() && exerciseDateService.isBeforeDueDate(optionalGradedStudentParticipation.get()))) {
            throw new AccessForbiddenException("The practice mode can only be started after the due date");
        }
        if (useGradedParticipation && optionalGradedStudentParticipation.isEmpty()) {
            throw new BadRequestAlertException("Tried to start the practice mode based on the graded participation, but there is no graded participation", ENTITY_NAME,
                    "practiceModeNoGradedParticipation");
        }

        StudentParticipation participation = participationService.startPracticeMode(exercise, user, optionalGradedStudentParticipation, useGradedParticipation);

        // remove sensitive information before sending participation to the client
        participation.getExercise().filterSensitiveInformation();
        return ResponseEntity.created(new URI("/api/participations/" + participation.getId())).body(participation);
    }

    /**
     * PUT exercises/:exerciseId/resume-programming-participation: resume the participation of the current user in the given programming exercise
     *
     * @param exerciseId      of the exercise for which to resume participation
     * @param participationId of the participation that should be resumed
     * @return ResponseEntity with status 200 (OK) and with updated participation as a body, or with status 500 (Internal Server Error)
     */
    @PutMapping("exercises/{exerciseId}/resume-programming-participation/{participationId}")
    @EnforceAtLeastStudent
    @FeatureToggle(Feature.ProgrammingExercises)
    public ResponseEntity<ProgrammingExerciseStudentParticipation> resumeParticipation(@PathVariable Long exerciseId, @PathVariable Long participationId) {
        log.debug("REST request to resume Exercise : {}", exerciseId);
        var programmingExercise = programmingExerciseRepository.findByIdWithTemplateAndSolutionParticipationElseThrow(exerciseId);
        var participation = programmingExerciseStudentParticipationRepository.findWithTeamStudentsByIdElseThrow(participationId);
        // explicitly set the exercise here to make sure that the templateParticipation and solutionParticipation are initialized in case they should be used again
        participation.setProgrammingExercise(programmingExercise);

        User user = userRepository.getUserWithGroupsAndAuthorities();
        checkAccessPermissionOwner(participation, user);
        if (!isAllowedToParticipateInProgrammingExercise(programmingExercise, participation)) {
            throw new AccessForbiddenException("You are not allowed to resume that participation.");
        }

        // There is a second participation of that student in the exercise that is inactive/finished now
        Optional<StudentParticipation> optionalOtherStudentParticipation = participationService.findOneByExerciseAndParticipantAnyStateAndTestRun(programmingExercise, user,
                !participation.isPracticeMode());
        if (optionalOtherStudentParticipation.isPresent()) {
            StudentParticipation otherParticipation = optionalOtherStudentParticipation.get();
            if (participation.getInitializationState() == InitializationState.INACTIVE) {
                otherParticipation.setInitializationState(InitializationState.FINISHED);
            }
            else {
                otherParticipation.setInitializationState(InitializationState.INACTIVE);
            }
            studentParticipationRepository.saveAndFlush(otherParticipation);
        }

        participation = participationService.resumeProgrammingExercise(participation);
        addLatestResultToParticipation(participation);
        participation.getExercise().filterSensitiveInformation();
        return ResponseEntity.ok().body(participation);
    }

    /**
     * PUT exercises/:exerciseId/request-feedback: Requests feedback for the latest participation
     *
     * @param exerciseId of the exercise for which to resume participation
     * @param principal  current user principal
     * @return ResponseEntity with status 200 (OK)
     */
    @PutMapping("exercises/{exerciseId}/request-feedback")
    @EnforceAtLeastStudent
    @FeatureToggle(Feature.ProgrammingExercises)
    public ResponseEntity<StudentParticipation> requestFeedback(@PathVariable Long exerciseId, Principal principal) {
        log.debug("REST request for feedback request: {}", exerciseId);

        Exercise exercise = exerciseRepository.findByIdElseThrow(exerciseId);

        if (exercise instanceof QuizExercise || exercise instanceof FileUploadExercise) {
            throw new BadRequestAlertException("Unsupported exercise type", "participation", "unsupported type");
        }

        return handleExerciseFeedbackRequest(exercise, principal);
    }

    private ResponseEntity<StudentParticipation> handleExerciseFeedbackRequest(Exercise exercise, Principal principal) {
        // Validate exercise and timing
        if (exercise.isExamExercise()) {
            throw new BadRequestAlertException("Not intended for the use in exams", "participation", "preconditions not met");
        }
        if (exercise.getDueDate() != null && now().isAfter(exercise.getDueDate())) {
            throw new BadRequestAlertException("The due date is over", "participation", "feedbackRequestAfterDueDate", true);
        }
        if (exercise instanceof ProgrammingExercise) {
            ((ProgrammingExercise) exercise).validateSettingsForFeedbackRequest();
        }

        // Get and validate participation
        User user = userRepository.getUserWithGroupsAndAuthorities();
        StudentParticipation participation = (exercise instanceof ProgrammingExercise)
                ? programmingExerciseParticipationService.findStudentParticipationByExerciseAndStudentId(exercise, principal.getName())
                : studentParticipationRepository.findByExerciseIdAndStudentLogin(exercise.getId(), principal.getName())
                        .orElseThrow(() -> new BadRequestAlertException("Submission not found", "participation", "noSubmissionExists", true));

        checkAccessPermissionOwner(participation, user);
        participation = studentParticipationRepository.findByIdWithResultsElseThrow(participation.getId());

        // Check submission requirements
        if (exercise instanceof TextExercise || exercise instanceof ModelingExercise) {
            boolean hasSubmittedOnce = submissionRepository.findAllByParticipationId(participation.getId()).stream().anyMatch(Submission::isSubmitted);
            if (!hasSubmittedOnce) {
                throw new BadRequestAlertException("You need to submit at least once", "participation", "noSubmissionExists", true);
            }
        }
        else if (exercise instanceof ProgrammingExercise) {
            if (participation.findLatestLegalResult() == null) {
                throw new BadRequestAlertException("You need to submit at least once and have the build results", "participation", "noSubmissionExists", true);
            }
        }

        // Check if feedback has already been requested
        var latestResult = participation.findLatestResult();
        if (latestResult != null && latestResult.getAssessmentType() == AssessmentType.AUTOMATIC_ATHENA && latestResult.getCompletionDate().isAfter(now())) {
            throw new BadRequestAlertException("Request has already been sent", "participation", "feedbackRequestAlreadySent", true);
        }

        // Process feedback request
        StudentParticipation updatedParticipation = null;
        switch (exercise) {
            case TextExercise textExercise -> {
                TextFeedbackApi api = textFeedbackApi.orElseThrow(() -> new TextApiNotPresentException(TextFeedbackApi.class));
                updatedParticipation = api.handleNonGradedFeedbackRequest(participation, textExercise);
            }
            case ModelingExercise modelingExercise -> updatedParticipation = modelingExerciseFeedbackService.handleNonGradedFeedbackRequest(participation, modelingExercise);
            case ProgrammingExercise programmingExercise -> updatedParticipation = programmingExerciseCodeReviewFeedbackService.handleNonGradedFeedbackRequest(exercise.getId(),
                    (ProgrammingExerciseStudentParticipation) participation, programmingExercise);
            default -> {
            }
        }

        return ResponseEntity.ok().body(updatedParticipation);
    }

    /**
     * Checks if a participation can be started for the given exercise and user.<br>
     *
     * This method verifies if the participation can be started based on the exercise type and user permissions.
     * For programming exercises, it checks if the feature is enabled and if the user has the necessary permissions.
     * For other exercises, it checks if the due date has passed and if the user has individual working time.
     *
     * @param exercise for which the participation is to be started
     * @param user     attempting to start the participation
     * @return the exercise, potentially cast to a more specific type if it is a programming exercise
     * @throws AccessForbiddenAlertException if the participation cannot be started due to feature restrictions or due date constraints
     */
    private Exercise checkIfParticipationCanBeStarted(Exercise exercise, User user) {
        // Also don't allow participations if the feature is disabled
        if (exercise instanceof ProgrammingExercise) {
            var programmingExercise = programmingExerciseRepository.findByIdWithTemplateAndSolutionParticipationElseThrow(exercise.getId());
            if (!featureToggleService.isFeatureEnabled(Feature.ProgrammingExercises)
                    || (!authCheckService.isAtLeastEditorForExercise(exercise, user) && !isAllowedToParticipateInProgrammingExercise(programmingExercise, null))) {
                throw new AccessForbiddenAlertException("Not allowed", ENTITY_NAME, "dueDateOver.participationInPracticeMode");
            }
            return programmingExercise;
        }
        else {
            ZonedDateTime exerciseDueDate = exercise.getDueDate();
            boolean userMightHaveIndividualWorkingTime = exercise.isExamExercise();
            boolean isDueDateInPast = exerciseDueDate != null && now().isAfter(exerciseDueDate);
            if (!userMightHaveIndividualWorkingTime && isDueDateInPast) {
                throw new AccessForbiddenAlertException("The exercise due date is already over, you can no longer participate in this exercise.", ENTITY_NAME,
                        "dueDateOver.noParticipationPossible");
            }
        }

        return exercise;
    }

    /**
     * Checks if the student is currently allowed to participate in the course exercise using this participation
     *
     * @param programmingExercise the exercise where the user wants to participate
     * @param participation       the participation, may be null in case there is none
     * @return a boolean indicating if the user may participate
     */
    private boolean isAllowedToParticipateInProgrammingExercise(ProgrammingExercise programmingExercise, @Nullable StudentParticipation participation) {
        if (participation != null) {
            // only regular participation before the due date; only practice run afterwards
            return participation.isPracticeMode() == exerciseDateService.isAfterDueDate(participation);
        }
        else {
            return programmingExercise.getDueDate() == null || now().isBefore(programmingExercise.getDueDate());
        }
    }

    /**
     * This makes sure the client can display the latest result immediately after loading this participation
     *
     * @param participation The participation to which the latest result should get added
     */
    private void addLatestResultToParticipation(StudentParticipation participation) {
        // Load results of participation as they are not contained in the current object
        participation = studentParticipationRepository.findByIdWithResultsElseThrow(participation.getId());

        Result result = participation.findLatestLegalResult();
        if (result != null) {
            participation.setResults(Set.of(result));
        }
    }

    /**
     * PUT /participations : Updates an existing participation.
     *
     * @param exerciseId    the id of the exercise, the participation belongs to
     * @param participation the participation to update
     * @return the ResponseEntity with status 200 (OK) and with body the updated participation, or with status 400 (Bad Request) if the participation is not valid, or with status
     *         500 (Internal Server Error) if the participation couldn't be updated
     */
    @PutMapping("exercises/{exerciseId}/participations")
    @EnforceAtLeastTutor
    public ResponseEntity<Participation> updateParticipation(@PathVariable long exerciseId, @RequestBody StudentParticipation participation) {
        log.debug("REST request to update Participation : {}", participation);
        if (participation.getId() == null) {
            throw new BadRequestAlertException("The participation object needs to have an id to be changed", ENTITY_NAME, "idmissing");
        }
        if (participation.getExercise() == null || participation.getExercise().getId() == null) {
            throw new BadRequestAlertException("The participation needs to be connected to an exercise", ENTITY_NAME, "exerciseidmissing");
        }
        if (participation.getExercise().getId() != exerciseId) {
            throw new ConflictException("The exercise of the participation does not match the exercise id in the URL", ENTITY_NAME, "noidmatch");
        }
        var originalParticipation = studentParticipationRepository.findByIdElseThrow(participation.getId());
        var user = userRepository.getUserWithGroupsAndAuthorities();
        authCheckService.checkHasAtLeastRoleForExerciseElseThrow(Role.TEACHING_ASSISTANT, originalParticipation.getExercise(), null);

        Course course = findCourseFromParticipation(participation);
        if (participation.getPresentationScore() != null && participation.getExercise().getPresentationScoreEnabled() != null
                && participation.getExercise().getPresentationScoreEnabled()) {
            Optional<GradingScale> gradingScale = gradingScaleService.findGradingScaleByCourseId(participation.getExercise().getCourseViaExerciseGroupOrCourseMember().getId());

            // Presentation Score is only valid for non practice participations
            if (participation.isPracticeMode()) {
                throw new BadRequestAlertException("Presentation score is not allowed for practice participations", ENTITY_NAME, "presentationScoreInvalid");
            }

            // Validity of presentationScore for basic presentations
            if (course.getPresentationScore() != null && course.getPresentationScore() > 0) {
                if (participation.getPresentationScore() >= 1.) {
                    participation.setPresentationScore(1.);
                }
                else {
                    participation.setPresentationScore(null);
                }
            }
            // Validity of presentationScore for graded presentations
            if (gradingScale.isPresent() && gradingScale.get().getPresentationsNumber() != null) {
                if ((participation.getPresentationScore() > 100. || participation.getPresentationScore() < 0.)) {
                    throw new BadRequestAlertException("The presentation grade must be between 0 and 100", ENTITY_NAME, "presentationGradeInvalid");
                }

                long presentationCountForParticipant = studentParticipationRepository
                        .findByCourseIdAndStudentIdWithRelevantResult(course.getId(), participation.getParticipant().getId()).stream()
                        .filter(studentParticipation -> studentParticipation.getPresentationScore() != null && !Objects.equals(studentParticipation.getId(), participation.getId()))
                        .count();
                if (presentationCountForParticipant >= gradingScale.get().getPresentationsNumber()) {
                    throw new BadRequestAlertException("Participant already gave the maximum number of presentations", ENTITY_NAME,
                            "invalid.presentations.maxNumberOfPresentationsExceeded",
                            Map.of("name", participation.getParticipant().getName(), "presentationsNumber", gradingScale.get().getPresentationsNumber()));
                }
            }
        }
        // Validity of presentationScore for no presentations
        else {
            participation.setPresentationScore(null);
        }

        StudentParticipation currentParticipation = studentParticipationRepository.findByIdElseThrow(participation.getId());
        if (currentParticipation.getPresentationScore() != null && participation.getPresentationScore() == null || course.getPresentationScore() != null
                && currentParticipation.getPresentationScore() != null && currentParticipation.getPresentationScore() > participation.getPresentationScore()) {
            log.info("{} removed the presentation score of {} for exercise with participationId {}", user.getLogin(), originalParticipation.getParticipantIdentifier(),
                    originalParticipation.getExercise().getId());
        }

        Participation updatedParticipation = studentParticipationRepository.saveAndFlush(participation);
        return ResponseEntity.ok().headers(HeaderUtil.createEntityUpdateAlert(applicationName, true, ENTITY_NAME, participation.getParticipant().getName()))
                .body(updatedParticipation);
    }

    /**
     * PUT /participations/update-individual-due-date : Updates the individual due dates for the given already existing participations.
     * <p>
     * If the exercise is a programming exercise, also triggers a scheduling
     * update for the participations where the individual due date has changed.
     *
     * @param exerciseId     of the exercise the participations belong to.
     * @param participations for which the individual due date should be updated.
     * @return all participations where the individual due date actually changed.
     */
    @PutMapping("exercises/{exerciseId}/participations/update-individual-due-date")
    @EnforceAtLeastInstructor
    public ResponseEntity<List<StudentParticipation>> updateParticipationDueDates(@PathVariable long exerciseId, @RequestBody List<StudentParticipation> participations) {
        final boolean anyInvalidExerciseId = participations.stream()
                .anyMatch(participation -> participation.getExercise() == null || participation.getExercise().getId() == null || exerciseId != participation.getExercise().getId());
        if (anyInvalidExerciseId) {
            throw new BadRequestAlertException("The participation needs to be connected to an exercise", ENTITY_NAME, "exerciseidmissing");
        }

        final Exercise exercise = exerciseRepository.findByIdElseThrow(exerciseId);
        authCheckService.checkHasAtLeastRoleForExerciseElseThrow(Role.INSTRUCTOR, exercise, null);

        if (exercise.isExamExercise()) {
            throw new BadRequestAlertException("Cannot set individual due dates for exam exercises", ENTITY_NAME, "examexercise");
        }
        if (exercise instanceof QuizExercise) {
            throw new BadRequestAlertException("Cannot set individual due dates for quiz exercises", ENTITY_NAME, "quizexercise");
        }

        final List<StudentParticipation> changedParticipations = participationService.updateIndividualDueDates(exercise, participations);
        final List<StudentParticipation> updatedParticipations = studentParticipationRepository.saveAllAndFlush(changedParticipations);

        if (!updatedParticipations.isEmpty() && exercise instanceof ProgrammingExercise programmingExercise) {
            log.info("Updating scheduling for exercise {} (id {}) due to changed individual due dates.", exercise.getTitle(), exercise.getId());
            instanceMessageSendService.sendProgrammingExerciseSchedule(programmingExercise.getId());
            List<StudentParticipation> participationsBeforeDueDate = updatedParticipations.stream().filter(exerciseDateService::isBeforeDueDate).toList();
            List<StudentParticipation> participationsAfterDueDate = updatedParticipations.stream().filter(exerciseDateService::isAfterDueDate).toList();

            if (exercise.isTeamMode()) {
                participationService.initializeTeamParticipations(participationsBeforeDueDate);
                participationService.initializeTeamParticipations(participationsAfterDueDate);
            }
        }

        return ResponseEntity.ok().body(updatedParticipations);
    }

    private Set<StudentParticipation> findParticipationWithLatestResults(Exercise exercise) {
        // TODO: we should reduce the amount of data fetched here and sent to the client: double check which data is actually required in the exercise scores page
        if (exercise.isTeamMode()) {
            // For team exercises the students need to be eagerly fetched
            return studentParticipationRepository.findByExerciseIdWithLatestAndManualResultsWithTeamInformation(exercise.getId());
        }
        return studentParticipationRepository.findByExerciseIdWithLatestAndManualResultsAndAssessmentNote(exercise.getId());
    }

    /**
     * GET /exercises/:exerciseId/participations : get all the participations for an exercise
     *
     * @param exerciseId        The participationId of the exercise
     * @param withLatestResults Whether the manual and latest {@link Result results} for the participations should also be fetched
     * @return A list of all participations for the exercise
     */
    @GetMapping("exercises/{exerciseId}/participations")
    @EnforceAtLeastTutor
    public ResponseEntity<Set<StudentParticipation>> getAllParticipationsForExercise(@PathVariable Long exerciseId,
            @RequestParam(defaultValue = "false") boolean withLatestResults) {
        log.debug("REST request to get all Participations for Exercise {}", exerciseId);
        Exercise exercise = exerciseRepository.findByIdElseThrow(exerciseId);
        authCheckService.checkHasAtLeastRoleForExerciseElseThrow(Role.TEACHING_ASSISTANT, exercise, null);
        Set<StudentParticipation> participations;
        if (withLatestResults) {
            participations = findParticipationWithLatestResults(exercise);
            participations.forEach(participation -> {
                participation.setSubmissionCount(participation.getSubmissions().size());
                if (participation.getResults() != null && !participation.getResults().isEmpty()
                        && !(participation.getResults().stream().allMatch(result -> AssessmentType.AUTOMATIC_ATHENA.equals(result.getAssessmentType())))) {
                    participation.setSubmissions(null);
                }
                else if (participation.getSubmissions() != null && !participation.getSubmissions().isEmpty()) {
                    var lastLegalSubmission = participation.getSubmissions().stream().filter(submission -> submission.getType() != SubmissionType.ILLEGAL)
                            .max(Comparator.naturalOrder());
                    participation.setSubmissions(lastLegalSubmission.map(Set::of).orElse(Collections.emptySet()));
                }
            });
        }
        else {
            if (exercise.isTeamMode()) {
                participations = studentParticipationRepository.findWithTeamInformationByExerciseId(exerciseId);
            }
            else {
                participations = studentParticipationRepository.findByExerciseId(exerciseId);
            }

            Map<Long, Integer> submissionCountMap = studentParticipationRepository.countSubmissionsPerParticipationByExerciseIdAsMap(exerciseId);
            participations.forEach(participation -> participation.setSubmissionCount(submissionCountMap.get(participation.getId())));
        }
        participations = participations.stream().filter(participation -> participation.getParticipant() != null).peek(participation -> {
            // remove unnecessary data to reduce response size
            participation.setExercise(null);
        }).collect(Collectors.toSet());

        return ResponseEntity.ok(participations);
    }

    /**
     * GET /courses/:courseId/participations : get all the participations for a course
     *
     * @param courseId The participationId of the course
     * @return A list of all participations for the given course
     */
    @GetMapping("courses/{courseId}/participations")
    @EnforceAtLeastInstructor
    public ResponseEntity<List<StudentParticipation>> getAllParticipationsForCourse(@PathVariable Long courseId) {
        long start = System.currentTimeMillis();
        log.debug("REST request to get all Participations for Course {}", courseId);
        Course course = courseRepository.findByIdElseThrow(courseId);
        authCheckService.checkHasAtLeastRoleInCourseElseThrow(Role.INSTRUCTOR, course, null);
        List<StudentParticipation> participations = studentParticipationRepository.findByCourseIdWithRelevantResult(courseId);
        int resultCount = 0;
        for (StudentParticipation participation : participations) {
            // make sure the registration number is explicitly shown in the client
            participation.getStudents().forEach(student -> student.setVisibleRegistrationNumber(student.getRegistrationNumber()));
            // we only need participationId, title, dates and max points
            // remove unnecessary elements
            final var exercise = getExercise(participation);
            switch (exercise) {
                case ProgrammingExercise programmingExercise -> {
                    programmingExercise.setSolutionParticipation(null);
                    programmingExercise.setTemplateParticipation(null);
                    programmingExercise.setTestRepositoryUri(null);
                    programmingExercise.setShortName(null);
                    programmingExercise.setProgrammingLanguage(null);
                    programmingExercise.setPackageName(null);
                    programmingExercise.setAllowOnlineEditor(null);
                }
                case QuizExercise quizExercise -> {
                    quizExercise.setQuizQuestions(null);
                    quizExercise.setQuizPointStatistic(null);
                }
                case TextExercise textExercise -> textExercise.setExampleSolution(null);
                case ModelingExercise modelingExercise -> {
                    modelingExercise.setExampleSolutionModel(null);
                    modelingExercise.setExampleSolutionExplanation(null);
                }
                default -> {
                }
            }
            resultCount += participation.getResults().size();
        }
        long end = System.currentTimeMillis();
        log.info("Found {} participations with {} results in {}ms", participations.size(), resultCount, end - start);
        return ResponseEntity.ok().body(participations);
    }

    private static Exercise getExercise(StudentParticipation participation) {
        Exercise exercise = participation.getExercise();
        exercise.setCourse(null);
        exercise.setStudentParticipations(null);
        exercise.setTutorParticipations(null);
        exercise.setExampleSubmissions(null);
        exercise.setAttachments(null);
        exercise.setCategories(null);
        exercise.setProblemStatement(null);
        exercise.setPosts(null);
        exercise.setGradingInstructions(null);
        exercise.setDifficulty(null);
        exercise.setMode(null);
        return exercise;
    }

    /**
     * GET /participations/:participationId : get the participation for the given "participationId" including its latest result.
     *
     * @param participationId the participationId of the participation to retrieve
     * @return the ResponseEntity with status 200 (OK) and with body the participation, or with status 404 (Not Found)
     */
    @GetMapping("participations/{participationId}/with-latest-result")
    @EnforceAtLeastStudent
    public ResponseEntity<StudentParticipation> getParticipationWithLatestResult(@PathVariable Long participationId) {
        log.debug("REST request to get Participation : {}", participationId);
        StudentParticipation participation = studentParticipationRepository.findByIdWithResultsElseThrow(participationId);
        participationAuthCheckService.checkCanAccessParticipationElseThrow(participation);

        Result result = participation.getExercise().findLatestResultWithCompletionDate(participation);
        Set<Result> results = new HashSet<>();
        if (result != null) {
            results.add(result);
        }
        participation.setResults(results);
        return new ResponseEntity<>(participation, HttpStatus.OK);
    }

    /**
     * GET /participations/:participationId : get the participation for the given "participationId".
     *
     * @param participationId the participationId of the participation to retrieve
     * @return the ResponseEntity with status 200 (OK) and with body the participation, or with status 404 (Not Found)
     */
    @GetMapping("participations/{participationId}")
    @EnforceAtLeastStudent
    public ResponseEntity<StudentParticipation> getParticipationForCurrentUser(@PathVariable Long participationId) {
        log.debug("REST request to get participation : {}", participationId);
        StudentParticipation participation = studentParticipationRepository.findByIdWithEagerTeamStudentsElseThrow(participationId);
        User user = userRepository.getUserWithGroupsAndAuthorities();
        checkAccessPermissionOwner(participation, user);
        return new ResponseEntity<>(participation, HttpStatus.OK);
    }

    /**
     * GET /exercises/:exerciseId/participation: get the user's participation for a specific exercise. Please note: 'courseId' is only included in the call for
     * API consistency, it is not actually used
     *
     * @param exerciseId the participationId of the exercise for which to retrieve the participation
     * @param principal  The principal in form of the user's identity
     * @return the ResponseEntity with status 200 (OK) and with body the participation, or with status 404 (Not Found)
     */
    @GetMapping("exercises/{exerciseId}/participation")
    @EnforceAtLeastStudent
    // TODO: use a proper DTO (or interface here for the return type and avoid MappingJacksonValue)
    public ResponseEntity<MappingJacksonValue> getParticipationForCurrentUser(@PathVariable Long exerciseId, Principal principal) {
        log.debug("REST request to get Participation for Exercise : {}", exerciseId);
        Exercise exercise = exerciseRepository.findByIdElseThrow(exerciseId);
        User user = userRepository.getUserWithGroupsAndAuthorities();
        // if exercise is not yet released to the students they should not have any access to it
        // Exam exercise
        if (exercise.isExamExercise()) {
            // NOTE: we disable access to exam exercises over this endpoint for now, in the future we should check if there is a way to enable this
            // e.g. by checking if there is a visible exam attached and a student exam exists
            throw new AccessForbiddenException("You are not allowed to access this exam exercise");
        }
        // Course exercise
        else {
            if (!authCheckService.isAllowedToSeeCourseExercise(exercise, user)) {
                throw new AccessForbiddenException();
            }
        }
        MappingJacksonValue response;
        if (exercise instanceof QuizExercise quizExercise) {
            response = participationForQuizExercise(quizExercise, user);
        }
        else {
            Optional<StudentParticipation> optionalParticipation = participationService.findOneByExerciseAndStudentLoginAnyStateWithEagerResults(exercise, principal.getName());
            if (optionalParticipation.isEmpty()) {
                throw new ResponseStatusException(HttpStatus.FAILED_DEPENDENCY, "No participation found for " + principal.getName() + " in exercise " + exerciseId);
            }
            Participation participation = optionalParticipation.get();
            response = new MappingJacksonValue(participation);
        }
        if (response == null) {
            return new ResponseEntity<>(HttpStatus.NO_CONTENT);
        }
        else {
            return new ResponseEntity<>(response, HttpStatus.OK);
        }
    }

    @Nullable
    // TODO: use a proper DTO (or interface here for the return type and avoid MappingJacksonValue)
    private MappingJacksonValue participationForQuizExercise(QuizExercise quizExercise, User user) {
        // 1st case the quiz has already ended
        if (quizExercise.isQuizEnded()) {
            // quiz has ended => get participation from database and add full quizExercise
            quizExercise = quizExerciseRepository.findByIdWithQuestionsElseThrow(quizExercise.getId());
            StudentParticipation participation = participationForQuizWithResult(quizExercise, user.getLogin(), null);
            if (participation == null) {
                return null;
            }
            // avoid problems due to bidirectional associations between submission and result during serialization
            for (Result result : participation.getResults()) {
                if (result.getSubmission() != null) {
                    result.getSubmission().setResults(null);
                    result.getSubmission().setParticipation(null);
                }
            }
            return new MappingJacksonValue(participation);
        }
        quizExercise.setQuizBatches(null); // not available here
        var quizBatch = quizBatchService.getQuizBatchForStudentByLogin(quizExercise, user.getLogin());

        if (quizBatch.isPresent() && quizBatch.get().isStarted()) {
            // Quiz is active => construct Participation from
            // filtered quizExercise and submission from HashMap
            quizExercise = quizExerciseRepository.findByIdWithQuestionsElseThrow(quizExercise.getId());
            quizExercise.setQuizBatches(quizBatch.stream().collect(Collectors.toSet()));
            quizExercise.filterForStudentsDuringQuiz();
            StudentParticipation participation = participationForQuizWithResult(quizExercise, user.getLogin(), quizBatch.get());

            // TODO: Duplicate
            Object responseDTO = null;
            if (participation != null) {
                if (quizExercise.isQuizEnded()) {
                    responseDTO = StudentQuizParticipationWithSolutionsDTO.of(participation);
                }
                else if (quizBatch.get().isStarted()) {
                    responseDTO = StudentQuizParticipationWithQuestionsDTO.of(participation);
                }
                else {
                    responseDTO = StudentQuizParticipationWithoutQuestionsDTO.of(participation);
                }
            }

            return responseDTO != null ? new MappingJacksonValue(responseDTO) : null;
        }
        else {
            // Quiz hasn't started yet => no Result, only quizExercise without questions
            quizExercise.filterSensitiveInformation();
            quizExercise.setQuizBatches(quizBatch.stream().collect(Collectors.toSet()));
            if (quizExercise.getAllowedNumberOfAttempts() != null) {
                var attempts = submissionRepository.countByExerciseIdAndStudentLogin(quizExercise.getId(), user.getLogin());
                quizExercise.setRemainingNumberOfAttempts(quizExercise.getAllowedNumberOfAttempts() - attempts);
            }
            StudentParticipation participation = new StudentParticipation().exercise(quizExercise);
            return new MappingJacksonValue(participation);
        }

    }

    /**
     * DELETE /participations/:participationId : delete the "participationId" participation. This only works for student participations - other participations should not be deleted
     * here!
     *
     * @param participationId the participationId of the participation to delete
     * @return the ResponseEntity with status 200 (OK)
     */
    @DeleteMapping("participations/{participationId}")
    @EnforceAtLeastInstructor
    public ResponseEntity<Void> deleteParticipation(@PathVariable Long participationId) {
        StudentParticipation participation = studentParticipationRepository.findByIdElseThrow(participationId);
        if (participation instanceof ProgrammingExerciseParticipation && !featureToggleService.isFeatureEnabled(Feature.ProgrammingExercises)) {
            throw new AccessForbiddenException("Programming Exercise Feature is disabled.");
        }
        User user = userRepository.getUserWithGroupsAndAuthorities();
        checkAccessPermissionAtLeastInstructor(participation, user);
        return deleteParticipation(participation, user);
    }

    /**
     * delete the participation, potentially including build plan and repository and log the event in the database audit
     *
     * @param participation the participation to be deleted
     * @param user          the currently logged-in user who initiated the delete operation
     * @return the response to the client
     */
    @NotNull
    private ResponseEntity<Void> deleteParticipation(StudentParticipation participation, User user) {
        String name = participation.getParticipantName();
        var logMessage = "Delete Participation " + participation.getId() + " of exercise " + participation.getExercise().getTitle() + " for " + name + " by " + user.getLogin();
        var auditEvent = new AuditEvent(user.getLogin(), Constants.DELETE_PARTICIPATION, logMessage);
        auditEventRepository.add(auditEvent);
        log.info(logMessage);
        participationService.delete(participation.getId(), true);
        return ResponseEntity.ok().headers(HeaderUtil.createEntityDeletionAlert(applicationName, true, "participation", name)).build();
    }

    /**
     * DELETE /participations/:participationId/cleanup-build-plan : remove the build plan of the ProgrammingExerciseStudentParticipation of the "participationId".
     * This only works for programming exercises.
     *
     * @param participationId the participationId of the ProgrammingExerciseStudentParticipation for which the build plan should be removed
     * @param principal       The identity of the user accessing this resource
     * @return the ResponseEntity with status 200 (OK)
     */
    @PutMapping("participations/{participationId}/cleanup-build-plan")
    @EnforceAtLeastInstructor
    @FeatureToggle(Feature.ProgrammingExercises)
    public ResponseEntity<Participation> cleanupBuildPlan(@PathVariable Long participationId, Principal principal) {
        ProgrammingExerciseStudentParticipation participation = (ProgrammingExerciseStudentParticipation) studentParticipationRepository.findByIdElseThrow(participationId);
        User user = userRepository.getUserWithGroupsAndAuthorities();
        checkAccessPermissionAtLeastInstructor(participation, user);
        log.info("Clean up participation with build plan {} by {}", participation.getBuildPlanId(), principal.getName());
        participationService.cleanupBuildPlan(participation);
        return ResponseEntity.ok().body(participation);
    }

    private void checkAccessPermissionAtLeastInstructor(StudentParticipation participation, User user) {
        Course course = findCourseFromParticipation(participation);
        authCheckService.checkHasAtLeastRoleInCourseElseThrow(Role.INSTRUCTOR, course, user);
    }

    private void checkAccessPermissionOwner(StudentParticipation participation, User user) {
        if (!authCheckService.isOwnerOfParticipation(participation)) {
            Course course = findCourseFromParticipation(participation);
            authCheckService.checkHasAtLeastRoleInCourseElseThrow(Role.TEACHING_ASSISTANT, course, user);
        }
    }

    private Course findCourseFromParticipation(StudentParticipation participation) {
        if (participation.getExercise() != null && participation.getExercise().getCourseViaExerciseGroupOrCourseMember() != null) {
            return participation.getExercise().getCourseViaExerciseGroupOrCourseMember();
        }

        return studentParticipationRepository.findByIdElseThrow(participation.getId()).getExercise().getCourseViaExerciseGroupOrCourseMember();
    }

    /**
     * fetches all submissions of a specific participation
     *
     * @param participationId the id of the participation
     * @return all submissions that belong to the participation
     */
    @GetMapping("participations/{participationId}/submissions")
    @EnforceAtLeastInstructor
    public ResponseEntity<List<Submission>> getSubmissionsOfParticipation(@PathVariable Long participationId) {
        StudentParticipation participation = studentParticipationRepository.findByIdElseThrow(participationId);
        User user = userRepository.getUserWithGroupsAndAuthorities();
        checkAccessPermissionAtLeastInstructor(participation, user);
        List<Submission> submissions = submissionRepository.findAllWithResultsAndAssessorByParticipationId(participationId);
        return ResponseEntity.ok(submissions);
    }

    /**
     * Get a participation for the given quiz and username.
     * If the quiz hasn't ended, participation is constructed from cached submission.
     * If the quiz has ended, we first look in the database for the participation and construct one if none was found
     *
     * @param quizExercise the quiz exercise to attach to the participation
     * @param username     the username of the user that the participation belongs to
     * @param quizBatch    the quiz batch of quiz exercise which user participated in
     * @return the found or created participation with a result
     */
    // TODO: we should move this method (and others related to quizzes) into a QuizParticipationService (or similar) to make this resource independent of specific quiz exercise
    // functionality
    private StudentParticipation participationForQuizWithResult(QuizExercise quizExercise, String username, QuizBatch quizBatch) {
        // try getting participation from database
        Optional<StudentParticipation> optionalParticipation = participationService.findOneByExerciseAndStudentLoginAnyState(quizExercise, username);

        if (quizExercise.isQuizEnded() || quizSubmissionService.hasUserSubmitted(quizBatch, username)) {

            if (optionalParticipation.isEmpty()) {
                log.error("Participation in quiz {} not found for user {}", quizExercise.getTitle(), username);
                // TODO properly handle this case
                return null;
            }
            StudentParticipation participation = optionalParticipation.get();
            // add exercise
            participation.setExercise(quizExercise);
            participation.setResults(new HashSet<>());

            // add the appropriate result
            Result result = resultRepository.findFirstByParticipationIdAndRatedWithSubmissionOrderByCompletionDateDesc(participation.getId(), true).orElse(null);
            if (result != null) {
                // find the submitted answers (they are NOT loaded eagerly anymore)
                var quizSubmission = (QuizSubmission) result.getSubmission();
                var submittedAnswers = submittedAnswerRepository.findBySubmission(quizSubmission);
                quizSubmission.setSubmittedAnswers(submittedAnswers);
                participation.addResult(result);
            }
            return participation;
        }
        else if (optionalParticipation.isEmpty()) {
            return null;
        }

        StudentParticipation participation = optionalParticipation.get();
        Optional<Submission> optionalSubmission = submissionRepository.findByParticipationIdOrderBySubmissionDateDesc(participation.getId());
        if (optionalSubmission.isPresent()) {
            Result result = new Result().submission(optionalSubmission.get());
            participation.setResults(Set.of(result));
        }

        return participation;
    }

}<|MERGE_RESOLUTION|>--- conflicted
+++ resolved
@@ -174,11 +174,7 @@
             CourseRepository courseRepository, QuizExerciseRepository quizExerciseRepository, ExerciseRepository exerciseRepository,
             ProgrammingExerciseRepository programmingExerciseRepository, AuthorizationCheckService authCheckService,
             ParticipationAuthorizationCheckService participationAuthCheckService, UserRepository userRepository, StudentParticipationRepository studentParticipationRepository,
-<<<<<<< HEAD
-            AuditEventRepository auditEventRepository, GuidedTourConfiguration guidedTourConfiguration, TeamRepository teamRepository, FeatureToggleService featureToggleService,
-=======
             AuditEventRepository auditEventRepository, TeamRepository teamRepository, FeatureToggleService featureToggleService,
->>>>>>> 91466ebd
             ProgrammingExerciseStudentParticipationRepository programmingExerciseStudentParticipationRepository, SubmissionRepository submissionRepository,
             ResultRepository resultRepository, ExerciseDateService exerciseDateService, InstanceMessageSendService instanceMessageSendService, QuizBatchService quizBatchService,
             SubmittedAnswerRepository submittedAnswerRepository, QuizSubmissionService quizSubmissionService, GradingScaleService gradingScaleService,
