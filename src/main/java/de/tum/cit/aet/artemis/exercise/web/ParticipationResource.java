--- conflicted
+++ resolved
@@ -418,23 +418,10 @@
         }
 
         // Process feedback request
-<<<<<<< HEAD
-        StudentParticipation updatedParticipation;
-        if (exercise instanceof TextExercise) {
-            TextFeedbackApi api = textFeedbackApi.orElseThrow(() -> new TextApiNotPresentException(TextFeedbackApi.class));
-            updatedParticipation = api.handleNonGradedFeedbackRequest(participation, (TextExercise) exercise);
-        }
-        else if (exercise instanceof ModelingExercise) {
-            updatedParticipation = modelingExerciseFeedbackService.handleNonGradedFeedbackRequest(participation, (ModelingExercise) exercise);
-        }
-        else {
-            updatedParticipation = programmingExerciseCodeReviewFeedbackService.handleNonGradedFeedbackRequest(exercise.getId(),
-                    (ProgrammingExerciseStudentParticipation) participation, (ProgrammingExercise) exercise);
-=======
         StudentParticipation updatedParticipation = null;
         switch (exercise) {
             case TextExercise textExercise -> {
-                TextFeedbackApi api = textFeedbackApi.orElseThrow(() -> new ApiProfileNotPresentException(TextFeedbackApi.class, PROFILE_CORE));
+                TextFeedbackApi api = textFeedbackApi.orElseThrow(() -> new TextApiNotPresentException(TextFeedbackApi.class, PROFILE_CORE));
                 updatedParticipation = api.handleNonGradedFeedbackRequest(participation, textExercise);
             }
             case ModelingExercise modelingExercise -> updatedParticipation = modelingExerciseFeedbackService.handleNonGradedFeedbackRequest(participation, modelingExercise);
@@ -442,7 +429,6 @@
                     (ProgrammingExerciseStudentParticipation) participation, programmingExercise);
             default -> {
             }
->>>>>>> 306491a0
         }
 
         return ResponseEntity.ok().body(updatedParticipation);
