--- conflicted
+++ resolved
@@ -618,18 +618,7 @@
         authCheckService.checkHasAtLeastRoleForExerciseElseThrow(Role.TEACHING_ASSISTANT, exercise, null);
         Set<StudentParticipation> participations;
         if (withLatestResults) {
-<<<<<<< HEAD
-            participations = findParticipationWithLatestResults(exercise);
-            participations.forEach(participation -> {
-                participation.setSubmissionCount(participation.getSubmissions().size());
-                if (participation.getSubmissions() != null && !participation.getSubmissions().isEmpty()) {
-                    var lastSubmission = participation.getSubmissions().stream().max(Comparator.naturalOrder());
-                    participation.setSubmissions(lastSubmission.map(Set::of).orElse(Collections.emptySet()));
-                }
-            });
-=======
             participations = participationService.findByExerciseIdWithLatestSubmissionResultAndAssessmentNote(exercise.getId(), exercise.isTeamMode());
->>>>>>> 71fd8921
         }
         else {
             if (exercise.isTeamMode()) {
