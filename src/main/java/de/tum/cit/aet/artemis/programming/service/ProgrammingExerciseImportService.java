--- conflicted
+++ resolved
@@ -199,61 +199,6 @@
     }
 
     /**
-<<<<<<< HEAD
-=======
-     * Adjust project names in imported exercise for TEST, BASE and SOLUTION repositories.
-     * Replace values inserted in {@link ProgrammingExerciseRepositoryService#replacePlaceholders(ProgrammingExercise, Repository)}.
-     *
-     * @param templateExercise the exercise from which the values that should be replaced are extracted
-     * @param newExercise      the exercise from which the values that should be inserted are extracted
-     * @throws GitAPIException If the checkout/push of one repository fails
-     * @throws IOException     If the values in the files could not be replaced
-     */
-    private void adjustProjectNames(ProgrammingExercise templateExercise, ProgrammingExercise newExercise) throws GitAPIException, IOException {
-        final var projectKey = newExercise.getProjectKey();
-
-        Map<String, String> replacements = new HashMap<>();
-
-        // Used in pom.xml
-        replacements.put("<artifactId>" + templateExercise.getTitle().replaceAll(" ", "-"), "<artifactId>" + newExercise.getTitle().replaceAll(" ", "-"));
-
-        // Used in settings.gradle
-        replacements.put("rootProject.name = '" + templateExercise.getTitle().replaceAll(" ", "-"), "rootProject.name = '" + newExercise.getTitle().replaceAll(" ", "-"));
-
-        // Used in readme.md (Gradle)
-        replacements.put("testImplementation(':" + templateExercise.getTitle().replaceAll(" ", "-"), "testImplementation(':" + newExercise.getTitle().replaceAll(" ", "-"));
-
-        // Used in .project
-        replacements.put("<name>" + templateExercise.getTitle(), "<name>" + newExercise.getTitle());
-
-        final var user = userRepository.getUser();
-
-        adjustProjectName(replacements, projectKey, newExercise.generateRepositoryName(RepositoryType.TEMPLATE), user);
-        adjustProjectName(replacements, projectKey, newExercise.generateRepositoryName(RepositoryType.TESTS), user);
-        adjustProjectName(replacements, projectKey, newExercise.generateRepositoryName(RepositoryType.SOLUTION), user);
-    }
-
-    /**
-     * Adjust project names in imported exercise for specific repository.
-     * Replace values inserted in {@link ProgrammingExerciseRepositoryService#replacePlaceholders(ProgrammingExercise, Repository)}.
-     *
-     * @param replacements   the replacements that should be applied
-     * @param projectKey     the project key of the new exercise
-     * @param repositoryName the name of the repository that should be adjusted
-     * @param user           the user which performed the action (used as Git author)
-     * @throws GitAPIException If the checkout/push of one repository fails
-     */
-    private void adjustProjectName(Map<String, String> replacements, String projectKey, String repositoryName, User user) throws GitAPIException {
-        final var repositoryUri = versionControlService.orElseThrow().getCloneRepositoryUri(projectKey, repositoryName);
-        Repository repository = gitService.getOrCheckoutRepository(repositoryUri, true);
-        fileService.replaceVariablesInFileRecursive(repository.getLocalPath().toAbsolutePath(), replacements, List.of("gradle-wrapper.jar"));
-        gitService.stageAllChanges(repository);
-        gitService.commitAndPush(repository, "Template adjusted by Artemis", true, user);
-        repository.setFiles(null); // Clear cache to avoid multiple commits when Artemis server is not restarted between attempts
-    }
-
-    /**
->>>>>>> 755f12d2
      * Method to import a programming exercise, including all base build plans (template, solution) and repositories (template, solution, test).
      * Referenced entities, s.a. the test cases or the hints will get cloned and assigned a new id.
      *
