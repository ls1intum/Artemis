package de.tum.cit.aet.artemis.core.service.course;

import static de.tum.cit.aet.artemis.assessment.domain.ComplaintType.COMPLAINT;
import static de.tum.cit.aet.artemis.assessment.domain.ComplaintType.MORE_FEEDBACK;
import static de.tum.cit.aet.artemis.core.config.Constants.PROFILE_CORE;
<<<<<<< HEAD
import static de.tum.cit.aet.artemis.core.repository.StatisticsRepository.getWeekOfDate;
import static de.tum.cit.aet.artemis.core.repository.StatisticsRepository.sortDataIntoWeeks;
=======
import static de.tum.cit.aet.artemis.core.util.DateUtil.getWeekOfDate;
import static de.tum.cit.aet.artemis.core.util.DateUtil.sortDataIntoWeeks;
>>>>>>> 40dd9786
import static de.tum.cit.aet.artemis.core.util.RoundingUtil.roundScoreSpecifiedByCourseSettings;

import java.time.DayOfWeek;
import java.time.LocalDateTime;
import java.time.ZoneId;
import java.time.ZonedDateTime;
import java.time.format.DateTimeFormatter;
import java.time.temporal.ChronoUnit;
import java.time.temporal.IsoFields;
import java.util.ArrayList;
import java.util.Collections;
import java.util.HashMap;
import java.util.List;
import java.util.Map;
import java.util.Set;
import java.util.stream.Collectors;

import org.slf4j.Logger;
import org.slf4j.LoggerFactory;
import org.springframework.context.annotation.Lazy;
import org.springframework.context.annotation.Profile;
import org.springframework.stereotype.Service;

import de.tum.cit.aet.artemis.assessment.domain.GradingScale;
import de.tum.cit.aet.artemis.assessment.repository.ComplaintRepository;
import de.tum.cit.aet.artemis.assessment.repository.ComplaintResponseRepository;
import de.tum.cit.aet.artemis.assessment.repository.ParticipantScoreRepository;
import de.tum.cit.aet.artemis.assessment.repository.RatingRepository;
import de.tum.cit.aet.artemis.assessment.repository.ResultRepository;
import de.tum.cit.aet.artemis.assessment.service.ComplaintService;
import de.tum.cit.aet.artemis.assessment.service.PresentationPointsCalculationService;
import de.tum.cit.aet.artemis.assessment.service.TutorLeaderboardService;
import de.tum.cit.aet.artemis.core.domain.Course;
import de.tum.cit.aet.artemis.core.dto.CourseManagementDetailViewDTO;
import de.tum.cit.aet.artemis.core.dto.DueDateStat;
import de.tum.cit.aet.artemis.core.dto.StatisticsEntry;
import de.tum.cit.aet.artemis.core.dto.StatsForDashboardDTO;
import de.tum.cit.aet.artemis.core.dto.TutorLeaderboardDTO;
import de.tum.cit.aet.artemis.core.repository.CourseRepository;
import de.tum.cit.aet.artemis.core.repository.LLMTokenUsageTraceRepository;
import de.tum.cit.aet.artemis.core.repository.StatisticsRepository;
import de.tum.cit.aet.artemis.core.repository.UserRepository;
import de.tum.cit.aet.artemis.exercise.domain.Exercise;
import de.tum.cit.aet.artemis.exercise.domain.IncludedInOverallScore;
import de.tum.cit.aet.artemis.exercise.repository.ExerciseRepository;
import de.tum.cit.aet.artemis.exercise.repository.StudentParticipationRepository;
import de.tum.cit.aet.artemis.exercise.repository.SubmissionRepository;
import de.tum.cit.aet.artemis.programming.repository.ProgrammingExerciseRepository;

/**
 * Service for retrieving course statistics, such as active students, average scores, and other metrics.
 * This service is used in the course management detail view and dashboard.
 */
@Service
@Profile(PROFILE_CORE)
@Lazy
public class CourseStatsService {

    private static final Logger log = LoggerFactory.getLogger(CourseStatsService.class);

    private final CourseRepository courseRepository;

    private final StatisticsRepository statisticsRepository;

    private final UserRepository userRepository;

    private final ExerciseRepository exerciseRepository;

    private final ResultRepository resultRepository;

    private final SubmissionRepository submissionRepository;

    private final PresentationPointsCalculationService presentationPointsCalculationService;

    private final ComplaintService complaintService;

    private final TutorLeaderboardService tutorLeaderboardService;

    private final ParticipantScoreRepository participantScoreRepository;

    private final StudentParticipationRepository studentParticipationRepository;

    private final ComplaintRepository complaintRepository;

    private final ComplaintResponseRepository complaintResponseRepository;

    private final ProgrammingExerciseRepository programmingExerciseRepository;

    private final RatingRepository ratingRepository;

    private final LLMTokenUsageTraceRepository llmTokenUsageTraceRepository;

    public CourseStatsService(CourseRepository courseRepository, StatisticsRepository statisticsRepository, UserRepository userRepository, ExerciseRepository exerciseRepository,
            ResultRepository resultRepository, SubmissionRepository submissionRepository, PresentationPointsCalculationService presentationPointsCalculationService,
            ComplaintService complaintService, TutorLeaderboardService tutorLeaderboardService, ParticipantScoreRepository participantScoreRepository,
            StudentParticipationRepository studentParticipationRepository, ComplaintRepository complaintRepository, ComplaintResponseRepository complaintResponseRepository,
            ProgrammingExerciseRepository programmingExerciseRepository, RatingRepository ratingRepository, LLMTokenUsageTraceRepository llmTokenUsageTraceRepository) {
        this.courseRepository = courseRepository;
        this.statisticsRepository = statisticsRepository;
        this.userRepository = userRepository;
        this.exerciseRepository = exerciseRepository;
        this.resultRepository = resultRepository;
        this.submissionRepository = submissionRepository;
        this.presentationPointsCalculationService = presentationPointsCalculationService;
        this.complaintService = complaintService;
        this.tutorLeaderboardService = tutorLeaderboardService;
        this.participantScoreRepository = participantScoreRepository;
        this.studentParticipationRepository = studentParticipationRepository;
        this.complaintRepository = complaintRepository;
        this.complaintResponseRepository = complaintResponseRepository;
        this.programmingExerciseRepository = programmingExerciseRepository;
        this.ratingRepository = ratingRepository;
        this.llmTokenUsageTraceRepository = llmTokenUsageTraceRepository;
    }

    /**
     * Get the active students for these particular exercise ids
     *
     * @param exerciseIds the ids to get the active students for
     * @param periodIndex the deviation from the current time
     * @param length      the length of the chart which we want to fill. This can either be 4 for the course overview or 17 for the course detail view
     * @param date        the date for which the active students' calculation should end (e.g. now)
     * @return An Integer list containing active students for each index. An index corresponds to a week
     */
    public List<Integer> getActiveStudents(Set<Long> exerciseIds, long periodIndex, int length, ZonedDateTime date) {
        /*
         * If the course did not start yet, the length of the chart will be negative (as the time difference between the start date end the current date is passed). In this case,
         * we return an empty list.
         */
        if (length < 0) {
            return new ArrayList<>(0);
        }
        LocalDateTime localStartDate = date.toLocalDateTime().with(DayOfWeek.MONDAY);
        LocalDateTime localEndDate = date.toLocalDateTime().with(DayOfWeek.SUNDAY);
        ZoneId zone = date.getZone();
        // startDate is the starting point of the data collection which is the Monday 3 weeks ago +/- the deviation from the current timeframe
        ZonedDateTime startDate = localStartDate.atZone(zone).minusWeeks((length - 1) + (length * (-periodIndex))).withHour(0).withMinute(0).withSecond(0).withNano(0);
        // the endDate depends on whether the current week is shown. If it is, the endDate is the Sunday of the current week at 23:59.
        // If the timeframe was adapted (periodIndex != 0), the endDate needs to be adapted according to the deviation
        ZonedDateTime endDate = periodIndex != 0 ? localEndDate.atZone(zone).minusWeeks(length * (-periodIndex)).withHour(23).withMinute(59).withSecond(59)
                : localEndDate.atZone(zone).withHour(23).withMinute(59).withSecond(59);
        if (exerciseIds.isEmpty()) {
            // avoid database call if there are no exercises to reduce performance issues
            return List.of();
        }
        long start = System.currentTimeMillis();
        List<StatisticsEntry> outcome = courseRepository.getActiveStudents(exerciseIds, startDate, endDate);
<<<<<<< HEAD
        log.info("courseRepository.getActiveStudents took {} ms for exercises with ids {} between start {} and end {}", System.currentTimeMillis() - start, exerciseIds, startDate,
=======
        log.debug("courseRepository.getActiveStudents took {} ms for exercises with ids {} between start {} and end {}", System.currentTimeMillis() - start, exerciseIds, startDate,
>>>>>>> 40dd9786
                endDate);
        List<StatisticsEntry> distinctOutcome = removeDuplicateActiveUserRows(outcome, startDate);
        List<Integer> result = new ArrayList<>(Collections.nCopies(length, 0));
        sortDataIntoWeeks(distinctOutcome, result, startDate);
        return result;
    }

    /**
     * The List of StatisticsEntries can contain duplicated entries, which means that a user has two entries in the same week.
     * This method compares the values and returns a List<StatisticsEntry> without duplicated entries.
     *
     * @param activeUserRows a list of entries
     * @param startDate      the startDate of the period
     * @return a List<StatisticsEntry> containing date and amount of active users in this period
     */

    private List<StatisticsEntry> removeDuplicateActiveUserRows(List<StatisticsEntry> activeUserRows, ZonedDateTime startDate) {
        int startIndex = getWeekOfDate(startDate);
        Map<Integer, Set<String>> usersByDate = new HashMap<>();
        for (StatisticsEntry listElement : activeUserRows) {
            // listElement.date has the form "2021-05-04", to convert it to ZonedDateTime, it needs a time
            String dateOfElement = listElement.getDate() + " 10:00";
            var zone = startDate.getZone();
            DateTimeFormatter formatter = DateTimeFormatter.ofPattern("yyyy-MM-dd HH:mm");
            ZonedDateTime date = LocalDateTime.parse(dateOfElement, formatter).atZone(zone);
            int index = getWeekOfDate(date);
            /*
             * The database stores entries in UTC, so it can happen that entries lay in the calendar week one week before the calendar week of the startDate If startDate lays in a
             * calendar week other than the first one, we simply check whether the calendar week of the entry equals to the calendar week of startDate - 1. If startDate lays in the
             * first calendar week, we check whether the calendar week of the entry equals the last calendar week of the prior year. In either case, if the condition resolves to
             * true, we shift the index the submission is sorted in to the calendar week of startDate, as this is the first bucket in the timeframe of interest.
             */
            var unifiedDateWeekBeforeStartIndex = startIndex == 1 ? Math.toIntExact(IsoFields.WEEK_OF_WEEK_BASED_YEAR.rangeRefinedBy(startDate.minusWeeks(1)).getMaximum())
                    : startIndex - 1;
            index = index == unifiedDateWeekBeforeStartIndex ? startIndex : index;
            statisticsRepository.addUserToTimeslot(usersByDate, listElement, index);
        }
        List<StatisticsEntry> returnList = new ArrayList<>();
        usersByDate.forEach((date, users) -> {
            int year = date < getWeekOfDate(startDate) ? startDate.getYear() + 1 : startDate.getYear();
            ZonedDateTime firstDateOfYear = ZonedDateTime.of(year, 1, 1, 0, 0, 0, 0, startDate.getZone());
            ZonedDateTime start = getWeekOfDate(firstDateOfYear) == 1 ? firstDateOfYear.plusWeeks(date - 1) : firstDateOfYear.plusWeeks(date);
            StatisticsEntry listElement = new StatisticsEntry(start, users.size());
            returnList.add(listElement);
        });
        return returnList;
    }

    /**
     * Fetches Course Management Detail View data from repository and returns a DTO
     *
     * @param course       the course for with the details should be calculated
     * @param gradingScale the grading scale for the course
     * @return The DTO for the course management detail view
     */
    public CourseManagementDetailViewDTO getStatsForDetailView(Course course, GradingScale gradingScale) {

<<<<<<< HEAD
        var start = System.currentTimeMillis();
=======
        long start = System.currentTimeMillis();
>>>>>>> 40dd9786
        Set<Exercise> courseExercises = exerciseRepository.findAllExercisesByCourseId(course.getId());
        log.debug("exerciseRepository.findAllExercisesByCourseId took {} ms for course with id {}", System.currentTimeMillis() - start, course.getId());
        start = System.currentTimeMillis();
        Set<Long> courseExerciseIdsWithManualAssessments = exerciseRepository.findExerciseIdsWithManualAssessmentByCourseId(course.getId());
        log.debug("exerciseRepository.findExerciseIdsWithManualAssessmentsByCourseId took {} ms for course with id {}", System.currentTimeMillis() - start, course.getId());
        if (courseExercises == null || courseExercises.isEmpty()) {
<<<<<<< HEAD
            return new CourseManagementDetailViewDTO(0.0, 0L, 0L, 0.0, 0L, 0L, 0.0, 0L, 0L, 0.0, 0.0, 0.0, List.of(), 0.0);
=======
            return new CourseManagementDetailViewDTO(0.0, 0L, 0L, 0.0, 0L, 0L, 0.0, 0L, 0L, 0.0, 0.0, 0.0, 0.0);
>>>>>>> 40dd9786
        }
        // For the average score we need to only consider scores which are included completely or as bonus
        Set<Exercise> includedExercises = courseExercises.stream().filter(Exercise::isCourseExercise)
                .filter(exercise -> !exercise.getIncludedInOverallScore().equals(IncludedInOverallScore.NOT_INCLUDED)).collect(Collectors.toSet());
        start = System.currentTimeMillis();
        Double averageScoreForCourse = participantScoreRepository.findAvgRatedScore(includedExercises);
        log.debug("participantScoreRepository.findAvgRatedScore took {} ms for exercises with ids {}", System.currentTimeMillis() - start,
                includedExercises.stream().map(Exercise::getId).collect(Collectors.toSet()));
        averageScoreForCourse = averageScoreForCourse != null ? averageScoreForCourse : 0.0;
        double currentMaxAverageScore = includedExercises.stream().map(Exercise::getMaxPoints).mapToDouble(Double::doubleValue).sum();

        // calculate scores taking presentation points into account, if a grading scale is present and set for graded presentations
        if (gradingScale != null && course.equals(gradingScale.getCourse()) && gradingScale.getPresentationsNumber() != null && gradingScale.getPresentationsWeight() != null) {
            double maxBaseScore = includedExercises.stream().filter(e -> !e.getIncludedInOverallScore().equals(IncludedInOverallScore.INCLUDED_AS_BONUS))
                    .map(Exercise::getMaxPoints).mapToDouble(Double::doubleValue).sum();
            start = System.currentTimeMillis();
            currentMaxAverageScore += presentationPointsCalculationService.calculateReachablePresentationPoints(gradingScale, maxBaseScore);
            log.debug("presentationPointsCalculationService.calculateReachablePresentationPoints took {} ms for grading scale with id {}", System.currentTimeMillis() - start,
                    gradingScale.getId());
            start = System.currentTimeMillis();
            double avgPresentationScore = studentParticipationRepository.getAvgPresentationScoreByCourseId(course.getId());
            log.debug("studentParticipationRepository.getAvgPresentationScoreByCourseId took {} ms for course with id {}", System.currentTimeMillis() - start, course.getId());
            averageScoreForCourse = gradingScale.getPresentationsWeight() / 100.0 * avgPresentationScore
                    + (100.0 - gradingScale.getPresentationsWeight()) / 100.0 * averageScoreForCourse;
        }

        Set<Long> exerciseIds = courseExercises.stream().map(Exercise::getId).collect(Collectors.toSet());
        start = System.currentTimeMillis();
<<<<<<< HEAD
        long numberOfAssessments = resultRepository.countNumberOfFinishedAssessmentsForExerciseIdsIgnoreTestRuns(exerciseIds);
        log.error("number of assessments: {}", numberOfAssessments);
        log.debug("resultRepository.countNumberOfAssessments took {} ms for exercises with ids {}", System.currentTimeMillis() - start, courseExerciseIdsWithManualAssessments);
        start = System.currentTimeMillis();
        long numberOfInTimeSubmissions = submissionRepository.countAllByExerciseIdsSubmittedBeforeDueDate(exerciseIds)
                + programmingExerciseRepository.countAllSubmissionsByExerciseIdsSubmitted(exerciseIds);
        log.error("number of in time submissions: {}", numberOfInTimeSubmissions);
=======
        long numberOfAssessments = resultRepository.countNumberOfFinishedAssessmentsForExerciseIdsIgnoreTestRuns(courseExerciseIdsWithManualAssessments);
        log.debug("resultRepository.countNumberOfFinishedAssessmentsForExerciseIdsIgnoreTestRuns took {} ms for exercises with ids {}", System.currentTimeMillis() - start,
                courseExerciseIdsWithManualAssessments);
        start = System.currentTimeMillis();
        long numberOfInTimeSubmissions = submissionRepository.countAllByExerciseIdsSubmittedBeforeDueDate(exerciseIds)
                + programmingExerciseRepository.countAllSubmissionsByExerciseIdsSubmitted(exerciseIds);
        log.debug("number of in time submissions: {}", numberOfInTimeSubmissions);
>>>>>>> 40dd9786
        log.debug(
                "submissionRepository.countAllByExerciseIdsSubmittedBeforeDueDate and programmingExerciseRepository.countAllSubmissionsByExerciseIdsSubmitted took {} ms for exercises with ids {}",
                System.currentTimeMillis() - start, exerciseIds);
        start = System.currentTimeMillis();
        long numberOfLateSubmissions = submissionRepository.countAllByExerciseIdsSubmittedAfterDueDate(exerciseIds);
        log.debug("submissionRepository.countAllByExerciseIdsSubmittedAfterDueDate took {} ms for exercises with ids {}", System.currentTimeMillis() - start, exerciseIds);

        long numberOfSubmissions = numberOfInTimeSubmissions + numberOfLateSubmissions;
<<<<<<< HEAD
        log.error("number of late submissions: {}, total number of submissions: {}", numberOfLateSubmissions, numberOfSubmissions);
=======
        log.debug("number of late submissions: {}, total number of submissions: {}", numberOfLateSubmissions, numberOfSubmissions);
>>>>>>> 40dd9786
        var currentPercentageAssessments = calculatePercentage(numberOfAssessments, numberOfSubmissions);

        long currentAbsoluteComplaints = 0;
        long currentMaxComplaints = 0;
        double currentPercentageComplaints = 0.0;

        if (course.getComplaintsEnabled()) {
            start = System.currentTimeMillis();
<<<<<<< HEAD
            currentAbsoluteComplaints = complaintResponseRepository.countNumberOfComplaintsByComplaintTypeAndSubmittedTimeIsNotNullForExerciseIds(exerciseIds, COMPLAINT);
=======
            currentAbsoluteComplaints = complaintResponseRepository
                    .countByComplaint_Result_Submission_Participation_Exercise_Course_Id_AndComplaint_ComplaintType_AndSubmittedTimeIsNotNull(course.getId(), COMPLAINT);
>>>>>>> 40dd9786
            log.debug(
                    "complaintResponseRepository.countByComplaint_Result_Submission_Participation_Exercise_Course_Id_AndComplaint_ComplaintType_AndSubmittedTimeIsNotNull took {} ms for course with id {}",
                    System.currentTimeMillis() - start, course.getId());
            start = System.currentTimeMillis();
<<<<<<< HEAD
            currentMaxComplaints = complaintRepository.countByExerciseIdsAndComplaintType(exerciseIds, COMPLAINT);
=======
            currentMaxComplaints = complaintRepository.countByResult_Submission_Participation_Exercise_Course_IdAndComplaintType(course.getId(), COMPLAINT);
>>>>>>> 40dd9786
            log.debug("complaintRepository.countByResult_Submission_Participation_Exercise_Course_IdAndComplaintType took {} ms for course with id {}",
                    System.currentTimeMillis() - start, course.getId());
            currentPercentageComplaints = calculatePercentage(currentAbsoluteComplaints, currentMaxComplaints);
        }

        long currentAbsoluteMoreFeedbacks = 0;
        long currentMaxMoreFeedbacks = 0;
        double currentPercentageMoreFeedbacks = 0;

        if (course.getRequestMoreFeedbackEnabled()) {
            start = System.currentTimeMillis();
<<<<<<< HEAD
            currentAbsoluteMoreFeedbacks = complaintResponseRepository.countNumberOfComplaintsByComplaintTypeAndSubmittedTimeIsNotNullForExerciseIds(exerciseIds, MORE_FEEDBACK);
=======
            currentAbsoluteMoreFeedbacks = complaintResponseRepository
                    .countByComplaint_Result_Submission_Participation_Exercise_Course_Id_AndComplaint_ComplaintType_AndSubmittedTimeIsNotNull(course.getId(), MORE_FEEDBACK);
>>>>>>> 40dd9786
            log.debug(
                    "complaintResponseRepository.countByComplaint_Result_Submission_Participation_Exercise_Course_Id_AndComplaint_ComplaintType_AndSubmittedTimeIsNotNull took {} ms for course with id {}",
                    System.currentTimeMillis() - start, course.getId());
            start = System.currentTimeMillis();
<<<<<<< HEAD
            currentMaxMoreFeedbacks = complaintRepository.countByExerciseIdsAndComplaintType(exerciseIds, MORE_FEEDBACK);
=======
            currentMaxMoreFeedbacks = complaintRepository.countByResult_Submission_Participation_Exercise_Course_IdAndComplaintType(course.getId(), MORE_FEEDBACK);
>>>>>>> 40dd9786
            log.debug("complaintRepository.countByResult_Submission_Participation_Exercise_Course_IdAndComplaintType took {} ms for course with id {}",
                    System.currentTimeMillis() - start, course.getId());
            currentPercentageMoreFeedbacks = calculatePercentage(currentAbsoluteMoreFeedbacks, currentMaxMoreFeedbacks);
        }
<<<<<<< HEAD
        var currentAbsoluteAverageScore = roundScoreSpecifiedByCourseSettings((averageScoreForCourse / 100.0) * currentMaxAverageScore, course);
        var currentPercentageAverageScore = currentMaxAverageScore > 0.0 ? roundScoreSpecifiedByCourseSettings(averageScoreForCourse, course) : 0.0;
=======
        double currentAbsoluteAverageScore = roundScoreSpecifiedByCourseSettings((averageScoreForCourse / 100.0) * currentMaxAverageScore, course);
        double currentPercentageAverageScore = currentMaxAverageScore > 0.0 ? roundScoreSpecifiedByCourseSettings(averageScoreForCourse, course) : 0.0;
>>>>>>> 40dd9786
        start = System.currentTimeMillis();
        double currentTotalLlmCostInEur = llmTokenUsageTraceRepository.calculateTotalLlmCostInEurForCourse(course.getId());
        log.debug("llmTokenUsageTraceRepository.calculateTotalLlmCostInEurForCourse took {} ms for course with id {}", System.currentTimeMillis() - start, course.getId());

        return new CourseManagementDetailViewDTO(currentPercentageAssessments, numberOfAssessments, numberOfSubmissions, currentPercentageComplaints, currentAbsoluteComplaints,
                currentMaxComplaints, currentPercentageMoreFeedbacks, currentAbsoluteMoreFeedbacks, currentMaxMoreFeedbacks, currentPercentageAverageScore,
<<<<<<< HEAD
                currentAbsoluteAverageScore, currentMaxAverageScore, List.of(), currentTotalLlmCostInEur);
=======
                currentAbsoluteAverageScore, currentMaxAverageScore, currentTotalLlmCostInEur);
>>>>>>> 40dd9786
    }

    private double calculatePercentage(double positive, double total) {
        return total > 0.0 ? Math.round(positive * 1000.0 / total) / 10.0 : 0.0;
    }

    /**
     * calculate statistics for the course administration dashboard
     *
     * @param course the course for which the statistics should be calculated
     * @return a DTO containing the statistics
     */
    public StatsForDashboardDTO getStatsForDashboardDTO(Course course) {
        Set<Long> courseExerciseIds = exerciseRepository.findExerciseIdsByCourseId(course.getId());
        Set<Long> courseExerciseIdsWithManualAssessments = exerciseRepository.findExerciseIdsWithManualAssessmentByCourseId(course.getId());

        StatsForDashboardDTO stats = new StatsForDashboardDTO();

        long numberOfInTimeSubmissions = submissionRepository.countAllByExerciseIdsSubmittedBeforeDueDate(courseExerciseIds);
        numberOfInTimeSubmissions += programmingExerciseRepository.countAllSubmissionsByExerciseIdsSubmitted(courseExerciseIds);

        final long numberOfLateSubmissions = submissionRepository.countAllByExerciseIdsSubmittedAfterDueDate(courseExerciseIds);
        long numberOfAssessments = resultRepository.countNumberOfAssessments(courseExerciseIdsWithManualAssessments);
        stats.setTotalNumberOfAssessments(numberOfAssessments);

        stats.setNumberOfSubmissions(new DueDateStat(numberOfInTimeSubmissions, numberOfLateSubmissions));

        final long numberOfMoreFeedbackRequests = complaintService.countMoreFeedbackRequestsByCourseId(course.getId());
        stats.setNumberOfMoreFeedbackRequests(numberOfMoreFeedbackRequests);
        final long numberOfMoreFeedbackComplaintResponses = complaintService.countMoreFeedbackRequestResponsesByCourseId(course.getId());
        stats.setNumberOfOpenMoreFeedbackRequests(numberOfMoreFeedbackRequests - numberOfMoreFeedbackComplaintResponses);
        final long numberOfComplaints = complaintService.countComplaintsByCourseId(course.getId());
        stats.setNumberOfComplaints(numberOfComplaints);
        final long numberOfComplaintResponses = complaintService.countComplaintResponsesByCourseId(course.getId());
        stats.setNumberOfOpenComplaints(numberOfComplaints - numberOfComplaintResponses);
        final long numberOfAssessmentLocks = submissionRepository.countLockedSubmissionsByUserIdAndCourseId(userRepository.getUserWithGroupsAndAuthorities().getId(),
                course.getId());
        stats.setNumberOfAssessmentLocks(numberOfAssessmentLocks);
        final long totalNumberOfAssessmentLocks = submissionRepository.countLockedSubmissionsByCourseId(course.getId());
        stats.setTotalNumberOfAssessmentLocks(totalNumberOfAssessmentLocks);

        List<TutorLeaderboardDTO> leaderboardEntries = tutorLeaderboardService.getCourseLeaderboard(course, courseExerciseIdsWithManualAssessments);
        stats.setTutorLeaderboardEntries(leaderboardEntries);
        stats.setNumberOfRatings(ratingRepository.countByResult_Submission_Participation_Exercise_Course_Id(course.getId()));
        return stats;
    }

    /**
     * Determines end date for the displayed time span of active student charts
     * If the course end date is passed, only information until this date are collected and sent
     *
     * @param course the corresponding course the active students should be collected
     * @return end date of the time span
     */
    public ZonedDateTime determineEndDateForActiveStudents(Course course) {
        var endDate = ZonedDateTime.now();
        if (course.getEndDate() != null && ZonedDateTime.now().isAfter(course.getEndDate())) {
            endDate = course.getEndDate();
        }
        return endDate;
    }

    /**
     * Determines the allowed time span for active student charts
     * The span time can be restricted if the temporal distance between the course start date
     * and the priorly determined end date is smaller than the intended time frame
     *
     * @param course      the corresponding course the time frame should be computed
     * @param endDate     the priorly determined end date of the time span
     * @param maximalSize the normal time span size
     * @return the allowed time span size
     */
    public int determineTimeSpanSizeForActiveStudents(Course course, ZonedDateTime endDate, int maximalSize) {
        var spanTime = maximalSize;
        if (course.getStartDate() != null) {
            long amountOfWeeksBetween = calculateWeeksBetweenDates(course.getStartDate(), endDate);
            spanTime = Math.toIntExact(Math.min(maximalSize, amountOfWeeksBetween));
        }
        return spanTime;
    }

    /**
     * Auxiliary method that returns the number of weeks between two dates
     * Note: The calculation includes the week of the end date. This is needed for the active students line charts
     *
     * @param startDate the start date of the period to calculate
     * @param endDate   the end date of the period to calculate
     * @return the number of weeks the period contains + one week
     */
    public long calculateWeeksBetweenDates(ZonedDateTime startDate, ZonedDateTime endDate) {
        startDate = startDate.withZoneSameInstant(endDate.getZone());
        var mondayInWeekOfStart = startDate.with(DayOfWeek.MONDAY).withHour(0).withMinute(0).withSecond(0).withNano(0);
        var mondayInWeekOfEnd = endDate.plusWeeks(1).with(DayOfWeek.MONDAY).withHour(0).withMinute(0).withSecond(0).withNano(0);
        return mondayInWeekOfStart.until(mondayInWeekOfEnd, ChronoUnit.WEEKS);
    }

}<|MERGE_RESOLUTION|>--- conflicted
+++ resolved
@@ -3,13 +3,8 @@
 import static de.tum.cit.aet.artemis.assessment.domain.ComplaintType.COMPLAINT;
 import static de.tum.cit.aet.artemis.assessment.domain.ComplaintType.MORE_FEEDBACK;
 import static de.tum.cit.aet.artemis.core.config.Constants.PROFILE_CORE;
-<<<<<<< HEAD
-import static de.tum.cit.aet.artemis.core.repository.StatisticsRepository.getWeekOfDate;
-import static de.tum.cit.aet.artemis.core.repository.StatisticsRepository.sortDataIntoWeeks;
-=======
 import static de.tum.cit.aet.artemis.core.util.DateUtil.getWeekOfDate;
 import static de.tum.cit.aet.artemis.core.util.DateUtil.sortDataIntoWeeks;
->>>>>>> 40dd9786
 import static de.tum.cit.aet.artemis.core.util.RoundingUtil.roundScoreSpecifiedByCourseSettings;
 
 import java.time.DayOfWeek;
@@ -157,11 +152,7 @@
         }
         long start = System.currentTimeMillis();
         List<StatisticsEntry> outcome = courseRepository.getActiveStudents(exerciseIds, startDate, endDate);
-<<<<<<< HEAD
-        log.info("courseRepository.getActiveStudents took {} ms for exercises with ids {} between start {} and end {}", System.currentTimeMillis() - start, exerciseIds, startDate,
-=======
         log.debug("courseRepository.getActiveStudents took {} ms for exercises with ids {} between start {} and end {}", System.currentTimeMillis() - start, exerciseIds, startDate,
->>>>>>> 40dd9786
                 endDate);
         List<StatisticsEntry> distinctOutcome = removeDuplicateActiveUserRows(outcome, startDate);
         List<Integer> result = new ArrayList<>(Collections.nCopies(length, 0));
@@ -219,22 +210,14 @@
      */
     public CourseManagementDetailViewDTO getStatsForDetailView(Course course, GradingScale gradingScale) {
 
-<<<<<<< HEAD
-        var start = System.currentTimeMillis();
-=======
         long start = System.currentTimeMillis();
->>>>>>> 40dd9786
         Set<Exercise> courseExercises = exerciseRepository.findAllExercisesByCourseId(course.getId());
         log.debug("exerciseRepository.findAllExercisesByCourseId took {} ms for course with id {}", System.currentTimeMillis() - start, course.getId());
         start = System.currentTimeMillis();
         Set<Long> courseExerciseIdsWithManualAssessments = exerciseRepository.findExerciseIdsWithManualAssessmentByCourseId(course.getId());
         log.debug("exerciseRepository.findExerciseIdsWithManualAssessmentsByCourseId took {} ms for course with id {}", System.currentTimeMillis() - start, course.getId());
         if (courseExercises == null || courseExercises.isEmpty()) {
-<<<<<<< HEAD
-            return new CourseManagementDetailViewDTO(0.0, 0L, 0L, 0.0, 0L, 0L, 0.0, 0L, 0L, 0.0, 0.0, 0.0, List.of(), 0.0);
-=======
             return new CourseManagementDetailViewDTO(0.0, 0L, 0L, 0.0, 0L, 0L, 0.0, 0L, 0L, 0.0, 0.0, 0.0, 0.0);
->>>>>>> 40dd9786
         }
         // For the average score we need to only consider scores which are included completely or as bonus
         Set<Exercise> includedExercises = courseExercises.stream().filter(Exercise::isCourseExercise)
@@ -263,15 +246,6 @@
 
         Set<Long> exerciseIds = courseExercises.stream().map(Exercise::getId).collect(Collectors.toSet());
         start = System.currentTimeMillis();
-<<<<<<< HEAD
-        long numberOfAssessments = resultRepository.countNumberOfFinishedAssessmentsForExerciseIdsIgnoreTestRuns(exerciseIds);
-        log.error("number of assessments: {}", numberOfAssessments);
-        log.debug("resultRepository.countNumberOfAssessments took {} ms for exercises with ids {}", System.currentTimeMillis() - start, courseExerciseIdsWithManualAssessments);
-        start = System.currentTimeMillis();
-        long numberOfInTimeSubmissions = submissionRepository.countAllByExerciseIdsSubmittedBeforeDueDate(exerciseIds)
-                + programmingExerciseRepository.countAllSubmissionsByExerciseIdsSubmitted(exerciseIds);
-        log.error("number of in time submissions: {}", numberOfInTimeSubmissions);
-=======
         long numberOfAssessments = resultRepository.countNumberOfFinishedAssessmentsForExerciseIdsIgnoreTestRuns(courseExerciseIdsWithManualAssessments);
         log.debug("resultRepository.countNumberOfFinishedAssessmentsForExerciseIdsIgnoreTestRuns took {} ms for exercises with ids {}", System.currentTimeMillis() - start,
                 courseExerciseIdsWithManualAssessments);
@@ -279,7 +253,6 @@
         long numberOfInTimeSubmissions = submissionRepository.countAllByExerciseIdsSubmittedBeforeDueDate(exerciseIds)
                 + programmingExerciseRepository.countAllSubmissionsByExerciseIdsSubmitted(exerciseIds);
         log.debug("number of in time submissions: {}", numberOfInTimeSubmissions);
->>>>>>> 40dd9786
         log.debug(
                 "submissionRepository.countAllByExerciseIdsSubmittedBeforeDueDate and programmingExerciseRepository.countAllSubmissionsByExerciseIdsSubmitted took {} ms for exercises with ids {}",
                 System.currentTimeMillis() - start, exerciseIds);
@@ -288,11 +261,7 @@
         log.debug("submissionRepository.countAllByExerciseIdsSubmittedAfterDueDate took {} ms for exercises with ids {}", System.currentTimeMillis() - start, exerciseIds);
 
         long numberOfSubmissions = numberOfInTimeSubmissions + numberOfLateSubmissions;
-<<<<<<< HEAD
-        log.error("number of late submissions: {}, total number of submissions: {}", numberOfLateSubmissions, numberOfSubmissions);
-=======
         log.debug("number of late submissions: {}, total number of submissions: {}", numberOfLateSubmissions, numberOfSubmissions);
->>>>>>> 40dd9786
         var currentPercentageAssessments = calculatePercentage(numberOfAssessments, numberOfSubmissions);
 
         long currentAbsoluteComplaints = 0;
@@ -301,21 +270,13 @@
 
         if (course.getComplaintsEnabled()) {
             start = System.currentTimeMillis();
-<<<<<<< HEAD
-            currentAbsoluteComplaints = complaintResponseRepository.countNumberOfComplaintsByComplaintTypeAndSubmittedTimeIsNotNullForExerciseIds(exerciseIds, COMPLAINT);
-=======
             currentAbsoluteComplaints = complaintResponseRepository
                     .countByComplaint_Result_Submission_Participation_Exercise_Course_Id_AndComplaint_ComplaintType_AndSubmittedTimeIsNotNull(course.getId(), COMPLAINT);
->>>>>>> 40dd9786
             log.debug(
                     "complaintResponseRepository.countByComplaint_Result_Submission_Participation_Exercise_Course_Id_AndComplaint_ComplaintType_AndSubmittedTimeIsNotNull took {} ms for course with id {}",
                     System.currentTimeMillis() - start, course.getId());
             start = System.currentTimeMillis();
-<<<<<<< HEAD
-            currentMaxComplaints = complaintRepository.countByExerciseIdsAndComplaintType(exerciseIds, COMPLAINT);
-=======
             currentMaxComplaints = complaintRepository.countByResult_Submission_Participation_Exercise_Course_IdAndComplaintType(course.getId(), COMPLAINT);
->>>>>>> 40dd9786
             log.debug("complaintRepository.countByResult_Submission_Participation_Exercise_Course_IdAndComplaintType took {} ms for course with id {}",
                     System.currentTimeMillis() - start, course.getId());
             currentPercentageComplaints = calculatePercentage(currentAbsoluteComplaints, currentMaxComplaints);
@@ -327,43 +288,26 @@
 
         if (course.getRequestMoreFeedbackEnabled()) {
             start = System.currentTimeMillis();
-<<<<<<< HEAD
-            currentAbsoluteMoreFeedbacks = complaintResponseRepository.countNumberOfComplaintsByComplaintTypeAndSubmittedTimeIsNotNullForExerciseIds(exerciseIds, MORE_FEEDBACK);
-=======
             currentAbsoluteMoreFeedbacks = complaintResponseRepository
                     .countByComplaint_Result_Submission_Participation_Exercise_Course_Id_AndComplaint_ComplaintType_AndSubmittedTimeIsNotNull(course.getId(), MORE_FEEDBACK);
->>>>>>> 40dd9786
             log.debug(
                     "complaintResponseRepository.countByComplaint_Result_Submission_Participation_Exercise_Course_Id_AndComplaint_ComplaintType_AndSubmittedTimeIsNotNull took {} ms for course with id {}",
                     System.currentTimeMillis() - start, course.getId());
             start = System.currentTimeMillis();
-<<<<<<< HEAD
-            currentMaxMoreFeedbacks = complaintRepository.countByExerciseIdsAndComplaintType(exerciseIds, MORE_FEEDBACK);
-=======
             currentMaxMoreFeedbacks = complaintRepository.countByResult_Submission_Participation_Exercise_Course_IdAndComplaintType(course.getId(), MORE_FEEDBACK);
->>>>>>> 40dd9786
             log.debug("complaintRepository.countByResult_Submission_Participation_Exercise_Course_IdAndComplaintType took {} ms for course with id {}",
                     System.currentTimeMillis() - start, course.getId());
             currentPercentageMoreFeedbacks = calculatePercentage(currentAbsoluteMoreFeedbacks, currentMaxMoreFeedbacks);
         }
-<<<<<<< HEAD
-        var currentAbsoluteAverageScore = roundScoreSpecifiedByCourseSettings((averageScoreForCourse / 100.0) * currentMaxAverageScore, course);
-        var currentPercentageAverageScore = currentMaxAverageScore > 0.0 ? roundScoreSpecifiedByCourseSettings(averageScoreForCourse, course) : 0.0;
-=======
         double currentAbsoluteAverageScore = roundScoreSpecifiedByCourseSettings((averageScoreForCourse / 100.0) * currentMaxAverageScore, course);
         double currentPercentageAverageScore = currentMaxAverageScore > 0.0 ? roundScoreSpecifiedByCourseSettings(averageScoreForCourse, course) : 0.0;
->>>>>>> 40dd9786
         start = System.currentTimeMillis();
         double currentTotalLlmCostInEur = llmTokenUsageTraceRepository.calculateTotalLlmCostInEurForCourse(course.getId());
         log.debug("llmTokenUsageTraceRepository.calculateTotalLlmCostInEurForCourse took {} ms for course with id {}", System.currentTimeMillis() - start, course.getId());
 
         return new CourseManagementDetailViewDTO(currentPercentageAssessments, numberOfAssessments, numberOfSubmissions, currentPercentageComplaints, currentAbsoluteComplaints,
                 currentMaxComplaints, currentPercentageMoreFeedbacks, currentAbsoluteMoreFeedbacks, currentMaxMoreFeedbacks, currentPercentageAverageScore,
-<<<<<<< HEAD
-                currentAbsoluteAverageScore, currentMaxAverageScore, List.of(), currentTotalLlmCostInEur);
-=======
                 currentAbsoluteAverageScore, currentMaxAverageScore, currentTotalLlmCostInEur);
->>>>>>> 40dd9786
     }
 
     private double calculatePercentage(double positive, double total) {
