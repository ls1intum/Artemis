--- conflicted
+++ resolved
@@ -111,11 +111,7 @@
             UserRepository userRepository, Optional<ExamDateApi> examDateApi, AuthorizationCheckService authCheckService, TutorParticipationService tutorParticipationService,
             ExampleSubmissionRepository exampleSubmissionRepository, ProgrammingExerciseRepository programmingExerciseRepository,
             GradingCriterionRepository gradingCriterionRepository, ExerciseRepository exerciseRepository, QuizBatchService quizBatchService,
-<<<<<<< HEAD
-            ParticipationRepository participationRepository, Optional<ExamAccessApi> examAccessApi, Optional<IrisSettingsService> irisSettingsService,
-=======
-            ParticipationRepository participationRepository, ExamAccessService examAccessService, Optional<IrisSettingsApi> irisSettingsApi,
->>>>>>> a9452958
+            ParticipationRepository participationRepository, Optional<ExamAccessApi> examAccessApi, Optional<IrisSettingsApi> irisSettingsApi,
             PlagiarismCaseService plagiarismCaseService) {
         this.exerciseService = exerciseService;
         this.exerciseDeletionService = exerciseDeletionService;
@@ -130,13 +126,8 @@
         this.programmingExerciseRepository = programmingExerciseRepository;
         this.quizBatchService = quizBatchService;
         this.participationRepository = participationRepository;
-<<<<<<< HEAD
         this.examAccessApi = examAccessApi;
-        this.irisSettingsService = irisSettingsService;
-=======
-        this.examAccessService = examAccessService;
         this.irisSettingsApi = irisSettingsApi;
->>>>>>> a9452958
         this.plagiarismCaseService = plagiarismCaseService;
     }
 
