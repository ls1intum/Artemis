--- conflicted
+++ resolved
@@ -56,11 +56,7 @@
 import de.tum.cit.aet.artemis.exercise.service.ParticipationService;
 import de.tum.cit.aet.artemis.iris.api.IrisSettingsApi;
 import de.tum.cit.aet.artemis.iris.dto.IrisCombinedSettingsDTO;
-<<<<<<< HEAD
-import de.tum.cit.aet.artemis.iris.service.settings.IrisSettingsService;
 import de.tum.cit.aet.artemis.plagiarism.api.PlagiarismCaseApi;
-=======
->>>>>>> a9452958
 import de.tum.cit.aet.artemis.plagiarism.dto.PlagiarismCaseInfoDTO;
 import de.tum.cit.aet.artemis.programming.domain.ProgrammingExercise;
 import de.tum.cit.aet.artemis.programming.repository.ProgrammingExerciseRepository;
@@ -114,13 +110,8 @@
             UserRepository userRepository, ExamDateService examDateService, AuthorizationCheckService authCheckService, TutorParticipationService tutorParticipationService,
             ExampleSubmissionRepository exampleSubmissionRepository, ProgrammingExerciseRepository programmingExerciseRepository,
             GradingCriterionRepository gradingCriterionRepository, ExerciseRepository exerciseRepository, QuizBatchService quizBatchService,
-<<<<<<< HEAD
-            ParticipationRepository participationRepository, ExamAccessService examAccessService, Optional<IrisSettingsService> irisSettingsService,
+            ParticipationRepository participationRepository, ExamAccessService examAccessService, Optional<IrisSettingsApi> irisSettingsApi,
             Optional<PlagiarismCaseApi> plagiarismCaseApi) {
-=======
-            ParticipationRepository participationRepository, ExamAccessService examAccessService, Optional<IrisSettingsApi> irisSettingsApi,
-            PlagiarismCaseService plagiarismCaseService) {
->>>>>>> a9452958
         this.exerciseService = exerciseService;
         this.exerciseDeletionService = exerciseDeletionService;
         this.participationService = participationService;
@@ -135,13 +126,8 @@
         this.quizBatchService = quizBatchService;
         this.participationRepository = participationRepository;
         this.examAccessService = examAccessService;
-<<<<<<< HEAD
-        this.irisSettingsService = irisSettingsService;
+        this.irisSettingsApi = irisSettingsApi;
         this.plagiarismCaseApi = plagiarismCaseApi;
-=======
-        this.irisSettingsApi = irisSettingsApi;
-        this.plagiarismCaseService = plagiarismCaseService;
->>>>>>> a9452958
     }
 
     /**
@@ -361,14 +347,8 @@
             exercise.filterSensitiveInformation();
         }
 
-<<<<<<< HEAD
-        IrisCombinedSettingsDTO irisSettings = irisSettingsService.map(service -> service.getCombinedIrisSettingsFor(exercise, service.shouldShowMinimalSettings(exercise, user)))
-                .orElse(null);
+        IrisCombinedSettingsDTO irisSettings = irisSettingsApi.map(api -> api.getCombinedIrisSettingsFor(exercise, api.shouldShowMinimalSettings(exercise, user))).orElse(null);
         PlagiarismCaseInfoDTO plagiarismCaseInfo = plagiarismCaseApi.flatMap(api -> api.getPlagiarismCaseInfoForExerciseAndUser(exercise.getId(), user.getId())).orElse(null);
-=======
-        IrisCombinedSettingsDTO irisSettings = irisSettingsApi.map(api -> api.getCombinedIrisSettingsFor(exercise, api.shouldShowMinimalSettings(exercise, user))).orElse(null);
-        PlagiarismCaseInfoDTO plagiarismCaseInfo = plagiarismCaseService.getPlagiarismCaseInfoForExerciseAndUser(exercise.getId(), user.getId()).orElse(null);
->>>>>>> a9452958
 
         // TODO TW: This "feature" is only temporary for a paper.
         if (StringUtils.contains(exercise.getProblemStatement(), ICER_PAPER_FLAG)) {
