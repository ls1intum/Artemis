package de.tum.cit.aet.artemis.quiz.web;

import static de.tum.cit.aet.artemis.core.config.Constants.PROFILE_CORE;

import java.time.ZonedDateTime;
import java.util.Optional;

import jakarta.validation.Valid;

import org.slf4j.Logger;
import org.slf4j.LoggerFactory;
import org.springframework.beans.factory.annotation.Value;
import org.springframework.context.annotation.Lazy;
import org.springframework.context.annotation.Profile;
import org.springframework.http.HttpStatus;
import org.springframework.http.ResponseEntity;
import org.springframework.web.bind.annotation.PathVariable;
import org.springframework.web.bind.annotation.PostMapping;
import org.springframework.web.bind.annotation.PutMapping;
import org.springframework.web.bind.annotation.RequestBody;
import org.springframework.web.bind.annotation.RequestMapping;
import org.springframework.web.bind.annotation.RequestParam;
import org.springframework.web.bind.annotation.RestController;

import de.tum.cit.aet.artemis.assessment.domain.AssessmentType;
import de.tum.cit.aet.artemis.assessment.domain.Result;
import de.tum.cit.aet.artemis.assessment.web.ResultWebsocketService;
import de.tum.cit.aet.artemis.core.domain.User;
import de.tum.cit.aet.artemis.core.exception.QuizSubmissionException;
import de.tum.cit.aet.artemis.core.repository.UserRepository;
import de.tum.cit.aet.artemis.core.security.SecurityUtils;
import de.tum.cit.aet.artemis.core.security.annotations.enforceRoleInExercise.EnforceAtLeastStudentInExercise;
import de.tum.cit.aet.artemis.core.security.annotations.enforceRoleInExercise.EnforceAtLeastTutorInExercise;
import de.tum.cit.aet.artemis.core.service.AuthorizationCheckService;
import de.tum.cit.aet.artemis.core.util.HeaderUtil;
import de.tum.cit.aet.artemis.exam.api.ExamSubmissionApi;
import de.tum.cit.aet.artemis.exam.config.ExamApiNotPresentException;
import de.tum.cit.aet.artemis.exercise.domain.SubmissionType;
import de.tum.cit.aet.artemis.exercise.domain.participation.StudentParticipation;
import de.tum.cit.aet.artemis.exercise.repository.StudentParticipationRepository;
import de.tum.cit.aet.artemis.exercise.service.ParticipationService;
import de.tum.cit.aet.artemis.quiz.domain.QuizExercise;
import de.tum.cit.aet.artemis.quiz.domain.QuizSubmission;
import de.tum.cit.aet.artemis.quiz.domain.SubmittedAnswer;
import de.tum.cit.aet.artemis.quiz.dto.result.ResultAfterEvaluationWithSubmissionDTO;
import de.tum.cit.aet.artemis.quiz.dto.submission.QuizSubmissionFromStudentDTO;
import de.tum.cit.aet.artemis.quiz.repository.QuizExerciseRepository;
import de.tum.cit.aet.artemis.quiz.service.QuizSubmissionService;

/**
 * REST controller for managing QuizSubmission.
 */
@Profile(PROFILE_CORE)
@Lazy
@RestController
@RequestMapping("api/quiz/")
public class QuizSubmissionResource {

    private static final Logger log = LoggerFactory.getLogger(QuizSubmissionResource.class);

    private static final String ENTITY_NAME = "quizSubmission";

    @Value("${jhipster.clientApp.name}")
    private String applicationName;

    private final UserRepository userRepository;

    private final QuizExerciseRepository quizExerciseRepository;

    private final QuizSubmissionService quizSubmissionService;

    private final ParticipationService participationService;

    private final StudentParticipationRepository studentParticipationRepository;

    private final ResultWebsocketService resultWebsocketService;

    private final AuthorizationCheckService authCheckService;

    private final Optional<ExamSubmissionApi> examSubmissionApi;

    public QuizSubmissionResource(QuizExerciseRepository quizExerciseRepository, QuizSubmissionService quizSubmissionService, ParticipationService participationService,
            ResultWebsocketService resultWebsocketService, UserRepository userRepository, AuthorizationCheckService authCheckService, Optional<ExamSubmissionApi> examSubmissionApi,
            StudentParticipationRepository studentParticipationRepository) {
        this.quizExerciseRepository = quizExerciseRepository;
        this.quizSubmissionService = quizSubmissionService;
        this.participationService = participationService;
        this.resultWebsocketService = resultWebsocketService;
        this.userRepository = userRepository;
        this.authCheckService = authCheckService;
        this.examSubmissionApi = examSubmissionApi;
        this.studentParticipationRepository = studentParticipationRepository;
    }

    /**
     * TODO: Decide if we want to use this endpoint for both submit and save. If so, we may want to use PUT instead of POST
     * TODO: Don't trust the user submitted values
     * POST /exercises/:exerciseId/submissions/live : Submit a new quizSubmission for live mode.
     *
     * @param exerciseId     the id of the exercise for which to init a participation
     * @param quizSubmission the quizSubmission to submit
     * @param submit         flag to determine if the submission should be submitted or saved
     * @return the ResponseEntity with status 200 (OK) and the Result as its body, or with status 4xx if the request is invalid
     */
    @PostMapping("exercises/{exerciseId}/submissions/live")
    @EnforceAtLeastStudentInExercise
    public ResponseEntity<QuizSubmission> saveOrSubmitForLiveMode(@PathVariable Long exerciseId, @Valid @RequestBody QuizSubmission quizSubmission,
            @RequestParam(name = "submit", defaultValue = "false") boolean submit) {
        log.debug("REST request to save or submit QuizSubmission for live mode : {}", quizSubmission);
        String userLogin = SecurityUtils.getCurrentUserLogin().orElseThrow();
        try {
            // we set the submitted flag on the server side
            quizSubmission.setSubmitted(submit);
            QuizSubmission updatedQuizSubmission = quizSubmissionService.saveSubmissionForLiveMode(exerciseId, quizSubmission, userLogin, submit);
            return ResponseEntity.ok(updatedQuizSubmission);
        }
        catch (QuizSubmissionException e) {
            log.warn("QuizSubmissionException: {} for user {} in quiz {}", e.getMessage(), userLogin, exerciseId);
            return ResponseEntity.badRequest().headers(HeaderUtil.createFailureAlert(applicationName, true, ENTITY_NAME, "quizSubmissionError", e.getMessage())).body(null);
        }
    }

    /**
     * POST /exercises/:exerciseId/submissions/practice : Submit a new quizSubmission for practice mode.
     *
     * @param exerciseId     the id of the exercise for which to init a participation
     * @param quizSubmission the quizSubmission to submit
     * @return the ResponseEntity with status 200 (OK) and the Result as its body, or with status 4xx if the request is invalid
     */
    @PostMapping("exercises/{exerciseId}/submissions/practice")
    @EnforceAtLeastStudentInExercise
    public ResponseEntity<ResultAfterEvaluationWithSubmissionDTO> submitForPractice(@PathVariable Long exerciseId,
            @Valid @RequestBody QuizSubmissionFromStudentDTO quizSubmission) {
        log.debug("REST request to submit QuizSubmission for practice : {}", quizSubmission);
        QuizExercise quizExercise = quizExerciseRepository.findByIdWithQuestionsAndStatisticsElseThrow(exerciseId);
        User user = userRepository.getUserWithGroupsAndAuthorities();
        if (!authCheckService.isAllowedToSeeCourseExercise(quizExercise, user)) {
            return ResponseEntity.status(HttpStatus.FORBIDDEN)
                    .headers(HeaderUtil.createFailureAlert(applicationName, true, "submission", "Forbidden", "You are not allowed to participate in this exercise.")).body(null);
        }

        // Note that exam quiz exercises do not have an end date, so we need to check in that order
        if (!Boolean.TRUE.equals(quizExercise.isIsOpenForPractice()) || !quizExercise.isQuizEnded()) {
            return ResponseEntity.badRequest().headers(
                    HeaderUtil.createFailureAlert(applicationName, true, "submission", "exerciseNotOpenForPractice", "The exercise is not open for practice or hasn't ended yet."))
                    .body(null);
        }

        QuizSubmission convertedSubmission = quizSubmissionService.createNewSubmissionFromDTO(quizSubmission, quizExercise);

        // the following method either reuses an existing participation or creates a new one
        StudentParticipation participation = participationService.startPracticeMode(quizExercise, user, Optional.empty(), false);
        // we set the exercise again to prevent issues with lazy loaded quiz questions
        participation.setExercise(quizExercise);

        // update and save submission
<<<<<<< HEAD
        Result result = quizSubmissionService.submitForPractice(convertedSubmission, quizExercise, participation);
        // The quizScheduler is usually responsible for updating the participation to FINISHED in the database. If quizzes where the student did not participate are used for
        // practice, the QuizScheduler does not update the participation, that's why we update it manually here
        participation.setInitializationState(InitializationState.FINISHED);
=======
        Result result = quizSubmissionService.submitForPractice(quizSubmission, quizExercise, participation);
>>>>>>> 466bb2cb
        studentParticipationRepository.saveAndFlush(participation);

        // remove some redundant or unnecessary data that is not needed on client side
        for (SubmittedAnswer answer : convertedSubmission.getSubmittedAnswers()) {
            answer.getQuizQuestion().setQuizQuestionStatistic(null);
        }

        quizExercise.setQuizPointStatistic(null);

        resultWebsocketService.broadcastNewResult(result.getSubmission().getParticipation(), result);

        quizExercise.setCourse(null);
        result.getSubmission().setResults(null);
        result.getSubmission().setParticipation(participation);
        // return result with quizSubmission, participation and quiz exercise (including the solution)
        ResultAfterEvaluationWithSubmissionDTO resultAfterEvaluationDTO = ResultAfterEvaluationWithSubmissionDTO.of(result);
        return ResponseEntity.ok(resultAfterEvaluationDTO);
    }

    /**
     * POST /exercises/:exerciseId/submissions/preview : Submit a new quizSubmission for preview mode. Note that in this case, nothing will be saved in database.
     *
     * @param exerciseId     the id of the exercise for which to init a participation
     * @param quizSubmission the quizSubmission to submit
     * @return the ResponseEntity with status 200 and body the result or the appropriate error code.
     */
    @PostMapping("exercises/{exerciseId}/submissions/preview")
    @EnforceAtLeastTutorInExercise
    public ResponseEntity<ResultAfterEvaluationWithSubmissionDTO> submitForPreview(@PathVariable Long exerciseId, @Valid @RequestBody QuizSubmissionFromStudentDTO quizSubmission) {
        log.debug("REST request to submit QuizSubmission for preview : {}", quizSubmission);
        QuizExercise quizExercise = quizExerciseRepository.findByIdWithQuestionsElseThrow(exerciseId);
        QuizSubmission convertedSubmission = quizSubmissionService.createNewSubmissionFromDTO(quizSubmission, quizExercise);
        StudentParticipation fakeParticipation = new StudentParticipation();
        fakeParticipation.setExercise(quizExercise);

        // update submission
        convertedSubmission.setSubmitted(true);
        convertedSubmission.setType(SubmissionType.MANUAL);
        convertedSubmission.calculateAndUpdateScores(quizExercise.getQuizQuestions());

        // create result
        Result result = new Result().submission(convertedSubmission);
        result.setRated(false);
        result.setAssessmentType(AssessmentType.AUTOMATIC);
        result.setCompletionDate(ZonedDateTime.now());
        // calculate score and update result accordingly
        result.evaluateQuizSubmission(quizExercise);

        result.getSubmission().setResults(null);
        result.getSubmission().setParticipation(fakeParticipation);

        ResultAfterEvaluationWithSubmissionDTO resultAfterEvaluationDTO = ResultAfterEvaluationWithSubmissionDTO.of(result);
        return ResponseEntity.ok(resultAfterEvaluationDTO);
    }

    /**
     * PUT /exercises/:exerciseId/submissions/exam : Update a QuizSubmission for exam mode
     *
     * @param exerciseId     the id of the exercise for which to update the submission
     * @param quizSubmission the quizSubmission to update
     * @return the ResponseEntity with status 200 and body the result or the appropriate error code.
     */
    @PutMapping("exercises/{exerciseId}/submissions/exam")
    @EnforceAtLeastStudentInExercise
    public ResponseEntity<QuizSubmission> submitQuizForExam(@PathVariable Long exerciseId, @Valid @RequestBody QuizSubmission quizSubmission) {
        long start = System.currentTimeMillis();
        log.debug("REST request to submit QuizSubmission for exam : {}", quizSubmission);

        // recreate pointers back to submission in each submitted answer
        for (SubmittedAnswer submittedAnswer : quizSubmission.getSubmittedAnswers()) {
            submittedAnswer.setSubmission(quizSubmission);
        }

        QuizExercise quizExercise = quizExerciseRepository.findByIdElseThrow(exerciseId);
        User user = userRepository.getUserWithGroupsAndAuthorities();

        if (quizExercise.isExamExercise()) {
            ExamSubmissionApi api = examSubmissionApi.orElseThrow(() -> new ExamApiNotPresentException(ExamSubmissionApi.class));

            // Apply further checks if it is an exam submission
            api.checkSubmissionAllowanceElseThrow(quizExercise, user);

            // Prevent multiple submissions (currently only for exam submissions)
            quizSubmission = (QuizSubmission) api.preventMultipleSubmissions(quizExercise, quizSubmission, user);
        }

        QuizSubmission updatedQuizSubmission = quizSubmissionService.saveSubmissionForExamMode(quizExercise, quizSubmission, user);
        long end = System.currentTimeMillis();
        log.info("submitQuizForExam took {}ms for exercise {} and user {}", end - start, exerciseId, user.getLogin());
        return ResponseEntity.ok(updatedQuizSubmission);
    }
}<|MERGE_RESOLUTION|>--- conflicted
+++ resolved
@@ -154,14 +154,7 @@
         participation.setExercise(quizExercise);
 
         // update and save submission
-<<<<<<< HEAD
         Result result = quizSubmissionService.submitForPractice(convertedSubmission, quizExercise, participation);
-        // The quizScheduler is usually responsible for updating the participation to FINISHED in the database. If quizzes where the student did not participate are used for
-        // practice, the QuizScheduler does not update the participation, that's why we update it manually here
-        participation.setInitializationState(InitializationState.FINISHED);
-=======
-        Result result = quizSubmissionService.submitForPractice(quizSubmission, quizExercise, participation);
->>>>>>> 466bb2cb
         studentParticipationRepository.saveAndFlush(participation);
 
         // remove some redundant or unnecessary data that is not needed on client side
