package de.tum.cit.aet.artemis.programming.service.localci;

import java.time.ZonedDateTime;
import java.util.Optional;

import jakarta.annotation.PostConstruct;

import org.slf4j.Logger;
import org.slf4j.LoggerFactory;
import org.springframework.context.annotation.Lazy;
import org.springframework.context.annotation.Profile;
import org.springframework.scheduling.annotation.Scheduled;
import org.springframework.stereotype.Service;

import de.tum.cit.aet.artemis.buildagent.dto.BuildAgentInformation;
import de.tum.cit.aet.artemis.buildagent.dto.BuildJobQueueItem;
import de.tum.cit.aet.artemis.communication.service.notifications.MailService;
import de.tum.cit.aet.artemis.core.domain.User;
import de.tum.cit.aet.artemis.core.service.user.UserService;
import de.tum.cit.aet.artemis.programming.domain.build.BuildStatus;
import de.tum.cit.aet.artemis.programming.dto.SubmissionProcessingDTO;
import de.tum.cit.aet.artemis.programming.repository.BuildJobRepository;
import de.tum.cit.aet.artemis.programming.service.ProgrammingMessagingService;
import de.tum.cit.aet.artemis.programming.service.localci.distributed.api.map.listener.MapEntryAddedEvent;
import de.tum.cit.aet.artemis.programming.service.localci.distributed.api.map.listener.MapEntryListener;
import de.tum.cit.aet.artemis.programming.service.localci.distributed.api.map.listener.MapEntryRemovedEvent;
import de.tum.cit.aet.artemis.programming.service.localci.distributed.api.map.listener.MapEntryUpdatedEvent;
import de.tum.cit.aet.artemis.programming.service.localci.distributed.api.map.listener.MapListener;
import de.tum.cit.aet.artemis.programming.service.localci.distributed.api.queue.listener.QueueItemListener;

/**
 * Central event listener and recovery coordinator for the LocalCI subsystem.
 *
 * <p>
 * <strong>Overview</strong>
 * </p>
 * This service wires together all Hazelcast-based event listeners relevant to LocalCI operation.
 * It ensures that build job states, build agent information, and result processing remain consistent
 * across the distributed cluster — even under transient network issues, node restarts, or CI agent failures.
 *
 * <p>
 * <strong>Responsibilities</strong>
 * </p>
 * <ul>
 * <li>Registers distributed listeners for:
 * <ul>
 * <li>Queued build jobs — updates user-facing WebSocket state when jobs are added or removed.</li>
 * <li>Processing build jobs — updates status, timestamps, and triggers user notifications when builds start or complete.</li>
 * <li>Build agent information — tracks agent availability and notifies administrators when an agent pauses itself after repeated failures.</li>
 * </ul>
 * </li>
 * <li>Provides a periodic safety task that reprocesses any unhandled build results still present in the distributed queue
 * (e.g., if transient network load or node interruptions caused missed listener events).</li>
 * <li>Ensures real-time feedback through WebSocket broadcasts to instructors and students.</li>
 * </ul>
 *
 * <p>
 * <strong>Fault Tolerance and Recovery</strong>
 * </p>
 * <ul>
 * <li>Detects and marks "lost" or "stuck" jobs that may occur after build agent crashes or Hazelcast disconnects.</li>
 * <li>Processes leftover result queue entries periodically to ensure no build results are stranded.</li>
 * <li>Sends targeted email alerts when a build agent self-pauses due to consecutive failures.</li>
 * </ul>
 *
 * <p>
 * <strong>Concurrency & Lifecycle</strong>
 * </p>
 * <ul>
 * <li>All Hazelcast listeners run asynchronously and must remain lightweight.</li>
 * <li>The scheduled fallback mechanism runs every 10 seconds to minimize perceived delays.</li>
 * <li>Listeners are registered during {@link PostConstruct} initialization — {@code @EventListener} cannot be used
 * since the bean is {@code @Lazy} and operates under the "localci & scheduling" profile.</li>
 * </ul>
 *
 * <p>
 * <strong>Extension Guidelines</strong>
 * </p>
 * <ul>
 * <li>Any new LocalCI-related Hazelcast topic, queue, or map should register its listener here to ensure consistent cluster behavior.</li>
 * <li>New event types should integrate both with {@link LocalCIQueueWebsocketService} (for real-time updates)
 * and with persistence or recovery logic as appropriate.</li>
 * </ul>
 */
@Lazy
@Service
@Profile("localci & scheduling")
public class LocalCIEventListenerService {

    private static final Logger log = LoggerFactory.getLogger(LocalCIEventListenerService.class);

    private final LocalCIQueueWebsocketService localCIQueueWebsocketService;

    private final BuildJobRepository buildJobRepository;

    private final DistributedDataAccessService distributedDataAccessService;

    private final ProgrammingMessagingService programmingMessagingService;

    private final LocalCIResultProcessingService localCIResultProcessingService;

    private final UserService userService;

    private final MailService mailService;

    public LocalCIEventListenerService(DistributedDataAccessService distributedDataAccessService, LocalCIQueueWebsocketService localCIQueueWebsocketService,
            BuildJobRepository buildJobRepository, ProgrammingMessagingService programmingMessagingService, LocalCIResultProcessingService localCIResultProcessingService,
            UserService userService, MailService mailService) {
        this.distributedDataAccessService = distributedDataAccessService;
        this.localCIQueueWebsocketService = localCIQueueWebsocketService;
        this.buildJobRepository = buildJobRepository;
        this.programmingMessagingService = programmingMessagingService;
        this.localCIResultProcessingService = localCIResultProcessingService;
        this.userService = userService;
        this.mailService = mailService;
    }

    /**
     * Add listeners for build job, build agent changes.
     * EventListener cannot be used here, as the bean is lazy
     * <a href="https://docs.spring.io/spring-framework/reference/core/beans/context-introduction.html#context-functionality-events-annotation">Spring Docs</a>
     */
    @PostConstruct
    public void init() {
        log.info("Registering LocalCI event listeners for build job queue, processing jobs, and build agent information.");
        distributedDataAccessService.getDistributedBuildJobQueue().addItemListener(new QueuedBuildJobItemListener());
        distributedDataAccessService.getDistributedProcessingJobs().addEntryListener(new ProcessingBuildJobItemListener());
        distributedDataAccessService.getDistributedBuildAgentInformation().addEntryListener(new BuildAgentListener());
        distributedDataAccessService.getDistributedDockerImageCleanupInfo().addListener(new DockerImageCleanupInfoListener());
    }

    /**
     * Processes the queued results from the distributed build result queue every minute.
     * This is a fallback mechanism to ensure that no results are left unprocessed in the queue e.g. if listener events are lost under high system load or network hiccups.
     * Runs every 10s so results are not stuck int the queue so long that they appear to be lost.
     */
    // TODO: we should add this on all core nodes, not only on the primary scheduling one
    @Scheduled(fixedRate = 10 * 1000) // every 10 seconds
    public void processQueuedResults() {
        final int initialSize = distributedDataAccessService.getResultQueueSize();
        log.info("Scheduled task found {} queued results in the Hazelcast distributed build result queue. Will process these results now.", initialSize);
        for (int i = 0; i < initialSize; i++) {
            if (distributedDataAccessService.getDistributedBuildResultQueue().peek() == null) {
                break;
            }
            try {
                localCIResultProcessingService.processResultAsync();
            }
            catch (Exception ex) {
                log.warn("Processing a queued result failed. Continuing with remaining items", ex);
            }
        }
    }

<<<<<<< HEAD
    private class QueuedBuildJobItemListener implements QueueItemListener<BuildJobQueueItem> {
=======
    /**
     * Listener for the distributed *queued build jobs* collection.
     *
     * <p>
     * <strong>Purpose</strong>: Push real-time queue size/state updates to clients
     * when items are added or removed.
     * </p>
     *
     * <p>
     * <strong>Threading</strong>: Keep callbacks lightweight; heavy work is handled
     * elsewhere. Safe to call WebSocket updates directly.
     * </p>
     *
     * @see LocalCIQueueWebsocketService#sendQueuedJobsOverWebsocket(long)
     */
    private class QueuedBuildJobItemListener implements ItemListener<BuildJobQueueItem> {
>>>>>>> 157fe7dd

        /**
         * On enqueue of a new job, broadcasts the updated queue state for the affected course.
         *
         * @param event Hazelcast item event (contains the {@link BuildJobQueueItem})
         */
        @Override
        public void itemAdded(BuildJobQueueItem item) {
            localCIQueueWebsocketService.sendQueuedJobsOverWebsocket(item.courseId());
        }

        /**
         * On dequeue/removal, broadcasts the updated queue state for the affected course.
         *
         * @param event Hazelcast item event (contains the removed {@link BuildJobQueueItem})
         */
        @Override
        public void itemRemoved(BuildJobQueueItem item) {
            localCIQueueWebsocketService.sendQueuedJobsOverWebsocket(item.courseId());
        }
    }

<<<<<<< HEAD
    private class ProcessingBuildJobItemListener implements MapEntryListener<String, BuildJobQueueItem> {
=======
    /**
     * Listener for the distributed *processing jobs* map.
     *
     * <p>
     * <strong>Purpose</strong>:
     * <ul>
     * <li>When a job transitions to processing, update UI and persist status/timestamps.</li>
     * <li>When a job leaves processing, update UI accordingly.</li>
     * </ul>
     * </p>
     *
     * <p>
     * <strong>Side effects</strong>:
     * <ul>
     * <li>WebSocket broadcast to clients for the affected course.</li>
     * <li>Persist job status to {@code BUILDING} with start time.</li>
     * <li>User notification that the submission is being processed.</li>
     * </ul>
     * </p>
     *
     * <p>
     * <strong>Threading</strong>: Keep operations brief; no blocking or long-running work.
     * </p>
     *
     * @see BuildJobRepository#updateBuildJobStatusWithBuildStartDate(String, BuildStatus, java.time.ZonedDateTime)
     * @see LocalCIQueueWebsocketService#sendProcessingJobsOverWebsocket(long)
     * @see ProgrammingMessagingService#notifyUserAboutSubmissionProcessing(SubmissionProcessingDTO, long, long)
     */
    private class ProcessingBuildJobItemListener implements EntryAddedListener<Long, BuildJobQueueItem>, EntryRemovedListener<Long, BuildJobQueueItem> {
>>>>>>> 157fe7dd

        /**
         * Marks the job as {@link BuildStatus#BUILDING}, pushes UI updates, and notifies the user.
         *
         * @param event Hazelcast entry event with the job entering processing
         */
        @Override
        public void entryAdded(MapEntryAddedEvent<String, BuildJobQueueItem> event) {
            log.debug("CIBuildJobQueueItem added to processing jobs: {}", event.value());
            localCIQueueWebsocketService.sendProcessingJobsOverWebsocket(event.value().courseId());
            buildJobRepository.updateBuildJobStatusWithBuildStartDate(event.value().id(), BuildStatus.BUILDING, event.value().jobTimingInfo().buildStartDate());
            notifyUserAboutBuildProcessing(event.value().exerciseId(), event.value().participationId(), event.value().buildConfig().assignmentCommitHash(),
                    event.value().jobTimingInfo().submissionDate(), event.value().jobTimingInfo().buildStartDate(), event.value().jobTimingInfo().estimatedCompletionDate());
        }

        /**
         * Pushes UI updates to reflect that the job left the processing set (completed/failed/cancelled).
         *
         * @param event Hazelcast entry event with the job leaving processing
         */
        @Override
        public void entryRemoved(MapEntryRemovedEvent<String, BuildJobQueueItem> event) {
            log.debug("CIBuildJobQueueItem removed from processing jobs: {}", event.oldValue());
            localCIQueueWebsocketService.sendProcessingJobsOverWebsocket(event.oldValue().courseId());
        }

        @Override
        public void entryUpdated(MapEntryUpdatedEvent<String, BuildJobQueueItem> event) {
        }
    }

<<<<<<< HEAD
    private class BuildAgentListener implements MapEntryListener<String, BuildAgentInformation> {
=======
    /**
     * Listener for the distributed *build agent information* map.
     *
     * <p>
     * <strong>Purpose</strong>:
     * <ul>
     * <li>Broadcast agent presence and status changes to the UI.</li>
     * <li>Notify administrators when an agent self-pauses due to consecutive failures.</li>
     * </ul>
     * </p>
     *
     * <p>
     * <strong>Behavior</strong>:
     * <ul>
     * <li>{@code entryAdded}/{@code entryRemoved}: push current agent roster/status.</li>
     * <li>{@code entryUpdated}: push updated status; if transition → {@code SELF_PAUSED}, notify admin.</li>
     * </ul>
     * </p>
     *
     * <p>
     * <strong>Threading</strong>: Work is lightweight (broadcast + optional email enqueue).
     * </p>
     *
     * @see LocalCIQueueWebsocketService#sendBuildAgentInformationOverWebsocket(String)
     * @see LocalCIEventListenerService#notifyAdminAboutAgentPausing(BuildAgentInformation)
     */
    private class BuildAgentListener
            implements EntryAddedListener<String, BuildAgentInformation>, EntryRemovedListener<String, BuildAgentInformation>, EntryUpdatedListener<String, BuildAgentInformation> {
>>>>>>> 157fe7dd

        /**
         * Announces a newly discovered build agent to connected clients.
         *
         * @param event Hazelcast entry event with the added agent info
         */
        @Override
        public void entryAdded(MapEntryAddedEvent<String, BuildAgentInformation> event) {
            log.debug("Build agent added: {}", event.value());
            localCIQueueWebsocketService.sendBuildAgentInformationOverWebsocket(event.value().buildAgent().name());
        }

        /**
         * Announces that a build agent left the cluster.
         *
         * @param event Hazelcast entry event with the removed agent info
         */
        @Override
        public void entryRemoved(MapEntryRemovedEvent<String, BuildAgentInformation> event) {
            BuildAgentInformation oldValue = event.oldValue();
            log.debug("Build agent removed: {}", oldValue);
            localCIQueueWebsocketService.sendBuildAgentInformationOverWebsocket(oldValue.buildAgent().name());
        }

        /**
         * Broadcasts updated agent status and notifies administrators on transition to {@code SELF_PAUSED}.
         *
         * @param event Hazelcast entry event with previous and current agent info
         */
        @Override
        public void entryUpdated(MapEntryUpdatedEvent<String, BuildAgentInformation> event) {
            BuildAgentInformation oldValue = event.oldValue();
            BuildAgentInformation newValue = event.value();
            log.debug("Build agent updated: {}", newValue);
            localCIQueueWebsocketService.sendBuildAgentInformationOverWebsocket(newValue.buildAgent().name());

            if (oldValue != null && oldValue.status() != BuildAgentInformation.BuildAgentStatus.SELF_PAUSED
                    && newValue.status() == BuildAgentInformation.BuildAgentStatus.SELF_PAUSED) {
                notifyAdminAboutAgentPausing(newValue);
            }
        }
    }

    private static class DockerImageCleanupInfoListener implements MapListener {

        @Override
        public void entryAdded() {
            log.debug("Docker image cleanup info added");
        }

        @Override
        public void entryRemoved() {
            log.debug("Docker image cleanup info removed");
        }

        @Override
        public void entryUpdated() {
            log.debug("Docker image cleanup info updated");
        }
    }

    private void notifyAdminAboutAgentPausing(BuildAgentInformation buildAgentInformation) {
        Optional<User> admin = userService.findInternalAdminUser();
        if (admin.isEmpty()) {
            log.warn("No internal admin user found. Cannot notify admin about self pausing build agent.");
            return;
        }
        int failures = buildAgentInformation.buildAgentDetails() != null ? buildAgentInformation.buildAgentDetails().consecutiveBuildFailures()
                : buildAgentInformation.pauseAfterConsecutiveBuildFailures();
        mailService.sendBuildAgentSelfPausedEmailToAdmin(admin.get(), buildAgentInformation.buildAgent().name(), failures);
    }

    private void notifyUserAboutBuildProcessing(long exerciseId, long participationId, String commitHash, ZonedDateTime submissionDate, ZonedDateTime buildStartDate,
            ZonedDateTime estimatedCompletionDate) {
        var submissionProcessingDTO = new SubmissionProcessingDTO(exerciseId, participationId, commitHash, submissionDate, buildStartDate, estimatedCompletionDate);
        programmingMessagingService.notifyUserAboutSubmissionProcessing(submissionProcessingDTO, exerciseId, participationId);
    }
}<|MERGE_RESOLUTION|>--- conflicted
+++ resolved
@@ -152,9 +152,6 @@
         }
     }
 
-<<<<<<< HEAD
-    private class QueuedBuildJobItemListener implements QueueItemListener<BuildJobQueueItem> {
-=======
     /**
      * Listener for the distributed *queued build jobs* collection.
      *
@@ -170,33 +167,19 @@
      *
      * @see LocalCIQueueWebsocketService#sendQueuedJobsOverWebsocket(long)
      */
-    private class QueuedBuildJobItemListener implements ItemListener<BuildJobQueueItem> {
->>>>>>> 157fe7dd
-
-        /**
-         * On enqueue of a new job, broadcasts the updated queue state for the affected course.
-         *
-         * @param event Hazelcast item event (contains the {@link BuildJobQueueItem})
-         */
+    private class QueuedBuildJobItemListener implements QueueItemListener<BuildJobQueueItem> {
+
         @Override
         public void itemAdded(BuildJobQueueItem item) {
             localCIQueueWebsocketService.sendQueuedJobsOverWebsocket(item.courseId());
         }
 
-        /**
-         * On dequeue/removal, broadcasts the updated queue state for the affected course.
-         *
-         * @param event Hazelcast item event (contains the removed {@link BuildJobQueueItem})
-         */
         @Override
         public void itemRemoved(BuildJobQueueItem item) {
             localCIQueueWebsocketService.sendQueuedJobsOverWebsocket(item.courseId());
         }
     }
 
-<<<<<<< HEAD
-    private class ProcessingBuildJobItemListener implements MapEntryListener<String, BuildJobQueueItem> {
-=======
     /**
      * Listener for the distributed *processing jobs* map.
      *
@@ -225,14 +208,8 @@
      * @see LocalCIQueueWebsocketService#sendProcessingJobsOverWebsocket(long)
      * @see ProgrammingMessagingService#notifyUserAboutSubmissionProcessing(SubmissionProcessingDTO, long, long)
      */
-    private class ProcessingBuildJobItemListener implements EntryAddedListener<Long, BuildJobQueueItem>, EntryRemovedListener<Long, BuildJobQueueItem> {
->>>>>>> 157fe7dd
-
-        /**
-         * Marks the job as {@link BuildStatus#BUILDING}, pushes UI updates, and notifies the user.
-         *
-         * @param event Hazelcast entry event with the job entering processing
-         */
+    private class ProcessingBuildJobItemListener implements MapEntryListener<String, BuildJobQueueItem> {
+
         @Override
         public void entryAdded(MapEntryAddedEvent<String, BuildJobQueueItem> event) {
             log.debug("CIBuildJobQueueItem added to processing jobs: {}", event.value());
@@ -242,11 +219,6 @@
                     event.value().jobTimingInfo().submissionDate(), event.value().jobTimingInfo().buildStartDate(), event.value().jobTimingInfo().estimatedCompletionDate());
         }
 
-        /**
-         * Pushes UI updates to reflect that the job left the processing set (completed/failed/cancelled).
-         *
-         * @param event Hazelcast entry event with the job leaving processing
-         */
         @Override
         public void entryRemoved(MapEntryRemovedEvent<String, BuildJobQueueItem> event) {
             log.debug("CIBuildJobQueueItem removed from processing jobs: {}", event.oldValue());
@@ -258,9 +230,6 @@
         }
     }
 
-<<<<<<< HEAD
-    private class BuildAgentListener implements MapEntryListener<String, BuildAgentInformation> {
-=======
     /**
      * Listener for the distributed *build agent information* map.
      *
@@ -287,26 +256,14 @@
      * @see LocalCIQueueWebsocketService#sendBuildAgentInformationOverWebsocket(String)
      * @see LocalCIEventListenerService#notifyAdminAboutAgentPausing(BuildAgentInformation)
      */
-    private class BuildAgentListener
-            implements EntryAddedListener<String, BuildAgentInformation>, EntryRemovedListener<String, BuildAgentInformation>, EntryUpdatedListener<String, BuildAgentInformation> {
->>>>>>> 157fe7dd
-
-        /**
-         * Announces a newly discovered build agent to connected clients.
-         *
-         * @param event Hazelcast entry event with the added agent info
-         */
+    private class BuildAgentListener implements MapEntryListener<String, BuildAgentInformation> {
+
         @Override
         public void entryAdded(MapEntryAddedEvent<String, BuildAgentInformation> event) {
             log.debug("Build agent added: {}", event.value());
             localCIQueueWebsocketService.sendBuildAgentInformationOverWebsocket(event.value().buildAgent().name());
         }
 
-        /**
-         * Announces that a build agent left the cluster.
-         *
-         * @param event Hazelcast entry event with the removed agent info
-         */
         @Override
         public void entryRemoved(MapEntryRemovedEvent<String, BuildAgentInformation> event) {
             BuildAgentInformation oldValue = event.oldValue();
@@ -314,11 +271,6 @@
             localCIQueueWebsocketService.sendBuildAgentInformationOverWebsocket(oldValue.buildAgent().name());
         }
 
-        /**
-         * Broadcasts updated agent status and notifies administrators on transition to {@code SELF_PAUSED}.
-         *
-         * @param event Hazelcast entry event with previous and current agent info
-         */
         @Override
         public void entryUpdated(MapEntryUpdatedEvent<String, BuildAgentInformation> event) {
             BuildAgentInformation oldValue = event.oldValue();
