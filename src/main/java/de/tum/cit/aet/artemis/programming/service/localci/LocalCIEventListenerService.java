package de.tum.cit.aet.artemis.programming.service.localci;

import java.time.ZonedDateTime;
import java.util.Optional;

import jakarta.annotation.PostConstruct;

import org.slf4j.Logger;
import org.slf4j.LoggerFactory;
import org.springframework.context.annotation.Lazy;
import org.springframework.context.annotation.Profile;
import org.springframework.stereotype.Service;

import com.hazelcast.collection.ItemEvent;
import com.hazelcast.collection.ItemListener;
import com.hazelcast.map.listener.EntryAddedListener;
import com.hazelcast.map.listener.EntryRemovedListener;
import com.hazelcast.map.listener.EntryUpdatedListener;

import de.tum.cit.aet.artemis.buildagent.dto.BuildAgentInformation;
import de.tum.cit.aet.artemis.buildagent.dto.BuildJobQueueItem;
import de.tum.cit.aet.artemis.communication.service.notifications.MailService;
import de.tum.cit.aet.artemis.core.domain.User;
import de.tum.cit.aet.artemis.core.service.user.UserService;
import de.tum.cit.aet.artemis.programming.domain.build.BuildStatus;
import de.tum.cit.aet.artemis.programming.dto.SubmissionProcessingDTO;
import de.tum.cit.aet.artemis.programming.repository.BuildJobRepository;
import de.tum.cit.aet.artemis.programming.service.ProgrammingMessagingService;

/**
 * Central listener service for handling LocalCI events.
 * This service listens for changes in build jobs and build agents, ensuring that job states are updated correctly
 * and notifications are sent to users. It registers event listeners for build job queues and processing jobs,
 * handling transitions such as a job starting or finishing.
 * The service also periodically checks for lost or stuck jobs, marking them as missing if necessary.
 * This helps recover from issues like CI agent crashes, network disruptions, or application restarts
 * that might cause inconsistencies in job tracking. WebSocket updates are triggered to provide real-time
 * feedback to users.
 * New event listeners should be added here to ensure consistent handling of CI-related events.
 */
@Lazy
@Service
@Profile("localci & scheduling")
public class LocalCIEventListenerService {

    private static final Logger log = LoggerFactory.getLogger(LocalCIEventListenerService.class);

    private final LocalCIQueueWebsocketService localCIQueueWebsocketService;

    private final BuildJobRepository buildJobRepository;

    private final DistributedDataAccessService distributedDataAccessService;

    private final ProgrammingMessagingService programmingMessagingService;

    private final LocalCIResultProcessingService localCIResultProcessingService;

    private final UserService userService;

    private final MailService mailService;

    public LocalCIEventListenerService(DistributedDataAccessService distributedDataAccessService, LocalCIQueueWebsocketService localCIQueueWebsocketService,
            BuildJobRepository buildJobRepository, ProgrammingMessagingService programmingMessagingService, LocalCIResultProcessingService localCIResultProcessingService,
            UserService userService, MailService mailService) {
        this.distributedDataAccessService = distributedDataAccessService;
        this.localCIQueueWebsocketService = localCIQueueWebsocketService;
        this.buildJobRepository = buildJobRepository;
        this.programmingMessagingService = programmingMessagingService;
        this.localCIResultProcessingService = localCIResultProcessingService;
        this.userService = userService;
        this.mailService = mailService;
    }

    /**
     * Add listeners for build job, build agent changes.
     * EventListener cannot be used here, as the bean is lazy
     * <a href="https://docs.spring.io/spring-framework/reference/core/beans/context-introduction.html#context-functionality-events-annotation">Spring Docs</a>
     */
    @PostConstruct
    public void init() {
        distributedDataAccessService.getDistributedBuildJobQueue().addItemListener(new QueuedBuildJobItemListener(), true);
        distributedDataAccessService.getDistributedProcessingJobs().addEntryListener(new ProcessingBuildJobItemListener(), true);
        distributedDataAccessService.getDistributedBuildAgentInformation().addEntryListener(new BuildAgentListener(), true);
    }

<<<<<<< HEAD
=======
    /**
     * Periodically checks the status of pending build jobs and updates their status if they are missing.
     * <p>
     * This scheduled task ensures that build jobs which are stuck in the QUEUED or BUILDING state for too long
     * are detected and marked as MISSING if their status cannot be verified. This helps prevent indefinite
     * waiting states due to external failures or inconsistencies in the CI system.
     * </p>
     * <p>
     * This mechanism is necessary because build jobs are managed externally, and various failure scenarios
     * can lead to jobs being lost without Artemis being notified:
     * </p>
     * <ul>
     * <li>Application crashes or restarts while build job was queued</li>
     * <li>network issues leading to Hazelcast data loss</li>
     * <li>Build agent crashes or is disconnected</li>
     * </ul>
     */
    @Scheduled(fixedRateString = "${artemis.continuous-integration.check-job-status-interval-seconds:300}", initialDelayString = "${artemis.continuous-integration.check-job-status-delay-seconds:60}", timeUnit = TimeUnit.SECONDS)
    public void checkPendingBuildJobsStatus() {
        log.debug("Checking pending build jobs status");
        List<BuildJob> pendingBuildJobs = buildJobRepository.findAllByBuildStatusIn(List.of(BuildStatus.QUEUED, BuildStatus.BUILDING));
        ZonedDateTime now = ZonedDateTime.now();
        final int buildJobExpirationInMinutes = 5; // If a build job is older than 5 minutes, and it's status can't be determined, set it to missing

        var queuedJobs = distributedDataAccessService.getQueuedJobs();
        var processingJobs = distributedDataAccessService.getProcessingJobIds();

        for (BuildJob buildJob : pendingBuildJobs) {
            if (buildJob.getBuildSubmissionDate().isAfter(now.minusMinutes(buildJobExpirationInMinutes))) {
                log.debug("Build job with id {} is too recent to check", buildJob.getBuildJobId());
                continue;
            }
            if (buildJob.getBuildStatus() == BuildStatus.QUEUED && checkIfBuildJobIsStillQueued(queuedJobs, buildJob.getBuildJobId())) {
                log.debug("Build job with id {} is still queued", buildJob.getBuildJobId());
                continue;
            }
            if (checkIfBuildJobIsStillBuilding(processingJobs, buildJob.getBuildJobId())) {
                log.debug("Build job with id {} is still building", buildJob.getBuildJobId());
                continue;
            }
            log.error("Build job with id {} is in an unknown state", buildJob.getBuildJobId());
            // If the build job is in an unknown state, set it to missing and update the build start date
            buildJobRepository.updateBuildJobStatus(buildJob.getBuildJobId(), BuildStatus.MISSING);
        }
    }

    /**
     * Processes the queued results from the distributed build result queue every minute.
     * This is a fallback mechanism to ensure that no results are left unprocessed in the queue e.g. if listener events are lost
     * under high system load or network hiccups.
     * Runs every minute so results are not stuck int the queue so long that they appear to be lost.
     */
    @Scheduled(fixedRate = 60 * 1000)
    public void processQueuedResults() {
        final int initialSize = distributedDataAccessService.getResultQueueSize();
        log.debug("{} queued results in the distributed build result queue. Processing up to {} results.", initialSize, initialSize);
        for (int i = 0; i < initialSize; i++) {
            if (distributedDataAccessService.getDistributedBuildResultQueue().peek() == null) {
                break;
            }
            try {
                localCIResultProcessingService.processResultAsync();
            }
            catch (Exception ex) {
                log.warn("Processing a queued result failed. Continuing with remaining items", ex);
            }
        }
    }

    private boolean checkIfBuildJobIsStillBuilding(List<String> processingJobIds, String buildJobId) {
        return processingJobIds.contains(buildJobId);
    }

    private boolean checkIfBuildJobIsStillQueued(List<BuildJobQueueItem> queuedJobs, String buildJobId) {
        return queuedJobs.stream().anyMatch(job -> job.id().equals(buildJobId));
    }

>>>>>>> 9ad62e54
    private class QueuedBuildJobItemListener implements ItemListener<BuildJobQueueItem> {

        @Override
        public void itemAdded(ItemEvent<BuildJobQueueItem> event) {
            localCIQueueWebsocketService.sendQueuedJobsOverWebsocket(event.getItem().courseId());
        }

        @Override
        public void itemRemoved(ItemEvent<BuildJobQueueItem> event) {
            localCIQueueWebsocketService.sendQueuedJobsOverWebsocket(event.getItem().courseId());
        }
    }

    private class ProcessingBuildJobItemListener implements EntryAddedListener<Long, BuildJobQueueItem>, EntryRemovedListener<Long, BuildJobQueueItem> {

        @Override
        public void entryAdded(com.hazelcast.core.EntryEvent<Long, BuildJobQueueItem> event) {
            log.debug("CIBuildJobQueueItem added to processing jobs: {}", event.getValue());
            localCIQueueWebsocketService.sendProcessingJobsOverWebsocket(event.getValue().courseId());
            buildJobRepository.updateBuildJobStatusWithBuildStartDate(event.getValue().id(), BuildStatus.BUILDING, event.getValue().jobTimingInfo().buildStartDate());
            notifyUserAboutBuildProcessing(event.getValue().exerciseId(), event.getValue().participationId(), event.getValue().buildConfig().assignmentCommitHash(),
                    event.getValue().jobTimingInfo().submissionDate(), event.getValue().jobTimingInfo().buildStartDate(),
                    event.getValue().jobTimingInfo().estimatedCompletionDate());
        }

        @Override
        public void entryRemoved(com.hazelcast.core.EntryEvent<Long, BuildJobQueueItem> event) {
            log.debug("CIBuildJobQueueItem removed from processing jobs: {}", event.getOldValue());
            localCIQueueWebsocketService.sendProcessingJobsOverWebsocket(event.getOldValue().courseId());
        }
    }

    private class BuildAgentListener
            implements EntryAddedListener<String, BuildAgentInformation>, EntryRemovedListener<String, BuildAgentInformation>, EntryUpdatedListener<String, BuildAgentInformation> {

        @Override
        public void entryAdded(com.hazelcast.core.EntryEvent<String, BuildAgentInformation> event) {
            log.debug("Build agent added: {}", event.getValue());
            localCIQueueWebsocketService.sendBuildAgentInformationOverWebsocket(event.getValue().buildAgent().name());
        }

        @Override
        public void entryRemoved(com.hazelcast.core.EntryEvent<String, BuildAgentInformation> event) {
            log.debug("Build agent removed: {}", event.getOldValue());
            localCIQueueWebsocketService.sendBuildAgentInformationOverWebsocket(event.getOldValue().buildAgent().name());
        }

        @Override
        public void entryUpdated(com.hazelcast.core.EntryEvent<String, BuildAgentInformation> event) {
            BuildAgentInformation oldValue = event.getOldValue();
            BuildAgentInformation newValue = event.getValue();

            log.debug("Build agent updated: {}", newValue);
            localCIQueueWebsocketService.sendBuildAgentInformationOverWebsocket(newValue.buildAgent().name());
            if (oldValue != null && oldValue.status() != BuildAgentInformation.BuildAgentStatus.SELF_PAUSED
                    && newValue.status() == BuildAgentInformation.BuildAgentStatus.SELF_PAUSED) {
                notifyAdminAboutAgentPausing(newValue);
            }
        }
    }

    private void notifyAdminAboutAgentPausing(BuildAgentInformation buildAgentInformation) {
        Optional<User> admin = userService.findInternalAdminUser();
        if (admin.isEmpty()) {
            log.warn("No internal admin user found. Cannot notify admin about self pausing build agent.");
            return;
        }
        int failures = buildAgentInformation.buildAgentDetails() != null ? buildAgentInformation.buildAgentDetails().consecutiveBuildFailures()
                : buildAgentInformation.pauseAfterConsecutiveBuildFailures();
        mailService.sendBuildAgentSelfPausedEmailToAdmin(admin.get(), buildAgentInformation.buildAgent().name(), failures);
    }

    private void notifyUserAboutBuildProcessing(long exerciseId, long participationId, String commitHash, ZonedDateTime submissionDate, ZonedDateTime buildStartDate,
            ZonedDateTime estimatedCompletionDate) {
        var submissionProcessingDTO = new SubmissionProcessingDTO(exerciseId, participationId, commitHash, submissionDate, buildStartDate, estimatedCompletionDate);
        programmingMessagingService.notifyUserAboutSubmissionProcessing(submissionProcessingDTO, exerciseId, participationId);
    }
}<|MERGE_RESOLUTION|>--- conflicted
+++ resolved
@@ -9,6 +9,7 @@
 import org.slf4j.LoggerFactory;
 import org.springframework.context.annotation.Lazy;
 import org.springframework.context.annotation.Profile;
+import org.springframework.scheduling.annotation.Scheduled;
 import org.springframework.stereotype.Service;
 
 import com.hazelcast.collection.ItemEvent;
@@ -83,54 +84,6 @@
         distributedDataAccessService.getDistributedBuildAgentInformation().addEntryListener(new BuildAgentListener(), true);
     }
 
-<<<<<<< HEAD
-=======
-    /**
-     * Periodically checks the status of pending build jobs and updates their status if they are missing.
-     * <p>
-     * This scheduled task ensures that build jobs which are stuck in the QUEUED or BUILDING state for too long
-     * are detected and marked as MISSING if their status cannot be verified. This helps prevent indefinite
-     * waiting states due to external failures or inconsistencies in the CI system.
-     * </p>
-     * <p>
-     * This mechanism is necessary because build jobs are managed externally, and various failure scenarios
-     * can lead to jobs being lost without Artemis being notified:
-     * </p>
-     * <ul>
-     * <li>Application crashes or restarts while build job was queued</li>
-     * <li>network issues leading to Hazelcast data loss</li>
-     * <li>Build agent crashes or is disconnected</li>
-     * </ul>
-     */
-    @Scheduled(fixedRateString = "${artemis.continuous-integration.check-job-status-interval-seconds:300}", initialDelayString = "${artemis.continuous-integration.check-job-status-delay-seconds:60}", timeUnit = TimeUnit.SECONDS)
-    public void checkPendingBuildJobsStatus() {
-        log.debug("Checking pending build jobs status");
-        List<BuildJob> pendingBuildJobs = buildJobRepository.findAllByBuildStatusIn(List.of(BuildStatus.QUEUED, BuildStatus.BUILDING));
-        ZonedDateTime now = ZonedDateTime.now();
-        final int buildJobExpirationInMinutes = 5; // If a build job is older than 5 minutes, and it's status can't be determined, set it to missing
-
-        var queuedJobs = distributedDataAccessService.getQueuedJobs();
-        var processingJobs = distributedDataAccessService.getProcessingJobIds();
-
-        for (BuildJob buildJob : pendingBuildJobs) {
-            if (buildJob.getBuildSubmissionDate().isAfter(now.minusMinutes(buildJobExpirationInMinutes))) {
-                log.debug("Build job with id {} is too recent to check", buildJob.getBuildJobId());
-                continue;
-            }
-            if (buildJob.getBuildStatus() == BuildStatus.QUEUED && checkIfBuildJobIsStillQueued(queuedJobs, buildJob.getBuildJobId())) {
-                log.debug("Build job with id {} is still queued", buildJob.getBuildJobId());
-                continue;
-            }
-            if (checkIfBuildJobIsStillBuilding(processingJobs, buildJob.getBuildJobId())) {
-                log.debug("Build job with id {} is still building", buildJob.getBuildJobId());
-                continue;
-            }
-            log.error("Build job with id {} is in an unknown state", buildJob.getBuildJobId());
-            // If the build job is in an unknown state, set it to missing and update the build start date
-            buildJobRepository.updateBuildJobStatus(buildJob.getBuildJobId(), BuildStatus.MISSING);
-        }
-    }
-
     /**
      * Processes the queued results from the distributed build result queue every minute.
      * This is a fallback mechanism to ensure that no results are left unprocessed in the queue e.g. if listener events are lost
@@ -154,15 +107,6 @@
         }
     }
 
-    private boolean checkIfBuildJobIsStillBuilding(List<String> processingJobIds, String buildJobId) {
-        return processingJobIds.contains(buildJobId);
-    }
-
-    private boolean checkIfBuildJobIsStillQueued(List<BuildJobQueueItem> queuedJobs, String buildJobId) {
-        return queuedJobs.stream().anyMatch(job -> job.id().equals(buildJobId));
-    }
-
->>>>>>> 9ad62e54
     private class QueuedBuildJobItemListener implements ItemListener<BuildJobQueueItem> {
 
         @Override
