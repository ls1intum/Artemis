package de.tum.cit.aet.artemis.programming.service.localci;

import java.time.ZonedDateTime;
import java.util.Optional;

import jakarta.annotation.PostConstruct;

import org.slf4j.Logger;
import org.slf4j.LoggerFactory;
import org.springframework.context.annotation.Lazy;
import org.springframework.context.annotation.Profile;
import org.springframework.stereotype.Service;

import de.tum.cit.aet.artemis.buildagent.dto.BuildAgentInformation;
import de.tum.cit.aet.artemis.buildagent.dto.BuildJobQueueItem;
import de.tum.cit.aet.artemis.communication.service.notifications.MailService;
import de.tum.cit.aet.artemis.core.domain.User;
import de.tum.cit.aet.artemis.core.service.user.UserService;
import de.tum.cit.aet.artemis.programming.domain.build.BuildStatus;
import de.tum.cit.aet.artemis.programming.dto.SubmissionProcessingDTO;
import de.tum.cit.aet.artemis.programming.repository.BuildJobRepository;
import de.tum.cit.aet.artemis.programming.service.ProgrammingMessagingService;
import de.tum.cit.aet.artemis.programming.service.localci.distributed.api.map.listener.MapEntryAddedEvent;
import de.tum.cit.aet.artemis.programming.service.localci.distributed.api.map.listener.MapEntryListener;
import de.tum.cit.aet.artemis.programming.service.localci.distributed.api.map.listener.MapEntryRemovedEvent;
import de.tum.cit.aet.artemis.programming.service.localci.distributed.api.map.listener.MapEntryUpdatedEvent;
import de.tum.cit.aet.artemis.programming.service.localci.distributed.api.map.listener.MapListener;
import de.tum.cit.aet.artemis.programming.service.localci.distributed.api.queue.listener.QueueItemListener;

/**
 * Central event listener and recovery coordinator for the LocalCI subsystem.
 *
 * <p>
 * <strong>Overview</strong>
 * </p>
 * This service wires together all Hazelcast-based event listeners relevant to LocalCI operation.
 * It ensures that build job states, build agent information, and result processing remain consistent
 * across the distributed cluster — even under transient network issues, node restarts, or CI agent failures.
 *
 * <p>
 * <strong>Responsibilities</strong>
 * </p>
 * <ul>
 * <li>Registers distributed listeners for:
 * <ul>
 * <li>Queued build jobs — updates user-facing WebSocket state when jobs are added or removed.</li>
 * <li>Processing build jobs — updates status, timestamps, and triggers user notifications when builds start or complete.</li>
 * <li>Build agent information — tracks agent availability and notifies administrators when an agent pauses itself after repeated failures.</li>
 * </ul>
 * </li>
 * <li>Provides a periodic safety task that reprocesses any unhandled build results still present in the distributed queue
 * (e.g., if transient network load or node interruptions caused missed listener events).</li>
 * <li>Ensures real-time feedback through WebSocket broadcasts to instructors and students.</li>
 * </ul>
 *
 * <p>
 * <strong>Fault Tolerance and Recovery</strong>
 * </p>
 * <ul>
 * <li>Detects and marks "lost" or "stuck" jobs that may occur after build agent crashes or Hazelcast disconnects.</li>
 * <li>Processes leftover result queue entries periodically to ensure no build results are stranded.</li>
 * <li>Sends targeted email alerts when a build agent self-pauses due to consecutive failures.</li>
 * </ul>
 *
 * <p>
 * <strong>Extension Guidelines</strong>
 * </p>
 * <ul>
 * <li>Any new LocalCI-related Hazelcast topic, queue, or map should register its listener here to ensure consistent cluster behavior.</li>
 * <li>New event types should integrate both with {@link LocalCIQueueWebsocketService} (for real-time updates)
 * and with persistence or recovery logic as appropriate.</li>
 * </ul>
 */
@Lazy
@Service
@Profile("localci & scheduling")
public class LocalCIEventListenerService {

    private static final Logger log = LoggerFactory.getLogger(LocalCIEventListenerService.class);

    private final LocalCIQueueWebsocketService localCIQueueWebsocketService;

    private final BuildJobRepository buildJobRepository;

    private final DistributedDataAccessService distributedDataAccessService;

    private final ProgrammingMessagingService programmingMessagingService;

    private final UserService userService;

    private final MailService mailService;

    public LocalCIEventListenerService(DistributedDataAccessService distributedDataAccessService, LocalCIQueueWebsocketService localCIQueueWebsocketService,
            BuildJobRepository buildJobRepository, ProgrammingMessagingService programmingMessagingService, UserService userService, MailService mailService) {
        this.distributedDataAccessService = distributedDataAccessService;
        this.localCIQueueWebsocketService = localCIQueueWebsocketService;
        this.buildJobRepository = buildJobRepository;
        this.programmingMessagingService = programmingMessagingService;
        this.userService = userService;
        this.mailService = mailService;
    }

    /**
     * Add listeners for build job, build agent changes.
     * EventListener cannot be used here, as the bean is lazy
     * <a href="https://docs.spring.io/spring-framework/reference/core/beans/context-introduction.html#context-functionality-events-annotation">Spring Docs</a>
     */
    @PostConstruct
    public void init() {
        log.info("Registering LocalCI event listeners for build job queue, processing jobs, and build agent information.");
        distributedDataAccessService.getDistributedBuildJobQueue().addItemListener(new QueuedBuildJobItemListener());
        distributedDataAccessService.getDistributedProcessingJobs().addEntryListener(new ProcessingBuildJobItemListener());
        distributedDataAccessService.getDistributedBuildAgentInformation().addEntryListener(new BuildAgentListener());
        distributedDataAccessService.getDistributedDockerImageCleanupInfo().addListener(new DockerImageCleanupInfoListener());
    }

    /**
<<<<<<< HEAD
     * Processes the queued results from the distributed build result queue every minute.
     * This is a fallback mechanism to ensure that no results are left unprocessed in the queue e.g. if listener events are lost under high system load or network hiccups.
     * Runs every 10s so results are not stuck int the queue so long that they appear to be lost.
     */
    // TODO: we should add this on all core nodes, not only on the primary scheduling one
    @Scheduled(fixedRate = 10 * 1000) // every 10 seconds
    public void processQueuedResults() {
        final int resultQueueSize = distributedDataAccessService.getResultQueueSize();
        if (resultQueueSize > 0) {
            log.info("Scheduled task found {} queued results in the Hazelcast distributed build result queue. Will process these results now.", resultQueueSize);
            for (int i = 0; i < resultQueueSize; i++) {
                if (distributedDataAccessService.getDistributedBuildResultQueue().peek() == null) {
                    break;
                }
                try {
                    localCIResultProcessingService.processResultAsync();
                }
                catch (Exception ex) {
                    log.warn("Processing a queued result failed. Continuing with remaining items", ex);
                }
            }
        }
    }

    /**
=======
>>>>>>> c3fb014c
     * Listener for the distributed *queued build jobs* collection.
     *
     * <p>
     * <strong>Purpose</strong>: Push real-time queue size/state updates to clients
     * when items are added or removed.
     * </p>
     *
     * <p>
     * <strong>Threading</strong>: Keep callbacks lightweight; heavy work is handled
     * elsewhere. Safe to call WebSocket updates directly.
     * </p>
     *
     * @see LocalCIQueueWebsocketService#sendQueuedJobsOverWebsocket(long)
     */
    private class QueuedBuildJobItemListener implements QueueItemListener<BuildJobQueueItem> {

        @Override
        public void itemAdded(BuildJobQueueItem item) {
            localCIQueueWebsocketService.sendQueuedJobsOverWebsocket(item.courseId());
        }

        @Override
        public void itemRemoved(BuildJobQueueItem item) {
            localCIQueueWebsocketService.sendQueuedJobsOverWebsocket(item.courseId());
        }
    }

    /**
     * Listener for the distributed *processing jobs* map.
     *
     * <p>
     * <strong>Purpose</strong>:
     * <ul>
     * <li>When a job transitions to processing, update UI and persist status/timestamps.</li>
     * <li>When a job leaves processing, update UI accordingly.</li>
     * </ul>
     * </p>
     *
     * <p>
     * <strong>Side effects</strong>:
     * <ul>
     * <li>WebSocket broadcast to clients for the affected course.</li>
     * <li>Persist job status to {@code BUILDING} with start time.</li>
     * <li>User notification that the submission is being processed.</li>
     * </ul>
     * </p>
     *
     * <p>
     * <strong>Threading</strong>: Keep operations brief; no blocking or long-running work.
     * </p>
     *
     * @see BuildJobRepository#updateBuildJobStatusWithBuildStartDate(String, BuildStatus, java.time.ZonedDateTime)
     * @see LocalCIQueueWebsocketService#sendProcessingJobsOverWebsocket(long)
     * @see ProgrammingMessagingService#notifyUserAboutSubmissionProcessing(SubmissionProcessingDTO, long, long)
     */
    private class ProcessingBuildJobItemListener implements MapEntryListener<String, BuildJobQueueItem> {

        @Override
        public void entryAdded(MapEntryAddedEvent<String, BuildJobQueueItem> event) {
            log.debug("CIBuildJobQueueItem added to processing jobs: {}", event.value());
            localCIQueueWebsocketService.sendProcessingJobsOverWebsocket(event.value().courseId());
            buildJobRepository.updateBuildJobStatusWithBuildStartDate(event.value().id(), BuildStatus.BUILDING, event.value().jobTimingInfo().buildStartDate());
            notifyUserAboutBuildProcessing(event.value().exerciseId(), event.value().participationId(), event.value().buildConfig().assignmentCommitHash(),
                    event.value().jobTimingInfo().submissionDate(), event.value().jobTimingInfo().buildStartDate(), event.value().jobTimingInfo().estimatedCompletionDate());
        }

        @Override
        public void entryRemoved(MapEntryRemovedEvent<String, BuildJobQueueItem> event) {
            log.debug("CIBuildJobQueueItem removed from processing jobs: {}", event.oldValue());
            localCIQueueWebsocketService.sendProcessingJobsOverWebsocket(event.oldValue().courseId());
        }

        @Override
        public void entryUpdated(MapEntryUpdatedEvent<String, BuildJobQueueItem> event) {
        }
    }

    /**
     * Listener for the distributed *build agent information* map.
     *
     * <p>
     * <strong>Purpose</strong>:
     * <ul>
     * <li>Broadcast agent presence and status changes to the UI.</li>
     * <li>Notify administrators when an agent self-pauses due to consecutive failures.</li>
     * </ul>
     * </p>
     *
     * <p>
     * <strong>Behavior</strong>:
     * <ul>
     * <li>{@code entryAdded}/{@code entryRemoved}: push current agent roster/status.</li>
     * <li>{@code entryUpdated}: push updated status; if transition → {@code SELF_PAUSED}, notify admin.</li>
     * </ul>
     * </p>
     *
     * <p>
     * <strong>Threading</strong>: Work is lightweight (broadcast + optional email enqueue).
     * </p>
     *
     * @see LocalCIQueueWebsocketService#sendBuildAgentInformationOverWebsocket(String)
     * @see LocalCIEventListenerService#notifyAdminAboutAgentPausing(BuildAgentInformation)
     */
    private class BuildAgentListener implements MapEntryListener<String, BuildAgentInformation> {

        @Override
        public void entryAdded(MapEntryAddedEvent<String, BuildAgentInformation> event) {
            log.debug("Build agent added: {}", event.value());
            localCIQueueWebsocketService.sendBuildAgentInformationOverWebsocket(event.value().buildAgent().name());
        }

        @Override
        public void entryRemoved(MapEntryRemovedEvent<String, BuildAgentInformation> event) {
            BuildAgentInformation oldValue = event.oldValue();
            log.debug("Build agent removed: {}", oldValue);
            localCIQueueWebsocketService.sendBuildAgentInformationOverWebsocket(oldValue.buildAgent().name());
        }

        @Override
        public void entryUpdated(MapEntryUpdatedEvent<String, BuildAgentInformation> event) {
            BuildAgentInformation oldValue = event.oldValue();
            BuildAgentInformation newValue = event.value();
            log.debug("Build agent updated: {}", newValue);
            localCIQueueWebsocketService.sendBuildAgentInformationOverWebsocket(newValue.buildAgent().name());

            if (oldValue != null && oldValue.status() != BuildAgentInformation.BuildAgentStatus.SELF_PAUSED
                    && newValue.status() == BuildAgentInformation.BuildAgentStatus.SELF_PAUSED) {
                notifyAdminAboutAgentPausing(newValue);
            }
        }
    }

    private static class DockerImageCleanupInfoListener implements MapListener {

        @Override
        public void entryAdded() {
            log.debug("Docker image cleanup info added");
        }

        @Override
        public void entryRemoved() {
            log.debug("Docker image cleanup info removed");
        }

        @Override
        public void entryUpdated() {
            log.debug("Docker image cleanup info updated");
        }
    }

    private void notifyAdminAboutAgentPausing(BuildAgentInformation buildAgentInformation) {
        Optional<User> admin = userService.findInternalAdminUser();
        if (admin.isEmpty()) {
            log.warn("No internal admin user found. Cannot notify admin about self pausing build agent.");
            return;
        }
        int failures = buildAgentInformation.buildAgentDetails() != null ? buildAgentInformation.buildAgentDetails().consecutiveBuildFailures()
                : buildAgentInformation.pauseAfterConsecutiveBuildFailures();
        mailService.sendBuildAgentSelfPausedEmailToAdmin(admin.get(), buildAgentInformation.buildAgent().name(), failures);
    }

    private void notifyUserAboutBuildProcessing(long exerciseId, long participationId, String commitHash, ZonedDateTime submissionDate, ZonedDateTime buildStartDate,
            ZonedDateTime estimatedCompletionDate) {
        var submissionProcessingDTO = new SubmissionProcessingDTO(exerciseId, participationId, commitHash, submissionDate, buildStartDate, estimatedCompletionDate);
        programmingMessagingService.notifyUserAboutSubmissionProcessing(submissionProcessingDTO, exerciseId, participationId);
    }
}<|MERGE_RESOLUTION|>--- conflicted
+++ resolved
@@ -115,34 +115,6 @@
     }
 
     /**
-<<<<<<< HEAD
-     * Processes the queued results from the distributed build result queue every minute.
-     * This is a fallback mechanism to ensure that no results are left unprocessed in the queue e.g. if listener events are lost under high system load or network hiccups.
-     * Runs every 10s so results are not stuck int the queue so long that they appear to be lost.
-     */
-    // TODO: we should add this on all core nodes, not only on the primary scheduling one
-    @Scheduled(fixedRate = 10 * 1000) // every 10 seconds
-    public void processQueuedResults() {
-        final int resultQueueSize = distributedDataAccessService.getResultQueueSize();
-        if (resultQueueSize > 0) {
-            log.info("Scheduled task found {} queued results in the Hazelcast distributed build result queue. Will process these results now.", resultQueueSize);
-            for (int i = 0; i < resultQueueSize; i++) {
-                if (distributedDataAccessService.getDistributedBuildResultQueue().peek() == null) {
-                    break;
-                }
-                try {
-                    localCIResultProcessingService.processResultAsync();
-                }
-                catch (Exception ex) {
-                    log.warn("Processing a queued result failed. Continuing with remaining items", ex);
-                }
-            }
-        }
-    }
-
-    /**
-=======
->>>>>>> c3fb014c
      * Listener for the distributed *queued build jobs* collection.
      *
      * <p>
