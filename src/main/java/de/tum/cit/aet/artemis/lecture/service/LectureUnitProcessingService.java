--- conflicted
+++ resolved
@@ -102,11 +102,8 @@
 
                 // setup attachmentVideoUnit and attachment
                 attachmentVideoUnit.setDescription("");
-<<<<<<< HEAD
-=======
                 attachmentVideoUnit.setName(lectureUnit.unitName());
                 attachmentVideoUnit.setReleaseDate(lectureUnit.releaseDate());
->>>>>>> a50be982
                 attachment.setName(lectureUnit.unitName());
                 attachment.setAttachmentType(AttachmentType.FILE);
                 attachment.setReleaseDate(lectureUnit.releaseDate());
