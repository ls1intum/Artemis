package de.tum.cit.aet.artemis.lecture.service;

import static de.tum.cit.aet.artemis.core.config.Constants.PROFILE_CORE;

import java.io.ByteArrayOutputStream;
import java.io.IOException;
import java.nio.file.Path;
import java.time.ZonedDateTime;
import java.util.ArrayList;
import java.util.Arrays;
import java.util.HashMap;
import java.util.List;
import java.util.ListIterator;
import java.util.Map;

import jakarta.validation.constraints.NotNull;

import org.apache.commons.io.FileUtils;
import org.apache.commons.lang3.StringUtils;
import org.apache.pdfbox.Loader;
import org.apache.pdfbox.multipdf.Splitter;
import org.apache.pdfbox.pdmodel.PDDocument;
import org.apache.pdfbox.pdmodel.PDDocumentInformation;
import org.apache.pdfbox.text.PDFTextStripper;
import org.slf4j.Logger;
import org.slf4j.LoggerFactory;
import org.springframework.context.annotation.Profile;
import org.springframework.stereotype.Service;
import org.springframework.web.multipart.MultipartFile;

import de.tum.cit.aet.artemis.core.exception.InternalServerErrorException;
import de.tum.cit.aet.artemis.core.service.FileService;
import de.tum.cit.aet.artemis.core.util.FilePathConverter;
import de.tum.cit.aet.artemis.core.util.FileUtil;
import de.tum.cit.aet.artemis.lecture.domain.Attachment;
import de.tum.cit.aet.artemis.lecture.domain.AttachmentType;
import de.tum.cit.aet.artemis.lecture.domain.AttachmentVideoUnit;
import de.tum.cit.aet.artemis.lecture.domain.Lecture;
import de.tum.cit.aet.artemis.lecture.dto.LectureUnitSplitDTO;
import de.tum.cit.aet.artemis.lecture.dto.LectureUnitSplitInformationDTO;
import de.tum.cit.aet.artemis.lecture.repository.LectureRepository;

@Profile(PROFILE_CORE)
@Service
public class LectureUnitProcessingService {

    private static final Logger log = LoggerFactory.getLogger(LectureUnitProcessingService.class);

    private final FileService fileService;

    private final SlideSplitterService slideSplitterService;

    private final LectureRepository lectureRepository;

    private final AttachmentVideoUnitService attachmentVideoUnitService;

    private final PDFTextStripper pdfTextStripper = new PDFTextStripper();

    // A pdf splitter that should be used to split a file into single pages
    private final Splitter pdfSinglePageSplitter = new Splitter();

    public LectureUnitProcessingService(SlideSplitterService slideSplitterService, FileService fileService, LectureRepository lectureRepository,
            AttachmentVideoUnitService attachmentVideoUnitService) {
        this.fileService = fileService;
        this.slideSplitterService = slideSplitterService;
        this.lectureRepository = lectureRepository;
        this.attachmentVideoUnitService = attachmentVideoUnitService;
    }

    /**
     * Split units from given file according to given split information and saves them.
     *
     * @param lectureUnitSplitInformationDTO The split information
     * @param fileBytes                      The byte content of the file (lecture slides) to be split
     * @param lecture                        The lecture that the attachment video unit belongs to
     * @return The prepared units to be saved
     */
    public List<AttachmentVideoUnit> splitAndSaveUnits(LectureUnitSplitInformationDTO lectureUnitSplitInformationDTO, byte[] fileBytes, Lecture lecture) throws IOException {

        try (ByteArrayOutputStream outputStream = new ByteArrayOutputStream(); PDDocument document = Loader.loadPDF(fileBytes)) {
            List<AttachmentVideoUnit> units = new ArrayList<>();

            for (LectureUnitSplitDTO lectureUnit : lectureUnitSplitInformationDTO.units()) {
                // make sure output stream doesn't contain old data
                outputStream.reset();

                AttachmentVideoUnit attachmentVideoUnit = new AttachmentVideoUnit();
                Attachment attachment = new Attachment();
                PDDocumentInformation pdDocumentInformation = new PDDocumentInformation();
                Splitter pdfSplitter = new Splitter();
                pdfSplitter.setStartPage(lectureUnit.startPage());
                pdfSplitter.setEndPage(lectureUnit.endPage());
                // split only based on start and end page
                pdfSplitter.setSplitAtPage(document.getNumberOfPages());

                List<PDDocument> documentUnits = pdfSplitter.split(document);
                pdDocumentInformation.setTitle(lectureUnit.unitName());
                if (!StringUtils.isEmpty(lectureUnitSplitInformationDTO.removeSlidesCommaSeparatedKeyPhrases())) {
                    removeSlidesContainingAnyKeyPhrases(documentUnits.getFirst(), lectureUnitSplitInformationDTO.removeSlidesCommaSeparatedKeyPhrases());
                }
                documentUnits.getFirst().setDocumentInformation(pdDocumentInformation);
                documentUnits.getFirst().save(outputStream);

                // setup attachmentVideoUnit and attachment
                attachmentVideoUnit.setDescription("");
                attachmentVideoUnit.setName(lectureUnit.unitName());
                attachmentVideoUnit.setReleaseDate(lectureUnit.releaseDate());
                attachment.setName(lectureUnit.unitName());
                attachment.setAttachmentType(AttachmentType.FILE);
                attachment.setReleaseDate(lectureUnit.releaseDate());
                attachment.setUploadDate(ZonedDateTime.now());

<<<<<<< HEAD
                MultipartFile multipartFile = FileUtil.convertByteArrayToMultipart(lectureUnit.unitName(), ".pdf", outputStream.toByteArray());
                AttachmentUnit savedAttachmentUnit = attachmentUnitService.createAttachmentUnit(attachmentUnit, attachment, lecture, multipartFile, true);
                slideSplitterService.splitAttachmentUnitIntoSingleSlides(documentUnits.getFirst(), savedAttachmentUnit, multipartFile.getOriginalFilename());
=======
                MultipartFile multipartFile = fileService.convertByteArrayToMultipart(lectureUnit.unitName(), ".pdf", outputStream.toByteArray());
                AttachmentVideoUnit savedAttachmentVideoUnit = attachmentVideoUnitService.createAttachmentVideoUnit(attachmentVideoUnit, attachment, lecture, multipartFile, true);
                slideSplitterService.splitAttachmentVideoUnitIntoSingleSlides(documentUnits.getFirst(), savedAttachmentVideoUnit, multipartFile.getOriginalFilename());
>>>>>>> a50be982
                documentUnits.getFirst().close(); // make sure to close the document
                units.add(savedAttachmentVideoUnit);
            }
            lectureRepository.save(lecture);
            document.close();
            return units;
        }
    }

    /**
     * Gets the slides that should be removed by the given keyphrase
     *
     * @param fileBytes                The byte content of the file (lecture slides) to be split
     * @param commaSeparatedKeyphrases key phrases that identify slides about to be removed
     * @return list of the number of slides that will be removed
     */
    public List<Integer> getSlidesToRemoveByKeyphrase(byte[] fileBytes, String commaSeparatedKeyphrases) {
        List<Integer> slidesToRemove = new ArrayList<>();
        if (commaSeparatedKeyphrases.isEmpty()) {
            return slidesToRemove;
        }
        try (PDDocument document = Loader.loadPDF(fileBytes)) {
            List<PDDocument> pages = pdfSinglePageSplitter.split(document);
            List<String> keyphrasesList = getKeyphrasesFromString(commaSeparatedKeyphrases);

            for (int index = 0; index < pages.size(); index++) {
                try (PDDocument currentPage = pages.get(index)) {
                    String slideText = pdfTextStripper.getText(currentPage);

                    if (slideContainsKeyphrase(slideText, keyphrasesList)) {
                        slidesToRemove.add(index);
                    }
                }
            }
        }
        catch (IOException e) {
            log.error("Error while retrieving slides to remove from document", e);
            throw new InternalServerErrorException("Error while retrieving slides to remove from document");
        }
        return slidesToRemove;
    }

    /**
     * Removes the slides containing any of the key phrases from the given document.
     *
     * @param document                 document to remove slides from
     * @param commaSeparatedKeyphrases keyphrases that identify slides about to be removed
     */
    private void removeSlidesContainingAnyKeyPhrases(PDDocument document, String commaSeparatedKeyphrases) {
        try {
            List<PDDocument> pages = pdfSinglePageSplitter.split(document);
            List<String> keyphrasesList = getKeyphrasesFromString(commaSeparatedKeyphrases);

            // Uses a decrementing loop (starting from the last index) to ensure that the
            // index values are adjusted correctly when removing pages.
            for (int index = pages.size() - 1; index >= 0; index--) {
                try (PDDocument currentPage = pages.get(index)) {
                    String slideText = pdfTextStripper.getText(currentPage);

                    if (slideContainsKeyphrase(slideText, keyphrasesList)) {
                        document.removePage(index);
                    }
                }
            }
        }
        catch (IOException e) {
            log.error("Error while removing break slides from document", e);
            throw new InternalServerErrorException("Error while removing break slides from document");
        }
    }

    private boolean slideContainsKeyphrase(String slideText, List<String> keyphrasesList) {
        String lowerCaseSlideText = slideText.toLowerCase();
        return keyphrasesList.stream().anyMatch(keyphrase -> lowerCaseSlideText.contains(keyphrase.strip().toLowerCase()));
    }

    /**
     * Prepare information of split units for client
     *
     * @param fileBytes The byte content of the file (lecture slides) to be split
     * @return The prepared information of split units LectureUnitInformationDTO
     */
    public LectureUnitSplitInformationDTO getSplitUnitData(byte[] fileBytes) {
        try {
            log.debug("Start preparing information of split units.");
            Outline unitsInformation = separateIntoUnits(fileBytes);
            Map<Integer, LectureUnitSplit> unitsDocumentMap = unitsInformation.splits;
            int numberOfPages = unitsInformation.totalPages;

            List<LectureUnitSplitDTO> units = unitsDocumentMap.values().stream()
                    .map(lectureUnitSplit -> new LectureUnitSplitDTO(lectureUnitSplit.unitName, ZonedDateTime.now(), lectureUnitSplit.startPage, lectureUnitSplit.endPage))
                    .toList();
            // return units information, maximum number of pages and by default remove break slides and remove solution slides are false
            return new LectureUnitSplitInformationDTO(units, numberOfPages, null);
        }
        catch (IOException e) {
            log.error("Error while preparing the map with information", e);
            throw new InternalServerErrorException("Could not prepare split information");
        }
    }

    /**
     * Temporarily saves a file that will be processed into lecture units.
     *
     * @param lectureId            the id of the lecture the file belongs to
     * @param file                 the file to be saved
     * @param minutesUntilDeletion duration the file gets saved for
     * @return the last part of the filename. Use {@link LectureUnitProcessingService#getPathForTempFilename(long, String) getPathForTempFilename}
     *         to get the full file path again.
     */
    public String saveTempFileForProcessing(long lectureId, MultipartFile file, int minutesUntilDeletion) throws IOException {
        String prefix = "Temp_" + lectureId + "_";
        String sanitisedFilename = FileUtil.checkAndSanitizeFilename(file.getOriginalFilename());
        Path filePath = FilePathConverter.getTempFilePath().resolve(FileUtil.generateFilename(prefix, sanitisedFilename, false));
        FileUtils.copyInputStreamToFile(file.getInputStream(), filePath.toFile());
        fileService.schedulePathForDeletion(filePath, minutesUntilDeletion);
        return filePath.getFileName().toString().substring(prefix.length());
    }

    /**
     * Gets the path of the temporary file for a give lectureId and filename
     *
     * @param lectureId the id of the lecture the file belongs to
     * @param filename  the last part of the filename (timestamp and extension)
     * @return Path of the file
     */
    public Path getPathForTempFilename(long lectureId, String filename) {
        String fullFilename = "Temp_" + lectureId + "_" + FileUtil.sanitizeFilename(filename);
        return FilePathConverter.getTempFilePath().resolve(fullFilename);
    }

    /**
     * This method prepares a map with information on how the slide
     * is going to be split. The map looks like the following:
     * Map<OutlineNumber, (UnitName, StartPage, EndPage)>
     *
     * @param fileBytes The byte content of the file (lecture pdf) to be split
     * @return The prepared map
     */
    private Outline separateIntoUnits(byte[] fileBytes) throws IOException {
        try (PDDocument document = Loader.loadPDF(fileBytes)) {
            Map<Integer, LectureUnitSplit> outlineMap = new HashMap<>();
            // split the document into single pages
            List<PDDocument> pages = pdfSinglePageSplitter.split(document);
            int numberOfPages = document.getNumberOfPages();
            ListIterator<PDDocument> iterator = pages.listIterator();

            int outlineCount = 0;
            int index = 1;
            while (iterator.hasNext()) {
                PDDocument currentPage = iterator.next();
                String slideText = pdfTextStripper.getText(currentPage);

                if (isOutlineSlide(slideText)) {
                    outlineCount++;
                    String[] lines = slideText.split("\r\n|\r|\n");

                    // if it's the outline slide it will get the next bullet point as unit name.
                    String unitName = lines[outlineCount + 1].replaceAll("[^a-zA-Z0-9\\s()_-]", "").replaceFirst("^\\s*", "");
                    outlineMap.put(outlineCount, new LectureUnitSplit(unitName, outlineCount == 1 ? 1 : index, numberOfPages));

                    updatePreviousUnitEndPage(outlineCount, outlineMap, index);
                }
                currentPage.close(); // make sure to close the document
                index++;
            }
            document.close(); // make sure to close the document
            return new Outline(outlineMap, numberOfPages);
        }
    }

    /**
     * This method updates previous unit end page, and it's called if outline count is bigger then 1
     *
     * @param outlineCount Outline count is the number of slides that contain Outline
     * @param outlineMap   Outline map with unit information
     * @param index        index that shows current page
     */
    private void updatePreviousUnitEndPage(int outlineCount, @NotNull Map<Integer, LectureUnitSplit> outlineMap, int index) {
        if (outlineCount > 1) {
            int previousOutlineCount = outlineCount - 1;
            int previousStart = outlineMap.get(previousOutlineCount).startPage;
            String previousUnitName = outlineMap.get(previousOutlineCount).unitName;
            outlineMap.put(previousOutlineCount, new LectureUnitSplit(previousUnitName, previousStart, index - 1));
        }
    }

    private boolean isOutlineSlide(final String slideText) {
        return slideText.contains("Outline") || slideText.contains("Gliederung");
    }

    private record LectureUnitSplit(String unitName, int startPage, int endPage) {
    }

    /**
     * Map contains unit number as key and unit information as value
     */
    private record Outline(Map<Integer, LectureUnitSplit> splits, int totalPages) {
    }

    /**
     * parses a string containing comma-seperated keyphrases into a list of keyphrases.
     */
    private List<String> getKeyphrasesFromString(String commaSeparatedKeyphrases) {
        return Arrays.stream(commaSeparatedKeyphrases.split(",")).filter(s -> !s.isBlank()).toList();
    }
}<|MERGE_RESOLUTION|>--- conflicted
+++ resolved
@@ -110,15 +110,9 @@
                 attachment.setReleaseDate(lectureUnit.releaseDate());
                 attachment.setUploadDate(ZonedDateTime.now());
 
-<<<<<<< HEAD
                 MultipartFile multipartFile = FileUtil.convertByteArrayToMultipart(lectureUnit.unitName(), ".pdf", outputStream.toByteArray());
-                AttachmentUnit savedAttachmentUnit = attachmentUnitService.createAttachmentUnit(attachmentUnit, attachment, lecture, multipartFile, true);
-                slideSplitterService.splitAttachmentUnitIntoSingleSlides(documentUnits.getFirst(), savedAttachmentUnit, multipartFile.getOriginalFilename());
-=======
-                MultipartFile multipartFile = fileService.convertByteArrayToMultipart(lectureUnit.unitName(), ".pdf", outputStream.toByteArray());
                 AttachmentVideoUnit savedAttachmentVideoUnit = attachmentVideoUnitService.createAttachmentVideoUnit(attachmentVideoUnit, attachment, lecture, multipartFile, true);
                 slideSplitterService.splitAttachmentVideoUnitIntoSingleSlides(documentUnits.getFirst(), savedAttachmentVideoUnit, multipartFile.getOriginalFilename());
->>>>>>> a50be982
                 documentUnits.getFirst().close(); // make sure to close the document
                 units.add(savedAttachmentVideoUnit);
             }
