package de.tum.cit.aet.artemis.programming.service;

import static de.tum.cit.aet.artemis.core.config.Constants.PROFILE_CORE;
import static de.tum.cit.aet.artemis.core.config.Constants.SETUP_COMMIT_MESSAGE;

import java.time.ZonedDateTime;
import java.util.ArrayList;
import java.util.Comparator;
import java.util.List;
import java.util.Map;
import java.util.Objects;
import java.util.Optional;
import java.util.Set;
import java.util.stream.Collectors;

import jakarta.annotation.Nullable;

import org.slf4j.Logger;
import org.slf4j.LoggerFactory;
import org.springframework.beans.factory.annotation.Value;
import org.springframework.context.annotation.Lazy;
import org.springframework.context.annotation.Profile;
import org.springframework.data.domain.PageRequest;
import org.springframework.stereotype.Service;

import de.tum.cit.aet.artemis.assessment.domain.AssessmentType;
import de.tum.cit.aet.artemis.assessment.domain.Feedback;
import de.tum.cit.aet.artemis.assessment.domain.Result;
import de.tum.cit.aet.artemis.assessment.repository.ComplaintRepository;
import de.tum.cit.aet.artemis.assessment.repository.FeedbackRepository;
import de.tum.cit.aet.artemis.assessment.repository.ResultRepository;
import de.tum.cit.aet.artemis.assessment.service.FeedbackService;
import de.tum.cit.aet.artemis.athena.api.AthenaApi;
import de.tum.cit.aet.artemis.core.domain.User;
import de.tum.cit.aet.artemis.core.exception.ContinuousIntegrationException;
import de.tum.cit.aet.artemis.core.exception.EntityNotFoundException;
import de.tum.cit.aet.artemis.core.exception.VersionControlException;
import de.tum.cit.aet.artemis.core.repository.CourseRepository;
import de.tum.cit.aet.artemis.core.repository.UserRepository;
import de.tum.cit.aet.artemis.core.security.SecurityUtils;
import de.tum.cit.aet.artemis.core.service.AuthorizationCheckService;
import de.tum.cit.aet.artemis.exam.api.ExamDateApi;
import de.tum.cit.aet.artemis.exercise.domain.InitializationState;
import de.tum.cit.aet.artemis.exercise.domain.Submission;
import de.tum.cit.aet.artemis.exercise.domain.SubmissionType;
import de.tum.cit.aet.artemis.exercise.domain.participation.Participation;
import de.tum.cit.aet.artemis.exercise.domain.participation.StudentParticipation;
import de.tum.cit.aet.artemis.exercise.repository.ParticipationRepository;
import de.tum.cit.aet.artemis.exercise.repository.StudentParticipationRepository;
import de.tum.cit.aet.artemis.exercise.repository.SubmissionRepository;
import de.tum.cit.aet.artemis.exercise.service.ExerciseDateService;
import de.tum.cit.aet.artemis.exercise.service.ParticipationAuthorizationCheckService;
import de.tum.cit.aet.artemis.exercise.service.ParticipationService;
import de.tum.cit.aet.artemis.exercise.service.SubmissionService;
import de.tum.cit.aet.artemis.programming.domain.AbstractBaseProgrammingExerciseParticipation;
import de.tum.cit.aet.artemis.programming.domain.Commit;
import de.tum.cit.aet.artemis.programming.domain.ProgrammingExercise;
import de.tum.cit.aet.artemis.programming.domain.ProgrammingExerciseParticipation;
import de.tum.cit.aet.artemis.programming.domain.ProgrammingExerciseStudentParticipation;
import de.tum.cit.aet.artemis.programming.domain.ProgrammingSubmission;
<<<<<<< HEAD
import de.tum.cit.aet.artemis.programming.domain.submissionpolicy.LockRepositoryPolicy;
import de.tum.cit.aet.artemis.programming.domain.submissionpolicy.SubmissionPolicy;
=======
import de.tum.cit.aet.artemis.programming.domain.SolutionProgrammingExerciseParticipation;
import de.tum.cit.aet.artemis.programming.domain.TemplateProgrammingExerciseParticipation;
>>>>>>> 19c8f97f
import de.tum.cit.aet.artemis.programming.repository.ProgrammingExerciseRepository;
import de.tum.cit.aet.artemis.programming.repository.ProgrammingExerciseStudentParticipationRepository;
import de.tum.cit.aet.artemis.programming.repository.ProgrammingSubmissionRepository;
import de.tum.cit.aet.artemis.programming.service.ci.ContinuousIntegrationTriggerService;

// TODO: this class has too many dependencies to other services. We should reduce this
@Profile(PROFILE_CORE)
@Lazy
@Service
public class ProgrammingSubmissionService extends SubmissionService {

    private static final Logger log = LoggerFactory.getLogger(ProgrammingSubmissionService.class);

    @Value("${artemis.git.name}")
    private String artemisGitName;

    @Value("${artemis.git.email}")
    private String artemisGitEmail;

    private final ProgrammingExerciseRepository programmingExerciseRepository;

    private final ProgrammingSubmissionRepository programmingSubmissionRepository;

    private final ProgrammingExerciseParticipationService programmingExerciseParticipationService;

    private final Optional<ContinuousIntegrationTriggerService> continuousIntegrationTriggerService;

    private final GitService gitService;

    private final ProgrammingExerciseStudentParticipationRepository programmingExerciseStudentParticipationRepository;

    private final ParticipationAuthorizationCheckService participationAuthCheckService;

    public ProgrammingSubmissionService(ProgrammingSubmissionRepository programmingSubmissionRepository, ProgrammingExerciseRepository programmingExerciseRepository,
            SubmissionRepository submissionRepository, UserRepository userRepository, AuthorizationCheckService authCheckService, ResultRepository resultRepository,
            Optional<ContinuousIntegrationTriggerService> continuousIntegrationTriggerService, ParticipationService participationService,
            ProgrammingExerciseParticipationService programmingExerciseParticipationService, GitService gitService, FeedbackService feedbackService, Optional<AthenaApi> athenaApi,
            StudentParticipationRepository studentParticipationRepository, FeedbackRepository feedbackRepository, Optional<ExamDateApi> examDateApi,
            ExerciseDateService exerciseDateService, CourseRepository courseRepository, ParticipationRepository participationRepository,
            ProgrammingExerciseStudentParticipationRepository programmingExerciseStudentParticipationRepository, ComplaintRepository complaintRepository,
<<<<<<< HEAD
            ParticipationAuthorizationCheckService participationAuthCheckService, FeedbackService feedbackService, SubmissionPolicyRepository submissionPolicyRepository,
            Optional<AthenaApi> athenaApi) {
=======
            ProgrammingExerciseGitDiffReportService programmingExerciseGitDiffReportService, ParticipationAuthorizationCheckService participationAuthCheckService) {
>>>>>>> 19c8f97f
        super(submissionRepository, userRepository, authCheckService, resultRepository, studentParticipationRepository, participationService, feedbackRepository, examDateApi,
                exerciseDateService, courseRepository, participationRepository, complaintRepository, feedbackService, athenaApi);
        this.programmingSubmissionRepository = programmingSubmissionRepository;
        this.programmingExerciseRepository = programmingExerciseRepository;
        this.continuousIntegrationTriggerService = continuousIntegrationTriggerService;
        this.programmingExerciseParticipationService = programmingExerciseParticipationService;
        this.gitService = gitService;
        this.programmingExerciseStudentParticipationRepository = programmingExerciseStudentParticipationRepository;
        this.participationAuthCheckService = participationAuthCheckService;
    }

    /**
     * This method gets called if a new commit was pushed to the VCS
     *
     * @param participation The Participation, where the push happened
     * @param commit        the commit that was pushed
     * @param user          the user who pushed the commit, used for logging and access control
     * @return the ProgrammingSubmission for the last commitHash
     * @throws EntityNotFoundException  if no ProgrammingExerciseParticipation could be found
     * @throws IllegalStateException    if a ProgrammingSubmission already exists
     * @throws IllegalArgumentException if the Commit hash could not be parsed for submission from participation
     * @throws VersionControlException  if the commit belongs to the wrong branch (i.e. not the default branch for the participation).
     */
    public ProgrammingSubmission processNewProgrammingSubmission(ProgrammingExerciseParticipation participation, Commit commit, User user)
            throws EntityNotFoundException, IllegalStateException, IllegalArgumentException {
        // Note: the following line is intentionally at the top of the method to get the most accurate submission date
        var existingSubmissionCount = participation.getSubmissions().size();
        ZonedDateTime submissionDate = ZonedDateTime.now();

        log.info("processNewProgrammingSubmission invoked due to the commit {} by {} with {} in branch {}", commit.commitHash(), commit.authorName(), commit.authorEmail(),
                commit.branch());

        String branch = participation instanceof ProgrammingExerciseStudentParticipation programmingExerciseStudentParticipation
                ? programmingExerciseStudentParticipation.getBranch()
                : programmingExerciseRepository.findBranchByExerciseId(participation.getExercise().getId());
        if (commit.branch() != null && !commit.branch().equalsIgnoreCase(branch)) {
            // if the commit was made in a branch different from the default, ignore this
            throw new VersionControlException(
                    "Submission for participation id " + participation.getId() + " in branch " + commit.branch() + " will be ignored! Only the default branch is considered");
        }
        if (artemisGitName.equalsIgnoreCase(commit.authorName()) && artemisGitEmail.equalsIgnoreCase(commit.authorEmail()) && SETUP_COMMIT_MESSAGE.equals(commit.message())) {
            // if the commit was made by Artemis and the message is "Setup" (this means it is an empty setup commit), we ignore this as well and do not create a submission!
            throw new IllegalStateException("Submission for participation id " + participation.getId() + " based on an empty setup commit by Artemis will be ignored!");
        }

        if (participation instanceof ProgrammingExerciseStudentParticipation programmingExerciseStudentParticipation
                && (participation.getBuildPlanId() == null || !participation.getInitializationState().hasCompletedState(InitializationState.INITIALIZED))) {
            // the build plan was deleted before, e.g. due to cleanup, therefore we need to reactivate the build plan by resuming the participation
            // This is needed as a request using a custom query is made using the ProgrammingExerciseRepository, but the user is not authenticated
            // as the VCS-server performs the request
            SecurityUtils.setAuthorizationObject();

            participationService.resumeProgrammingExercise(programmingExerciseStudentParticipation);
            // Note: in this case we do not need an empty commit: when we trigger the build manually (below), subsequent commits will work correctly
        }

        try {
            continuousIntegrationTriggerService.orElseThrow().triggerBuild(participation, commit.commitHash(), null);
        }
        catch (ContinuousIntegrationException ex) {
            // intentionally fail silently here
            log.debug("Continuous integration trigger failed for participation {} with commitHash {}: {}", participation.getId(), commit.commitHash(), ex.getMessage());
        }

        // There can't be two submissions for the same participation and commitHash!
        ProgrammingSubmission programmingSubmission = programmingSubmissionRepository
                .findFirstByParticipationIdAndCommitHashOrderByIdDescWithFeedbacksAndTeamStudents(participation.getId(), commit.commitHash());
        if (programmingSubmission != null) {
            throw new IllegalStateException("Submission for participation id " + participation.getId() + " and commitHash " + commit.commitHash() + " already exists!");
        }

        programmingSubmission = new ProgrammingSubmission();
        programmingSubmission.setCommitHash(commit.commitHash());
        log.info("Create new programmingSubmission with commitHash: {} for participation {}", commit.commitHash(), participation.getId());

        programmingSubmission.setSubmitted(true);
        programmingSubmission.setSubmissionDate(submissionDate);
        programmingSubmission.setType(SubmissionType.MANUAL);

        // Instructors are allowed to submit to a programming exercise after the due date, if this happens we set the Submission to INSTRUCTOR
        // TODO: double check if the user contains the authoities and groups, if not, we need to load the user from the database again
        if (authCheckService.isAtLeastInstructorForExercise(participation.getExercise(), user)) {
            programmingSubmission.setType(SubmissionType.INSTRUCTOR);
        }

        participation.addSubmission(programmingSubmission);
        programmingSubmission = programmingSubmissionRepository.save(programmingSubmission);

        // NOTE: this might an important information if a lock submission policy of the corresponding programming exercise is active
        programmingSubmission.getParticipation().setSubmissionCount(existingSubmissionCount + 1);

        // NOTE: we don't need to save the participation here, this might lead to concurrency problems when doing the empty commit during resume exercise!
        return programmingSubmission;
    }

    /**
<<<<<<< HEAD
     * We check if a submission for a programming exercise is after the individual end date and a student is not allowed to submit anymore.
     * If this is the case, the submission is set to {@link SubmissionType#ILLEGAL}.
     *
     * @param programmingExerciseParticipation current participation of the exam exercise
     * @param programmingSubmission            new created submission of the repository commit
     */
    private void checkForIllegalSubmission(ProgrammingExerciseParticipation programmingExerciseParticipation, ProgrammingSubmission programmingSubmission,
            SubmissionPolicy submissionPolicy) {
        ProgrammingExercise programmingExercise = programmingExerciseParticipation.getProgrammingExercise();
        // Students are not allowed to submit a programming exercise after the due date, if this happens we set the Submission to ILLEGAL
        if (!(programmingExerciseParticipation instanceof ProgrammingExerciseStudentParticipation studentParticipation)) {
            return;
        }
        var optionalStudent = studentParticipation.getStudent();
        var optionalStudentWithGroups = optionalStudent.flatMap(student -> userRepository.findOneWithGroupsAndAuthoritiesByLogin(student.getLogin()));
        if (optionalStudentWithGroups.isEmpty()) {
            return;
        }
        User user = optionalStudentWithGroups.get();

        if (authCheckService.isAtLeastInstructorForExercise(studentParticipation.getExercise(), user)) {
            return;
        }

        if (!isAllowedToSubmit(studentParticipation, user, programmingSubmission)) {
            final String message = ("The student %s illegally submitted code after the allowed individual due date (including the grace period) in the participation %d for the "
                    + "programming exercise \"%s\"").formatted(user.getLogin(), programmingExerciseParticipation.getId(), programmingExercise.getTitle());
            programmingSubmission.setType(SubmissionType.ILLEGAL);
            log.warn(message);
            return;
        }

        // we include submission policies here: if the student (for whatever reason) has more submission than allowed attempts, the submission would be illegal
        if (exceedsSubmissionPolicy(studentParticipation, submissionPolicy)) {
            final String message = "The student %s illegally submitted code after the submission policy lock limit %d in the participation %d for the programming exercise \"%s\""
                    .formatted(user.getLogin(), submissionPolicy.getSubmissionLimit(), programmingExerciseParticipation.getId(), programmingExercise.getTitle());
            programmingSubmission.setType(SubmissionType.ILLEGAL);
            log.warn(message);
        }
    }

    private boolean exceedsSubmissionPolicy(ProgrammingExerciseParticipation programmingExerciseParticipation, SubmissionPolicy submissionPolicy) {
        if (programmingExerciseParticipation instanceof ProgrammingExerciseStudentParticipation && submissionPolicy != null && submissionPolicy.isActive()
                && submissionPolicy instanceof LockRepositoryPolicy) {
            return programmingExerciseParticipation.getSubmissions().size() >= submissionPolicy.getSubmissionLimit();
        }
        return false;
    }

    private boolean isAllowedToSubmit(ProgrammingExerciseStudentParticipation participation, User studentWithGroups, ProgrammingSubmission programmingSubmission) {
        ProgrammingExercise exercise = participation.getProgrammingExercise();
        if (exercise.isExamExercise()) {
            ExamSubmissionApi api = examSubmissionApi.orElseThrow(() -> new ExamApiNotPresentException(ExamSubmissionApi.class));
            return api.isAllowedToSubmitDuringExam(exercise, studentWithGroups, true);
        }
        return isAllowedToSubmitForCourseExercise(participation, programmingSubmission);
    }

    private boolean isAllowedToSubmitForCourseExercise(ProgrammingExerciseStudentParticipation participation, ProgrammingSubmission programmingSubmission) {
        var dueDate = ExerciseDateService.getDueDate(participation);
        // Without a due date or in the practice mode, the student can always submit
        if (dueDate.isEmpty() || participation.isPracticeMode()) {
            return true;
        }
        return dueDate.get().plusSeconds(PROGRAMMING_GRACE_PERIOD_SECONDS).isAfter(programmingSubmission.getSubmissionDate());
=======
     * Update the git-diff of the programming exercise when the push was to a solution or template repository
     *
     * @param programmingExerciseParticipation The participation
     */
    private void updateGitDiffReportForTemplateOrSolutionParticipation(ProgrammingExerciseParticipation programmingExerciseParticipation) {
        if (programmingExerciseParticipation instanceof TemplateProgrammingExerciseParticipation
                || programmingExerciseParticipation instanceof SolutionProgrammingExerciseParticipation) {
            try {
                programmingExerciseGitDiffReportService.updateReport(programmingExerciseParticipation.getProgrammingExercise());
            }
            catch (Exception e) {
                log.error("Unable to update git-diff for programming exercise {}", programmingExerciseParticipation.getProgrammingExercise().getId(), e);
            }
        }
>>>>>>> 19c8f97f
    }

    /**
     * A pending submission is one that does not have a result yet.
     *
     * @param participationId the id of the participation get the latest submission for
     * @param filterGraded    if true will not use the latest submission, but the latest graded submission.
     * @return the latest pending submission if exists or null.
     * @throws EntityNotFoundException  if the participation for the given id can't be found.
     * @throws IllegalArgumentException if the participation for the given id is not a programming exercise participation.
     */
    public Optional<ProgrammingSubmission> getLatestPendingSubmission(Long participationId, boolean filterGraded) throws EntityNotFoundException, IllegalArgumentException {
        Participation participation = participationRepository.findByIdElseThrow(participationId);
        if (!(participation instanceof ProgrammingExerciseParticipation programmingExerciseParticipation)) {
            throw new IllegalArgumentException("Participation with id " + participationId + " is not a programming exercise participation!");
        }
        participationAuthCheckService.checkCanAccessParticipationElseThrow(programmingExerciseParticipation);

        return findLatestPendingSubmissionForParticipation(participationId, filterGraded);
    }

    /**
     * For every student participation of a programming exercise, try to find a pending submission.
     *
     * @param programmingExerciseId for which to search pending submissions
     * @return a Map of {[participationId]: ProgrammingSubmission | null}. Will contain an entry for every student participation of the exercise and a submission object if a
     *         pending submission exists or null if not.
     */
    public Map<Long, Optional<Submission>> getLatestPendingSubmissionsForProgrammingExercise(Long programmingExerciseId) {
        var participations = programmingExerciseStudentParticipationRepository.findWithSubmissionsAndResultsByExerciseId(programmingExerciseId);
        return participations.stream().collect(Collectors.toMap(Participation::getId, p -> {
            var latestSubmission = p.getSubmissions().stream().max(Comparator.comparing(Submission::getSubmissionDate));
            if (latestSubmission.isEmpty() || latestSubmission.get().getLatestResult() != null) {
                // This is not an error case, it is very likely that there is no pending submission for a participation.
                return Optional.empty();
            }
            return latestSubmission;
        }));
    }

    private Optional<ProgrammingSubmission> findLatestPendingSubmissionForParticipation(final long participationId, final boolean isGraded) {
        final var optionalSubmission = isGraded
                ? programmingSubmissionRepository.findGradedByParticipationIdWithResultsOrderBySubmissionDateDesc(participationId, PageRequest.of(0, 1)).stream().findFirst()
                : programmingSubmissionRepository.findFirstByParticipationIdWithResultsOrderBySubmissionDateDesc(participationId);

        if (optionalSubmission.isEmpty() || optionalSubmission.get().getLatestResult() != null) {
            // This is not an error case, it is very likely that there is no pending submission for a participation.
            return Optional.empty();
        }
        return optionalSubmission;
    }

    /**
     * Create a submission with given submission type for the last commit hash of the given participation.
     * WARNING: The commitHash is used to map incoming results to submissions. Using this method could cause the result to have multiple fitting submissions.
     * <p>
     * See <a href="https://github.com/ls1intum/Artemis/pull/712#discussion_r314944129">discussion</a>
     * <p>
     * Worst case scenario when using this method:
     * 1) Student executes a submission, the build is created on CI system
     * 2) The build takes longer than 2 minutes, this enables the student to trigger the submission again
     * 3) A new submission with the same commitHash is created on the server, there are now 2 submissions for the same commitHash and 2 running builds
     * 4) The first build returns a result to Artemis, this result is now attached to the second submission (that was just created)
     * 5) The second build finishes and returns a result to Artemis, this result is attached to the first submission
     *
     * @param participation  to create submission for.
     * @param submissionType of the submission to create.
     * @return created or reused submission.
     * @throws IllegalStateException if the last commit hash can't be retrieved.
     */
    public ProgrammingSubmission getOrCreateSubmissionWithLastCommitHashForParticipation(ProgrammingExerciseParticipation participation, SubmissionType submissionType)
            throws IllegalStateException {
        String lastCommitHash = getLastCommitHashForParticipation(participation);
        // we first try to get an existing programming submission with the last commit hash
        var programmingSubmission = programmingSubmissionRepository.findFirstByParticipationIdAndCommitHashOrderByIdDescWithFeedbacksAndTeamStudents(participation.getId(),
                lastCommitHash);
        // in case no programming submission is available, we create one
        return Objects.requireNonNullElseGet(programmingSubmission, () -> createSubmissionWithCommitHashAndSubmissionType(participation, lastCommitHash, submissionType));
    }

    private String getLastCommitHashForParticipation(ProgrammingExerciseParticipation participation) throws IllegalStateException {
        try {
            return gitService.getLastCommitHash(participation.getVcsRepositoryUri()).getName();
        }
        catch (EntityNotFoundException ex) {
            var message = "Last commit hash for participation " + participation.getId() + " could not be retrieved due to exception: " + ex.getMessage();
            log.warn(message);
            throw new IllegalStateException(message);
        }
    }

    /**
     * Create a submission with SubmissionType.TEST and the provided commitHash.
     *
     * @param programmingExerciseId ProgrammingExercise id.
     * @param commitHash            last commitHash of the test repository, if null will use the last commitHash of the test repository.
     * @return The created solutionSubmission.
     * @throws EntityNotFoundException if the programming exercise for the given id does not exist.
     * @throws IllegalStateException   If no commitHash was no provided and no commitHash could be retrieved from the test repository.
     */
    public ProgrammingSubmission createSolutionParticipationSubmissionWithTypeTest(Long programmingExerciseId, @Nullable String commitHash)
            throws EntityNotFoundException, IllegalStateException {
        var solutionParticipation = programmingExerciseParticipationService.findSolutionParticipationByProgrammingExerciseId(programmingExerciseId);
        // If no commitHash is provided, use the last commitHash for the test repository.
        if (commitHash == null) {
            ProgrammingExercise programmingExercise = programmingExerciseRepository.findByIdWithTemplateAndSolutionParticipationElseThrow(programmingExerciseId);
            try {
                commitHash = gitService.getLastCommitHash(programmingExercise.getVcsTestRepositoryUri()).getName();
            }
            catch (EntityNotFoundException ex) {
                throw new IllegalStateException("Last commit hash for test repository of programming exercise with id " + programmingExercise.getId() + " could not be retrieved");
            }
        }
        return createSubmissionWithCommitHashAndSubmissionType(solutionParticipation, commitHash, SubmissionType.TEST);
    }

    private ProgrammingSubmission createSubmissionWithCommitHashAndSubmissionType(ProgrammingExerciseParticipation participation, String commitHash,
            SubmissionType submissionType) {
        // Make sure that the new submission has the submission date of now
        ProgrammingSubmission newSubmission = (ProgrammingSubmission) new ProgrammingSubmission().commitHash(commitHash).submitted(true).submissionDate(ZonedDateTime.now())
                .type(submissionType);
        newSubmission.setParticipation((Participation) participation);
        return programmingSubmissionRepository.saveAndFlush(newSubmission);
    }

    /**
     * Given an exercise id and a tutor id, it returns all the programming submissions where the tutor has assessed a result
     * <p>
     * Exam mode:
     * The query that returns the participations returns the contained submissions in a particular way:
     * Due to hibernate, the result list has null values at all places where a result was assessed by another tutor.
     * At the beginning of the list remain all the automatic results without assessor.
     * Then filtering out all submissions which have no result at the place of the correction round leaves us with the submissions we are interested in.
     * Before returning the submissions we strip away all automatic results, to be able to correctly display them in the client.
     * <p>
     * Not exam mode (i.e. course exercise):
     * In this case the query that returns the participations returns the contained submissions in a different way:
     * Here hibernate sets all automatic results to null, therefore we must filter all those out. This way the client can access the submissions'
     * single result.
     *
     * @param exerciseId      - the id of the exercise we are looking for
     * @param correctionRound - the correctionRound for which the submissions should be fetched for
     * @param tutor           - the tutor we are interested in
     * @param examMode        - flag should be set to ignore the test run submissions
     * @return an unmodifiable list of programming submissions
     */
    public List<ProgrammingSubmission> getAllProgrammingSubmissionsAssessedByTutorForCorrectionRoundAndExercise(long exerciseId, User tutor, boolean examMode,
            int correctionRound) {
        List<Submission> submissions;
        if (examMode) {
            var participations = studentParticipationRepository.findAllByParticipationExerciseIdAndResultAssessorAndCorrectionRoundIgnoreTestRuns(exerciseId, tutor);
            // Latest submission might be illegal
            submissions = participations.stream().map(StudentParticipation::findLatestSubmission).filter(Optional::isPresent).map(Optional::get)
                    // filter out the submissions that don't have a result (but a null value) for the correctionRound
                    .filter(submission -> submission.hasResultForCorrectionRound(correctionRound)).toList();
        }
        else {
            submissions = submissionRepository.findAllByParticipationExerciseIdAndResultAssessorIgnoreTestRuns(exerciseId, tutor);
            // automatic results are null in the received results list. We need to filter them out for the client to display the dashboard correctly
            submissions.forEach(Submission::removeNullResults);
        }
        // strip away all automatic results from the submissions list
        submissions.forEach(Submission::removeAutomaticResults);
        submissions.forEach(submission -> {
            var latestResult = submission.getLatestResult();
            if (latestResult != null) {
                latestResult.setSubmission(null);
            }
        });
        List<ProgrammingSubmission> programmingSubmissions = submissions.stream().map(submission -> (ProgrammingSubmission) submission).toList();
        // In Exam-Mode, the Submissions are retrieved from the studentParticipationRepository, for which the Set<Submission> is appended
        // In non-Exam Mode, the Submissions are retrieved from the submissionRepository, for which no Set<submission> is appended
        return removeExerciseAndSubmissionSet(programmingSubmissions, examMode);
    }

    /**
     * Given an exerciseId, returns all the programming submissions for that exercise, including their results. Submissions can be filtered to include only already submitted
     * submissions
     *
     * @param exerciseId    - the id of the exercise we are interested into
     * @param submittedOnly - if true, it returns only submission with submitted flag set to true
     * @return a list of programming submissions for the given exercise id
     */
    public List<ProgrammingSubmission> getProgrammingSubmissions(long exerciseId, boolean submittedOnly) {
        Set<StudentParticipation> participations = studentParticipationRepository.findAllWithEagerSubmissionsAndEagerResultsAndEagerAssessorByExerciseIdIgnoreTestRuns(exerciseId);
        List<ProgrammingSubmission> programmingSubmissions = new ArrayList<>();
        participations.stream().peek(participation -> participation.getExercise().setStudentParticipations(null)).map(StudentParticipation::findLatestSubmission)
                // filter out non submitted submissions if the flag is set to true
                .filter(optionalSubmission -> optionalSubmission.isPresent() && (!submittedOnly || optionalSubmission.get().isSubmitted()))
                .forEach(optionalSubmission -> programmingSubmissions.add((ProgrammingSubmission) optionalSubmission.get()));
        return removeExerciseAndSubmissionSet(programmingSubmissions, true);
    }

    /**
     * Given a List of ProgrammingSubmissions, this method will remove the attribute participation.exercise.
     * If removeSubmissionSet = true, also the Set participation.submissions is removed. The number of submissions will be
     * stored in the attribute participation.submissionCount instead of being determined by the size of the set of all submissions.
     * This method is intended to reduce the amount of data transferred to the client.
     *
     * @param programmingSubmissionList - a List with all ProgrammingSubmissions to be modified
     * @param removeSubmissionSet       - option to also remove the SubmissionSet from the ProgrammingSubmission
     * @return a List with ProgrammingSubmissions and removed attributes
     */
    private List<ProgrammingSubmission> removeExerciseAndSubmissionSet(List<ProgrammingSubmission> programmingSubmissionList, boolean removeSubmissionSet) {
        programmingSubmissionList.forEach(programmingSubmission -> {
            if (programmingSubmission.getParticipation() != null) {
                Participation participation = programmingSubmission.getParticipation();
                participation.setExercise(null);
                if (removeSubmissionSet && participation.getSubmissions() != null) {
                    // Only remove the Submissions and store them in submissionsCount, if the Set<Submissions> is present.
                    participation.setSubmissionCount(participation.getSubmissions().size());
                    participation.setSubmissions(null);
                }
            }
        });
        return programmingSubmissionList;
    }

    /**
     * Return the next submission ordered by individual due date of its participation
     * without a manual result.
     * No manual result means that no user has started an assessment for the corresponding submission yet.
     * For exam exercises we should also remove the test run participations as these should not be graded by the tutors.
     *
     * @param programmingExercise the exercise for which we want to retrieve a submission without manual result
     * @param correctionRound     - the correction round we want our submission to have results for
     * @param examMode            flag to determine if test runs should be removed. This should be set to true for exam exercises
     * @return a programmingSubmission without any manual result or an empty Optional if no submission without manual result could be found
     */
    public Optional<ProgrammingSubmission> getNextAssessableSubmission(ProgrammingExercise programmingExercise, boolean examMode, int correctionRound) {
        var submissionWithoutResult = super.getNextAssessableSubmission(programmingExercise, examMode, correctionRound);
        if (submissionWithoutResult.isPresent()) {
            ProgrammingSubmission programmingSubmission = (ProgrammingSubmission) submissionWithoutResult.get();
            return Optional.of(programmingSubmission);
        }
        return Optional.empty();
    }

    /**
     * Given an exercise id, find a random programming submission for that exercise which still doesn't have any manual result. No manual result means that no user has started an
     * assessment for the corresponding submission yet.
     * For exam exercises we should also remove the test run participations as these should not be graded by the tutors.
     *
     * @param programmingExercise the exercise for which we want to retrieve a submission without manual result
     * @param skipAssessmentQueue flag to determine if the submission should be retrieved from the assessment queue
     * @param correctionRound     - the correction round we want our submission to have results for
     * @param examMode            flag to determine if test runs should be removed. This should be set to true for exam exercises
     * @return a programmingSubmission without any manual result or an empty Optional if no submission without manual result could be found
     */
    public Optional<ProgrammingSubmission> getRandomAssessableSubmission(ProgrammingExercise programmingExercise, boolean skipAssessmentQueue, boolean examMode,
            int correctionRound) {
        return super.getRandomAssessableSubmission(programmingExercise, skipAssessmentQueue, examMode, correctionRound,
                programmingSubmissionRepository::findWithEagerResultsAndFeedbacksById);
    }

    /**
     * Get the programming submission with the given ID from the database and lock the submission to prevent other tutors from receiving and assessing it.
     *
     * @param submissionId    the id of the programming submission
     * @param correctionRound the correctionRound of the programming submission
     * @return the locked programming submission
     */
    public ProgrammingSubmission lockAndGetProgrammingSubmission(Long submissionId, int correctionRound) {
        ProgrammingSubmission programmingSubmission = programmingSubmissionRepository.findByIdWithResultsFeedbacksAssessorTestCases(submissionId);
        var manualResult = lockSubmission(programmingSubmission, correctionRound);
        return (ProgrammingSubmission) manualResult.getSubmission();
    }

    // TODO SE: explain in what context this method is even called

    /**
     * Locks the programmingSubmission submission. If the submission only has automatic results, and no manual,
     * create a new manual result. In the second correction round add a second manual result to the submission
     *
     * @param submission      the submission to lock
     * @param correctionRound the correction round for the assessment
     * @return the result that is locked with the current user
     */
    @Override
    // TODO: why do we override this method and why do we not try to reuse the method in the super class?
    public Result lockSubmission(Submission submission, int correctionRound) {
        Optional<Result> optionalExistingResult;
        if (correctionRound == 0 && submission.getLatestResult() != null && AssessmentType.AUTOMATIC == submission.getLatestResult().getAssessmentType()) {
            optionalExistingResult = Optional.of(submission.getLatestResult());
        }
        else if (correctionRound == 0 && submission.getLatestResult() == null) {
            // Older programming Exercises have only one result in each submission. One submission for the automatic result, another one for the manual one.
            // When the assessment of such a submission is cancelled, this leaves behind a programming-submission without any results.
            // We still want to be able to assess the result-less submission again, so we need to avoid the below else branch, and the following out of bounds Exception.
            // New automatic results can be easily created by using the "trigger all" feature
            optionalExistingResult = Optional.empty();
        }
        else {
            optionalExistingResult = Optional.ofNullable(submission.getResultForCorrectionRound(correctionRound - 1));
        }

        // Create a new manual result and try to reuse the existing submission with the latest commit hash
        ProgrammingSubmission existingSubmission = getOrCreateSubmissionWithLastCommitHashForParticipation((ProgrammingExerciseStudentParticipation) submission.getParticipation(),
                SubmissionType.MANUAL);
        Result newResult = saveNewEmptyResult(existingSubmission);
        newResult.setAssessor(userRepository.getUser());
        newResult.setAssessmentType(AssessmentType.SEMI_AUTOMATIC);

        // Copy automatic feedbacks into the manual result
        List<Feedback> automaticFeedbacks = new ArrayList<>();
        if (optionalExistingResult.isPresent()) {
            Result existingResult = optionalExistingResult.get();
            automaticFeedbacks = existingResult.getFeedbacks().stream().map(feedbackService::copyFeedback).collect(Collectors.toCollection(ArrayList::new));
            for (Feedback feedback : automaticFeedbacks) {
                feedback = feedbackRepository.save(feedback);
                feedback.setResult(newResult);
            }

            newResult.copyProgrammingExerciseCounters(existingResult);
        }
        newResult.setFeedbacks(automaticFeedbacks);

        // Workaround to prevent the assessor turning into a proxy object after saving
        var assessor = newResult.getAssessor();
        newResult = resultRepository.save(newResult);
        newResult.setAssessor(assessor);
        log.debug("Assessment locked with result id: {} for assessor: {}", newResult.getId(), newResult.getAssessor().getName());

        // Make sure that submission is set back after saving
        newResult.setSubmission(existingSubmission);
        return newResult;
    }

    /**
     * We need to create the submissions for the solution and template repository for the first time,
     * so that the client displays the correct results
     *
     * @param programmingExercise exercise that needs submissions for its template and solution repository
     */
    public void createInitialSubmissions(ProgrammingExercise programmingExercise) {
        createInitialSubmission(programmingExercise, programmingExercise.getSolutionParticipation());
        createInitialSubmission(programmingExercise, programmingExercise.getTemplateParticipation());
    }

    /**
     * Creates an initial submission of an {@link AbstractBaseProgrammingExerciseParticipation} with the current commit hash
     * in the repository
     *
     * @param programmingExercise Exercise for which the participation is created
     * @param participation       Template or Solution Participation
     */
    private void createInitialSubmission(ProgrammingExercise programmingExercise, AbstractBaseProgrammingExerciseParticipation participation) {
        ProgrammingSubmission submission = (ProgrammingSubmission) submissionRepository.initializeSubmission(participation, programmingExercise, SubmissionType.INSTRUCTOR);
        var latestHash = gitService.getLastCommitHash(participation.getVcsRepositoryUri());
        submission.setCommitHash(latestHash.getName());
        submission.setSubmissionDate(ZonedDateTime.now());
        submissionRepository.save(submission);
    }
    // TODO: Add back in when we have a way to calculate the lines changed in the submission, I am removing the block temporarily just so the app compiles
}<|MERGE_RESOLUTION|>--- conflicted
+++ resolved
@@ -58,13 +58,6 @@
 import de.tum.cit.aet.artemis.programming.domain.ProgrammingExerciseParticipation;
 import de.tum.cit.aet.artemis.programming.domain.ProgrammingExerciseStudentParticipation;
 import de.tum.cit.aet.artemis.programming.domain.ProgrammingSubmission;
-<<<<<<< HEAD
-import de.tum.cit.aet.artemis.programming.domain.submissionpolicy.LockRepositoryPolicy;
-import de.tum.cit.aet.artemis.programming.domain.submissionpolicy.SubmissionPolicy;
-=======
-import de.tum.cit.aet.artemis.programming.domain.SolutionProgrammingExerciseParticipation;
-import de.tum.cit.aet.artemis.programming.domain.TemplateProgrammingExerciseParticipation;
->>>>>>> 19c8f97f
 import de.tum.cit.aet.artemis.programming.repository.ProgrammingExerciseRepository;
 import de.tum.cit.aet.artemis.programming.repository.ProgrammingExerciseStudentParticipationRepository;
 import de.tum.cit.aet.artemis.programming.repository.ProgrammingSubmissionRepository;
@@ -105,12 +98,7 @@
             StudentParticipationRepository studentParticipationRepository, FeedbackRepository feedbackRepository, Optional<ExamDateApi> examDateApi,
             ExerciseDateService exerciseDateService, CourseRepository courseRepository, ParticipationRepository participationRepository,
             ProgrammingExerciseStudentParticipationRepository programmingExerciseStudentParticipationRepository, ComplaintRepository complaintRepository,
-<<<<<<< HEAD
-            ParticipationAuthorizationCheckService participationAuthCheckService, FeedbackService feedbackService, SubmissionPolicyRepository submissionPolicyRepository,
-            Optional<AthenaApi> athenaApi) {
-=======
-            ProgrammingExerciseGitDiffReportService programmingExerciseGitDiffReportService, ParticipationAuthorizationCheckService participationAuthCheckService) {
->>>>>>> 19c8f97f
+            ParticipationAuthorizationCheckService participationAuthCheckService) {
         super(submissionRepository, userRepository, authCheckService, resultRepository, studentParticipationRepository, participationService, feedbackRepository, examDateApi,
                 exerciseDateService, courseRepository, participationRepository, complaintRepository, feedbackService, athenaApi);
         this.programmingSubmissionRepository = programmingSubmissionRepository;
@@ -204,91 +192,6 @@
 
         // NOTE: we don't need to save the participation here, this might lead to concurrency problems when doing the empty commit during resume exercise!
         return programmingSubmission;
-    }
-
-    /**
-<<<<<<< HEAD
-     * We check if a submission for a programming exercise is after the individual end date and a student is not allowed to submit anymore.
-     * If this is the case, the submission is set to {@link SubmissionType#ILLEGAL}.
-     *
-     * @param programmingExerciseParticipation current participation of the exam exercise
-     * @param programmingSubmission            new created submission of the repository commit
-     */
-    private void checkForIllegalSubmission(ProgrammingExerciseParticipation programmingExerciseParticipation, ProgrammingSubmission programmingSubmission,
-            SubmissionPolicy submissionPolicy) {
-        ProgrammingExercise programmingExercise = programmingExerciseParticipation.getProgrammingExercise();
-        // Students are not allowed to submit a programming exercise after the due date, if this happens we set the Submission to ILLEGAL
-        if (!(programmingExerciseParticipation instanceof ProgrammingExerciseStudentParticipation studentParticipation)) {
-            return;
-        }
-        var optionalStudent = studentParticipation.getStudent();
-        var optionalStudentWithGroups = optionalStudent.flatMap(student -> userRepository.findOneWithGroupsAndAuthoritiesByLogin(student.getLogin()));
-        if (optionalStudentWithGroups.isEmpty()) {
-            return;
-        }
-        User user = optionalStudentWithGroups.get();
-
-        if (authCheckService.isAtLeastInstructorForExercise(studentParticipation.getExercise(), user)) {
-            return;
-        }
-
-        if (!isAllowedToSubmit(studentParticipation, user, programmingSubmission)) {
-            final String message = ("The student %s illegally submitted code after the allowed individual due date (including the grace period) in the participation %d for the "
-                    + "programming exercise \"%s\"").formatted(user.getLogin(), programmingExerciseParticipation.getId(), programmingExercise.getTitle());
-            programmingSubmission.setType(SubmissionType.ILLEGAL);
-            log.warn(message);
-            return;
-        }
-
-        // we include submission policies here: if the student (for whatever reason) has more submission than allowed attempts, the submission would be illegal
-        if (exceedsSubmissionPolicy(studentParticipation, submissionPolicy)) {
-            final String message = "The student %s illegally submitted code after the submission policy lock limit %d in the participation %d for the programming exercise \"%s\""
-                    .formatted(user.getLogin(), submissionPolicy.getSubmissionLimit(), programmingExerciseParticipation.getId(), programmingExercise.getTitle());
-            programmingSubmission.setType(SubmissionType.ILLEGAL);
-            log.warn(message);
-        }
-    }
-
-    private boolean exceedsSubmissionPolicy(ProgrammingExerciseParticipation programmingExerciseParticipation, SubmissionPolicy submissionPolicy) {
-        if (programmingExerciseParticipation instanceof ProgrammingExerciseStudentParticipation && submissionPolicy != null && submissionPolicy.isActive()
-                && submissionPolicy instanceof LockRepositoryPolicy) {
-            return programmingExerciseParticipation.getSubmissions().size() >= submissionPolicy.getSubmissionLimit();
-        }
-        return false;
-    }
-
-    private boolean isAllowedToSubmit(ProgrammingExerciseStudentParticipation participation, User studentWithGroups, ProgrammingSubmission programmingSubmission) {
-        ProgrammingExercise exercise = participation.getProgrammingExercise();
-        if (exercise.isExamExercise()) {
-            ExamSubmissionApi api = examSubmissionApi.orElseThrow(() -> new ExamApiNotPresentException(ExamSubmissionApi.class));
-            return api.isAllowedToSubmitDuringExam(exercise, studentWithGroups, true);
-        }
-        return isAllowedToSubmitForCourseExercise(participation, programmingSubmission);
-    }
-
-    private boolean isAllowedToSubmitForCourseExercise(ProgrammingExerciseStudentParticipation participation, ProgrammingSubmission programmingSubmission) {
-        var dueDate = ExerciseDateService.getDueDate(participation);
-        // Without a due date or in the practice mode, the student can always submit
-        if (dueDate.isEmpty() || participation.isPracticeMode()) {
-            return true;
-        }
-        return dueDate.get().plusSeconds(PROGRAMMING_GRACE_PERIOD_SECONDS).isAfter(programmingSubmission.getSubmissionDate());
-=======
-     * Update the git-diff of the programming exercise when the push was to a solution or template repository
-     *
-     * @param programmingExerciseParticipation The participation
-     */
-    private void updateGitDiffReportForTemplateOrSolutionParticipation(ProgrammingExerciseParticipation programmingExerciseParticipation) {
-        if (programmingExerciseParticipation instanceof TemplateProgrammingExerciseParticipation
-                || programmingExerciseParticipation instanceof SolutionProgrammingExerciseParticipation) {
-            try {
-                programmingExerciseGitDiffReportService.updateReport(programmingExerciseParticipation.getProgrammingExercise());
-            }
-            catch (Exception e) {
-                log.error("Unable to update git-diff for programming exercise {}", programmingExerciseParticipation.getProgrammingExercise().getId(), e);
-            }
-        }
->>>>>>> 19c8f97f
     }
 
     /**
