--- conflicted
+++ resolved
@@ -105,13 +105,8 @@
             StudentParticipationRepository studentParticipationRepository, FeedbackRepository feedbackRepository, Optional<ExamDateApi> examDateApi,
             ExerciseDateService exerciseDateService, CourseRepository courseRepository, ParticipationRepository participationRepository,
             ProgrammingExerciseStudentParticipationRepository programmingExerciseStudentParticipationRepository, ComplaintRepository complaintRepository,
-<<<<<<< HEAD
             ParticipationAuthorizationCheckService participationAuthCheckService, FeedbackService feedbackService, SubmissionPolicyRepository submissionPolicyRepository,
-            Optional<AthenaApi> athenaApi, Optional<LocalVCGitBranchService> localVCGitBranchService) {
-=======
-            ProgrammingExerciseGitDiffReportService programmingExerciseGitDiffReportService, ParticipationAuthorizationCheckService participationAuthCheckService,
-            FeedbackService feedbackService, SubmissionPolicyRepository submissionPolicyRepository, Optional<AthenaApi> athenaApi) {
->>>>>>> 0c4bcbf5
+            Optional<AthenaApi> athenaApi) {
         super(submissionRepository, userRepository, authCheckService, resultRepository, studentParticipationRepository, participationService, feedbackRepository, examDateApi,
                 exerciseDateService, courseRepository, participationRepository, complaintRepository, feedbackService, athenaApi);
         this.programmingSubmissionRepository = programmingSubmissionRepository;
