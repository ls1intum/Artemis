package de.tum.cit.aet.artemis.programming.service;

import static de.tum.cit.aet.artemis.core.config.Constants.PROFILE_CORE;
import static de.tum.cit.aet.artemis.core.config.Constants.PROGRAMMING_GRACE_PERIOD_SECONDS;
import static de.tum.cit.aet.artemis.core.config.Constants.SETUP_COMMIT_MESSAGE;

import java.time.ZonedDateTime;
import java.util.ArrayList;
import java.util.Comparator;
import java.util.List;
import java.util.Map;
import java.util.Objects;
import java.util.Optional;
import java.util.stream.Collectors;

import jakarta.annotation.Nullable;

import org.slf4j.Logger;
import org.slf4j.LoggerFactory;
import org.springframework.beans.factory.annotation.Value;
import org.springframework.context.annotation.Profile;
import org.springframework.data.domain.PageRequest;
import org.springframework.stereotype.Service;

import de.tum.cit.aet.artemis.assessment.domain.AssessmentType;
import de.tum.cit.aet.artemis.assessment.domain.Feedback;
import de.tum.cit.aet.artemis.assessment.domain.Result;
import de.tum.cit.aet.artemis.assessment.repository.ComplaintRepository;
import de.tum.cit.aet.artemis.assessment.repository.FeedbackRepository;
import de.tum.cit.aet.artemis.assessment.repository.ResultRepository;
import de.tum.cit.aet.artemis.assessment.service.FeedbackService;
import de.tum.cit.aet.artemis.athena.api.AthenaApi;
import de.tum.cit.aet.artemis.core.domain.User;
import de.tum.cit.aet.artemis.core.exception.ApiNotPresentException;
import de.tum.cit.aet.artemis.core.exception.ContinuousIntegrationException;
import de.tum.cit.aet.artemis.core.exception.EntityNotFoundException;
import de.tum.cit.aet.artemis.core.exception.VersionControlException;
import de.tum.cit.aet.artemis.core.repository.CourseRepository;
import de.tum.cit.aet.artemis.core.repository.UserRepository;
import de.tum.cit.aet.artemis.core.security.SecurityUtils;
import de.tum.cit.aet.artemis.core.service.AuthorizationCheckService;
import de.tum.cit.aet.artemis.exam.api.ExamDateApi;
import de.tum.cit.aet.artemis.exam.api.ExamSubmissionApi;
import de.tum.cit.aet.artemis.exercise.domain.InitializationState;
import de.tum.cit.aet.artemis.exercise.domain.Submission;
import de.tum.cit.aet.artemis.exercise.domain.SubmissionType;
import de.tum.cit.aet.artemis.exercise.domain.participation.Participation;
import de.tum.cit.aet.artemis.exercise.domain.participation.StudentParticipation;
import de.tum.cit.aet.artemis.exercise.repository.ParticipationRepository;
import de.tum.cit.aet.artemis.exercise.repository.StudentParticipationRepository;
import de.tum.cit.aet.artemis.exercise.repository.SubmissionRepository;
import de.tum.cit.aet.artemis.exercise.service.ExerciseDateService;
import de.tum.cit.aet.artemis.exercise.service.ParticipationAuthorizationCheckService;
import de.tum.cit.aet.artemis.exercise.service.ParticipationService;
import de.tum.cit.aet.artemis.exercise.service.SubmissionService;
import de.tum.cit.aet.artemis.programming.domain.AbstractBaseProgrammingExerciseParticipation;
import de.tum.cit.aet.artemis.programming.domain.Commit;
import de.tum.cit.aet.artemis.programming.domain.ProgrammingExercise;
import de.tum.cit.aet.artemis.programming.domain.ProgrammingExerciseParticipation;
import de.tum.cit.aet.artemis.programming.domain.ProgrammingExerciseStudentParticipation;
import de.tum.cit.aet.artemis.programming.domain.ProgrammingSubmission;
import de.tum.cit.aet.artemis.programming.domain.SolutionProgrammingExerciseParticipation;
import de.tum.cit.aet.artemis.programming.domain.TemplateProgrammingExerciseParticipation;
import de.tum.cit.aet.artemis.programming.domain.submissionpolicy.LockRepositoryPolicy;
import de.tum.cit.aet.artemis.programming.domain.submissionpolicy.SubmissionPolicy;
import de.tum.cit.aet.artemis.programming.repository.ProgrammingExerciseRepository;
import de.tum.cit.aet.artemis.programming.repository.ProgrammingExerciseStudentParticipationRepository;
import de.tum.cit.aet.artemis.programming.repository.ProgrammingSubmissionRepository;
import de.tum.cit.aet.artemis.programming.repository.SubmissionPolicyRepository;
import de.tum.cit.aet.artemis.programming.service.ci.ContinuousIntegrationTriggerService;
import de.tum.cit.aet.artemis.programming.service.vcs.VersionControlService;

// TODO: this class has too many dependencies to other services. We should reduce this
@Profile(PROFILE_CORE)
@Service
public class ProgrammingSubmissionService extends SubmissionService {

    private static final Logger log = LoggerFactory.getLogger(ProgrammingSubmissionService.class);

    @Value("${artemis.git.name}")
    private String artemisGitName;

    @Value("${artemis.git.email}")
    private String artemisGitEmail;

    private final ProgrammingExerciseRepository programmingExerciseRepository;

    private final ProgrammingSubmissionRepository programmingSubmissionRepository;

    private final ProgrammingMessagingService programmingMessagingService;

    private final ProgrammingExerciseParticipationService programmingExerciseParticipationService;

    private final Optional<ExamSubmissionApi> examSubmissionApi;

    private final Optional<VersionControlService> versionControlService;

    private final Optional<ContinuousIntegrationTriggerService> continuousIntegrationTriggerService;

    private final GitService gitService;

    private final ProgrammingExerciseStudentParticipationRepository programmingExerciseStudentParticipationRepository;

    private final ProgrammingExerciseGitDiffReportService programmingExerciseGitDiffReportService;

    private final ParticipationAuthorizationCheckService participationAuthCheckService;

    private final SubmissionPolicyRepository submissionPolicyRepository;

    public ProgrammingSubmissionService(ProgrammingSubmissionRepository programmingSubmissionRepository, ProgrammingExerciseRepository programmingExerciseRepository,
            SubmissionRepository submissionRepository, UserRepository userRepository, AuthorizationCheckService authCheckService,
            ProgrammingMessagingService programmingMessagingService, Optional<VersionControlService> versionControlService, ResultRepository resultRepository,
            Optional<ContinuousIntegrationTriggerService> continuousIntegrationTriggerService, ParticipationService participationService,
            ProgrammingExerciseParticipationService programmingExerciseParticipationService, Optional<ExamSubmissionApi> examSubmissionApi, GitService gitService,
            StudentParticipationRepository studentParticipationRepository, FeedbackRepository feedbackRepository, Optional<ExamDateApi> examDateApi,
            ExerciseDateService exerciseDateService, CourseRepository courseRepository, ParticipationRepository participationRepository,
            ProgrammingExerciseStudentParticipationRepository programmingExerciseStudentParticipationRepository, ComplaintRepository complaintRepository,
            ProgrammingExerciseGitDiffReportService programmingExerciseGitDiffReportService, ParticipationAuthorizationCheckService participationAuthCheckService,
<<<<<<< HEAD
            FeedbackService feedbackService, SubmissionPolicyRepository submissionPolicyRepository, Optional<AthenaSubmissionSelectionService> athenaSubmissionSelectionService) {
        super(submissionRepository, userRepository, authCheckService, resultRepository, studentParticipationRepository, participationService, feedbackRepository, examDateApi,
                exerciseDateService, courseRepository, participationRepository, complaintRepository, feedbackService, athenaSubmissionSelectionService);
=======
            FeedbackService feedbackService, SubmissionPolicyRepository submissionPolicyRepository, Optional<AthenaApi> athenaApi) {
        super(submissionRepository, userRepository, authCheckService, resultRepository, studentParticipationRepository, participationService, feedbackRepository, examDateService,
                exerciseDateService, courseRepository, participationRepository, complaintRepository, feedbackService, athenaApi);
>>>>>>> 65964e55
        this.programmingSubmissionRepository = programmingSubmissionRepository;
        this.programmingExerciseRepository = programmingExerciseRepository;
        this.programmingMessagingService = programmingMessagingService;
        this.versionControlService = versionControlService;
        this.continuousIntegrationTriggerService = continuousIntegrationTriggerService;
        this.programmingExerciseParticipationService = programmingExerciseParticipationService;
        this.examSubmissionApi = examSubmissionApi;
        this.gitService = gitService;
        this.programmingExerciseStudentParticipationRepository = programmingExerciseStudentParticipationRepository;
        this.programmingExerciseGitDiffReportService = programmingExerciseGitDiffReportService;
        this.participationAuthCheckService = participationAuthCheckService;
        this.submissionPolicyRepository = submissionPolicyRepository;
    }

    /**
     * This method gets called if a new commit was pushed to the VCS
     *
     * @param participation The Participation, where the push happened
     * @param commit        the commit that was pushed
     * @return the ProgrammingSubmission for the last commitHash
     * @throws EntityNotFoundException  if no ProgrammingExerciseParticipation could be found
     * @throws IllegalStateException    if a ProgrammingSubmission already exists
     * @throws IllegalArgumentException if the Commit hash could not be parsed for submission from participation
     * @throws VersionControlException  if the commit belongs to the wrong branch (i.e. not the default branch for the participation).
     */
    public ProgrammingSubmission processNewProgrammingSubmission(ProgrammingExerciseParticipation participation, Commit commit)
            throws EntityNotFoundException, IllegalStateException, IllegalArgumentException {
        // Note: the following line is intentionally at the top of the method to get the most accurate submission date
        var existingSubmissionCount = participation.getSubmissions().size();
        ZonedDateTime submissionDate = ZonedDateTime.now();
        VersionControlService versionControl = versionControlService.orElseThrow();

        log.info("processNewProgrammingSubmission invoked due to the commit {} by {} with {} in branch {}", commit.commitHash(), commit.authorName(), commit.authorEmail(),
                commit.branch());

        String branch = versionControl.getOrRetrieveBranchOfParticipation(participation);
        if (commit.branch() != null && !commit.branch().equalsIgnoreCase(branch)) {
            // if the commit was made in a branch different from the default, ignore this
            throw new VersionControlException(
                    "Submission for participation id " + participation.getId() + " in branch " + commit.branch() + " will be ignored! Only the default branch is considered");
        }
        if (artemisGitName.equalsIgnoreCase(commit.authorName()) && artemisGitEmail.equalsIgnoreCase(commit.authorEmail()) && SETUP_COMMIT_MESSAGE.equals(commit.message())) {
            // if the commit was made by Artemis and the message is "Setup" (this means it is an empty setup commit), we ignore this as well and do not create a submission!
            throw new IllegalStateException("Submission for participation id " + participation.getId() + " based on an empty setup commit by Artemis will be ignored!");
        }

        if (participation instanceof ProgrammingExerciseStudentParticipation programmingExerciseStudentParticipation
                && (participation.getBuildPlanId() == null || !participation.getInitializationState().hasCompletedState(InitializationState.INITIALIZED))) {
            // the build plan was deleted before, e.g. due to cleanup, therefore we need to reactivate the build plan by resuming the participation
            // This is needed as a request using a custom query is made using the ProgrammingExerciseRepository, but the user is not authenticated
            // as the VCS-server performs the request
            SecurityUtils.setAuthorizationObject();

            participationService.resumeProgrammingExercise(programmingExerciseStudentParticipation);
            // Note: in this case we do not need an empty commit: when we trigger the build manually (below), subsequent commits will work correctly
        }

        // TODO: there might be cases in which Artemis should NOT trigger the build
        try {
            continuousIntegrationTriggerService.orElseThrow().triggerBuild(participation, commit.commitHash(), null);
        }
        catch (ContinuousIntegrationException ex) {
            // TODO: This case is currently not handled. The correct handling would be creating the submission and informing the user that the build trigger failed.
        }

        // There can't be two submissions for the same participation and commitHash!
        ProgrammingSubmission programmingSubmission = programmingSubmissionRepository
                .findFirstByParticipationIdAndCommitHashOrderByIdDescWithFeedbacksAndTeamStudents(participation.getId(), commit.commitHash());
        if (programmingSubmission != null) {
            throw new IllegalStateException("Submission for participation id " + participation.getId() + " and commitHash " + commit.commitHash() + " already exists!");
        }

        programmingSubmission = new ProgrammingSubmission();
        programmingSubmission.setCommitHash(commit.commitHash());
        log.info("Create new programmingSubmission with commitHash: {} for participation {}", commit.commitHash(), participation.getId());

        programmingSubmission.setSubmitted(true);
        programmingSubmission.setSubmissionDate(submissionDate);
        programmingSubmission.setType(SubmissionType.MANUAL);

        var programmingExercise = participation.getProgrammingExercise();
        var submissionPolicy = submissionPolicyRepository.findByProgrammingExerciseId(programmingExercise.getId());

        // Students are not allowed to submit a programming exercise after the due date, if this happens we set the Submission to ILLEGAL
        checkForIllegalSubmission(participation, programmingSubmission, submissionPolicy);

        participation.addSubmission(programmingSubmission);
        programmingSubmission = programmingSubmissionRepository.save(programmingSubmission);
        updateGitDiffReportForTemplateOrSolutionParticipation(participation);

        // NOTE: this might an important information if a lock submission policy of the corresponding programming exercise is active
        programmingSubmission.getParticipation().setSubmissionCount(existingSubmissionCount + 1);

        // NOTE: we don't need to save the participation here, this might lead to concurrency problems when doing the empty commit during resume exercise!
        return programmingSubmission;
    }

    /**
     * Update the git-diff of the programming exercise when the push was to a solution or template repository
     *
     * @param programmingExerciseParticipation The participation
     */
    private void updateGitDiffReportForTemplateOrSolutionParticipation(ProgrammingExerciseParticipation programmingExerciseParticipation) {
        if (programmingExerciseParticipation instanceof TemplateProgrammingExerciseParticipation
                || programmingExerciseParticipation instanceof SolutionProgrammingExerciseParticipation) {
            try {
                programmingExerciseGitDiffReportService.updateReport(programmingExerciseParticipation.getProgrammingExercise());
            }
            catch (Exception e) {
                log.error("Unable to update git-diff for programming exercise {}", programmingExerciseParticipation.getProgrammingExercise().getId(), e);
            }
        }
    }

    /**
     * We check if a submission for a programming exercise is after the individual end date and a student is not allowed to submit anymore.
     * If this is the case, the submission is set to {@link SubmissionType#ILLEGAL}.
     *
     * @param programmingExerciseParticipation current participation of the exam exercise
     * @param programmingSubmission            new created submission of the repository commit
     */
    private void checkForIllegalSubmission(ProgrammingExerciseParticipation programmingExerciseParticipation, ProgrammingSubmission programmingSubmission,
            SubmissionPolicy submissionPolicy) {
        ProgrammingExercise programmingExercise = programmingExerciseParticipation.getProgrammingExercise();
        // Students are not allowed to submit a programming exercise after the due date, if this happens we set the Submission to ILLEGAL
        if (!(programmingExerciseParticipation instanceof ProgrammingExerciseStudentParticipation studentParticipation)) {
            return;
        }
        var optionalStudent = studentParticipation.getStudent();
        var optionalStudentWithGroups = optionalStudent.flatMap(student -> userRepository.findOneWithGroupsAndAuthoritiesByLogin(student.getLogin()));
        if (optionalStudentWithGroups.isEmpty()) {
            return;
        }
        User user = optionalStudentWithGroups.get();

        if (authCheckService.isAtLeastInstructorForExercise(studentParticipation.getExercise(), user)) {
            return;
        }

        if (!isAllowedToSubmit(studentParticipation, user, programmingSubmission)) {
            final String message = ("The student %s illegally submitted code after the allowed individual due date (including the grace period) in the participation %d for the "
                    + "programming exercise \"%s\"").formatted(user.getLogin(), programmingExerciseParticipation.getId(), programmingExercise.getTitle());
            programmingSubmission.setType(SubmissionType.ILLEGAL);
            programmingMessagingService.notifyInstructorGroupAboutIllegalSubmissionsForExercise(programmingExercise, message);
            log.warn(message);
            return;
        }

        // we include submission policies here: if the student (for whatever reason) has more submission than allowed attempts, the submission would be illegal
        if (exceedsSubmissionPolicy(studentParticipation, submissionPolicy)) {
            final String message = "The student %s illegally submitted code after the submission policy lock limit %d in the participation %d for the programming exercise \"%s\""
                    .formatted(user.getLogin(), submissionPolicy.getSubmissionLimit(), programmingExerciseParticipation.getId(), programmingExercise.getTitle());
            programmingSubmission.setType(SubmissionType.ILLEGAL);
            programmingMessagingService.notifyInstructorGroupAboutIllegalSubmissionsForExercise(programmingExercise, message);
            log.warn(message);
        }
    }

    private boolean exceedsSubmissionPolicy(ProgrammingExerciseParticipation programmingExerciseParticipation, SubmissionPolicy submissionPolicy) {
        if (programmingExerciseParticipation instanceof ProgrammingExerciseStudentParticipation && submissionPolicy != null && submissionPolicy.isActive()
                && submissionPolicy instanceof LockRepositoryPolicy) {
            return programmingExerciseParticipation.getSubmissions().size() >= submissionPolicy.getSubmissionLimit();
        }
        return false;
    }

    private boolean isAllowedToSubmit(ProgrammingExerciseStudentParticipation participation, User studentWithGroups, ProgrammingSubmission programmingSubmission) {
        ProgrammingExercise exercise = participation.getProgrammingExercise();
        if (exercise.isExamExercise()) {
            ExamSubmissionApi api = examSubmissionApi.orElseThrow(() -> new ApiNotPresentException(ExamSubmissionApi.class, PROFILE_CORE));
            return api.isAllowedToSubmitDuringExam(exercise, studentWithGroups, true);
        }
        return isAllowedToSubmitForCourseExercise(participation, programmingSubmission);
    }

    private boolean isAllowedToSubmitForCourseExercise(ProgrammingExerciseStudentParticipation participation, ProgrammingSubmission programmingSubmission) {
        var dueDate = ExerciseDateService.getDueDate(participation);
        // Without a due date or in the practice mode, the student can always submit
        if (dueDate.isEmpty() || participation.isPracticeMode()) {
            return true;
        }
        return dueDate.get().plusSeconds(PROGRAMMING_GRACE_PERIOD_SECONDS).isAfter(programmingSubmission.getSubmissionDate());
    }

    /**
     * A pending submission is one that does not have a result yet.
     *
     * @param participationId the id of the participation get the latest submission for
     * @param filterGraded    if true will not use the latest submission, but the latest graded submission.
     * @return the latest pending submission if exists or null.
     * @throws EntityNotFoundException  if the participation for the given id can't be found.
     * @throws IllegalArgumentException if the participation for the given id is not a programming exercise participation.
     */
    public Optional<ProgrammingSubmission> getLatestPendingSubmission(Long participationId, boolean filterGraded) throws EntityNotFoundException, IllegalArgumentException {
        Participation participation = participationRepository.findByIdElseThrow(participationId);
        if (!(participation instanceof ProgrammingExerciseParticipation programmingExerciseParticipation)) {
            throw new IllegalArgumentException("Participation with id " + participationId + " is not a programming exercise participation!");
        }
        participationAuthCheckService.checkCanAccessParticipationElseThrow(programmingExerciseParticipation);

        return findLatestPendingSubmissionForParticipation(participationId, filterGraded);
    }

    /**
     * For every student participation of a programming exercise, try to find a pending submission.
     *
     * @param programmingExerciseId for which to search pending submissions
     * @return a Map of {[participationId]: ProgrammingSubmission | null}. Will contain an entry for every student participation of the exercise and a submission object if a
     *         pending submission exists or null if not.
     */
    public Map<Long, Optional<Submission>> getLatestPendingSubmissionsForProgrammingExercise(Long programmingExerciseId) {
        var participations = programmingExerciseStudentParticipationRepository.findWithSubmissionsAndResultsByExerciseId(programmingExerciseId);
        return participations.stream().collect(Collectors.toMap(Participation::getId, p -> {
            var latestSubmission = p.getSubmissions().stream().max(Comparator.comparing(Submission::getSubmissionDate));
            if (latestSubmission.isEmpty() || latestSubmission.get().getLatestResult() != null) {
                // This is not an error case, it is very likely that there is no pending submission for a participation.
                return Optional.empty();
            }
            return latestSubmission;
        }));
    }

    private Optional<ProgrammingSubmission> findLatestPendingSubmissionForParticipation(final long participationId, final boolean isGraded) {
        final var optionalSubmission = isGraded
                ? programmingSubmissionRepository.findGradedByParticipationIdWithResultsOrderBySubmissionDateDesc(participationId, PageRequest.of(0, 1)).stream().findFirst()
                : programmingSubmissionRepository.findFirstByParticipationIdWithResultsOrderBySubmissionDateDesc(participationId);

        if (optionalSubmission.isEmpty() || optionalSubmission.get().getLatestResult() != null) {
            // This is not an error case, it is very likely that there is no pending submission for a participation.
            return Optional.empty();
        }
        return optionalSubmission;
    }

    /**
     * Create a submission with given submission type for the last commit hash of the given participation.
     * WARNING: The commitHash is used to map incoming results to submissions. Using this method could cause the result to have multiple fitting submissions.
     * <p>
     * See <a href="https://github.com/ls1intum/Artemis/pull/712#discussion_r314944129">discussion</a>
     * <p>
     * Worst case scenario when using this method:
     * 1) Student executes a submission, the build is created on CI system
     * 2) The build takes longer than 2 minutes, this enables the student to trigger the submission again
     * 3) A new submission with the same commitHash is created on the server, there are now 2 submissions for the same commitHash and 2 running builds
     * 4) The first build returns a result to Artemis, this result is now attached to the second submission (that was just created)
     * 5) The second build finishes and returns a result to Artemis, this result is attached to the first submission
     *
     * @param participation  to create submission for.
     * @param submissionType of the submission to create.
     * @return created or reused submission.
     * @throws IllegalStateException if the last commit hash can't be retrieved.
     */
    public ProgrammingSubmission getOrCreateSubmissionWithLastCommitHashForParticipation(ProgrammingExerciseParticipation participation, SubmissionType submissionType)
            throws IllegalStateException {
        String lastCommitHash = getLastCommitHashForParticipation(participation);
        // we first try to get an existing programming submission with the last commit hash
        var programmingSubmission = programmingSubmissionRepository.findFirstByParticipationIdAndCommitHashOrderByIdDescWithFeedbacksAndTeamStudents(participation.getId(),
                lastCommitHash);
        // in case no programming submission is available, we create one
        return Objects.requireNonNullElseGet(programmingSubmission, () -> createSubmissionWithCommitHashAndSubmissionType(participation, lastCommitHash, submissionType));
    }

    private String getLastCommitHashForParticipation(ProgrammingExerciseParticipation participation) throws IllegalStateException {
        try {
            return gitService.getLastCommitHash(participation.getVcsRepositoryUri()).getName();
        }
        catch (EntityNotFoundException ex) {
            var message = "Last commit hash for participation " + participation.getId() + " could not be retrieved due to exception: " + ex.getMessage();
            log.warn(message);
            throw new IllegalStateException(message);
        }
    }

    /**
     * Create a submission with SubmissionType.TEST and the provided commitHash.
     *
     * @param programmingExerciseId ProgrammingExercise id.
     * @param commitHash            last commitHash of the test repository, if null will use the last commitHash of the test repository.
     * @return The created solutionSubmission.
     * @throws EntityNotFoundException if the programming exercise for the given id does not exist.
     * @throws IllegalStateException   If no commitHash was no provided and no commitHash could be retrieved from the test repository.
     */
    public ProgrammingSubmission createSolutionParticipationSubmissionWithTypeTest(Long programmingExerciseId, @Nullable String commitHash)
            throws EntityNotFoundException, IllegalStateException {
        var solutionParticipation = programmingExerciseParticipationService.findSolutionParticipationByProgrammingExerciseId(programmingExerciseId);
        // If no commitHash is provided, use the last commitHash for the test repository.
        if (commitHash == null) {
            ProgrammingExercise programmingExercise = programmingExerciseRepository.findByIdWithTemplateAndSolutionParticipationElseThrow(programmingExerciseId);
            try {
                commitHash = gitService.getLastCommitHash(programmingExercise.getVcsTestRepositoryUri()).getName();
            }
            catch (EntityNotFoundException ex) {
                throw new IllegalStateException("Last commit hash for test repository of programming exercise with id " + programmingExercise.getId() + " could not be retrieved");
            }
        }
        return createSubmissionWithCommitHashAndSubmissionType(solutionParticipation, commitHash, SubmissionType.TEST);
    }

    private ProgrammingSubmission createSubmissionWithCommitHashAndSubmissionType(ProgrammingExerciseParticipation participation, String commitHash,
            SubmissionType submissionType) {
        // Make sure that the new submission has the submission date of now
        ProgrammingSubmission newSubmission = (ProgrammingSubmission) new ProgrammingSubmission().commitHash(commitHash).submitted(true).submissionDate(ZonedDateTime.now())
                .type(submissionType);
        newSubmission.setParticipation((Participation) participation);
        return programmingSubmissionRepository.saveAndFlush(newSubmission);
    }

    /**
     * Given an exercise id and a tutor id, it returns all the programming submissions where the tutor has assessed a result
     * <p>
     * Exam mode:
     * The query that returns the participations returns the contained submissions in a particular way:
     * Due to hibernate, the result list has null values at all places where a result was assessed by another tutor.
     * At the beginning of the list remain all the automatic results without assessor.
     * Then filtering out all submissions which have no result at the place of the correction round leaves us with the submissions we are interested in.
     * Before returning the submissions we strip away all automatic results, to be able to correctly display them in the client.
     * <p>
     * Not exam mode (i.e. course exercise):
     * In this case the query that returns the participations returns the contained submissions in a different way:
     * Here hibernate sets all automatic results to null, therefore we must filter all those out. This way the client can access the submissions'
     * single result.
     *
     * @param exerciseId      - the id of the exercise we are looking for
     * @param correctionRound - the correctionRound for which the submissions should be fetched for
     * @param tutor           - the tutor we are interested in
     * @param examMode        - flag should be set to ignore the test run submissions
     * @return an unmodifiable list of programming submissions
     */
    public List<ProgrammingSubmission> getAllProgrammingSubmissionsAssessedByTutorForCorrectionRoundAndExercise(long exerciseId, User tutor, boolean examMode,
            int correctionRound) {
        List<Submission> submissions;
        if (examMode) {
            var participations = studentParticipationRepository.findAllByParticipationExerciseIdAndResultAssessorAndCorrectionRoundIgnoreTestRuns(exerciseId, tutor);
            // Latest submission might be illegal
            submissions = participations.stream().map(StudentParticipation::findLatestLegalOrIllegalSubmission).filter(Optional::isPresent).map(Optional::get)
                    // filter out the submissions that don't have a result (but a null value) for the correctionRound
                    .filter(submission -> submission.hasResultForCorrectionRound(correctionRound)).toList();
        }
        else {
            submissions = submissionRepository.findAllByParticipationExerciseIdAndResultAssessorIgnoreTestRuns(exerciseId, tutor);
            // automatic results are null in the received results list. We need to filter them out for the client to display the dashboard correctly
            submissions.forEach(Submission::removeNullResults);
        }
        // strip away all automatic results from the submissions list
        submissions.forEach(Submission::removeAutomaticResults);
        submissions.forEach(submission -> {
            var latestResult = submission.getLatestResult();
            if (latestResult != null) {
                latestResult.setSubmission(null);
            }
        });
        List<ProgrammingSubmission> programmingSubmissions = submissions.stream().map(submission -> (ProgrammingSubmission) submission).toList();
        // In Exam-Mode, the Submissions are retrieved from the studentParticipationRepository, for which the Set<Submission> is appended
        // In non-Exam Mode, the Submissions are retrieved from the submissionRepository, for which no Set<submission> is appended
        return removeExerciseAndSubmissionSet(programmingSubmissions, examMode);
    }

    /**
     * Given an exerciseId, returns all the programming submissions for that exercise, including their results. Submissions can be filtered to include only already submitted
     * submissions
     *
     * @param exerciseId    - the id of the exercise we are interested into
     * @param submittedOnly - if true, it returns only submission with submitted flag set to true
     * @return a list of programming submissions for the given exercise id
     */
    public List<ProgrammingSubmission> getProgrammingSubmissions(long exerciseId, boolean submittedOnly) {
        List<StudentParticipation> participations = studentParticipationRepository.findAllWithEagerSubmissionsAndEagerResultsAndEagerAssessorByExerciseIdIgnoreTestRuns(exerciseId);
        List<ProgrammingSubmission> programmingSubmissions = new ArrayList<>();
        participations.stream().peek(participation -> participation.getExercise().setStudentParticipations(null)).map(StudentParticipation::findLatestLegalOrIllegalSubmission)
                // filter out non submitted submissions if the flag is set to true
                .filter(optionalSubmission -> optionalSubmission.isPresent() && (!submittedOnly || optionalSubmission.get().isSubmitted()))
                .forEach(optionalSubmission -> programmingSubmissions.add((ProgrammingSubmission) optionalSubmission.get()));
        return removeExerciseAndSubmissionSet(programmingSubmissions, true);
    }

    /**
     * Given a List of ProgrammingSubmissions, this method will remove the attribute participation.exercise.
     * If removeSubmissionSet = true, also the Set participation.submissions is removed. The number of submissions will be
     * stored in the attribute participation.submissionCount instead of being determined by the size of the set of all submissions.
     * This method is intended to reduce the amount of data transferred to the client.
     *
     * @param programmingSubmissionList - a List with all ProgrammingSubmissions to be modified
     * @param removeSubmissionSet       - option to also remove the SubmissionSet from the ProgrammingSubmission
     * @return a List with ProgrammingSubmissions and removed attributes
     */
    private List<ProgrammingSubmission> removeExerciseAndSubmissionSet(List<ProgrammingSubmission> programmingSubmissionList, boolean removeSubmissionSet) {
        programmingSubmissionList.forEach(programmingSubmission -> {
            if (programmingSubmission.getParticipation() != null) {
                Participation participation = programmingSubmission.getParticipation();
                participation.setExercise(null);
                if (removeSubmissionSet && participation.getSubmissions() != null) {
                    // Only remove the Submissions and store them in submissionsCount, if the Set<Submissions> is present.
                    participation.setSubmissionCount(participation.getSubmissions().size());
                    participation.setSubmissions(null);
                }
            }
        });
        return programmingSubmissionList;
    }

    /**
     * Return the next submission ordered by individual due date of its participation
     * without a manual result.
     * No manual result means that no user has started an assessment for the corresponding submission yet.
     * For exam exercises we should also remove the test run participations as these should not be graded by the tutors.
     *
     * @param programmingExercise the exercise for which we want to retrieve a submission without manual result
     * @param correctionRound     - the correction round we want our submission to have results for
     * @param examMode            flag to determine if test runs should be removed. This should be set to true for exam exercises
     * @return a programmingSubmission without any manual result or an empty Optional if no submission without manual result could be found
     */
    public Optional<ProgrammingSubmission> getNextAssessableSubmission(ProgrammingExercise programmingExercise, boolean examMode, int correctionRound) {
        var submissionWithoutResult = super.getNextAssessableSubmission(programmingExercise, examMode, correctionRound);
        if (submissionWithoutResult.isPresent()) {
            ProgrammingSubmission programmingSubmission = (ProgrammingSubmission) submissionWithoutResult.get();
            return Optional.of(programmingSubmission);
        }
        return Optional.empty();
    }

    /**
     * Given an exercise id, find a random programming submission for that exercise which still doesn't have any manual result. No manual result means that no user has started an
     * assessment for the corresponding submission yet.
     * For exam exercises we should also remove the test run participations as these should not be graded by the tutors.
     *
     * @param programmingExercise the exercise for which we want to retrieve a submission without manual result
     * @param skipAssessmentQueue flag to determine if the submission should be retrieved from the assessment queue
     * @param correctionRound     - the correction round we want our submission to have results for
     * @param examMode            flag to determine if test runs should be removed. This should be set to true for exam exercises
     * @return a programmingSubmission without any manual result or an empty Optional if no submission without manual result could be found
     */
    public Optional<ProgrammingSubmission> getRandomAssessableSubmission(ProgrammingExercise programmingExercise, boolean skipAssessmentQueue, boolean examMode,
            int correctionRound) {
        return super.getRandomAssessableSubmission(programmingExercise, skipAssessmentQueue, examMode, correctionRound,
                programmingSubmissionRepository::findWithEagerResultsAndFeedbacksById);
    }

    /**
     * Get the programming submission with the given ID from the database and lock the submission to prevent other tutors from receiving and assessing it.
     *
     * @param submissionId    the id of the programming submission
     * @param correctionRound the correctionRound of the programming submission
     * @return the locked programming submission
     */
    public ProgrammingSubmission lockAndGetProgrammingSubmission(Long submissionId, int correctionRound) {
        ProgrammingSubmission programmingSubmission = programmingSubmissionRepository.findByIdWithResultsFeedbacksAssessorTestCases(submissionId);
        var manualResult = lockSubmission(programmingSubmission, correctionRound);
        return (ProgrammingSubmission) manualResult.getSubmission();
    }

    // TODO SE: explain in what context this method is even called

    /**
     * Locks the programmingSubmission submission. If the submission only has automatic results, and no manual,
     * create a new manual result. In the second correction round add a second manual result to the submission
     *
     * @param submission      the submission to lock
     * @param correctionRound the correction round for the assessment
     * @return the result that is locked with the current user
     */
    @Override
    // TODO: why do we override this method and why do we not try to reuse the method in the super class?
    public Result lockSubmission(Submission submission, int correctionRound) {
        Optional<Result> optionalExistingResult;
        if (correctionRound == 0 && submission.getLatestResult() != null && AssessmentType.AUTOMATIC == submission.getLatestResult().getAssessmentType()) {
            optionalExistingResult = Optional.of(submission.getLatestResult());
        }
        else if (correctionRound == 0 && submission.getLatestResult() == null) {
            // Older programming Exercises have only one result in each submission. One submission for the automatic result, another one for the manual one.
            // When the assessment of such a submission is cancelled, this leaves behind a programming-submission without any results.
            // We still want to be able to assess the result-less submission again, so we need to avoid the below else branch, and the following out of bounds Exception.
            // New automatic results can be easily created by using the "trigger all" feature
            optionalExistingResult = Optional.empty();
        }
        else {
            optionalExistingResult = Optional.ofNullable(submission.getResultForCorrectionRound(correctionRound - 1));
        }

        // Create a new manual result and try to reuse the existing submission with the latest commit hash
        ProgrammingSubmission existingSubmission = getOrCreateSubmissionWithLastCommitHashForParticipation((ProgrammingExerciseStudentParticipation) submission.getParticipation(),
                SubmissionType.MANUAL);
        Result newResult = saveNewEmptyResult(existingSubmission);
        newResult.setAssessor(userRepository.getUser());
        newResult.setAssessmentType(AssessmentType.SEMI_AUTOMATIC);

        // Copy automatic feedbacks into the manual result
        List<Feedback> automaticFeedbacks = new ArrayList<>();
        if (optionalExistingResult.isPresent()) {
            Result existingResult = optionalExistingResult.get();
            automaticFeedbacks = existingResult.getFeedbacks().stream().map(feedbackService::copyFeedback).collect(Collectors.toCollection(ArrayList::new));
            for (Feedback feedback : automaticFeedbacks) {
                feedback = feedbackRepository.save(feedback);
                feedback.setResult(newResult);
            }

            newResult.copyProgrammingExerciseCounters(existingResult);
        }
        newResult.setFeedbacks(automaticFeedbacks);

        // Workaround to prevent the assessor turning into a proxy object after saving
        var assessor = newResult.getAssessor();
        newResult = resultRepository.save(newResult);
        newResult.setAssessor(assessor);
        log.debug("Assessment locked with result id: {} for assessor: {}", newResult.getId(), newResult.getAssessor().getName());

        // Make sure that submission is set back after saving
        newResult.setSubmission(existingSubmission);
        return newResult;
    }

    /**
     * We need to create the submissions for the solution and template repository for the first time,
     * so that the client displays the correct results
     *
     * @param programmingExercise exercise that needs submissions for its template and solution repository
     */
    public void createInitialSubmissions(ProgrammingExercise programmingExercise) {
        createInitialSubmission(programmingExercise, programmingExercise.getSolutionParticipation());
        createInitialSubmission(programmingExercise, programmingExercise.getTemplateParticipation());
    }

    /**
     * Creates an initial submission of an {@link AbstractBaseProgrammingExerciseParticipation} with the current commit hash
     * in the repository
     *
     * @param programmingExercise Exercise for which the participation is created
     * @param participation       Template or Solution Participation
     */
    private void createInitialSubmission(ProgrammingExercise programmingExercise, AbstractBaseProgrammingExerciseParticipation participation) {
        ProgrammingSubmission submission = (ProgrammingSubmission) submissionRepository.initializeSubmission(participation, programmingExercise, SubmissionType.INSTRUCTOR);
        var latestHash = gitService.getLastCommitHash(participation.getVcsRepositoryUri());
        submission.setCommitHash(latestHash.getName());
        submission.setSubmissionDate(ZonedDateTime.now());
        submissionRepository.save(submission);
    }
}<|MERGE_RESOLUTION|>--- conflicted
+++ resolved
@@ -116,15 +116,9 @@
             ExerciseDateService exerciseDateService, CourseRepository courseRepository, ParticipationRepository participationRepository,
             ProgrammingExerciseStudentParticipationRepository programmingExerciseStudentParticipationRepository, ComplaintRepository complaintRepository,
             ProgrammingExerciseGitDiffReportService programmingExerciseGitDiffReportService, ParticipationAuthorizationCheckService participationAuthCheckService,
-<<<<<<< HEAD
-            FeedbackService feedbackService, SubmissionPolicyRepository submissionPolicyRepository, Optional<AthenaSubmissionSelectionService> athenaSubmissionSelectionService) {
+            FeedbackService feedbackService, SubmissionPolicyRepository submissionPolicyRepository, Optional<AthenaApi> athenaApi) {
         super(submissionRepository, userRepository, authCheckService, resultRepository, studentParticipationRepository, participationService, feedbackRepository, examDateApi,
-                exerciseDateService, courseRepository, participationRepository, complaintRepository, feedbackService, athenaSubmissionSelectionService);
-=======
-            FeedbackService feedbackService, SubmissionPolicyRepository submissionPolicyRepository, Optional<AthenaApi> athenaApi) {
-        super(submissionRepository, userRepository, authCheckService, resultRepository, studentParticipationRepository, participationService, feedbackRepository, examDateService,
                 exerciseDateService, courseRepository, participationRepository, complaintRepository, feedbackService, athenaApi);
->>>>>>> 65964e55
         this.programmingSubmissionRepository = programmingSubmissionRepository;
         this.programmingExerciseRepository = programmingExerciseRepository;
         this.programmingMessagingService = programmingMessagingService;
