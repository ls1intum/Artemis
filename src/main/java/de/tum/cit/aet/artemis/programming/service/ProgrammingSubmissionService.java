package de.tum.cit.aet.artemis.programming.service;

import static de.tum.cit.aet.artemis.core.config.Constants.PROFILE_CORE;
import static de.tum.cit.aet.artemis.core.config.Constants.SETUP_COMMIT_MESSAGE;

import java.time.ZonedDateTime;
import java.util.ArrayList;
import java.util.Comparator;
import java.util.List;
import java.util.Map;
import java.util.Objects;
import java.util.Optional;
import java.util.stream.Collectors;

import jakarta.annotation.Nullable;

import org.slf4j.Logger;
import org.slf4j.LoggerFactory;
import org.springframework.beans.factory.annotation.Value;
import org.springframework.context.annotation.Lazy;
import org.springframework.context.annotation.Profile;
import org.springframework.data.domain.PageRequest;
import org.springframework.stereotype.Service;

import de.tum.cit.aet.artemis.assessment.domain.AssessmentType;
import de.tum.cit.aet.artemis.assessment.domain.Feedback;
import de.tum.cit.aet.artemis.assessment.domain.Result;
import de.tum.cit.aet.artemis.assessment.repository.ComplaintRepository;
import de.tum.cit.aet.artemis.assessment.repository.FeedbackRepository;
import de.tum.cit.aet.artemis.assessment.repository.ResultRepository;
import de.tum.cit.aet.artemis.assessment.service.FeedbackService;
import de.tum.cit.aet.artemis.athena.api.AthenaApi;
import de.tum.cit.aet.artemis.core.domain.User;
import de.tum.cit.aet.artemis.core.exception.ContinuousIntegrationException;
import de.tum.cit.aet.artemis.core.exception.EntityNotFoundException;
import de.tum.cit.aet.artemis.core.exception.VersionControlException;
import de.tum.cit.aet.artemis.core.repository.CourseRepository;
import de.tum.cit.aet.artemis.core.repository.UserRepository;
import de.tum.cit.aet.artemis.core.security.SecurityUtils;
import de.tum.cit.aet.artemis.core.service.AuthorizationCheckService;
import de.tum.cit.aet.artemis.exam.api.ExamDateApi;
import de.tum.cit.aet.artemis.exercise.domain.InitializationState;
import de.tum.cit.aet.artemis.exercise.domain.Submission;
import de.tum.cit.aet.artemis.exercise.domain.SubmissionType;
import de.tum.cit.aet.artemis.exercise.domain.participation.Participation;
import de.tum.cit.aet.artemis.exercise.domain.participation.StudentParticipation;
import de.tum.cit.aet.artemis.exercise.repository.ParticipationRepository;
import de.tum.cit.aet.artemis.exercise.repository.StudentParticipationRepository;
import de.tum.cit.aet.artemis.exercise.repository.SubmissionRepository;
import de.tum.cit.aet.artemis.exercise.service.ExerciseDateService;
import de.tum.cit.aet.artemis.exercise.service.ParticipationAuthorizationCheckService;
import de.tum.cit.aet.artemis.exercise.service.ParticipationService;
import de.tum.cit.aet.artemis.exercise.service.SubmissionService;
import de.tum.cit.aet.artemis.programming.domain.AbstractBaseProgrammingExerciseParticipation;
import de.tum.cit.aet.artemis.programming.domain.Commit;
import de.tum.cit.aet.artemis.programming.domain.ProgrammingExercise;
import de.tum.cit.aet.artemis.programming.domain.ProgrammingExerciseParticipation;
import de.tum.cit.aet.artemis.programming.domain.ProgrammingExerciseStudentParticipation;
import de.tum.cit.aet.artemis.programming.domain.ProgrammingSubmission;
import de.tum.cit.aet.artemis.programming.domain.SolutionProgrammingExerciseParticipation;
import de.tum.cit.aet.artemis.programming.domain.TemplateProgrammingExerciseParticipation;
import de.tum.cit.aet.artemis.programming.repository.ProgrammingExerciseRepository;
import de.tum.cit.aet.artemis.programming.repository.ProgrammingExerciseStudentParticipationRepository;
import de.tum.cit.aet.artemis.programming.repository.ProgrammingSubmissionRepository;
import de.tum.cit.aet.artemis.programming.service.ci.ContinuousIntegrationTriggerService;

// TODO: this class has too many dependencies to other services. We should reduce this
@Profile(PROFILE_CORE)
@Lazy
@Service
public class ProgrammingSubmissionService extends SubmissionService {

    private static final Logger log = LoggerFactory.getLogger(ProgrammingSubmissionService.class);

    @Value("${artemis.git.name}")
    private String artemisGitName;

    @Value("${artemis.git.email}")
    private String artemisGitEmail;

    private final ProgrammingExerciseRepository programmingExerciseRepository;

    private final ProgrammingSubmissionRepository programmingSubmissionRepository;

    private final ProgrammingExerciseParticipationService programmingExerciseParticipationService;

    private final Optional<ContinuousIntegrationTriggerService> continuousIntegrationTriggerService;

    private final GitService gitService;

    private final ProgrammingExerciseStudentParticipationRepository programmingExerciseStudentParticipationRepository;

    private final ProgrammingExerciseGitDiffReportService programmingExerciseGitDiffReportService;

    private final ParticipationAuthorizationCheckService participationAuthCheckService;

    public ProgrammingSubmissionService(ProgrammingSubmissionRepository programmingSubmissionRepository, ProgrammingExerciseRepository programmingExerciseRepository,
            SubmissionRepository submissionRepository, UserRepository userRepository, AuthorizationCheckService authCheckService, ResultRepository resultRepository,
            Optional<ContinuousIntegrationTriggerService> continuousIntegrationTriggerService, ParticipationService participationService,
            ProgrammingExerciseParticipationService programmingExerciseParticipationService, GitService gitService, FeedbackService feedbackService, Optional<AthenaApi> athenaApi,
            StudentParticipationRepository studentParticipationRepository, FeedbackRepository feedbackRepository, Optional<ExamDateApi> examDateApi,
            ExerciseDateService exerciseDateService, CourseRepository courseRepository, ParticipationRepository participationRepository,
            ProgrammingExerciseStudentParticipationRepository programmingExerciseStudentParticipationRepository, ComplaintRepository complaintRepository,
            ProgrammingExerciseGitDiffReportService programmingExerciseGitDiffReportService, ParticipationAuthorizationCheckService participationAuthCheckService,
<<<<<<< HEAD
            Optional<LocalVCGitBranchService> localVCGitBranchService) {
=======
            FeedbackService feedbackService, SubmissionPolicyRepository submissionPolicyRepository, Optional<AthenaApi> athenaApi) {
>>>>>>> 4f02cbb1
        super(submissionRepository, userRepository, authCheckService, resultRepository, studentParticipationRepository, participationService, feedbackRepository, examDateApi,
                exerciseDateService, courseRepository, participationRepository, complaintRepository, feedbackService, athenaApi);
        this.programmingSubmissionRepository = programmingSubmissionRepository;
        this.programmingExerciseRepository = programmingExerciseRepository;
        this.continuousIntegrationTriggerService = continuousIntegrationTriggerService;
        this.programmingExerciseParticipationService = programmingExerciseParticipationService;
        this.gitService = gitService;
        this.programmingExerciseStudentParticipationRepository = programmingExerciseStudentParticipationRepository;
        this.programmingExerciseGitDiffReportService = programmingExerciseGitDiffReportService;
        this.participationAuthCheckService = participationAuthCheckService;
<<<<<<< HEAD
        this.localVCGitBranchService = localVCGitBranchService;
=======
        this.submissionPolicyRepository = submissionPolicyRepository;
>>>>>>> 4f02cbb1
    }

    /**
     * This method gets called if a new commit was pushed to the VCS
     *
     * @param participation The Participation, where the push happened
     * @param commit        the commit that was pushed
     * @param user          the user who pushed the commit, used for logging and access control
     * @return the ProgrammingSubmission for the last commitHash
     * @throws EntityNotFoundException  if no ProgrammingExerciseParticipation could be found
     * @throws IllegalStateException    if a ProgrammingSubmission already exists
     * @throws IllegalArgumentException if the Commit hash could not be parsed for submission from participation
     * @throws VersionControlException  if the commit belongs to the wrong branch (i.e. not the default branch for the participation).
     */
    public ProgrammingSubmission processNewProgrammingSubmission(ProgrammingExerciseParticipation participation, Commit commit, User user)
            throws EntityNotFoundException, IllegalStateException, IllegalArgumentException {
        // Note: the following line is intentionally at the top of the method to get the most accurate submission date
        var existingSubmissionCount = participation.getSubmissions().size();
        ZonedDateTime submissionDate = ZonedDateTime.now();

        log.info("processNewProgrammingSubmission invoked due to the commit {} by {} with {} in branch {}", commit.commitHash(), commit.authorName(), commit.authorEmail(),
                commit.branch());

        String branch = participation instanceof ProgrammingExerciseStudentParticipation programmingExerciseStudentParticipation
                ? programmingExerciseStudentParticipation.getBranch()
                : programmingExerciseRepository.findBranchByExerciseId(participation.getExercise().getId());
        if (commit.branch() != null && !commit.branch().equalsIgnoreCase(branch)) {
            // if the commit was made in a branch different from the default, ignore this
            throw new VersionControlException(
                    "Submission for participation id " + participation.getId() + " in branch " + commit.branch() + " will be ignored! Only the default branch is considered");
        }
        if (artemisGitName.equalsIgnoreCase(commit.authorName()) && artemisGitEmail.equalsIgnoreCase(commit.authorEmail()) && SETUP_COMMIT_MESSAGE.equals(commit.message())) {
            // if the commit was made by Artemis and the message is "Setup" (this means it is an empty setup commit), we ignore this as well and do not create a submission!
            throw new IllegalStateException("Submission for participation id " + participation.getId() + " based on an empty setup commit by Artemis will be ignored!");
        }

        if (participation instanceof ProgrammingExerciseStudentParticipation programmingExerciseStudentParticipation
                && (participation.getBuildPlanId() == null || !participation.getInitializationState().hasCompletedState(InitializationState.INITIALIZED))) {
            // the build plan was deleted before, e.g. due to cleanup, therefore we need to reactivate the build plan by resuming the participation
            // This is needed as a request using a custom query is made using the ProgrammingExerciseRepository, but the user is not authenticated
            // as the VCS-server performs the request
            SecurityUtils.setAuthorizationObject();

            participationService.resumeProgrammingExercise(programmingExerciseStudentParticipation);
            // Note: in this case we do not need an empty commit: when we trigger the build manually (below), subsequent commits will work correctly
        }

        try {
            continuousIntegrationTriggerService.orElseThrow().triggerBuild(participation, commit.commitHash(), null);
        }
        catch (ContinuousIntegrationException ex) {
            // intentionally fail silently here
            log.debug("Continuous integration trigger failed for participation {} with commitHash {}: {}", participation.getId(), commit.commitHash(), ex.getMessage());
        }

        // There can't be two submissions for the same participation and commitHash!
        ProgrammingSubmission programmingSubmission = programmingSubmissionRepository
                .findFirstByParticipationIdAndCommitHashOrderByIdDescWithFeedbacksAndTeamStudents(participation.getId(), commit.commitHash());
        if (programmingSubmission != null) {
            throw new IllegalStateException("Submission for participation id " + participation.getId() + " and commitHash " + commit.commitHash() + " already exists!");
        }

        programmingSubmission = new ProgrammingSubmission();
        programmingSubmission.setCommitHash(commit.commitHash());
        log.info("Create new programmingSubmission with commitHash: {} for participation {}", commit.commitHash(), participation.getId());

        programmingSubmission.setSubmitted(true);
        programmingSubmission.setSubmissionDate(submissionDate);
        programmingSubmission.setType(SubmissionType.MANUAL);

        // Instructors are allowed to submit to a programming exercise after the due date, if this happens we set the Submission to INSTRUCTOR
        // TODO: double check if the user contains the authoities and groups, if not, we need to load the user from the database again
        if (authCheckService.isAtLeastInstructorForExercise(participation.getExercise(), user)) {
            programmingSubmission.setType(SubmissionType.INSTRUCTOR);
        }

        participation.addSubmission(programmingSubmission);
        programmingSubmission = programmingSubmissionRepository.save(programmingSubmission);
        updateGitDiffReportForTemplateOrSolutionParticipation(participation);

        // NOTE: this might an important information if a lock submission policy of the corresponding programming exercise is active
        programmingSubmission.getParticipation().setSubmissionCount(existingSubmissionCount + 1);

        // NOTE: we don't need to save the participation here, this might lead to concurrency problems when doing the empty commit during resume exercise!
        return programmingSubmission;
    }

    /**
     * Update the git-diff of the programming exercise when the push was to a solution or template repository
     *
     * @param programmingExerciseParticipation The participation
     */
    private void updateGitDiffReportForTemplateOrSolutionParticipation(ProgrammingExerciseParticipation programmingExerciseParticipation) {
        if (programmingExerciseParticipation instanceof TemplateProgrammingExerciseParticipation
                || programmingExerciseParticipation instanceof SolutionProgrammingExerciseParticipation) {
            try {
                programmingExerciseGitDiffReportService.updateReport(programmingExerciseParticipation.getProgrammingExercise());
            }
            catch (Exception e) {
                log.error("Unable to update git-diff for programming exercise {}", programmingExerciseParticipation.getProgrammingExercise().getId(), e);
            }
        }
    }

    /**
     * A pending submission is one that does not have a result yet.
     *
     * @param participationId the id of the participation get the latest submission for
     * @param filterGraded    if true will not use the latest submission, but the latest graded submission.
     * @return the latest pending submission if exists or null.
     * @throws EntityNotFoundException  if the participation for the given id can't be found.
     * @throws IllegalArgumentException if the participation for the given id is not a programming exercise participation.
     */
    public Optional<ProgrammingSubmission> getLatestPendingSubmission(Long participationId, boolean filterGraded) throws EntityNotFoundException, IllegalArgumentException {
        Participation participation = participationRepository.findByIdElseThrow(participationId);
        if (!(participation instanceof ProgrammingExerciseParticipation programmingExerciseParticipation)) {
            throw new IllegalArgumentException("Participation with id " + participationId + " is not a programming exercise participation!");
        }
        participationAuthCheckService.checkCanAccessParticipationElseThrow(programmingExerciseParticipation);

        return findLatestPendingSubmissionForParticipation(participationId, filterGraded);
    }

    /**
     * For every student participation of a programming exercise, try to find a pending submission.
     *
     * @param programmingExerciseId for which to search pending submissions
     * @return a Map of {[participationId]: ProgrammingSubmission | null}. Will contain an entry for every student participation of the exercise and a submission object if a
     *         pending submission exists or null if not.
     */
    public Map<Long, Optional<Submission>> getLatestPendingSubmissionsForProgrammingExercise(Long programmingExerciseId) {
        var participations = programmingExerciseStudentParticipationRepository.findWithSubmissionsAndResultsByExerciseId(programmingExerciseId);
        return participations.stream().collect(Collectors.toMap(Participation::getId, p -> {
            var latestSubmission = p.getSubmissions().stream().max(Comparator.comparing(Submission::getSubmissionDate));
            if (latestSubmission.isEmpty() || latestSubmission.get().getLatestResult() != null) {
                // This is not an error case, it is very likely that there is no pending submission for a participation.
                return Optional.empty();
            }
            return latestSubmission;
        }));
    }

    private Optional<ProgrammingSubmission> findLatestPendingSubmissionForParticipation(final long participationId, final boolean isGraded) {
        final var optionalSubmission = isGraded
                ? programmingSubmissionRepository.findGradedByParticipationIdWithResultsOrderBySubmissionDateDesc(participationId, PageRequest.of(0, 1)).stream().findFirst()
                : programmingSubmissionRepository.findFirstByParticipationIdWithResultsOrderBySubmissionDateDesc(participationId);

        if (optionalSubmission.isEmpty() || optionalSubmission.get().getLatestResult() != null) {
            // This is not an error case, it is very likely that there is no pending submission for a participation.
            return Optional.empty();
        }
        return optionalSubmission;
    }

    /**
     * Create a submission with given submission type for the last commit hash of the given participation.
     * WARNING: The commitHash is used to map incoming results to submissions. Using this method could cause the result to have multiple fitting submissions.
     * <p>
     * See <a href="https://github.com/ls1intum/Artemis/pull/712#discussion_r314944129">discussion</a>
     * <p>
     * Worst case scenario when using this method:
     * 1) Student executes a submission, the build is created on CI system
     * 2) The build takes longer than 2 minutes, this enables the student to trigger the submission again
     * 3) A new submission with the same commitHash is created on the server, there are now 2 submissions for the same commitHash and 2 running builds
     * 4) The first build returns a result to Artemis, this result is now attached to the second submission (that was just created)
     * 5) The second build finishes and returns a result to Artemis, this result is attached to the first submission
     *
     * @param participation  to create submission for.
     * @param submissionType of the submission to create.
     * @return created or reused submission.
     * @throws IllegalStateException if the last commit hash can't be retrieved.
     */
    public ProgrammingSubmission getOrCreateSubmissionWithLastCommitHashForParticipation(ProgrammingExerciseParticipation participation, SubmissionType submissionType)
            throws IllegalStateException {
        String lastCommitHash = getLastCommitHashForParticipation(participation);
        // we first try to get an existing programming submission with the last commit hash
        var programmingSubmission = programmingSubmissionRepository.findFirstByParticipationIdAndCommitHashOrderByIdDescWithFeedbacksAndTeamStudents(participation.getId(),
                lastCommitHash);
        // in case no programming submission is available, we create one
        return Objects.requireNonNullElseGet(programmingSubmission, () -> createSubmissionWithCommitHashAndSubmissionType(participation, lastCommitHash, submissionType));
    }

    private String getLastCommitHashForParticipation(ProgrammingExerciseParticipation participation) throws IllegalStateException {
        try {
            return gitService.getLastCommitHash(participation.getVcsRepositoryUri()).getName();
        }
        catch (EntityNotFoundException ex) {
            var message = "Last commit hash for participation " + participation.getId() + " could not be retrieved due to exception: " + ex.getMessage();
            log.warn(message);
            throw new IllegalStateException(message);
        }
    }

    /**
     * Create a submission with SubmissionType.TEST and the provided commitHash.
     *
     * @param programmingExerciseId ProgrammingExercise id.
     * @param commitHash            last commitHash of the test repository, if null will use the last commitHash of the test repository.
     * @return The created solutionSubmission.
     * @throws EntityNotFoundException if the programming exercise for the given id does not exist.
     * @throws IllegalStateException   If no commitHash was no provided and no commitHash could be retrieved from the test repository.
     */
    public ProgrammingSubmission createSolutionParticipationSubmissionWithTypeTest(Long programmingExerciseId, @Nullable String commitHash)
            throws EntityNotFoundException, IllegalStateException {
        var solutionParticipation = programmingExerciseParticipationService.findSolutionParticipationByProgrammingExerciseId(programmingExerciseId);
        // If no commitHash is provided, use the last commitHash for the test repository.
        if (commitHash == null) {
            ProgrammingExercise programmingExercise = programmingExerciseRepository.findByIdWithTemplateAndSolutionParticipationElseThrow(programmingExerciseId);
            try {
                commitHash = gitService.getLastCommitHash(programmingExercise.getVcsTestRepositoryUri()).getName();
            }
            catch (EntityNotFoundException ex) {
                throw new IllegalStateException("Last commit hash for test repository of programming exercise with id " + programmingExercise.getId() + " could not be retrieved");
            }
        }
        return createSubmissionWithCommitHashAndSubmissionType(solutionParticipation, commitHash, SubmissionType.TEST);
    }

    private ProgrammingSubmission createSubmissionWithCommitHashAndSubmissionType(ProgrammingExerciseParticipation participation, String commitHash,
            SubmissionType submissionType) {
        // Make sure that the new submission has the submission date of now
        ProgrammingSubmission newSubmission = (ProgrammingSubmission) new ProgrammingSubmission().commitHash(commitHash).submitted(true).submissionDate(ZonedDateTime.now())
                .type(submissionType);
        newSubmission.setParticipation((Participation) participation);
        return programmingSubmissionRepository.saveAndFlush(newSubmission);
    }

    /**
     * Given an exercise id and a tutor id, it returns all the programming submissions where the tutor has assessed a result
     * <p>
     * Exam mode:
     * The query that returns the participations returns the contained submissions in a particular way:
     * Due to hibernate, the result list has null values at all places where a result was assessed by another tutor.
     * At the beginning of the list remain all the automatic results without assessor.
     * Then filtering out all submissions which have no result at the place of the correction round leaves us with the submissions we are interested in.
     * Before returning the submissions we strip away all automatic results, to be able to correctly display them in the client.
     * <p>
     * Not exam mode (i.e. course exercise):
     * In this case the query that returns the participations returns the contained submissions in a different way:
     * Here hibernate sets all automatic results to null, therefore we must filter all those out. This way the client can access the submissions'
     * single result.
     *
     * @param exerciseId      - the id of the exercise we are looking for
     * @param correctionRound - the correctionRound for which the submissions should be fetched for
     * @param tutor           - the tutor we are interested in
     * @param examMode        - flag should be set to ignore the test run submissions
     * @return an unmodifiable list of programming submissions
     */
    public List<ProgrammingSubmission> getAllProgrammingSubmissionsAssessedByTutorForCorrectionRoundAndExercise(long exerciseId, User tutor, boolean examMode,
            int correctionRound) {
        List<Submission> submissions;
        if (examMode) {
            var participations = studentParticipationRepository.findAllByParticipationExerciseIdAndResultAssessorAndCorrectionRoundIgnoreTestRuns(exerciseId, tutor);
            // Latest submission might be illegal
            submissions = participations.stream().map(StudentParticipation::findLatestSubmission).filter(Optional::isPresent).map(Optional::get)
                    // filter out the submissions that don't have a result (but a null value) for the correctionRound
                    .filter(submission -> submission.hasResultForCorrectionRound(correctionRound)).toList();
        }
        else {
            submissions = submissionRepository.findAllByParticipationExerciseIdAndResultAssessorIgnoreTestRuns(exerciseId, tutor);
            // automatic results are null in the received results list. We need to filter them out for the client to display the dashboard correctly
            submissions.forEach(Submission::removeNullResults);
        }
        // strip away all automatic results from the submissions list
        submissions.forEach(Submission::removeAutomaticResults);
        submissions.forEach(submission -> {
            var latestResult = submission.getLatestResult();
            if (latestResult != null) {
                latestResult.setSubmission(null);
            }
        });
        List<ProgrammingSubmission> programmingSubmissions = submissions.stream().map(submission -> (ProgrammingSubmission) submission).toList();
        // In Exam-Mode, the Submissions are retrieved from the studentParticipationRepository, for which the Set<Submission> is appended
        // In non-Exam Mode, the Submissions are retrieved from the submissionRepository, for which no Set<submission> is appended
        return removeExerciseAndSubmissionSet(programmingSubmissions, examMode);
    }

    /**
     * Given an exerciseId, returns all the programming submissions for that exercise, including their results. Submissions can be filtered to include only already submitted
     * submissions
     *
     * @param exerciseId    - the id of the exercise we are interested into
     * @param submittedOnly - if true, it returns only submission with submitted flag set to true
     * @return a list of programming submissions for the given exercise id
     */
    public List<ProgrammingSubmission> getProgrammingSubmissions(long exerciseId, boolean submittedOnly) {
        List<StudentParticipation> participations = studentParticipationRepository.findAllWithEagerSubmissionsAndEagerResultsAndEagerAssessorByExerciseIdIgnoreTestRuns(exerciseId);
        List<ProgrammingSubmission> programmingSubmissions = new ArrayList<>();
        participations.stream().peek(participation -> participation.getExercise().setStudentParticipations(null)).map(StudentParticipation::findLatestSubmission)
                // filter out non submitted submissions if the flag is set to true
                .filter(optionalSubmission -> optionalSubmission.isPresent() && (!submittedOnly || optionalSubmission.get().isSubmitted()))
                .forEach(optionalSubmission -> programmingSubmissions.add((ProgrammingSubmission) optionalSubmission.get()));
        return removeExerciseAndSubmissionSet(programmingSubmissions, true);
    }

    /**
     * Given a List of ProgrammingSubmissions, this method will remove the attribute participation.exercise.
     * If removeSubmissionSet = true, also the Set participation.submissions is removed. The number of submissions will be
     * stored in the attribute participation.submissionCount instead of being determined by the size of the set of all submissions.
     * This method is intended to reduce the amount of data transferred to the client.
     *
     * @param programmingSubmissionList - a List with all ProgrammingSubmissions to be modified
     * @param removeSubmissionSet       - option to also remove the SubmissionSet from the ProgrammingSubmission
     * @return a List with ProgrammingSubmissions and removed attributes
     */
    private List<ProgrammingSubmission> removeExerciseAndSubmissionSet(List<ProgrammingSubmission> programmingSubmissionList, boolean removeSubmissionSet) {
        programmingSubmissionList.forEach(programmingSubmission -> {
            if (programmingSubmission.getParticipation() != null) {
                Participation participation = programmingSubmission.getParticipation();
                participation.setExercise(null);
                if (removeSubmissionSet && participation.getSubmissions() != null) {
                    // Only remove the Submissions and store them in submissionsCount, if the Set<Submissions> is present.
                    participation.setSubmissionCount(participation.getSubmissions().size());
                    participation.setSubmissions(null);
                }
            }
        });
        return programmingSubmissionList;
    }

    /**
     * Return the next submission ordered by individual due date of its participation
     * without a manual result.
     * No manual result means that no user has started an assessment for the corresponding submission yet.
     * For exam exercises we should also remove the test run participations as these should not be graded by the tutors.
     *
     * @param programmingExercise the exercise for which we want to retrieve a submission without manual result
     * @param correctionRound     - the correction round we want our submission to have results for
     * @param examMode            flag to determine if test runs should be removed. This should be set to true for exam exercises
     * @return a programmingSubmission without any manual result or an empty Optional if no submission without manual result could be found
     */
    public Optional<ProgrammingSubmission> getNextAssessableSubmission(ProgrammingExercise programmingExercise, boolean examMode, int correctionRound) {
        var submissionWithoutResult = super.getNextAssessableSubmission(programmingExercise, examMode, correctionRound);
        if (submissionWithoutResult.isPresent()) {
            ProgrammingSubmission programmingSubmission = (ProgrammingSubmission) submissionWithoutResult.get();
            return Optional.of(programmingSubmission);
        }
        return Optional.empty();
    }

    /**
     * Given an exercise id, find a random programming submission for that exercise which still doesn't have any manual result. No manual result means that no user has started an
     * assessment for the corresponding submission yet.
     * For exam exercises we should also remove the test run participations as these should not be graded by the tutors.
     *
     * @param programmingExercise the exercise for which we want to retrieve a submission without manual result
     * @param skipAssessmentQueue flag to determine if the submission should be retrieved from the assessment queue
     * @param correctionRound     - the correction round we want our submission to have results for
     * @param examMode            flag to determine if test runs should be removed. This should be set to true for exam exercises
     * @return a programmingSubmission without any manual result or an empty Optional if no submission without manual result could be found
     */
    public Optional<ProgrammingSubmission> getRandomAssessableSubmission(ProgrammingExercise programmingExercise, boolean skipAssessmentQueue, boolean examMode,
            int correctionRound) {
        return super.getRandomAssessableSubmission(programmingExercise, skipAssessmentQueue, examMode, correctionRound,
                programmingSubmissionRepository::findWithEagerResultsAndFeedbacksById);
    }

    /**
     * Get the programming submission with the given ID from the database and lock the submission to prevent other tutors from receiving and assessing it.
     *
     * @param submissionId    the id of the programming submission
     * @param correctionRound the correctionRound of the programming submission
     * @return the locked programming submission
     */
    public ProgrammingSubmission lockAndGetProgrammingSubmission(Long submissionId, int correctionRound) {
        ProgrammingSubmission programmingSubmission = programmingSubmissionRepository.findByIdWithResultsFeedbacksAssessorTestCases(submissionId);
        var manualResult = lockSubmission(programmingSubmission, correctionRound);
        return (ProgrammingSubmission) manualResult.getSubmission();
    }

    // TODO SE: explain in what context this method is even called

    /**
     * Locks the programmingSubmission submission. If the submission only has automatic results, and no manual,
     * create a new manual result. In the second correction round add a second manual result to the submission
     *
     * @param submission      the submission to lock
     * @param correctionRound the correction round for the assessment
     * @return the result that is locked with the current user
     */
    @Override
    // TODO: why do we override this method and why do we not try to reuse the method in the super class?
    public Result lockSubmission(Submission submission, int correctionRound) {
        Optional<Result> optionalExistingResult;
        if (correctionRound == 0 && submission.getLatestResult() != null && AssessmentType.AUTOMATIC == submission.getLatestResult().getAssessmentType()) {
            optionalExistingResult = Optional.of(submission.getLatestResult());
        }
        else if (correctionRound == 0 && submission.getLatestResult() == null) {
            // Older programming Exercises have only one result in each submission. One submission for the automatic result, another one for the manual one.
            // When the assessment of such a submission is cancelled, this leaves behind a programming-submission without any results.
            // We still want to be able to assess the result-less submission again, so we need to avoid the below else branch, and the following out of bounds Exception.
            // New automatic results can be easily created by using the "trigger all" feature
            optionalExistingResult = Optional.empty();
        }
        else {
            optionalExistingResult = Optional.ofNullable(submission.getResultForCorrectionRound(correctionRound - 1));
        }

        // Create a new manual result and try to reuse the existing submission with the latest commit hash
        ProgrammingSubmission existingSubmission = getOrCreateSubmissionWithLastCommitHashForParticipation((ProgrammingExerciseStudentParticipation) submission.getParticipation(),
                SubmissionType.MANUAL);
        Result newResult = saveNewEmptyResult(existingSubmission);
        newResult.setAssessor(userRepository.getUser());
        newResult.setAssessmentType(AssessmentType.SEMI_AUTOMATIC);

        // Copy automatic feedbacks into the manual result
        List<Feedback> automaticFeedbacks = new ArrayList<>();
        if (optionalExistingResult.isPresent()) {
            Result existingResult = optionalExistingResult.get();
            automaticFeedbacks = existingResult.getFeedbacks().stream().map(feedbackService::copyFeedback).collect(Collectors.toCollection(ArrayList::new));
            for (Feedback feedback : automaticFeedbacks) {
                feedback = feedbackRepository.save(feedback);
                feedback.setResult(newResult);
            }

            newResult.copyProgrammingExerciseCounters(existingResult);
        }
        newResult.setFeedbacks(automaticFeedbacks);

        // Workaround to prevent the assessor turning into a proxy object after saving
        var assessor = newResult.getAssessor();
        newResult = resultRepository.save(newResult);
        newResult.setAssessor(assessor);
        log.debug("Assessment locked with result id: {} for assessor: {}", newResult.getId(), newResult.getAssessor().getName());

        // Make sure that submission is set back after saving
        newResult.setSubmission(existingSubmission);
        return newResult;
    }

    /**
     * We need to create the submissions for the solution and template repository for the first time,
     * so that the client displays the correct results
     *
     * @param programmingExercise exercise that needs submissions for its template and solution repository
     */
    public void createInitialSubmissions(ProgrammingExercise programmingExercise) {
        createInitialSubmission(programmingExercise, programmingExercise.getSolutionParticipation());
        createInitialSubmission(programmingExercise, programmingExercise.getTemplateParticipation());
    }

    /**
     * Creates an initial submission of an {@link AbstractBaseProgrammingExerciseParticipation} with the current commit hash
     * in the repository
     *
     * @param programmingExercise Exercise for which the participation is created
     * @param participation       Template or Solution Participation
     */
    private void createInitialSubmission(ProgrammingExercise programmingExercise, AbstractBaseProgrammingExerciseParticipation participation) {
        ProgrammingSubmission submission = (ProgrammingSubmission) submissionRepository.initializeSubmission(participation, programmingExercise, SubmissionType.INSTRUCTOR);
        var latestHash = gitService.getLastCommitHash(participation.getVcsRepositoryUri());
        submission.setCommitHash(latestHash.getName());
        submission.setSubmissionDate(ZonedDateTime.now());
        submissionRepository.save(submission);
    }
}<|MERGE_RESOLUTION|>--- conflicted
+++ resolved
@@ -102,11 +102,7 @@
             ExerciseDateService exerciseDateService, CourseRepository courseRepository, ParticipationRepository participationRepository,
             ProgrammingExerciseStudentParticipationRepository programmingExerciseStudentParticipationRepository, ComplaintRepository complaintRepository,
             ProgrammingExerciseGitDiffReportService programmingExerciseGitDiffReportService, ParticipationAuthorizationCheckService participationAuthCheckService,
-<<<<<<< HEAD
-            Optional<LocalVCGitBranchService> localVCGitBranchService) {
-=======
             FeedbackService feedbackService, SubmissionPolicyRepository submissionPolicyRepository, Optional<AthenaApi> athenaApi) {
->>>>>>> 4f02cbb1
         super(submissionRepository, userRepository, authCheckService, resultRepository, studentParticipationRepository, participationService, feedbackRepository, examDateApi,
                 exerciseDateService, courseRepository, participationRepository, complaintRepository, feedbackService, athenaApi);
         this.programmingSubmissionRepository = programmingSubmissionRepository;
@@ -117,11 +113,7 @@
         this.programmingExerciseStudentParticipationRepository = programmingExerciseStudentParticipationRepository;
         this.programmingExerciseGitDiffReportService = programmingExerciseGitDiffReportService;
         this.participationAuthCheckService = participationAuthCheckService;
-<<<<<<< HEAD
-        this.localVCGitBranchService = localVCGitBranchService;
-=======
         this.submissionPolicyRepository = submissionPolicyRepository;
->>>>>>> 4f02cbb1
     }
 
     /**
