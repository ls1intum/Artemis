package de.tum.cit.aet.artemis.programming.service.localci;

import static de.tum.cit.aet.artemis.core.config.Constants.PROFILE_LOCALCI;
import static de.tum.cit.aet.artemis.programming.domain.ProgrammingLanguage.ASSEMBLER;
import static de.tum.cit.aet.artemis.programming.domain.ProgrammingLanguage.C;
import static de.tum.cit.aet.artemis.programming.domain.ProgrammingLanguage.EMPTY;
import static de.tum.cit.aet.artemis.programming.domain.ProgrammingLanguage.HASKELL;
import static de.tum.cit.aet.artemis.programming.domain.ProgrammingLanguage.JAVA;
import static de.tum.cit.aet.artemis.programming.domain.ProgrammingLanguage.JAVASCRIPT;
import static de.tum.cit.aet.artemis.programming.domain.ProgrammingLanguage.KOTLIN;
import static de.tum.cit.aet.artemis.programming.domain.ProgrammingLanguage.OCAML;
import static de.tum.cit.aet.artemis.programming.domain.ProgrammingLanguage.PYTHON;
import static de.tum.cit.aet.artemis.programming.domain.ProgrammingLanguage.R;
import static de.tum.cit.aet.artemis.programming.domain.ProgrammingLanguage.RUST;
import static de.tum.cit.aet.artemis.programming.domain.ProgrammingLanguage.SWIFT;
import static de.tum.cit.aet.artemis.programming.domain.ProgrammingLanguage.VHDL;
import static de.tum.cit.aet.artemis.programming.domain.ProjectType.FACT;
import static de.tum.cit.aet.artemis.programming.domain.ProjectType.GCC;
import static de.tum.cit.aet.artemis.programming.domain.ProjectType.GRADLE_GRADLE;
import static de.tum.cit.aet.artemis.programming.domain.ProjectType.MAVEN_MAVEN;
import static de.tum.cit.aet.artemis.programming.domain.ProjectType.PLAIN;
import static de.tum.cit.aet.artemis.programming.domain.ProjectType.PLAIN_GRADLE;
import static de.tum.cit.aet.artemis.programming.domain.ProjectType.PLAIN_MAVEN;

import java.util.List;

import org.springframework.context.annotation.Profile;
import org.springframework.stereotype.Service;

import de.tum.cit.aet.artemis.programming.service.ProgrammingLanguageFeature;
import de.tum.cit.aet.artemis.programming.service.ProgrammingLanguageFeatureService;

/**
 * Sets the features provided for the different programming languages when using the local CI system.
 */
@Service
@Profile(PROFILE_LOCALCI)
public class LocalCIProgrammingLanguageFeatureService extends ProgrammingLanguageFeatureService {

    public LocalCIProgrammingLanguageFeatureService() {
        // Must be extended once a new programming language is added
        programmingLanguageFeatures.put(EMPTY, new ProgrammingLanguageFeature(EMPTY, false, false, false, false, false, List.of(), false, true));
        programmingLanguageFeatures.put(JAVA,
                new ProgrammingLanguageFeature(JAVA, true, true, true, true, false, List.of(PLAIN_GRADLE, GRADLE_GRADLE, PLAIN_MAVEN, MAVEN_MAVEN), false, true));
        programmingLanguageFeatures.put(PYTHON, new ProgrammingLanguageFeature(PYTHON, false, false, true, false, false, List.of(), false, true));
        programmingLanguageFeatures.put(C, new ProgrammingLanguageFeature(C, false, true, true, false, false, List.of(FACT, GCC), false, true));
        programmingLanguageFeatures.put(ASSEMBLER, new ProgrammingLanguageFeature(ASSEMBLER, false, false, false, false, false, List.of(), false, true));
        programmingLanguageFeatures.put(KOTLIN, new ProgrammingLanguageFeature(KOTLIN, false, false, true, true, false, List.of(), false, true));
        programmingLanguageFeatures.put(VHDL, new ProgrammingLanguageFeature(VHDL, false, false, false, false, false, List.of(), false, true));
        programmingLanguageFeatures.put(HASKELL, new ProgrammingLanguageFeature(HASKELL, true, false, false, false, true, List.of(), false, true));
        programmingLanguageFeatures.put(OCAML, new ProgrammingLanguageFeature(OCAML, false, false, false, false, true, List.of(), false, true));
        programmingLanguageFeatures.put(SWIFT, new ProgrammingLanguageFeature(SWIFT, false, false, true, true, false, List.of(PLAIN), false, true));
        programmingLanguageFeatures.put(RUST, new ProgrammingLanguageFeature(RUST, false, false, false, false, false, List.of(), false, true));
<<<<<<< HEAD
        programmingLanguageFeatures.put(R, new ProgrammingLanguageFeature(R, false, false, true, false, false, List.of(), false, true));
=======
        programmingLanguageFeatures.put(JAVASCRIPT, new ProgrammingLanguageFeature(JAVASCRIPT, false, false, false, false, false, List.of(), false, true));
>>>>>>> 0354197a
    }
}<|MERGE_RESOLUTION|>--- conflicted
+++ resolved
@@ -51,10 +51,7 @@
         programmingLanguageFeatures.put(OCAML, new ProgrammingLanguageFeature(OCAML, false, false, false, false, true, List.of(), false, true));
         programmingLanguageFeatures.put(SWIFT, new ProgrammingLanguageFeature(SWIFT, false, false, true, true, false, List.of(PLAIN), false, true));
         programmingLanguageFeatures.put(RUST, new ProgrammingLanguageFeature(RUST, false, false, false, false, false, List.of(), false, true));
-<<<<<<< HEAD
+        programmingLanguageFeatures.put(JAVASCRIPT, new ProgrammingLanguageFeature(JAVASCRIPT, false, false, false, false, false, List.of(), false, true));
         programmingLanguageFeatures.put(R, new ProgrammingLanguageFeature(R, false, false, true, false, false, List.of(), false, true));
-=======
-        programmingLanguageFeatures.put(JAVASCRIPT, new ProgrammingLanguageFeature(JAVASCRIPT, false, false, false, false, false, List.of(), false, true));
->>>>>>> 0354197a
     }
 }