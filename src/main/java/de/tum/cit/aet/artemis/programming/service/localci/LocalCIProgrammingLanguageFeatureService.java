package de.tum.cit.aet.artemis.programming.service.localci;

import static de.tum.cit.aet.artemis.core.config.Constants.PROFILE_LOCALCI;
import static de.tum.cit.aet.artemis.programming.domain.ProgrammingLanguage.ASSEMBLER;
import static de.tum.cit.aet.artemis.programming.domain.ProgrammingLanguage.C;
import static de.tum.cit.aet.artemis.programming.domain.ProgrammingLanguage.C_PLUS_PLUS;
import static de.tum.cit.aet.artemis.programming.domain.ProgrammingLanguage.C_SHARP;
import static de.tum.cit.aet.artemis.programming.domain.ProgrammingLanguage.EMPTY;
import static de.tum.cit.aet.artemis.programming.domain.ProgrammingLanguage.GO;
import static de.tum.cit.aet.artemis.programming.domain.ProgrammingLanguage.HASKELL;
import static de.tum.cit.aet.artemis.programming.domain.ProgrammingLanguage.JAVA;
import static de.tum.cit.aet.artemis.programming.domain.ProgrammingLanguage.JAVASCRIPT;
import static de.tum.cit.aet.artemis.programming.domain.ProgrammingLanguage.KOTLIN;
import static de.tum.cit.aet.artemis.programming.domain.ProgrammingLanguage.OCAML;
import static de.tum.cit.aet.artemis.programming.domain.ProgrammingLanguage.PYTHON;
import static de.tum.cit.aet.artemis.programming.domain.ProgrammingLanguage.R;
import static de.tum.cit.aet.artemis.programming.domain.ProgrammingLanguage.RUST;
import static de.tum.cit.aet.artemis.programming.domain.ProgrammingLanguage.SWIFT;
import static de.tum.cit.aet.artemis.programming.domain.ProgrammingLanguage.TYPESCRIPT;
import static de.tum.cit.aet.artemis.programming.domain.ProgrammingLanguage.VHDL;
import static de.tum.cit.aet.artemis.programming.domain.ProjectType.FACT;
import static de.tum.cit.aet.artemis.programming.domain.ProjectType.GCC;
import static de.tum.cit.aet.artemis.programming.domain.ProjectType.GRADLE_GRADLE;
import static de.tum.cit.aet.artemis.programming.domain.ProjectType.MAVEN_MAVEN;
import static de.tum.cit.aet.artemis.programming.domain.ProjectType.PLAIN;
import static de.tum.cit.aet.artemis.programming.domain.ProjectType.PLAIN_GRADLE;
import static de.tum.cit.aet.artemis.programming.domain.ProjectType.PLAIN_MAVEN;

import java.util.List;

import org.springframework.context.annotation.Profile;
import org.springframework.stereotype.Service;

import de.tum.cit.aet.artemis.programming.service.ProgrammingLanguageFeature;
import de.tum.cit.aet.artemis.programming.service.ProgrammingLanguageFeatureService;

/**
 * Sets the features provided for the different programming languages when using the local CI system.
 */
@Service
@Profile(PROFILE_LOCALCI)
public class LocalCIProgrammingLanguageFeatureService extends ProgrammingLanguageFeatureService {

    public LocalCIProgrammingLanguageFeatureService() {
        // Must be extended once a new programming language is added
<<<<<<< HEAD
        programmingLanguageFeatures.put(EMPTY, new ProgrammingLanguageFeature(EMPTY, false, false, false, false, false, List.of(), false));
        programmingLanguageFeatures.put(ASSEMBLER, new ProgrammingLanguageFeature(ASSEMBLER, false, false, false, false, false, List.of(), false));
        programmingLanguageFeatures.put(C, new ProgrammingLanguageFeature(C, false, true, true, false, false, List.of(FACT, GCC), false));
        programmingLanguageFeatures.put(C_PLUS_PLUS, new ProgrammingLanguageFeature(C_PLUS_PLUS, false, false, true, false, false, List.of(), false));
        programmingLanguageFeatures.put(C_SHARP, new ProgrammingLanguageFeature(C_SHARP, false, false, true, false, false, List.of(), false));
        programmingLanguageFeatures.put(HASKELL, new ProgrammingLanguageFeature(HASKELL, true, false, false, false, true, List.of(), false));
        programmingLanguageFeatures.put(JAVA,
                new ProgrammingLanguageFeature(JAVA, true, true, true, true, false, List.of(PLAIN_GRADLE, GRADLE_GRADLE, PLAIN_MAVEN, MAVEN_MAVEN), false));
        programmingLanguageFeatures.put(JAVASCRIPT, new ProgrammingLanguageFeature(JAVASCRIPT, false, false, true, false, false, List.of(), false));
        programmingLanguageFeatures.put(KOTLIN, new ProgrammingLanguageFeature(KOTLIN, false, false, true, true, false, List.of(), false));
        programmingLanguageFeatures.put(OCAML, new ProgrammingLanguageFeature(OCAML, false, false, false, false, true, List.of(), false));
        programmingLanguageFeatures.put(PYTHON, new ProgrammingLanguageFeature(PYTHON, false, false, true, false, false, List.of(), false));
        programmingLanguageFeatures.put(R, new ProgrammingLanguageFeature(R, false, false, true, false, false, List.of(), false));
        programmingLanguageFeatures.put(RUST, new ProgrammingLanguageFeature(RUST, false, false, true, false, false, List.of(), false));
        programmingLanguageFeatures.put(SWIFT, new ProgrammingLanguageFeature(SWIFT, false, false, true, true, false, List.of(PLAIN), false));
        programmingLanguageFeatures.put(TYPESCRIPT, new ProgrammingLanguageFeature(TYPESCRIPT, false, false, true, false, false, List.of(), false));
        programmingLanguageFeatures.put(VHDL, new ProgrammingLanguageFeature(VHDL, false, false, false, false, false, List.of(), false));
=======
        programmingLanguageFeatures.put(EMPTY, new ProgrammingLanguageFeature(EMPTY, false, false, false, false, false, List.of(), false, true));
        programmingLanguageFeatures.put(ASSEMBLER, new ProgrammingLanguageFeature(ASSEMBLER, false, false, false, false, false, List.of(), false, true));
        programmingLanguageFeatures.put(C, new ProgrammingLanguageFeature(C, false, true, true, false, false, List.of(FACT, GCC), false, true));
        programmingLanguageFeatures.put(C_PLUS_PLUS, new ProgrammingLanguageFeature(C_PLUS_PLUS, false, false, true, false, false, List.of(), false, true));
        programmingLanguageFeatures.put(C_SHARP, new ProgrammingLanguageFeature(C_SHARP, false, false, true, false, false, List.of(), false, true));
        programmingLanguageFeatures.put(GO, new ProgrammingLanguageFeature(GO, false, false, true, true, false, List.of(), false, true));
        programmingLanguageFeatures.put(HASKELL, new ProgrammingLanguageFeature(HASKELL, true, false, false, false, true, List.of(), false, true));
        programmingLanguageFeatures.put(JAVA,
                new ProgrammingLanguageFeature(JAVA, true, true, true, true, false, List.of(PLAIN_GRADLE, GRADLE_GRADLE, PLAIN_MAVEN, MAVEN_MAVEN), false, true));
        programmingLanguageFeatures.put(JAVASCRIPT, new ProgrammingLanguageFeature(JAVASCRIPT, false, false, true, false, false, List.of(), false, true));
        programmingLanguageFeatures.put(KOTLIN, new ProgrammingLanguageFeature(KOTLIN, false, false, true, true, false, List.of(), false, true));
        programmingLanguageFeatures.put(OCAML, new ProgrammingLanguageFeature(OCAML, false, false, false, false, true, List.of(), false, true));
        programmingLanguageFeatures.put(PYTHON, new ProgrammingLanguageFeature(PYTHON, false, true, true, false, false, List.of(), false, true));
        programmingLanguageFeatures.put(R, new ProgrammingLanguageFeature(R, false, false, true, false, false, List.of(), false, true));
        programmingLanguageFeatures.put(RUST, new ProgrammingLanguageFeature(RUST, false, false, true, false, false, List.of(), false, true));
        programmingLanguageFeatures.put(SWIFT, new ProgrammingLanguageFeature(SWIFT, false, false, true, true, false, List.of(PLAIN), false, true));
        programmingLanguageFeatures.put(TYPESCRIPT, new ProgrammingLanguageFeature(TYPESCRIPT, false, false, true, false, false, List.of(), false, true));
        programmingLanguageFeatures.put(VHDL, new ProgrammingLanguageFeature(VHDL, false, false, false, false, false, List.of(), false, true));
>>>>>>> d6a1b81c
    }
}<|MERGE_RESOLUTION|>--- conflicted
+++ resolved
@@ -43,12 +43,12 @@
 
     public LocalCIProgrammingLanguageFeatureService() {
         // Must be extended once a new programming language is added
-<<<<<<< HEAD
         programmingLanguageFeatures.put(EMPTY, new ProgrammingLanguageFeature(EMPTY, false, false, false, false, false, List.of(), false));
         programmingLanguageFeatures.put(ASSEMBLER, new ProgrammingLanguageFeature(ASSEMBLER, false, false, false, false, false, List.of(), false));
         programmingLanguageFeatures.put(C, new ProgrammingLanguageFeature(C, false, true, true, false, false, List.of(FACT, GCC), false));
         programmingLanguageFeatures.put(C_PLUS_PLUS, new ProgrammingLanguageFeature(C_PLUS_PLUS, false, false, true, false, false, List.of(), false));
         programmingLanguageFeatures.put(C_SHARP, new ProgrammingLanguageFeature(C_SHARP, false, false, true, false, false, List.of(), false));
+        programmingLanguageFeatures.put(GO, new ProgrammingLanguageFeature(GO, false, false, true, true, false, List.of(), false));
         programmingLanguageFeatures.put(HASKELL, new ProgrammingLanguageFeature(HASKELL, true, false, false, false, true, List.of(), false));
         programmingLanguageFeatures.put(JAVA,
                 new ProgrammingLanguageFeature(JAVA, true, true, true, true, false, List.of(PLAIN_GRADLE, GRADLE_GRADLE, PLAIN_MAVEN, MAVEN_MAVEN), false));
@@ -61,25 +61,5 @@
         programmingLanguageFeatures.put(SWIFT, new ProgrammingLanguageFeature(SWIFT, false, false, true, true, false, List.of(PLAIN), false));
         programmingLanguageFeatures.put(TYPESCRIPT, new ProgrammingLanguageFeature(TYPESCRIPT, false, false, true, false, false, List.of(), false));
         programmingLanguageFeatures.put(VHDL, new ProgrammingLanguageFeature(VHDL, false, false, false, false, false, List.of(), false));
-=======
-        programmingLanguageFeatures.put(EMPTY, new ProgrammingLanguageFeature(EMPTY, false, false, false, false, false, List.of(), false, true));
-        programmingLanguageFeatures.put(ASSEMBLER, new ProgrammingLanguageFeature(ASSEMBLER, false, false, false, false, false, List.of(), false, true));
-        programmingLanguageFeatures.put(C, new ProgrammingLanguageFeature(C, false, true, true, false, false, List.of(FACT, GCC), false, true));
-        programmingLanguageFeatures.put(C_PLUS_PLUS, new ProgrammingLanguageFeature(C_PLUS_PLUS, false, false, true, false, false, List.of(), false, true));
-        programmingLanguageFeatures.put(C_SHARP, new ProgrammingLanguageFeature(C_SHARP, false, false, true, false, false, List.of(), false, true));
-        programmingLanguageFeatures.put(GO, new ProgrammingLanguageFeature(GO, false, false, true, true, false, List.of(), false, true));
-        programmingLanguageFeatures.put(HASKELL, new ProgrammingLanguageFeature(HASKELL, true, false, false, false, true, List.of(), false, true));
-        programmingLanguageFeatures.put(JAVA,
-                new ProgrammingLanguageFeature(JAVA, true, true, true, true, false, List.of(PLAIN_GRADLE, GRADLE_GRADLE, PLAIN_MAVEN, MAVEN_MAVEN), false, true));
-        programmingLanguageFeatures.put(JAVASCRIPT, new ProgrammingLanguageFeature(JAVASCRIPT, false, false, true, false, false, List.of(), false, true));
-        programmingLanguageFeatures.put(KOTLIN, new ProgrammingLanguageFeature(KOTLIN, false, false, true, true, false, List.of(), false, true));
-        programmingLanguageFeatures.put(OCAML, new ProgrammingLanguageFeature(OCAML, false, false, false, false, true, List.of(), false, true));
-        programmingLanguageFeatures.put(PYTHON, new ProgrammingLanguageFeature(PYTHON, false, true, true, false, false, List.of(), false, true));
-        programmingLanguageFeatures.put(R, new ProgrammingLanguageFeature(R, false, false, true, false, false, List.of(), false, true));
-        programmingLanguageFeatures.put(RUST, new ProgrammingLanguageFeature(RUST, false, false, true, false, false, List.of(), false, true));
-        programmingLanguageFeatures.put(SWIFT, new ProgrammingLanguageFeature(SWIFT, false, false, true, true, false, List.of(PLAIN), false, true));
-        programmingLanguageFeatures.put(TYPESCRIPT, new ProgrammingLanguageFeature(TYPESCRIPT, false, false, true, false, false, List.of(), false, true));
-        programmingLanguageFeatures.put(VHDL, new ProgrammingLanguageFeature(VHDL, false, false, false, false, false, List.of(), false, true));
->>>>>>> d6a1b81c
     }
 }