--- conflicted
+++ resolved
@@ -43,10 +43,7 @@
         programmingLanguageFeatures.put(EMPTY, new ProgrammingLanguageFeature(EMPTY, false, false, false, false, false, List.of(), false, true));
         programmingLanguageFeatures.put(ASSEMBLER, new ProgrammingLanguageFeature(ASSEMBLER, false, false, false, false, false, List.of(), false, true));
         programmingLanguageFeatures.put(C, new ProgrammingLanguageFeature(C, false, true, true, false, false, List.of(FACT, GCC), false, true));
-<<<<<<< HEAD
         programmingLanguageFeatures.put(C_PLUS_PLUS, new ProgrammingLanguageFeature(C_PLUS_PLUS, false, false, true, false, false, List.of(), false, true));
-=======
->>>>>>> f3583291
         programmingLanguageFeatures.put(HASKELL, new ProgrammingLanguageFeature(HASKELL, true, false, false, false, true, List.of(), false, true));
         programmingLanguageFeatures.put(JAVA,
                 new ProgrammingLanguageFeature(JAVA, true, true, true, true, false, List.of(PLAIN_GRADLE, GRADLE_GRADLE, PLAIN_MAVEN, MAVEN_MAVEN), false, true));
@@ -54,10 +51,7 @@
         programmingLanguageFeatures.put(KOTLIN, new ProgrammingLanguageFeature(KOTLIN, false, false, true, true, false, List.of(), false, true));
         programmingLanguageFeatures.put(OCAML, new ProgrammingLanguageFeature(OCAML, false, false, false, false, true, List.of(), false, true));
         programmingLanguageFeatures.put(PYTHON, new ProgrammingLanguageFeature(PYTHON, false, false, true, false, false, List.of(), false, true));
-<<<<<<< HEAD
-=======
         programmingLanguageFeatures.put(R, new ProgrammingLanguageFeature(R, false, false, true, false, false, List.of(), false, true));
->>>>>>> f3583291
         programmingLanguageFeatures.put(RUST, new ProgrammingLanguageFeature(RUST, false, false, true, false, false, List.of(), false, true));
         programmingLanguageFeatures.put(SWIFT, new ProgrammingLanguageFeature(SWIFT, false, false, true, true, false, List.of(PLAIN), false, true));
         programmingLanguageFeatures.put(VHDL, new ProgrammingLanguageFeature(VHDL, false, false, false, false, false, List.of(), false, true));
