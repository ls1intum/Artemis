--- conflicted
+++ resolved
@@ -50,13 +50,8 @@
         programmingLanguageFeatures.put(HASKELL, new ProgrammingLanguageFeature(HASKELL, true, false, false, false, true, List.of(), false, true));
         programmingLanguageFeatures.put(OCAML, new ProgrammingLanguageFeature(OCAML, false, false, false, false, true, List.of(), false, true));
         programmingLanguageFeatures.put(SWIFT, new ProgrammingLanguageFeature(SWIFT, false, false, true, true, false, List.of(PLAIN), false, true));
-<<<<<<< HEAD
-        programmingLanguageFeatures.put(RUST, new ProgrammingLanguageFeature(RUST, false, false, false, false, false, List.of(), false, true));
-        programmingLanguageFeatures.put(JAVASCRIPT, new ProgrammingLanguageFeature(JAVASCRIPT, false, false, false, false, false, List.of(), false, true));
-        programmingLanguageFeatures.put(C_PLUS_PLUS, new ProgrammingLanguageFeature(C_PLUS_PLUS, false, false, true, false, false, List.of(), false, true));
-=======
         programmingLanguageFeatures.put(RUST, new ProgrammingLanguageFeature(RUST, false, false, true, false, false, List.of(), false, true));
         programmingLanguageFeatures.put(JAVASCRIPT, new ProgrammingLanguageFeature(JAVASCRIPT, false, false, true, false, false, List.of(), false, true));
->>>>>>> e3db5995
+        programmingLanguageFeatures.put(C_PLUS_PLUS, new ProgrammingLanguageFeature(C_PLUS_PLUS, false, false, true, false, false, List.of(), false, true));
     }
 }