--- conflicted
+++ resolved
@@ -2,12 +2,9 @@
 
 import static de.tum.cit.aet.artemis.core.config.Constants.PROFILE_CORE;
 
-<<<<<<< HEAD
 import java.time.Duration;
 import java.util.Date;
-=======
 import java.util.Map;
->>>>>>> e8bde675
 import java.util.Optional;
 
 import jakarta.servlet.ServletException;
@@ -82,11 +79,7 @@
      */
     @PostMapping("authenticate")
     @EnforceNothing
-<<<<<<< HEAD
-    public ResponseEntity<String> authorize(@Valid @RequestBody LoginVM loginVM, @RequestHeader("User-Agent") String userAgent, HttpServletResponse response) {
-=======
     public ResponseEntity<Map<String, String>> authorize(@Valid @RequestBody LoginVM loginVM, @RequestHeader("User-Agent") String userAgent, HttpServletResponse response) {
->>>>>>> e8bde675
 
         var username = loginVM.getUsername();
         var password = loginVM.getPassword();
@@ -103,11 +96,7 @@
             ResponseCookie responseCookie = jwtCookieService.buildLoginCookie(rememberMe);
             response.addHeader(HttpHeaders.SET_COOKIE, responseCookie.toString());
 
-<<<<<<< HEAD
-            return ResponseEntity.ok(responseCookie.getValue());
-=======
             return ResponseEntity.ok(Map.of("access_token", responseCookie.getValue()));
->>>>>>> e8bde675
         }
         catch (BadCredentialsException ex) {
             log.warn("Wrong credentials during login for user {}", loginVM.getUsername());
