--- conflicted
+++ resolved
@@ -2,12 +2,9 @@
 
 import static de.tum.cit.aet.artemis.core.config.Constants.PROFILE_CORE;
 
-<<<<<<< HEAD
-import java.util.Map;
-=======
 import java.time.Duration;
 import java.util.Date;
->>>>>>> 07afea21
+import java.util.Map;
 import java.util.Optional;
 
 import jakarta.servlet.ServletException;
@@ -108,23 +105,6 @@
     }
 
     /**
-<<<<<<< HEAD
-     * Sends the token back as either a cookie or a bearer token
-     *
-     * @param response HTTP response
-     * @return the ResponseEntity with status 200 (ok), 401 (unauthorized)
-     */
-    @PostMapping("re-key")
-    @EnforceAtLeastStudent
-    public ResponseEntity<String> reKey(@RequestParam(value = "as-bearer", defaultValue = "false") boolean asBearer, HttpServletResponse response) {
-        ResponseCookie responseCookie = jwtCookieService.buildLoginCookie(true);
-        if (asBearer) {
-            return ResponseEntity.ok(responseCookie.getValue());
-        }
-        response.addHeader(HttpHeaders.SET_COOKIE, responseCookie.toString());
-
-        return ResponseEntity.ok().build();
-=======
      * Sends a theia token back as cookie and bearer token
      *
      * @param request  HTTP request
@@ -152,7 +132,6 @@
             response.addHeader(HttpHeaders.SET_COOKIE, responseCookie.toString());
         }
         return ResponseEntity.ok(responseCookie.getValue());
->>>>>>> 07afea21
     }
 
     /**
