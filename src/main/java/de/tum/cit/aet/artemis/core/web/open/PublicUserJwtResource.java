package de.tum.cit.aet.artemis.core.web.open;

import static de.tum.cit.aet.artemis.core.config.Constants.PROFILE_CORE;

import java.util.Map;
import java.util.Optional;

import jakarta.servlet.ServletException;
import jakarta.servlet.http.HttpServletRequest;
import jakarta.servlet.http.HttpServletResponse;
import jakarta.validation.Valid;

import org.slf4j.Logger;
import org.slf4j.LoggerFactory;
import org.springframework.context.annotation.Profile;
import org.springframework.data.util.Pair;
import org.springframework.http.HttpHeaders;
import org.springframework.http.HttpStatus;
import org.springframework.http.ResponseCookie;
import org.springframework.http.ResponseEntity;
import org.springframework.security.authentication.AuthenticationManager;
import org.springframework.security.authentication.BadCredentialsException;
import org.springframework.security.authentication.UsernamePasswordAuthenticationToken;
import org.springframework.security.core.Authentication;
import org.springframework.security.core.context.SecurityContextHolder;
import org.springframework.security.saml2.provider.service.authentication.Saml2AuthenticatedPrincipal;
import org.springframework.web.bind.annotation.PostMapping;
import org.springframework.web.bind.annotation.RequestBody;
import org.springframework.web.bind.annotation.RequestHeader;
import org.springframework.web.bind.annotation.RequestMapping;
import org.springframework.web.bind.annotation.RequestParam;
import org.springframework.web.bind.annotation.RestController;

import de.tum.cit.aet.artemis.core.dto.vm.LoginVM;
import de.tum.cit.aet.artemis.core.exception.AccessForbiddenException;
import de.tum.cit.aet.artemis.core.security.SecurityUtils;
import de.tum.cit.aet.artemis.core.security.UserNotActivatedException;
<<<<<<< HEAD
import de.tum.cit.aet.artemis.core.security.allowedTools.AllowedTools;
=======
>>>>>>> e9bb8534
import de.tum.cit.aet.artemis.core.security.allowedTools.ToolTokenType;
import de.tum.cit.aet.artemis.core.security.annotations.EnforceNothing;
import de.tum.cit.aet.artemis.core.security.jwt.JWTCookieService;
import de.tum.cit.aet.artemis.core.service.connectors.SAML2Service;

/**
 * REST controller to authenticate users.
 */
@Profile(PROFILE_CORE)
@RestController
@RequestMapping("api/public/")
public class PublicUserJwtResource {

    private static final Logger log = LoggerFactory.getLogger(PublicUserJwtResource.class);

    private final JWTCookieService jwtCookieService;

    private final AuthenticationManager authenticationManager;

    private final Optional<SAML2Service> saml2Service;

    public PublicUserJwtResource(JWTCookieService jwtCookieService, AuthenticationManager authenticationManager, Optional<SAML2Service> saml2Service) {
        this.jwtCookieService = jwtCookieService;
        this.authenticationManager = authenticationManager;
        this.saml2Service = saml2Service;
    }

    /**
     * Authorizes a User
     *
     * @param loginVM   user credentials View Mode
     * @param userAgent User Agent
     * @param response  HTTP response
     * @return the ResponseEntity with status 200 (ok), 401 (unauthorized) or 403 (Captcha required)
     */
    @PostMapping("authenticate")
    @EnforceNothing
<<<<<<< HEAD
    @AllowedTools(ToolTokenType.SCORPIO)
=======
>>>>>>> e9bb8534
    public ResponseEntity<Map<String, String>> authorize(@Valid @RequestBody LoginVM loginVM, @RequestHeader("User-Agent") String userAgent,
            @RequestParam(name = "tool", required = false) ToolTokenType tool, HttpServletResponse response) {

        var username = loginVM.getUsername();
        var password = loginVM.getPassword();
        SecurityUtils.checkUsernameAndPasswordValidity(username, password);

        UsernamePasswordAuthenticationToken authenticationToken = new UsernamePasswordAuthenticationToken(username, password);

        try {
            authenticationToken.setDetails(Pair.of("userAgent", userAgent));
            Authentication authentication = authenticationManager.authenticate(authenticationToken);
            SecurityContextHolder.getContext().setAuthentication(authentication);
            boolean rememberMe = loginVM.isRememberMe() != null && loginVM.isRememberMe();

            ResponseCookie responseCookie = jwtCookieService.buildLoginCookie(rememberMe, tool);
            response.addHeader(HttpHeaders.SET_COOKIE, responseCookie.toString());

            return ResponseEntity.ok(Map.of("access_token", responseCookie.getValue()));
        }
        catch (BadCredentialsException ex) {
            log.warn("Wrong credentials during login for user {}", loginVM.getUsername());
            return ResponseEntity.status(HttpStatus.UNAUTHORIZED).build();
        }
    }

    /**
     * Authorizes a User logged in with SAML2
     *
     * @param body     the body of the request. "true" to remember the user.
     * @param response HTTP response
     * @return the ResponseEntity with status 200 (ok), 401 (unauthorized) or 403 (user not activated)
     */
    @PostMapping("saml2")
    @EnforceNothing
    public ResponseEntity<Void> authorizeSAML2(@RequestBody final String body, HttpServletResponse response) {
        if (saml2Service.isEmpty()) {
            throw new AccessForbiddenException("SAML2 is disabled");
        }

        Authentication authentication = SecurityContextHolder.getContext().getAuthentication();
        if (authentication == null || !authentication.isAuthenticated() || !(authentication.getPrincipal() instanceof final Saml2AuthenticatedPrincipal principal)) {
            return new ResponseEntity<>(HttpStatus.UNAUTHORIZED);
        }

        log.debug("SAML2 authentication: {}", authentication);

        try {
            authentication = saml2Service.get().handleAuthentication(authentication, principal);
            SecurityContextHolder.getContext().setAuthentication(authentication);
        }
        catch (UserNotActivatedException e) {
            // If the exception is not caught a 401 is returned.
            // That does not match the actual reason and would trigger authentication in the client
            return ResponseEntity.status(HttpStatus.FORBIDDEN).header("X-artemisApp-error", e.getMessage()).build();
        }

        final boolean rememberMe = Boolean.parseBoolean(body);
        ResponseCookie responseCookie = jwtCookieService.buildLoginCookie(rememberMe, null);
        response.addHeader(HttpHeaders.SET_COOKIE, responseCookie.toString());

        return ResponseEntity.ok().build();
    }

    /**
     * Removes the cookie containing the jwt
     * Is public to make sure a logout can even occur when there is some issue with the authentication
     *
     * @param request  HTTP request
     * @param response HTTP response
     * @return the ResponseEntity with status 200 (OK)
     */
    @PostMapping("logout")
    @EnforceNothing
    @AllowedTools(ToolTokenType.SCORPIO)
    public ResponseEntity<Void> logout(HttpServletRequest request, HttpServletResponse response) throws ServletException {
        request.logout();
        // Logout needs to build the same cookie (secure, httpOnly and sameSite='Lax') or browsers will ignore the header and not unset the cookie
        ResponseCookie responseCookie = jwtCookieService.buildLogoutCookie();
        response.addHeader(HttpHeaders.SET_COOKIE, responseCookie.toString());
        return ResponseEntity.ok().build();
    }
}<|MERGE_RESOLUTION|>--- conflicted
+++ resolved
@@ -35,10 +35,6 @@
 import de.tum.cit.aet.artemis.core.exception.AccessForbiddenException;
 import de.tum.cit.aet.artemis.core.security.SecurityUtils;
 import de.tum.cit.aet.artemis.core.security.UserNotActivatedException;
-<<<<<<< HEAD
-import de.tum.cit.aet.artemis.core.security.allowedTools.AllowedTools;
-=======
->>>>>>> e9bb8534
 import de.tum.cit.aet.artemis.core.security.allowedTools.ToolTokenType;
 import de.tum.cit.aet.artemis.core.security.annotations.EnforceNothing;
 import de.tum.cit.aet.artemis.core.security.jwt.JWTCookieService;
@@ -76,10 +72,6 @@
      */
     @PostMapping("authenticate")
     @EnforceNothing
-<<<<<<< HEAD
-    @AllowedTools(ToolTokenType.SCORPIO)
-=======
->>>>>>> e9bb8534
     public ResponseEntity<Map<String, String>> authorize(@Valid @RequestBody LoginVM loginVM, @RequestHeader("User-Agent") String userAgent,
             @RequestParam(name = "tool", required = false) ToolTokenType tool, HttpServletResponse response) {
 
@@ -154,7 +146,6 @@
      */
     @PostMapping("logout")
     @EnforceNothing
-    @AllowedTools(ToolTokenType.SCORPIO)
     public ResponseEntity<Void> logout(HttpServletRequest request, HttpServletResponse response) throws ServletException {
         request.logout();
         // Logout needs to build the same cookie (secure, httpOnly and sameSite='Lax') or browsers will ignore the header and not unset the cookie
