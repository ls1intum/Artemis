package de.tum.cit.aet.artemis.exam.web;

import java.net.URI;
import java.nio.file.Path;
import java.util.Set;

import org.slf4j.Logger;
import org.slf4j.LoggerFactory;
import org.springframework.context.annotation.Conditional;
import org.springframework.context.annotation.Lazy;
import org.springframework.http.ResponseEntity;
import org.springframework.web.bind.annotation.GetMapping;
import org.springframework.web.bind.annotation.PathVariable;
import org.springframework.web.bind.annotation.PostMapping;
import org.springframework.web.bind.annotation.RequestMapping;
import org.springframework.web.bind.annotation.RequestParam;
import org.springframework.web.bind.annotation.RequestPart;
import org.springframework.web.bind.annotation.RestController;
import org.springframework.web.multipart.MultipartFile;

import de.tum.cit.aet.artemis.core.FilePathType;
import de.tum.cit.aet.artemis.core.exception.EntityNotFoundException;
import de.tum.cit.aet.artemis.core.repository.UserRepository;
import de.tum.cit.aet.artemis.core.security.SecurityUtils;
import de.tum.cit.aet.artemis.core.security.annotations.EnforceAtLeastInstructor;
import de.tum.cit.aet.artemis.core.security.annotations.EnforceAtLeastStudent;
import de.tum.cit.aet.artemis.core.service.FileService;
import de.tum.cit.aet.artemis.core.util.FilePathConverter;
<<<<<<< HEAD
=======
import de.tum.cit.aet.artemis.core.util.FileUtil;
>>>>>>> 0a44110a
import de.tum.cit.aet.artemis.exam.config.ExamEnabled;
import de.tum.cit.aet.artemis.exam.domain.ExamUser;
import de.tum.cit.aet.artemis.exam.dto.ExamUserAttendanceCheckDTO;
import de.tum.cit.aet.artemis.exam.dto.ExamUserDTO;
import de.tum.cit.aet.artemis.exam.dto.ExamUsersNotFoundDTO;
import de.tum.cit.aet.artemis.exam.repository.ExamUserRepository;
import de.tum.cit.aet.artemis.exam.service.ExamAccessService;
import de.tum.cit.aet.artemis.exam.service.ExamUserService;

/**
 * REST controller for managing ExamUser.
 */
@Conditional(ExamEnabled.class)
@Lazy
@RestController
@RequestMapping("api/exam/")
public class ExamUserResource {

    private static final Logger log = LoggerFactory.getLogger(ExamUserResource.class);

    private final UserRepository userRepository;

    private final ExamUserRepository examUserRepository;

    private final FileService fileService;

    private final ExamAccessService examAccessService;

    private final ExamUserService examUserService;

    public ExamUserResource(ExamUserService examUserService, UserRepository userRepository, FileService fileService, ExamAccessService examAccessService,
            ExamUserRepository examUserRepository) {
        this.userRepository = userRepository;
        this.fileService = fileService;
        this.examUserRepository = examUserRepository;
        this.examAccessService = examAccessService;
        this.examUserService = examUserService;
    }

    /**
     * POST /courses/:courseId/exams/:examId/exam-users : Update the exam user with the given DTO info
     *
     * @param examUserDTO   the dto containing exam user info
     * @param signatureFile the signature of the student
     * @param courseId      the id of the course
     * @param examId        the id of the exam
     * @return saved examUser ResponseEntity with status 200 (OK) or with status 404 (Not Found)
     */
    @PostMapping("courses/{courseId}/exams/{examId}/exam-users")
    @EnforceAtLeastInstructor
    public ResponseEntity<ExamUser> updateExamUser(@RequestPart ExamUserDTO examUserDTO, @RequestPart(value = "file", required = false) MultipartFile signatureFile,
            @PathVariable Long courseId, @PathVariable Long examId) {
        log.debug("REST request to update {} as exam user to exam : {}", examUserDTO.login(), examId);

        examAccessService.checkCourseAndExamAccessForInstructorElseThrow(courseId, examId);
        var student = userRepository.findOneWithGroupsAndAuthoritiesByLogin(examUserDTO.login())
                .orElseThrow(() -> new EntityNotFoundException("User with login: \"" + examUserDTO.login() + "\" does not exist"));

        ExamUser examUser = examUserRepository.findByExamIdAndUserId(examId, student.getId())
                .orElseThrow(() -> new EntityNotFoundException("Exam user with login: \"" + examUserDTO.login() + "\" does not exist"));

        if (signatureFile != null) {
            String oldPathString = examUser.getSigningImagePath();
            Path basePath = FilePathConverter.getExamUserSignatureFilePath();
<<<<<<< HEAD
            Path savePath = fileService.saveFile(signatureFile, basePath, FilePathType.EXAM_USER_SIGNATURE, false);
=======
            Path savePath = FileUtil.saveFile(signatureFile, basePath, FilePathType.EXAM_USER_SIGNATURE, false);
>>>>>>> 0a44110a
            examUser.setSigningImagePath(FilePathConverter.externalUriForFileSystemPath(savePath, FilePathType.EXAM_USER_SIGNATURE, examUser.getId()).toString());

            if (oldPathString != null) {
                // Only delete old file if saving the new one succeeded
                Path oldPath = FilePathConverter.fileSystemPathForExternalUri(URI.create(oldPathString), FilePathType.EXAM_USER_SIGNATURE);
                // Don't throw an exception if the file does not exist as then it's already deleted for some reason
                fileService.schedulePathForDeletion(oldPath, 0);
            }
        }

        examUser.setDidCheckImage(examUserDTO.didCheckImage());
        examUser.setDidCheckLogin(examUserDTO.didCheckLogin());
        examUser.setDidCheckName(examUserDTO.didCheckName());
        examUser.setDidCheckRegistrationNumber(examUserDTO.didCheckRegistrationNumber());
        examUser.setActualSeat(examUserDTO.seat());
        examUser.setActualRoom(examUserDTO.room());
        examUser = examUserRepository.save(examUser);

        examUser.getUser().setVisibleRegistrationNumber(examUser.getUser().getRegistrationNumber());

        return ResponseEntity.ok().body(examUser);
    }

    /**
     * POST courses/{courseId}/exams/{examId}/exam-users-save-images : save exam user images
     *
     * @param courseId the id of the course
     * @param examId   the id of the exam
     * @param file     the pdf file
     * @return list of not found student matriculation numbers ResponseEntity with status 200 (OK)
     */
    @PostMapping("courses/{courseId}/exams/{examId}/exam-users-save-images")
    @EnforceAtLeastInstructor
    public ResponseEntity<ExamUsersNotFoundDTO> saveUsersImages(@PathVariable Long courseId, @PathVariable Long examId, @RequestParam("file") MultipartFile file) {
        log.debug("REST request to parse pdf : {}", file.getOriginalFilename());
        examAccessService.checkCourseAndExamAccessForInstructorElseThrow(courseId, examId);
        return ResponseEntity.ok().body(examUserService.saveImages(examId, file));
    }

    /**
     * GET courses/{courseId}/exams/{examId}/verify-exam-users : Retrieves a list of students who started the exam but did not sign
     *
     * @param courseId the id of the course
     * @param examId   the id of the exam
     * @return list of students who did not sign ResponseEntity with status 200 (OK)
     */
    @GetMapping("courses/{courseId}/exams/{examId}/verify-exam-users")
    @EnforceAtLeastInstructor
    public ResponseEntity<Set<ExamUserAttendanceCheckDTO>> getAllWhoDidNotSign(@PathVariable Long courseId, @PathVariable Long examId) {
        log.debug("REST request to get all students who did not sign for exam with id: {}", examId);
        examAccessService.checkCourseAndExamAccessForInstructorElseThrow(courseId, examId);
        return ResponseEntity.ok().body(examUserRepository.findAllExamUsersWhoDidNotSign(examId));
    }

    /**
     * GET courses/{courseId}/exams/{examId}/attendance : Verifies attendance check status of the current student
     *
     * @param courseId the id of the course
     * @param examId   the id of the exam
     * @return boolean indicating if attendance was checked ResponseEntity with status 200 (OK)
     */
    @GetMapping("courses/{courseId}/exams/{examId}/attendance")
    @EnforceAtLeastStudent
    public ResponseEntity<Boolean> isAttendanceChecked(@PathVariable Long courseId, @PathVariable Long examId) {
        log.debug("REST request to verify attendance of a student for exam with id: {}", examId);
        examAccessService.checkCourseAndExamAccessForStudentElseThrow(courseId, examId);
        String login = SecurityUtils.getCurrentUserLogin().orElseThrow(() -> new EntityNotFoundException("ERROR: No current user login found!"));
        return ResponseEntity.ok().body(examUserRepository.isAttendanceChecked(examId, login));
    }

}<|MERGE_RESOLUTION|>--- conflicted
+++ resolved
@@ -26,10 +26,7 @@
 import de.tum.cit.aet.artemis.core.security.annotations.EnforceAtLeastStudent;
 import de.tum.cit.aet.artemis.core.service.FileService;
 import de.tum.cit.aet.artemis.core.util.FilePathConverter;
-<<<<<<< HEAD
-=======
 import de.tum.cit.aet.artemis.core.util.FileUtil;
->>>>>>> 0a44110a
 import de.tum.cit.aet.artemis.exam.config.ExamEnabled;
 import de.tum.cit.aet.artemis.exam.domain.ExamUser;
 import de.tum.cit.aet.artemis.exam.dto.ExamUserAttendanceCheckDTO;
@@ -94,11 +91,7 @@
         if (signatureFile != null) {
             String oldPathString = examUser.getSigningImagePath();
             Path basePath = FilePathConverter.getExamUserSignatureFilePath();
-<<<<<<< HEAD
-            Path savePath = fileService.saveFile(signatureFile, basePath, FilePathType.EXAM_USER_SIGNATURE, false);
-=======
             Path savePath = FileUtil.saveFile(signatureFile, basePath, FilePathType.EXAM_USER_SIGNATURE, false);
->>>>>>> 0a44110a
             examUser.setSigningImagePath(FilePathConverter.externalUriForFileSystemPath(savePath, FilePathType.EXAM_USER_SIGNATURE, examUser.getId()).toString());
 
             if (oldPathString != null) {
