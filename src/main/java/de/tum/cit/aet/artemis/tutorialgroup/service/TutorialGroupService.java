package de.tum.cit.aet.artemis.tutorialgroup.service;

import static de.tum.cit.aet.artemis.tutorialgroup.web.TutorialGroupResource.TutorialGroupImportErrors.MULTIPLE_REGISTRATIONS;
import static jakarta.persistence.Persistence.getPersistenceUtil;

import java.io.IOException;
import java.io.StringWriter;
<<<<<<< HEAD
import java.time.LocalTime;
import java.time.YearMonth;
=======
>>>>>>> 4591fdee
import java.time.ZoneId;
import java.time.ZoneOffset;
import java.time.ZonedDateTime;
import java.time.format.DateTimeParseException;
import java.util.ArrayList;
import java.util.Collection;
import java.util.Comparator;
import java.util.HashMap;
import java.util.HashSet;
import java.util.List;
import java.util.Map;
import java.util.Objects;
import java.util.Optional;
import java.util.Set;
import java.util.function.Function;
import java.util.stream.Collectors;

import jakarta.annotation.Nullable;
import jakarta.validation.constraints.NotNull;
import jakarta.ws.rs.BadRequestException;

import org.apache.commons.csv.CSVFormat;
import org.apache.commons.csv.CSVPrinter;
import org.springframework.context.annotation.Conditional;
import org.springframework.stereotype.Service;
import org.springframework.util.StringUtils;

import com.fasterxml.jackson.annotation.JsonInclude;

<<<<<<< HEAD
import de.tum.cit.aet.artemis.calendar.dto.CalendarEventDTO;
=======
import de.tum.cit.aet.artemis.calendar.dto.CalendarEventReadDTO;
>>>>>>> 4591fdee
import de.tum.cit.aet.artemis.communication.domain.course_notifications.DeregisteredFromTutorialGroupNotification;
import de.tum.cit.aet.artemis.communication.domain.course_notifications.RegisteredToTutorialGroupNotification;
import de.tum.cit.aet.artemis.communication.service.CourseNotificationService;
import de.tum.cit.aet.artemis.communication.service.conversation.ConversationDTOService;
import de.tum.cit.aet.artemis.core.domain.Course;
import de.tum.cit.aet.artemis.core.domain.Language;
import de.tum.cit.aet.artemis.core.domain.User;
import de.tum.cit.aet.artemis.core.dto.StudentDTO;
import de.tum.cit.aet.artemis.core.exception.AccessForbiddenException;
import de.tum.cit.aet.artemis.core.exception.BadRequestAlertException;
import de.tum.cit.aet.artemis.core.repository.UserRepository;
import de.tum.cit.aet.artemis.core.service.AuthorizationCheckService;
import de.tum.cit.aet.artemis.tutorialgroup.config.TutorialGroupEnabled;
import de.tum.cit.aet.artemis.tutorialgroup.domain.TutorialGroup;
import de.tum.cit.aet.artemis.tutorialgroup.domain.TutorialGroupRegistration;
import de.tum.cit.aet.artemis.tutorialgroup.domain.TutorialGroupRegistrationType;
import de.tum.cit.aet.artemis.tutorialgroup.domain.TutorialGroupSession;
import de.tum.cit.aet.artemis.tutorialgroup.domain.TutorialGroupSessionStatus;
import de.tum.cit.aet.artemis.tutorialgroup.repository.TutorialGroupRegistrationRepository;
import de.tum.cit.aet.artemis.tutorialgroup.repository.TutorialGroupRepository;
import de.tum.cit.aet.artemis.tutorialgroup.repository.TutorialGroupSessionRepository;
import de.tum.cit.aet.artemis.tutorialgroup.web.TutorialGroupResource.TutorialGroupImportErrors;
import de.tum.cit.aet.artemis.tutorialgroup.web.TutorialGroupResource.TutorialGroupRegistrationImportDTO;

@Conditional(TutorialGroupEnabled.class)
@Service
public class TutorialGroupService {

    private final TutorialGroupRegistrationRepository tutorialGroupRegistrationRepository;

    private final UserRepository userRepository;

    private final AuthorizationCheckService authorizationCheckService;

    private final TutorialGroupRepository tutorialGroupRepository;

    private final TutorialGroupSessionRepository tutorialGroupSessionRepository;

    private final TutorialGroupChannelManagementService tutorialGroupChannelManagementService;

    private final ConversationDTOService conversationDTOService;

    private final CourseNotificationService courseNotificationService;

    public TutorialGroupService(TutorialGroupRegistrationRepository tutorialGroupRegistrationRepository, TutorialGroupRepository tutorialGroupRepository,
            UserRepository userRepository, AuthorizationCheckService authorizationCheckService, TutorialGroupSessionRepository tutorialGroupSessionRepository,
            TutorialGroupChannelManagementService tutorialGroupChannelManagementService, ConversationDTOService conversationDTOService,
            CourseNotificationService courseNotificationService) {
        this.tutorialGroupRegistrationRepository = tutorialGroupRegistrationRepository;
        this.tutorialGroupRepository = tutorialGroupRepository;
        this.userRepository = userRepository;
        this.authorizationCheckService = authorizationCheckService;
        this.tutorialGroupSessionRepository = tutorialGroupSessionRepository;
        this.tutorialGroupChannelManagementService = tutorialGroupChannelManagementService;
        this.conversationDTOService = conversationDTOService;
        this.courseNotificationService = courseNotificationService;
    }

    /**
     * Sets the transient fields for the given user.
     *
     * @param user          the user for which the transient fields should be set
     * @param tutorialGroup the tutorial group for which the transient fields should be set
     */
    public void setTransientPropertiesForUser(User user, TutorialGroup tutorialGroup) {

        if (getPersistenceUtil().isLoaded(tutorialGroup, "registrations") && tutorialGroup.getRegistrations() != null) {
            tutorialGroup.setIsUserRegistered(tutorialGroup.getRegistrations().stream().anyMatch(registration -> registration.getStudent().equals(user)));
            tutorialGroup.setNumberOfRegisteredUsers(tutorialGroup.getRegistrations().size());
        }
        else {
            tutorialGroup.setIsUserRegistered(null);
            tutorialGroup.setNumberOfRegisteredUsers(null);
        }

        if (getPersistenceUtil().isLoaded(tutorialGroup, "course") && tutorialGroup.getCourse() != null) {
            tutorialGroup.setCourseTitle(tutorialGroup.getCourse().getTitle());
        }
        else {
            tutorialGroup.setCourseTitle(null);
        }

        if (getPersistenceUtil().isLoaded(tutorialGroup, "teachingAssistant") && tutorialGroup.getTeachingAssistant() != null) {
            tutorialGroup.setTeachingAssistantName(tutorialGroup.getTeachingAssistant().getName());
            tutorialGroup.setTeachingAssistantId(tutorialGroup.getTeachingAssistant().getId());
            tutorialGroup.setTeachingAssistantImageUrl(tutorialGroup.getTeachingAssistant().getImageUrl());
            tutorialGroup.setIsUserTutor(tutorialGroup.getTeachingAssistant().equals(user));
        }
        else {
            tutorialGroup.setTeachingAssistantName(null);
            tutorialGroup.setTeachingAssistantId(null);
            tutorialGroup.setTeachingAssistantImageUrl(null);
        }

        if (tutorialGroup.getTutorialGroupChannel() != null) {
            tutorialGroup.setChannel(conversationDTOService.convertChannelToDTO(user, tutorialGroup.getTutorialGroupChannel()));
        }

        this.setNextSession(tutorialGroup);
        this.setAverageAttendance(tutorialGroup);
    }

    /**
     * Computes and sets the transient {@code averageAttendance} field for the given {@link TutorialGroup}.
     * <p>
     * The method evaluates the attendance of up to the last three completed and valid sessions:
     * <ul>
     * <li>Fetches sessions from the tutorial group if they are already loaded; otherwise queries the repository.</li>
     * <li>Filters for completed sessions (i.e., with an end date before now), active status, and non-null attendance.</li>
     * <li>Sorts the sessions by start date in descending order and selects the most recent three.</li>
     * <li>If no sessions remain after filtering, sets {@code averageAttendance} to {@code null}.</li>
     * <li>Otherwise, calculates the arithmetic mean of attendance counts (rounded to nearest integer) and sets it.</li>
     * </ul>
     *
     * @param tutorialGroup the {@link TutorialGroup} entity for which the attendance average should be computed
     */
    private void setAverageAttendance(TutorialGroup tutorialGroup) {
        Collection<TutorialGroupSession> sessions;

        // Check if sessions are already loaded via JPA; otherwise fetch from the database
        if (getPersistenceUtil().isLoaded(tutorialGroup, "tutorialGroupSessions") && tutorialGroup.getTutorialGroupSessions() != null) {
            sessions = tutorialGroup.getTutorialGroupSessions();
        }
        else {
            sessions = tutorialGroupSessionRepository.findAllByTutorialGroupId(tutorialGroup.getId());
        }

        //@formatter:off
        sessions.stream()
            // Keep only sessions that have already ended
            .filter(session -> session.getEnd().isBefore(ZonedDateTime.now()))
            // Keep only sessions that are marked as ACTIVE
            .filter(session -> TutorialGroupSessionStatus.ACTIVE.equals(session.getStatus()))
            // Exclude sessions without attendance data
            .filter(session -> session.getAttendanceCount() != null)
            // Sort by start time in descending order (most recent first)
            .sorted(Comparator.comparing(TutorialGroupSession::getStart).reversed())
            // Limit to the last three valid sessions
            .limit(3)
            // Map to attendance count for averaging
            .mapToInt(TutorialGroupSession::getAttendanceCount)
            // Compute the average and set it (rounded to integer), or null if no valid sessions
            .average()
            .ifPresentOrElse(
                value -> tutorialGroup.setAverageAttendance((int) Math.round(value)),
                () -> tutorialGroup.setAverageAttendance(null)
            );
        //@formatter:on
    }

    /**
     * Sets the nextSession transient field of the given tutorial group
     *
     * @param tutorialGroup the tutorial group to set the next session for
     */
    private void setNextSession(TutorialGroup tutorialGroup) {
        Optional<TutorialGroupSession> nextSessionOptional = Optional.empty();
        if (getPersistenceUtil().isLoaded(tutorialGroup, "tutorialGroupSessions") && tutorialGroup.getTutorialGroupSessions() != null) {
            // determine the next session
            // we show currently running sessions and up to 30 minutes after the end of the session so that students can still join and tutors can easily update the attendance of
            // the session
            nextSessionOptional = tutorialGroup.getTutorialGroupSessions().stream().filter(session -> session.getStatus() == TutorialGroupSessionStatus.ACTIVE)
                    .filter(session -> session.getEnd().plusMinutes(30).isAfter(ZonedDateTime.now())).min(Comparator.comparing(TutorialGroupSession::getStart));
        }
        else {
            var nextSessions = tutorialGroupSessionRepository.findNextSessionsOfStatus(tutorialGroup.getId(), ZonedDateTime.now(), TutorialGroupSessionStatus.ACTIVE);
            if (!nextSessions.isEmpty()) {
                nextSessionOptional = Optional.of(nextSessions.getFirst());
            }
        }
        nextSessionOptional.ifPresent(tutorialGroupSession -> {
            tutorialGroupSession.setTutorialGroup(null);
            if (tutorialGroupSession.getTutorialGroupSchedule() != null) {
                tutorialGroupSession.getTutorialGroupSchedule().setTutorialGroup(null);
                tutorialGroupSession.getTutorialGroupSchedule().setTutorialGroupSessions(null);
            }
            tutorialGroup.setNextSession(tutorialGroupSession);
        });

    }

    /**
     * Deregister a student from a tutorial group.
     * <p>
     * In addition, also removes the students from the respective tutorial group channel if it exists.
     *
     * @param student          The student to deregister.
     * @param tutorialGroup    The tutorial group to deregister from.
     * @param registrationType The type of registration that should be removed;
     * @param responsibleUser  The user that is responsible for the deregistration.
     */
    public void deregisterStudent(User student, TutorialGroup tutorialGroup, TutorialGroupRegistrationType registrationType, User responsibleUser) {
        Optional<TutorialGroupRegistration> existingRegistration = tutorialGroupRegistrationRepository.findTutorialGroupRegistrationByTutorialGroupAndStudentAndType(tutorialGroup,
                student, registrationType);
        if (existingRegistration.isEmpty()) {
            // we still need to make sure the user is also already removed from the channel
            tutorialGroupChannelManagementService.removeUsersFromTutorialGroupChannel(tutorialGroup, Set.of(student));
            return; // No registration found, nothing to do.
        }
        tutorialGroupRegistrationRepository.delete(existingRegistration.get());

        var course = tutorialGroup.getCourse();
        var deregisteredFromTutorialGroupNotification = new DeregisteredFromTutorialGroupNotification(course.getId(), course.getTitle(), course.getCourseIcon(),
                tutorialGroup.getTitle(), tutorialGroup.getId(), responsibleUser.getName());
        courseNotificationService.sendCourseNotification(deregisteredFromTutorialGroupNotification, List.of(student));

        tutorialGroupChannelManagementService.removeUsersFromTutorialGroupChannel(tutorialGroup, Set.of(student));
    }

    private void deregisterStudentsFromAllTutorialGroupInCourse(Set<User> students, Course course, TutorialGroupRegistrationType registrationType) {
        tutorialGroupRegistrationRepository.deleteAllByStudentIsInAndTypeAndTutorialGroupCourse(students, registrationType, course);
        tutorialGroupChannelManagementService.removeUsersFromAllTutorialGroupChannelsInCourse(course, students);
    }

    /**
     * Register a student to a tutorial group.
     * <p>
     * In addition, also adds the student to the respective tutorial group channel if it exists.
     *
     * @param student          The student to register.
     * @param tutorialGroup    The tutorial group to register to.
     * @param registrationType The type of registration.
     * @param responsibleUser  The user who is responsible for the registration.
     */
    public void registerStudent(User student, TutorialGroup tutorialGroup, TutorialGroupRegistrationType registrationType, User responsibleUser) {
        Optional<TutorialGroupRegistration> existingRegistration = tutorialGroupRegistrationRepository.findTutorialGroupRegistrationByTutorialGroupAndStudentAndType(tutorialGroup,
                student, registrationType);
        if (existingRegistration.isPresent()) {
            // we still need to make sure the user is also already added to the channel
            tutorialGroupChannelManagementService.addUsersToTutorialGroupChannel(tutorialGroup, Set.of(student));
            return; // Registration already exists, nothing to do.
        }
        TutorialGroupRegistration newRegistration = new TutorialGroupRegistration(student, tutorialGroup, registrationType);
        tutorialGroupRegistrationRepository.save(newRegistration);
        notifyStudentAboutRegistration(tutorialGroup, responsibleUser, student);
        tutorialGroupChannelManagementService.addUsersToTutorialGroupChannel(tutorialGroup, Set.of(student));
    }

    private void registerMultipleStudentsToTutorialGroup(Set<User> students, TutorialGroup tutorialGroup, TutorialGroupRegistrationType registrationType, User responsibleUser,
            boolean sendNotification) {
        Set<User> registeredStudents = tutorialGroupRegistrationRepository.findAllByTutorialGroupAndType(tutorialGroup, registrationType).stream()
                .map(TutorialGroupRegistration::getStudent).collect(Collectors.toSet());
        Set<User> studentsToRegister = students.stream().filter(student -> !registeredStudents.contains(student)).collect(Collectors.toSet());
        Set<TutorialGroupRegistration> newRegistrations = studentsToRegister.stream().map(student -> new TutorialGroupRegistration(student, tutorialGroup, registrationType))
                .collect(Collectors.toSet());
        tutorialGroupRegistrationRepository.saveAll(newRegistrations);

        if (sendNotification && responsibleUser != null) {
            for (User student : studentsToRegister) {
                notifyStudentAboutRegistration(tutorialGroup, responsibleUser, student);
            }
        }
        tutorialGroupChannelManagementService.addUsersToTutorialGroupChannel(tutorialGroup, students);
    }

    /**
     * Notifies the student that they were registered to a tutorial group.
     *
     * @param tutorialGroup   the tutorial group the student was registered to
     * @param responsibleUser the user that registered the student
     * @param student         to notify
     */
    private void notifyStudentAboutRegistration(TutorialGroup tutorialGroup, User responsibleUser, User student) {
        var course = tutorialGroup.getCourse();
        var registeredFromTutorialGroupNotification = new RegisteredToTutorialGroupNotification(course.getId(), course.getTitle(), course.getCourseIcon(), tutorialGroup.getTitle(),
                tutorialGroup.getId(), responsibleUser.getName());
        courseNotificationService.sendCourseNotification(registeredFromTutorialGroupNotification, List.of(student));
    }

    /**
     * Register multiple students to a tutorial group.
     * <p>
     * In addition, also adds the students to the respective tutorial group channel if it exists.
     *
     * @param tutorialGroup    the tutorial group to register the students for
     * @param studentDTOs      The students to register.
     * @param registrationType The type of registration.
     * @param responsibleUser  The user who is responsible for the registration.
     * @return The students that could not be found and thus not registered.
     */
    public Set<StudentDTO> registerMultipleStudents(TutorialGroup tutorialGroup, Set<StudentDTO> studentDTOs, TutorialGroupRegistrationType registrationType,
            User responsibleUser) {
        Set<User> foundStudents = new HashSet<>();
        Set<StudentDTO> notFoundStudentDTOs = new HashSet<>();
        for (var studentDto : studentDTOs) {
            findStudent(studentDto, tutorialGroup.getCourse().getStudentGroupName()).ifPresentOrElse(foundStudents::add, () -> notFoundStudentDTOs.add(studentDto));
        }
        registerMultipleStudentsToTutorialGroup(foundStudents, tutorialGroup, registrationType, responsibleUser, true);
        return notFoundStudentDTOs;
    }

    /**
     * Find all tutorial groups for which the given user should be able to receive notifications.
     *
     * @param user The user for which to find the tutorial groups.
     * @return A list of tutorial groups for which the user should receive notifications.
     */
    public Set<Long> findAllForNotifications(User user) {
        return tutorialGroupRepository.findAllActiveTutorialGroupIdsWhereUserIsRegisteredOrTutor(ZonedDateTime.now(), user.getId());
    }

    /**
     * Import registrations
     * <p>
     * Important to note: A registration must contain a title of the tutorial group, but it must not contain a student.
     *
     * <ul>
     * <li>Only title -> Create Tutorial Group with the given title if it not exists
     * <li>Title and student -> Create Tutorial Group with given title if not exists AND register student.
     * <ul>
     * <li>If student is already registered in a tutorial group of the same course, the student will be deregistered from the old tutorial group.
     * </ul>
     * </ul>
     *
     * <p>
     *
     * In addition, the students will be added to the tutorial group channel if it exists.
     *
     *
     * @param course        The course to import the registrations for.
     * @param registrations The registrations to import.
     * @return The set of registrations with information about the success of the import
     */
    public Set<TutorialGroupRegistrationImportDTO> importRegistrations(Course course, Set<TutorialGroupRegistrationImportDTO> registrations) {
        // container that will be filled with the registrations that could not be imported during the import process
        Set<TutorialGroupRegistrationImportDTO> failedRegistrations = new HashSet<>();

        // === Step 1: Try to find all tutorial groups with the mentioned title. Create them if they do not exist yet ===
        Set<TutorialGroupRegistrationImportDTO> registrationsWithTitle = filterOutWithoutTitle(registrations, failedRegistrations);
        // Add registrations to failedRegistrations if the tutorial group already exists
        var titlesMentionedInRegistrations = registrations.stream().map(TutorialGroupRegistrationImportDTO::title).filter(Objects::nonNull).map(String::trim)
                .collect(Collectors.toSet());

        var foundTutorialGroups = tutorialGroupRepository.findAllByCourseId(course.getId()).stream()
                .filter(tutorialGroup -> titlesMentionedInRegistrations.contains(tutorialGroup.getTitle())).collect(Collectors.toSet());

        registrationsWithTitle.forEach(registration -> {
            if (foundTutorialGroups.stream().anyMatch(tutorialGroup -> tutorialGroup.getTitle().equals(registration.title().trim()))) {
                if (registration.student() != null && !StringUtils.hasText(registration.student().registrationNumber()) && !StringUtils.hasText(registration.student().login())) {
                    failedRegistrations.add(registration);
                }
            }
        });
        Map<String, TutorialGroup> tutorialGroupTitleToTutorialGroup = findOrCreateTutorialGroups(course, registrationsWithTitle).stream()
                .collect(Collectors.toMap(TutorialGroup::getTitle, Function.identity()));

        // === Step 2: If the registration contains a student, try to find a user in the database with the mentioned registration number ===
        Set<TutorialGroupRegistrationImportDTO> registrationWithUserIdentifier = registrationsWithTitle.stream().filter(registration -> {
            if (registration.student() == null) {
                return false;
            }
            boolean hasRegistrationNumber = StringUtils.hasText(registration.student().registrationNumber());
            boolean hasLogin = StringUtils.hasText(registration.student().login());
            return hasRegistrationNumber || hasLogin;
        }).collect(Collectors.toSet());

        Map<TutorialGroupRegistrationImportDTO, User> registrationsWithMatchingUsers = filterOutWithoutMatchingUser(course, registrationWithUserIdentifier, failedRegistrations);
        Map<TutorialGroupRegistrationImportDTO, User> uniqueRegistrationsWithMatchingUsers = filterOutMultipleRegistrationsForSameUser(registrationsWithMatchingUsers,
                failedRegistrations);

        // === Step 3: Register all found users to their respective tutorial groups ===
        Map<TutorialGroup, Set<User>> tutorialGroupToRegisteredUsers = new HashMap<>();
        for (var registrationUserPair : uniqueRegistrationsWithMatchingUsers.entrySet()) {
            String title = Objects.requireNonNull(registrationUserPair.getKey().title());
            var tutorialGroup = tutorialGroupTitleToTutorialGroup.get(title.trim());
            var user = registrationUserPair.getValue();
            tutorialGroupToRegisteredUsers.computeIfAbsent(tutorialGroup, key -> new HashSet<>()).add(user);
        }

        // deregister all students that should be registered to a new tutorial group from their old tutorial groups
        deregisterStudentsFromAllTutorialGroupInCourse(new HashSet<>(uniqueRegistrationsWithMatchingUsers.values()), course, TutorialGroupRegistrationType.INSTRUCTOR_REGISTRATION);

        for (var tutorialGroupAndRegisteredUsers : tutorialGroupToRegisteredUsers.entrySet()) {
            registerMultipleStudentsToTutorialGroup(tutorialGroupAndRegisteredUsers.getValue(), tutorialGroupAndRegisteredUsers.getKey(),
                    TutorialGroupRegistrationType.INSTRUCTOR_REGISTRATION, null, false);
        }

        // === Step 4: Create the result for the successful and failed imports ===
        HashSet<TutorialGroupRegistrationImportDTO> registrationsWithImportResults = new HashSet<>();

        Set<TutorialGroupRegistrationImportDTO> successfulImports = new HashSet<>(registrations);
        successfulImports.removeAll(failedRegistrations);
        for (var successfulImport : successfulImports) {
            registrationsWithImportResults.add(successfulImport.withImportResult(true, null));
        }
        registrationsWithImportResults.addAll(failedRegistrations);

        return registrationsWithImportResults;
    }

    private Map<TutorialGroupRegistrationImportDTO, User> filterOutMultipleRegistrationsForSameUser(Map<TutorialGroupRegistrationImportDTO, User> registrationToUser,
            Set<TutorialGroupRegistrationImportDTO> failedRegistrations) {

        // reverse the map
        Map<User, Set<TutorialGroupRegistrationImportDTO>> userToRegistrations = new HashMap<>();
        for (var registrationUserPair : registrationToUser.entrySet()) {
            userToRegistrations.computeIfAbsent(registrationUserPair.getValue(), key -> new HashSet<>()).add(registrationUserPair.getKey());
        }

        // filter out all users that are registered multiple times
        Map<TutorialGroupRegistrationImportDTO, User> uniqueRegistrationsWithMatchingUsers = new HashMap<>();

        for (var userToRegistration : userToRegistrations.entrySet()) {
            if (userToRegistration.getValue().size() > 1) {
                failedRegistrations.addAll(
                        userToRegistration.getValue().stream().map(registration -> registration.withImportResult(false, MULTIPLE_REGISTRATIONS)).collect(Collectors.toSet()));
            }
            else {
                uniqueRegistrationsWithMatchingUsers.put(userToRegistration.getValue().iterator().next(), userToRegistration.getKey());
            }
        }
        return uniqueRegistrationsWithMatchingUsers;
    }

    private Set<TutorialGroup> findOrCreateTutorialGroups(Course course, Set<TutorialGroupRegistrationImportDTO> registrations) {
        var titlesMentionedInRegistrations = registrations.stream().map(TutorialGroupRegistrationImportDTO::title).filter(Objects::nonNull).map(String::trim)
                .collect(Collectors.toSet());
        var requestingUser = userRepository.getUserWithGroupsAndAuthorities();

        var foundTutorialGroups = tutorialGroupRepository.findAllByCourseId(course.getId()).stream()
                .filter(tutorialGroup -> titlesMentionedInRegistrations.contains(tutorialGroup.getTitle())).collect(Collectors.toSet());
        var tutorialGroupsToCreate = titlesMentionedInRegistrations.stream()
                .filter(title -> foundTutorialGroups.stream().noneMatch(tutorialGroup -> tutorialGroup.getTitle().equals(title))).map(title -> {
                    var tutorialGroup = new TutorialGroup();
                    tutorialGroup.setTitle(title);
                    tutorialGroup.setCourse(course);
                    // default values for the tutorial group
                    tutorialGroup.setLanguage(Language.GERMAN.name());
                    tutorialGroup.setCapacity(1);
                    tutorialGroup.setTeachingAssistant(requestingUser);
                    tutorialGroup.setIsOnline(false);
                    tutorialGroup.setCampus("Campus");

                    // Set additional fields from registrations
                    Optional<TutorialGroupRegistrationImportDTO> registrationOpt = registrations.stream().filter(r -> title.equals(r.title())).findFirst();
                    registrationOpt.ifPresent(registration -> {
                        if (registration.campus() != null && !registration.campus().isEmpty()) {
                            tutorialGroup.setCampus(registration.campus());
                        }
                        if (registration.capacity() != null) {
                            tutorialGroup.setCapacity(registration.capacity());
                        }
                        if (registration.language() != null && !registration.language().isEmpty()) {
                            tutorialGroup.setLanguage(registration.language());
                        }
                        if (registration.additionalInformation() != null && !registration.additionalInformation().isEmpty()) {
                            tutorialGroup.setAdditionalInformation(registration.additionalInformation());
                        }
                        if (registration.isOnline() != null) {
                            tutorialGroup.setIsOnline(registration.isOnline());
                        }
                    });
                    return tutorialGroup;
                }).collect(Collectors.toSet());

        var tutorialGroupsMentionedInRegistrations = new HashSet<>(foundTutorialGroups);
        tutorialGroupsMentionedInRegistrations.addAll(tutorialGroupRepository.saveAll(tutorialGroupsToCreate));

        tutorialGroupsMentionedInRegistrations.forEach(tutorialGroupChannelManagementService::createChannelForTutorialGroup);

        return tutorialGroupsMentionedInRegistrations;
    }

    private Set<TutorialGroupRegistrationImportDTO> filterOutWithoutTitle(Set<TutorialGroupRegistrationImportDTO> registrations,
            Set<TutorialGroupRegistrationImportDTO> failedRegistrations) {
        var registrationsWithTitle = new HashSet<TutorialGroupRegistrationImportDTO>();
        var registrationsWithoutTitle = new HashSet<TutorialGroupRegistrationImportDTO>();
        for (var importDTO : registrations) {
            if (!StringUtils.hasText(importDTO.title())) {
                registrationsWithoutTitle.add(importDTO.withImportResult(false, TutorialGroupImportErrors.NO_TITLE));
            }
            else {
                registrationsWithTitle.add(importDTO);
            }
        }
        failedRegistrations.addAll(registrationsWithoutTitle);
        return registrationsWithTitle;
    }

    private Map<TutorialGroupRegistrationImportDTO, User> filterOutWithoutMatchingUser(Course course, Set<TutorialGroupRegistrationImportDTO> registrations,
            Set<TutorialGroupRegistrationImportDTO> failedRegistrations) {
        Set<User> matchingUsers = tryToFindMatchingUsers(course, registrations);

        HashMap<TutorialGroupRegistrationImportDTO, User> registrationToUser = new HashMap<>();

        for (var registration : registrations) {
            // try to find matching user first by registration number and as a fallback by login
            Optional<User> matchingUser = getMatchingUser(matchingUsers, registration);

            if (matchingUser.isPresent()) {
                registrationToUser.put(registration, matchingUser.get());
            }
            else {
                failedRegistrations.add(registration.withImportResult(false, TutorialGroupImportErrors.NO_USER_FOUND));
            }
        }

        return registrationToUser;
    }

    private static Optional<User> getMatchingUser(Set<User> users, TutorialGroupRegistrationImportDTO registration) {
        return users.stream().filter(user -> {
            if (registration.student() == null) {
                return false;
            }
            boolean hasRegistrationNumber = StringUtils.hasText(registration.student().registrationNumber());
            boolean hasLogin = StringUtils.hasText(registration.student().login());

            if (hasRegistrationNumber && StringUtils.hasText(user.getRegistrationNumber())) {
                return user.getRegistrationNumber().equals(registration.student().registrationNumber().trim());
            }
            if (hasLogin && StringUtils.hasText(user.getLogin())) {
                return user.getLogin().equals(registration.student().login().trim());
            }
            return false;
        }).findFirst();
    }

    private Set<User> tryToFindMatchingUsers(Course course, Set<TutorialGroupRegistrationImportDTO> registrations) {
        var registrationNumbersToSearchFor = new HashSet<String>();
        var loginsToSearchFor = new HashSet<String>();

        for (var registration : registrations) {
            if (registration.student() == null) {
                continue; // should not be the case as we filtered out all registrations without a student in the calling method
            }
            boolean hasRegistrationNumber = StringUtils.hasText(registration.student().registrationNumber());
            boolean hasLogin = StringUtils.hasText(registration.student().login());

            if (hasRegistrationNumber) {
                registrationNumbersToSearchFor.add(registration.student().registrationNumber().trim());
            }
            if (hasLogin) {
                loginsToSearchFor.add(registration.student().login().trim());
            }
        }

        // ToDo: Discuss if we should allow to register course members who are not students
        var result = findUsersByRegistrationNumbers(registrationNumbersToSearchFor, course.getStudentGroupName());
        result.addAll(findUsersByLogins(loginsToSearchFor, course.getStudentGroupName()));
        return result;
    }

    private Set<User> findUsersByRegistrationNumbers(Set<String> registrationNumbers, String groupName) {
        return new HashSet<>(userRepository.findAllWithGroupsByDeletedIsFalseAndGroupsContainsAndRegistrationNumberIn(groupName, registrationNumbers));
    }

    private Set<User> findUsersByLogins(Set<String> logins, String groupName) {
        return new HashSet<>(userRepository.findAllWithGroupsByDeletedIsFalseAndGroupsContainsAndLoginIn(groupName, logins));
    }

    /**
     * Get all tutorial groups for a course, including setting the transient properties for the given user
     *
     * @param course The course for which the tutorial groups should be retrieved.
     * @param user   The user for whom to set the transient properties of the tutorial groups.
     * @return A list of tutorial groups for the given course with the transient properties set for the given user.
     */
    public Set<TutorialGroup> findAllForCourse(@NotNull Course course, @NotNull User user) {
        // do not load all sessions here as they are not needed for the overview page and would slow down the request
        Set<TutorialGroup> tutorialGroups = tutorialGroupRepository.findAllByCourseIdWithTeachingAssistantRegistrationsAndSchedule(course.getId());
        // TODO: this is some overkill, we calculate way too many information with way too many database calls, we must reduce this
        tutorialGroups.forEach(tutorialGroup -> this.setTransientPropertiesForUser(user, tutorialGroup));
        tutorialGroups.forEach(tutorialGroup -> {
            if (!this.isAllowedToSeePrivateTutorialGroupInformation(tutorialGroup, user)) {
                tutorialGroup.hidePrivacySensitiveInformation();
            }
        });
        tutorialGroups.forEach(TutorialGroup::preventCircularJsonConversion);
        return tutorialGroups;
    }

    /**
     * Get one tutorial group of a course, including setting the transient properties for the given user
     *
     * @param tutorialGroupId The id of the tutorial group to retrieve.
     * @param user            The user for whom to set the transient properties of the tutorial group.
     * @param course          The course for which the tutorial group should be retrieved.
     * @return The tutorial group of the course with the transient properties set for the given user.
     */
    public TutorialGroup getOneOfCourse(@NotNull Course course, @NotNull User user, @NotNull Long tutorialGroupId) {
        TutorialGroup tutorialGroup = tutorialGroupRepository.findByIdWithTeachingAssistantAndRegistrationsAndSessionsElseThrow(tutorialGroupId);
        if (!course.equals(tutorialGroup.getCourse())) {
            throw new BadRequestAlertException("The courseId in the path does not match the courseId in the tutorial group", "tutorialGroup", "courseIdMismatch");
        }
        this.setTransientPropertiesForUser(user, tutorialGroup);
        if (!this.isAllowedToSeePrivateTutorialGroupInformation(tutorialGroup, user)) {
            tutorialGroup.hidePrivacySensitiveInformation();
        }
        return TutorialGroup.preventCircularJsonConversion(tutorialGroup);
    }

    /**
     * Determines if a user is allowed to see private information about a tutorial group such as the list of registered students
     *
     * @param tutorialGroup the tutorial group for which to check permission
     * @param user          the user for which to check permission
     * @return true if the user is allowed, false otherwise
     */
    public boolean isAllowedToSeePrivateTutorialGroupInformation(@NotNull TutorialGroup tutorialGroup, @Nullable User user) {
        var userToCheck = user;
        var persistenceUtil = getPersistenceUtil();
        if (userToCheck == null || !persistenceUtil.isLoaded(userToCheck, "authorities") || !persistenceUtil.isLoaded(userToCheck, "groups") || userToCheck.getGroups() == null
                || userToCheck.getAuthorities() == null) {
            userToCheck = userRepository.getUserWithGroupsAndAuthorities();
        }
        if (authorizationCheckService.isAdmin(userToCheck)) {
            return true;
        }

        var tutorialGroupToCheck = tutorialGroup;

        var courseInitialized = persistenceUtil.isLoaded(tutorialGroupToCheck, "course");
        var teachingAssistantInitialized = persistenceUtil.isLoaded(tutorialGroupToCheck, "teachingAssistant");

        if (!courseInitialized || !teachingAssistantInitialized || tutorialGroupToCheck.getCourse() == null || tutorialGroupToCheck.getTeachingAssistant() == null) {
            tutorialGroupToCheck = tutorialGroupRepository.findByIdWithTeachingAssistantAndCourseElseThrow(tutorialGroupToCheck.getId());
        }

        Course course = tutorialGroupToCheck.getCourse();
        if (authorizationCheckService.isAtLeastInstructorInCourse(course, userToCheck)) {
            return true;
        }
        return (tutorialGroupToCheck.getTeachingAssistant() != null && tutorialGroupToCheck.getTeachingAssistant().equals(userToCheck));
    }

    /**
     * Checks if a user is allowed to change the registrations of a tutorial group
     *
     * @param tutorialGroup the tutorial group for which to check permission
     * @param user          the user for which to check permission
     */
    public void isAllowedToChangeRegistrationsOfTutorialGroup(@NotNull TutorialGroup tutorialGroup, @Nullable User user) {
        // ToDo: Clarify if this is the correct permission check
        if (!this.isAllowedToSeePrivateTutorialGroupInformation(tutorialGroup, user)) {
            throw new AccessForbiddenException("The user is not allowed to change the registrations of tutorial group: " + tutorialGroup.getId());
        }
    }

    /**
     * Checks if a user is allowed to modify the sessions of a tutorial group
     *
     * @param tutorialGroup the tutorial group for which to check permission
     * @param user          the user for which to check permission
     */
    public void isAllowedToModifySessionsOfTutorialGroup(@NotNull TutorialGroup tutorialGroup, @Nullable User user) {
        // ToDo: Clarify if this is the correct permission check
        if (!this.isAllowedToSeePrivateTutorialGroupInformation(tutorialGroup, user)) {
            throw new AccessForbiddenException("The user is not allowed to modify the sessions of tutorial group: " + tutorialGroup.getId());
        }
    }

    private Optional<User> findStudent(StudentDTO studentDto, String studentCourseGroupName) {
        var userOptional = userRepository.findUserWithGroupsAndAuthoritiesByRegistrationNumber(studentDto.registrationNumber())
                .or(() -> userRepository.findUserWithGroupsAndAuthoritiesByLogin(studentDto.login()));
        return userOptional.isPresent() && userOptional.get().getGroups().contains(studentCourseGroupName) ? userOptional : Optional.empty();
    }

    /**
     * Exports tutorial groups for a specific course to a CSV file.
     *
     * @param course the course for which the tutorial groups should be exported
     * @param user   the user performing the export operation
     * @param fields the list of fields to include in the CSV export
     * @return a String containing the CSV data
     * @throws IOException if an I/O error occurs
     */
    public String exportTutorialGroupsToCSV(Course course, User user, List<String> fields) throws IOException {
        Set<TutorialGroup> tutorialGroups = findAllForCourse(course, user);

        StringWriter out = new StringWriter();

        // Check if "Students" is in the fields list and add separate columns for student details
        boolean includeStudents = fields.contains("Students");
        if (includeStudents) {
            fields.remove("Students");
            fields.add("Registration Number");
            fields.add("First Name");
            fields.add("Last Name");
        }

        CSVFormat csvFormat = CSVFormat.DEFAULT.builder().setHeader(fields.toArray(new String[0])).get();
        try (CSVPrinter printer = new CSVPrinter(out, csvFormat)) {
            for (TutorialGroup tutorialGroup : tutorialGroups) {
                writeTutorialGroupRow(printer, tutorialGroup, fields, null);
                if (includeStudents) {
                    Set<User> students = getStudentsRegisteredForTutorial(tutorialGroup.getRegistrations());
                    for (User student : students) {
                        writeTutorialGroupRow(printer, tutorialGroup, fields, student);
                    }
                }
            }
        }
        return out.toString();
    }

    // Method to write a row for a tutorial group, optionally including student details
    private void writeTutorialGroupRow(CSVPrinter printer, TutorialGroup tutorialGroup, List<String> fields, User student) throws IOException {
        for (String field : fields) {
            printer.print(switch (field) {
                case "Registration Number" -> getStudentField(student, StudentField.REGISTRATION_NUMBER);
                case "First Name" -> getStudentField(student, StudentField.FIRST_NAME);
                case "Last Name" -> getStudentField(student, StudentField.LAST_NAME);
                default -> getCSVInput(tutorialGroup, field);
            });
        }
        printer.println();
    }

    private String getCSVInput(TutorialGroup tutorialGroup, String field) {
        return switch (field) {
            case "ID" -> getValueOrDefault(tutorialGroup.getId());
            case "Title" -> getValueOrDefault(tutorialGroup.getTitle());
            case "Campus" -> getValueOrDefault(tutorialGroup.getCampus());
            case "Language" -> getValueOrDefault(tutorialGroup.getLanguage());
            case "Additional Information" -> getValueOrDefault(tutorialGroup.getAdditionalInformation());
            case "Capacity" -> getValueOrDefault(tutorialGroup.getCapacity());
            case "Is Online" -> getValueOrDefault(tutorialGroup.getIsOnline());
            case "Day of Week" -> getDayOfWeek(tutorialGroup);
            case "Start Time" -> getScheduleField(tutorialGroup, ScheduleField.START_TIME);
            case "End Time" -> getScheduleField(tutorialGroup, ScheduleField.END_TIME);
            case "Location" -> getScheduleField(tutorialGroup, ScheduleField.LOCATION);
            default -> "";
        };
    }

    @JsonInclude(JsonInclude.Include.NON_EMPTY)
    public record TutorialGroupExportDTO(Long id, String title, String dayOfWeek, String startTime, String endTime, String location, String campus, String language,
            String additionalInformation, Integer capacity, Boolean isOnline, List<StudentExportDTO> students /* optional, only set if selected */) {
    }

    @JsonInclude(JsonInclude.Include.NON_EMPTY)
    public record StudentExportDTO(String registrationNumber, String firstName, String lastName) {
    }

    /**
     * Exports selected information about all tutorial groups in a given course.
     * <p>
     * This method retrieves tutorial groups for the specified course ID and maps each one
     * to a {@link TutorialGroupExportDTO}. Only the fields explicitly listed in {@code selectedFields}
     * are populated; all others remain {@code null}. Field names must match exactly with those
     * defined in the corresponding frontend component (e.g., {@code tutorial-groups-export-button.component.ts}).
     * <p>
     * If the "Students" field is selected, the list of registered students is included using
     * {@link StudentExportDTO}.
     *
     * @param courseId       the ID of the course whose tutorial groups should be exported
     * @param selectedFields a list of field names to include in the export;
     *                           valid values include: "ID", "Title", "Day of Week", "Start Time", "End Time",
     *                           "Location", "Campus", "Language", "Additional Information", "Capacity",
     *                           "Is Online", and "Students"
     * @return a list of tutorial group DTOs with selectively populated fields
     */
    public List<TutorialGroupExportDTO> exportTutorialGroupInformation(Long courseId, List<String> selectedFields) {
        Set<TutorialGroup> tutorialGroups = tutorialGroupRepository.findAllByCourseIdWithTeachingAssistantRegistrationsAndSchedule(courseId);

        List<TutorialGroupExportDTO> exportData = new ArrayList<>();
        for (TutorialGroup group : tutorialGroups) {
            // NOTE: fields must be identical as defined in tutorial-groups-export-button.component.ts
            // @formatter:off
            TutorialGroupExportDTO tutorialGroupExportDTO = new TutorialGroupExportDTO(
                selectedFields.contains("ID") ? group.getId() : null,
                selectedFields.contains("Title") ? getCSVInput(group, "Title") : null,
                selectedFields.contains("Day of Week") ? getCSVInput(group, "Day of Week") : null,
                selectedFields.contains("Start Time") ? getCSVInput(group, "Start Time") : null,
                selectedFields.contains("End Time") ? getCSVInput(group, "End Time") : null,
                selectedFields.contains("Location") ? getCSVInput(group, "Location") : null,
                selectedFields.contains("Campus") ? getCSVInput(group, "Campus") : null,
                selectedFields.contains("Language") ? getCSVInput(group, "Language") : null,
                selectedFields.contains("Additional Information") ? getCSVInput(group, "Additional Information") : null,
                selectedFields.contains("Capacity") ? group.getCapacity() : null,
                selectedFields.contains("Is Online") ? group.getIsOnline() : null,
                selectedFields.contains("Students") ? convertStudents(group) : null
            );
            // @formatter:on
            exportData.add(tutorialGroupExportDTO);
        }

        return exportData;
    }

    /**
     * Converts the student registrations of the given tutorial group into a list of {@link StudentExportDTO}s.
     * <p>
     * Returns an empty list if there are no student registrations.
     * Each student is mapped with their registration number, first name, and last name,
     * using a fallback for {@code null} values via {@code getValueOrDefault}.
     *
     * @param group the tutorial group whose student registrations should be converted
     * @return a list of student export DTOs; empty if no students are registered
     */
    private List<StudentExportDTO> convertStudents(TutorialGroup group) {
        if (group.getRegistrations() == null || group.getRegistrations().isEmpty()) {
            return List.of();
        }

        return group.getRegistrations().stream().map(registration -> {
            var student = registration.getStudent();
            return new StudentExportDTO(getValueOrDefault(student.getRegistrationNumber()), getValueOrDefault(student.getFirstName()), getValueOrDefault(student.getLastName()));
        }).toList();
    }

    private String getValueOrDefault(Object value) {
        return value != null ? value.toString() : "";
    }

    /**
     * Returns the string representation of the day of the week for the tutorial group's schedule.
     * If the schedule or day of the week is null, returns the default day of "None".
     */
    private String getDayOfWeek(TutorialGroup tutorialGroup) {
        if (tutorialGroup.getTutorialGroupSchedule() != null && tutorialGroup.getTutorialGroupSchedule().getDayOfWeek() != null) {
            return getDayOfWeekString(tutorialGroup.getTutorialGroupSchedule().getDayOfWeek());
        }
        return getDayOfWeekString(8); // Default to "None"
    }

    /**
     * Returns the requested field (start time, end time, location) from the tutorial group's schedule.
     * If the schedule or the requested field is null, returns an empty string.
     */
    private String getScheduleField(TutorialGroup tutorialGroup, ScheduleField field) {
        if (tutorialGroup.getTutorialGroupSchedule() != null) {
            switch (field) {
                case START_TIME -> {
                    return getValueOrDefault(tutorialGroup.getTutorialGroupSchedule().getStartTime());
                }
                case END_TIME -> {
                    return getValueOrDefault(tutorialGroup.getTutorialGroupSchedule().getEndTime());
                }
                case LOCATION -> {
                    return getValueOrDefault(tutorialGroup.getTutorialGroupSchedule().getLocation());
                }
            }
        }
        return "";
    }

    /**
     * Returns the requested field (registration number, first name, last name) from the student.
     * If the student or the requested field is null, returns an empty string.
     */
    private String getStudentField(User student, StudentField field) {
        if (student != null) {
            switch (field) {
                case REGISTRATION_NUMBER -> {
                    return getValueOrDefault(student.getRegistrationNumber());
                }
                case FIRST_NAME -> {
                    return getValueOrDefault(student.getFirstName());
                }
                case LAST_NAME -> {
                    return getValueOrDefault(student.getLastName());
                }
            }
        }
        return "";
    }

    // Enum to represent the different fields of the schedule
    private enum ScheduleField {
        START_TIME, END_TIME, LOCATION
    }

    // Enum to represent the different fields of the student
    private enum StudentField {
        REGISTRATION_NUMBER, FIRST_NAME, LAST_NAME
    }

    /**
     * Converts a numeric representation of a day of the week to its corresponding String name.
     * This method is used primarily for CSV export purposes.
     *
     * @param dayOfWeek the numeric representation of the day of the week, where Monday = 1 and Sunday = 7. 8 is a default value which will be applied if a tutorial group schedule
     *                      is not created yet.
     * @return a String representing the name of the corresponding day of the week.
     * @throws IllegalArgumentException if the provided dayOfWeek is not within the range 1 to 8.
     */
    public String getDayOfWeekString(int dayOfWeek) {
        if (dayOfWeek < 1 || dayOfWeek > 8) {
            throw new IllegalArgumentException("Invalid day of the week: " + dayOfWeek);
        }
        String[] days = { "Monday", "Tuesday", "Wednesday", "Thursday", "Friday", "Saturday", "Sunday", "None" };
        return days[dayOfWeek - 1];
    }

    /**
     * Retrieves the set of students registered for a specific tutorial group.
     *
     * @param registrations the set of tutorial group registrations
     * @return a set of users (students) registered for the tutorial group
     */
    public Set<User> getStudentsRegisteredForTutorial(Set<TutorialGroupRegistration> registrations) {
        Set<User> students = new HashSet<>();
        for (TutorialGroupRegistration registration : registrations) {
            User user = registration.getStudent();
            if (user != null) {
                students.add(user);
            }
        }
        return students;
    }

    /**
     * Retrieves {@code TutorialGroupSession}s as {@code CalendarEventDTO}s fulfilling the following criteria:
     *
     * <ol>
     * <li>User is registered for the course of the tutorial group of the session</li>
     * <li>The course of the tutorial group of the session is active</li>
     * <li>User participates in the tutorial group of the session (either as student or tutor)</li>
<<<<<<< HEAD
     * <li>The session overlaps with at least one {@code monthKey}, if any are given</li>
     * </ol>
     *
     * @param user      the user for which the DTOs should be retrieved
     * @param monthKeys a list of ISO 8601 formatted strings representing months
     * @param timeZone  the client's time zone as IANA time zone ID
     * @return a set of {@code CalendarEventDTO}s representing {@code TutorialGroupSession}s relevant for user
     * @throws BadRequestException if the monthKeys or the timeZone are formatted incorrectly.
     */
    public Set<CalendarEventDTO> getTutorialEventsForUserFallingIntoMonthsOrElseThrow(User user, List<String> monthKeys, String timeZone) {
        Set<YearMonth> months = deserializeMonthKeysOrElseThrow(monthKeys);

        ZoneId clientTimeZone = deserializeTimeZoneOrElseThrow(timeZone);

=======
     * </ol>
     *
     * @param user           the user for which the DTOs should be retrieved
     * @param clientTimeZone the client's time zone
     * @return a set of {@code CalendarEventDTO}s representing {@code TutorialGroupSession}s relevant for user
     */
    public Set<CalendarEventReadDTO> getTutorialEventsForUser(User user, ZoneId clientTimeZone) {
>>>>>>> 4591fdee
        ZonedDateTime now = ZonedDateTime.now(clientTimeZone).withZoneSameInstant(ZoneOffset.UTC);
        Set<Long> participatedTutorialGroupIds = tutorialGroupRepository.findTutorialGroupIdsWhereUserParticipatesFromActiveCourses(user.getId(), user.getGroups(), now);
        if (participatedTutorialGroupIds.isEmpty()) {
            return Set.of();
        }

        Set<TutorialGroupSession> activeSessionsFromParticipatedGroups = tutorialGroupSessionRepository
                .findAllActiveByTutorialGroupIdsWithGroupAndCourseAndAssistant(participatedTutorialGroupIds);

<<<<<<< HEAD
        Set<TutorialGroupSession> sessionsOverlappingMonthKeys = monthKeys.isEmpty() ? activeSessionsFromParticipatedGroups
                : filterForSessionsOverlappingMonths(activeSessionsFromParticipatedGroups, months, clientTimeZone);

        return sessionsOverlappingMonthKeys.stream().map(CalendarEventDTO::new).collect(Collectors.toSet());
    }

    private Set<TutorialGroupSession> filterForSessionsOverlappingMonths(Set<TutorialGroupSession> sessions, Set<YearMonth> months, ZoneId clientZone) {
        return sessions.stream().filter(session -> months.stream().anyMatch(month -> areMonthAndSessionOverlapping(month, session, clientZone))).collect(Collectors.toSet());
    }

    private boolean areMonthAndSessionOverlapping(YearMonth month, TutorialGroupSession tutorialGroupSession, ZoneId clientZone) {
        ZonedDateTime sessionStart = tutorialGroupSession.getStart();
        ZonedDateTime sessionEnd = tutorialGroupSession.getEnd();
        ZonedDateTime monthStart = ZonedDateTime.of(month.atDay(1), LocalTime.MIDNIGHT, clientZone).withZoneSameInstant(ZoneOffset.UTC);
        ZonedDateTime monthEnd = ZonedDateTime.of(month.atEndOfMonth(), LocalTime.of(23, 59, 59, 999_000_000), clientZone).withZoneSameInstant(ZoneOffset.UTC);

        boolean sessionStartFallsIntoMonth = firstIsBeforeOrEqualSecond(monthStart, sessionStart) && firstIsBeforeOrEqualSecond(sessionStart, monthEnd);
        boolean sessionEndFallsIntoMonth = firstIsBeforeOrEqualSecond(monthStart, sessionEnd) && firstIsBeforeOrEqualSecond(sessionEnd, monthEnd);
        return sessionStartFallsIntoMonth || sessionEndFallsIntoMonth;
    }

    private boolean firstIsBeforeOrEqualSecond(ZonedDateTime first, ZonedDateTime second) {
        return first.isBefore(second) || first.isEqual(second);
    }

    private Set<YearMonth> deserializeMonthKeysOrElseThrow(List<String> monthKeys) {
        try {
            return monthKeys.stream().map(YearMonth::parse).collect(Collectors.toSet());
        }
        catch (DateTimeParseException exception) {
            throw new BadRequestException("Invalid monthKey format. Expected format: YYYY-MM.");
        }
    }

    private ZoneId deserializeTimeZoneOrElseThrow(String timeZone) {
        try {
            return ZoneId.of(timeZone);
        }
        catch (Exception exception) {
            throw new BadRequestException("Invalid time zone format. Expected IANA time zone ID.");
        }
=======
        return activeSessionsFromParticipatedGroups.stream().map(session -> new CalendarEventReadDTO(session, clientTimeZone)).collect(Collectors.toSet());
>>>>>>> 4591fdee
    }
}<|MERGE_RESOLUTION|>--- conflicted
+++ resolved
@@ -5,15 +5,9 @@
 
 import java.io.IOException;
 import java.io.StringWriter;
-<<<<<<< HEAD
-import java.time.LocalTime;
-import java.time.YearMonth;
-=======
->>>>>>> 4591fdee
 import java.time.ZoneId;
 import java.time.ZoneOffset;
 import java.time.ZonedDateTime;
-import java.time.format.DateTimeParseException;
 import java.util.ArrayList;
 import java.util.Collection;
 import java.util.Comparator;
@@ -29,7 +23,6 @@
 
 import jakarta.annotation.Nullable;
 import jakarta.validation.constraints.NotNull;
-import jakarta.ws.rs.BadRequestException;
 
 import org.apache.commons.csv.CSVFormat;
 import org.apache.commons.csv.CSVPrinter;
@@ -39,11 +32,7 @@
 
 import com.fasterxml.jackson.annotation.JsonInclude;
 
-<<<<<<< HEAD
-import de.tum.cit.aet.artemis.calendar.dto.CalendarEventDTO;
-=======
 import de.tum.cit.aet.artemis.calendar.dto.CalendarEventReadDTO;
->>>>>>> 4591fdee
 import de.tum.cit.aet.artemis.communication.domain.course_notifications.DeregisteredFromTutorialGroupNotification;
 import de.tum.cit.aet.artemis.communication.domain.course_notifications.RegisteredToTutorialGroupNotification;
 import de.tum.cit.aet.artemis.communication.service.CourseNotificationService;
@@ -954,22 +943,6 @@
      * <li>User is registered for the course of the tutorial group of the session</li>
      * <li>The course of the tutorial group of the session is active</li>
      * <li>User participates in the tutorial group of the session (either as student or tutor)</li>
-<<<<<<< HEAD
-     * <li>The session overlaps with at least one {@code monthKey}, if any are given</li>
-     * </ol>
-     *
-     * @param user      the user for which the DTOs should be retrieved
-     * @param monthKeys a list of ISO 8601 formatted strings representing months
-     * @param timeZone  the client's time zone as IANA time zone ID
-     * @return a set of {@code CalendarEventDTO}s representing {@code TutorialGroupSession}s relevant for user
-     * @throws BadRequestException if the monthKeys or the timeZone are formatted incorrectly.
-     */
-    public Set<CalendarEventDTO> getTutorialEventsForUserFallingIntoMonthsOrElseThrow(User user, List<String> monthKeys, String timeZone) {
-        Set<YearMonth> months = deserializeMonthKeysOrElseThrow(monthKeys);
-
-        ZoneId clientTimeZone = deserializeTimeZoneOrElseThrow(timeZone);
-
-=======
      * </ol>
      *
      * @param user           the user for which the DTOs should be retrieved
@@ -977,7 +950,6 @@
      * @return a set of {@code CalendarEventDTO}s representing {@code TutorialGroupSession}s relevant for user
      */
     public Set<CalendarEventReadDTO> getTutorialEventsForUser(User user, ZoneId clientTimeZone) {
->>>>>>> 4591fdee
         ZonedDateTime now = ZonedDateTime.now(clientTimeZone).withZoneSameInstant(ZoneOffset.UTC);
         Set<Long> participatedTutorialGroupIds = tutorialGroupRepository.findTutorialGroupIdsWhereUserParticipatesFromActiveCourses(user.getId(), user.getGroups(), now);
         if (participatedTutorialGroupIds.isEmpty()) {
@@ -987,50 +959,6 @@
         Set<TutorialGroupSession> activeSessionsFromParticipatedGroups = tutorialGroupSessionRepository
                 .findAllActiveByTutorialGroupIdsWithGroupAndCourseAndAssistant(participatedTutorialGroupIds);
 
-<<<<<<< HEAD
-        Set<TutorialGroupSession> sessionsOverlappingMonthKeys = monthKeys.isEmpty() ? activeSessionsFromParticipatedGroups
-                : filterForSessionsOverlappingMonths(activeSessionsFromParticipatedGroups, months, clientTimeZone);
-
-        return sessionsOverlappingMonthKeys.stream().map(CalendarEventDTO::new).collect(Collectors.toSet());
-    }
-
-    private Set<TutorialGroupSession> filterForSessionsOverlappingMonths(Set<TutorialGroupSession> sessions, Set<YearMonth> months, ZoneId clientZone) {
-        return sessions.stream().filter(session -> months.stream().anyMatch(month -> areMonthAndSessionOverlapping(month, session, clientZone))).collect(Collectors.toSet());
-    }
-
-    private boolean areMonthAndSessionOverlapping(YearMonth month, TutorialGroupSession tutorialGroupSession, ZoneId clientZone) {
-        ZonedDateTime sessionStart = tutorialGroupSession.getStart();
-        ZonedDateTime sessionEnd = tutorialGroupSession.getEnd();
-        ZonedDateTime monthStart = ZonedDateTime.of(month.atDay(1), LocalTime.MIDNIGHT, clientZone).withZoneSameInstant(ZoneOffset.UTC);
-        ZonedDateTime monthEnd = ZonedDateTime.of(month.atEndOfMonth(), LocalTime.of(23, 59, 59, 999_000_000), clientZone).withZoneSameInstant(ZoneOffset.UTC);
-
-        boolean sessionStartFallsIntoMonth = firstIsBeforeOrEqualSecond(monthStart, sessionStart) && firstIsBeforeOrEqualSecond(sessionStart, monthEnd);
-        boolean sessionEndFallsIntoMonth = firstIsBeforeOrEqualSecond(monthStart, sessionEnd) && firstIsBeforeOrEqualSecond(sessionEnd, monthEnd);
-        return sessionStartFallsIntoMonth || sessionEndFallsIntoMonth;
-    }
-
-    private boolean firstIsBeforeOrEqualSecond(ZonedDateTime first, ZonedDateTime second) {
-        return first.isBefore(second) || first.isEqual(second);
-    }
-
-    private Set<YearMonth> deserializeMonthKeysOrElseThrow(List<String> monthKeys) {
-        try {
-            return monthKeys.stream().map(YearMonth::parse).collect(Collectors.toSet());
-        }
-        catch (DateTimeParseException exception) {
-            throw new BadRequestException("Invalid monthKey format. Expected format: YYYY-MM.");
-        }
-    }
-
-    private ZoneId deserializeTimeZoneOrElseThrow(String timeZone) {
-        try {
-            return ZoneId.of(timeZone);
-        }
-        catch (Exception exception) {
-            throw new BadRequestException("Invalid time zone format. Expected IANA time zone ID.");
-        }
-=======
         return activeSessionsFromParticipatedGroups.stream().map(session -> new CalendarEventReadDTO(session, clientTimeZone)).collect(Collectors.toSet());
->>>>>>> 4591fdee
     }
 }