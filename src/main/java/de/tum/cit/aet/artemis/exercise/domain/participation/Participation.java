--- conflicted
+++ resolved
@@ -5,7 +5,6 @@
 import java.util.HashSet;
 import java.util.Optional;
 import java.util.Set;
-import java.util.stream.Collectors;
 
 import jakarta.persistence.Column;
 import jakarta.persistence.DiscriminatorColumn;
@@ -235,51 +234,20 @@
     }
 
     /**
-<<<<<<< HEAD
-     * @deprecated This method is deprecated and will be removed in the future.
-     *             We will investigate options to delete this method in a follow-up PR.
-     * @return all results of the participation, including illegal submissions
-     */
-    @Deprecated(forRemoval = true)
-    @JsonIgnore
-    public Set<Result> getResults() {
-        return Stream.ofNullable(this.submissions).flatMap(Collection::stream).flatMap(submission -> Stream.ofNullable(submission.getResults()).flatMap(Collection::stream))
-                .filter(Objects::nonNull).collect(Collectors.toSet());
-    }
-
-    /**
      * Finds the latest legal submission for the participation. Checks if the participation has any submissions. If there are no submissions, return null.
      * Otherwise sort the submissions by submission date and return the first. WARNING: The submissions of the participation might not be loaded because of Hibernate and
      * therefore, the function might return null, although the participation has submissions. This might not be high-performance, so use it at your own risk.
-=======
-     * Like findLatestLegalResult() but with the possibility to include illegal submissions,
-     *
-     * @param filterIllegalResults should illegal submissions be excluded in the search
-     * @return the latest result or null
-     */
-    @Nullable
-    private Result findLatestResult(boolean filterIllegalResults) {
-        var latestSubmission = this.findLatestSubmission(!filterIllegalResults);
-        return latestSubmission.map(Submission::getLatestResult).orElse(null);
-    }
-
-    /**
-     * Finds the latest legal submission for the participation. Legal means that ILLEGAL submissions (exam exercise submissions after the end date)
-     * are not used. Checks if the participation has any submissions. If there are no submissions, return null. Otherwise sort the submissions
-     * by submission date and return the first. WARNING: The submissions of the participation might not be loaded because of Hibernate and therefore, the function might return
-     * null, although the participation has submissions. This might not be high-performance, so use it at your own risk.
->>>>>>> 4f02cbb1
      *
      * @param <T> submission type
      * @return the latest submission or null
      */
+    @SuppressWarnings("unchecked")
     @Override
     public <T extends Submission> Optional<T> findLatestSubmission() {
         Set<Submission> submissions = this.submissions;
         if (submissions == null || submissions.isEmpty()) {
             return Optional.empty();
         }
-
         return (Optional<T>) submissions.stream().max(Comparator.naturalOrder());
     }
 
