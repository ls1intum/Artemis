--- conflicted
+++ resolved
@@ -95,12 +95,8 @@
         var conversation = session.getMessages().stream().map(PyrisMessageDTO::of).toList();
         pyrisPipelineService.executePipeline("lecture-chat", "default", Optional.empty(),
                 pyrisJobService.createTokenForJob(token -> new LectureChatJob(token, course.getId(), lecture.getId(), session.getId())),
-<<<<<<< HEAD
-                dto -> new PyrisLectureChatPipelineExecutionDTO(course.getId(), lecture.getId(), conversation, new PyrisUserDTO(session.getUser()), dto.settings(),
-                        dto.initialStages(), settings.customInstructions()),
-=======
-                dto -> new PyrisLectureChatPipelineExecutionDTO(course.getId(), lecture.getId(), conversation, new PyrisUserDTO(user), dto.settings(), dto.initialStages()),
->>>>>>> a97c726a
+                dto -> new PyrisLectureChatPipelineExecutionDTO(course.getId(), lecture.getId(), conversation, new PyrisUserDTO(user), dto.settings(), dto.initialStages(),
+                        settings.customInstructions()),
                 stages -> irisChatWebsocketService.sendMessage(session, null, stages));
     }
 
