package de.tum.cit.aet.artemis.iris.service.session;

import static de.tum.cit.aet.artemis.core.config.Constants.PROFILE_IRIS;

import java.util.Optional;

import org.springframework.context.annotation.Profile;
import org.springframework.stereotype.Service;

import de.tum.cit.aet.artemis.core.domain.User;
import de.tum.cit.aet.artemis.core.exception.AccessForbiddenException;
import de.tum.cit.aet.artemis.core.exception.ConflictException;
import de.tum.cit.aet.artemis.core.repository.UserRepository;
import de.tum.cit.aet.artemis.core.security.Role;
import de.tum.cit.aet.artemis.core.service.AuthorizationCheckService;
import de.tum.cit.aet.artemis.iris.domain.message.IrisMessage;
import de.tum.cit.aet.artemis.iris.domain.message.IrisMessageSender;
import de.tum.cit.aet.artemis.iris.domain.message.IrisTextMessageContent;
import de.tum.cit.aet.artemis.iris.domain.session.IrisLectureChatSession;
import de.tum.cit.aet.artemis.iris.domain.settings.IrisSubSettingsType;
import de.tum.cit.aet.artemis.iris.repository.IrisSessionRepository;
import de.tum.cit.aet.artemis.iris.service.IrisMessageService;
import de.tum.cit.aet.artemis.iris.service.IrisRateLimitService;
import de.tum.cit.aet.artemis.iris.service.pyris.PyrisJobService;
import de.tum.cit.aet.artemis.iris.service.pyris.PyrisPipelineService;
import de.tum.cit.aet.artemis.iris.service.pyris.dto.chat.lecture.PyrisLectureChatPipelineExecutionDTO;
import de.tum.cit.aet.artemis.iris.service.pyris.dto.chat.lecture.PyrisLectureChatStatusUpdateDTO;
import de.tum.cit.aet.artemis.iris.service.pyris.dto.data.PyrisMessageDTO;
import de.tum.cit.aet.artemis.iris.service.pyris.dto.data.PyrisUserDTO;
import de.tum.cit.aet.artemis.iris.service.pyris.job.LectureChatJob;
import de.tum.cit.aet.artemis.iris.service.settings.IrisSettingsService;
import de.tum.cit.aet.artemis.iris.service.websocket.IrisChatWebsocketService;
import de.tum.cit.aet.artemis.lecture.api.LectureRepositoryApi;
import de.tum.cit.aet.artemis.lecture.config.LectureApiNotPresentException;

@Service
@Profile(PROFILE_IRIS)
public class IrisLectureChatSessionService implements IrisChatBasedFeatureInterface<IrisLectureChatSession>, IrisRateLimitedFeatureInterface {

    private final IrisSettingsService irisSettingsService;

    private final IrisSessionRepository irisSessionRepository;

    private final IrisRateLimitService irisRateLimitService;

    private final IrisMessageService irisMessageService;

    private final Optional<LectureRepositoryApi> lectureRepositoryApi;

    private final PyrisPipelineService pyrisPipelineService;

    private final PyrisJobService pyrisJobService;

    private final IrisChatWebsocketService irisChatWebsocketService;

    private final AuthorizationCheckService authCheckService;

    private final UserRepository userRepository;

    public IrisLectureChatSessionService(IrisSettingsService irisSettingsService, IrisSessionRepository irisSessionRepository, IrisRateLimitService rateLimitService,
            IrisMessageService irisMessageService, Optional<LectureRepositoryApi> lectureRepositoryApi, PyrisPipelineService pyrisPipelineService, PyrisJobService pyrisJobService,
            IrisChatWebsocketService irisChatWebsocketService, AuthorizationCheckService authCheckService, UserRepository userRepository) {
        this.irisSettingsService = irisSettingsService;
        this.irisSessionRepository = irisSessionRepository;
        this.irisRateLimitService = rateLimitService;
        this.irisMessageService = irisMessageService;
        this.lectureRepositoryApi = lectureRepositoryApi;
        this.pyrisPipelineService = pyrisPipelineService;
        this.pyrisJobService = pyrisJobService;
        this.irisChatWebsocketService = irisChatWebsocketService;
        this.authCheckService = authCheckService;
        this.userRepository = userRepository;
    }

    @Override
    public void sendOverWebsocket(IrisLectureChatSession session, IrisMessage message) {
        irisChatWebsocketService.sendMessage(session, message, null);
    }

    // This is the message from the user sent to Iris
    @Override
    public void requestAndHandleResponse(IrisLectureChatSession lectureChatSession) {
        LectureRepositoryApi api = lectureRepositoryApi.orElseThrow(() -> new LectureApiNotPresentException(LectureRepositoryApi.class));

        var session = (IrisLectureChatSession) irisSessionRepository.findByIdWithMessagesAndContents(lectureChatSession.getId());
        var lecture = api.findByIdElseThrow(session.getLectureId());
        var course = lecture.getCourse();
        var user = userRepository.findByIdElseThrow(session.getUserId());

        if (!irisSettingsService.isEnabledFor(IrisSubSettingsType.LECTURE_CHAT, course)) {
            throw new ConflictException("Iris is not enabled for this lecture", "Iris", "irisDisabled");
        }

        var conversation = session.getMessages().stream().map(PyrisMessageDTO::of).toList();
        pyrisPipelineService.executePipeline("lecture-chat", "default", Optional.empty(),
                pyrisJobService.createTokenForJob(token -> new LectureChatJob(token, course.getId(), lecture.getId(), session.getId())),
<<<<<<< HEAD
                dto -> new PyrisLectureChatPipelineExecutionDTO(course.getId(), lecture.getId(), conversation, new PyrisUserDTO(session.getUser()), dto.settings(),
                        dto.initialStages()),
=======
                dto -> new PyrisLectureChatPipelineExecutionDTO(course.getId(), lecture.getId(), conversation, new PyrisUserDTO(user), dto.settings(), dto.initialStages()),
>>>>>>> 66c08d5d
                stages -> irisChatWebsocketService.sendMessage(session, null, stages));
    }

    /**
     * Checks if the user has access to the Iris session.
     * A user has access if they have access to the lecture and the session belongs to them.
     *
     * @param user    The user to check
     * @param session The session to check
     */
    @Override
    public void checkHasAccessTo(User user, IrisLectureChatSession session) {
        if (session.getUserId() != user.getId()) {
            throw new AccessForbiddenException("Iris Lecture chat Session", session.getId());
        }

        var lecture = lectureRepositoryApi.orElseThrow(() -> new LectureApiNotPresentException(LectureRepositoryApi.class)).findByIdElseThrow(session.getLectureId());
        authCheckService.checkHasAtLeastRoleForLectureElseThrow(Role.STUDENT, lecture, user);
    }

    /**
     * Checks if the user has access to the Iris session.
     * A user has access if they have access to the lecture and the session belongs to them.
     * If the user is null, the user is fetched from the database.
     *
     * @param user    The user to check
     * @param session The session to check
     * @return weather the user has access to the session
     */
    public boolean hasAccess(User user, IrisLectureChatSession session) {
        try {
            checkHasAccessTo(user, session);
            return true;
        }
        catch (AccessForbiddenException e) {
            return false;
        }
    }

    /**
     * Handles the status update of a lecture chat job.
     *
     * @param job          The job that is updated
     * @param statusUpdate The status update
     * @return The same job that was passed in
     */
    public LectureChatJob handleStatusUpdate(LectureChatJob job, PyrisLectureChatStatusUpdateDTO statusUpdate) {
        // TODO: LLM Token Tracking - or better, make this class a subclass of AbstractIrisChatSessionService
        var session = (IrisLectureChatSession) irisSessionRepository.findByIdElseThrow(job.sessionId());
        if (statusUpdate.result() != null) {
            var message = session.newMessage();
            message.addContent(new IrisTextMessageContent(statusUpdate.result()));
            IrisMessage savedMessage = irisMessageService.saveMessage(message, session, IrisMessageSender.LLM);
            irisChatWebsocketService.sendMessage(session, savedMessage, statusUpdate.stages());
        }
        else {
            irisChatWebsocketService.sendMessage(session, null, statusUpdate.stages());
        }

        return job;
    }

    @Override
    public void checkIsFeatureActivatedFor(IrisLectureChatSession session) {
        var lecture = lectureRepositoryApi.orElseThrow(() -> new LectureApiNotPresentException(LectureRepositoryApi.class)).findByIdElseThrow(session.getLectureId());
        irisSettingsService.isEnabledForElseThrow(IrisSubSettingsType.LECTURE_CHAT, lecture.getCourse());
    }

    @Override
    public void checkRateLimit(User user) {
        irisRateLimitService.checkRateLimitElseThrow(user);
    }
}<|MERGE_RESOLUTION|>--- conflicted
+++ resolved
@@ -94,12 +94,7 @@
         var conversation = session.getMessages().stream().map(PyrisMessageDTO::of).toList();
         pyrisPipelineService.executePipeline("lecture-chat", "default", Optional.empty(),
                 pyrisJobService.createTokenForJob(token -> new LectureChatJob(token, course.getId(), lecture.getId(), session.getId())),
-<<<<<<< HEAD
-                dto -> new PyrisLectureChatPipelineExecutionDTO(course.getId(), lecture.getId(), conversation, new PyrisUserDTO(session.getUser()), dto.settings(),
-                        dto.initialStages()),
-=======
                 dto -> new PyrisLectureChatPipelineExecutionDTO(course.getId(), lecture.getId(), conversation, new PyrisUserDTO(user), dto.settings(), dto.initialStages()),
->>>>>>> 66c08d5d
                 stages -> irisChatWebsocketService.sendMessage(session, null, stages));
     }
 
