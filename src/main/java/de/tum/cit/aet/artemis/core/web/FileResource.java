package de.tum.cit.aet.artemis.core.web;

import static de.tum.cit.aet.artemis.core.config.Constants.ARTEMIS_FILE_PATH_PREFIX;
import static de.tum.cit.aet.artemis.core.config.Constants.PROFILE_CORE;
import static org.apache.velocity.shaded.commons.io.FilenameUtils.getBaseName;
import static org.apache.velocity.shaded.commons.io.FilenameUtils.getExtension;

import java.io.IOException;
import java.net.FileNameMap;
import java.net.URI;
import java.net.URISyntaxException;
import java.net.URLConnection;
import java.nio.file.Path;
import java.time.Duration;
import java.util.List;
import java.util.Optional;
import java.util.Set;
import java.util.concurrent.TimeUnit;
import java.util.regex.Matcher;
import java.util.regex.Pattern;

import jakarta.validation.constraints.NotNull;

import javax.activation.MimetypesFileTypeMap;

import org.apache.commons.io.IOUtils;
import org.apache.commons.lang3.StringUtils;
import org.slf4j.Logger;
import org.slf4j.LoggerFactory;
import org.springframework.context.annotation.Profile;
import org.springframework.core.io.Resource;
import org.springframework.http.CacheControl;
import org.springframework.http.ContentDisposition;
import org.springframework.http.HttpHeaders;
import org.springframework.http.HttpStatus;
import org.springframework.http.MediaType;
import org.springframework.http.ResponseEntity;
import org.springframework.web.bind.annotation.GetMapping;
import org.springframework.web.bind.annotation.PathVariable;
import org.springframework.web.bind.annotation.PostMapping;
import org.springframework.web.bind.annotation.RequestMapping;
import org.springframework.web.bind.annotation.RequestParam;
import org.springframework.web.bind.annotation.RestController;
import org.springframework.web.multipart.MultipartFile;
import org.springframework.web.server.ResponseStatusException;

import de.tum.cit.aet.artemis.core.config.Constants;
import de.tum.cit.aet.artemis.core.domain.Course;
import de.tum.cit.aet.artemis.core.domain.User;
import de.tum.cit.aet.artemis.core.exception.AccessForbiddenException;
import de.tum.cit.aet.artemis.core.exception.ApiNotPresentException;
import de.tum.cit.aet.artemis.core.exception.EntityNotFoundException;
import de.tum.cit.aet.artemis.core.repository.CourseRepository;
import de.tum.cit.aet.artemis.core.repository.UserRepository;
import de.tum.cit.aet.artemis.core.security.Role;
import de.tum.cit.aet.artemis.core.security.annotations.EnforceAtLeastEditor;
import de.tum.cit.aet.artemis.core.security.annotations.EnforceAtLeastInstructor;
import de.tum.cit.aet.artemis.core.security.annotations.EnforceAtLeastStudent;
import de.tum.cit.aet.artemis.core.security.annotations.EnforceAtLeastTutor;
import de.tum.cit.aet.artemis.core.security.annotations.enforceRoleInCourse.EnforceAtLeastEditorInCourse;
import de.tum.cit.aet.artemis.core.security.annotations.enforceRoleInCourse.EnforceAtLeastStudentInCourse;
import de.tum.cit.aet.artemis.core.service.AuthorizationCheckService;
import de.tum.cit.aet.artemis.core.service.FilePathService;
import de.tum.cit.aet.artemis.core.service.FileService;
import de.tum.cit.aet.artemis.core.service.ResourceLoaderService;
import de.tum.cit.aet.artemis.exam.domain.ExamUser;
import de.tum.cit.aet.artemis.exam.repository.ExamUserRepository;
import de.tum.cit.aet.artemis.exercise.domain.participation.StudentParticipation;
import de.tum.cit.aet.artemis.fileupload.api.FileUploadApi;
import de.tum.cit.aet.artemis.fileupload.domain.FileUploadEntityType;
import de.tum.cit.aet.artemis.fileupload.domain.FileUploadExercise;
import de.tum.cit.aet.artemis.fileupload.domain.FileUploadSubmission;
import de.tum.cit.aet.artemis.lecture.domain.Attachment;
import de.tum.cit.aet.artemis.lecture.domain.AttachmentType;
import de.tum.cit.aet.artemis.lecture.domain.AttachmentUnit;
import de.tum.cit.aet.artemis.lecture.domain.Lecture;
import de.tum.cit.aet.artemis.lecture.domain.Slide;
import de.tum.cit.aet.artemis.lecture.repository.AttachmentRepository;
import de.tum.cit.aet.artemis.lecture.repository.AttachmentUnitRepository;
import de.tum.cit.aet.artemis.lecture.repository.LectureRepository;
import de.tum.cit.aet.artemis.lecture.repository.SlideRepository;
import de.tum.cit.aet.artemis.lecture.service.LectureUnitService;
import de.tum.cit.aet.artemis.programming.domain.ProgrammingLanguage;
import de.tum.cit.aet.artemis.programming.domain.ProjectType;
import de.tum.cit.aet.artemis.quiz.domain.DragAndDropQuestion;
import de.tum.cit.aet.artemis.quiz.domain.DragItem;
import de.tum.cit.aet.artemis.quiz.repository.DragItemRepository;
import de.tum.cit.aet.artemis.quiz.repository.QuizQuestionRepository;

/**
 * REST controller for managing Files.
 */
@Profile(PROFILE_CORE)
@RestController
@RequestMapping("api/core/")
public class FileResource {

    private static final Logger log = LoggerFactory.getLogger(FileResource.class);

    private static final int DAYS_TO_CACHE = 1;

    private final FileService fileService;

    private final ResourceLoaderService resourceLoaderService;

    private final LectureRepository lectureRepository;

    private final AttachmentUnitRepository attachmentUnitRepository;

    private final SlideRepository slideRepository;

    private final Optional<FileUploadApi> fileUploadApi;

    private final AttachmentRepository attachmentRepository;

    private final AuthorizationCheckService authCheckService;

    private final UserRepository userRepository;

    private final ExamUserRepository examUserRepository;

    private final AuthorizationCheckService authorizationCheckService;

    private final QuizQuestionRepository quizQuestionRepository;

    private final DragItemRepository dragItemRepository;

    private final CourseRepository courseRepository;

    private final LectureUnitService lectureUnitService;

    public FileResource(SlideRepository slideRepository, AuthorizationCheckService authorizationCheckService, FileService fileService, ResourceLoaderService resourceLoaderService,
            LectureRepository lectureRepository, Optional<FileUploadApi> fileUploadApi, AttachmentRepository attachmentRepository,
            AttachmentUnitRepository attachmentUnitRepository, AuthorizationCheckService authCheckService, UserRepository userRepository, ExamUserRepository examUserRepository,
            QuizQuestionRepository quizQuestionRepository, DragItemRepository dragItemRepository, CourseRepository courseRepository, LectureUnitService lectureUnitService) {
        this.fileService = fileService;
        this.resourceLoaderService = resourceLoaderService;
        this.lectureRepository = lectureRepository;
        this.attachmentRepository = attachmentRepository;
        this.attachmentUnitRepository = attachmentUnitRepository;
        this.authCheckService = authCheckService;
        this.userRepository = userRepository;
        this.authorizationCheckService = authorizationCheckService;
        this.examUserRepository = examUserRepository;
        this.slideRepository = slideRepository;
        this.quizQuestionRepository = quizQuestionRepository;
        this.dragItemRepository = dragItemRepository;
        this.courseRepository = courseRepository;
        this.lectureUnitService = lectureUnitService;
        this.fileUploadApi = fileUploadApi;
    }

    /**
     * POST /markdown-file-upload : Upload a new file for markdown.
     *
     * @param file         The file to save
     * @param keepFileName specifies if original file name should be kept
     * @return The path of the file
     * @throws URISyntaxException if response path can't be converted into URI
     */
    @PostMapping("markdown-file-upload")
    @EnforceAtLeastTutor
    public ResponseEntity<String> saveMarkdownFile(@RequestParam(value = "file") MultipartFile file, @RequestParam(defaultValue = "false") boolean keepFileName)
            throws URISyntaxException {
        log.debug("REST request to upload file for markdown: {}", file.getOriginalFilename());
        String responsePath = fileService.handleSaveFile(file, keepFileName, true).toString();

        // return path for getting the file
        String responseBody = "{\"path\":\"" + responsePath + "\"}";

        return ResponseEntity.created(new URI(responsePath)).body(responseBody);
    }

    /**
     * POST /files/courses/{courseId}/conversations/{conversationId} : Upload a new file for use in a conversation.
     *
     * @param file           The file to save. The size must not exceed Constants.MAX_FILE_SIZE_COMMUNICATION.
     * @param courseId       The ID of the course the conversation belongs to.
     * @param conversationId The ID of the conversation the file is used in.
     * @return The path of the file.
     * @throws URISyntaxException If the response path can't be converted into a URI.
     */
    @PostMapping("files/courses/{courseId}/conversations/{conversationId}")
    @EnforceAtLeastStudentInCourse
    public ResponseEntity<String> saveMarkdownFileForConversation(@RequestParam(value = "file") MultipartFile file, @PathVariable Long courseId, @PathVariable Long conversationId)
            throws URISyntaxException {
        log.debug("REST request to upload file for markdown in conversation: {} for conversation {} in course {}", file.getOriginalFilename(), conversationId, courseId);
        if (file.getSize() > Constants.MAX_FILE_SIZE_COMMUNICATION) {
            throw new ResponseStatusException(HttpStatus.PAYLOAD_TOO_LARGE, "The file is too large. Maximum file size is " + Constants.MAX_FILE_SIZE_COMMUNICATION + " bytes.");
        }
        var filePathInformation = fileService.handleSaveFileInConversation(file, courseId, conversationId);
        String publicPath = filePathInformation.publicPath().toString();

<<<<<<< HEAD
        FileUploadApi api = fileUploadApi.orElseThrow(() -> new ApiNotPresentException(FileUploadApi.class, PROFILE_CORE));
        api.createFileUpload(responsePath, filePathInformation.serverPath().toString(), filePathInformation.filename(), conversationId, FileUploadEntityType.CONVERSATION);
=======
        fileUploadService.createFileUpload(publicPath, filePathInformation.serverPath().toString(), filePathInformation.filename(), conversationId,
                FileUploadEntityType.CONVERSATION);
>>>>>>> b1f9a002

        // return path for getting the file
        String responsePath = getResponsePathFromPublicPathString(publicPath);
        String responseBody = "{\"path\":\"" + responsePath + "\"}";

        return ResponseEntity.created(new URI(responsePath)).body(responseBody);
    }

    /**
     * GET /files/courses/{courseId}/conversations/{conversationId}/{filename} : Get the markdown file with the given filename for the given conversation.
     *
     * @param courseId       The ID of the course the conversation belongs to.
     * @param conversationId The ID of the conversation the file is used in.
     * @param filename       The filename of the file to get.
     * @return The requested file, or 404 if the file doesn't exist. The response will enable caching.
     */
    @GetMapping("files/courses/{courseId}/conversations/{conversationId}/{filename}")
    @EnforceAtLeastStudentInCourse
    public ResponseEntity<byte[]> getMarkdownFileForConversation(@PathVariable Long courseId, @PathVariable Long conversationId, @PathVariable String filename) {
        // TODO: Improve the access check
        log.debug("REST request to get file for markdown in conversation: File {} for conversation {} in course {}", filename, conversationId, courseId);
        sanitizeFilenameElseThrow(filename);

        var publicPath = FilePathService.getMarkdownFilePathForConversation(courseId, conversationId);
        Path responsePath = getResponsePathFromPublicPath(publicPath);

<<<<<<< HEAD
        var api = fileUploadApi.orElseThrow(() -> new ApiNotPresentException(FileUploadApi.class, PROFILE_CORE));
        var fileUpload = api.findByPath("/api/core/files/courses/" + courseId + "/conversations/" + conversationId + "/" + filename);
=======
        var fileUpload = fileUploadService.findByPath("courses/" + courseId + "/conversations/" + conversationId + "/" + filename);
>>>>>>> b1f9a002

        if (fileUpload.isPresent()) {
            return buildFileResponse(responsePath, filename, Optional.ofNullable(fileUpload.get().getFilename()), true);
        }

        return buildFileResponse(responsePath, filename, true);
    }

    /**
     * GET /files/markdown/:filename : Get the markdown file with the given filename
     *
     * @param filename The filename of the file to get
     * @return The requested file, or 404 if the file doesn't exist
     */
    @GetMapping("files/markdown/{filename}")
    @EnforceAtLeastStudent
    public ResponseEntity<byte[]> getMarkdownFile(@PathVariable String filename) {
        log.debug("REST request to get file : {}", filename);
        sanitizeFilenameElseThrow(filename);
        return buildFileResponse(FilePathService.getMarkdownFilePath(), filename, false);
    }

    /**
     * GET /files/templates/:language/:projectType : Get the template file with the given filename<br/>
     * GET /files/templates/:language : Get the template file with the given filename
     * <p>
     * The readme file contains the default problem statement for new programming exercises.
     *
     * @param language    The programming language for which the template file should be returned
     * @param projectType The project type for which the template file should be returned. If omitted, a default depending on the language will be used.
     * @return The requested file, or 404 if the file doesn't exist
     */
    @GetMapping({ "files/templates/{language}/{projectType}", "files/templates/{language}" })
    @EnforceAtLeastEditor
    public ResponseEntity<byte[]> getTemplateFile(@PathVariable ProgrammingLanguage language, @PathVariable Optional<ProjectType> projectType) {
        log.debug("REST request to get readme file for programming language {} and project type {}", language, projectType);

        String languagePrefix = language.name().toLowerCase();
        String projectTypePrefix = projectType.map(type -> type.name().toLowerCase()).orElse("");

        return getTemplateFileContentWithResponse(languagePrefix, projectTypePrefix);
    }

    private ResponseEntity<byte[]> getTemplateFileContentWithResponse(String languagePrefix, String projectTypePrefix) {
        try {
            Resource fileResource = resourceLoaderService.getResource(Path.of("templates", languagePrefix, projectTypePrefix, "readme"));
            if (!fileResource.exists() && !projectTypePrefix.isEmpty()) {
                // Load without project type if not found with project type
                fileResource = resourceLoaderService.getResource(Path.of("templates", languagePrefix, "readme"));
            }
            byte[] fileContent = IOUtils.toByteArray(fileResource.getInputStream());
            HttpHeaders responseHeaders = new HttpHeaders();
            responseHeaders.setContentType(MediaType.TEXT_PLAIN);
            return new ResponseEntity<>(fileContent, responseHeaders, HttpStatus.OK);
        }
        catch (IOException ex) {
            log.debug("Error when retrieving template file : {}", ex.getMessage());
            HttpHeaders responseHeaders = new HttpHeaders();
            return new ResponseEntity<>(null, responseHeaders, HttpStatus.NOT_FOUND);
        }
    }

    /**
     * GET /files/drag-and-drop/backgrounds/:questionId/:filename : Get the background file with the given name for the given drag and drop question
     *
     * @param questionId ID of the drag and drop question, the file belongs to
     * @return The requested file, 403 if the logged-in user is not allowed to access it, or 404 if the file doesn't exist
     */
    @GetMapping("files/drag-and-drop/backgrounds/{questionId}/*")
    @EnforceAtLeastStudent
    public ResponseEntity<byte[]> getDragAndDropBackgroundFile(@PathVariable Long questionId) {
        log.debug("REST request to get background for drag and drop question : {}", questionId);
        DragAndDropQuestion question = quizQuestionRepository.findDnDQuestionByIdOrElseThrow(questionId);
        Course course = question.getExercise().getCourseViaExerciseGroupOrCourseMember();
        authCheckService.checkHasAtLeastRoleInCourseElseThrow(Role.STUDENT, course, null);
        return responseEntityForFilePath(getActualPathFromPublicPathString(question.getBackgroundFilePath()));
    }

    /**
     * GET /files/drag-and-drop/drag-items/:dragItemId/:filename : Get the drag item file with the given name for the given drag item
     *
     * @param dragItemId ID of the drag item, the file belongs to
     * @return The requested file, 403 if the logged-in user is not allowed to access it, or 404 if the file doesn't exist
     */
    @GetMapping("files/drag-and-drop/drag-items/{dragItemId}/*")
    @EnforceAtLeastStudent
    public ResponseEntity<byte[]> getDragItemFile(@PathVariable Long dragItemId) {
        log.debug("REST request to get file for drag item : {}", dragItemId);
        DragItem dragItem = dragItemRepository.findWithEagerQuestionByIdElseThrow(dragItemId);
        Course course = dragItem.getQuestion().getExercise().getCourseViaExerciseGroupOrCourseMember();
        authCheckService.checkHasAtLeastRoleInCourseElseThrow(Role.STUDENT, course, null);
        if (dragItem.getPictureFilePath() == null) {
            throw new EntityNotFoundException("Drag item " + dragItemId + " has no picture file");
        }
        return responseEntityForFilePath(getActualPathFromPublicPathString(dragItem.getPictureFilePath()));
    }

    /**
     * GET /files/file-upload/submission/:submissionId/:filename : Get the file upload exercise submission file
     *
     * @param submissionId id of the submission, the file belongs to
     * @param exerciseId   id of the exercise, the file belongs to
     * @return The requested file, 403 if the logged-in user is not allowed to access it, or 404 if the file doesn't exist
     */
    @GetMapping("files/file-upload-exercises/{exerciseId}/submissions/{submissionId}/*")
    @EnforceAtLeastStudent
    public ResponseEntity<byte[]> getFileUploadSubmission(@PathVariable Long exerciseId, @PathVariable Long submissionId) {
        log.debug("REST request to get file for file upload submission : {}", exerciseId);

        FileUploadApi api = fileUploadApi.orElseThrow(() -> new ApiNotPresentException(FileUploadApi.class, PROFILE_CORE));
        FileUploadSubmission submission = api.findWithTeamStudentsAndParticipationAndExerciseByIdAndExerciseIdElseThrow(submissionId, exerciseId);
        FileUploadExercise exercise = (FileUploadExercise) submission.getParticipation().getExercise();

        // check if the participation is a StudentParticipation before the following cast
        if (!(submission.getParticipation() instanceof StudentParticipation)) {
            return ResponseEntity.badRequest().build();
        }
        // user or team members that submitted the exercise
        Set<User> usersOfTheSubmission = ((StudentParticipation) submission.getParticipation()).getStudents();
        if (usersOfTheSubmission.isEmpty()) {
            return ResponseEntity.badRequest().build();
        }

        User requestingUser = userRepository.getUserWithGroupsAndAuthorities();
        // auth check - either the user that submitted the exercise or the requesting user is at least a tutor for the exercise
        if (!usersOfTheSubmission.contains(requestingUser) && !authCheckService.isAtLeastTeachingAssistantForExercise(exercise)) {
            throw new AccessForbiddenException();
        }

        return buildFileResponse(getActualPathFromPublicPathString(submission.getFilePath()), false);
    }

    /**
     * GET /files/course/icons/:courseId/:filename : Get the course image
     *
     * @param courseId ID of the course, the image belongs to
     * @return The requested file, 403 if the logged-in user is not allowed to access it, or 404 if the file doesn't exist
     */
    @GetMapping("files/course/icons/{courseId}/*")
    @EnforceAtLeastStudent
    public ResponseEntity<byte[]> getCourseIcon(@PathVariable Long courseId) {
        log.debug("REST request to get icon for course : {}", courseId);
        Course course = courseRepository.findByIdElseThrow(courseId);
        // NOTE: we do not enforce a check if the user is a student in the course here, because the course icon is not criticial and we do not want to waste resources
        return responseEntityForFilePath(getActualPathFromPublicPathString(course.getCourseIcon()));
    }

    /**
     * GET /files/user/profile-picture/:userId/:filename : Get the user image
     *
     * @param userId ID of the user the image belongs to
     * @return The requested file, 403 if the logged-in user is not allowed to access it, or 404 if the file doesn't exist
     */
    @GetMapping("files/user/profile-pictures/{userId}/*")
    @EnforceAtLeastStudent
    public ResponseEntity<byte[]> getProfilePicture(@PathVariable Long userId) {
        log.debug("REST request to get profile picture for user : {}", userId);
        User user = userRepository.findByIdElseThrow(userId);
        return responseEntityForFilePath(getActualPathFromPublicPathString(user.getImageUrl()));
    }

    /**
     * GET /files/templates/code-of-conduct : Get the Code of Conduct template
     *
     * @return The requested file, 403 if the logged-in user is not allowed to access it, or 404 if the file doesn't exist
     */
    @GetMapping("files/templates/code-of-conduct")
    @EnforceAtLeastStudent
    public ResponseEntity<byte[]> getCourseCodeOfConduct() throws IOException {
        var templatePath = Path.of("templates", "codeofconduct", "README.md");
        log.debug("REST request to get template : {}", templatePath);
        var resource = resourceLoaderService.getResource(templatePath);
        return ResponseEntity.ok(resource.getInputStream().readAllBytes());
    }

    /**
     * GET /files/exam-user/signatures/:examUserId/:filename : Get the exam user signature
     *
     * @param examUserId ID of the exam user, the image belongs to
     * @return The requested file, 403 if the logged-in user is not allowed to access it, or 404 if the file doesn't exist
     */
    @GetMapping("files/exam-user/signatures/{examUserId}/*")
    @EnforceAtLeastInstructor
    public ResponseEntity<byte[]> getUserSignature(@PathVariable Long examUserId) {
        log.debug("REST request to get signature for exam user : {}", examUserId);
        ExamUser examUser = examUserRepository.findWithExamById(examUserId).orElseThrow();
        authorizationCheckService.checkHasAtLeastRoleInCourseElseThrow(Role.INSTRUCTOR, examUser.getExam().getCourse(), null);

        return buildFileResponse(getActualPathFromPublicPathString(examUser.getSigningImagePath()), false);
    }

    /**
     * GET /files/exam-user/:examUserId/:filename : Get the image of exam user
     *
     * @param examUserId ID of the exam user, the image belongs to
     * @return The requested file, 403 if the logged-in user is not allowed to access it, or 404 if the file doesn't exist
     */
    @GetMapping("files/exam-user/{examUserId}/*")
    @EnforceAtLeastInstructor
    public ResponseEntity<byte[]> getExamUserImage(@PathVariable Long examUserId) {
        log.debug("REST request to get image for exam user : {}", examUserId);
        ExamUser examUser = examUserRepository.findWithExamById(examUserId).orElseThrow();
        authorizationCheckService.checkHasAtLeastRoleInCourseElseThrow(Role.INSTRUCTOR, examUser.getExam().getCourse(), null);

        return buildFileResponse(getActualPathFromPublicPathString(examUser.getStudentImagePath()), true);
    }

    /**
     * GET /files/attachments/lecture/:lectureId/:filename : Get the lecture attachment
     *
     * @param lectureId      ID of the lecture, the attachment belongs to
     * @param attachmentName the filename of the file
     * @return The requested file, 403 if the logged-in user is not allowed to access it, or 404 if the file doesn't exist
     */
    @GetMapping("files/attachments/lecture/{lectureId}/{attachmentName}")
    @EnforceAtLeastStudent
    public ResponseEntity<byte[]> getLectureAttachment(@PathVariable Long lectureId, @PathVariable String attachmentName) {
        log.debug("REST request to get lecture attachment : {}", attachmentName);

        List<Attachment> lectureAttachments = attachmentRepository.findAllByLectureId(lectureId);
        Attachment attachment = lectureAttachments.stream().filter(lectureAttachment -> lectureAttachment.getName().equals(getBaseName(attachmentName))).findAny()
                .orElseThrow(() -> new EntityNotFoundException("Attachment", attachmentName));

        // get the course for a lecture attachment
        Lecture lecture = attachment.getLecture();
        Course course = lecture.getCourse();

        // check if the user is authorized to access the requested attachment unit
        checkAttachmentAuthorizationOrThrow(course, attachment);

        return buildFileResponse(getActualPathFromPublicPathString(attachment.getLink()), Optional.of(attachmentName));
    }

    /**
     * GET /files/attachments/lecture/{lectureId}/merge-pdf : Get the lecture units
     * PDF attachments merged
     *
     * @param lectureId ID of the lecture, the lecture units belongs to
     * @return The merged PDF file, 403 if the logged-in user is not allowed to
     *         access it, or 404 if the files to be merged do not exist
     */
    @GetMapping("files/attachments/lecture/{lectureId}/merge-pdf")
    @EnforceAtLeastStudent
    public ResponseEntity<byte[]> getLecturePdfAttachmentsMerged(@PathVariable Long lectureId) {
        log.debug("REST request to get merged pdf files for a lecture with id : {}", lectureId);

        User user = userRepository.getUserWithGroupsAndAuthorities();
        Lecture lecture = lectureRepository.findByIdElseThrow(lectureId);

        authCheckService.checkHasAtLeastRoleForLectureElseThrow(Role.STUDENT, lecture, user);

        List<AttachmentUnit> lectureAttachments = attachmentUnitRepository.findAllByLectureIdAndAttachmentTypeElseThrow(lectureId, AttachmentType.FILE).stream()
                .filter(unit -> authCheckService.isAllowedToSeeLectureUnit(unit, user) && "pdf".equals(StringUtils.substringAfterLast(unit.getAttachment().getLink(), ".")))
                .toList();

        lectureUnitService.setCompletedForAllLectureUnits(lectureAttachments, user, true);
        List<Path> attachmentLinks = lectureAttachments.stream().map(unit -> FilePathService.actualPathForPublicPathOrThrow(URI.create(unit.getAttachment().getLink()))).toList();

        Optional<byte[]> file = fileService.mergePdfFiles(attachmentLinks, lectureRepository.getLectureTitle(lectureId));
        if (file.isEmpty()) {
            log.error("Failed to merge PDF lecture units for lecture with id {}", lectureId);
            return ResponseEntity.status(HttpStatus.INTERNAL_SERVER_ERROR).build();
        }

        return ResponseEntity.ok().contentType(MediaType.APPLICATION_PDF).body(file.get());
    }

    /**
     * GET files/attachments/attachment-unit/:attachmentUnitId/:filename : Get the lecture unit attachment
     * Accesses to this endpoint are created by the server itself in the FilePathService
     *
     * @param attachmentUnitId ID of the attachment unit, the attachment belongs to
     * @return The requested file, 403 if the logged-in user is not allowed to access it, or 404 if the file doesn't exist
     */
    @GetMapping("files/attachments/attachment-unit/{attachmentUnitId}/*")
    @EnforceAtLeastStudent
    public ResponseEntity<byte[]> getAttachmentUnitAttachment(@PathVariable Long attachmentUnitId) {
        log.debug("REST request to get the file for attachment unit {} for students", attachmentUnitId);
        AttachmentUnit attachmentUnit = attachmentUnitRepository.findByIdElseThrow(attachmentUnitId);

        // get the course for a lecture's attachment unit
        Attachment attachment = attachmentUnit.getAttachment();
        Course course = attachmentUnit.getLecture().getCourse();

        // check if the user is authorized to access the requested attachment unit
        checkAttachmentAuthorizationOrThrow(course, attachment);
        return buildFileResponse(getActualPathFromPublicPathString(attachment.getLink()), Optional.of(attachment.getName() + "." + getExtension(attachment.getLink())));
    }

    /**
     * GET files/courses/{courseId}/attachment-units/{attachmentUnitId} : Returns the file associated with the
     * given attachmentUnit ID as a downloadable resource
     *
     * @param courseId         The ID of the course that the Attachment belongs to
     * @param attachmentUnitId the ID of the attachment to retrieve
     * @return ResponseEntity containing the file as a resource
     */
    @GetMapping("files/courses/{courseId}/attachment-units/{attachmentUnitId}")
    @EnforceAtLeastEditorInCourse
    public ResponseEntity<byte[]> getAttachmentUnitFile(@PathVariable Long courseId, @PathVariable Long attachmentUnitId) {
        log.debug("REST request to get the file for attachment unit {} for editors", attachmentUnitId);
        AttachmentUnit attachmentUnit = attachmentUnitRepository.findByIdElseThrow(attachmentUnitId);
        Course course = courseRepository.findByIdElseThrow(courseId);
        Attachment attachment = attachmentUnit.getAttachment();
        checkAttachmentUnitExistsInCourseOrThrow(course, attachmentUnit);

        return buildFileResponse(getActualPathFromPublicPathString(attachment.getLink()), false);
    }

    /**
     * GET /files/courses/{courseId}/attachments/{attachmentId} : Returns the file associated with the
     * given attachment ID as a downloadable resource
     *
     * @param courseId     The ID of the course that the Attachment belongs to
     * @param attachmentId the ID of the attachment to retrieve
     * @return ResponseEntity containing the file as a resource
     */
    @GetMapping("files/courses/{courseId}/attachments/{attachmentId}")
    @EnforceAtLeastEditorInCourse
    public ResponseEntity<byte[]> getAttachmentFile(@PathVariable Long courseId, @PathVariable Long attachmentId) {
        log.debug("REST request to get attachment file : {}", attachmentId);
        Attachment attachment = attachmentRepository.findByIdElseThrow(attachmentId);
        Course course = courseRepository.findByIdElseThrow(courseId);
        checkAttachmentExistsInCourseOrThrow(course, attachment);

        return buildFileResponse(getActualPathFromPublicPathString(attachment.getLink()), false);
    }

    /**
     * GET files/attachments/attachment-unit/{attachmentUnitId}/slide/{slideNumber} : Get the lecture unit attachment slide by slide number
     *
     * @param attachmentUnitId ID of the attachment unit, the attachment belongs to
     * @param slideNumber      the slideNumber of the file
     * @return The requested file, 403 if the logged-in user is not allowed to access it, or 404 if the file doesn't exist
     */
    @GetMapping("files/attachments/attachment-unit/{attachmentUnitId}/slide/{slideNumber}")
    @EnforceAtLeastStudent
    public ResponseEntity<byte[]> getAttachmentUnitAttachmentSlide(@PathVariable Long attachmentUnitId, @PathVariable String slideNumber) {
        log.debug("REST request to get the slide : {}", slideNumber);
        AttachmentUnit attachmentUnit = attachmentUnitRepository.findByIdElseThrow(attachmentUnitId);

        Attachment attachment = attachmentUnit.getAttachment();
        Course course = attachmentUnit.getLecture().getCourse();

        checkAttachmentAuthorizationOrThrow(course, attachment);

        Slide slide = slideRepository.findSlideByAttachmentUnitIdAndSlideNumber(attachmentUnitId, Integer.parseInt(slideNumber));
        String directoryPath = slide.getSlideImagePath();

        // Use regular expression to match and extract the file name with ".png" format
        Pattern pattern = Pattern.compile(".*/([^/]+\\.png)$");
        Matcher matcher = pattern.matcher(directoryPath);

        if (matcher.matches()) {
            String fileName = matcher.group(1);
            return buildFileResponse(
                    FilePathService.getAttachmentUnitFilePath().resolve(Path.of(attachmentUnit.getId().toString(), "slide", String.valueOf(slide.getSlideNumber()))), fileName,
                    true);
        }
        else {
            throw new EntityNotFoundException("Slide", slideNumber);
        }
    }

    /**
     * Builds the response with headers, body and content type for specified path containing the file name
     *
     * @param path  to the file including the file name
     * @param cache true if the response should contain a header that allows caching; false otherwise
     * @return response entity
     */
    private ResponseEntity<byte[]> buildFileResponse(Path path, boolean cache) {
        return buildFileResponse(path.getParent(), path.getFileName().toString(), Optional.empty(), cache);
    }

    /**
     * Builds the response with headers, body and content type for specified path containing the file name
     *
     * @param path     to the file including the file name
     * @param filename the name of the file
     * @param cache    true if the response should contain a header that allows caching; false otherwise
     * @return response entity
     */
    private ResponseEntity<byte[]> buildFileResponse(Path path, String filename, boolean cache) {
        return buildFileResponse(path, filename, Optional.empty(), cache);
    }

    /**
     * Builds the response with headers, body and content type for specified path and file name
     *
     * @param path            to the file
     * @param replaceFilename replaces the downloaded file's name, if provided
     * @return response entity
     */
    private ResponseEntity<byte[]> buildFileResponse(Path path, Optional<String> replaceFilename) {
        return buildFileResponse(path.getParent(), path.getFileName().toString(), replaceFilename, false);
    }

    /**
     * Builds the response with headers, body and content type for specified path and file name
     *
     * @param path            to the file
     * @param filename        the name of the file
     * @param replaceFilename replaces the downloaded file's name, if provided
     * @param cache           true if the response should contain a header that allows caching; false otherwise
     * @return response entity
     */
    private ResponseEntity<byte[]> buildFileResponse(Path path, String filename, Optional<String> replaceFilename, boolean cache) {
        try {
            Path actualPath = path.resolve(filename);
            byte[] file = fileService.getFileForPath(actualPath);
            if (file == null) {
                return ResponseEntity.notFound().build();
            }

            HttpHeaders headers = new HttpHeaders();

            // attachment will force the user to download the file
            String lowerCaseFilename = filename.toLowerCase();
            String contentType = lowerCaseFilename.endsWith("htm") || lowerCaseFilename.endsWith("html") || lowerCaseFilename.endsWith("svg") || lowerCaseFilename.endsWith("svgz")
                    ? "attachment"
                    : "inline";
            String headerFilename = FileService.sanitizeFilename(replaceFilename.orElse(filename));
            headers.setContentDisposition(ContentDisposition.builder(contentType).filename(headerFilename).build());

            var response = ResponseEntity.ok().headers(headers).contentType(getMediaTypeFromFilename(filename)).header("filename", filename);
            if (cache) {
                var cacheControl = CacheControl.maxAge(Duration.ofDays(DAYS_TO_CACHE)).cachePublic();
                response = response.cacheControl(cacheControl);
            }
            return response.body(file);
        }
        catch (IOException ex) {
            log.error("Failed to download file: {} on path: {}", filename, path, ex);
            return ResponseEntity.status(HttpStatus.INTERNAL_SERVER_ERROR).build();
        }
    }

    private Path getResponsePathFromPublicPath(@NotNull Path publicPath) {
        // fail-safe to raise awareness if the public path is not correct (should not happen)
        if (publicPath.startsWith(ARTEMIS_FILE_PATH_PREFIX)) {
            throw new IllegalArgumentException("The public path should not contain the Artemis file path prefix");
        }
        return Path.of(ARTEMIS_FILE_PATH_PREFIX, publicPath.toString());
    }

    private String getResponsePathFromPublicPathString(@NotNull String publicPath) {
        // fail-safe to raise awareness if the public path is not correct (should not happen)
        if (publicPath.startsWith(ARTEMIS_FILE_PATH_PREFIX)) {
            throw new IllegalArgumentException("The public path should not contain the Artemis file path prefix");
        }
        return ARTEMIS_FILE_PATH_PREFIX + publicPath;
    }

    private Path getActualPathFromPublicPathString(@NotNull String publicPath) {
        if (publicPath == null) {
            throw new EntityNotFoundException("No file linked");
        }
        return FilePathService.actualPathForPublicPathOrThrow(URI.create(publicPath));
    }

    private MediaType getMediaTypeFromFilename(String filename) {
        FileNameMap fileNameMap = URLConnection.getFileNameMap();
        String mimeType = fileNameMap.getContentTypeFor(filename);
        if (mimeType != null) {
            return MediaType.parseMediaType(mimeType);
        }
        MimetypesFileTypeMap fileTypeMap = new MimetypesFileTypeMap();

        return MediaType.parseMediaType(fileTypeMap.getContentType(filename));
    }

    /**
     * Checks if the user is authorized to access an attachment
     *
     * @param course     the course to check if the user is part of it
     * @param attachment the attachment for which the authentication should be checked
     */
    private void checkAttachmentAuthorizationOrThrow(Course course, Attachment attachment) {
        if (attachment.isVisibleToStudents()) {
            authCheckService.checkHasAtLeastRoleInCourseElseThrow(Role.STUDENT, course, null);
        }
        else {
            authCheckService.checkHasAtLeastRoleInCourseElseThrow(Role.TEACHING_ASSISTANT, course, null);
        }
    }

    /**
     * Checks if the attachment exists in the mentioned course
     *
     * @param course     the course to check if the attachment is part of it
     * @param attachment the attachment for which the existence should be checked
     */
    private void checkAttachmentExistsInCourseOrThrow(Course course, Attachment attachment) {
        if (!attachment.getLecture().getCourse().equals(course)) {
            throw new EntityNotFoundException("This attachment does not exist in this course.");
        }
    }

    /**
     * Checks if the attachment exists in the mentioned course
     *
     * @param course         the course to check if the attachment is part of it
     * @param attachmentUnit the attachment unit for which the existence should be checked
     */
    private void checkAttachmentUnitExistsInCourseOrThrow(Course course, AttachmentUnit attachmentUnit) {
        if (!attachmentUnit.getLecture().getCourse().equals(course)) {
            throw new EntityNotFoundException("This attachment unit does not exist in this course.");
        }
    }

    /**
     * Reads the file and turns it into a ResponseEntity
     *
     * @param filePath the path for the file to read
     * @return ResponseEntity with status 200 and the file as byte stream, status 404 if the file doesn't exist, or status 500 if there is an error while reading the file
     */
    private ResponseEntity<byte[]> responseEntityForFilePath(Path filePath) {
        try {
            var file = fileService.getFileForPath(filePath);
            if (file == null) {
                return ResponseEntity.notFound().build();
            }
            return ResponseEntity.ok().cacheControl(CacheControl.maxAge(30, TimeUnit.DAYS)) // Cache for 30 days;
                    .contentType(getMediaTypeFromFilename(filePath.getFileName().toString())).body(file);
        }
        catch (IOException e) {
            log.error("Failed to return requested file with path {}", filePath, e);
            return ResponseEntity.status(HttpStatus.INTERNAL_SERVER_ERROR).build();
        }
    }

    /**
     * removes illegal characters and compares the resulting with the original file name
     * If both are not equal, it throws an exception
     *
     * @param filename the filename which is validated
     */
    private static void sanitizeFilenameElseThrow(String filename) {
        String sanitizedFileName = FileService.sanitizeFilename(filename);
        if (!sanitizedFileName.equals(filename)) {
            throw new EntityNotFoundException("The filename contains invalid characters. Only characters a-z, A-Z, 0-9, '_', '.' and '-' are allowed!");
        }
    }
}<|MERGE_RESOLUTION|>--- conflicted
+++ resolved
@@ -191,13 +191,8 @@
         var filePathInformation = fileService.handleSaveFileInConversation(file, courseId, conversationId);
         String publicPath = filePathInformation.publicPath().toString();
 
-<<<<<<< HEAD
         FileUploadApi api = fileUploadApi.orElseThrow(() -> new ApiNotPresentException(FileUploadApi.class, PROFILE_CORE));
-        api.createFileUpload(responsePath, filePathInformation.serverPath().toString(), filePathInformation.filename(), conversationId, FileUploadEntityType.CONVERSATION);
-=======
-        fileUploadService.createFileUpload(publicPath, filePathInformation.serverPath().toString(), filePathInformation.filename(), conversationId,
-                FileUploadEntityType.CONVERSATION);
->>>>>>> b1f9a002
+        api.createFileUpload(publicPath, filePathInformation.serverPath().toString(), filePathInformation.filename(), conversationId, FileUploadEntityType.CONVERSATION);
 
         // return path for getting the file
         String responsePath = getResponsePathFromPublicPathString(publicPath);
@@ -224,12 +219,8 @@
         var publicPath = FilePathService.getMarkdownFilePathForConversation(courseId, conversationId);
         Path responsePath = getResponsePathFromPublicPath(publicPath);
 
-<<<<<<< HEAD
         var api = fileUploadApi.orElseThrow(() -> new ApiNotPresentException(FileUploadApi.class, PROFILE_CORE));
-        var fileUpload = api.findByPath("/api/core/files/courses/" + courseId + "/conversations/" + conversationId + "/" + filename);
-=======
-        var fileUpload = fileUploadService.findByPath("courses/" + courseId + "/conversations/" + conversationId + "/" + filename);
->>>>>>> b1f9a002
+        var fileUpload = api.findByPath("courses/" + courseId + "/conversations/" + conversationId + "/" + filename);
 
         if (fileUpload.isPresent()) {
             return buildFileResponse(responsePath, filename, Optional.ofNullable(fileUpload.get().getFilename()), true);
