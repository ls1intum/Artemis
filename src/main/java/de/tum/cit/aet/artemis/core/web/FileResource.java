package de.tum.cit.aet.artemis.core.web;

import static de.tum.cit.aet.artemis.core.config.Constants.ARTEMIS_FILE_PATH_PREFIX;
import static de.tum.cit.aet.artemis.core.config.Constants.PROFILE_CORE;
import static org.apache.velocity.shaded.commons.io.FilenameUtils.getBaseName;
import static org.apache.velocity.shaded.commons.io.FilenameUtils.getExtension;

import java.io.IOException;
import java.net.FileNameMap;
import java.net.URI;
import java.net.URISyntaxException;
import java.net.URLConnection;
import java.nio.file.Path;
import java.time.Duration;
import java.util.List;
import java.util.Optional;
import java.util.Set;
import java.util.concurrent.TimeUnit;
import java.util.regex.Matcher;
import java.util.regex.Pattern;

import jakarta.validation.constraints.NotNull;

import javax.activation.MimetypesFileTypeMap;

import org.apache.commons.io.IOUtils;
import org.apache.commons.lang3.StringUtils;
import org.slf4j.Logger;
import org.slf4j.LoggerFactory;
import org.springframework.context.annotation.Profile;
import org.springframework.core.io.Resource;
import org.springframework.http.CacheControl;
import org.springframework.http.ContentDisposition;
import org.springframework.http.HttpHeaders;
import org.springframework.http.HttpStatus;
import org.springframework.http.MediaType;
import org.springframework.http.ResponseEntity;
import org.springframework.web.bind.annotation.GetMapping;
import org.springframework.web.bind.annotation.PathVariable;
import org.springframework.web.bind.annotation.PostMapping;
import org.springframework.web.bind.annotation.RequestMapping;
import org.springframework.web.bind.annotation.RequestParam;
import org.springframework.web.bind.annotation.RestController;
import org.springframework.web.multipart.MultipartFile;
import org.springframework.web.server.ResponseStatusException;

import de.tum.cit.aet.artemis.core.config.Constants;
import de.tum.cit.aet.artemis.core.domain.Course;
import de.tum.cit.aet.artemis.core.domain.FileUploadEntityType;
import de.tum.cit.aet.artemis.core.domain.User;
import de.tum.cit.aet.artemis.core.exception.AccessForbiddenException;
import de.tum.cit.aet.artemis.core.exception.ApiProfileNotPresentException;
import de.tum.cit.aet.artemis.core.exception.EntityNotFoundException;
import de.tum.cit.aet.artemis.core.repository.CourseRepository;
import de.tum.cit.aet.artemis.core.repository.UserRepository;
import de.tum.cit.aet.artemis.core.security.Role;
import de.tum.cit.aet.artemis.core.security.annotations.EnforceAtLeastEditor;
import de.tum.cit.aet.artemis.core.security.annotations.EnforceAtLeastInstructor;
import de.tum.cit.aet.artemis.core.security.annotations.EnforceAtLeastStudent;
import de.tum.cit.aet.artemis.core.security.annotations.EnforceAtLeastTutor;
import de.tum.cit.aet.artemis.core.security.annotations.enforceRoleInCourse.EnforceAtLeastEditorInCourse;
import de.tum.cit.aet.artemis.core.security.annotations.enforceRoleInCourse.EnforceAtLeastStudentInCourse;
import de.tum.cit.aet.artemis.core.service.AuthorizationCheckService;
import de.tum.cit.aet.artemis.core.service.FilePathService;
import de.tum.cit.aet.artemis.core.service.FileService;
import de.tum.cit.aet.artemis.core.service.ResourceLoaderService;
import de.tum.cit.aet.artemis.core.service.file.FileUploadService;
import de.tum.cit.aet.artemis.exam.api.ExamUserApi;
import de.tum.cit.aet.artemis.exam.config.ExamApiNotPresentException;
import de.tum.cit.aet.artemis.exam.domain.ExamUser;
import de.tum.cit.aet.artemis.exercise.domain.participation.StudentParticipation;
import de.tum.cit.aet.artemis.fileupload.api.FileUploadApi;
import de.tum.cit.aet.artemis.fileupload.domain.FileUploadExercise;
import de.tum.cit.aet.artemis.fileupload.domain.FileUploadSubmission;
import de.tum.cit.aet.artemis.lecture.api.LectureAttachmentApi;
import de.tum.cit.aet.artemis.lecture.api.LectureRepositoryApi;
import de.tum.cit.aet.artemis.lecture.api.LectureUnitApi;
import de.tum.cit.aet.artemis.lecture.config.LectureApiNotPresentException;
import de.tum.cit.aet.artemis.lecture.domain.Attachment;
import de.tum.cit.aet.artemis.lecture.domain.AttachmentType;
import de.tum.cit.aet.artemis.lecture.domain.AttachmentUnit;
import de.tum.cit.aet.artemis.lecture.domain.Lecture;
import de.tum.cit.aet.artemis.lecture.domain.Slide;
import de.tum.cit.aet.artemis.programming.domain.ProgrammingLanguage;
import de.tum.cit.aet.artemis.programming.domain.ProjectType;
import de.tum.cit.aet.artemis.quiz.domain.DragAndDropQuestion;
import de.tum.cit.aet.artemis.quiz.domain.DragItem;
import de.tum.cit.aet.artemis.quiz.repository.DragItemRepository;
import de.tum.cit.aet.artemis.quiz.repository.QuizQuestionRepository;

/**
 * REST controller for managing Files.
 */
@Profile(PROFILE_CORE)
@RestController
@RequestMapping("api/core/")
public class FileResource {

    private static final Logger log = LoggerFactory.getLogger(FileResource.class);

    private static final int DAYS_TO_CACHE = 1;

    private final FileService fileService;

    private final FileUploadService fileUploadService;

    private final ResourceLoaderService resourceLoaderService;

    private final Optional<LectureRepositoryApi> lectureRepositoryApi;

    private final Optional<FileUploadApi> fileUploadApi;

    private final Optional<LectureAttachmentApi> lectureAttachmentApi;

    private final AuthorizationCheckService authCheckService;

    private final UserRepository userRepository;

    private final Optional<ExamUserApi> examUserApi;

    private final AuthorizationCheckService authorizationCheckService;

    private final QuizQuestionRepository quizQuestionRepository;

    private final DragItemRepository dragItemRepository;

    private final CourseRepository courseRepository;

    private final Optional<LectureUnitApi> lectureUnitApi;

    public FileResource(FileUploadService fileUploadService, AuthorizationCheckService authorizationCheckService, FileService fileService,
            ResourceLoaderService resourceLoaderService, Optional<LectureRepositoryApi> lectureRepositoryApi, Optional<FileUploadApi> fileUploadApi,
            Optional<LectureAttachmentApi> lectureAttachmentApi, AuthorizationCheckService authCheckService, UserRepository userRepository, Optional<ExamUserApi> examUserApi,
            QuizQuestionRepository quizQuestionRepository, DragItemRepository dragItemRepository, CourseRepository courseRepository, Optional<LectureUnitApi> lectureUnitApi) {
        this.fileUploadService = fileUploadService;
        this.fileService = fileService;
        this.resourceLoaderService = resourceLoaderService;
        this.lectureRepositoryApi = lectureRepositoryApi;
        this.lectureAttachmentApi = lectureAttachmentApi;
        this.authCheckService = authCheckService;
        this.userRepository = userRepository;
        this.authorizationCheckService = authorizationCheckService;
        this.examUserApi = examUserApi;
        this.quizQuestionRepository = quizQuestionRepository;
        this.dragItemRepository = dragItemRepository;
        this.courseRepository = courseRepository;
        this.lectureUnitApi = lectureUnitApi;
        this.fileUploadApi = fileUploadApi;
    }

    /**
     * POST /markdown-file-upload : Upload a new file for markdown.
     *
     * @param file         The file to save
     * @param keepFileName specifies if original file name should be kept
     * @return The path of the file
     * @throws URISyntaxException if response path can't be converted into URI
     */
    @PostMapping("markdown-file-upload")
    @EnforceAtLeastTutor
    public ResponseEntity<String> saveMarkdownFile(@RequestParam(value = "file") MultipartFile file, @RequestParam(defaultValue = "false") boolean keepFileName)
            throws URISyntaxException {
        log.debug("REST request to upload file for markdown: {}", file.getOriginalFilename());
        String publicPath = fileService.handleSaveFile(file, keepFileName, true).toString();
        String responsePath = getResponsePathFromPublicPathString(publicPath);

        // return path for getting the file
        String responseBody = "{\"path\":\"" + responsePath + "\"}";

        return ResponseEntity.created(new URI(responsePath)).body(responseBody);
    }

    /**
     * POST /files/courses/{courseId}/conversations/{conversationId} : Upload a new file for use in a conversation.
     *
     * @param file           The file to save. The size must not exceed Constants.MAX_FILE_SIZE_COMMUNICATION.
     * @param courseId       The ID of the course the conversation belongs to.
     * @param conversationId The ID of the conversation the file is used in.
     * @return The path of the file.
     * @throws URISyntaxException If the response path can't be converted into a URI.
     */
    @PostMapping("files/courses/{courseId}/conversations/{conversationId}")
    @EnforceAtLeastStudentInCourse
    public ResponseEntity<String> saveMarkdownFileForConversation(@RequestParam(value = "file") MultipartFile file, @PathVariable Long courseId, @PathVariable Long conversationId)
            throws URISyntaxException {
        log.debug("REST request to upload file for markdown in conversation: {} for conversation {} in course {}", file.getOriginalFilename(), conversationId, courseId);
        if (file.getSize() > Constants.MAX_FILE_SIZE_COMMUNICATION) {
            throw new ResponseStatusException(HttpStatus.PAYLOAD_TOO_LARGE, "The file is too large. Maximum file size is " + Constants.MAX_FILE_SIZE_COMMUNICATION + " bytes.");
        }
        var filePathInformation = fileService.handleSaveFileInConversation(file, courseId, conversationId);
        String publicPath = filePathInformation.publicPath().toString();

        fileUploadService.createFileUpload(publicPath, filePathInformation.serverPath().toString(), filePathInformation.filename(), conversationId,
                FileUploadEntityType.CONVERSATION);

        // return path for getting the file
        String responsePath = getResponsePathFromPublicPathString(publicPath);
        String responseBody = "{\"path\":\"" + responsePath + "\"}";

        return ResponseEntity.created(new URI(responsePath)).body(responseBody);
    }

    /**
     * GET /files/courses/{courseId}/conversations/{conversationId}/{filename} : Get the markdown file with the given filename for the given conversation.
     *
     * @param courseId       The ID of the course the conversation belongs to.
     * @param conversationId The ID of the conversation the file is used in.
     * @param filename       The filename of the file to get.
     * @return The requested file, or 404 if the file doesn't exist. The response will enable caching.
     */
    @GetMapping("files/courses/{courseId}/conversations/{conversationId}/{filename}")
    @EnforceAtLeastStudentInCourse
    public ResponseEntity<byte[]> getMarkdownFileForConversation(@PathVariable Long courseId, @PathVariable Long conversationId, @PathVariable String filename) {
        // TODO: Improve the access check
        log.debug("REST request to get file for markdown in conversation: File {} for conversation {} in course {}", filename, conversationId, courseId);
        sanitizeFilenameElseThrow(filename);

        var serverFilePath = FilePathService.getMarkdownFilePathForConversation(courseId, conversationId);
        var publicPath = "courses/" + courseId + "/conversations/" + conversationId + "/" + filename;
        var fileUpload = fileUploadService.findByPath(publicPath);

        if (fileUpload.isPresent()) {
            return buildFileResponse(serverFilePath, filename, Optional.ofNullable(fileUpload.get().getFilename()), true);
        }

        return buildFileResponse(serverFilePath, filename, true);
    }

    /**
     * GET /files/markdown/:filename : Get the markdown file with the given filename
     *
     * @param filename The filename of the file to get
     * @return The requested file, or 404 if the file doesn't exist
     */
    @GetMapping("files/markdown/{filename}")
    @EnforceAtLeastStudent
    public ResponseEntity<byte[]> getMarkdownFile(@PathVariable String filename) {
        log.debug("REST request to get file : {}", filename);
        sanitizeFilenameElseThrow(filename);
        return buildFileResponse(FilePathService.getMarkdownFilePath(), filename, false);
    }

    /**
     * GET /files/templates/:language/:projectType : Get the template file with the given filename<br/>
     * GET /files/templates/:language : Get the template file with the given filename
     * <p>
     * The readme file contains the default problem statement for new programming exercises.
     *
     * @param language    The programming language for which the template file should be returned
     * @param projectType The project type for which the template file should be returned. If omitted, a default depending on the language will be used.
     * @return The requested file, or 404 if the file doesn't exist
     */
    @GetMapping({ "files/templates/{language}/{projectType}", "files/templates/{language}" })
    @EnforceAtLeastEditor
    public ResponseEntity<byte[]> getTemplateFile(@PathVariable ProgrammingLanguage language, @PathVariable Optional<ProjectType> projectType) {
        log.debug("REST request to get readme file for programming language {} and project type {}", language, projectType);

        String languagePrefix = language.name().toLowerCase();
        String projectTypePrefix = projectType.map(type -> type.name().toLowerCase()).orElse("");

        return getTemplateFileContentWithResponse(languagePrefix, projectTypePrefix);
    }

    private ResponseEntity<byte[]> getTemplateFileContentWithResponse(String languagePrefix, String projectTypePrefix) {
        try {
            Resource fileResource = resourceLoaderService.getResource(Path.of("templates", languagePrefix, projectTypePrefix, "readme"));
            if (!fileResource.exists() && !projectTypePrefix.isEmpty()) {
                // Load without project type if not found with project type
                fileResource = resourceLoaderService.getResource(Path.of("templates", languagePrefix, "readme"));
            }
            byte[] fileContent = IOUtils.toByteArray(fileResource.getInputStream());
            HttpHeaders responseHeaders = new HttpHeaders();
            responseHeaders.setContentType(MediaType.TEXT_PLAIN);
            return new ResponseEntity<>(fileContent, responseHeaders, HttpStatus.OK);
        }
        catch (IOException ex) {
            log.debug("Error when retrieving template file : {}", ex.getMessage());
            HttpHeaders responseHeaders = new HttpHeaders();
            return new ResponseEntity<>(null, responseHeaders, HttpStatus.NOT_FOUND);
        }
    }

    /**
     * GET /files/drag-and-drop/backgrounds/:questionId/:filename : Get the background file with the given name for the given drag and drop question
     *
     * @param questionId ID of the drag and drop question, the file belongs to
     * @return The requested file, 403 if the logged-in user is not allowed to access it, or 404 if the file doesn't exist
     */
    @GetMapping("files/drag-and-drop/backgrounds/{questionId}/*")
    @EnforceAtLeastStudent
    public ResponseEntity<byte[]> getDragAndDropBackgroundFile(@PathVariable Long questionId) {
        log.debug("REST request to get background for drag and drop question : {}", questionId);
        DragAndDropQuestion question = quizQuestionRepository.findDnDQuestionByIdOrElseThrow(questionId);
        Course course = question.getExercise().getCourseViaExerciseGroupOrCourseMember();
        authCheckService.checkHasAtLeastRoleInCourseElseThrow(Role.STUDENT, course, null);
        return responseEntityForFilePath(getActualPathFromPublicPathString(question.getBackgroundFilePath()));
    }

    /**
     * GET /files/drag-and-drop/drag-items/:dragItemId/:filename : Get the drag item file with the given name for the given drag item
     *
     * @param dragItemId ID of the drag item, the file belongs to
     * @return The requested file, 403 if the logged-in user is not allowed to access it, or 404 if the file doesn't exist
     */
    @GetMapping("files/drag-and-drop/drag-items/{dragItemId}/*")
    @EnforceAtLeastStudent
    public ResponseEntity<byte[]> getDragItemFile(@PathVariable Long dragItemId) {
        log.debug("REST request to get file for drag item : {}", dragItemId);
        DragItem dragItem = dragItemRepository.findWithEagerQuestionByIdElseThrow(dragItemId);
        Course course = dragItem.getQuestion().getExercise().getCourseViaExerciseGroupOrCourseMember();
        authCheckService.checkHasAtLeastRoleInCourseElseThrow(Role.STUDENT, course, null);
        if (dragItem.getPictureFilePath() == null) {
            throw new EntityNotFoundException("Drag item " + dragItemId + " has no picture file");
        }
        return responseEntityForFilePath(getActualPathFromPublicPathString(dragItem.getPictureFilePath()));
    }

    /**
     * GET /files/file-upload/submission/:submissionId/:filename : Get the file upload exercise submission file
     *
     * @param submissionId id of the submission, the file belongs to
     * @param exerciseId   id of the exercise, the file belongs to
     * @return The requested file, 403 if the logged-in user is not allowed to access it, or 404 if the file doesn't exist
     */
    @GetMapping("files/file-upload-exercises/{exerciseId}/submissions/{submissionId}/*")
    @EnforceAtLeastStudent
    public ResponseEntity<byte[]> getFileUploadSubmission(@PathVariable Long exerciseId, @PathVariable Long submissionId) {
        log.debug("REST request to get file for file upload submission : {}", exerciseId);

        FileUploadApi api = fileUploadApi.orElseThrow(() -> new ApiProfileNotPresentException(FileUploadApi.class, PROFILE_CORE));
        FileUploadSubmission submission = api.findWithTeamStudentsAndParticipationAndExerciseByIdAndExerciseIdElseThrow(submissionId, exerciseId);
        FileUploadExercise exercise = (FileUploadExercise) submission.getParticipation().getExercise();

        // check if the participation is a StudentParticipation before the following cast
        if (!(submission.getParticipation() instanceof StudentParticipation)) {
            return ResponseEntity.badRequest().build();
        }
        // user or team members that submitted the exercise
        Set<User> usersOfTheSubmission = ((StudentParticipation) submission.getParticipation()).getStudents();
        if (usersOfTheSubmission.isEmpty()) {
            return ResponseEntity.badRequest().build();
        }

        User requestingUser = userRepository.getUserWithGroupsAndAuthorities();
        // auth check - either the user that submitted the exercise or the requesting user is at least a tutor for the exercise
        if (!usersOfTheSubmission.contains(requestingUser) && !authCheckService.isAtLeastTeachingAssistantForExercise(exercise)) {
            throw new AccessForbiddenException();
        }

        return buildFileResponse(getActualPathFromPublicPathString(submission.getFilePath()), false);
    }

    /**
     * GET /files/course/icons/:courseId/:filename : Get the course image
     *
     * @param courseId ID of the course, the image belongs to
     * @return The requested file, 403 if the logged-in user is not allowed to access it, or 404 if the file doesn't exist
     */
    @GetMapping("files/course/icons/{courseId}/*")
    @EnforceAtLeastStudent
    public ResponseEntity<byte[]> getCourseIcon(@PathVariable Long courseId) {
        log.debug("REST request to get icon for course : {}", courseId);
        Course course = courseRepository.findByIdElseThrow(courseId);
        // NOTE: we do not enforce a check if the user is a student in the course here, because the course icon is not criticial and we do not want to waste resources
        return responseEntityForFilePath(getActualPathFromPublicPathString(course.getCourseIcon()));
    }

    /**
     * GET /files/user/profile-picture/:userId/:filename : Get the user image
     *
     * @param userId ID of the user the image belongs to
     * @return The requested file, 403 if the logged-in user is not allowed to access it, or 404 if the file doesn't exist
     */
    @GetMapping("files/user/profile-pictures/{userId}/*")
    @EnforceAtLeastStudent
    public ResponseEntity<byte[]> getProfilePicture(@PathVariable Long userId) {
        log.debug("REST request to get profile picture for user : {}", userId);
        User user = userRepository.findByIdElseThrow(userId);
        return responseEntityForFilePath(getActualPathFromPublicPathString(user.getImageUrl()));
    }

    /**
     * GET /files/templates/code-of-conduct : Get the Code of Conduct template
     *
     * @return The requested file, 403 if the logged-in user is not allowed to access it, or 404 if the file doesn't exist
     */
    @GetMapping("files/templates/code-of-conduct")
    @EnforceAtLeastStudent
    public ResponseEntity<byte[]> getCourseCodeOfConduct() throws IOException {
        var templatePath = Path.of("templates", "codeofconduct", "README.md");
        log.debug("REST request to get template : {}", templatePath);
        var resource = resourceLoaderService.getResource(templatePath);
        return ResponseEntity.ok(resource.getInputStream().readAllBytes());
    }

    /**
     * GET /files/exam-user/signatures/:examUserId/:filename : Get the exam user signature
     *
     * @param examUserId ID of the exam user, the image belongs to
     * @return The requested file, 403 if the logged-in user is not allowed to access it, or 404 if the file doesn't exist
     */
    @GetMapping("files/exam-user/signatures/{examUserId}/*")
    @EnforceAtLeastInstructor
    public ResponseEntity<byte[]> getUserSignature(@PathVariable Long examUserId) {
        log.debug("REST request to get signature for exam user : {}", examUserId);
        ExamUserApi api = examUserApi.orElseThrow(() -> new ExamApiNotPresentException(ExamUserApi.class));

        ExamUser examUser = api.findWithExamById(examUserId).orElseThrow();
        authorizationCheckService.checkHasAtLeastRoleInCourseElseThrow(Role.INSTRUCTOR, examUser.getExam().getCourse(), null);

        return buildFileResponse(getActualPathFromPublicPathString(examUser.getSigningImagePath()), false);
    }

    /**
     * GET /files/exam-user/:examUserId/:filename : Get the image of exam user
     *
     * @param examUserId ID of the exam user, the image belongs to
     * @return The requested file, 403 if the logged-in user is not allowed to access it, or 404 if the file doesn't exist
     */
    @GetMapping("files/exam-user/{examUserId}/*")
    @EnforceAtLeastInstructor
    public ResponseEntity<byte[]> getExamUserImage(@PathVariable Long examUserId) {
        log.debug("REST request to get image for exam user : {}", examUserId);
        ExamUserApi api = examUserApi.orElseThrow(() -> new ExamApiNotPresentException(ExamUserApi.class));

        ExamUser examUser = api.findWithExamById(examUserId).orElseThrow();
        authorizationCheckService.checkHasAtLeastRoleInCourseElseThrow(Role.INSTRUCTOR, examUser.getExam().getCourse(), null);

        return buildFileResponse(getActualPathFromPublicPathString(examUser.getStudentImagePath()), true);
    }

    /**
     * GET /files/attachments/lecture/:lectureId/:filename : Get the lecture attachment
     *
     * @param lectureId      ID of the lecture, the attachment belongs to
     * @param attachmentName the filename of the file
     * @return The requested file, 403 if the logged-in user is not allowed to access it, or 404 if the file doesn't exist
     */
    @GetMapping("files/attachments/lecture/{lectureId}/{attachmentName}")
    @EnforceAtLeastStudent
    public ResponseEntity<byte[]> getLectureAttachment(@PathVariable Long lectureId, @PathVariable String attachmentName) {
        log.debug("REST request to get lecture attachment : {}", attachmentName);
        LectureAttachmentApi api = lectureAttachmentApi.orElseThrow(() -> new LectureApiNotPresentException(LectureAttachmentApi.class));

        List<Attachment> lectureAttachments = api.findAllByLectureId(lectureId);
        Attachment attachment = lectureAttachments.stream().filter(lectureAttachment -> lectureAttachment.getName().equals(getBaseName(attachmentName))).findAny()
                .orElseThrow(() -> new EntityNotFoundException("Attachment", attachmentName));

        // get the course for a lecture attachment
        Lecture lecture = attachment.getLecture();
        Course course = lecture.getCourse();

        // check if the user is authorized to access the requested attachment unit
        checkAttachmentAuthorizationOrThrow(course, attachment);

        return buildFileResponse(getActualPathFromPublicPathString(attachment.getLink()), Optional.of(attachmentName));
    }

    /**
     * GET /files/attachments/lecture/{lectureId}/merge-pdf : Get the lecture units
     * PDF attachments merged
     *
     * @param lectureId ID of the lecture, the lecture units belongs to
     * @return The merged PDF file, 403 if the logged-in user is not allowed to
     *         access it, or 404 if the files to be merged do not exist
     */
    @GetMapping("files/attachments/lecture/{lectureId}/merge-pdf")
    @EnforceAtLeastStudent
    public ResponseEntity<byte[]> getLecturePdfAttachmentsMerged(@PathVariable Long lectureId) {
        log.debug("REST request to get merged pdf files for a lecture with id : {}", lectureId);
        LectureRepositoryApi api = lectureRepositoryApi.orElseThrow(() -> new LectureApiNotPresentException(LectureRepositoryApi.class));
        LectureUnitApi unitApi = lectureUnitApi.orElseThrow(() -> new LectureApiNotPresentException(LectureUnitApi.class));
        LectureAttachmentApi attachmentApi = lectureAttachmentApi.orElseThrow(() -> new LectureApiNotPresentException(LectureAttachmentApi.class));

        User user = userRepository.getUserWithGroupsAndAuthorities();
        Lecture lecture = api.findByIdElseThrow(lectureId);

        authCheckService.checkHasAtLeastRoleForLectureElseThrow(Role.STUDENT, lecture, user);

        List<AttachmentUnit> lectureAttachments = attachmentApi.findAllByLectureIdAndAttachmentTypeElseThrow(lectureId, AttachmentType.FILE).stream()
                .filter(unit -> authCheckService.isAllowedToSeeLectureUnit(unit, user) && "pdf".equals(StringUtils.substringAfterLast(unit.getAttachment().getLink(), ".")))
                .toList();

<<<<<<< HEAD
        unitApi.setCompletedForAllLectureUnits(lectureAttachments, user, true);
        List<Path> attachmentLinks = lectureAttachments.stream().map(unit -> FilePathService.actualPathForPublicPathOrThrow(URI.create(unit.getAttachment().getLink()))).toList();
=======
        lectureUnitService.setCompletedForAllLectureUnits(lectureAttachments, user, true);

        // Modified to use studentVersion if available
        List<Path> attachmentLinks = lectureAttachments.stream().map(unit -> {
            Attachment attachment = unit.getAttachment();
            String filePath = attachment.getStudentVersion() != null ? attachment.getStudentVersion() : attachment.getLink();
            return FilePathService.actualPathForPublicPathOrThrow(URI.create(filePath));
        }).toList();
>>>>>>> c3d1129e

        Optional<byte[]> file = fileService.mergePdfFiles(attachmentLinks, api.getLectureTitle(lectureId));
        if (file.isEmpty()) {
            log.error("Failed to merge PDF lecture units for lecture with id {}", lectureId);
            return ResponseEntity.status(HttpStatus.INTERNAL_SERVER_ERROR).build();
        }

        return ResponseEntity.ok().contentType(MediaType.APPLICATION_PDF).body(file.get());
    }

    /**
     * GET files/attachments/attachment-unit/:attachmentUnitId/:filename : Get the lecture unit attachment
     * Accesses to this endpoint are created by the server itself in the FilePathService
     *
     * @param attachmentUnitId ID of the attachment unit, the attachment belongs to
     * @return The requested file, 403 if the logged-in user is not allowed to access it, or 404 if the file doesn't exist
     */
    @GetMapping("files/attachments/attachment-unit/{attachmentUnitId}/*")
    @EnforceAtLeastTutor
    public ResponseEntity<byte[]> getAttachmentUnitAttachment(@PathVariable Long attachmentUnitId) {
<<<<<<< HEAD
        log.debug("REST request to get the file for attachment unit {} for students", attachmentUnitId);
        LectureAttachmentApi api = lectureAttachmentApi.orElseThrow(() -> new LectureApiNotPresentException(LectureAttachmentApi.class));

        AttachmentUnit attachmentUnit = api.findAttachmentUnitByIdElseThrow(attachmentUnitId);
=======
        log.debug("REST request to get the file for attachment unit {} for tutors", attachmentUnitId);
        AttachmentUnit attachmentUnit = attachmentUnitRepository.findByIdElseThrow(attachmentUnitId);
>>>>>>> c3d1129e

        // get the course for a lecture's attachment unit
        Attachment attachment = attachmentUnit.getAttachment();
        Course course = attachmentUnit.getLecture().getCourse();

        // check if the user is authorized to access the requested attachment unit
        checkAttachmentAuthorizationOrThrow(course, attachment);
        return buildFileResponse(getActualPathFromPublicPathString(attachment.getLink()), Optional.of(attachment.getName() + "." + getExtension(attachment.getLink())));
    }

    /**
     * GET files/courses/{courseId}/attachment-units/{attachmentUnitId} : Returns the file associated with the
     * given attachmentUnit ID as a downloadable resource
     *
     * @param courseId         The ID of the course that the Attachment belongs to
     * @param attachmentUnitId the ID of the attachment to retrieve
     * @return ResponseEntity containing the file as a resource
     */
    @GetMapping("files/courses/{courseId}/attachment-units/{attachmentUnitId}")
    @EnforceAtLeastEditorInCourse
    public ResponseEntity<byte[]> getAttachmentUnitFile(@PathVariable Long courseId, @PathVariable Long attachmentUnitId) {
        log.debug("REST request to get the file for attachment unit {} for editors", attachmentUnitId);
        LectureAttachmentApi api = lectureAttachmentApi.orElseThrow(() -> new LectureApiNotPresentException(LectureAttachmentApi.class));
        AttachmentUnit attachmentUnit = api.findAttachmentUnitByIdElseThrow(attachmentUnitId);
        Course course = courseRepository.findByIdElseThrow(courseId);
        Attachment attachment = attachmentUnit.getAttachment();
        checkAttachmentUnitExistsInCourseOrThrow(course, attachmentUnit);

        return buildFileResponse(getActualPathFromPublicPathString(attachment.getLink()), false);
    }

    /**
     * GET /files/courses/{courseId}/attachments/{attachmentId} : Returns the file associated with the
     * given attachment ID as a downloadable resource
     *
     * @param courseId     The ID of the course that the Attachment belongs to
     * @param attachmentId the ID of the attachment to retrieve
     * @return ResponseEntity containing the file as a resource
     */
    @GetMapping("files/courses/{courseId}/attachments/{attachmentId}")
    @EnforceAtLeastEditorInCourse
    public ResponseEntity<byte[]> getAttachmentFile(@PathVariable Long courseId, @PathVariable Long attachmentId) {
        log.debug("REST request to get attachment file : {}", attachmentId);
        LectureAttachmentApi api = lectureAttachmentApi.orElseThrow(() -> new LectureApiNotPresentException(LectureAttachmentApi.class));
        Attachment attachment = api.findAttachmentByIdElseThrow(attachmentId);
        Course course = courseRepository.findByIdElseThrow(courseId);
        checkAttachmentExistsInCourseOrThrow(course, attachment);

        return buildFileResponse(getActualPathFromPublicPathString(attachment.getLink()), false);
    }

    /**
     * GET files/attachments/attachment-unit/{attachmentUnitId}/slide/{slideNumber} : Get the lecture unit attachment slide by slide number
     *
     * @param attachmentUnitId ID of the attachment unit, the attachment belongs to
     * @param slideNumber      the slideNumber of the file
     * @return The requested file, 403 if the logged-in user is not allowed to access it, or 404 if the file doesn't exist
     */
    @GetMapping("files/attachments/attachment-unit/{attachmentUnitId}/slide/{slideNumber}")
    @EnforceAtLeastStudent
    public ResponseEntity<byte[]> getAttachmentUnitAttachmentSlide(@PathVariable Long attachmentUnitId, @PathVariable String slideNumber) {
        log.debug("REST request to get the slide : {}", slideNumber);
        LectureAttachmentApi api = lectureAttachmentApi.orElseThrow(() -> new LectureApiNotPresentException(LectureAttachmentApi.class));
        AttachmentUnit attachmentUnit = api.findAttachmentUnitByIdElseThrow(attachmentUnitId);

        Attachment attachment = attachmentUnit.getAttachment();
        Course course = attachmentUnit.getLecture().getCourse();

        checkAttachmentAuthorizationOrThrow(course, attachment);

<<<<<<< HEAD
        Slide slide = api.findSlideByAttachmentUnitIdAndSlideNumber(attachmentUnitId, Integer.parseInt(slideNumber));
=======
        Slide slide = slideRepository.findSlideByAttachmentUnitIdAndSlideNumber(attachmentUnitId, Integer.parseInt(slideNumber));

        if (slide.getHidden() != null) {
            throw new AccessForbiddenException("Slide is hidden");
        }

>>>>>>> c3d1129e
        String directoryPath = slide.getSlideImagePath();

        // Use regular expression to match and extract the file name with ".png" format
        Pattern pattern = Pattern.compile(".*/([^/]+\\.png)$");
        Matcher matcher = pattern.matcher(directoryPath);

        if (matcher.matches()) {
            return buildFileResponse(getActualPathFromPublicPathString(slide.getSlideImagePath()), false);
        }
        else {
            throw new EntityNotFoundException("Slide", slideNumber);
        }
    }

    /**
     * GET files/slides/{slideId} : Get the lecture unit attachment slide by slide id
     *
     * @param slideId the id of the slide that wanted to be retrieved
     * @return The requested file, 403 if the logged-in user is not allowed to access it, or 404 if the file doesn't exist
     */
    @GetMapping("files/slides/{slideId}")
    @EnforceAtLeastStudent
    public ResponseEntity<byte[]> getSlideById(@PathVariable Long slideId) {
        log.debug("REST request to get the slide : {}", slideId);

        Slide slide = slideRepository.findByIdElseThrow(slideId);

        if (slide.getHidden() != null) {
            throw new AccessForbiddenException("Slide is hidden");
        }

        String directoryPath = slide.getSlideImagePath();

        // Use regular expression to match and extract the file name with ".png" format
        Pattern pattern = Pattern.compile(".*/([^/]+\\.png)$");
        Matcher matcher = pattern.matcher(directoryPath);

        if (matcher.matches()) {
            return buildFileResponse(getActualPathFromPublicPathString(slide.getSlideImagePath()), false);
        }
        else {
            throw new EntityNotFoundException("Slide", slideId);
        }
    }

    /**
     * GET files/attachments/attachment-unit/{attachmentUnitId}/student/* : Get the student version of attachment unit by attachment unit id
     *
     * @param attachmentUnitId ID of the attachment unit, the student version belongs to
     * @return The requested file, 403 if the logged-in user is not allowed to access it, or 404 if the file doesn't exist
     */
    @GetMapping("files/attachments/attachment-unit/{attachmentUnitId}/student/*")
    @EnforceAtLeastStudent
    public ResponseEntity<byte[]> getAttachmentUnitStudentVersion(@PathVariable Long attachmentUnitId) {
        log.debug("REST request to get the student version of attachment Unit : {}", attachmentUnitId);
        AttachmentUnit attachmentUnit = attachmentUnitRepository.findByIdElseThrow(attachmentUnitId);
        Attachment attachment = attachmentUnit.getAttachment();
        Course course = attachmentUnit.getLecture().getCourse();
        checkAttachmentAuthorizationOrThrow(course, attachment);

        // check if hidden link is available in the attachment
        String studentVersion = attachment.getStudentVersion();
        if (studentVersion == null) {
            return buildFileResponse(getActualPathFromPublicPathString(attachment.getLink()), false);
        }

        String fileName = studentVersion.substring(studentVersion.lastIndexOf("/") + 1);

        return buildFileResponse(FilePathService.getAttachmentUnitFilePath().resolve(Path.of(attachmentUnit.getId().toString(), "student")), fileName, false);
    }

    /**
     * Builds the response with headers, body and content type for specified path containing the file name
     *
     * @param path  to the file including the file name
     * @param cache true if the response should contain a header that allows caching; false otherwise
     * @return response entity
     */
    private ResponseEntity<byte[]> buildFileResponse(Path path, boolean cache) {
        return buildFileResponse(path.getParent(), path.getFileName().toString(), Optional.empty(), cache);
    }

    /**
     * Builds the response with headers, body and content type for specified path containing the file name
     *
     * @param path     to the file including the file name
     * @param filename the name of the file
     * @param cache    true if the response should contain a header that allows caching; false otherwise
     * @return response entity
     */
    private ResponseEntity<byte[]> buildFileResponse(Path path, String filename, boolean cache) {
        return buildFileResponse(path, filename, Optional.empty(), cache);
    }

    /**
     * Builds the response with headers, body and content type for specified path and file name
     *
     * @param path            to the file
     * @param replaceFilename replaces the downloaded file's name, if provided
     * @return response entity
     */
    private ResponseEntity<byte[]> buildFileResponse(Path path, Optional<String> replaceFilename) {
        return buildFileResponse(path.getParent(), path.getFileName().toString(), replaceFilename, false);
    }

    /**
     * Builds the response with headers, body and content type for specified path and file name
     *
     * @param path            to the file
     * @param filename        the name of the file
     * @param replaceFilename replaces the downloaded file's name, if provided
     * @param cache           true if the response should contain a header that allows caching; false otherwise
     * @return response entity
     */
    private ResponseEntity<byte[]> buildFileResponse(Path path, String filename, Optional<String> replaceFilename, boolean cache) {
        try {
            Path actualPath = path.resolve(filename);
            byte[] file = fileService.getFileForPath(actualPath);
            if (file == null) {
                return ResponseEntity.notFound().build();
            }

            HttpHeaders headers = new HttpHeaders();

            // attachment will force the user to download the file
            String lowerCaseFilename = filename.toLowerCase();
            String contentType = lowerCaseFilename.endsWith("htm") || lowerCaseFilename.endsWith("html") || lowerCaseFilename.endsWith("svg") || lowerCaseFilename.endsWith("svgz")
                    ? "attachment"
                    : "inline";
            String headerFilename = FileService.sanitizeFilename(replaceFilename.orElse(filename));
            headers.setContentDisposition(ContentDisposition.builder(contentType).filename(headerFilename).build());

            var response = ResponseEntity.ok().headers(headers).contentType(getMediaTypeFromFilename(filename)).header("filename", filename);
            if (cache) {
                var cacheControl = CacheControl.maxAge(Duration.ofDays(DAYS_TO_CACHE)).cachePublic();
                response = response.cacheControl(cacheControl);
            }
            return response.body(file);
        }
        catch (IOException ex) {
            log.error("Failed to download file: {} on path: {}", filename, path, ex);
            return ResponseEntity.status(HttpStatus.INTERNAL_SERVER_ERROR).build();
        }
    }

    private Path getResponsePathFromPublicPath(@NotNull Path publicPath) {
        // fail-safe to raise awareness if the public path is not correct (should not happen)
        if (publicPath.startsWith(ARTEMIS_FILE_PATH_PREFIX)) {
            throw new IllegalArgumentException("The public path should not contain the Artemis file path prefix");
        }
        return Path.of(ARTEMIS_FILE_PATH_PREFIX, publicPath.toString());
    }

    private String getResponsePathFromPublicPathString(@NotNull String publicPath) {
        // fail-safe to raise awareness if the public path is not correct (should not happen)
        if (publicPath.startsWith(ARTEMIS_FILE_PATH_PREFIX)) {
            throw new IllegalArgumentException("The public path should not contain the Artemis file path prefix");
        }
        return ARTEMIS_FILE_PATH_PREFIX + publicPath;
    }

    private Path getActualPathFromPublicPathString(@NotNull String publicPath) {
        if (publicPath == null) {
            throw new EntityNotFoundException("No file linked");
        }
        return FilePathService.actualPathForPublicPathOrThrow(URI.create(publicPath));
    }

    private MediaType getMediaTypeFromFilename(String filename) {
        FileNameMap fileNameMap = URLConnection.getFileNameMap();
        String mimeType = fileNameMap.getContentTypeFor(filename);
        if (mimeType != null) {
            return MediaType.parseMediaType(mimeType);
        }
        MimetypesFileTypeMap fileTypeMap = new MimetypesFileTypeMap();

        return MediaType.parseMediaType(fileTypeMap.getContentType(filename));
    }

    /**
     * Checks if the user is authorized to access an attachment
     *
     * @param course     the course to check if the user is part of it
     * @param attachment the attachment for which the authentication should be checked
     */
    private void checkAttachmentAuthorizationOrThrow(Course course, Attachment attachment) {
        if (attachment.isVisibleToStudents()) {
            authCheckService.checkHasAtLeastRoleInCourseElseThrow(Role.STUDENT, course, null);
        }
        else {
            authCheckService.checkHasAtLeastRoleInCourseElseThrow(Role.TEACHING_ASSISTANT, course, null);
        }
    }

    /**
     * Checks if the attachment exists in the mentioned course
     *
     * @param course     the course to check if the attachment is part of it
     * @param attachment the attachment for which the existence should be checked
     */
    private void checkAttachmentExistsInCourseOrThrow(Course course, Attachment attachment) {
        if (!attachment.getLecture().getCourse().equals(course)) {
            throw new EntityNotFoundException("This attachment does not exist in this course.");
        }
    }

    /**
     * Checks if the attachment exists in the mentioned course
     *
     * @param course         the course to check if the attachment is part of it
     * @param attachmentUnit the attachment unit for which the existence should be checked
     */
    private void checkAttachmentUnitExistsInCourseOrThrow(Course course, AttachmentUnit attachmentUnit) {
        if (!attachmentUnit.getLecture().getCourse().equals(course)) {
            throw new EntityNotFoundException("This attachment unit does not exist in this course.");
        }
    }

    /**
     * Reads the file and turns it into a ResponseEntity
     *
     * @param filePath the path for the file to read
     * @return ResponseEntity with status 200 and the file as byte stream, status 404 if the file doesn't exist, or status 500 if there is an error while reading the file
     */
    private ResponseEntity<byte[]> responseEntityForFilePath(Path filePath) {
        try {
            var file = fileService.getFileForPath(filePath);
            if (file == null) {
                return ResponseEntity.notFound().build();
            }
            return ResponseEntity.ok().cacheControl(CacheControl.maxAge(30, TimeUnit.DAYS)) // Cache for 30 days;
                    .contentType(getMediaTypeFromFilename(filePath.getFileName().toString())).body(file);
        }
        catch (IOException e) {
            log.error("Failed to return requested file with path {}", filePath, e);
            return ResponseEntity.status(HttpStatus.INTERNAL_SERVER_ERROR).build();
        }
    }

    /**
     * removes illegal characters and compares the resulting with the original file name
     * If both are not equal, it throws an exception
     *
     * @param filename the filename which is validated
     */
    private static void sanitizeFilenameElseThrow(String filename) {
        String sanitizedFileName = FileService.sanitizeFilename(filename);
        if (!sanitizedFileName.equals(filename)) {
            throw new EntityNotFoundException("The filename contains invalid characters. Only characters a-z, A-Z, 0-9, '_', '.' and '-' are allowed!");
        }
    }
}<|MERGE_RESOLUTION|>--- conflicted
+++ resolved
@@ -481,11 +481,7 @@
                 .filter(unit -> authCheckService.isAllowedToSeeLectureUnit(unit, user) && "pdf".equals(StringUtils.substringAfterLast(unit.getAttachment().getLink(), ".")))
                 .toList();
 
-<<<<<<< HEAD
         unitApi.setCompletedForAllLectureUnits(lectureAttachments, user, true);
-        List<Path> attachmentLinks = lectureAttachments.stream().map(unit -> FilePathService.actualPathForPublicPathOrThrow(URI.create(unit.getAttachment().getLink()))).toList();
-=======
-        lectureUnitService.setCompletedForAllLectureUnits(lectureAttachments, user, true);
 
         // Modified to use studentVersion if available
         List<Path> attachmentLinks = lectureAttachments.stream().map(unit -> {
@@ -493,7 +489,6 @@
             String filePath = attachment.getStudentVersion() != null ? attachment.getStudentVersion() : attachment.getLink();
             return FilePathService.actualPathForPublicPathOrThrow(URI.create(filePath));
         }).toList();
->>>>>>> c3d1129e
 
         Optional<byte[]> file = fileService.mergePdfFiles(attachmentLinks, api.getLectureTitle(lectureId));
         if (file.isEmpty()) {
@@ -514,15 +509,10 @@
     @GetMapping("files/attachments/attachment-unit/{attachmentUnitId}/*")
     @EnforceAtLeastTutor
     public ResponseEntity<byte[]> getAttachmentUnitAttachment(@PathVariable Long attachmentUnitId) {
-<<<<<<< HEAD
-        log.debug("REST request to get the file for attachment unit {} for students", attachmentUnitId);
+        log.debug("REST request to get the file for attachment unit {} for tutors", attachmentUnitId);
         LectureAttachmentApi api = lectureAttachmentApi.orElseThrow(() -> new LectureApiNotPresentException(LectureAttachmentApi.class));
 
         AttachmentUnit attachmentUnit = api.findAttachmentUnitByIdElseThrow(attachmentUnitId);
-=======
-        log.debug("REST request to get the file for attachment unit {} for tutors", attachmentUnitId);
-        AttachmentUnit attachmentUnit = attachmentUnitRepository.findByIdElseThrow(attachmentUnitId);
->>>>>>> c3d1129e
 
         // get the course for a lecture's attachment unit
         Attachment attachment = attachmentUnit.getAttachment();
@@ -593,16 +583,11 @@
 
         checkAttachmentAuthorizationOrThrow(course, attachment);
 
-<<<<<<< HEAD
         Slide slide = api.findSlideByAttachmentUnitIdAndSlideNumber(attachmentUnitId, Integer.parseInt(slideNumber));
-=======
-        Slide slide = slideRepository.findSlideByAttachmentUnitIdAndSlideNumber(attachmentUnitId, Integer.parseInt(slideNumber));
 
         if (slide.getHidden() != null) {
             throw new AccessForbiddenException("Slide is hidden");
         }
-
->>>>>>> c3d1129e
         String directoryPath = slide.getSlideImagePath();
 
         // Use regular expression to match and extract the file name with ".png" format
