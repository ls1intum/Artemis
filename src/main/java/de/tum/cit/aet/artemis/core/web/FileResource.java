package de.tum.cit.aet.artemis.core.web;

import static de.tum.cit.aet.artemis.core.config.Constants.ARTEMIS_FILE_PATH_PREFIX;
import static de.tum.cit.aet.artemis.core.config.Constants.PROFILE_CORE;
import static org.apache.velocity.shaded.commons.io.FilenameUtils.getBaseName;
import static org.apache.velocity.shaded.commons.io.FilenameUtils.getExtension;

import java.io.IOException;
import java.net.FileNameMap;
import java.net.URI;
import java.net.URISyntaxException;
import java.net.URLConnection;
import java.nio.file.Path;
import java.time.Duration;
import java.util.List;
import java.util.Optional;
import java.util.Set;
import java.util.concurrent.TimeUnit;
import java.util.regex.Matcher;
import java.util.regex.Pattern;

import jakarta.validation.constraints.NotNull;

import javax.activation.MimetypesFileTypeMap;

import org.apache.commons.io.IOUtils;
import org.apache.commons.lang3.StringUtils;
import org.slf4j.Logger;
import org.slf4j.LoggerFactory;
import org.springframework.context.annotation.Profile;
import org.springframework.core.io.Resource;
import org.springframework.http.CacheControl;
import org.springframework.http.ContentDisposition;
import org.springframework.http.HttpHeaders;
import org.springframework.http.HttpStatus;
import org.springframework.http.MediaType;
import org.springframework.http.ResponseEntity;
import org.springframework.web.bind.annotation.GetMapping;
import org.springframework.web.bind.annotation.PathVariable;
import org.springframework.web.bind.annotation.PostMapping;
import org.springframework.web.bind.annotation.RequestMapping;
import org.springframework.web.bind.annotation.RequestParam;
import org.springframework.web.bind.annotation.RestController;
import org.springframework.web.multipart.MultipartFile;
import org.springframework.web.server.ResponseStatusException;

import de.tum.cit.aet.artemis.core.config.Constants;
import de.tum.cit.aet.artemis.core.domain.Course;
import de.tum.cit.aet.artemis.core.domain.FileUploadEntityType;
import de.tum.cit.aet.artemis.core.domain.User;
import de.tum.cit.aet.artemis.core.exception.AccessForbiddenException;
import de.tum.cit.aet.artemis.core.exception.ApiProfileNotPresentException;
import de.tum.cit.aet.artemis.core.exception.EntityNotFoundException;
import de.tum.cit.aet.artemis.core.repository.CourseRepository;
import de.tum.cit.aet.artemis.core.repository.UserRepository;
import de.tum.cit.aet.artemis.core.security.Role;
import de.tum.cit.aet.artemis.core.security.annotations.EnforceAtLeastEditor;
import de.tum.cit.aet.artemis.core.security.annotations.EnforceAtLeastInstructor;
import de.tum.cit.aet.artemis.core.security.annotations.EnforceAtLeastStudent;
import de.tum.cit.aet.artemis.core.security.annotations.EnforceAtLeastTutor;
import de.tum.cit.aet.artemis.core.security.annotations.enforceRoleInCourse.EnforceAtLeastEditorInCourse;
import de.tum.cit.aet.artemis.core.security.annotations.enforceRoleInCourse.EnforceAtLeastStudentInCourse;
import de.tum.cit.aet.artemis.core.service.AuthorizationCheckService;
import de.tum.cit.aet.artemis.core.service.FilePathService;
import de.tum.cit.aet.artemis.core.service.FileService;
import de.tum.cit.aet.artemis.core.service.ResourceLoaderService;
import de.tum.cit.aet.artemis.core.service.file.FileUploadService;
import de.tum.cit.aet.artemis.exam.api.ExamUserApi;
import de.tum.cit.aet.artemis.exam.config.ExamApiNotPresentException;
import de.tum.cit.aet.artemis.exam.domain.ExamUser;
import de.tum.cit.aet.artemis.exercise.domain.participation.StudentParticipation;
import de.tum.cit.aet.artemis.fileupload.api.FileUploadApi;
import de.tum.cit.aet.artemis.fileupload.domain.FileUploadExercise;
import de.tum.cit.aet.artemis.fileupload.domain.FileUploadSubmission;
import de.tum.cit.aet.artemis.lecture.domain.Attachment;
import de.tum.cit.aet.artemis.lecture.domain.AttachmentType;
import de.tum.cit.aet.artemis.lecture.domain.AttachmentVideoUnit;
import de.tum.cit.aet.artemis.lecture.domain.Lecture;
import de.tum.cit.aet.artemis.lecture.domain.Slide;
import de.tum.cit.aet.artemis.lecture.repository.AttachmentRepository;
import de.tum.cit.aet.artemis.lecture.repository.AttachmentVideoUnitRepository;
import de.tum.cit.aet.artemis.lecture.repository.LectureRepository;
import de.tum.cit.aet.artemis.lecture.repository.SlideRepository;
import de.tum.cit.aet.artemis.lecture.service.LectureUnitService;
import de.tum.cit.aet.artemis.programming.domain.ProgrammingLanguage;
import de.tum.cit.aet.artemis.programming.domain.ProjectType;
import de.tum.cit.aet.artemis.quiz.domain.DragAndDropQuestion;
import de.tum.cit.aet.artemis.quiz.domain.DragItem;
import de.tum.cit.aet.artemis.quiz.repository.DragItemRepository;
import de.tum.cit.aet.artemis.quiz.repository.QuizQuestionRepository;

/**
 * REST controller for managing Files.
 */
@Profile(PROFILE_CORE)
@RestController
@RequestMapping("api/core/")
public class FileResource {

    private static final Logger log = LoggerFactory.getLogger(FileResource.class);

    private static final int DAYS_TO_CACHE = 1;

    private final FileService fileService;

    private final FileUploadService fileUploadService;

    private final ResourceLoaderService resourceLoaderService;

    private final LectureRepository lectureRepository;

    private final AttachmentVideoUnitRepository attachmentVideoUnitRepository;

    private final SlideRepository slideRepository;

    private final Optional<FileUploadApi> fileUploadApi;

    private final AttachmentRepository attachmentRepository;

    private final AuthorizationCheckService authCheckService;

    private final UserRepository userRepository;

    private final Optional<ExamUserApi> examUserApi;

    private final AuthorizationCheckService authorizationCheckService;

    private final QuizQuestionRepository quizQuestionRepository;

    private final DragItemRepository dragItemRepository;

    private final CourseRepository courseRepository;

    private final LectureUnitService lectureUnitService;

    public FileResource(FileUploadService fileUploadService, SlideRepository slideRepository, AuthorizationCheckService authorizationCheckService, FileService fileService,
            ResourceLoaderService resourceLoaderService, LectureRepository lectureRepository, Optional<FileUploadApi> fileUploadApi, AttachmentRepository attachmentRepository,
            AttachmentVideoUnitRepository attachmentVideoUnitRepository, AuthorizationCheckService authCheckService, UserRepository userRepository,
            Optional<ExamUserApi> examUserApi, QuizQuestionRepository quizQuestionRepository, DragItemRepository dragItemRepository, CourseRepository courseRepository,
            LectureUnitService lectureUnitService) {
        this.fileUploadService = fileUploadService;
        this.fileService = fileService;
        this.resourceLoaderService = resourceLoaderService;
        this.lectureRepository = lectureRepository;
        this.attachmentRepository = attachmentRepository;
        this.attachmentVideoUnitRepository = attachmentVideoUnitRepository;
        this.authCheckService = authCheckService;
        this.userRepository = userRepository;
        this.authorizationCheckService = authorizationCheckService;
        this.examUserApi = examUserApi;
        this.slideRepository = slideRepository;
        this.quizQuestionRepository = quizQuestionRepository;
        this.dragItemRepository = dragItemRepository;
        this.courseRepository = courseRepository;
        this.lectureUnitService = lectureUnitService;
        this.fileUploadApi = fileUploadApi;
    }

    /**
     * POST /markdown-file-upload : Upload a new file for markdown.
     *
     * @param file         The file to save
     * @param keepFileName specifies if original file name should be kept
     * @return The path of the file
     * @throws URISyntaxException if response path can't be converted into URI
     */
    @PostMapping("markdown-file-upload")
    @EnforceAtLeastTutor
    public ResponseEntity<String> saveMarkdownFile(@RequestParam(value = "file") MultipartFile file, @RequestParam(defaultValue = "false") boolean keepFileName)
            throws URISyntaxException {
        log.debug("REST request to upload file for markdown: {}", file.getOriginalFilename());
        String publicPath = fileService.handleSaveFile(file, keepFileName, true).toString();
        String responsePath = getResponsePathFromPublicPathString(publicPath);

        // return path for getting the file
        String responseBody = "{\"path\":\"" + responsePath + "\"}";

        return ResponseEntity.created(new URI(responsePath)).body(responseBody);
    }

    /**
     * POST /files/courses/{courseId}/conversations/{conversationId} : Upload a new file for use in a conversation.
     *
     * @param file           The file to save. The size must not exceed Constants.MAX_FILE_SIZE_COMMUNICATION.
     * @param courseId       The ID of the course the conversation belongs to.
     * @param conversationId The ID of the conversation the file is used in.
     * @return The path of the file.
     * @throws URISyntaxException If the response path can't be converted into a URI.
     */
    @PostMapping("files/courses/{courseId}/conversations/{conversationId}")
    @EnforceAtLeastStudentInCourse
    public ResponseEntity<String> saveMarkdownFileForConversation(@RequestParam(value = "file") MultipartFile file, @PathVariable Long courseId, @PathVariable Long conversationId)
            throws URISyntaxException {
        log.debug("REST request to upload file for markdown in conversation: {} for conversation {} in course {}", file.getOriginalFilename(), conversationId, courseId);
        if (file.getSize() > Constants.MAX_FILE_SIZE_COMMUNICATION) {
            throw new ResponseStatusException(HttpStatus.PAYLOAD_TOO_LARGE, "The file is too large. Maximum file size is " + Constants.MAX_FILE_SIZE_COMMUNICATION + " bytes.");
        }
        var filePathInformation = fileService.handleSaveFileInConversation(file, courseId, conversationId);
        String publicPath = filePathInformation.publicPath().toString();

        fileUploadService.createFileUpload(publicPath, filePathInformation.serverPath().toString(), filePathInformation.filename(), conversationId,
                FileUploadEntityType.CONVERSATION);

        // return path for getting the file
        String responsePath = getResponsePathFromPublicPathString(publicPath);
        String responseBody = "{\"path\":\"" + responsePath + "\"}";

        return ResponseEntity.created(new URI(responsePath)).body(responseBody);
    }

    /**
     * GET /files/courses/{courseId}/conversations/{conversationId}/{filename} : Get the markdown file with the given filename for the given conversation.
     *
     * @param courseId       The ID of the course the conversation belongs to.
     * @param conversationId The ID of the conversation the file is used in.
     * @param filename       The filename of the file to get.
     * @return The requested file, or 404 if the file doesn't exist. The response will enable caching.
     */
    @GetMapping("files/courses/{courseId}/conversations/{conversationId}/{filename}")
    @EnforceAtLeastStudentInCourse
    public ResponseEntity<byte[]> getMarkdownFileForConversation(@PathVariable Long courseId, @PathVariable Long conversationId, @PathVariable String filename) {
        // TODO: Improve the access check
        log.debug("REST request to get file for markdown in conversation: File {} for conversation {} in course {}", filename, conversationId, courseId);
        sanitizeFilenameElseThrow(filename);

        var serverFilePath = FilePathService.getMarkdownFilePathForConversation(courseId, conversationId);
        var publicPath = "courses/" + courseId + "/conversations/" + conversationId + "/" + filename;
        var fileUpload = fileUploadService.findByPath(publicPath);

        if (fileUpload.isPresent()) {
            return buildFileResponse(serverFilePath, filename, Optional.ofNullable(fileUpload.get().getFilename()), true);
        }

        return buildFileResponse(serverFilePath, filename, true);
    }

    /**
     * GET /files/markdown/:filename : Get the markdown file with the given filename
     *
     * @param filename The filename of the file to get
     * @return The requested file, or 404 if the file doesn't exist
     */
    @GetMapping("files/markdown/{filename}")
    @EnforceAtLeastStudent
    public ResponseEntity<byte[]> getMarkdownFile(@PathVariable String filename) {
        log.debug("REST request to get file : {}", filename);
        sanitizeFilenameElseThrow(filename);
        return buildFileResponse(FilePathService.getMarkdownFilePath(), filename, false);
    }

    /**
     * GET /files/templates/:language/:projectType : Get the template file with the given filename<br/>
     * GET /files/templates/:language : Get the template file with the given filename
     * <p>
     * The readme file contains the default problem statement for new programming exercises.
     *
     * @param language    The programming language for which the template file should be returned
     * @param projectType The project type for which the template file should be returned. If omitted, a default depending on the language will be used.
     * @return The requested file, or 404 if the file doesn't exist
     */
    @GetMapping({ "files/templates/{language}/{projectType}", "files/templates/{language}" })
    @EnforceAtLeastEditor
    public ResponseEntity<byte[]> getTemplateFile(@PathVariable ProgrammingLanguage language, @PathVariable Optional<ProjectType> projectType) {
        log.debug("REST request to get readme file for programming language {} and project type {}", language, projectType);

        String languagePrefix = language.name().toLowerCase();
        String projectTypePrefix = projectType.map(type -> type.name().toLowerCase()).orElse("");

        return getTemplateFileContentWithResponse(languagePrefix, projectTypePrefix);
    }

    private ResponseEntity<byte[]> getTemplateFileContentWithResponse(String languagePrefix, String projectTypePrefix) {
        try {
            Resource fileResource = resourceLoaderService.getResource(Path.of("templates", languagePrefix, projectTypePrefix, "readme"));
            if (!fileResource.exists() && !projectTypePrefix.isEmpty()) {
                // Load without project type if not found with project type
                fileResource = resourceLoaderService.getResource(Path.of("templates", languagePrefix, "readme"));
            }
            byte[] fileContent = IOUtils.toByteArray(fileResource.getInputStream());
            HttpHeaders responseHeaders = new HttpHeaders();
            responseHeaders.setContentType(MediaType.TEXT_PLAIN);
            return new ResponseEntity<>(fileContent, responseHeaders, HttpStatus.OK);
        }
        catch (IOException ex) {
            log.debug("Error when retrieving template file : {}", ex.getMessage());
            HttpHeaders responseHeaders = new HttpHeaders();
            return new ResponseEntity<>(null, responseHeaders, HttpStatus.NOT_FOUND);
        }
    }

    /**
     * GET /files/drag-and-drop/backgrounds/:questionId/:filename : Get the background file with the given name for the given drag and drop question
     *
     * @param questionId ID of the drag and drop question, the file belongs to
     * @return The requested file, 403 if the logged-in user is not allowed to access it, or 404 if the file doesn't exist
     */
    @GetMapping("files/drag-and-drop/backgrounds/{questionId}/*")
    @EnforceAtLeastStudent
    public ResponseEntity<byte[]> getDragAndDropBackgroundFile(@PathVariable Long questionId) {
        log.debug("REST request to get background for drag and drop question : {}", questionId);
        DragAndDropQuestion question = quizQuestionRepository.findDnDQuestionByIdOrElseThrow(questionId);
        Course course = question.getExercise().getCourseViaExerciseGroupOrCourseMember();
        authCheckService.checkHasAtLeastRoleInCourseElseThrow(Role.STUDENT, course, null);
        return responseEntityForFilePath(getActualPathFromPublicPathString(question.getBackgroundFilePath()));
    }

    /**
     * GET /files/drag-and-drop/drag-items/:dragItemId/:filename : Get the drag item file with the given name for the given drag item
     *
     * @param dragItemId ID of the drag item, the file belongs to
     * @return The requested file, 403 if the logged-in user is not allowed to access it, or 404 if the file doesn't exist
     */
    @GetMapping("files/drag-and-drop/drag-items/{dragItemId}/*")
    @EnforceAtLeastStudent
    public ResponseEntity<byte[]> getDragItemFile(@PathVariable Long dragItemId) {
        log.debug("REST request to get file for drag item : {}", dragItemId);
        DragItem dragItem = dragItemRepository.findWithEagerQuestionByIdElseThrow(dragItemId);
        Course course = dragItem.getQuestion().getExercise().getCourseViaExerciseGroupOrCourseMember();
        authCheckService.checkHasAtLeastRoleInCourseElseThrow(Role.STUDENT, course, null);
        if (dragItem.getPictureFilePath() == null) {
            throw new EntityNotFoundException("Drag item " + dragItemId + " has no picture file");
        }
        return responseEntityForFilePath(getActualPathFromPublicPathString(dragItem.getPictureFilePath()));
    }

    /**
     * GET /files/file-upload/submission/:submissionId/:filename : Get the file upload exercise submission file
     *
     * @param submissionId id of the submission, the file belongs to
     * @param exerciseId   id of the exercise, the file belongs to
     * @return The requested file, 403 if the logged-in user is not allowed to access it, or 404 if the file doesn't exist
     */
    @GetMapping("files/file-upload-exercises/{exerciseId}/submissions/{submissionId}/*")
    @EnforceAtLeastStudent
    public ResponseEntity<byte[]> getFileUploadSubmission(@PathVariable Long exerciseId, @PathVariable Long submissionId) {
        log.debug("REST request to get file for file upload submission : {}", exerciseId);

        FileUploadApi api = fileUploadApi.orElseThrow(() -> new ApiProfileNotPresentException(FileUploadApi.class, PROFILE_CORE));
        FileUploadSubmission submission = api.findWithTeamStudentsAndParticipationAndExerciseByIdAndExerciseIdElseThrow(submissionId, exerciseId);
        FileUploadExercise exercise = (FileUploadExercise) submission.getParticipation().getExercise();

        // check if the participation is a StudentParticipation before the following cast
        if (!(submission.getParticipation() instanceof StudentParticipation)) {
            return ResponseEntity.badRequest().build();
        }
        // user or team members that submitted the exercise
        Set<User> usersOfTheSubmission = ((StudentParticipation) submission.getParticipation()).getStudents();
        if (usersOfTheSubmission.isEmpty()) {
            return ResponseEntity.badRequest().build();
        }

        User requestingUser = userRepository.getUserWithGroupsAndAuthorities();
        // auth check - either the user that submitted the exercise or the requesting user is at least a tutor for the exercise
        if (!usersOfTheSubmission.contains(requestingUser) && !authCheckService.isAtLeastTeachingAssistantForExercise(exercise)) {
            throw new AccessForbiddenException();
        }

        return buildFileResponse(getActualPathFromPublicPathString(submission.getFilePath()), false);
    }

    /**
     * GET /files/course/icons/:courseId/:filename : Get the course image
     *
     * @param courseId ID of the course, the image belongs to
     * @return The requested file, 403 if the logged-in user is not allowed to access it, or 404 if the file doesn't exist
     */
    @GetMapping("files/course/icons/{courseId}/*")
    @EnforceAtLeastStudent
    public ResponseEntity<byte[]> getCourseIcon(@PathVariable Long courseId) {
        log.debug("REST request to get icon for course : {}", courseId);
        Course course = courseRepository.findByIdElseThrow(courseId);
        // NOTE: we do not enforce a check if the user is a student in the course here, because the course icon is not criticial and we do not want to waste resources
        return responseEntityForFilePath(getActualPathFromPublicPathString(course.getCourseIcon()));
    }

    /**
     * GET /files/user/profile-picture/:userId/:filename : Get the user image
     *
     * @param userId ID of the user the image belongs to
     * @return The requested file, 403 if the logged-in user is not allowed to access it, or 404 if the file doesn't exist
     */
    @GetMapping("files/user/profile-pictures/{userId}/*")
    @EnforceAtLeastStudent
    public ResponseEntity<byte[]> getProfilePicture(@PathVariable Long userId) {
        log.debug("REST request to get profile picture for user : {}", userId);
        User user = userRepository.findByIdElseThrow(userId);
        return responseEntityForFilePath(getActualPathFromPublicPathString(user.getImageUrl()));
    }

    /**
     * GET /files/templates/code-of-conduct : Get the Code of Conduct template
     *
     * @return The requested file, 403 if the logged-in user is not allowed to access it, or 404 if the file doesn't exist
     */
    @GetMapping("files/templates/code-of-conduct")
    @EnforceAtLeastStudent
    public ResponseEntity<byte[]> getCourseCodeOfConduct() throws IOException {
        var templatePath = Path.of("templates", "codeofconduct", "README.md");
        log.debug("REST request to get template : {}", templatePath);
        var resource = resourceLoaderService.getResource(templatePath);
        return ResponseEntity.ok(resource.getInputStream().readAllBytes());
    }

    /**
     * GET /files/exam-user/signatures/:examUserId/:filename : Get the exam user signature
     *
     * @param examUserId ID of the exam user, the image belongs to
     * @return The requested file, 403 if the logged-in user is not allowed to access it, or 404 if the file doesn't exist
     */
    @GetMapping("files/exam-user/signatures/{examUserId}/*")
    @EnforceAtLeastInstructor
    public ResponseEntity<byte[]> getUserSignature(@PathVariable Long examUserId) {
        log.debug("REST request to get signature for exam user : {}", examUserId);
        ExamUserApi api = examUserApi.orElseThrow(() -> new ExamApiNotPresentException(ExamUserApi.class));

        ExamUser examUser = api.findWithExamById(examUserId).orElseThrow();
        authorizationCheckService.checkHasAtLeastRoleInCourseElseThrow(Role.INSTRUCTOR, examUser.getExam().getCourse(), null);

        return buildFileResponse(getActualPathFromPublicPathString(examUser.getSigningImagePath()), false);
    }

    /**
     * GET /files/exam-user/:examUserId/:filename : Get the image of exam user
     *
     * @param examUserId ID of the exam user, the image belongs to
     * @return The requested file, 403 if the logged-in user is not allowed to access it, or 404 if the file doesn't exist
     */
    @GetMapping("files/exam-user/{examUserId}/*")
    @EnforceAtLeastInstructor
    public ResponseEntity<byte[]> getExamUserImage(@PathVariable Long examUserId) {
        log.debug("REST request to get image for exam user : {}", examUserId);
        ExamUserApi api = examUserApi.orElseThrow(() -> new ExamApiNotPresentException(ExamUserApi.class));

        ExamUser examUser = api.findWithExamById(examUserId).orElseThrow();
        authorizationCheckService.checkHasAtLeastRoleInCourseElseThrow(Role.INSTRUCTOR, examUser.getExam().getCourse(), null);

        return buildFileResponse(getActualPathFromPublicPathString(examUser.getStudentImagePath()), true);
    }

    /**
     * GET /files/attachments/lecture/:lectureId/:filename : Get the lecture attachment
     *
     * @param lectureId      ID of the lecture, the attachment belongs to
     * @param attachmentName the filename of the file
     * @return The requested file, 403 if the logged-in user is not allowed to access it, or 404 if the file doesn't exist
     */
    @GetMapping("files/attachments/lecture/{lectureId}/{attachmentName}")
    @EnforceAtLeastStudent
    public ResponseEntity<byte[]> getLectureAttachment(@PathVariable Long lectureId, @PathVariable String attachmentName) {
        log.debug("REST request to get lecture attachment : {}", attachmentName);

        List<Attachment> lectureAttachments = attachmentRepository.findAllByLectureId(lectureId);
        Attachment attachment = lectureAttachments.stream().filter(lectureAttachment -> lectureAttachment.getName().equals(getBaseName(attachmentName))).findAny()
                .orElseThrow(() -> new EntityNotFoundException("Attachment", attachmentName));

        // get the course for a lecture attachment
        Lecture lecture = attachment.getLecture();
        Course course = lecture.getCourse();

        // check if the user is authorized to access the requested attachment unit
        checkAttachmentAuthorizationOrThrow(course, attachment);

        return buildFileResponse(getActualPathFromPublicPathString(attachment.getLink()), Optional.of(attachmentName));
    }

    /**
     * GET /files/attachments/lecture/{lectureId}/merge-pdf : Get the lecture units
     * PDF attachments merged
     *
     * @param lectureId ID of the lecture, the lecture units belongs to
     * @return The merged PDF file, 403 if the logged-in user is not allowed to
     *         access it, or 404 if the files to be merged do not exist
     */
    @GetMapping("files/attachments/lecture/{lectureId}/merge-pdf")
    @EnforceAtLeastStudent
    public ResponseEntity<byte[]> getLecturePdfAttachmentsMerged(@PathVariable Long lectureId) {
        log.debug("REST request to get merged pdf files for a lecture with id : {}", lectureId);

        User user = userRepository.getUserWithGroupsAndAuthorities();
        Lecture lecture = lectureRepository.findByIdElseThrow(lectureId);

        authCheckService.checkHasAtLeastRoleForLectureElseThrow(Role.STUDENT, lecture, user);

        List<AttachmentVideoUnit> lectureAttachments = attachmentVideoUnitRepository.findAllByLectureIdAndAttachmentTypeElseThrow(lectureId, AttachmentType.FILE).stream()
                .filter(unit -> authCheckService.isAllowedToSeeLectureUnit(unit, user) && "pdf".equals(StringUtils.substringAfterLast(unit.getAttachment().getLink(), ".")))
                .toList();

        lectureUnitService.setCompletedForAllLectureUnits(lectureAttachments, user, true);

        // Modified to use studentVersion if available
        List<Path> attachmentLinks = lectureAttachments.stream().map(unit -> {
            Attachment attachment = unit.getAttachment();
            String filePath = attachment.getStudentVersion() != null ? attachment.getStudentVersion() : attachment.getLink();
            return FilePathService.actualPathForPublicPathOrThrow(URI.create(filePath));
        }).toList();

        Optional<byte[]> file = fileService.mergePdfFiles(attachmentLinks, lectureRepository.getLectureTitle(lectureId));
        if (file.isEmpty()) {
            log.error("Failed to merge PDF lecture units for lecture with id {}", lectureId);
            return ResponseEntity.status(HttpStatus.INTERNAL_SERVER_ERROR).build();
        }

        return ResponseEntity.ok().contentType(MediaType.APPLICATION_PDF).body(file.get());
    }

    /**
     * GET files/attachments/attachment-unit/:attachmentVideoUnitId/:filename : Get the lecture unit attachment
     * Accesses to this endpoint are created by the server itself in the FilePathService
     *
     * @param attachmentVideoUnitId ID of the attachment unit, the attachment belongs to
     * @return The requested file, 403 if the logged-in user is not allowed to access it, or 404 if the file doesn't exist
     */
<<<<<<< HEAD
    @GetMapping("files/attachments/attachment-unit/{attachmentVideoUnitId}/*")
    @EnforceAtLeastStudent
    public ResponseEntity<byte[]> getAttachmentVideoUnitAttachment(@PathVariable Long attachmentVideoUnitId) {
        log.debug("REST request to get the file for attachment unit {} for students", attachmentVideoUnitId);
        AttachmentVideoUnit attachmentVideoUnit = attachmentVideoUnitRepository.findByIdElseThrow(attachmentVideoUnitId);
=======
    @GetMapping("files/attachments/attachment-unit/{attachmentUnitId}/*")
    @EnforceAtLeastTutor
    public ResponseEntity<byte[]> getAttachmentUnitAttachment(@PathVariable Long attachmentUnitId) {
        log.debug("REST request to get the file for attachment unit {} for tutors", attachmentUnitId);
        AttachmentUnit attachmentUnit = attachmentUnitRepository.findByIdElseThrow(attachmentUnitId);
>>>>>>> 334068be

        // get the course for a lecture's attachment unit
        Attachment attachment = attachmentVideoUnit.getAttachment();
        Course course = attachmentVideoUnit.getLecture().getCourse();

        // check if the user is authorized to access the requested attachment unit
        checkAttachmentAuthorizationOrThrow(course, attachment);
        return buildFileResponse(getActualPathFromPublicPathString(attachment.getLink()), Optional.of(attachment.getName() + "." + getExtension(attachment.getLink())));
    }

    /**
     * GET files/courses/{courseId}/attachment-units/{attachmentVideoUnitId} : Returns the file associated with the
     * given attachmentVideoUnit ID as a downloadable resource
     *
     * @param courseId              The ID of the course that the Attachment belongs to
     * @param attachmentVideoUnitId the ID of the attachment to retrieve
     * @return ResponseEntity containing the file as a resource
     */
    @GetMapping("files/courses/{courseId}/attachment-units/{attachmentVideoUnitId}")
    @EnforceAtLeastEditorInCourse
    public ResponseEntity<byte[]> getAttachmentVideoUnitFile(@PathVariable Long courseId, @PathVariable Long attachmentVideoUnitId) {
        log.debug("REST request to get the file for attachment unit {} for editors", attachmentVideoUnitId);
        AttachmentVideoUnit attachmentVideoUnit = attachmentVideoUnitRepository.findByIdElseThrow(attachmentVideoUnitId);
        Course course = courseRepository.findByIdElseThrow(courseId);
        Attachment attachment = attachmentVideoUnit.getAttachment();
        checkAttachmentVideoUnitExistsInCourseOrThrow(course, attachmentVideoUnit);

        return buildFileResponse(getActualPathFromPublicPathString(attachment.getLink()), false);
    }

    /**
     * GET /files/courses/{courseId}/attachments/{attachmentId} : Returns the file associated with the
     * given attachment ID as a downloadable resource
     *
     * @param courseId     The ID of the course that the Attachment belongs to
     * @param attachmentId the ID of the attachment to retrieve
     * @return ResponseEntity containing the file as a resource
     */
    @GetMapping("files/courses/{courseId}/attachments/{attachmentId}")
    @EnforceAtLeastEditorInCourse
    public ResponseEntity<byte[]> getAttachmentFile(@PathVariable Long courseId, @PathVariable Long attachmentId) {
        log.debug("REST request to get attachment file : {}", attachmentId);
        Attachment attachment = attachmentRepository.findByIdElseThrow(attachmentId);
        Course course = courseRepository.findByIdElseThrow(courseId);
        checkAttachmentExistsInCourseOrThrow(course, attachment);

        return buildFileResponse(getActualPathFromPublicPathString(attachment.getLink()), false);
    }

    /**
     * GET files/attachments/attachment-unit/{attachmentVideoUnitId}/slide/{slideNumber} : Get the lecture unit attachment slide by slide number
     *
     * @param attachmentVideoUnitId ID of the attachment unit, the attachment belongs to
     * @param slideNumber           the slideNumber of the file
     * @return The requested file, 403 if the logged-in user is not allowed to access it, or 404 if the file doesn't exist
     */
    @GetMapping("files/attachments/attachment-unit/{attachmentVideoUnitId}/slide/{slideNumber}")
    @EnforceAtLeastStudent
    public ResponseEntity<byte[]> getAttachmentVideoUnitAttachmentSlide(@PathVariable Long attachmentVideoUnitId, @PathVariable String slideNumber) {
        log.debug("REST request to get the slide : {}", slideNumber);
        AttachmentVideoUnit attachmentVideoUnit = attachmentVideoUnitRepository.findByIdElseThrow(attachmentVideoUnitId);

        Attachment attachment = attachmentVideoUnit.getAttachment();
        Course course = attachmentVideoUnit.getLecture().getCourse();

        checkAttachmentAuthorizationOrThrow(course, attachment);

<<<<<<< HEAD
        Slide slide = slideRepository.findSlideByAttachmentVideoUnitIdAndSlideNumber(attachmentVideoUnitId, Integer.parseInt(slideNumber));
=======
        Slide slide = slideRepository.findSlideByAttachmentUnitIdAndSlideNumber(attachmentUnitId, Integer.parseInt(slideNumber));

        if (slide.getHidden() != null) {
            throw new AccessForbiddenException("Slide is hidden");
        }

>>>>>>> 334068be
        String directoryPath = slide.getSlideImagePath();

        // Use regular expression to match and extract the file name with ".png" format
        Pattern pattern = Pattern.compile(".*/([^/]+\\.png)$");
        Matcher matcher = pattern.matcher(directoryPath);

        if (matcher.matches()) {
<<<<<<< HEAD
            String fileName = matcher.group(1);
            return buildFileResponse(
                    FilePathService.getAttachmentVideoUnitFilePath().resolve(Path.of(attachmentVideoUnit.getId().toString(), "slide", String.valueOf(slide.getSlideNumber()))),
                    fileName, true);
=======
            return buildFileResponse(getActualPathFromPublicPathString(slide.getSlideImagePath()), false);
>>>>>>> 334068be
        }
        else {
            throw new EntityNotFoundException("Slide", slideNumber);
        }
    }

    /**
     * GET files/slides/{slideId} : Get the lecture unit attachment slide by slide id
     *
     * @param slideId the id of the slide that wanted to be retrieved
     * @return The requested file, 403 if the logged-in user is not allowed to access it, or 404 if the file doesn't exist
     */
    @GetMapping("files/slides/{slideId}")
    @EnforceAtLeastStudent
    public ResponseEntity<byte[]> getSlideById(@PathVariable Long slideId) {
        log.debug("REST request to get the slide : {}", slideId);

        Slide slide = slideRepository.findByIdElseThrow(slideId);

        if (slide.getHidden() != null) {
            throw new AccessForbiddenException("Slide is hidden");
        }

        String directoryPath = slide.getSlideImagePath();

        // Use regular expression to match and extract the file name with ".png" format
        Pattern pattern = Pattern.compile(".*/([^/]+\\.png)$");
        Matcher matcher = pattern.matcher(directoryPath);

        if (matcher.matches()) {
            return buildFileResponse(getActualPathFromPublicPathString(slide.getSlideImagePath()), false);
        }
        else {
            throw new EntityNotFoundException("Slide", slideId);
        }
    }

    /**
     * GET files/attachments/attachment-unit/{attachmentUnitId}/student/* : Get the student version of attachment unit by attachment unit id
     *
     * @param attachmentUnitId ID of the attachment unit, the student version belongs to
     * @return The requested file, 403 if the logged-in user is not allowed to access it, or 404 if the file doesn't exist
     */
    @GetMapping("files/attachments/attachment-unit/{attachmentUnitId}/student/*")
    @EnforceAtLeastStudent
    public ResponseEntity<byte[]> getAttachmentUnitStudentVersion(@PathVariable Long attachmentUnitId) {
        log.debug("REST request to get the student version of attachment Unit : {}", attachmentUnitId);
        AttachmentUnit attachmentUnit = attachmentUnitRepository.findByIdElseThrow(attachmentUnitId);
        Attachment attachment = attachmentUnit.getAttachment();
        Course course = attachmentUnit.getLecture().getCourse();
        checkAttachmentAuthorizationOrThrow(course, attachment);

        // check if hidden link is available in the attachment
        String studentVersion = attachment.getStudentVersion();
        if (studentVersion == null) {
            return buildFileResponse(getActualPathFromPublicPathString(attachment.getLink()), false);
        }

        String fileName = studentVersion.substring(studentVersion.lastIndexOf("/") + 1);

        return buildFileResponse(FilePathService.getAttachmentUnitFilePath().resolve(Path.of(attachmentUnit.getId().toString(), "student")), fileName, false);
    }

    /**
     * Builds the response with headers, body and content type for specified path containing the file name
     *
     * @param path  to the file including the file name
     * @param cache true if the response should contain a header that allows caching; false otherwise
     * @return response entity
     */
    private ResponseEntity<byte[]> buildFileResponse(Path path, boolean cache) {
        return buildFileResponse(path.getParent(), path.getFileName().toString(), Optional.empty(), cache);
    }

    /**
     * Builds the response with headers, body and content type for specified path containing the file name
     *
     * @param path     to the file including the file name
     * @param filename the name of the file
     * @param cache    true if the response should contain a header that allows caching; false otherwise
     * @return response entity
     */
    private ResponseEntity<byte[]> buildFileResponse(Path path, String filename, boolean cache) {
        return buildFileResponse(path, filename, Optional.empty(), cache);
    }

    /**
     * Builds the response with headers, body and content type for specified path and file name
     *
     * @param path            to the file
     * @param replaceFilename replaces the downloaded file's name, if provided
     * @return response entity
     */
    private ResponseEntity<byte[]> buildFileResponse(Path path, Optional<String> replaceFilename) {
        return buildFileResponse(path.getParent(), path.getFileName().toString(), replaceFilename, false);
    }

    /**
     * Builds the response with headers, body and content type for specified path and file name
     *
     * @param path            to the file
     * @param filename        the name of the file
     * @param replaceFilename replaces the downloaded file's name, if provided
     * @param cache           true if the response should contain a header that allows caching; false otherwise
     * @return response entity
     */
    private ResponseEntity<byte[]> buildFileResponse(Path path, String filename, Optional<String> replaceFilename, boolean cache) {
        try {
            Path actualPath = path.resolve(filename);
            byte[] file = fileService.getFileForPath(actualPath);
            if (file == null) {
                return ResponseEntity.notFound().build();
            }

            HttpHeaders headers = new HttpHeaders();

            // attachment will force the user to download the file
            String lowerCaseFilename = filename.toLowerCase();
            String contentType = lowerCaseFilename.endsWith("htm") || lowerCaseFilename.endsWith("html") || lowerCaseFilename.endsWith("svg") || lowerCaseFilename.endsWith("svgz")
                    ? "attachment"
                    : "inline";
            String headerFilename = FileService.sanitizeFilename(replaceFilename.orElse(filename));
            headers.setContentDisposition(ContentDisposition.builder(contentType).filename(headerFilename).build());

            var response = ResponseEntity.ok().headers(headers).contentType(getMediaTypeFromFilename(filename)).header("filename", filename);
            if (cache) {
                var cacheControl = CacheControl.maxAge(Duration.ofDays(DAYS_TO_CACHE)).cachePublic();
                response = response.cacheControl(cacheControl);
            }
            return response.body(file);
        }
        catch (IOException ex) {
            log.error("Failed to download file: {} on path: {}", filename, path, ex);
            return ResponseEntity.status(HttpStatus.INTERNAL_SERVER_ERROR).build();
        }
    }

    private Path getResponsePathFromPublicPath(@NotNull Path publicPath) {
        // fail-safe to raise awareness if the public path is not correct (should not happen)
        if (publicPath.startsWith(ARTEMIS_FILE_PATH_PREFIX)) {
            throw new IllegalArgumentException("The public path should not contain the Artemis file path prefix");
        }
        return Path.of(ARTEMIS_FILE_PATH_PREFIX, publicPath.toString());
    }

    private String getResponsePathFromPublicPathString(@NotNull String publicPath) {
        // fail-safe to raise awareness if the public path is not correct (should not happen)
        if (publicPath.startsWith(ARTEMIS_FILE_PATH_PREFIX)) {
            throw new IllegalArgumentException("The public path should not contain the Artemis file path prefix");
        }
        return ARTEMIS_FILE_PATH_PREFIX + publicPath;
    }

    private Path getActualPathFromPublicPathString(@NotNull String publicPath) {
        if (publicPath == null) {
            throw new EntityNotFoundException("No file linked");
        }
        return FilePathService.actualPathForPublicPathOrThrow(URI.create(publicPath));
    }

    private MediaType getMediaTypeFromFilename(String filename) {
        FileNameMap fileNameMap = URLConnection.getFileNameMap();
        String mimeType = fileNameMap.getContentTypeFor(filename);
        if (mimeType != null) {
            return MediaType.parseMediaType(mimeType);
        }
        MimetypesFileTypeMap fileTypeMap = new MimetypesFileTypeMap();

        return MediaType.parseMediaType(fileTypeMap.getContentType(filename));
    }

    /**
     * Checks if the user is authorized to access an attachment
     *
     * @param course     the course to check if the user is part of it
     * @param attachment the attachment for which the authentication should be checked
     */
    private void checkAttachmentAuthorizationOrThrow(Course course, Attachment attachment) {
        if (attachment.isVisibleToStudents()) {
            authCheckService.checkHasAtLeastRoleInCourseElseThrow(Role.STUDENT, course, null);
        }
        else {
            authCheckService.checkHasAtLeastRoleInCourseElseThrow(Role.TEACHING_ASSISTANT, course, null);
        }
    }

    /**
     * Checks if the attachment exists in the mentioned course
     *
     * @param course     the course to check if the attachment is part of it
     * @param attachment the attachment for which the existence should be checked
     */
    private void checkAttachmentExistsInCourseOrThrow(Course course, Attachment attachment) {
        if (!attachment.getLecture().getCourse().equals(course)) {
            throw new EntityNotFoundException("This attachment does not exist in this course.");
        }
    }

    /**
     * Checks if the attachment exists in the mentioned course
     *
     * @param course              the course to check if the attachment is part of it
     * @param attachmentVideoUnit the attachment unit for which the existence should be checked
     */
    private void checkAttachmentVideoUnitExistsInCourseOrThrow(Course course, AttachmentVideoUnit attachmentVideoUnit) {
        if (!attachmentVideoUnit.getLecture().getCourse().equals(course)) {
            throw new EntityNotFoundException("This attachment unit does not exist in this course.");
        }
    }

    /**
     * Reads the file and turns it into a ResponseEntity
     *
     * @param filePath the path for the file to read
     * @return ResponseEntity with status 200 and the file as byte stream, status 404 if the file doesn't exist, or status 500 if there is an error while reading the file
     */
    private ResponseEntity<byte[]> responseEntityForFilePath(Path filePath) {
        try {
            var file = fileService.getFileForPath(filePath);
            if (file == null) {
                return ResponseEntity.notFound().build();
            }
            return ResponseEntity.ok().cacheControl(CacheControl.maxAge(30, TimeUnit.DAYS)) // Cache for 30 days;
                    .contentType(getMediaTypeFromFilename(filePath.getFileName().toString())).body(file);
        }
        catch (IOException e) {
            log.error("Failed to return requested file with path {}", filePath, e);
            return ResponseEntity.status(HttpStatus.INTERNAL_SERVER_ERROR).build();
        }
    }

    /**
     * removes illegal characters and compares the resulting with the original file name
     * If both are not equal, it throws an exception
     *
     * @param filename the filename which is validated
     */
    private static void sanitizeFilenameElseThrow(String filename) {
        String sanitizedFileName = FileService.sanitizeFilename(filename);
        if (!sanitizedFileName.equals(filename)) {
            throw new EntityNotFoundException("The filename contains invalid characters. Only characters a-z, A-Z, 0-9, '_', '.' and '-' are allowed!");
        }
    }
}<|MERGE_RESOLUTION|>--- conflicted
+++ resolved
@@ -510,19 +510,11 @@
      * @param attachmentVideoUnitId ID of the attachment unit, the attachment belongs to
      * @return The requested file, 403 if the logged-in user is not allowed to access it, or 404 if the file doesn't exist
      */
-<<<<<<< HEAD
     @GetMapping("files/attachments/attachment-unit/{attachmentVideoUnitId}/*")
-    @EnforceAtLeastStudent
+    @EnforceAtLeastTutor
     public ResponseEntity<byte[]> getAttachmentVideoUnitAttachment(@PathVariable Long attachmentVideoUnitId) {
-        log.debug("REST request to get the file for attachment unit {} for students", attachmentVideoUnitId);
+        log.debug("REST request to get the file for attachment video unit {} for tutors", attachmentVideoUnitId);
         AttachmentVideoUnit attachmentVideoUnit = attachmentVideoUnitRepository.findByIdElseThrow(attachmentVideoUnitId);
-=======
-    @GetMapping("files/attachments/attachment-unit/{attachmentUnitId}/*")
-    @EnforceAtLeastTutor
-    public ResponseEntity<byte[]> getAttachmentUnitAttachment(@PathVariable Long attachmentUnitId) {
-        log.debug("REST request to get the file for attachment unit {} for tutors", attachmentUnitId);
-        AttachmentUnit attachmentUnit = attachmentUnitRepository.findByIdElseThrow(attachmentUnitId);
->>>>>>> 334068be
 
         // get the course for a lecture's attachment unit
         Attachment attachment = attachmentVideoUnit.getAttachment();
@@ -590,16 +582,12 @@
 
         checkAttachmentAuthorizationOrThrow(course, attachment);
 
-<<<<<<< HEAD
         Slide slide = slideRepository.findSlideByAttachmentVideoUnitIdAndSlideNumber(attachmentVideoUnitId, Integer.parseInt(slideNumber));
-=======
-        Slide slide = slideRepository.findSlideByAttachmentUnitIdAndSlideNumber(attachmentUnitId, Integer.parseInt(slideNumber));
 
         if (slide.getHidden() != null) {
             throw new AccessForbiddenException("Slide is hidden");
         }
 
->>>>>>> 334068be
         String directoryPath = slide.getSlideImagePath();
 
         // Use regular expression to match and extract the file name with ".png" format
@@ -607,14 +595,7 @@
         Matcher matcher = pattern.matcher(directoryPath);
 
         if (matcher.matches()) {
-<<<<<<< HEAD
-            String fileName = matcher.group(1);
-            return buildFileResponse(
-                    FilePathService.getAttachmentVideoUnitFilePath().resolve(Path.of(attachmentVideoUnit.getId().toString(), "slide", String.valueOf(slide.getSlideNumber()))),
-                    fileName, true);
-=======
             return buildFileResponse(getActualPathFromPublicPathString(slide.getSlideImagePath()), false);
->>>>>>> 334068be
         }
         else {
             throw new EntityNotFoundException("Slide", slideNumber);
