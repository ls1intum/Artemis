package de.tum.cit.aet.artemis.core.web;

import static de.tum.cit.aet.artemis.core.config.Constants.PROFILE_CORE;
import static org.apache.velocity.shaded.commons.io.FilenameUtils.getBaseName;
import static org.apache.velocity.shaded.commons.io.FilenameUtils.getExtension;

import java.io.IOException;
import java.net.FileNameMap;
import java.net.URI;
import java.net.URISyntaxException;
import java.net.URLConnection;
import java.nio.file.Path;
import java.time.Duration;
import java.util.List;
import java.util.Optional;
import java.util.Set;
import java.util.concurrent.TimeUnit;
import java.util.regex.Matcher;
import java.util.regex.Pattern;

import jakarta.validation.constraints.NotNull;

import javax.activation.MimetypesFileTypeMap;

import org.apache.commons.io.IOUtils;
import org.apache.commons.lang3.StringUtils;
import org.slf4j.Logger;
import org.slf4j.LoggerFactory;
import org.springframework.context.annotation.Profile;
import org.springframework.core.io.Resource;
import org.springframework.http.CacheControl;
import org.springframework.http.ContentDisposition;
import org.springframework.http.HttpHeaders;
import org.springframework.http.HttpStatus;
import org.springframework.http.MediaType;
import org.springframework.http.ResponseEntity;
import org.springframework.web.bind.annotation.GetMapping;
import org.springframework.web.bind.annotation.PathVariable;
import org.springframework.web.bind.annotation.PostMapping;
import org.springframework.web.bind.annotation.RequestMapping;
import org.springframework.web.bind.annotation.RequestParam;
import org.springframework.web.bind.annotation.RestController;
import org.springframework.web.multipart.MultipartFile;
import org.springframework.web.server.ResponseStatusException;

import de.tum.cit.aet.artemis.core.config.Constants;
import de.tum.cit.aet.artemis.core.domain.Course;
import de.tum.cit.aet.artemis.core.domain.User;
import de.tum.cit.aet.artemis.core.exception.AccessForbiddenException;
import de.tum.cit.aet.artemis.core.exception.ApiNotPresentException;
import de.tum.cit.aet.artemis.core.exception.EntityNotFoundException;
import de.tum.cit.aet.artemis.core.repository.CourseRepository;
import de.tum.cit.aet.artemis.core.repository.UserRepository;
import de.tum.cit.aet.artemis.core.security.Role;
import de.tum.cit.aet.artemis.core.security.annotations.EnforceAtLeastEditor;
import de.tum.cit.aet.artemis.core.security.annotations.EnforceAtLeastInstructor;
import de.tum.cit.aet.artemis.core.security.annotations.EnforceAtLeastStudent;
import de.tum.cit.aet.artemis.core.security.annotations.EnforceAtLeastTutor;
import de.tum.cit.aet.artemis.core.security.annotations.enforceRoleInCourse.EnforceAtLeastEditorInCourse;
import de.tum.cit.aet.artemis.core.security.annotations.enforceRoleInCourse.EnforceAtLeastStudentInCourse;
import de.tum.cit.aet.artemis.core.service.AuthorizationCheckService;
import de.tum.cit.aet.artemis.core.service.FilePathService;
import de.tum.cit.aet.artemis.core.service.FileService;
import de.tum.cit.aet.artemis.core.service.ResourceLoaderService;
import de.tum.cit.aet.artemis.exam.api.ExamUserApi;
import de.tum.cit.aet.artemis.exam.domain.ExamUser;
import de.tum.cit.aet.artemis.exercise.domain.participation.StudentParticipation;
import de.tum.cit.aet.artemis.fileupload.api.FileUploadApi;
import de.tum.cit.aet.artemis.fileupload.domain.FileUploadEntityType;
import de.tum.cit.aet.artemis.fileupload.domain.FileUploadExercise;
import de.tum.cit.aet.artemis.fileupload.domain.FileUploadSubmission;
import de.tum.cit.aet.artemis.lecture.domain.Attachment;
import de.tum.cit.aet.artemis.lecture.domain.AttachmentType;
import de.tum.cit.aet.artemis.lecture.domain.AttachmentUnit;
import de.tum.cit.aet.artemis.lecture.domain.Lecture;
import de.tum.cit.aet.artemis.lecture.domain.Slide;
import de.tum.cit.aet.artemis.lecture.repository.AttachmentRepository;
import de.tum.cit.aet.artemis.lecture.repository.AttachmentUnitRepository;
import de.tum.cit.aet.artemis.lecture.repository.LectureRepository;
import de.tum.cit.aet.artemis.lecture.repository.SlideRepository;
import de.tum.cit.aet.artemis.lecture.service.LectureUnitService;
import de.tum.cit.aet.artemis.programming.domain.ProgrammingLanguage;
import de.tum.cit.aet.artemis.programming.domain.ProjectType;
import de.tum.cit.aet.artemis.quiz.domain.DragAndDropQuestion;
import de.tum.cit.aet.artemis.quiz.domain.DragItem;
import de.tum.cit.aet.artemis.quiz.repository.DragItemRepository;
import de.tum.cit.aet.artemis.quiz.repository.QuizQuestionRepository;

/**
 * REST controller for managing Files.
 */
@Profile(PROFILE_CORE)
@RestController
@RequestMapping("api/")
public class FileResource {

    private static final Logger log = LoggerFactory.getLogger(FileResource.class);

    private static final int DAYS_TO_CACHE = 1;

    private final FileService fileService;

    private final ResourceLoaderService resourceLoaderService;

    private final LectureRepository lectureRepository;

    private final AttachmentUnitRepository attachmentUnitRepository;

    private final SlideRepository slideRepository;

    private final Optional<FileUploadApi> fileUploadApi;

    private final AttachmentRepository attachmentRepository;

    private final AuthorizationCheckService authCheckService;

    private final UserRepository userRepository;

    private final Optional<ExamUserApi> examUserApi;

    private final AuthorizationCheckService authorizationCheckService;

    private final QuizQuestionRepository quizQuestionRepository;

    private final DragItemRepository dragItemRepository;

    private final CourseRepository courseRepository;

    private final LectureUnitService lectureUnitService;

    public FileResource(SlideRepository slideRepository, AuthorizationCheckService authorizationCheckService, FileService fileService, ResourceLoaderService resourceLoaderService,
<<<<<<< HEAD
            LectureRepository lectureRepository, Optional<FileUploadApi> fileUploadApi, AttachmentRepository attachmentRepository,
            AttachmentUnitRepository attachmentUnitRepository, AuthorizationCheckService authCheckService, UserRepository userRepository, ExamUserRepository examUserRepository,
            QuizQuestionRepository quizQuestionRepository, DragItemRepository dragItemRepository, CourseRepository courseRepository, LectureUnitService lectureUnitService) {
=======
            LectureRepository lectureRepository, FileUploadSubmissionRepository fileUploadSubmissionRepository, AttachmentRepository attachmentRepository,
            AttachmentUnitRepository attachmentUnitRepository, AuthorizationCheckService authCheckService, UserRepository userRepository, Optional<ExamUserApi> examUserApi,
            QuizQuestionRepository quizQuestionRepository, DragItemRepository dragItemRepository, CourseRepository courseRepository, LectureUnitService lectureUnitService,
            FileUploadService fileUploadService) {
>>>>>>> 6f11b67d
        this.fileService = fileService;
        this.resourceLoaderService = resourceLoaderService;
        this.lectureRepository = lectureRepository;
        this.attachmentRepository = attachmentRepository;
        this.attachmentUnitRepository = attachmentUnitRepository;
        this.authCheckService = authCheckService;
        this.userRepository = userRepository;
        this.authorizationCheckService = authorizationCheckService;
        this.examUserApi = examUserApi;
        this.slideRepository = slideRepository;
        this.quizQuestionRepository = quizQuestionRepository;
        this.dragItemRepository = dragItemRepository;
        this.courseRepository = courseRepository;
        this.lectureUnitService = lectureUnitService;
        this.fileUploadApi = fileUploadApi;
    }

    /**
     * POST /markdown-file-upload : Upload a new file for markdown.
     *
     * @param file         The file to save
     * @param keepFileName specifies if original file name should be kept
     * @return The path of the file
     * @throws URISyntaxException if response path can't be converted into URI
     */
    @PostMapping("markdown-file-upload")
    @EnforceAtLeastTutor
    public ResponseEntity<String> saveMarkdownFile(@RequestParam(value = "file") MultipartFile file, @RequestParam(defaultValue = "false") boolean keepFileName)
            throws URISyntaxException {
        log.debug("REST request to upload file for markdown: {}", file.getOriginalFilename());
        String responsePath = fileService.handleSaveFile(file, keepFileName, true).toString();

        // return path for getting the file
        String responseBody = "{\"path\":\"" + responsePath + "\"}";

        return ResponseEntity.created(new URI(responsePath)).body(responseBody);
    }

    /**
     * POST /files/courses/{courseId}/conversations/{conversationId} : Upload a new file for use in a conversation.
     *
     * @param file           The file to save. The size must not exceed Constants.MAX_FILE_SIZE_COMMUNICATION.
     * @param courseId       The ID of the course the conversation belongs to.
     * @param conversationId The ID of the conversation the file is used in.
     * @return The path of the file.
     * @throws URISyntaxException If the response path can't be converted into a URI.
     */
    @PostMapping("files/courses/{courseId}/conversations/{conversationId}")
    @EnforceAtLeastStudentInCourse
    public ResponseEntity<String> saveMarkdownFileForConversation(@RequestParam(value = "file") MultipartFile file, @PathVariable Long courseId, @PathVariable Long conversationId)
            throws URISyntaxException {
        log.debug("REST request to upload file for markdown in conversation: {} for conversation {} in course {}", file.getOriginalFilename(), conversationId, courseId);
        if (file.getSize() > Constants.MAX_FILE_SIZE_COMMUNICATION) {
            throw new ResponseStatusException(HttpStatus.PAYLOAD_TOO_LARGE, "The file is too large. Maximum file size is " + Constants.MAX_FILE_SIZE_COMMUNICATION + " bytes.");
        }
        var filePathInformation = fileService.handleSaveFileInConversation(file, courseId, conversationId);
        String responsePath = filePathInformation.publicPath().toString();

        FileUploadApi api = fileUploadApi.orElseThrow(() -> new ApiNotPresentException(FileUploadApi.class, PROFILE_CORE));
        api.createFileUpload(responsePath, filePathInformation.serverPath().toString(), filePathInformation.filename(), conversationId, FileUploadEntityType.CONVERSATION);

        // return path for getting the file
        String responseBody = "{\"path\":\"" + responsePath + "\"}";

        return ResponseEntity.created(new URI(responsePath)).body(responseBody);
    }

    /**
     * GET /files/courses/{courseId}/conversations/{conversationId}/{filename} : Get the markdown file with the given filename for the given conversation.
     *
     * @param courseId       The ID of the course the conversation belongs to.
     * @param conversationId The ID of the conversation the file is used in.
     * @param filename       The filename of the file to get.
     * @return The requested file, or 404 if the file doesn't exist. The response will enable caching.
     */
    @GetMapping("files/courses/{courseId}/conversations/{conversationId}/{filename}")
    @EnforceAtLeastStudentInCourse
    public ResponseEntity<byte[]> getMarkdownFileForConversation(@PathVariable Long courseId, @PathVariable Long conversationId, @PathVariable String filename) {
        // TODO: Improve the access check
        log.debug("REST request to get file for markdown in conversation: File {} for conversation {} in course {}", filename, conversationId, courseId);
        sanitizeFilenameElseThrow(filename);

        var path = FilePathService.getMarkdownFilePathForConversation(courseId, conversationId);

        var api = fileUploadApi.orElseThrow(() -> new ApiNotPresentException(FileUploadApi.class, PROFILE_CORE));
        var fileUpload = api.findByPath("/api/files/courses/" + courseId + "/conversations/" + conversationId + "/" + filename);

        if (fileUpload.isPresent()) {
            return buildFileResponse(path, filename, Optional.ofNullable(fileUpload.get().getFilename()), true);
        }

        return buildFileResponse(path, filename, true);
    }

    /**
     * GET /files/markdown/:filename : Get the markdown file with the given filename
     *
     * @param filename The filename of the file to get
     * @return The requested file, or 404 if the file doesn't exist
     */
    @GetMapping("files/markdown/{filename}")
    @EnforceAtLeastStudent
    public ResponseEntity<byte[]> getMarkdownFile(@PathVariable String filename) {
        log.debug("REST request to get file : {}", filename);
        sanitizeFilenameElseThrow(filename);
        return buildFileResponse(FilePathService.getMarkdownFilePath(), filename, false);
    }

    /**
     * GET /files/templates/:language/:projectType : Get the template file with the given filename<br/>
     * GET /files/templates/:language : Get the template file with the given filename
     * <p>
     * The readme file contains the default problem statement for new programming exercises.
     *
     * @param language    The programming language for which the template file should be returned
     * @param projectType The project type for which the template file should be returned. If omitted, a default depending on the language will be used.
     * @return The requested file, or 404 if the file doesn't exist
     */
    @GetMapping({ "files/templates/{language}/{projectType}", "files/templates/{language}" })
    @EnforceAtLeastEditor
    public ResponseEntity<byte[]> getTemplateFile(@PathVariable ProgrammingLanguage language, @PathVariable Optional<ProjectType> projectType) {
        log.debug("REST request to get readme file for programming language {} and project type {}", language, projectType);

        String languagePrefix = language.name().toLowerCase();
        String projectTypePrefix = projectType.map(type -> type.name().toLowerCase()).orElse("");

        return getTemplateFileContentWithResponse(languagePrefix, projectTypePrefix);
    }

    private ResponseEntity<byte[]> getTemplateFileContentWithResponse(String languagePrefix, String projectTypePrefix) {
        try {
            Resource fileResource = resourceLoaderService.getResource(Path.of("templates", languagePrefix, projectTypePrefix, "readme"));
            if (!fileResource.exists() && !projectTypePrefix.isEmpty()) {
                // Load without project type if not found with project type
                fileResource = resourceLoaderService.getResource(Path.of("templates", languagePrefix, "readme"));
            }
            byte[] fileContent = IOUtils.toByteArray(fileResource.getInputStream());
            HttpHeaders responseHeaders = new HttpHeaders();
            responseHeaders.setContentType(MediaType.TEXT_PLAIN);
            return new ResponseEntity<>(fileContent, responseHeaders, HttpStatus.OK);
        }
        catch (IOException ex) {
            log.debug("Error when retrieving template file : {}", ex.getMessage());
            HttpHeaders responseHeaders = new HttpHeaders();
            return new ResponseEntity<>(null, responseHeaders, HttpStatus.NOT_FOUND);
        }
    }

    /**
     * GET /files/drag-and-drop/backgrounds/:questionId/:filename : Get the background file with the given name for the given drag and drop question
     *
     * @param questionId ID of the drag and drop question, the file belongs to
     * @return The requested file, 403 if the logged-in user is not allowed to access it, or 404 if the file doesn't exist
     */
    @GetMapping("files/drag-and-drop/backgrounds/{questionId}/*")
    @EnforceAtLeastStudent
    public ResponseEntity<byte[]> getDragAndDropBackgroundFile(@PathVariable Long questionId) {
        log.debug("REST request to get background for drag and drop question : {}", questionId);
        DragAndDropQuestion question = quizQuestionRepository.findDnDQuestionByIdOrElseThrow(questionId);
        Course course = question.getExercise().getCourseViaExerciseGroupOrCourseMember();
        authCheckService.checkHasAtLeastRoleInCourseElseThrow(Role.STUDENT, course, null);
        return responseEntityForFilePath(getActualPathFromPublicPathString(question.getBackgroundFilePath()));
    }

    /**
     * GET /files/drag-and-drop/drag-items/:dragItemId/:filename : Get the drag item file with the given name for the given drag item
     *
     * @param dragItemId ID of the drag item, the file belongs to
     * @return The requested file, 403 if the logged-in user is not allowed to access it, or 404 if the file doesn't exist
     */
    @GetMapping("files/drag-and-drop/drag-items/{dragItemId}/*")
    @EnforceAtLeastStudent
    public ResponseEntity<byte[]> getDragItemFile(@PathVariable Long dragItemId) {
        log.debug("REST request to get file for drag item : {}", dragItemId);
        DragItem dragItem = dragItemRepository.findWithEagerQuestionByIdElseThrow(dragItemId);
        Course course = dragItem.getQuestion().getExercise().getCourseViaExerciseGroupOrCourseMember();
        authCheckService.checkHasAtLeastRoleInCourseElseThrow(Role.STUDENT, course, null);
        if (dragItem.getPictureFilePath() == null) {
            throw new EntityNotFoundException("Drag item " + dragItemId + " has no picture file");
        }
        return responseEntityForFilePath(getActualPathFromPublicPathString(dragItem.getPictureFilePath()));
    }

    /**
     * GET /files/file-upload/submission/:submissionId/:filename : Get the file upload exercise submission file
     *
     * @param submissionId id of the submission, the file belongs to
     * @param exerciseId   id of the exercise, the file belongs to
     * @return The requested file, 403 if the logged-in user is not allowed to access it, or 404 if the file doesn't exist
     */
    @GetMapping("files/file-upload-exercises/{exerciseId}/submissions/{submissionId}/*")
    @EnforceAtLeastStudent
    public ResponseEntity<byte[]> getFileUploadSubmission(@PathVariable Long exerciseId, @PathVariable Long submissionId) {
        log.debug("REST request to get file for file upload submission : {}", exerciseId);

        FileUploadApi api = fileUploadApi.orElseThrow(() -> new ApiNotPresentException(FileUploadApi.class, PROFILE_CORE));
        FileUploadSubmission submission = api.findWithTeamStudentsAndParticipationAndExerciseByIdAndExerciseIdElseThrow(submissionId, exerciseId);
        FileUploadExercise exercise = (FileUploadExercise) submission.getParticipation().getExercise();

        // check if the participation is a StudentParticipation before the following cast
        if (!(submission.getParticipation() instanceof StudentParticipation)) {
            return ResponseEntity.badRequest().build();
        }
        // user or team members that submitted the exercise
        Set<User> usersOfTheSubmission = ((StudentParticipation) submission.getParticipation()).getStudents();
        if (usersOfTheSubmission.isEmpty()) {
            return ResponseEntity.badRequest().build();
        }

        User requestingUser = userRepository.getUserWithGroupsAndAuthorities();
        // auth check - either the user that submitted the exercise or the requesting user is at least a tutor for the exercise
        if (!usersOfTheSubmission.contains(requestingUser) && !authCheckService.isAtLeastTeachingAssistantForExercise(exercise)) {
            throw new AccessForbiddenException();
        }

        return buildFileResponse(getActualPathFromPublicPathString(submission.getFilePath()), false);
    }

    /**
     * GET /files/course/icons/:courseId/:filename : Get the course image
     *
     * @param courseId ID of the course, the image belongs to
     * @return The requested file, 403 if the logged-in user is not allowed to access it, or 404 if the file doesn't exist
     */
    @GetMapping("files/course/icons/{courseId}/*")
    @EnforceAtLeastStudent
    public ResponseEntity<byte[]> getCourseIcon(@PathVariable Long courseId) {
        log.debug("REST request to get icon for course : {}", courseId);
        Course course = courseRepository.findByIdElseThrow(courseId);
        // NOTE: we do not enforce a check if the user is a student in the course here, because the course icon is not criticial and we do not want to waste resources
        return responseEntityForFilePath(getActualPathFromPublicPathString(course.getCourseIcon()));
    }

    /**
     * GET /files/user/profile-picture/:userId/:filename : Get the user image
     *
     * @param userId ID of the user the image belongs to
     * @return The requested file, 403 if the logged-in user is not allowed to access it, or 404 if the file doesn't exist
     */
    @GetMapping("files/user/profile-pictures/{userId}/*")
    @EnforceAtLeastStudent
    public ResponseEntity<byte[]> getProfilePicture(@PathVariable Long userId) {
        log.debug("REST request to get profile picture for user : {}", userId);
        User user = userRepository.findByIdElseThrow(userId);
        return responseEntityForFilePath(getActualPathFromPublicPathString(user.getImageUrl()));
    }

    /**
     * GET /files/templates/code-of-conduct : Get the Code of Conduct template
     *
     * @return The requested file, 403 if the logged-in user is not allowed to access it, or 404 if the file doesn't exist
     */
    @GetMapping("files/templates/code-of-conduct")
    @EnforceAtLeastStudent
    public ResponseEntity<byte[]> getCourseCodeOfConduct() throws IOException {
        var templatePath = Path.of("templates", "codeofconduct", "README.md");
        log.debug("REST request to get template : {}", templatePath);
        var resource = resourceLoaderService.getResource(templatePath);
        return ResponseEntity.ok(resource.getInputStream().readAllBytes());
    }

    /**
     * GET /files/exam-user/signatures/:examUserId/:filename : Get the exam user signature
     *
     * @param examUserId ID of the exam user, the image belongs to
     * @return The requested file, 403 if the logged-in user is not allowed to access it, or 404 if the file doesn't exist
     */
    @GetMapping("files/exam-user/signatures/{examUserId}/*")
    @EnforceAtLeastInstructor
    public ResponseEntity<byte[]> getUserSignature(@PathVariable Long examUserId) {
        log.debug("REST request to get signature for exam user : {}", examUserId);
        ExamUserApi api = examUserApi.orElseThrow(() -> new ApiNotPresentException(ExamUserApi.class, PROFILE_CORE));

        ExamUser examUser = api.findWithExamById(examUserId).orElseThrow();
        authorizationCheckService.checkHasAtLeastRoleInCourseElseThrow(Role.INSTRUCTOR, examUser.getExam().getCourse(), null);

        return buildFileResponse(getActualPathFromPublicPathString(examUser.getSigningImagePath()), false);
    }

    /**
     * GET /files/exam-user/:examUserId/:filename : Get the image of exam user
     *
     * @param examUserId ID of the exam user, the image belongs to
     * @return The requested file, 403 if the logged-in user is not allowed to access it, or 404 if the file doesn't exist
     */
    @GetMapping("files/exam-user/{examUserId}/*")
    @EnforceAtLeastInstructor
    public ResponseEntity<byte[]> getExamUserImage(@PathVariable Long examUserId) {
        log.debug("REST request to get image for exam user : {}", examUserId);
        ExamUserApi api = examUserApi.orElseThrow(() -> new ApiNotPresentException(ExamUserApi.class, PROFILE_CORE));

        ExamUser examUser = api.findWithExamById(examUserId).orElseThrow();
        authorizationCheckService.checkHasAtLeastRoleInCourseElseThrow(Role.INSTRUCTOR, examUser.getExam().getCourse(), null);

        return buildFileResponse(getActualPathFromPublicPathString(examUser.getStudentImagePath()), true);
    }

    /**
     * GET /files/attachments/lecture/:lectureId/:filename : Get the lecture attachment
     *
     * @param lectureId      ID of the lecture, the attachment belongs to
     * @param attachmentName the filename of the file
     * @return The requested file, 403 if the logged-in user is not allowed to access it, or 404 if the file doesn't exist
     */
    @GetMapping("files/attachments/lecture/{lectureId}/{attachmentName}")
    @EnforceAtLeastStudent
    public ResponseEntity<byte[]> getLectureAttachment(@PathVariable Long lectureId, @PathVariable String attachmentName) {
        log.debug("REST request to get lecture attachment : {}", attachmentName);

        List<Attachment> lectureAttachments = attachmentRepository.findAllByLectureId(lectureId);
        Attachment attachment = lectureAttachments.stream().filter(lectureAttachment -> lectureAttachment.getName().equals(getBaseName(attachmentName))).findAny()
                .orElseThrow(() -> new EntityNotFoundException("Attachment", attachmentName));

        // get the course for a lecture attachment
        Lecture lecture = attachment.getLecture();
        Course course = lecture.getCourse();

        // check if the user is authorized to access the requested attachment unit
        checkAttachmentAuthorizationOrThrow(course, attachment);

        return buildFileResponse(getActualPathFromPublicPathString(attachment.getLink()), Optional.of(attachmentName));
    }

    /**
     * GET /files/attachments/lecture/{lectureId}/merge-pdf : Get the lecture units
     * PDF attachments merged
     *
     * @param lectureId ID of the lecture, the lecture units belongs to
     * @return The merged PDF file, 403 if the logged-in user is not allowed to
     *         access it, or 404 if the files to be merged do not exist
     */
    @GetMapping("files/attachments/lecture/{lectureId}/merge-pdf")
    @EnforceAtLeastStudent
    public ResponseEntity<byte[]> getLecturePdfAttachmentsMerged(@PathVariable Long lectureId) {
        log.debug("REST request to get merged pdf files for a lecture with id : {}", lectureId);

        User user = userRepository.getUserWithGroupsAndAuthorities();
        Lecture lecture = lectureRepository.findByIdElseThrow(lectureId);

        authCheckService.checkHasAtLeastRoleForLectureElseThrow(Role.STUDENT, lecture, user);

        List<AttachmentUnit> lectureAttachments = attachmentUnitRepository.findAllByLectureIdAndAttachmentTypeElseThrow(lectureId, AttachmentType.FILE).stream()
                .filter(unit -> authCheckService.isAllowedToSeeLectureUnit(unit, user) && "pdf".equals(StringUtils.substringAfterLast(unit.getAttachment().getLink(), ".")))
                .toList();

        lectureUnitService.setCompletedForAllLectureUnits(lectureAttachments, user, true);
        List<Path> attachmentLinks = lectureAttachments.stream().map(unit -> FilePathService.actualPathForPublicPathOrThrow(URI.create(unit.getAttachment().getLink()))).toList();

        Optional<byte[]> file = fileService.mergePdfFiles(attachmentLinks, lectureRepository.getLectureTitle(lectureId));
        if (file.isEmpty()) {
            log.error("Failed to merge PDF lecture units for lecture with id {}", lectureId);
            return ResponseEntity.status(HttpStatus.INTERNAL_SERVER_ERROR).build();
        }

        return ResponseEntity.ok().contentType(MediaType.APPLICATION_PDF).body(file.get());
    }

    /**
     * GET files/attachments/attachment-unit/:attachmentUnitId/:filename : Get the lecture unit attachment
     * Accesses to this endpoint are created by the server itself in the FilePathService
     *
     * @param attachmentUnitId ID of the attachment unit, the attachment belongs to
     * @return The requested file, 403 if the logged-in user is not allowed to access it, or 404 if the file doesn't exist
     */
    @GetMapping("files/attachments/attachment-unit/{attachmentUnitId}/*")
    @EnforceAtLeastStudent
    public ResponseEntity<byte[]> getAttachmentUnitAttachment(@PathVariable Long attachmentUnitId) {
        log.debug("REST request to get the file for attachment unit {} for students", attachmentUnitId);
        AttachmentUnit attachmentUnit = attachmentUnitRepository.findByIdElseThrow(attachmentUnitId);

        // get the course for a lecture's attachment unit
        Attachment attachment = attachmentUnit.getAttachment();
        Course course = attachmentUnit.getLecture().getCourse();

        // check if the user is authorized to access the requested attachment unit
        checkAttachmentAuthorizationOrThrow(course, attachment);
        return buildFileResponse(getActualPathFromPublicPathString(attachment.getLink()), Optional.of(attachment.getName() + "." + getExtension(attachment.getLink())));
    }

    /**
     * GET files/courses/{courseId}/attachment-units/{attachmentUnitId} : Returns the file associated with the
     * given attachmentUnit ID as a downloadable resource
     *
     * @param courseId         The ID of the course that the Attachment belongs to
     * @param attachmentUnitId the ID of the attachment to retrieve
     * @return ResponseEntity containing the file as a resource
     */
    @GetMapping("files/courses/{courseId}/attachment-units/{attachmentUnitId}")
    @EnforceAtLeastEditorInCourse
    public ResponseEntity<byte[]> getAttachmentUnitFile(@PathVariable Long courseId, @PathVariable Long attachmentUnitId) {
        log.debug("REST request to get the file for attachment unit {} for editors", attachmentUnitId);
        AttachmentUnit attachmentUnit = attachmentUnitRepository.findByIdElseThrow(attachmentUnitId);
        Course course = courseRepository.findByIdElseThrow(courseId);
        Attachment attachment = attachmentUnit.getAttachment();
        checkAttachmentUnitExistsInCourseOrThrow(course, attachmentUnit);

        return buildFileResponse(getActualPathFromPublicPathString(attachment.getLink()), false);
    }

    /**
     * GET /files/courses/{courseId}/attachments/{attachmentId} : Returns the file associated with the
     * given attachment ID as a downloadable resource
     *
     * @param courseId     The ID of the course that the Attachment belongs to
     * @param attachmentId the ID of the attachment to retrieve
     * @return ResponseEntity containing the file as a resource
     */
    @GetMapping("files/courses/{courseId}/attachments/{attachmentId}")
    @EnforceAtLeastEditorInCourse
    public ResponseEntity<byte[]> getAttachmentFile(@PathVariable Long courseId, @PathVariable Long attachmentId) {
        log.debug("REST request to get attachment file : {}", attachmentId);
        Attachment attachment = attachmentRepository.findByIdElseThrow(attachmentId);
        Course course = courseRepository.findByIdElseThrow(courseId);
        checkAttachmentExistsInCourseOrThrow(course, attachment);

        return buildFileResponse(getActualPathFromPublicPathString(attachment.getLink()), false);
    }

    /**
     * GET files/attachments/attachment-unit/{attachmentUnitId}/slide/{slideNumber} : Get the lecture unit attachment slide by slide number
     *
     * @param attachmentUnitId ID of the attachment unit, the attachment belongs to
     * @param slideNumber      the slideNumber of the file
     * @return The requested file, 403 if the logged-in user is not allowed to access it, or 404 if the file doesn't exist
     */
    @GetMapping("files/attachments/attachment-unit/{attachmentUnitId}/slide/{slideNumber}")
    @EnforceAtLeastStudent
    public ResponseEntity<byte[]> getAttachmentUnitAttachmentSlide(@PathVariable Long attachmentUnitId, @PathVariable String slideNumber) {
        log.debug("REST request to get the slide : {}", slideNumber);
        AttachmentUnit attachmentUnit = attachmentUnitRepository.findByIdElseThrow(attachmentUnitId);

        Attachment attachment = attachmentUnit.getAttachment();
        Course course = attachmentUnit.getLecture().getCourse();

        checkAttachmentAuthorizationOrThrow(course, attachment);

        Slide slide = slideRepository.findSlideByAttachmentUnitIdAndSlideNumber(attachmentUnitId, Integer.parseInt(slideNumber));
        String directoryPath = slide.getSlideImagePath();

        // Use regular expression to match and extract the file name with ".png" format
        Pattern pattern = Pattern.compile(".*/([^/]+\\.png)$");
        Matcher matcher = pattern.matcher(directoryPath);

        if (matcher.matches()) {
            String fileName = matcher.group(1);
            return buildFileResponse(
                    FilePathService.getAttachmentUnitFilePath().resolve(Path.of(attachmentUnit.getId().toString(), "slide", String.valueOf(slide.getSlideNumber()))), fileName,
                    true);
        }
        else {
            throw new EntityNotFoundException("Slide", slideNumber);
        }
    }

    /**
     * Builds the response with headers, body and content type for specified path containing the file name
     *
     * @param path  to the file including the file name
     * @param cache true if the response should contain a header that allows caching; false otherwise
     * @return response entity
     */
    private ResponseEntity<byte[]> buildFileResponse(Path path, boolean cache) {
        return buildFileResponse(path.getParent(), path.getFileName().toString(), Optional.empty(), cache);
    }

    /**
     * Builds the response with headers, body and content type for specified path containing the file name
     *
     * @param path     to the file including the file name
     * @param filename the name of the file
     * @param cache    true if the response should contain a header that allows caching; false otherwise
     * @return response entity
     */
    private ResponseEntity<byte[]> buildFileResponse(Path path, String filename, boolean cache) {
        return buildFileResponse(path, filename, Optional.empty(), cache);
    }

    /**
     * Builds the response with headers, body and content type for specified path and file name
     *
     * @param path            to the file
     * @param replaceFilename replaces the downloaded file's name, if provided
     * @return response entity
     */
    private ResponseEntity<byte[]> buildFileResponse(Path path, Optional<String> replaceFilename) {
        return buildFileResponse(path.getParent(), path.getFileName().toString(), replaceFilename, false);
    }

    /**
     * Builds the response with headers, body and content type for specified path and file name
     *
     * @param path            to the file
     * @param filename        the name of the file
     * @param replaceFilename replaces the downloaded file's name, if provided
     * @param cache           true if the response should contain a header that allows caching; false otherwise
     * @return response entity
     */
    private ResponseEntity<byte[]> buildFileResponse(Path path, String filename, Optional<String> replaceFilename, boolean cache) {
        try {
            Path actualPath = path.resolve(filename);
            byte[] file = fileService.getFileForPath(actualPath);
            if (file == null) {
                return ResponseEntity.notFound().build();
            }

            HttpHeaders headers = new HttpHeaders();

            // attachment will force the user to download the file
            String lowerCaseFilename = filename.toLowerCase();
            String contentType = lowerCaseFilename.endsWith("htm") || lowerCaseFilename.endsWith("html") || lowerCaseFilename.endsWith("svg") || lowerCaseFilename.endsWith("svgz")
                    ? "attachment"
                    : "inline";
            String headerFilename = FileService.sanitizeFilename(replaceFilename.orElse(filename));
            headers.setContentDisposition(ContentDisposition.builder(contentType).filename(headerFilename).build());

            var response = ResponseEntity.ok().headers(headers).contentType(getMediaTypeFromFilename(filename)).header("filename", filename);
            if (cache) {
                var cacheControl = CacheControl.maxAge(Duration.ofDays(DAYS_TO_CACHE)).cachePublic();
                response = response.cacheControl(cacheControl);
            }
            return response.body(file);
        }
        catch (IOException ex) {
            log.error("Failed to download file: {} on path: {}", filename, path, ex);
            return ResponseEntity.status(HttpStatus.INTERNAL_SERVER_ERROR).build();
        }
    }

    private Path getActualPathFromPublicPathString(@NotNull String publicPath) {
        if (publicPath == null) {
            throw new EntityNotFoundException("No file linked");
        }
        return FilePathService.actualPathForPublicPathOrThrow(URI.create(publicPath));
    }

    private MediaType getMediaTypeFromFilename(String filename) {
        FileNameMap fileNameMap = URLConnection.getFileNameMap();
        String mimeType = fileNameMap.getContentTypeFor(filename);
        if (mimeType != null) {
            return MediaType.parseMediaType(mimeType);
        }
        MimetypesFileTypeMap fileTypeMap = new MimetypesFileTypeMap();

        return MediaType.parseMediaType(fileTypeMap.getContentType(filename));
    }

    /**
     * Checks if the user is authorized to access an attachment
     *
     * @param course     the course to check if the user is part of it
     * @param attachment the attachment for which the authentication should be checked
     */
    private void checkAttachmentAuthorizationOrThrow(Course course, Attachment attachment) {
        if (attachment.isVisibleToStudents()) {
            authCheckService.checkHasAtLeastRoleInCourseElseThrow(Role.STUDENT, course, null);
        }
        else {
            authCheckService.checkHasAtLeastRoleInCourseElseThrow(Role.TEACHING_ASSISTANT, course, null);
        }
    }

    /**
     * Checks if the attachment exists in the mentioned course
     *
     * @param course     the course to check if the attachment is part of it
     * @param attachment the attachment for which the existence should be checked
     */
    private void checkAttachmentExistsInCourseOrThrow(Course course, Attachment attachment) {
        if (!attachment.getLecture().getCourse().equals(course)) {
            throw new EntityNotFoundException("This attachment does not exist in this course.");
        }
    }

    /**
     * Checks if the attachment exists in the mentioned course
     *
     * @param course         the course to check if the attachment is part of it
     * @param attachmentUnit the attachment unit for which the existence should be checked
     */
    private void checkAttachmentUnitExistsInCourseOrThrow(Course course, AttachmentUnit attachmentUnit) {
        if (!attachmentUnit.getLecture().getCourse().equals(course)) {
            throw new EntityNotFoundException("This attachment unit does not exist in this course.");
        }
    }

    /**
     * Reads the file and turns it into a ResponseEntity
     *
     * @param filePath the path for the file to read
     * @return ResponseEntity with status 200 and the file as byte stream, status 404 if the file doesn't exist, or status 500 if there is an error while reading the file
     */
    private ResponseEntity<byte[]> responseEntityForFilePath(Path filePath) {
        try {
            var file = fileService.getFileForPath(filePath);
            if (file == null) {
                return ResponseEntity.notFound().build();
            }
            return ResponseEntity.ok().cacheControl(CacheControl.maxAge(30, TimeUnit.DAYS)) // Cache for 30 days;
                    .contentType(getMediaTypeFromFilename(filePath.getFileName().toString())).body(file);
        }
        catch (IOException e) {
            log.error("Failed to return requested file with path {}", filePath, e);
            return ResponseEntity.status(HttpStatus.INTERNAL_SERVER_ERROR).build();
        }
    }

    /**
     * removes illegal characters and compares the resulting with the original file name
     * If both are not equal, it throws an exception
     *
     * @param filename the filename which is validated
     */
    private static void sanitizeFilenameElseThrow(String filename) {
        String sanitizedFileName = FileService.sanitizeFilename(filename);
        if (!sanitizedFileName.equals(filename)) {
            throw new EntityNotFoundException("The filename contains invalid characters. Only characters a-z, A-Z, 0-9, '_', '.' and '-' are allowed!");
        }
    }
}<|MERGE_RESOLUTION|>--- conflicted
+++ resolved
@@ -129,16 +129,9 @@
     private final LectureUnitService lectureUnitService;
 
     public FileResource(SlideRepository slideRepository, AuthorizationCheckService authorizationCheckService, FileService fileService, ResourceLoaderService resourceLoaderService,
-<<<<<<< HEAD
             LectureRepository lectureRepository, Optional<FileUploadApi> fileUploadApi, AttachmentRepository attachmentRepository,
-            AttachmentUnitRepository attachmentUnitRepository, AuthorizationCheckService authCheckService, UserRepository userRepository, ExamUserRepository examUserRepository,
+            AttachmentUnitRepository attachmentUnitRepository, AuthorizationCheckService authCheckService, UserRepository userRepository, Optional<ExamUserApi> examUserApi,
             QuizQuestionRepository quizQuestionRepository, DragItemRepository dragItemRepository, CourseRepository courseRepository, LectureUnitService lectureUnitService) {
-=======
-            LectureRepository lectureRepository, FileUploadSubmissionRepository fileUploadSubmissionRepository, AttachmentRepository attachmentRepository,
-            AttachmentUnitRepository attachmentUnitRepository, AuthorizationCheckService authCheckService, UserRepository userRepository, Optional<ExamUserApi> examUserApi,
-            QuizQuestionRepository quizQuestionRepository, DragItemRepository dragItemRepository, CourseRepository courseRepository, LectureUnitService lectureUnitService,
-            FileUploadService fileUploadService) {
->>>>>>> 6f11b67d
         this.fileService = fileService;
         this.resourceLoaderService = resourceLoaderService;
         this.lectureRepository = lectureRepository;
