--- conflicted
+++ resolved
@@ -75,10 +75,7 @@
 import de.tum.cit.aet.artemis.lecture.api.LectureAttachmentApi;
 import de.tum.cit.aet.artemis.lecture.api.LectureRepositoryApi;
 import de.tum.cit.aet.artemis.lecture.api.LectureUnitApi;
-<<<<<<< HEAD
-=======
 import de.tum.cit.aet.artemis.lecture.api.SlideApi;
->>>>>>> e99c819a
 import de.tum.cit.aet.artemis.lecture.config.LectureApiNotPresentException;
 import de.tum.cit.aet.artemis.lecture.domain.Attachment;
 import de.tum.cit.aet.artemis.lecture.domain.AttachmentType;
@@ -115,11 +112,8 @@
     private final Optional<FileUploadApi> fileUploadApi;
 
     private final Optional<LectureAttachmentApi> lectureAttachmentApi;
-<<<<<<< HEAD
-=======
 
     private final Optional<SlideApi> slideApi;
->>>>>>> e99c819a
 
     private final AuthorizationCheckService authCheckService;
 
@@ -139,23 +133,15 @@
 
     public FileResource(FileUploadService fileUploadService, AuthorizationCheckService authorizationCheckService, FileService fileService,
             ResourceLoaderService resourceLoaderService, Optional<LectureRepositoryApi> lectureRepositoryApi, Optional<FileUploadApi> fileUploadApi,
-<<<<<<< HEAD
-            Optional<LectureAttachmentApi> lectureAttachmentApi, AuthorizationCheckService authCheckService, UserRepository userRepository, Optional<ExamUserApi> examUserApi,
-            QuizQuestionRepository quizQuestionRepository, DragItemRepository dragItemRepository, CourseRepository courseRepository, Optional<LectureUnitApi> lectureUnitApi) {
-=======
             Optional<LectureAttachmentApi> lectureAttachmentApi, Optional<SlideApi> slideApi, AuthorizationCheckService authCheckService, UserRepository userRepository,
             Optional<ExamUserApi> examUserApi, QuizQuestionRepository quizQuestionRepository, DragItemRepository dragItemRepository, CourseRepository courseRepository,
             Optional<LectureUnitApi> lectureUnitApi) {
->>>>>>> e99c819a
         this.fileUploadService = fileUploadService;
         this.fileService = fileService;
         this.resourceLoaderService = resourceLoaderService;
         this.lectureRepositoryApi = lectureRepositoryApi;
         this.lectureAttachmentApi = lectureAttachmentApi;
-<<<<<<< HEAD
-=======
         this.slideApi = slideApi;
->>>>>>> e99c819a
         this.authCheckService = authCheckService;
         this.userRepository = userRepository;
         this.authorizationCheckService = authorizationCheckService;
@@ -501,10 +487,6 @@
                 .toList();
 
         unitApi.setCompletedForAllLectureUnits(lectureAttachments, user, true);
-<<<<<<< HEAD
-        List<Path> attachmentLinks = lectureAttachments.stream().map(unit -> FilePathService.actualPathForPublicPathOrThrow(URI.create(unit.getAttachment().getLink()))).toList();
-
-=======
 
         // Modified to use studentVersion if available
         List<Path> attachmentLinks = lectureAttachments.stream().map(unit -> {
@@ -513,7 +495,6 @@
             return FilePathService.actualPathForPublicPathOrThrow(URI.create(filePath));
         }).toList();
 
->>>>>>> e99c819a
         Optional<byte[]> file = fileService.mergePdfFiles(attachmentLinks, api.getLectureTitle(lectureId));
         if (file.isEmpty()) {
             log.error("Failed to merge PDF lecture units for lecture with id {}", lectureId);
@@ -533,11 +514,7 @@
     @GetMapping("files/attachments/attachment-unit/{attachmentUnitId}/*")
     @EnforceAtLeastTutor
     public ResponseEntity<byte[]> getAttachmentUnitAttachment(@PathVariable Long attachmentUnitId) {
-<<<<<<< HEAD
-        log.debug("REST request to get the file for attachment unit {} for students", attachmentUnitId);
-=======
         log.debug("REST request to get the file for attachment unit {} for tutors", attachmentUnitId);
->>>>>>> e99c819a
         LectureAttachmentApi api = lectureAttachmentApi.orElseThrow(() -> new LectureApiNotPresentException(LectureAttachmentApi.class));
 
         AttachmentUnit attachmentUnit = api.findAttachmentUnitByIdElseThrow(attachmentUnitId);
@@ -604,11 +581,8 @@
     public ResponseEntity<byte[]> getAttachmentUnitAttachmentSlide(@PathVariable Long attachmentUnitId, @PathVariable String slideNumber) {
         log.debug("REST request to get the slide : {}", slideNumber);
         LectureAttachmentApi api = lectureAttachmentApi.orElseThrow(() -> new LectureApiNotPresentException(LectureAttachmentApi.class));
-<<<<<<< HEAD
-=======
         SlideApi sApi = slideApi.orElseThrow(() -> new LectureApiNotPresentException(SlideApi.class));
 
->>>>>>> e99c819a
         AttachmentUnit attachmentUnit = api.findAttachmentUnitByIdElseThrow(attachmentUnitId);
 
         Attachment attachment = attachmentUnit.getAttachment();
@@ -616,15 +590,11 @@
 
         checkAttachmentAuthorizationOrThrow(course, attachment);
 
-<<<<<<< HEAD
-        Slide slide = api.findSlideByAttachmentUnitIdAndSlideNumber(attachmentUnitId, Integer.parseInt(slideNumber));
-=======
         Slide slide = sApi.findSlideByAttachmentUnitIdAndSlideNumber(attachmentUnitId, Integer.parseInt(slideNumber));
 
         if (slide.getHidden() != null) {
             throw new AccessForbiddenException("Slide is hidden");
         }
->>>>>>> e99c819a
         String directoryPath = slide.getSlideImagePath();
 
         // Use regular expression to match and extract the file name with ".png" format
