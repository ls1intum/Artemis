package de.tum.cit.aet.artemis.core.web;

import static de.tum.cit.aet.artemis.core.config.Constants.PROFILE_CORE;
import static org.apache.velocity.shaded.commons.io.FilenameUtils.getBaseName;
import static org.apache.velocity.shaded.commons.io.FilenameUtils.getExtension;

import java.io.IOException;
import java.net.FileNameMap;
import java.net.URI;
import java.net.URISyntaxException;
import java.net.URLConnection;
import java.nio.file.Path;
import java.time.Duration;
import java.util.List;
import java.util.Optional;
import java.util.Set;
import java.util.concurrent.TimeUnit;
import java.util.regex.Matcher;
import java.util.regex.Pattern;

import jakarta.validation.constraints.NotNull;

import javax.activation.MimetypesFileTypeMap;

import org.apache.commons.io.IOUtils;
import org.apache.commons.lang3.StringUtils;
import org.slf4j.Logger;
import org.slf4j.LoggerFactory;
import org.springframework.context.annotation.Profile;
import org.springframework.core.io.Resource;
import org.springframework.http.CacheControl;
import org.springframework.http.ContentDisposition;
import org.springframework.http.HttpHeaders;
import org.springframework.http.HttpStatus;
import org.springframework.http.MediaType;
import org.springframework.http.ResponseEntity;
import org.springframework.web.bind.annotation.GetMapping;
import org.springframework.web.bind.annotation.PathVariable;
import org.springframework.web.bind.annotation.PostMapping;
import org.springframework.web.bind.annotation.RequestMapping;
import org.springframework.web.bind.annotation.RequestParam;
import org.springframework.web.bind.annotation.RestController;
import org.springframework.web.multipart.MultipartFile;
import org.springframework.web.server.ResponseStatusException;

import de.tum.cit.aet.artemis.core.config.Constants;
import de.tum.cit.aet.artemis.core.domain.Course;
import de.tum.cit.aet.artemis.core.domain.User;
import de.tum.cit.aet.artemis.core.exception.AccessForbiddenException;
import de.tum.cit.aet.artemis.core.exception.EntityNotFoundException;
import de.tum.cit.aet.artemis.core.repository.CourseRepository;
import de.tum.cit.aet.artemis.core.repository.UserRepository;
import de.tum.cit.aet.artemis.core.security.Role;
import de.tum.cit.aet.artemis.core.security.annotations.EnforceAtLeastEditor;
import de.tum.cit.aet.artemis.core.security.annotations.EnforceAtLeastInstructor;
import de.tum.cit.aet.artemis.core.security.annotations.EnforceAtLeastStudent;
import de.tum.cit.aet.artemis.core.security.annotations.EnforceAtLeastTutor;
import de.tum.cit.aet.artemis.core.security.annotations.enforceRoleInCourse.EnforceAtLeastEditorInCourse;
import de.tum.cit.aet.artemis.core.security.annotations.enforceRoleInCourse.EnforceAtLeastStudentInCourse;
import de.tum.cit.aet.artemis.core.service.AuthorizationCheckService;
import de.tum.cit.aet.artemis.core.service.FilePathService;
import de.tum.cit.aet.artemis.core.service.FileService;
import de.tum.cit.aet.artemis.core.service.ResourceLoaderService;
import de.tum.cit.aet.artemis.exam.domain.ExamUser;
import de.tum.cit.aet.artemis.exam.repository.ExamUserRepository;
import de.tum.cit.aet.artemis.exercise.domain.participation.StudentParticipation;
import de.tum.cit.aet.artemis.fileupload.domain.FileUploadExercise;
import de.tum.cit.aet.artemis.fileupload.domain.FileUploadSubmission;
import de.tum.cit.aet.artemis.fileupload.repository.FileUploadSubmissionRepository;
import de.tum.cit.aet.artemis.lecture.domain.Attachment;
import de.tum.cit.aet.artemis.lecture.domain.AttachmentType;
import de.tum.cit.aet.artemis.lecture.domain.AttachmentUnit;
import de.tum.cit.aet.artemis.lecture.domain.Lecture;
import de.tum.cit.aet.artemis.lecture.domain.Slide;
import de.tum.cit.aet.artemis.lecture.repository.AttachmentRepository;
import de.tum.cit.aet.artemis.lecture.repository.AttachmentUnitRepository;
import de.tum.cit.aet.artemis.lecture.repository.LectureRepository;
import de.tum.cit.aet.artemis.lecture.service.LectureUnitService;
import de.tum.cit.aet.artemis.programming.domain.ProgrammingLanguage;
import de.tum.cit.aet.artemis.programming.domain.ProjectType;
import de.tum.cit.aet.artemis.quiz.domain.DragAndDropQuestion;
import de.tum.cit.aet.artemis.quiz.domain.DragItem;
import de.tum.cit.aet.artemis.quiz.repository.DragItemRepository;
import de.tum.cit.aet.artemis.quiz.repository.QuizQuestionRepository;

/**
 * REST controller for managing Files.
 */
@Profile(PROFILE_CORE)
@RestController
@RequestMapping("api/")
public class FileResource {

    private static final Logger log = LoggerFactory.getLogger(FileResource.class);

    private static final int DAYS_TO_CACHE = 1;

    private final FileService fileService;

    private final ResourceLoaderService resourceLoaderService;

    private final LectureRepository lectureRepository;

    private final AttachmentUnitRepository attachmentUnitRepository;

    private final FileUploadSubmissionRepository fileUploadSubmissionRepository;

    private final AttachmentRepository attachmentRepository;

    private final AuthorizationCheckService authCheckService;

    private final UserRepository userRepository;

    private final ExamUserRepository examUserRepository;

    private final AuthorizationCheckService authorizationCheckService;

    private final QuizQuestionRepository quizQuestionRepository;

    private final DragItemRepository dragItemRepository;

    private final CourseRepository courseRepository;

    private final LectureUnitService lectureUnitService;

    public FileResource(AuthorizationCheckService authorizationCheckService, FileService fileService, ResourceLoaderService resourceLoaderService,
            LectureRepository lectureRepository, FileUploadSubmissionRepository fileUploadSubmissionRepository, AttachmentRepository attachmentRepository,
            AttachmentUnitRepository attachmentUnitRepository, AuthorizationCheckService authCheckService, UserRepository userRepository, ExamUserRepository examUserRepository,
            QuizQuestionRepository quizQuestionRepository, DragItemRepository dragItemRepository, CourseRepository courseRepository, LectureUnitService lectureUnitService) {
        this.fileService = fileService;
        this.resourceLoaderService = resourceLoaderService;
        this.lectureRepository = lectureRepository;
        this.fileUploadSubmissionRepository = fileUploadSubmissionRepository;
        this.attachmentRepository = attachmentRepository;
        this.attachmentUnitRepository = attachmentUnitRepository;
        this.authCheckService = authCheckService;
        this.userRepository = userRepository;
        this.authorizationCheckService = authorizationCheckService;
        this.examUserRepository = examUserRepository;
        this.quizQuestionRepository = quizQuestionRepository;
        this.dragItemRepository = dragItemRepository;
        this.courseRepository = courseRepository;
        this.lectureUnitService = lectureUnitService;
    }

    /**
     * POST /markdown-file-upload : Upload a new file for markdown.
     *
     * @param file         The file to save
     * @param keepFileName specifies if original file name should be kept
     * @return The path of the file
     * @throws URISyntaxException if response path can't be converted into URI
     */
    @PostMapping("markdown-file-upload")
    @EnforceAtLeastTutor
    public ResponseEntity<String> saveMarkdownFile(@RequestParam(value = "file") MultipartFile file, @RequestParam(defaultValue = "false") boolean keepFileName)
            throws URISyntaxException {
        log.debug("REST request to upload file for markdown: {}", file.getOriginalFilename());
        String responsePath = fileService.handleSaveFile(file, keepFileName, true).toString();

        // return path for getting the file
        String responseBody = "{\"path\":\"" + responsePath + "\"}";

        return ResponseEntity.created(new URI(responsePath)).body(responseBody);
    }

    /**
     * POST /files/courses/{courseId}/conversations/{conversationId} : Upload a new file for use in a conversation.
     *
     * @param file           The file to save. The size must not exceed Constants.MAX_FILE_SIZE_COMMUNICATION.
     * @param courseId       The ID of the course the conversation belongs to.
     * @param conversationId The ID of the conversation the file is used in.
     * @return The path of the file.
     * @throws URISyntaxException If the response path can't be converted into a URI.
     */
    @PostMapping("files/courses/{courseId}/conversations/{conversationId}")
    @EnforceAtLeastStudentInCourse
    public ResponseEntity<String> saveMarkdownFileForConversation(@RequestParam(value = "file") MultipartFile file, @PathVariable Long courseId, @PathVariable Long conversationId)
            throws URISyntaxException {
        log.debug("REST request to upload file for markdown in conversation: {} for conversation {} in course {}", file.getOriginalFilename(), conversationId, courseId);
        if (file.getSize() > Constants.MAX_FILE_SIZE_COMMUNICATION) {
            throw new ResponseStatusException(HttpStatus.PAYLOAD_TOO_LARGE, "The file is too large. Maximum file size is " + Constants.MAX_FILE_SIZE_COMMUNICATION + " bytes.");
        }
        String responsePath = fileService.handleSaveFileInConversation(file, courseId, conversationId).toString();

        // return path for getting the file
        String responseBody = "{\"path\":\"" + responsePath + "\"}";

        return ResponseEntity.created(new URI(responsePath)).body(responseBody);
    }

    /**
     * GET /files/courses/{courseId}/conversations/{conversationId}/{filename} : Get the markdown file with the given filename for the given conversation.
     *
     * @param courseId       The ID of the course the conversation belongs to.
     * @param conversationId The ID of the conversation the file is used in.
     * @param filename       The filename of the file to get.
     * @return The requested file, or 404 if the file doesn't exist. The response will enable caching.
     */
    @GetMapping("files/courses/{courseId}/conversations/{conversationId}/{filename}")
    @EnforceAtLeastStudentInCourse
    public ResponseEntity<byte[]> getMarkdownFileForConversation(@PathVariable Long courseId, @PathVariable Long conversationId, @PathVariable String filename) {
        // TODO: Improve the access check
        log.debug("REST request to get file for markdown in conversation: File {} for conversation {} in course {}", filename, conversationId, courseId);
        sanitizeFilenameElseThrow(filename);
        return buildFileResponse(FilePathService.getMarkdownFilePathForConversation(courseId, conversationId), filename, true);
    }

    /**
     * GET /files/markdown/:filename : Get the markdown file with the given filename
     *
     * @param filename The filename of the file to get
     * @return The requested file, or 404 if the file doesn't exist
     */
    @GetMapping("files/markdown/{filename}")
    @EnforceAtLeastStudent
    public ResponseEntity<byte[]> getMarkdownFile(@PathVariable String filename) {
        log.debug("REST request to get file : {}", filename);
        sanitizeFilenameElseThrow(filename);
        return buildFileResponse(FilePathService.getMarkdownFilePath(), filename, false);
    }

    /**
     * GET /files/templates/:language/:projectType : Get the template file with the given filename<br/>
     * GET /files/templates/:language : Get the template file with the given filename
     * <p>
     * The readme file contains the default problem statement for new programming exercises.
     *
     * @param language    The programming language for which the template file should be returned
     * @param projectType The project type for which the template file should be returned. If omitted, a default depending on the language will be used.
     * @return The requested file, or 404 if the file doesn't exist
     */
    @GetMapping({ "files/templates/{language}/{projectType}", "files/templates/{language}" })
    @EnforceAtLeastEditor
    public ResponseEntity<byte[]> getTemplateFile(@PathVariable ProgrammingLanguage language, @PathVariable Optional<ProjectType> projectType) {
        log.debug("REST request to get readme file for programming language {} and project type {}", language, projectType);

        String languagePrefix = language.name().toLowerCase();
        String projectTypePrefix = projectType.map(type -> type.name().toLowerCase()).orElse("");

        return getTemplateFileContentWithResponse(languagePrefix, projectTypePrefix);
    }

    private ResponseEntity<byte[]> getTemplateFileContentWithResponse(String languagePrefix, String projectTypePrefix) {
        try {
            Resource fileResource = resourceLoaderService.getResource(Path.of("templates", languagePrefix, projectTypePrefix, "readme"));
            if (!fileResource.exists() && !projectTypePrefix.isEmpty()) {
                // Load without project type if not found with project type
                fileResource = resourceLoaderService.getResource(Path.of("templates", languagePrefix, "readme"));
            }
            byte[] fileContent = IOUtils.toByteArray(fileResource.getInputStream());
            HttpHeaders responseHeaders = new HttpHeaders();
            responseHeaders.setContentType(MediaType.TEXT_PLAIN);
            return new ResponseEntity<>(fileContent, responseHeaders, HttpStatus.OK);
        }
        catch (IOException ex) {
            log.debug("Error when retrieving template file : {}", ex.getMessage());
            HttpHeaders responseHeaders = new HttpHeaders();
            return new ResponseEntity<>(null, responseHeaders, HttpStatus.NOT_FOUND);
        }
    }

    /**
     * GET /files/drag-and-drop/backgrounds/:questionId/:filename : Get the background file with the given name for the given drag and drop question
     *
     * @param questionId ID of the drag and drop question, the file belongs to
     * @return The requested file, 403 if the logged-in user is not allowed to access it, or 404 if the file doesn't exist
     */
    @GetMapping("files/drag-and-drop/backgrounds/{questionId}/*")
    @EnforceAtLeastStudent
    public ResponseEntity<byte[]> getDragAndDropBackgroundFile(@PathVariable Long questionId) {
        log.debug("REST request to get background for drag and drop question : {}", questionId);
        DragAndDropQuestion question = quizQuestionRepository.findDnDQuestionByIdOrElseThrow(questionId);
        Course course = question.getExercise().getCourseViaExerciseGroupOrCourseMember();
        authCheckService.checkHasAtLeastRoleInCourseElseThrow(Role.STUDENT, course, null);
        return responseEntityForFilePath(getActualPathFromPublicPathString(question.getBackgroundFilePath()));
    }

    /**
     * GET /files/drag-and-drop/drag-items/:dragItemId/:filename : Get the drag item file with the given name for the given drag item
     *
     * @param dragItemId ID of the drag item, the file belongs to
     * @return The requested file, 403 if the logged-in user is not allowed to access it, or 404 if the file doesn't exist
     */
    @GetMapping("files/drag-and-drop/drag-items/{dragItemId}/*")
    @EnforceAtLeastStudent
    public ResponseEntity<byte[]> getDragItemFile(@PathVariable Long dragItemId) {
        log.debug("REST request to get file for drag item : {}", dragItemId);
        DragItem dragItem = dragItemRepository.findWithEagerQuestionByIdElseThrow(dragItemId);
        Course course = dragItem.getQuestion().getExercise().getCourseViaExerciseGroupOrCourseMember();
        authCheckService.checkHasAtLeastRoleInCourseElseThrow(Role.STUDENT, course, null);
        if (dragItem.getPictureFilePath() == null) {
            throw new EntityNotFoundException("Drag item " + dragItemId + " has no picture file");
        }
        return responseEntityForFilePath(getActualPathFromPublicPathString(dragItem.getPictureFilePath()));
    }

    /**
     * GET /files/file-upload/submission/:submissionId/:filename : Get the file upload exercise submission file
     *
     * @param submissionId id of the submission, the file belongs to
     * @param exerciseId   id of the exercise, the file belongs to
     * @return The requested file, 403 if the logged-in user is not allowed to access it, or 404 if the file doesn't exist
     */
    @GetMapping("files/file-upload-exercises/{exerciseId}/submissions/{submissionId}/*")
    @EnforceAtLeastStudent
    public ResponseEntity<byte[]> getFileUploadSubmission(@PathVariable Long exerciseId, @PathVariable Long submissionId) {
        log.debug("REST request to get file for file upload submission : {}", exerciseId);

        FileUploadSubmission submission = fileUploadSubmissionRepository.findWithTeamStudentsAndParticipationAndExerciseByIdAndExerciseIdElseThrow(submissionId, exerciseId);
        FileUploadExercise exercise = (FileUploadExercise) submission.getParticipation().getExercise();

        // check if the participation is a StudentParticipation before the following cast
        if (!(submission.getParticipation() instanceof StudentParticipation)) {
            return ResponseEntity.badRequest().build();
        }
        // user or team members that submitted the exercise
        Set<User> usersOfTheSubmission = ((StudentParticipation) submission.getParticipation()).getStudents();
        if (usersOfTheSubmission.isEmpty()) {
            return ResponseEntity.badRequest().build();
        }

        User requestingUser = userRepository.getUserWithGroupsAndAuthorities();
        // auth check - either the user that submitted the exercise or the requesting user is at least a tutor for the exercise
        if (!usersOfTheSubmission.contains(requestingUser) && !authCheckService.isAtLeastTeachingAssistantForExercise(exercise)) {
            throw new AccessForbiddenException();
        }

        return buildFileResponse(getActualPathFromPublicPathString(submission.getFilePath()), false);
    }

    /**
     * GET /files/course/icons/:courseId/:filename : Get the course image
     *
     * @param courseId ID of the course, the image belongs to
     * @return The requested file, 403 if the logged-in user is not allowed to access it, or 404 if the file doesn't exist
     */
    @GetMapping("files/course/icons/{courseId}/*")
    @EnforceAtLeastStudent
    public ResponseEntity<byte[]> getCourseIcon(@PathVariable Long courseId) {
        log.debug("REST request to get icon for course : {}", courseId);
        Course course = courseRepository.findByIdElseThrow(courseId);
        // NOTE: we do not enforce a check if the user is a student in the course here, because the course icon is not criticial and we do not want to waste resources
        return responseEntityForFilePath(getActualPathFromPublicPathString(course.getCourseIcon()));
    }

    /**
     * GET /files/user/profile-picture/:userId/:filename : Get the user image
     *
     * @param userId ID of the user the image belongs to
     * @return The requested file, 403 if the logged-in user is not allowed to access it, or 404 if the file doesn't exist
     */
    @GetMapping("files/user/profile-pictures/{userId}/*")
    @EnforceAtLeastStudent
    public ResponseEntity<byte[]> getProfilePicture(@PathVariable Long userId) {
        log.debug("REST request to get profile picture for user : {}", userId);
        User user = userRepository.findByIdElseThrow(userId);
        return responseEntityForFilePath(getActualPathFromPublicPathString(user.getImageUrl()));
    }

    /**
     * GET /files/templates/code-of-conduct : Get the Code of Conduct template
     *
     * @return The requested file, 403 if the logged-in user is not allowed to access it, or 404 if the file doesn't exist
     */
    @GetMapping("files/templates/code-of-conduct")
    @EnforceAtLeastStudent
    public ResponseEntity<byte[]> getCourseCodeOfConduct() throws IOException {
        var templatePath = Path.of("templates", "codeofconduct", "README.md");
        log.debug("REST request to get template : {}", templatePath);
        var resource = resourceLoaderService.getResource(templatePath);
        return ResponseEntity.ok(resource.getInputStream().readAllBytes());
    }

    /**
     * GET /files/exam-user/signatures/:examUserId/:filename : Get the exam user signature
     *
     * @param examUserId ID of the exam user, the image belongs to
     * @return The requested file, 403 if the logged-in user is not allowed to access it, or 404 if the file doesn't exist
     */
    @GetMapping("files/exam-user/signatures/{examUserId}/*")
    @EnforceAtLeastInstructor
    public ResponseEntity<byte[]> getUserSignature(@PathVariable Long examUserId) {
        log.debug("REST request to get signature for exam user : {}", examUserId);
        ExamUser examUser = examUserRepository.findWithExamById(examUserId).orElseThrow();
        authorizationCheckService.checkHasAtLeastRoleInCourseElseThrow(Role.INSTRUCTOR, examUser.getExam().getCourse(), null);

        return buildFileResponse(getActualPathFromPublicPathString(examUser.getSigningImagePath()), false);
    }

    /**
     * GET /files/exam-user/:examUserId/:filename : Get the image of exam user
     *
     * @param examUserId ID of the exam user, the image belongs to
     * @return The requested file, 403 if the logged-in user is not allowed to access it, or 404 if the file doesn't exist
     */
    @GetMapping("files/exam-user/{examUserId}/*")
    @EnforceAtLeastInstructor
    public ResponseEntity<byte[]> getExamUserImage(@PathVariable Long examUserId) {
        log.debug("REST request to get image for exam user : {}", examUserId);
        ExamUser examUser = examUserRepository.findWithExamById(examUserId).orElseThrow();
        authorizationCheckService.checkHasAtLeastRoleInCourseElseThrow(Role.INSTRUCTOR, examUser.getExam().getCourse(), null);

        return buildFileResponse(getActualPathFromPublicPathString(examUser.getStudentImagePath()), true);
    }

    /**
     * GET /files/attachments/lecture/:lectureId/:filename : Get the lecture attachment
     *
     * @param lectureId      ID of the lecture, the attachment belongs to
     * @param attachmentName the filename of the file
     * @return The requested file, 403 if the logged-in user is not allowed to access it, or 404 if the file doesn't exist
     */
    @GetMapping("files/attachments/lecture/{lectureId}/{attachmentName}")
    @EnforceAtLeastStudent
    public ResponseEntity<byte[]> getLectureAttachment(@PathVariable Long lectureId, @PathVariable String attachmentName) {
        log.debug("REST request to get lecture attachment : {}", attachmentName);

<<<<<<< HEAD
        List<Attachment> lectureAttachments = attachmentRepository.findAllByLectureIdWithHiddenAttachments(lectureId);
        Attachment attachment = lectureAttachments.stream().filter(lectureAttachment -> lectureAttachment.getLink().endsWith(fileNameWithoutSpaces)).findAny()
                .orElseThrow(() -> new EntityNotFoundException("Attachment", filename));
=======
        List<Attachment> lectureAttachments = attachmentRepository.findAllByLectureId(lectureId);
        Attachment attachment = lectureAttachments.stream().filter(lectureAttachment -> lectureAttachment.getName().equals(getBaseName(attachmentName))).findAny()
                .orElseThrow(() -> new EntityNotFoundException("Attachment", attachmentName));
>>>>>>> 37d1d0c4

        // get the course for a lecture attachment
        Lecture lecture = attachment.getLecture();
        Course course = lecture.getCourse();

        // check if the user is authorized to access the requested attachment unit
        checkAttachmentAuthorizationOrThrow(course, attachment);

        return buildFileResponse(getActualPathFromPublicPathString(attachment.getLink()), Optional.of(attachmentName));
    }

    /**
     * GET /files/attachments/lecture/{lectureId}/merge-pdf : Get the lecture units
     * PDF attachments merged
     *
     * @param lectureId ID of the lecture, the lecture units belongs to
     * @return The merged PDF file, 403 if the logged-in user is not allowed to
     *         access it, or 404 if the files to be merged do not exist
     */
    @GetMapping("files/attachments/lecture/{lectureId}/merge-pdf")
    @EnforceAtLeastStudent
    public ResponseEntity<byte[]> getLecturePdfAttachmentsMerged(@PathVariable Long lectureId) {
        log.debug("REST request to get merged pdf files for a lecture with id : {}", lectureId);

        User user = userRepository.getUserWithGroupsAndAuthorities();
        Lecture lecture = lectureRepository.findByIdElseThrow(lectureId);

        authCheckService.checkHasAtLeastRoleForLectureElseThrow(Role.STUDENT, lecture, user);

        List<AttachmentUnit> lectureAttachments = attachmentUnitRepository.findAllByLectureIdAndAttachmentTypeElseThrow(lectureId, AttachmentType.FILE).stream()
                .filter(unit -> authCheckService.isAllowedToSeeLectureUnit(unit, user) && "pdf".equals(StringUtils.substringAfterLast(unit.getAttachment().getLink(), ".")))
                .toList();

        lectureUnitService.setCompletedForAllLectureUnits(lectureAttachments, user, true);
        List<Path> attachmentLinks = lectureAttachments.stream().map(unit -> FilePathService.actualPathForPublicPathOrThrow(URI.create(unit.getAttachment().getLink()))).toList();

        Optional<byte[]> file = fileService.mergePdfFiles(attachmentLinks, lectureRepository.getLectureTitle(lectureId));
        if (file.isEmpty()) {
            log.error("Failed to merge PDF lecture units for lecture with id {}", lectureId);
            return ResponseEntity.status(HttpStatus.INTERNAL_SERVER_ERROR).build();
        }

        return ResponseEntity.ok().contentType(MediaType.APPLICATION_PDF).body(file.get());
    }

    /**
     * GET files/attachments/attachment-unit/:attachmentUnitId/:filename : Get the lecture unit attachment
     * Accesses to this endpoint are created by the server itself in the FilePathService
     *
     * @param attachmentUnitId ID of the attachment unit, the attachment belongs to
     * @return The requested file, 403 if the logged-in user is not allowed to access it, or 404 if the file doesn't exist
     */
    @GetMapping("files/attachments/attachment-unit/{attachmentUnitId}/*")
    @EnforceAtLeastTutor
    public ResponseEntity<byte[]> getAttachmentUnitAttachment(@PathVariable Long attachmentUnitId) {
        log.debug("REST request to get the file for attachment unit {} for students", attachmentUnitId);
        AttachmentUnit attachmentUnit = attachmentUnitRepository.findByIdElseThrow(attachmentUnitId);

        // get the course for a lecture's attachment unit
        Attachment attachment = attachmentUnit.getAttachment();
        Course course = attachmentUnit.getLecture().getCourse();

        // check if the user is authorized to access the requested attachment unit
        checkAttachmentAuthorizationOrThrow(course, attachment);
        return buildFileResponse(getActualPathFromPublicPathString(attachment.getLink()), Optional.of(attachment.getName() + "." + getExtension(attachment.getLink())));
    }

    /**
     * GET files/courses/{courseId}/attachment-units/{attachmentUnitId} : Returns the file associated with the
     * given attachmentUnit ID as a downloadable resource
     *
     * @param courseId         The ID of the course that the Attachment belongs to
     * @param attachmentUnitId the ID of the attachment to retrieve
     * @return ResponseEntity containing the file as a resource
     */
    @GetMapping("files/courses/{courseId}/attachment-units/{attachmentUnitId}")
    @EnforceAtLeastEditorInCourse
    public ResponseEntity<byte[]> getAttachmentUnitFile(@PathVariable Long courseId, @PathVariable Long attachmentUnitId) {
        log.debug("REST request to get the file for attachment unit {} for editors", attachmentUnitId);
        AttachmentUnit attachmentUnit = attachmentUnitRepository.findByIdElseThrow(attachmentUnitId);
        Course course = courseRepository.findByIdElseThrow(courseId);
        Attachment attachment = attachmentUnit.getAttachment();
        checkAttachmentUnitExistsInCourseOrThrow(course, attachmentUnit);

        return buildFileResponse(getActualPathFromPublicPathString(attachment.getLink()), false);
    }

    /**
     * GET /files/courses/{courseId}/attachments/{attachmentId} : Returns the file associated with the
     * given attachment ID as a downloadable resource
     *
     * @param courseId     The ID of the course that the Attachment belongs to
     * @param attachmentId the ID of the attachment to retrieve
     * @return ResponseEntity containing the file as a resource
     */
    @GetMapping("files/courses/{courseId}/attachments/{attachmentId}")
    @EnforceAtLeastEditorInCourse
    public ResponseEntity<byte[]> getAttachmentFile(@PathVariable Long courseId, @PathVariable Long attachmentId) {
        log.debug("REST request to get attachment file : {}", attachmentId);
        Attachment attachment = attachmentRepository.findByIdElseThrow(attachmentId);
        Course course = courseRepository.findByIdElseThrow(courseId);
        checkAttachmentExistsInCourseOrThrow(course, attachment);

        return buildFileResponse(getActualPathFromPublicPathString(attachment.getLink()), false);
    }

    /**
     * GET files/attachments/attachment-unit/{attachmentUnitId}/slide/{slideNumber} : Get the lecture unit attachment slide by slide number
     *
     * @param attachmentUnitId ID of the attachment unit, the attachment belongs to
     * @param slideNumber      the slideNumber of the file
     * @return The requested file, 403 if the logged-in user is not allowed to access it, or 404 if the file doesn't exist
     */
    @GetMapping("files/attachments/attachment-unit/{attachmentUnitId}/slide/{slideNumber}")
    @EnforceAtLeastStudent
    public ResponseEntity<byte[]> getAttachmentUnitAttachmentSlide(@PathVariable Long attachmentUnitId, @PathVariable String slideNumber) {
        log.debug("REST request to get the slide : {}", slideNumber);
        AttachmentUnit attachmentUnit = attachmentUnitRepository.findByIdElseThrow(attachmentUnitId);

        Attachment attachment = attachmentUnit.getAttachment();
        Course course = attachmentUnit.getLecture().getCourse();

        checkAttachmentAuthorizationOrThrow(course, attachment);

        // Get the all the slides without hidden slides and get the visible slide by slide index
        Slide visibleSlide = attachmentUnit.getSlides().stream().filter(slide -> slide.getHidden() == null).toList().get(Integer.parseInt(slideNumber) - 1);

        String directoryPath = visibleSlide.getSlideImagePath();

        // Use regular expression to match and extract the file name with ".png" format
        Pattern pattern = Pattern.compile(".*/([^/]+\\.png)$");
        Matcher matcher = pattern.matcher(directoryPath);

        if (matcher.matches()) {
            String fileName = matcher.group(1);
            return buildFileResponse(
                    FilePathService.getAttachmentUnitFilePath().resolve(Path.of(attachmentUnit.getId().toString(), "slide", String.valueOf(visibleSlide.getSlideNumber()))),
                    fileName, false);
        }
        else {
            throw new EntityNotFoundException("Slide", slideNumber);
        }
    }

    /**
     * GET files/attachments/attachment-unit/{attachmentUnitId}/student/* : Get the student version of attachment unit by attachment unit id
     *
     * @param attachmentUnitId ID of the attachment unit, the student version belongs to
     * @return The requested file, 403 if the logged-in user is not allowed to access it, or 404 if the file doesn't exist
     */
    @GetMapping("files/attachments/attachment-unit/{attachmentUnitId}/student/*")
    @EnforceAtLeastStudent
    public ResponseEntity<byte[]> getAttachmentUnitStudentVersion(@PathVariable Long attachmentUnitId) {
        log.debug("REST request to get the student version of attachment Unit : {}", attachmentUnitId);
        AttachmentUnit attachmentUnit = attachmentUnitRepository.findByIdElseThrow(attachmentUnitId);
        Attachment attachment = attachmentUnit.getAttachment();

        // check if hidden link is available in the attachment
        String studentVersion = attachment.getStudentVersion();
        if (studentVersion == null) {
            return buildFileResponse(getActualPathFromPublicPathString(attachment.getLink()), false);
        }

        String fileName = studentVersion.substring(studentVersion.lastIndexOf("/") + 1);

        return buildFileResponse(FilePathService.getAttachmentUnitFilePath().resolve(Path.of(attachmentUnit.getId().toString(), "student")), fileName, false);
    }

    /**
     * Builds the response with headers, body and content type for specified path containing the file name
     *
     * @param path  to the file including the file name
     * @param cache true if the response should contain a header that allows caching; false otherwise
     * @return response entity
     */
    private ResponseEntity<byte[]> buildFileResponse(Path path, boolean cache) {
        return buildFileResponse(path.getParent(), path.getFileName().toString(), Optional.empty(), cache);
    }

    /**
     * Builds the response with headers, body and content type for specified path containing the file name
     *
     * @param path     to the file including the file name
     * @param filename the name of the file
     * @param cache    true if the response should contain a header that allows caching; false otherwise
     * @return response entity
     */
    private ResponseEntity<byte[]> buildFileResponse(Path path, String filename, boolean cache) {
        return buildFileResponse(path, filename, Optional.empty(), cache);
    }

    /**
     * Builds the response with headers, body and content type for specified path and file name
     *
     * @param path            to the file
     * @param replaceFilename replaces the downloaded file's name, if provided
     * @return response entity
     */
    private ResponseEntity<byte[]> buildFileResponse(Path path, Optional<String> replaceFilename) {
        return buildFileResponse(path.getParent(), path.getFileName().toString(), replaceFilename, false);
    }

    /**
     * Builds the response with headers, body and content type for specified path and file name
     *
     * @param path            to the file
     * @param filename        the name of the file
     * @param replaceFilename replaces the downloaded file's name, if provided
     * @param cache           true if the response should contain a header that allows caching; false otherwise
     * @return response entity
     */
    private ResponseEntity<byte[]> buildFileResponse(Path path, String filename, Optional<String> replaceFilename, boolean cache) {
        try {
            Path actualPath = path.resolve(filename);
            byte[] file = fileService.getFileForPath(actualPath);
            if (file == null) {
                return ResponseEntity.notFound().build();
            }

            HttpHeaders headers = new HttpHeaders();

            // attachment will force the user to download the file
            String lowerCaseFilename = filename.toLowerCase();
            String contentType = lowerCaseFilename.endsWith("htm") || lowerCaseFilename.endsWith("html") || lowerCaseFilename.endsWith("svg") || lowerCaseFilename.endsWith("svgz")
                    ? "attachment"
                    : "inline";
            headers.setContentDisposition(ContentDisposition.builder(contentType).filename(replaceFilename.orElse(filename)).build());

            var response = ResponseEntity.ok().headers(headers).contentType(getMediaTypeFromFilename(filename)).header("filename", filename);
            if (cache) {
                var cacheControl = CacheControl.maxAge(Duration.ofDays(DAYS_TO_CACHE)).cachePublic();
                response = response.cacheControl(cacheControl);
            }
            return response.body(file);
        }
        catch (IOException ex) {
            log.error("Failed to download file: {} on path: {}", filename, path, ex);
            return ResponseEntity.status(HttpStatus.INTERNAL_SERVER_ERROR).build();
        }
    }

    private Path getActualPathFromPublicPathString(@NotNull String publicPath) {
        if (publicPath == null) {
            throw new EntityNotFoundException("No file linked");
        }
        return FilePathService.actualPathForPublicPathOrThrow(URI.create(publicPath));
    }

    private MediaType getMediaTypeFromFilename(String filename) {
        FileNameMap fileNameMap = URLConnection.getFileNameMap();
        String mimeType = fileNameMap.getContentTypeFor(filename);
        if (mimeType != null) {
            return MediaType.parseMediaType(mimeType);
        }
        MimetypesFileTypeMap fileTypeMap = new MimetypesFileTypeMap();

        return MediaType.parseMediaType(fileTypeMap.getContentType(filename));
    }

    /**
     * Checks if the user is authorized to access an attachment
     *
     * @param course     the course to check if the user is part of it
     * @param attachment the attachment for which the authentication should be checked
     */
    private void checkAttachmentAuthorizationOrThrow(Course course, Attachment attachment) {
        if (attachment.isVisibleToStudents()) {
            authCheckService.checkHasAtLeastRoleInCourseElseThrow(Role.STUDENT, course, null);
        }
        else {
            authCheckService.checkHasAtLeastRoleInCourseElseThrow(Role.TEACHING_ASSISTANT, course, null);
        }
    }

    /**
     * Checks if the attachment exists in the mentioned course
     *
     * @param course     the course to check if the attachment is part of it
     * @param attachment the attachment for which the existence should be checked
     */
    private void checkAttachmentExistsInCourseOrThrow(Course course, Attachment attachment) {
        if (!attachment.getLecture().getCourse().equals(course)) {
            throw new EntityNotFoundException("This attachment does not exist in this course.");
        }
    }

    /**
     * Checks if the attachment exists in the mentioned course
     *
     * @param course         the course to check if the attachment is part of it
     * @param attachmentUnit the attachment unit for which the existence should be checked
     */
    private void checkAttachmentUnitExistsInCourseOrThrow(Course course, AttachmentUnit attachmentUnit) {
        if (!attachmentUnit.getLecture().getCourse().equals(course)) {
            throw new EntityNotFoundException("This attachment unit does not exist in this course.");
        }
    }

    /**
     * Reads the file and turns it into a ResponseEntity
     *
     * @param filePath the path for the file to read
     * @return ResponseEntity with status 200 and the file as byte stream, status 404 if the file doesn't exist, or status 500 if there is an error while reading the file
     */
    private ResponseEntity<byte[]> responseEntityForFilePath(Path filePath) {
        try {
            var file = fileService.getFileForPath(filePath);
            if (file == null) {
                return ResponseEntity.notFound().build();
            }
            return ResponseEntity.ok().cacheControl(CacheControl.maxAge(30, TimeUnit.DAYS)) // Cache for 30 days;
                    .contentType(getMediaTypeFromFilename(filePath.getFileName().toString())).body(file);
        }
        catch (IOException e) {
            log.error("Failed to return requested file with path {}", filePath, e);
            return ResponseEntity.status(HttpStatus.INTERNAL_SERVER_ERROR).build();
        }
    }

    /**
     * removes illegal characters and compares the resulting with the original file name
     * If both are not equal, it throws an exception
     *
     * @param filename the filename which is validated
     */
    private static void sanitizeFilenameElseThrow(String filename) {
        String sanitizedFileName = FileService.sanitizeFilename(filename);
        if (!sanitizedFileName.equals(filename)) {
            throw new EntityNotFoundException("The filename contains invalid characters. Only characters a-z, A-Z, 0-9, '_', '.' and '-' are allowed!");
        }
    }
}<|MERGE_RESOLUTION|>--- conflicted
+++ resolved
@@ -416,15 +416,9 @@
     public ResponseEntity<byte[]> getLectureAttachment(@PathVariable Long lectureId, @PathVariable String attachmentName) {
         log.debug("REST request to get lecture attachment : {}", attachmentName);
 
-<<<<<<< HEAD
-        List<Attachment> lectureAttachments = attachmentRepository.findAllByLectureIdWithHiddenAttachments(lectureId);
-        Attachment attachment = lectureAttachments.stream().filter(lectureAttachment -> lectureAttachment.getLink().endsWith(fileNameWithoutSpaces)).findAny()
-                .orElseThrow(() -> new EntityNotFoundException("Attachment", filename));
-=======
         List<Attachment> lectureAttachments = attachmentRepository.findAllByLectureId(lectureId);
         Attachment attachment = lectureAttachments.stream().filter(lectureAttachment -> lectureAttachment.getName().equals(getBaseName(attachmentName))).findAny()
                 .orElseThrow(() -> new EntityNotFoundException("Attachment", attachmentName));
->>>>>>> 37d1d0c4
 
         // get the course for a lecture attachment
         Lecture lecture = attachment.getLecture();
