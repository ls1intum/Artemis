package de.tum.cit.aet.artemis.core.web;

import static de.tum.cit.aet.artemis.core.config.Constants.PROFILE_CORE;
import static org.apache.velocity.shaded.commons.io.FilenameUtils.getBaseName;
import static org.apache.velocity.shaded.commons.io.FilenameUtils.getExtension;

import java.io.IOException;
import java.net.FileNameMap;
import java.net.URI;
import java.net.URISyntaxException;
import java.net.URLConnection;
import java.nio.file.Path;
import java.time.Duration;
import java.util.List;
import java.util.Optional;
import java.util.Set;
import java.util.concurrent.TimeUnit;
import java.util.regex.Matcher;
import java.util.regex.Pattern;

import jakarta.validation.constraints.NotNull;

import javax.activation.MimetypesFileTypeMap;

import org.apache.commons.io.IOUtils;
import org.apache.commons.lang3.StringUtils;
import org.slf4j.Logger;
import org.slf4j.LoggerFactory;
import org.springframework.context.annotation.Profile;
import org.springframework.core.io.Resource;
import org.springframework.http.CacheControl;
import org.springframework.http.ContentDisposition;
import org.springframework.http.HttpHeaders;
import org.springframework.http.HttpStatus;
import org.springframework.http.MediaType;
import org.springframework.http.ResponseEntity;
import org.springframework.web.bind.annotation.GetMapping;
import org.springframework.web.bind.annotation.PathVariable;
import org.springframework.web.bind.annotation.PostMapping;
import org.springframework.web.bind.annotation.RequestMapping;
import org.springframework.web.bind.annotation.RequestParam;
import org.springframework.web.bind.annotation.RestController;
import org.springframework.web.multipart.MultipartFile;
import org.springframework.web.server.ResponseStatusException;

import de.tum.cit.aet.artemis.core.config.Constants;
import de.tum.cit.aet.artemis.core.domain.Course;
import de.tum.cit.aet.artemis.core.domain.User;
import de.tum.cit.aet.artemis.core.exception.AccessForbiddenException;
import de.tum.cit.aet.artemis.core.exception.EntityNotFoundException;
import de.tum.cit.aet.artemis.core.repository.CourseRepository;
import de.tum.cit.aet.artemis.core.repository.UserRepository;
import de.tum.cit.aet.artemis.core.security.Role;
import de.tum.cit.aet.artemis.core.security.annotations.EnforceAtLeastEditor;
import de.tum.cit.aet.artemis.core.security.annotations.EnforceAtLeastInstructor;
import de.tum.cit.aet.artemis.core.security.annotations.EnforceAtLeastStudent;
import de.tum.cit.aet.artemis.core.security.annotations.EnforceAtLeastTutor;
import de.tum.cit.aet.artemis.core.security.annotations.enforceRoleInCourse.EnforceAtLeastEditorInCourse;
import de.tum.cit.aet.artemis.core.security.annotations.enforceRoleInCourse.EnforceAtLeastStudentInCourse;
import de.tum.cit.aet.artemis.core.service.AuthorizationCheckService;
import de.tum.cit.aet.artemis.core.service.FilePathService;
import de.tum.cit.aet.artemis.core.service.FileService;
import de.tum.cit.aet.artemis.core.service.ResourceLoaderService;
import de.tum.cit.aet.artemis.exam.domain.ExamUser;
import de.tum.cit.aet.artemis.exam.repository.ExamUserRepository;
import de.tum.cit.aet.artemis.exercise.domain.participation.StudentParticipation;
import de.tum.cit.aet.artemis.fileupload.domain.FileUploadExercise;
import de.tum.cit.aet.artemis.fileupload.domain.FileUploadSubmission;
import de.tum.cit.aet.artemis.fileupload.repository.FileUploadSubmissionRepository;
import de.tum.cit.aet.artemis.lecture.domain.Attachment;
import de.tum.cit.aet.artemis.lecture.domain.AttachmentType;
import de.tum.cit.aet.artemis.lecture.domain.AttachmentUnit;
import de.tum.cit.aet.artemis.lecture.domain.Lecture;
import de.tum.cit.aet.artemis.lecture.domain.Slide;
import de.tum.cit.aet.artemis.lecture.repository.AttachmentRepository;
import de.tum.cit.aet.artemis.lecture.repository.AttachmentUnitRepository;
import de.tum.cit.aet.artemis.lecture.repository.LectureRepository;
import de.tum.cit.aet.artemis.lecture.repository.SlideRepository;
import de.tum.cit.aet.artemis.lecture.service.LectureUnitService;
import de.tum.cit.aet.artemis.programming.domain.ProgrammingLanguage;
import de.tum.cit.aet.artemis.programming.domain.ProjectType;
import de.tum.cit.aet.artemis.quiz.domain.DragAndDropQuestion;
import de.tum.cit.aet.artemis.quiz.domain.DragItem;
import de.tum.cit.aet.artemis.quiz.repository.DragItemRepository;
import de.tum.cit.aet.artemis.quiz.repository.QuizQuestionRepository;

/**
 * REST controller for managing Files.
 */
@Profile(PROFILE_CORE)
@RestController
@RequestMapping("api/")
public class FileResource {

    private static final Logger log = LoggerFactory.getLogger(FileResource.class);

    private static final int DAYS_TO_CACHE = 1;

    private final FileService fileService;

    private final ResourceLoaderService resourceLoaderService;

    private final LectureRepository lectureRepository;

    private final AttachmentUnitRepository attachmentUnitRepository;

    private final SlideRepository slideRepository;

    private final FileUploadSubmissionRepository fileUploadSubmissionRepository;

    private final AttachmentRepository attachmentRepository;

    private final AuthorizationCheckService authCheckService;

    private final UserRepository userRepository;

    private final ExamUserRepository examUserRepository;

    private final AuthorizationCheckService authorizationCheckService;

    private final QuizQuestionRepository quizQuestionRepository;

    private final DragItemRepository dragItemRepository;

    private final CourseRepository courseRepository;

    private final LectureUnitService lectureUnitService;

    public FileResource(SlideRepository slideRepository, AuthorizationCheckService authorizationCheckService, FileService fileService, ResourceLoaderService resourceLoaderService,
            LectureRepository lectureRepository, FileUploadSubmissionRepository fileUploadSubmissionRepository, AttachmentRepository attachmentRepository,
            AttachmentUnitRepository attachmentUnitRepository, AuthorizationCheckService authCheckService, UserRepository userRepository, ExamUserRepository examUserRepository,
            QuizQuestionRepository quizQuestionRepository, DragItemRepository dragItemRepository, CourseRepository courseRepository, LectureUnitService lectureUnitService) {
        this.fileService = fileService;
        this.resourceLoaderService = resourceLoaderService;
        this.lectureRepository = lectureRepository;
        this.fileUploadSubmissionRepository = fileUploadSubmissionRepository;
        this.attachmentRepository = attachmentRepository;
        this.attachmentUnitRepository = attachmentUnitRepository;
        this.authCheckService = authCheckService;
        this.userRepository = userRepository;
        this.authorizationCheckService = authorizationCheckService;
        this.examUserRepository = examUserRepository;
        this.slideRepository = slideRepository;
        this.quizQuestionRepository = quizQuestionRepository;
        this.dragItemRepository = dragItemRepository;
        this.courseRepository = courseRepository;
        this.lectureUnitService = lectureUnitService;
    }

    /**
     * POST /markdown-file-upload : Upload a new file for markdown.
     *
     * @param file         The file to save
     * @param keepFileName specifies if original file name should be kept
     * @return The path of the file
     * @throws URISyntaxException if response path can't be converted into URI
     */
    @PostMapping("markdown-file-upload")
    @EnforceAtLeastTutor
    public ResponseEntity<String> saveMarkdownFile(@RequestParam(value = "file") MultipartFile file, @RequestParam(defaultValue = "false") boolean keepFileName)
            throws URISyntaxException {
        log.debug("REST request to upload file for markdown: {}", file.getOriginalFilename());
        String responsePath = fileService.handleSaveFile(file, keepFileName, true).toString();

        // return path for getting the file
        String responseBody = "{\"path\":\"" + responsePath + "\"}";

        return ResponseEntity.created(new URI(responsePath)).body(responseBody);
    }

    /**
     * POST /files/courses/{courseId}/conversations/{conversationId} : Upload a new file for use in a conversation.
     *
     * @param file           The file to save. The size must not exceed Constants.MAX_FILE_SIZE_COMMUNICATION.
     * @param courseId       The ID of the course the conversation belongs to.
     * @param conversationId The ID of the conversation the file is used in.
     * @return The path of the file.
     * @throws URISyntaxException If the response path can't be converted into a URI.
     */
    @PostMapping("files/courses/{courseId}/conversations/{conversationId}")
    @EnforceAtLeastStudentInCourse
    public ResponseEntity<String> saveMarkdownFileForConversation(@RequestParam(value = "file") MultipartFile file, @PathVariable Long courseId, @PathVariable Long conversationId)
            throws URISyntaxException {
        log.debug("REST request to upload file for markdown in conversation: {} for conversation {} in course {}", file.getOriginalFilename(), conversationId, courseId);
        if (file.getSize() > Constants.MAX_FILE_SIZE_COMMUNICATION) {
            throw new ResponseStatusException(HttpStatus.PAYLOAD_TOO_LARGE, "The file is too large. Maximum file size is " + Constants.MAX_FILE_SIZE_COMMUNICATION + " bytes.");
        }
        String responsePath = fileService.handleSaveFileInConversation(file, courseId, conversationId).toString();

        // return path for getting the file
        String responseBody = "{\"path\":\"" + responsePath + "\"}";

        return ResponseEntity.created(new URI(responsePath)).body(responseBody);
    }

    /**
     * GET /files/courses/{courseId}/conversations/{conversationId}/{filename} : Get the markdown file with the given filename for the given conversation.
     *
     * @param courseId       The ID of the course the conversation belongs to.
     * @param conversationId The ID of the conversation the file is used in.
     * @param filename       The filename of the file to get.
     * @return The requested file, or 404 if the file doesn't exist. The response will enable caching.
     */
    @GetMapping("files/courses/{courseId}/conversations/{conversationId}/{filename}")
    @EnforceAtLeastStudentInCourse
    public ResponseEntity<byte[]> getMarkdownFileForConversation(@PathVariable Long courseId, @PathVariable Long conversationId, @PathVariable String filename) {
        // TODO: Improve the access check
        log.debug("REST request to get file for markdown in conversation: File {} for conversation {} in course {}", filename, conversationId, courseId);
        sanitizeFilenameElseThrow(filename);
        return buildFileResponse(FilePathService.getMarkdownFilePathForConversation(courseId, conversationId), filename, true);
    }

    /**
     * GET /files/markdown/:filename : Get the markdown file with the given filename
     *
     * @param filename The filename of the file to get
     * @return The requested file, or 404 if the file doesn't exist
     */
    @GetMapping("files/markdown/{filename}")
    @EnforceAtLeastStudent
    public ResponseEntity<byte[]> getMarkdownFile(@PathVariable String filename) {
        log.debug("REST request to get file : {}", filename);
        sanitizeFilenameElseThrow(filename);
        return buildFileResponse(FilePathService.getMarkdownFilePath(), filename, false);
    }

    /**
     * GET /files/templates/:language/:projectType : Get the template file with the given filename<br/>
     * GET /files/templates/:language : Get the template file with the given filename
     * <p>
     * The readme file contains the default problem statement for new programming exercises.
     *
     * @param language    The programming language for which the template file should be returned
     * @param projectType The project type for which the template file should be returned. If omitted, a default depending on the language will be used.
     * @return The requested file, or 404 if the file doesn't exist
     */
    @GetMapping({ "files/templates/{language}/{projectType}", "files/templates/{language}" })
    @EnforceAtLeastEditor
    public ResponseEntity<byte[]> getTemplateFile(@PathVariable ProgrammingLanguage language, @PathVariable Optional<ProjectType> projectType) {
        log.debug("REST request to get readme file for programming language {} and project type {}", language, projectType);

        String languagePrefix = language.name().toLowerCase();
        String projectTypePrefix = projectType.map(type -> type.name().toLowerCase()).orElse("");

        return getTemplateFileContentWithResponse(languagePrefix, projectTypePrefix);
    }

    private ResponseEntity<byte[]> getTemplateFileContentWithResponse(String languagePrefix, String projectTypePrefix) {
        try {
            Resource fileResource = resourceLoaderService.getResource(Path.of("templates", languagePrefix, projectTypePrefix, "readme"));
            if (!fileResource.exists() && !projectTypePrefix.isEmpty()) {
                // Load without project type if not found with project type
                fileResource = resourceLoaderService.getResource(Path.of("templates", languagePrefix, "readme"));
            }
            byte[] fileContent = IOUtils.toByteArray(fileResource.getInputStream());
            HttpHeaders responseHeaders = new HttpHeaders();
            responseHeaders.setContentType(MediaType.TEXT_PLAIN);
            return new ResponseEntity<>(fileContent, responseHeaders, HttpStatus.OK);
        }
        catch (IOException ex) {
            log.debug("Error when retrieving template file : {}", ex.getMessage());
            HttpHeaders responseHeaders = new HttpHeaders();
            return new ResponseEntity<>(null, responseHeaders, HttpStatus.NOT_FOUND);
        }
    }

    /**
     * GET /files/drag-and-drop/backgrounds/:questionId/:filename : Get the background file with the given name for the given drag and drop question
     *
     * @param questionId ID of the drag and drop question, the file belongs to
     * @return The requested file, 403 if the logged-in user is not allowed to access it, or 404 if the file doesn't exist
     */
    @GetMapping("files/drag-and-drop/backgrounds/{questionId}/*")
    @EnforceAtLeastStudent
    public ResponseEntity<byte[]> getDragAndDropBackgroundFile(@PathVariable Long questionId) {
        log.debug("REST request to get background for drag and drop question : {}", questionId);
        DragAndDropQuestion question = quizQuestionRepository.findDnDQuestionByIdOrElseThrow(questionId);
        Course course = question.getExercise().getCourseViaExerciseGroupOrCourseMember();
        authCheckService.checkHasAtLeastRoleInCourseElseThrow(Role.STUDENT, course, null);
        return responseEntityForFilePath(getActualPathFromPublicPathString(question.getBackgroundFilePath()));
    }

    /**
     * GET /files/drag-and-drop/drag-items/:dragItemId/:filename : Get the drag item file with the given name for the given drag item
     *
     * @param dragItemId ID of the drag item, the file belongs to
     * @return The requested file, 403 if the logged-in user is not allowed to access it, or 404 if the file doesn't exist
     */
    @GetMapping("files/drag-and-drop/drag-items/{dragItemId}/*")
    @EnforceAtLeastStudent
    public ResponseEntity<byte[]> getDragItemFile(@PathVariable Long dragItemId) {
        log.debug("REST request to get file for drag item : {}", dragItemId);
        DragItem dragItem = dragItemRepository.findWithEagerQuestionByIdElseThrow(dragItemId);
        Course course = dragItem.getQuestion().getExercise().getCourseViaExerciseGroupOrCourseMember();
        authCheckService.checkHasAtLeastRoleInCourseElseThrow(Role.STUDENT, course, null);
        if (dragItem.getPictureFilePath() == null) {
            throw new EntityNotFoundException("Drag item " + dragItemId + " has no picture file");
        }
        return responseEntityForFilePath(getActualPathFromPublicPathString(dragItem.getPictureFilePath()));
    }

    /**
     * GET /files/file-upload/submission/:submissionId/:filename : Get the file upload exercise submission file
     *
     * @param submissionId id of the submission, the file belongs to
     * @param exerciseId   id of the exercise, the file belongs to
     * @return The requested file, 403 if the logged-in user is not allowed to access it, or 404 if the file doesn't exist
     */
    @GetMapping("files/file-upload-exercises/{exerciseId}/submissions/{submissionId}/*")
    @EnforceAtLeastStudent
    public ResponseEntity<byte[]> getFileUploadSubmission(@PathVariable Long exerciseId, @PathVariable Long submissionId) {
        log.debug("REST request to get file for file upload submission : {}", exerciseId);

        FileUploadSubmission submission = fileUploadSubmissionRepository.findWithTeamStudentsAndParticipationAndExerciseByIdAndExerciseIdElseThrow(submissionId, exerciseId);
        FileUploadExercise exercise = (FileUploadExercise) submission.getParticipation().getExercise();

        // check if the participation is a StudentParticipation before the following cast
        if (!(submission.getParticipation() instanceof StudentParticipation)) {
            return ResponseEntity.badRequest().build();
        }
        // user or team members that submitted the exercise
        Set<User> usersOfTheSubmission = ((StudentParticipation) submission.getParticipation()).getStudents();
        if (usersOfTheSubmission.isEmpty()) {
            return ResponseEntity.badRequest().build();
        }

        User requestingUser = userRepository.getUserWithGroupsAndAuthorities();
        // auth check - either the user that submitted the exercise or the requesting user is at least a tutor for the exercise
        if (!usersOfTheSubmission.contains(requestingUser) && !authCheckService.isAtLeastTeachingAssistantForExercise(exercise)) {
            throw new AccessForbiddenException();
        }

        return buildFileResponse(getActualPathFromPublicPathString(submission.getFilePath()), false);
    }

    /**
     * GET /files/course/icons/:courseId/:filename : Get the course image
     *
     * @param courseId ID of the course, the image belongs to
     * @return The requested file, 403 if the logged-in user is not allowed to access it, or 404 if the file doesn't exist
     */
    @GetMapping("files/course/icons/{courseId}/*")
    @EnforceAtLeastStudent
    public ResponseEntity<byte[]> getCourseIcon(@PathVariable Long courseId) {
        log.debug("REST request to get icon for course : {}", courseId);
        Course course = courseRepository.findByIdElseThrow(courseId);
        // NOTE: we do not enforce a check if the user is a student in the course here, because the course icon is not criticial and we do not want to waste resources
        return responseEntityForFilePath(getActualPathFromPublicPathString(course.getCourseIcon()));
    }

    /**
     * GET /files/user/profile-picture/:userId/:filename : Get the user image
     *
     * @param userId ID of the user the image belongs to
     * @return The requested file, 403 if the logged-in user is not allowed to access it, or 404 if the file doesn't exist
     */
    @GetMapping("files/user/profile-pictures/{userId}/*")
    @EnforceAtLeastStudent
    public ResponseEntity<byte[]> getProfilePicture(@PathVariable Long userId) {
        log.debug("REST request to get profile picture for user : {}", userId);
        User user = userRepository.findByIdElseThrow(userId);
        return responseEntityForFilePath(getActualPathFromPublicPathString(user.getImageUrl()));
    }

    /**
     * GET /files/templates/code-of-conduct : Get the Code of Conduct template
     *
     * @return The requested file, 403 if the logged-in user is not allowed to access it, or 404 if the file doesn't exist
     */
    @GetMapping("files/templates/code-of-conduct")
    @EnforceAtLeastStudent
    public ResponseEntity<byte[]> getCourseCodeOfConduct() throws IOException {
        var templatePath = Path.of("templates", "codeofconduct", "README.md");
        log.debug("REST request to get template : {}", templatePath);
        var resource = resourceLoaderService.getResource(templatePath);
        return ResponseEntity.ok(resource.getInputStream().readAllBytes());
    }

    /**
     * GET /files/exam-user/signatures/:examUserId/:filename : Get the exam user signature
     *
     * @param examUserId ID of the exam user, the image belongs to
     * @return The requested file, 403 if the logged-in user is not allowed to access it, or 404 if the file doesn't exist
     */
    @GetMapping("files/exam-user/signatures/{examUserId}/*")
    @EnforceAtLeastInstructor
    public ResponseEntity<byte[]> getUserSignature(@PathVariable Long examUserId) {
        log.debug("REST request to get signature for exam user : {}", examUserId);
        ExamUser examUser = examUserRepository.findWithExamById(examUserId).orElseThrow();
        authorizationCheckService.checkHasAtLeastRoleInCourseElseThrow(Role.INSTRUCTOR, examUser.getExam().getCourse(), null);

        return buildFileResponse(getActualPathFromPublicPathString(examUser.getSigningImagePath()), false);
    }

    /**
     * GET /files/exam-user/:examUserId/:filename : Get the image of exam user
     *
     * @param examUserId ID of the exam user, the image belongs to
     * @return The requested file, 403 if the logged-in user is not allowed to access it, or 404 if the file doesn't exist
     */
    @GetMapping("files/exam-user/{examUserId}/*")
    @EnforceAtLeastInstructor
    public ResponseEntity<byte[]> getExamUserImage(@PathVariable Long examUserId) {
        log.debug("REST request to get image for exam user : {}", examUserId);
        ExamUser examUser = examUserRepository.findWithExamById(examUserId).orElseThrow();
        authorizationCheckService.checkHasAtLeastRoleInCourseElseThrow(Role.INSTRUCTOR, examUser.getExam().getCourse(), null);

        return buildFileResponse(getActualPathFromPublicPathString(examUser.getStudentImagePath()), true);
    }

    /**
     * GET /files/attachments/lecture/:lectureId/:filename : Get the lecture attachment
     *
     * @param lectureId      ID of the lecture, the attachment belongs to
     * @param attachmentName the filename of the file
     * @return The requested file, 403 if the logged-in user is not allowed to access it, or 404 if the file doesn't exist
     */
    @GetMapping("files/attachments/lecture/{lectureId}/{attachmentName}")
    @EnforceAtLeastStudent
    public ResponseEntity<byte[]> getLectureAttachment(@PathVariable Long lectureId, @PathVariable String attachmentName) {
        log.debug("REST request to get lecture attachment : {}", attachmentName);

        List<Attachment> lectureAttachments = attachmentRepository.findAllByLectureId(lectureId);
        Attachment attachment = lectureAttachments.stream().filter(lectureAttachment -> lectureAttachment.getName().equals(getBaseName(attachmentName))).findAny()
                .orElseThrow(() -> new EntityNotFoundException("Attachment", attachmentName));

        // get the course for a lecture attachment
        Lecture lecture = attachment.getLecture();
        Course course = lecture.getCourse();

        // check if the user is authorized to access the requested attachment unit
        checkAttachmentAuthorizationOrThrow(course, attachment);

        return buildFileResponse(getActualPathFromPublicPathString(attachment.getLink()), Optional.of(attachmentName));
    }

    /**
     * GET /files/attachments/lecture/{lectureId}/merge-pdf : Get the lecture units
     * PDF attachments merged
     *
     * @param lectureId ID of the lecture, the lecture units belongs to
     * @return The merged PDF file, 403 if the logged-in user is not allowed to
     *         access it, or 404 if the files to be merged do not exist
     */
    @GetMapping("files/attachments/lecture/{lectureId}/merge-pdf")
    @EnforceAtLeastStudent
    public ResponseEntity<byte[]> getLecturePdfAttachmentsMerged(@PathVariable Long lectureId) {
        log.debug("REST request to get merged pdf files for a lecture with id : {}", lectureId);

        User user = userRepository.getUserWithGroupsAndAuthorities();
        Lecture lecture = lectureRepository.findByIdElseThrow(lectureId);

        authCheckService.checkHasAtLeastRoleForLectureElseThrow(Role.STUDENT, lecture, user);

        List<AttachmentUnit> lectureAttachments = attachmentUnitRepository.findAllByLectureIdAndAttachmentTypeElseThrow(lectureId, AttachmentType.FILE).stream()
                .filter(unit -> authCheckService.isAllowedToSeeLectureUnit(unit, user) && "pdf".equals(StringUtils.substringAfterLast(unit.getAttachment().getLink(), ".")))
                .toList();

        lectureUnitService.setCompletedForAllLectureUnits(lectureAttachments, user, true);
        List<Path> attachmentLinks = lectureAttachments.stream().map(unit -> FilePathService.actualPathForPublicPathOrThrow(URI.create(unit.getAttachment().getLink()))).toList();

        Optional<byte[]> file = fileService.mergePdfFiles(attachmentLinks, lectureRepository.getLectureTitle(lectureId));
        if (file.isEmpty()) {
            log.error("Failed to merge PDF lecture units for lecture with id {}", lectureId);
            return ResponseEntity.status(HttpStatus.INTERNAL_SERVER_ERROR).build();
        }

        return ResponseEntity.ok().contentType(MediaType.APPLICATION_PDF).body(file.get());
    }

    /**
     * GET files/attachments/attachment-unit/:attachmentUnitId/:filename : Get the lecture unit attachment
     * Accesses to this endpoint are created by the server itself in the FilePathService
     *
     * @param attachmentUnitId ID of the attachment unit, the attachment belongs to
     * @return The requested file, 403 if the logged-in user is not allowed to access it, or 404 if the file doesn't exist
     */
    @GetMapping("files/attachments/attachment-unit/{attachmentUnitId}/*")
    @EnforceAtLeastEditorInCourse
    public ResponseEntity<byte[]> getAttachmentUnitAttachment(@PathVariable Long attachmentUnitId) {
        log.debug("REST request to get the file for attachment unit {} for students", attachmentUnitId);
        AttachmentUnit attachmentUnit = attachmentUnitRepository.findByIdElseThrow(attachmentUnitId);

        // get the course for a lecture's attachment unit
        Attachment attachment = attachmentUnit.getAttachment();
        Course course = attachmentUnit.getLecture().getCourse();

        // check if the user is authorized to access the requested attachment unit
        checkAttachmentAuthorizationOrThrow(course, attachment);
        return buildFileResponse(getActualPathFromPublicPathString(attachment.getLink()), Optional.of(attachment.getName() + "." + getExtension(attachment.getLink())));
    }

    /**
     * GET files/courses/{courseId}/attachment-units/{attachmentUnitId} : Returns the file associated with the
     * given attachmentUnit ID as a downloadable resource
     *
     * @param courseId         The ID of the course that the Attachment belongs to
     * @param attachmentUnitId the ID of the attachment to retrieve
     * @return ResponseEntity containing the file as a resource
     */
    @GetMapping("files/courses/{courseId}/attachment-units/{attachmentUnitId}")
    @EnforceAtLeastEditorInCourse
    public ResponseEntity<byte[]> getAttachmentUnitFile(@PathVariable Long courseId, @PathVariable Long attachmentUnitId) {
        log.debug("REST request to get the file for attachment unit {} for editors", attachmentUnitId);
        AttachmentUnit attachmentUnit = attachmentUnitRepository.findByIdElseThrow(attachmentUnitId);
        Course course = courseRepository.findByIdElseThrow(courseId);
        Attachment attachment = attachmentUnit.getAttachment();
        checkAttachmentUnitExistsInCourseOrThrow(course, attachmentUnit);

        return buildFileResponse(getActualPathFromPublicPathString(attachment.getLink()), false);
    }

    /**
     * GET /files/courses/{courseId}/attachments/{attachmentId} : Returns the file associated with the
     * given attachment ID as a downloadable resource
     *
     * @param courseId     The ID of the course that the Attachment belongs to
     * @param attachmentId the ID of the attachment to retrieve
     * @return ResponseEntity containing the file as a resource
     */
    @GetMapping("files/courses/{courseId}/attachments/{attachmentId}")
    @EnforceAtLeastEditorInCourse
    public ResponseEntity<byte[]> getAttachmentFile(@PathVariable Long courseId, @PathVariable Long attachmentId) {
        log.debug("REST request to get attachment file : {}", attachmentId);
        Attachment attachment = attachmentRepository.findByIdElseThrow(attachmentId);
        Course course = courseRepository.findByIdElseThrow(courseId);
        checkAttachmentExistsInCourseOrThrow(course, attachment);

        return buildFileResponse(getActualPathFromPublicPathString(attachment.getLink()), false);
    }

    /**
     * GET files/attachments/attachment-unit/{attachmentUnitId}/slide/{slideNumber} : Get the lecture unit attachment slide by slide number
     *
     * @param attachmentUnitId ID of the attachment unit, the attachment belongs to
     * @param slideNumber      the slideNumber of the file
     * @return The requested file, 403 if the logged-in user is not allowed to access it, or 404 if the file doesn't exist
     */
    @GetMapping("files/attachments/attachment-unit/{attachmentUnitId}/slide/{slideNumber}")
    @EnforceAtLeastStudent
    public ResponseEntity<byte[]> getAttachmentUnitAttachmentSlide(@PathVariable Long attachmentUnitId, @PathVariable String slideNumber) {
        log.debug("REST request to get the slide : {}", slideNumber);
        AttachmentUnit attachmentUnit = attachmentUnitRepository.findByIdElseThrow(attachmentUnitId);

        Attachment attachment = attachmentUnit.getAttachment();
        Course course = attachmentUnit.getLecture().getCourse();

        checkAttachmentAuthorizationOrThrow(course, attachment);

        Slide slide = slideRepository.findSlideByAttachmentUnitIdAndSlideNumber(attachmentUnitId, Integer.parseInt(slideNumber));
        String directoryPath = slide.getSlideImagePath();

        // Use regular expression to match and extract the file name with ".png" format
        Pattern pattern = Pattern.compile(".*/([^/]+\\.png)$");
        Matcher matcher = pattern.matcher(directoryPath);

        if (matcher.matches()) {
            String fileName = matcher.group(1);
            return buildFileResponse(
                    FilePathService.getAttachmentUnitFilePath().resolve(Path.of(attachmentUnit.getId().toString(), "slide", String.valueOf(slide.getSlideNumber()))), fileName,
                    true);
        }
        else {
            throw new EntityNotFoundException("Slide", slideNumber);
        }
    }

    /**
<<<<<<< HEAD
     * GET files/attachments/attachment-unit/{attachmentUnitId}/student/* : Get the student version of attachment unit by attachment unit id
     *
     * @param attachmentUnitId ID of the attachment unit, the student version belongs to
     * @return The requested file, 403 if the logged-in user is not allowed to access it, or 404 if the file doesn't exist
     */
    @GetMapping("files/attachments/attachment-unit/{attachmentUnitId}/student/*")
    @EnforceAtLeastStudent
    public ResponseEntity<byte[]> getAttachmentUnitStudentVersion(@PathVariable Long attachmentUnitId) {
        log.debug("REST request to get the student version of attachment Unit : {}", attachmentUnitId);
        AttachmentUnit attachmentUnit = attachmentUnitRepository.findByIdElseThrow(attachmentUnitId);
        Attachment attachment = attachmentUnit.getAttachment();

        // check if hidden link is available in the attachment
        String studentVersion = attachment.getStudentVersion();
        if (studentVersion == null) {
            return buildFileResponse(getActualPathFromPublicPathString(attachment.getLink()), false);
        }

        String fileName = studentVersion.substring(studentVersion.lastIndexOf("/") + 1);

        return buildFileResponse(FilePathService.getAttachmentUnitFilePath().resolve(Path.of(attachmentUnit.getId().toString(), "student")), fileName, false);
    }

    /**
     * Builds the response with headers, body and content type for specified path and file name
=======
     * Builds the response with headers, body and content type for specified path containing the file name
>>>>>>> d10a20cd
     *
     * @param path  to the file including the file name
     * @param cache true if the response should contain a header that allows caching; false otherwise
     * @return response entity
     */
    private ResponseEntity<byte[]> buildFileResponse(Path path, boolean cache) {
        return buildFileResponse(path.getParent(), path.getFileName().toString(), Optional.empty(), cache);
    }

    /**
     * Builds the response with headers, body and content type for specified path containing the file name
     *
     * @param path     to the file including the file name
     * @param filename the name of the file
     * @param cache    true if the response should contain a header that allows caching; false otherwise
     * @return response entity
     */
    private ResponseEntity<byte[]> buildFileResponse(Path path, String filename, boolean cache) {
        return buildFileResponse(path, filename, Optional.empty(), cache);
    }

    /**
     * Builds the response with headers, body and content type for specified path and file name
     *
     * @param path            to the file
     * @param replaceFilename replaces the downloaded file's name, if provided
     * @return response entity
     */
    private ResponseEntity<byte[]> buildFileResponse(Path path, Optional<String> replaceFilename) {
        return buildFileResponse(path.getParent(), path.getFileName().toString(), replaceFilename, false);
    }

    /**
     * Builds the response with headers, body and content type for specified path and file name
     *
     * @param path            to the file
     * @param filename        the name of the file
     * @param replaceFilename replaces the downloaded file's name, if provided
     * @param cache           true if the response should contain a header that allows caching; false otherwise
     * @return response entity
     */
    private ResponseEntity<byte[]> buildFileResponse(Path path, String filename, Optional<String> replaceFilename, boolean cache) {
        try {
            Path actualPath = path.resolve(filename);
            byte[] file = fileService.getFileForPath(actualPath);
            if (file == null) {
                return ResponseEntity.notFound().build();
            }

            HttpHeaders headers = new HttpHeaders();

            // attachment will force the user to download the file
            String lowerCaseFilename = filename.toLowerCase();
            String contentType = lowerCaseFilename.endsWith("htm") || lowerCaseFilename.endsWith("html") || lowerCaseFilename.endsWith("svg") || lowerCaseFilename.endsWith("svgz")
                    ? "attachment"
                    : "inline";
            headers.setContentDisposition(ContentDisposition.builder(contentType).filename(replaceFilename.orElse(filename)).build());

            var response = ResponseEntity.ok().headers(headers).contentType(getMediaTypeFromFilename(filename)).header("filename", filename);
            if (cache) {
                var cacheControl = CacheControl.maxAge(Duration.ofDays(DAYS_TO_CACHE)).cachePublic();
                response = response.cacheControl(cacheControl);
            }
            return response.body(file);
        }
        catch (IOException ex) {
            log.error("Failed to download file: {} on path: {}", filename, path, ex);
            return ResponseEntity.status(HttpStatus.INTERNAL_SERVER_ERROR).build();
        }
    }

    private Path getActualPathFromPublicPathString(@NotNull String publicPath) {
        if (publicPath == null) {
            throw new EntityNotFoundException("No file linked");
        }
        return FilePathService.actualPathForPublicPathOrThrow(URI.create(publicPath));
    }

    private MediaType getMediaTypeFromFilename(String filename) {
        FileNameMap fileNameMap = URLConnection.getFileNameMap();
        String mimeType = fileNameMap.getContentTypeFor(filename);
        if (mimeType != null) {
            return MediaType.parseMediaType(mimeType);
        }
        MimetypesFileTypeMap fileTypeMap = new MimetypesFileTypeMap();

        return MediaType.parseMediaType(fileTypeMap.getContentType(filename));
    }

    /**
     * Checks if the user is authorized to access an attachment
     *
     * @param course     the course to check if the user is part of it
     * @param attachment the attachment for which the authentication should be checked
     */
    private void checkAttachmentAuthorizationOrThrow(Course course, Attachment attachment) {
        if (attachment.isVisibleToStudents()) {
            authCheckService.checkHasAtLeastRoleInCourseElseThrow(Role.STUDENT, course, null);
        }
        else {
            authCheckService.checkHasAtLeastRoleInCourseElseThrow(Role.TEACHING_ASSISTANT, course, null);
        }
    }

    /**
     * Checks if the attachment exists in the mentioned course
     *
     * @param course     the course to check if the attachment is part of it
     * @param attachment the attachment for which the existence should be checked
     */
    private void checkAttachmentExistsInCourseOrThrow(Course course, Attachment attachment) {
        if (!attachment.getLecture().getCourse().equals(course)) {
            throw new EntityNotFoundException("This attachment does not exist in this course.");
        }
    }

    /**
     * Checks if the attachment exists in the mentioned course
     *
     * @param course         the course to check if the attachment is part of it
     * @param attachmentUnit the attachment unit for which the existence should be checked
     */
    private void checkAttachmentUnitExistsInCourseOrThrow(Course course, AttachmentUnit attachmentUnit) {
        if (!attachmentUnit.getLecture().getCourse().equals(course)) {
            throw new EntityNotFoundException("This attachment unit does not exist in this course.");
        }
    }

    /**
     * Reads the file and turns it into a ResponseEntity
     *
     * @param filePath the path for the file to read
     * @return ResponseEntity with status 200 and the file as byte stream, status 404 if the file doesn't exist, or status 500 if there is an error while reading the file
     */
    private ResponseEntity<byte[]> responseEntityForFilePath(Path filePath) {
        try {
            var file = fileService.getFileForPath(filePath);
            if (file == null) {
                return ResponseEntity.notFound().build();
            }
            return ResponseEntity.ok().cacheControl(CacheControl.maxAge(30, TimeUnit.DAYS)) // Cache for 30 days;
                    .contentType(getMediaTypeFromFilename(filePath.getFileName().toString())).body(file);
        }
        catch (IOException e) {
            log.error("Failed to return requested file with path {}", filePath, e);
            return ResponseEntity.status(HttpStatus.INTERNAL_SERVER_ERROR).build();
        }
    }

    /**
     * removes illegal characters and compares the resulting with the original file name
     * If both are not equal, it throws an exception
     *
     * @param filename the filename which is validated
     */
    private static void sanitizeFilenameElseThrow(String filename) {
        String sanitizedFileName = FileService.sanitizeFilename(filename);
        if (!sanitizedFileName.equals(filename)) {
            throw new EntityNotFoundException("The filename contains invalid characters. Only characters a-z, A-Z, 0-9, '_', '.' and '-' are allowed!");
        }
    }
}<|MERGE_RESOLUTION|>--- conflicted
+++ resolved
@@ -566,7 +566,6 @@
     }
 
     /**
-<<<<<<< HEAD
      * GET files/attachments/attachment-unit/{attachmentUnitId}/student/* : Get the student version of attachment unit by attachment unit id
      *
      * @param attachmentUnitId ID of the attachment unit, the student version belongs to
@@ -592,9 +591,17 @@
 
     /**
      * Builds the response with headers, body and content type for specified path and file name
-=======
+     *
+     * @param path     to the file
+     * @param filename the name of the file
+     * @return response entity
+     */
+    private ResponseEntity<byte[]> buildFileResponse(Path path, String filename) {
+        return buildFileResponse(path, filename, false);
+    }
+
+    /**
      * Builds the response with headers, body and content type for specified path containing the file name
->>>>>>> d10a20cd
      *
      * @param path  to the file including the file name
      * @param cache true if the response should contain a header that allows caching; false otherwise
