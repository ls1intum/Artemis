package de.tum.cit.aet.artemis.text.web;

import static de.tum.cit.aet.artemis.core.config.Constants.PROFILE_CORE;
import static de.tum.cit.aet.artemis.plagiarism.web.PlagiarismResultResponseBuilder.buildPlagiarismResultResponse;

import java.net.URI;
import java.net.URISyntaxException;
import java.nio.file.Path;
import java.util.HashSet;
import java.util.List;
import java.util.Objects;
import java.util.Optional;
import java.util.Set;
import java.util.stream.Collectors;

import org.slf4j.Logger;
import org.slf4j.LoggerFactory;
import org.springframework.beans.factory.annotation.Value;
import org.springframework.context.annotation.Profile;
import org.springframework.core.io.Resource;
import org.springframework.http.ResponseEntity;
import org.springframework.web.bind.annotation.DeleteMapping;
import org.springframework.web.bind.annotation.GetMapping;
import org.springframework.web.bind.annotation.PathVariable;
import org.springframework.web.bind.annotation.PostMapping;
import org.springframework.web.bind.annotation.PutMapping;
import org.springframework.web.bind.annotation.RequestBody;
import org.springframework.web.bind.annotation.RequestMapping;
import org.springframework.web.bind.annotation.RequestParam;
import org.springframework.web.bind.annotation.RestController;

import de.jplag.exceptions.ExitException;
import de.tum.cit.aet.artemis.assessment.domain.AssessmentType;
import de.tum.cit.aet.artemis.assessment.domain.ExampleSubmission;
import de.tum.cit.aet.artemis.assessment.domain.Feedback;
import de.tum.cit.aet.artemis.assessment.domain.GradingCriterion;
import de.tum.cit.aet.artemis.assessment.domain.Result;
import de.tum.cit.aet.artemis.assessment.repository.ExampleSubmissionRepository;
import de.tum.cit.aet.artemis.assessment.repository.FeedbackRepository;
import de.tum.cit.aet.artemis.assessment.repository.GradingCriterionRepository;
import de.tum.cit.aet.artemis.assessment.repository.ResultRepository;
import de.tum.cit.aet.artemis.assessment.repository.TextBlockRepository;
import de.tum.cit.aet.artemis.athena.service.AthenaModuleService;
import de.tum.cit.aet.artemis.atlas.api.CompetencyProgressApi;
import de.tum.cit.aet.artemis.communication.domain.conversation.Channel;
import de.tum.cit.aet.artemis.communication.repository.conversation.ChannelRepository;
import de.tum.cit.aet.artemis.communication.service.conversation.ChannelService;
import de.tum.cit.aet.artemis.communication.service.notifications.GroupNotificationScheduleService;
import de.tum.cit.aet.artemis.core.domain.Course;
import de.tum.cit.aet.artemis.core.domain.User;
import de.tum.cit.aet.artemis.core.dto.SearchResultPageDTO;
import de.tum.cit.aet.artemis.core.dto.pageablesearch.SearchTermPageableSearchDTO;
import de.tum.cit.aet.artemis.core.exception.AccessForbiddenException;
import de.tum.cit.aet.artemis.core.exception.ApiNotPresentException;
import de.tum.cit.aet.artemis.core.exception.BadRequestAlertException;
import de.tum.cit.aet.artemis.core.exception.ConflictException;
import de.tum.cit.aet.artemis.core.exception.EntityNotFoundException;
import de.tum.cit.aet.artemis.core.repository.CourseRepository;
import de.tum.cit.aet.artemis.core.repository.UserRepository;
import de.tum.cit.aet.artemis.core.security.Role;
import de.tum.cit.aet.artemis.core.security.annotations.EnforceAtLeastEditor;
import de.tum.cit.aet.artemis.core.security.annotations.EnforceAtLeastInstructor;
import de.tum.cit.aet.artemis.core.security.annotations.EnforceAtLeastStudent;
import de.tum.cit.aet.artemis.core.security.annotations.EnforceAtLeastTutor;
import de.tum.cit.aet.artemis.core.service.AuthorizationCheckService;
import de.tum.cit.aet.artemis.core.service.CourseService;
import de.tum.cit.aet.artemis.core.service.feature.Feature;
import de.tum.cit.aet.artemis.core.service.feature.FeatureToggle;
import de.tum.cit.aet.artemis.core.service.messaging.InstanceMessageSendService;
import de.tum.cit.aet.artemis.core.util.HeaderUtil;
import de.tum.cit.aet.artemis.core.util.ResponseUtil;
import de.tum.cit.aet.artemis.core.util.TimeLogUtil;
import de.tum.cit.aet.artemis.exam.api.ExamAccessApi;
import de.tum.cit.aet.artemis.exercise.domain.Exercise;
import de.tum.cit.aet.artemis.exercise.domain.Submission;
import de.tum.cit.aet.artemis.exercise.domain.participation.StudentParticipation;
import de.tum.cit.aet.artemis.exercise.dto.SubmissionExportOptionsDTO;
import de.tum.cit.aet.artemis.exercise.repository.ParticipationRepository;
import de.tum.cit.aet.artemis.exercise.repository.StudentParticipationRepository;
import de.tum.cit.aet.artemis.exercise.service.ExerciseDateService;
import de.tum.cit.aet.artemis.exercise.service.ExerciseDeletionService;
import de.tum.cit.aet.artemis.exercise.service.ExerciseService;
import de.tum.cit.aet.artemis.iris.service.settings.IrisSettingsService;
import de.tum.cit.aet.artemis.plagiarism.domain.text.TextPlagiarismResult;
import de.tum.cit.aet.artemis.plagiarism.dto.PlagiarismResultDTO;
import de.tum.cit.aet.artemis.plagiarism.repository.PlagiarismResultRepository;
import de.tum.cit.aet.artemis.plagiarism.service.PlagiarismDetectionConfigHelper;
import de.tum.cit.aet.artemis.plagiarism.service.PlagiarismDetectionService;
import de.tum.cit.aet.artemis.text.domain.TextExercise;
import de.tum.cit.aet.artemis.text.domain.TextSubmission;
import de.tum.cit.aet.artemis.text.repository.TextExerciseRepository;
import de.tum.cit.aet.artemis.text.service.TextExerciseImportService;
import de.tum.cit.aet.artemis.text.service.TextExerciseService;
import de.tum.cit.aet.artemis.text.service.TextSubmissionExportService;

/**
 * REST controller for managing TextExercise.
 */
@Profile(PROFILE_CORE)
@RestController
@RequestMapping("api/")
public class TextExerciseResource {

    private static final Logger log = LoggerFactory.getLogger(TextExerciseResource.class);

    private static final String ENTITY_NAME = "textExercise";

    @Value("${jhipster.clientApp.name}")
    private String applicationName;

    private final FeedbackRepository feedbackRepository;

    private final TextBlockRepository textBlockRepository;

    private final TextExerciseService textExerciseService;

    private final ExerciseService exerciseService;

    private final ExerciseDeletionService exerciseDeletionService;

    private final PlagiarismResultRepository plagiarismResultRepository;

    private final TextExerciseRepository textExerciseRepository;

    private final TextExerciseImportService textExerciseImportService;

    private final TextSubmissionExportService textSubmissionExportService;

    private final UserRepository userRepository;

    private final CourseService courseService;

    private final AuthorizationCheckService authCheckService;

    private final StudentParticipationRepository studentParticipationRepository;

    private final ParticipationRepository participationRepository;

    private final ResultRepository resultRepository;

    private final ExampleSubmissionRepository exampleSubmissionRepository;

    private final GroupNotificationScheduleService groupNotificationScheduleService;

    private final GradingCriterionRepository gradingCriterionRepository;

    private final InstanceMessageSendService instanceMessageSendService;

    private final PlagiarismDetectionService plagiarismDetectionService;

    private final CourseRepository courseRepository;

    private final ChannelService channelService;

    private final ChannelRepository channelRepository;

    private final Optional<AthenaModuleService> athenaModuleService;

<<<<<<< HEAD
    private final Optional<ExamAccessApi> examAccessApi;

    private final CompetencyProgressApi competencyProgressApi;
=======
    private final Optional<CompetencyProgressApi> competencyProgressApi;
>>>>>>> 039e6c80

    private final Optional<IrisSettingsService> irisSettingsService;

    public TextExerciseResource(TextExerciseRepository textExerciseRepository, TextExerciseService textExerciseService, FeedbackRepository feedbackRepository,
            ExerciseDeletionService exerciseDeletionService, PlagiarismResultRepository plagiarismResultRepository, UserRepository userRepository,
            AuthorizationCheckService authCheckService, CourseService courseService, StudentParticipationRepository studentParticipationRepository,
            ParticipationRepository participationRepository, ResultRepository resultRepository, TextExerciseImportService textExerciseImportService,
            TextSubmissionExportService textSubmissionExportService, ExampleSubmissionRepository exampleSubmissionRepository, ExerciseService exerciseService,
            GradingCriterionRepository gradingCriterionRepository, TextBlockRepository textBlockRepository, GroupNotificationScheduleService groupNotificationScheduleService,
            InstanceMessageSendService instanceMessageSendService, PlagiarismDetectionService plagiarismDetectionService, CourseRepository courseRepository,
<<<<<<< HEAD
            ChannelService channelService, ChannelRepository channelRepository, Optional<AthenaModuleService> athenaModuleService, Optional<ExamAccessApi> examAccessApi,
            CompetencyProgressApi competencyProgressApi, Optional<IrisSettingsService> irisSettingsService) {
=======
            ChannelService channelService, ChannelRepository channelRepository, Optional<AthenaModuleService> athenaModuleService,
            Optional<CompetencyProgressApi> competencyProgressApi, Optional<IrisSettingsService> irisSettingsService) {
>>>>>>> 039e6c80
        this.feedbackRepository = feedbackRepository;
        this.exerciseDeletionService = exerciseDeletionService;
        this.plagiarismResultRepository = plagiarismResultRepository;
        this.textBlockRepository = textBlockRepository;
        this.textExerciseService = textExerciseService;
        this.textExerciseRepository = textExerciseRepository;
        this.userRepository = userRepository;
        this.courseService = courseService;
        this.authCheckService = authCheckService;
        this.studentParticipationRepository = studentParticipationRepository;
        this.participationRepository = participationRepository;
        this.resultRepository = resultRepository;
        this.textExerciseImportService = textExerciseImportService;
        this.textSubmissionExportService = textSubmissionExportService;
        this.groupNotificationScheduleService = groupNotificationScheduleService;
        this.exampleSubmissionRepository = exampleSubmissionRepository;
        this.exerciseService = exerciseService;
        this.gradingCriterionRepository = gradingCriterionRepository;
        this.instanceMessageSendService = instanceMessageSendService;
        this.plagiarismDetectionService = plagiarismDetectionService;
        this.courseRepository = courseRepository;
        this.channelService = channelService;
        this.channelRepository = channelRepository;
        this.athenaModuleService = athenaModuleService;
        this.examAccessApi = examAccessApi;
        this.competencyProgressApi = competencyProgressApi;
        this.irisSettingsService = irisSettingsService;
    }

    /**
     * POST /text-exercises : Create a new textExercise.
     *
     * @param textExercise the textExercise to create
     * @return the ResponseEntity with status 201 (Created) and with body the new textExercise, or
     *         with status 400 (Bad Request) if the textExercise has already an ID
     * @throws URISyntaxException if the Location URI syntax is incorrect
     */
    @PostMapping("text-exercises")
    @EnforceAtLeastEditor
    public ResponseEntity<TextExercise> createTextExercise(@RequestBody TextExercise textExercise) throws URISyntaxException {
        log.debug("REST request to save TextExercise : {}", textExercise);
        if (textExercise.getId() != null) {
            throw new BadRequestAlertException("A new textExercise cannot already have an ID", ENTITY_NAME, "idExists");
        }

        if (textExercise.getTitle() == null) {
            throw new BadRequestAlertException("A new textExercise needs a title", ENTITY_NAME, "missingtitle");
        }
        // validates general settings: points, dates
        textExercise.validateGeneralSettings();
        // Valid exercises have set either a course or an exerciseGroup
        textExercise.checkCourseAndExerciseGroupExclusivity(ENTITY_NAME);

        // Retrieve the course over the exerciseGroup or the given courseId
        Course course = courseService.retrieveCourseOverExerciseGroupOrCourseId(textExercise);
        // Check that the user is authorized to create the exercise
        authCheckService.checkHasAtLeastRoleInCourseElseThrow(Role.EDITOR, course, null);

        // Check that only allowed athena modules are used
        athenaModuleService.ifPresentOrElse(ams -> ams.checkHasAccessToAthenaModule(textExercise, course, ENTITY_NAME), () -> textExercise.setFeedbackSuggestionModule(null));

        TextExercise result = exerciseService.saveWithCompetencyLinks(textExercise, textExerciseRepository::save);

        channelService.createExerciseChannel(result, Optional.ofNullable(textExercise.getChannelName()));
        instanceMessageSendService.sendTextExerciseSchedule(result.getId());
        groupNotificationScheduleService.checkNotificationsForNewExerciseAsync(textExercise);
        competencyProgressApi.ifPresent(api -> api.updateProgressByLearningObjectAsync(result));

        irisSettingsService.ifPresent(iss -> iss.setEnabledForExerciseByCategories(result, new HashSet<>()));

        return ResponseEntity.created(new URI("/api/text-exercises/" + result.getId())).body(result);
    }

    /**
     * PUT /text-exercises : Updates an existing textExercise.
     *
     * @param textExercise     the textExercise to update
     * @param notificationText about the text exercise update that should be displayed for the
     *                             student group
     * @return the ResponseEntity with status 200 (OK) and with body the updated textExercise, or
     *         with status 400 (Bad Request) if the textExercise is not valid, or with status 500 (Internal
     *         Server Error) if the textExercise couldn't be updated
     * @throws URISyntaxException if the Location URI syntax is incorrect
     */
    @PutMapping("text-exercises")
    @EnforceAtLeastEditor
    public ResponseEntity<TextExercise> updateTextExercise(@RequestBody TextExercise textExercise,
            @RequestParam(value = "notificationText", required = false) String notificationText) throws URISyntaxException {
        log.debug("REST request to update TextExercise : {}", textExercise);
        if (textExercise.getId() == null) {
            return createTextExercise(textExercise);
        }
        // validates general settings: points, dates
        textExercise.validateGeneralSettings();
        // Valid exercises have set either a course or an exerciseGroup
        textExercise.checkCourseAndExerciseGroupExclusivity(ENTITY_NAME);

        // Check that the user is authorized to update the exercise
        var user = userRepository.getUserWithGroupsAndAuthorities();
        // Important: use the original exercise for permission check
        final TextExercise textExerciseBeforeUpdate = textExerciseRepository.findWithEagerCompetenciesAndCategoriesByIdElseThrow(textExercise.getId());
        authCheckService.checkHasAtLeastRoleForExerciseElseThrow(Role.EDITOR, textExerciseBeforeUpdate, user);

        // Forbid changing the course the exercise belongs to.
        if (!Objects.equals(textExerciseBeforeUpdate.getCourseViaExerciseGroupOrCourseMember().getId(), textExercise.getCourseViaExerciseGroupOrCourseMember().getId())) {
            throw new ConflictException("Exercise course id does not match the stored course id", ENTITY_NAME, "cannotChangeCourseId");
        }

        // Forbid conversion between normal course exercise and exam exercise
        exerciseService.checkForConversionBetweenExamAndCourseExercise(textExercise, textExerciseBeforeUpdate, ENTITY_NAME);

        // Check that only allowed athena modules are used
        Course course = courseService.retrieveCourseOverExerciseGroupOrCourseId(textExerciseBeforeUpdate);
        athenaModuleService.ifPresentOrElse(ams -> ams.checkHasAccessToAthenaModule(textExercise, course, ENTITY_NAME), () -> textExercise.setFeedbackSuggestionModule(null));
        // Changing Athena module after the due date has passed is not allowed
        athenaModuleService.ifPresent(ams -> ams.checkValidAthenaModuleChange(textExerciseBeforeUpdate, textExercise, ENTITY_NAME));

        channelService.updateExerciseChannel(textExerciseBeforeUpdate, textExercise);

        TextExercise updatedTextExercise = exerciseService.saveWithCompetencyLinks(textExercise, textExerciseRepository::save);

        exerciseService.logUpdate(updatedTextExercise, updatedTextExercise.getCourseViaExerciseGroupOrCourseMember(), user);
        exerciseService.updatePointsInRelatedParticipantScores(textExerciseBeforeUpdate, updatedTextExercise);
        participationRepository.removeIndividualDueDatesIfBeforeDueDate(updatedTextExercise, textExerciseBeforeUpdate.getDueDate());
        instanceMessageSendService.sendTextExerciseSchedule(updatedTextExercise.getId());
        exerciseService.checkExampleSubmissions(updatedTextExercise);
        exerciseService.notifyAboutExerciseChanges(textExerciseBeforeUpdate, updatedTextExercise, notificationText);

        competencyProgressApi.ifPresent(api -> api.updateProgressForUpdatedLearningObjectAsync(textExerciseBeforeUpdate, Optional.of(textExercise)));

        irisSettingsService.ifPresent(iss -> iss.setEnabledForExerciseByCategories(textExercise, textExerciseBeforeUpdate.getCategories()));

        return ResponseEntity.ok(updatedTextExercise);
    }

    /**
     * GET /courses/:courseId/exercises : get all the exercises.
     *
     * @param courseId id of the course of which all the exercises should be fetched
     * @return the ResponseEntity with status 200 (OK) and the list of textExercises in body
     */
    @GetMapping("courses/{courseId}/text-exercises")
    @EnforceAtLeastTutor
    public ResponseEntity<List<TextExercise>> getTextExercisesForCourse(@PathVariable Long courseId) {
        log.debug("REST request to get all ProgrammingExercises for the course with id : {}", courseId);
        Course course = courseRepository.findByIdElseThrow(courseId);
        authCheckService.checkHasAtLeastRoleInCourseElseThrow(Role.TEACHING_ASSISTANT, course, null);
        List<TextExercise> exercises = textExerciseRepository.findByCourseIdWithCategories(courseId);
        for (Exercise exercise : exercises) {
            // not required in the returned json body
            exercise.setStudentParticipations(null);
            exercise.setCourse(null);
            Set<GradingCriterion> gradingCriteria = gradingCriterionRepository.findByExerciseIdWithEagerGradingCriteria(exercise.getId());
            exercise.setGradingCriteria(gradingCriteria);
        }
        return ResponseEntity.ok().body(exercises);
    }

    private Optional<TextExercise> findTextExercise(Long exerciseId, boolean includePlagiarismDetectionConfig) {
        if (includePlagiarismDetectionConfig) {
            var textExercise = textExerciseRepository.findWithEagerTeamAssignmentConfigAndCategoriesAndCompetenciesAndPlagiarismDetectionConfigById(exerciseId);
            textExercise.ifPresent(it -> PlagiarismDetectionConfigHelper.createAndSaveDefaultIfNullAndCourseExercise(it, textExerciseRepository));
            return textExercise;
        }
        return textExerciseRepository.findWithEagerTeamAssignmentConfigAndCategoriesAndCompetenciesById(exerciseId);
    }

    /**
     * GET /text-exercises/:id : get the "id" textExercise.
     *
     * @param exerciseId                    the id of the textExercise to retrieve
     * @param withPlagiarismDetectionConfig boolean flag whether to include the plagiarism detection config of the exercise
     * @return the ResponseEntity with status 200 (OK) and with body the textExercise, or with
     *         status 404 (Not Found)
     */
    @GetMapping("text-exercises/{exerciseId}")
    @EnforceAtLeastTutor
    public ResponseEntity<TextExercise> getTextExercise(@PathVariable Long exerciseId, @RequestParam(defaultValue = "false") boolean withPlagiarismDetectionConfig) {
        log.debug("REST request to get TextExercise : {}", exerciseId);
        var textExercise = findTextExercise(exerciseId, withPlagiarismDetectionConfig).orElseThrow(() -> new EntityNotFoundException("TextExercise", exerciseId));

        // If the exercise belongs to an exam, only editors, instructors and admins are allowed to access it
        if (textExercise.isExamExercise()) {
            authCheckService.checkHasAtLeastRoleForExerciseElseThrow(Role.EDITOR, textExercise, null);
        }
        else {
            // in courses, also tutors can access the exercise
            authCheckService.checkHasAtLeastRoleForExerciseElseThrow(Role.TEACHING_ASSISTANT, textExercise, null);
        }
        if (textExercise.isCourseExercise()) {
            Channel channel = channelRepository.findChannelByExerciseId(textExercise.getId());
            if (channel != null) {
                textExercise.setChannelName(channel.getName());
            }
        }

        Set<ExampleSubmission> exampleSubmissions = this.exampleSubmissionRepository.findAllWithResultByExerciseId(exerciseId);
        Set<GradingCriterion> gradingCriteria = gradingCriterionRepository.findByExerciseIdWithEagerGradingCriteria(exerciseId);
        textExercise.setGradingCriteria(gradingCriteria);
        textExercise.setExampleSubmissions(exampleSubmissions);

        exerciseService.checkExerciseIfStructuredGradingInstructionFeedbackUsed(gradingCriteria, textExercise);
        return ResponseEntity.ok().body(textExercise);
    }

    /**
     * DELETE /text-exercises/:exerciseId : delete the "exerciseId" textExercise.
     *
     * @param exerciseId the id of the textExercise to delete
     * @return the ResponseEntity with status 200 (OK)
     */
    @DeleteMapping("text-exercises/{exerciseId}")
    @EnforceAtLeastInstructor
    public ResponseEntity<Void> deleteTextExercise(@PathVariable Long exerciseId) {
        log.info("REST request to delete TextExercise : {}", exerciseId);
        var textExercise = textExerciseRepository.findByIdElseThrow(exerciseId);
        var user = userRepository.getUserWithGroupsAndAuthorities();
        authCheckService.checkHasAtLeastRoleForExerciseElseThrow(Role.INSTRUCTOR, textExercise, user);
        // NOTE: we use the exerciseDeletionService here, because this one makes sure to clean up all lazy references correctly.
        exerciseService.logDeletion(textExercise, textExercise.getCourseViaExerciseGroupOrCourseMember(), user);
        exerciseDeletionService.delete(exerciseId, false, false);
        return ResponseEntity.ok().headers(HeaderUtil.createEntityDeletionAlert(applicationName, true, ENTITY_NAME, textExercise.getTitle())).build();
    }

    /**
     * Returns the data needed for the text editor, which includes the participation, textSubmission
     * with answer if existing and the assessments if the submission was already submitted.
     *
     * @param participationId the participationId for which to find the data for the text editor
     * @return the ResponseEntity with the participation as body
     */
    // TODO: fix the URL scheme
    @GetMapping("text-editor/{participationId}")
    @EnforceAtLeastStudent
    public ResponseEntity<StudentParticipation> getDataForTextEditor(@PathVariable Long participationId) {
        User user = userRepository.getUserWithGroupsAndAuthorities();
        StudentParticipation participation = studentParticipationRepository.findByIdWithLegalSubmissionsResultsFeedbackElseThrow(participationId);
        if (!(participation.getExercise() instanceof TextExercise textExercise)) {
            throw new BadRequestAlertException("The exercise of the participation is not a text exercise.", ENTITY_NAME, "wrongExerciseType");
        }

        // users can only see their own submission (to prevent cheating), TAs, instructors and admins can see all answers
        if (!authCheckService.isOwnerOfParticipation(participation, user) && !authCheckService.isAtLeastTeachingAssistantForExercise(textExercise, user)) {
            throw new AccessForbiddenException();
        }

        // Exam exercises cannot be seen by students between the endDate and the publishResultDate
        if (textExercise.isExamExercise()) {
            var api = examAccessApi.orElseThrow(() -> new ApiNotPresentException(ExamAccessApi.class, PROFILE_CORE));
            api.checkIfAllowedToGetExamResult(textExercise, participation, user);
        }

        // if no results, check if there are really no results or the relation to results was not updated yet
        if (participation.getResults().isEmpty()) {
            List<Result> results = resultRepository.findByParticipationIdOrderByCompletionDateDesc(participation.getId());
            participation.setResults(new HashSet<>(results));
        }

        if (!ExerciseDateService.isAfterAssessmentDueDate(textExercise)) {
            // We want to have the preliminary feedback before the assessment due date too
            Set<Result> athenaResults = participation.getResults().stream().filter(result -> result.getAssessmentType() == AssessmentType.AUTOMATIC_ATHENA)
                    .collect(Collectors.toSet());
            participation.setResults(athenaResults);
        }

        Set<Submission> submissions = participation.getSubmissions();
        participation.setSubmissions(new HashSet<>());

        for (Submission submission : submissions) {
            if (submission != null) {
                TextSubmission textSubmission = (TextSubmission) submission;

                // set reference to participation to null, since we are already inside a participation
                textSubmission.setParticipation(null);

                if (!ExerciseDateService.isAfterAssessmentDueDate(textExercise)) {
                    // We want to have the preliminary feedback before the assessment due date too
                    List<Result> athenaResults = submission.getResults().stream().filter(result -> result.getAssessmentType() == AssessmentType.AUTOMATIC_ATHENA).toList();
                    textSubmission.setResults(athenaResults);
                }

                Result result = textSubmission.getLatestResult();
                if (result != null) {
                    // Load TextBlocks for the Submission. They are needed to display the Feedback in the client.
                    final var textBlocks = textBlockRepository.findAllBySubmissionId(textSubmission.getId());
                    textSubmission.setBlocks(textBlocks);

                    if (textSubmission.isSubmitted() && result.getCompletionDate() != null) {
                        List<Feedback> assessments = feedbackRepository.findByResult(result);
                        result.setFeedbacks(assessments);
                    }

                    if (!authCheckService.isAtLeastTeachingAssistantForExercise(textExercise, user)) {
                        result.filterSensitiveInformation();
                    }

                    // only send the one latest result to the client
                    textSubmission.setResults(List.of(result));
                }
                participation.addSubmission(textSubmission);
            }
        }

        if (!(authCheckService.isAtLeastInstructorForExercise(textExercise, user) || participation.isOwnedBy(user))) {
            participation.filterSensitiveInformation();
        }

        textExercise.filterSensitiveInformation();
        if (textExercise.isExamExercise()) {
            textExercise.getExam().setCourse(null);
        }

        return ResponseEntity.ok(participation);
    }

    /**
     * Search for all text exercises by id, title and course title. The result is pageable since there
     * might be hundreds of exercises in the DB.
     *
     * @param search         The pageable search containing the page size, page number and query string
     * @param isCourseFilter Whether to search in the courses for exercises
     * @param isExamFilter   Whether to search in the groups for exercises
     * @return The desired page, sorted and matching the given query
     */
    @GetMapping("text-exercises")
    @EnforceAtLeastEditor
    public ResponseEntity<SearchResultPageDTO<TextExercise>> getAllExercisesOnPage(SearchTermPageableSearchDTO<String> search,
            @RequestParam(defaultValue = "true") boolean isCourseFilter, @RequestParam(defaultValue = "true") boolean isExamFilter) {
        final var user = userRepository.getUserWithGroupsAndAuthorities();
        return ResponseEntity.ok(textExerciseService.getAllOnPageWithSize(search, isCourseFilter, isExamFilter, user));
    }

    /**
     * POST /text-exercises/import: Imports an existing text exercise into an existing course
     * <p>
     * This will import the whole exercise except for the participations and dates. Referenced
     * entities will get cloned and assigned a new id.
     *
     * @param sourceExerciseId The ID of the original exercise which should get imported
     * @param importedExercise The new exercise containing values that should get overwritten in the
     *                             imported exercise, s.a. the title or difficulty
     * @return The imported exercise (200), a not found error (404) if the template does not exist,
     *         or a forbidden error (403) if the user is not at least an instructor in the target course.
     * @throws URISyntaxException When the URI of the response entity is invalid
     */
    @PostMapping("text-exercises/import/{sourceExerciseId}")
    @EnforceAtLeastEditor
    public ResponseEntity<TextExercise> importExercise(@PathVariable long sourceExerciseId, @RequestBody TextExercise importedExercise) throws URISyntaxException {
        if (sourceExerciseId <= 0 || (importedExercise.getCourseViaExerciseGroupOrCourseMember() == null && importedExercise.getExerciseGroup() == null)) {
            log.debug("Either the courseId or exerciseGroupId must be set for an import");
            throw new BadRequestAlertException("Either the courseId or exerciseGroupId must be set for an import", ENTITY_NAME, "noCourseIdOrExerciseGroupId");
        }
        importedExercise.checkCourseAndExerciseGroupExclusivity(ENTITY_NAME);
        final var user = userRepository.getUserWithGroupsAndAuthorities();
        final var originalTextExercise = textExerciseRepository.findByIdWithExampleSubmissionsAndResultsElseThrow(sourceExerciseId);
        authCheckService.checkHasAtLeastRoleForExerciseElseThrow(Role.EDITOR, importedExercise, user);
        authCheckService.checkHasAtLeastRoleForExerciseElseThrow(Role.EDITOR, originalTextExercise, user);
        // validates general settings: points, dates
        importedExercise.validateGeneralSettings();

        // Athena: Check that only allowed athena modules are used, if not we catch the exception and disable feedback suggestions for the imported exercise
        // If Athena is disabled and the service is not present, we also disable feedback suggestions
        try {
            athenaModuleService.ifPresentOrElse(ams -> ams.checkHasAccessToAthenaModule(importedExercise, importedExercise.getCourseViaExerciseGroupOrCourseMember(), ENTITY_NAME),
                    () -> importedExercise.setFeedbackSuggestionModule(null));
        }
        catch (BadRequestAlertException e) {
            importedExercise.setFeedbackSuggestionModule(null);
        }

        final var newTextExercise = textExerciseImportService.importTextExercise(originalTextExercise, importedExercise);
        textExerciseRepository.save(newTextExercise);

        return ResponseEntity.created(new URI("/api/text-exercises/" + newTextExercise.getId())).body(newTextExercise);
    }

    /**
     * POST /text-exercises/:exerciseId/export-submissions : sends exercise submissions as zip
     *
     * @param exerciseId              the id of the exercise to get the repos from
     * @param submissionExportOptions the options that should be used for the export
     * @return ResponseEntity with status
     */
    @PostMapping("text-exercises/{exerciseId}/export-submissions")
    @EnforceAtLeastTutor
    @FeatureToggle(Feature.Exports)
    public ResponseEntity<Resource> exportSubmissions(@PathVariable long exerciseId, @RequestBody SubmissionExportOptionsDTO submissionExportOptions) {
        TextExercise textExercise = textExerciseRepository.findByIdElseThrow(exerciseId);
        authCheckService.checkHasAtLeastRoleForExerciseElseThrow(Role.TEACHING_ASSISTANT, textExercise, null);

        // TAs are not allowed to download all participations
        if (submissionExportOptions.isExportAllParticipants()) {
            authCheckService.checkHasAtLeastRoleInCourseElseThrow(Role.INSTRUCTOR, textExercise.getCourseViaExerciseGroupOrCourseMember(), null);
        }

        Path zipFilePath = textSubmissionExportService.exportStudentSubmissionsElseThrow(exerciseId, submissionExportOptions);
        return ResponseUtil.ok(zipFilePath);
    }

    /**
     * GET /text-exercises/{exerciseId}/plagiarism-result
     * <p>
     * Return the latest plagiarism result or null, if no plagiarism was detected for this exercise
     * yet.
     *
     * @param exerciseId ID of the text exercise for which the plagiarism result should be returned
     * @return The ResponseEntity with status 200 (Ok) or with status 400 (Bad Request) if the
     *         parameters are invalid
     */
    @GetMapping("text-exercises/{exerciseId}/plagiarism-result")
    @EnforceAtLeastEditor
    public ResponseEntity<PlagiarismResultDTO<TextPlagiarismResult>> getPlagiarismResult(@PathVariable long exerciseId) {
        log.debug("REST request to get the latest plagiarism result for the text exercise with id: {}", exerciseId);
        TextExercise textExercise = textExerciseRepository.findByIdWithStudentParticipationsAndSubmissionsElseThrow(exerciseId);
        authCheckService.checkHasAtLeastRoleForExerciseElseThrow(Role.EDITOR, textExercise, null);
        var plagiarismResult = (TextPlagiarismResult) plagiarismResultRepository.findFirstWithComparisonsByExerciseIdOrderByLastModifiedDateDescOrNull(textExercise.getId());
        plagiarismResultRepository.prepareResultForClient(plagiarismResult);
        return buildPlagiarismResultResponse(plagiarismResult);
    }

    /**
     * GET /text-exercises/{exerciseId}/check-plagiarism
     * <p>
     * Start the automated plagiarism detection for the given exercise and return its result.
     *
     * @param exerciseId          ID of the exercise for which to detect plagiarism
     * @param similarityThreshold ignore comparisons whose similarity is below this threshold (in % between 0 and 100)
     * @param minimumScore        consider only submissions whose score is greater or equal to this value
     * @param minimumSize         consider only submissions whose size is greater or equal to this value
     * @return the ResponseEntity with status 200 (OK) and the list of at most 500 pair-wise submissions with a similarity above the given threshold (e.g. 50%).
     */
    @GetMapping("text-exercises/{exerciseId}/check-plagiarism")
    @FeatureToggle(Feature.PlagiarismChecks)
    @EnforceAtLeastEditor
    public ResponseEntity<PlagiarismResultDTO<TextPlagiarismResult>> checkPlagiarism(@PathVariable long exerciseId, @RequestParam int similarityThreshold,
            @RequestParam int minimumScore, @RequestParam int minimumSize) throws ExitException {
        TextExercise textExercise = textExerciseRepository.findByIdWithStudentParticipationsAndSubmissionsElseThrow(exerciseId);
        authCheckService.checkHasAtLeastRoleForExerciseElseThrow(Role.EDITOR, textExercise, null);

        long start = System.nanoTime();
        log.info("Started manual plagiarism checks for text exercise: exerciseId={}.", exerciseId);
        PlagiarismDetectionConfigHelper.updateWithTemporaryParameters(textExercise, similarityThreshold, minimumScore, minimumSize);
        var plagiarismResult = plagiarismDetectionService.checkTextExercise(textExercise);
        log.info("Finished manual plagiarism checks for text exercise: exerciseId={}, elapsed={}.", exerciseId, TimeLogUtil.formatDurationFrom(start));
        return buildPlagiarismResultResponse(plagiarismResult);
    }

    /**
     * PUT /text-exercises/{exerciseId}/re-evaluate : Re-evaluates and updates an existing textExercise.
     *
     * @param exerciseId                                  of the exercise
     * @param textExercise                                the textExercise to re-evaluate and update
     * @param deleteFeedbackAfterGradingInstructionUpdate boolean flag that indicates whether the associated feedback should be deleted or not
     * @return the ResponseEntity with status 200 (OK) and with body the updated textExercise, or
     *         with status 400 (Bad Request) if the textExercise is not valid, or with status 409 (Conflict)
     *         if given exerciseId is not same as in the object of the request body, or with status 500
     *         (Internal Server Error) if the textExercise couldn't be updated
     * @throws URISyntaxException if the Location URI syntax is incorrect
     */
    @PutMapping("text-exercises/{exerciseId}/re-evaluate")
    @EnforceAtLeastEditor
    public ResponseEntity<TextExercise> reEvaluateAndUpdateTextExercise(@PathVariable long exerciseId, @RequestBody TextExercise textExercise,
            @RequestParam(value = "deleteFeedback", required = false) Boolean deleteFeedbackAfterGradingInstructionUpdate) throws URISyntaxException {
        log.debug("REST request to re-evaluate TextExercise : {}", textExercise);

        // check that the exercise exists for given id
        textExerciseRepository.findByIdWithStudentParticipationsAndSubmissionsElseThrow(exerciseId);

        authCheckService.checkGivenExerciseIdSameForExerciseInRequestBodyElseThrow(exerciseId, textExercise);

        Course course = courseService.retrieveCourseOverExerciseGroupOrCourseId(textExercise);

        // Check that the user is authorized to update the exercise
        User user = userRepository.getUserWithGroupsAndAuthorities();
        authCheckService.checkHasAtLeastRoleInCourseElseThrow(Role.EDITOR, course, user);

        exerciseService.reEvaluateExercise(textExercise, deleteFeedbackAfterGradingInstructionUpdate);

        return updateTextExercise(textExercise, null);
    }
}<|MERGE_RESOLUTION|>--- conflicted
+++ resolved
@@ -156,13 +156,9 @@
 
     private final Optional<AthenaModuleService> athenaModuleService;
 
-<<<<<<< HEAD
     private final Optional<ExamAccessApi> examAccessApi;
 
-    private final CompetencyProgressApi competencyProgressApi;
-=======
     private final Optional<CompetencyProgressApi> competencyProgressApi;
->>>>>>> 039e6c80
 
     private final Optional<IrisSettingsService> irisSettingsService;
 
@@ -173,13 +169,10 @@
             TextSubmissionExportService textSubmissionExportService, ExampleSubmissionRepository exampleSubmissionRepository, ExerciseService exerciseService,
             GradingCriterionRepository gradingCriterionRepository, TextBlockRepository textBlockRepository, GroupNotificationScheduleService groupNotificationScheduleService,
             InstanceMessageSendService instanceMessageSendService, PlagiarismDetectionService plagiarismDetectionService, CourseRepository courseRepository,
-<<<<<<< HEAD
-            ChannelService channelService, ChannelRepository channelRepository, Optional<AthenaModuleService> athenaModuleService, Optional<ExamAccessApi> examAccessApi,
-            CompetencyProgressApi competencyProgressApi, Optional<IrisSettingsService> irisSettingsService) {
-=======
             ChannelService channelService, ChannelRepository channelRepository, Optional<AthenaModuleService> athenaModuleService,
             Optional<CompetencyProgressApi> competencyProgressApi, Optional<IrisSettingsService> irisSettingsService) {
->>>>>>> 039e6c80
+            Optional<AthenaModuleService> athenaModuleService, Optional<ExamAccessApi> examAccessApi,
+            CompetencyProgressApi competencyProgressApi, Optional<IrisSettingsService> irisSettingsService) {
         this.feedbackRepository = feedbackRepository;
         this.exerciseDeletionService = exerciseDeletionService;
         this.plagiarismResultRepository = plagiarismResultRepository;
