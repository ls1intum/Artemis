--- conflicted
+++ resolved
@@ -40,12 +40,8 @@
 import de.tum.cit.aet.artemis.assessment.repository.GradingCriterionRepository;
 import de.tum.cit.aet.artemis.assessment.repository.ResultRepository;
 import de.tum.cit.aet.artemis.assessment.repository.TextBlockRepository;
-<<<<<<< HEAD
 import de.tum.cit.aet.artemis.athena.domain.ModuleType;
-import de.tum.cit.aet.artemis.athena.service.AthenaModuleService;
-=======
 import de.tum.cit.aet.artemis.athena.api.AthenaApi;
->>>>>>> b099120f
 import de.tum.cit.aet.artemis.atlas.api.CompetencyProgressApi;
 import de.tum.cit.aet.artemis.communication.domain.conversation.Channel;
 import de.tum.cit.aet.artemis.communication.repository.conversation.ChannelRepository;
@@ -230,14 +226,10 @@
         authCheckService.checkHasAtLeastRoleInCourseElseThrow(Role.EDITOR, course, null);
 
         // Check that only allowed athena modules are used
-<<<<<<< HEAD
-        athenaModuleService.ifPresentOrElse(ams -> ams.checkHasAccessToAthenaModule(textExercise, course, ModuleType.FEEDBACK_SUGGESTIONS, ENTITY_NAME),
+        athenaApi.ifPresentOrElse(api -> api.checkHasAccessToAthenaModule(textExercise, course, ModuleType.FEEDBACK_SUGGESTIONS, ENTITY_NAME),
                 () -> textExercise.setFeedbackSuggestionModule(null));
-        athenaModuleService.ifPresentOrElse(ams -> ams.checkHasAccessToAthenaModule(textExercise, course, ModuleType.PRELIMINARY_FEEDBACK, ENTITY_NAME),
+        athenaApi.ifPresentOrElse(api -> api.checkHasAccessToAthenaModule(textExercise, course, ModuleType.PRELIMINARY_FEEDBACK, ENTITY_NAME),
                 () -> textExercise.setPreliminaryFeedbackModule(null));
-=======
-        athenaApi.ifPresentOrElse(api -> api.checkHasAccessToAthenaModule(textExercise, course, ENTITY_NAME), () -> textExercise.setFeedbackSuggestionModule(null));
->>>>>>> b099120f
 
         TextExercise result = exerciseService.saveWithCompetencyLinks(textExercise, textExerciseRepository::save);
 
@@ -291,14 +283,10 @@
 
         // Check that only allowed athena modules are used
         Course course = courseService.retrieveCourseOverExerciseGroupOrCourseId(textExerciseBeforeUpdate);
-<<<<<<< HEAD
-        athenaModuleService.ifPresentOrElse(ams -> ams.checkHasAccessToAthenaModule(textExercise, course, ModuleType.FEEDBACK_SUGGESTIONS, ENTITY_NAME),
+        athenaApi.ifPresentOrElse(api -> api.checkHasAccessToAthenaModule(textExercise, course, ModuleType.FEEDBACK_SUGGESTIONS, ENTITY_NAME),
                 () -> textExercise.setFeedbackSuggestionModule(null));
-        athenaModuleService.ifPresentOrElse(ams -> ams.checkHasAccessToAthenaModule(textExercise, course, ModuleType.PRELIMINARY_FEEDBACK, ENTITY_NAME),
+        athenaApi.ifPresentOrElse(api -> api.checkHasAccessToAthenaModule(textExercise, course, ModuleType.PRELIMINARY_FEEDBACK, ENTITY_NAME),
                 () -> textExercise.setPreliminaryFeedbackModule(null));
-=======
-        athenaApi.ifPresentOrElse(api -> api.checkHasAccessToAthenaModule(textExercise, course, ENTITY_NAME), () -> textExercise.setFeedbackSuggestionModule(null));
->>>>>>> b099120f
         // Changing Athena module after the due date has passed is not allowed
         athenaApi.ifPresent(api -> api.checkValidAthenaModuleChange(textExerciseBeforeUpdate, textExercise, ENTITY_NAME));
 
@@ -547,19 +535,14 @@
         // Athena: Check that only allowed athena modules are used, if not we catch the exception and disable feedback suggestions or preliminary feedback for the imported exercise
         // If Athena is disabled and the service is not present, we also disable the corresponding functionality
         try {
-<<<<<<< HEAD
-            athenaModuleService.ifPresentOrElse(ams -> ams.checkHasAccessToAthenaModule(importedExercise, importedExercise.getCourseViaExerciseGroupOrCourseMember(),
+            athenaApi.ifPresentOrElse(api -> api.checkHasAccessToAthenaModule(importedExercise, importedExercise.getCourseViaExerciseGroupOrCourseMember(),
                     ModuleType.FEEDBACK_SUGGESTIONS, ENTITY_NAME), () -> importedExercise.setFeedbackSuggestionModule(null));
-=======
-            athenaApi.ifPresentOrElse(api -> api.checkHasAccessToAthenaModule(importedExercise, importedExercise.getCourseViaExerciseGroupOrCourseMember(), ENTITY_NAME),
-                    () -> importedExercise.setFeedbackSuggestionModule(null));
->>>>>>> b099120f
         }
         catch (BadRequestAlertException e) {
             importedExercise.setFeedbackSuggestionModule(null);
         }
         try {
-            athenaModuleService.ifPresentOrElse(ams -> ams.checkHasAccessToAthenaModule(importedExercise, importedExercise.getCourseViaExerciseGroupOrCourseMember(),
+            athenaApi.ifPresentOrElse(api -> api.checkHasAccessToAthenaModule(importedExercise, importedExercise.getCourseViaExerciseGroupOrCourseMember(),
                     ModuleType.PRELIMINARY_FEEDBACK, ENTITY_NAME), () -> importedExercise.setPreliminaryFeedbackModule(null));
         }
         catch (BadRequestAlertException e) {
