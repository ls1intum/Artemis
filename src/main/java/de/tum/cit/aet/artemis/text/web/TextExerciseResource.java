package de.tum.cit.aet.artemis.text.web;

import java.util.HashSet;
import java.util.List;
import java.util.Optional;
import java.util.Set;

import org.slf4j.Logger;
import org.slf4j.LoggerFactory;
import org.springframework.beans.factory.annotation.Value;
import org.springframework.context.annotation.Conditional;
import org.springframework.context.annotation.Lazy;
import org.springframework.http.ResponseEntity;
import org.springframework.web.bind.annotation.DeleteMapping;
import org.springframework.web.bind.annotation.GetMapping;
import org.springframework.web.bind.annotation.PathVariable;
import org.springframework.web.bind.annotation.RequestMapping;
import org.springframework.web.bind.annotation.RequestParam;
import org.springframework.web.bind.annotation.RestController;

import de.tum.cit.aet.artemis.assessment.domain.AssessmentType;
import de.tum.cit.aet.artemis.assessment.domain.ExampleSubmission;
import de.tum.cit.aet.artemis.assessment.domain.Feedback;
import de.tum.cit.aet.artemis.assessment.domain.GradingCriterion;
import de.tum.cit.aet.artemis.assessment.domain.Result;
import de.tum.cit.aet.artemis.assessment.repository.ExampleSubmissionRepository;
import de.tum.cit.aet.artemis.assessment.repository.FeedbackRepository;
import de.tum.cit.aet.artemis.assessment.repository.GradingCriterionRepository;
import de.tum.cit.aet.artemis.assessment.repository.TextBlockRepository;
<<<<<<< HEAD
import de.tum.cit.aet.artemis.athena.api.AthenaApi;
import de.tum.cit.aet.artemis.atlas.api.AtlasMLApi;
import de.tum.cit.aet.artemis.atlas.api.CompetencyProgressApi;
import de.tum.cit.aet.artemis.atlas.dto.atlasml.SaveCompetencyRequestDTO.OperationTypeDTO;
=======
>>>>>>> 3133cd64
import de.tum.cit.aet.artemis.communication.domain.conversation.Channel;
import de.tum.cit.aet.artemis.communication.repository.conversation.ChannelRepository;
import de.tum.cit.aet.artemis.core.domain.Course;
import de.tum.cit.aet.artemis.core.domain.User;
import de.tum.cit.aet.artemis.core.dto.SearchResultPageDTO;
import de.tum.cit.aet.artemis.core.dto.pageablesearch.SearchTermPageableSearchDTO;
import de.tum.cit.aet.artemis.core.exception.AccessForbiddenException;
import de.tum.cit.aet.artemis.core.exception.BadRequestAlertException;
import de.tum.cit.aet.artemis.core.exception.EntityNotFoundException;
import de.tum.cit.aet.artemis.core.repository.CourseRepository;
import de.tum.cit.aet.artemis.core.repository.UserRepository;
import de.tum.cit.aet.artemis.core.security.Role;
import de.tum.cit.aet.artemis.core.security.annotations.EnforceAtLeastEditor;
import de.tum.cit.aet.artemis.core.security.annotations.EnforceAtLeastInstructor;
import de.tum.cit.aet.artemis.core.security.annotations.EnforceAtLeastStudent;
import de.tum.cit.aet.artemis.core.security.annotations.EnforceAtLeastTutor;
import de.tum.cit.aet.artemis.core.service.AuthorizationCheckService;
import de.tum.cit.aet.artemis.core.util.HeaderUtil;
import de.tum.cit.aet.artemis.exam.api.ExamAccessApi;
import de.tum.cit.aet.artemis.exam.config.ExamApiNotPresentException;
import de.tum.cit.aet.artemis.exercise.domain.Exercise;
import de.tum.cit.aet.artemis.exercise.domain.Submission;
import de.tum.cit.aet.artemis.exercise.domain.participation.StudentParticipation;
import de.tum.cit.aet.artemis.exercise.repository.StudentParticipationRepository;
import de.tum.cit.aet.artemis.exercise.service.ExerciseDateService;
import de.tum.cit.aet.artemis.exercise.service.ExerciseDeletionService;
import de.tum.cit.aet.artemis.exercise.service.ExerciseService;
import de.tum.cit.aet.artemis.plagiarism.domain.PlagiarismDetectionConfigHelper;
import de.tum.cit.aet.artemis.text.config.TextEnabled;
import de.tum.cit.aet.artemis.text.domain.TextExercise;
import de.tum.cit.aet.artemis.text.domain.TextSubmission;
import de.tum.cit.aet.artemis.text.repository.TextExerciseRepository;
import de.tum.cit.aet.artemis.text.service.TextExerciseService;

/**
 * REST controller for managing TextExercise.
 */
@Conditional(TextEnabled.class)
@Lazy
@RestController
@RequestMapping("api/text/")
public class TextExerciseResource {

    private static final Logger log = LoggerFactory.getLogger(TextExerciseResource.class);

    private static final String ENTITY_NAME = "textExercise";

    @Value("${jhipster.clientApp.name}")
    private String applicationName;

    private final TextExerciseService textExerciseService;

    private final ExerciseService exerciseService;

    private final ExerciseDeletionService exerciseDeletionService;

    private final AuthorizationCheckService authCheckService;

    private final Optional<ExamAccessApi> examAccessApi;

    private final FeedbackRepository feedbackRepository;

    private final TextBlockRepository textBlockRepository;

    private final TextExerciseRepository textExerciseRepository;

    private final UserRepository userRepository;

    private final StudentParticipationRepository studentParticipationRepository;

    private final ExampleSubmissionRepository exampleSubmissionRepository;

    private final GradingCriterionRepository gradingCriterionRepository;

    private final CourseRepository courseRepository;

    private final ChannelRepository channelRepository;

<<<<<<< HEAD
    private final Optional<AthenaApi> athenaApi;

    private final Optional<ExamAccessApi> examAccessApi;

    private final Optional<CompetencyProgressApi> competencyProgressApi;

    private final Optional<IrisSettingsApi> irisSettingsApi;

    private final Optional<SlideApi> slideApi;

    private final Optional<AtlasMLApi> atlasMLApi;

    public TextExerciseResource(TextExerciseRepository textExerciseRepository, TextExerciseService textExerciseService, FeedbackRepository feedbackRepository,
            ExerciseDeletionService exerciseDeletionService, Optional<PlagiarismResultApi> plagiarismResultApi, UserRepository userRepository,
            AuthorizationCheckService authCheckService, CourseService courseService, StudentParticipationRepository studentParticipationRepository,
            ParticipationRepository participationRepository, ResultRepository resultRepository, TextExerciseImportService textExerciseImportService,
            TextSubmissionExportService textSubmissionExportService, ExampleSubmissionRepository exampleSubmissionRepository, ExerciseService exerciseService,
            GradingCriterionRepository gradingCriterionRepository, TextBlockRepository textBlockRepository, GroupNotificationScheduleService groupNotificationScheduleService,
            InstanceMessageSendService instanceMessageSendService, Optional<PlagiarismDetectionApi> plagiarismDetectionApi, CourseRepository courseRepository,
            ChannelService channelService, ChannelRepository channelRepository, Optional<AthenaApi> athenaApi, Optional<CompetencyProgressApi> competencyProgressApi,
            Optional<IrisSettingsApi> irisSettingsApi, Optional<ExamAccessApi> examAccessApi, Optional<SlideApi> slideApi, Optional<AtlasMLApi> atlasMLApi) {
=======
    public TextExerciseResource(TextExerciseRepository textExerciseRepository, TextExerciseService textExerciseService, FeedbackRepository feedbackRepository,
            ExerciseDeletionService exerciseDeletionService, UserRepository userRepository, AuthorizationCheckService authCheckService,
            StudentParticipationRepository studentParticipationRepository, ExampleSubmissionRepository exampleSubmissionRepository, ExerciseService exerciseService,
            GradingCriterionRepository gradingCriterionRepository, TextBlockRepository textBlockRepository, CourseRepository courseRepository, ChannelRepository channelRepository,
            Optional<ExamAccessApi> examAccessApi) {
>>>>>>> 3133cd64
        this.feedbackRepository = feedbackRepository;
        this.exerciseDeletionService = exerciseDeletionService;
        this.textBlockRepository = textBlockRepository;
        this.textExerciseService = textExerciseService;
        this.textExerciseRepository = textExerciseRepository;
        this.userRepository = userRepository;
        this.authCheckService = authCheckService;
        this.studentParticipationRepository = studentParticipationRepository;
        this.exampleSubmissionRepository = exampleSubmissionRepository;
        this.exerciseService = exerciseService;
        this.gradingCriterionRepository = gradingCriterionRepository;
        this.courseRepository = courseRepository;
        this.channelRepository = channelRepository;
        this.examAccessApi = examAccessApi;
<<<<<<< HEAD
        this.competencyProgressApi = competencyProgressApi;
        this.irisSettingsApi = irisSettingsApi;
        this.slideApi = slideApi;
        this.atlasMLApi = atlasMLApi;
    }

    /**
     * POST /text-exercises : Create a new textExercise.
     *
     * @param textExercise the textExercise to create
     * @return the ResponseEntity with status 201 (Created) and with body the new textExercise, or
     *         with status 400 (Bad Request) if the textExercise has already an ID
     * @throws URISyntaxException if the Location URI syntax is incorrect
     */
    @PostMapping("text-exercises")
    @EnforceAtLeastEditor
    public ResponseEntity<TextExercise> createTextExercise(@RequestBody TextExercise textExercise) throws URISyntaxException {
        log.debug("REST request to save TextExercise : {}", textExercise);
        if (textExercise.getId() != null) {
            throw new BadRequestAlertException("A new textExercise cannot already have an ID", ENTITY_NAME, "idExists");
        }

        if (textExercise.getTitle() == null) {
            throw new BadRequestAlertException("A new textExercise needs a title", ENTITY_NAME, "missingtitle");
        }
        // validates general settings: points, dates
        textExercise.validateGeneralSettings();
        // Valid exercises have set either a course or an exerciseGroup
        textExercise.checkCourseAndExerciseGroupExclusivity(ENTITY_NAME);

        // Retrieve the course over the exerciseGroup or the given courseId
        Course course = courseService.retrieveCourseOverExerciseGroupOrCourseId(textExercise);
        // Check that the user is authorized to create the exercise
        authCheckService.checkHasAtLeastRoleInCourseElseThrow(Role.EDITOR, course, null);

        // Check that only allowed athena modules are used
        athenaApi.ifPresentOrElse(api -> api.checkHasAccessToAthenaModule(textExercise, course, ENTITY_NAME), () -> textExercise.setFeedbackSuggestionModule(null));

        TextExercise result = exerciseService.saveWithCompetencyLinks(textExercise, textExerciseRepository::save);

        channelService.createExerciseChannel(result, Optional.ofNullable(textExercise.getChannelName()));
        instanceMessageSendService.sendTextExerciseSchedule(result.getId());
        groupNotificationScheduleService.checkNotificationsForNewExerciseAsync(textExercise);
        competencyProgressApi.ifPresent(api -> api.updateProgressByLearningObjectAsync(result));

        irisSettingsApi.ifPresent(api -> api.setEnabledForExerciseByCategories(result, new HashSet<>()));

        // Notify AtlasML about the new exercise
        notifyAtlasMLWithOperationType(result, OperationTypeDTO.UPDATE, "creation");

        return ResponseEntity.created(new URI("/api/text/text-exercises/" + result.getId())).body(result);
    }

    /**
     * Helper method to notify AtlasML about exercise operations with proper exception handling.
     *
     * @param exercise      the exercise to notify about
     * @param operationType the type of operation (CREATE, UPDATE, DELETE)
     * @param operationName the name of the operation for logging purposes
     */
    private void notifyAtlasMLWithOperationType(TextExercise exercise, OperationTypeDTO operationType, String operationName) {
        atlasMLApi.ifPresent(api -> {
            try {
                api.saveExerciseWithCompetencies(exercise, operationType);
            }
            catch (Exception e) {
                log.warn("Failed to notify AtlasML about exercise {}: {}", operationName, e.getMessage());
            }
        });
    }

    /**
     * Helper method to notify AtlasML about exercise operations without operation type (for import).
     *
     * @param exercise      the exercise to notify about
     * @param operationName the name of the operation for logging purposes
     */
    private void notifyAtlasML(TextExercise exercise, String operationName) {
        atlasMLApi.ifPresent(api -> {
            try {
                api.saveExerciseWithCompetencies(exercise);
            }
            catch (Exception e) {
                log.warn("Failed to notify AtlasML about exercise {}: {}", operationName, e.getMessage());
            }
        });
    }

    /**
     * PUT /text-exercises : Updates an existing textExercise.
     *
     * @param textExercise     the textExercise to update
     * @param notificationText about the text exercise update that should be displayed for the
     *                             student group
     * @return the ResponseEntity with status 200 (OK) and with body the updated textExercise, or
     *         with status 400 (Bad Request) if the textExercise is not valid, or with status 500 (Internal
     *         Server Error) if the textExercise couldn't be updated
     * @throws URISyntaxException if the Location URI syntax is incorrect
     */
    @PutMapping("text-exercises")
    @EnforceAtLeastEditor
    public ResponseEntity<TextExercise> updateTextExercise(@RequestBody TextExercise textExercise,
            @RequestParam(value = "notificationText", required = false) String notificationText) throws URISyntaxException {
        log.debug("REST request to update TextExercise : {}", textExercise);
        if (textExercise.getId() == null) {
            return createTextExercise(textExercise);
        }
        // validates general settings: points, dates
        textExercise.validateGeneralSettings();
        // Valid exercises have set either a course or an exerciseGroup
        textExercise.checkCourseAndExerciseGroupExclusivity(ENTITY_NAME);

        // Check that the user is authorized to update the exercise
        var user = userRepository.getUserWithGroupsAndAuthorities();
        // Important: use the original exercise for permission check
        final TextExercise textExerciseBeforeUpdate = textExerciseRepository.findWithEagerCompetenciesAndCategoriesByIdElseThrow(textExercise.getId());
        authCheckService.checkHasAtLeastRoleForExerciseElseThrow(Role.EDITOR, textExerciseBeforeUpdate, user);

        // Forbid changing the course the exercise belongs to.
        if (!Objects.equals(textExerciseBeforeUpdate.getCourseViaExerciseGroupOrCourseMember().getId(), textExercise.getCourseViaExerciseGroupOrCourseMember().getId())) {
            throw new ConflictException("Exercise course id does not match the stored course id", ENTITY_NAME, "cannotChangeCourseId");
        }

        // Forbid conversion between normal course exercise and exam exercise
        exerciseService.checkForConversionBetweenExamAndCourseExercise(textExercise, textExerciseBeforeUpdate, ENTITY_NAME);

        // Check that only allowed athena modules are used
        Course course = courseService.retrieveCourseOverExerciseGroupOrCourseId(textExerciseBeforeUpdate);
        athenaApi.ifPresentOrElse(api -> api.checkHasAccessToAthenaModule(textExercise, course, ENTITY_NAME), () -> textExercise.setFeedbackSuggestionModule(null));
        // Changing Athena module after the due date has passed is not allowed
        athenaApi.ifPresent(api -> api.checkValidAthenaModuleChange(textExerciseBeforeUpdate, textExercise, ENTITY_NAME));

        channelService.updateExerciseChannel(textExerciseBeforeUpdate, textExercise);

        TextExercise updatedTextExercise = exerciseService.saveWithCompetencyLinks(textExercise, textExerciseRepository::save);

        exerciseService.logUpdate(updatedTextExercise, updatedTextExercise.getCourseViaExerciseGroupOrCourseMember(), user);
        exerciseService.updatePointsInRelatedParticipantScores(textExerciseBeforeUpdate, updatedTextExercise);
        participationRepository.removeIndividualDueDatesIfBeforeDueDate(updatedTextExercise, textExerciseBeforeUpdate.getDueDate());
        instanceMessageSendService.sendTextExerciseSchedule(updatedTextExercise.getId());
        exerciseService.checkExampleSubmissions(updatedTextExercise);
        exerciseService.notifyAboutExerciseChanges(textExerciseBeforeUpdate, updatedTextExercise, notificationText);
        slideApi.ifPresent(api -> api.handleDueDateChange(textExerciseBeforeUpdate, updatedTextExercise));

        competencyProgressApi.ifPresent(api -> api.updateProgressForUpdatedLearningObjectAsync(textExerciseBeforeUpdate, Optional.of(textExercise)));

        irisSettingsApi.ifPresent(api -> api.setEnabledForExerciseByCategories(textExercise, textExerciseBeforeUpdate.getCategories()));

        // Notify AtlasML about the exercise update
        notifyAtlasMLWithOperationType(updatedTextExercise, OperationTypeDTO.UPDATE, "update");

        return ResponseEntity.ok(updatedTextExercise);
=======
>>>>>>> 3133cd64
    }

    /**
     * GET /courses/:courseId/exercises : get all the exercises.
     *
     * @param courseId id of the course of which all the exercises should be fetched
     * @return the ResponseEntity with status 200 (OK) and the list of textExercises in body
     */
    @GetMapping("courses/{courseId}/text-exercises")
    @EnforceAtLeastTutor
    public ResponseEntity<List<TextExercise>> getTextExercisesForCourse(@PathVariable Long courseId) {
        log.debug("REST request to get all ProgrammingExercises for the course with id : {}", courseId);
        Course course = courseRepository.findByIdElseThrow(courseId);
        authCheckService.checkHasAtLeastRoleInCourseElseThrow(Role.TEACHING_ASSISTANT, course, null);
        List<TextExercise> exercises = textExerciseRepository.findByCourseIdWithCategories(courseId);
        for (Exercise exercise : exercises) {
            // not required in the returned json body
            exercise.setStudentParticipations(null);
            exercise.setCourse(null);
            Set<GradingCriterion> gradingCriteria = gradingCriterionRepository.findByExerciseIdWithEagerGradingCriteria(exercise.getId());
            exercise.setGradingCriteria(gradingCriteria);
        }
        return ResponseEntity.ok().body(exercises);
    }

    private Optional<TextExercise> findTextExercise(Long exerciseId, boolean includePlagiarismDetectionConfig) {
        if (includePlagiarismDetectionConfig) {
            var textExercise = textExerciseRepository.findWithEagerTeamAssignmentConfigAndCategoriesAndCompetenciesAndPlagiarismDetectionConfigById(exerciseId);
            textExercise.ifPresent(it -> PlagiarismDetectionConfigHelper.createAndSaveDefaultIfNullAndCourseExercise(it, textExerciseRepository));
            return textExercise;
        }
        return textExerciseRepository.findWithEagerTeamAssignmentConfigAndCategoriesAndCompetenciesById(exerciseId);
    }

    /**
     * GET /text-exercises/:id : get the "id" textExercise.
     *
     * @param exerciseId                    the id of the textExercise to retrieve
     * @param withPlagiarismDetectionConfig boolean flag whether to include the plagiarism detection config of the exercise
     * @return the ResponseEntity with status 200 (OK) and with body the textExercise, or with
     *         status 404 (Not Found)
     */
    @GetMapping("text-exercises/{exerciseId}")
    @EnforceAtLeastTutor
    public ResponseEntity<TextExercise> getTextExercise(@PathVariable Long exerciseId, @RequestParam(defaultValue = "false") boolean withPlagiarismDetectionConfig) {
        log.debug("REST request to get TextExercise : {}", exerciseId);
        var textExercise = findTextExercise(exerciseId, withPlagiarismDetectionConfig).orElseThrow(() -> new EntityNotFoundException("TextExercise", exerciseId));

        // If the exercise belongs to an exam, only editors, instructors and admins are allowed to access it
        if (textExercise.isExamExercise()) {
            authCheckService.checkHasAtLeastRoleForExerciseElseThrow(Role.EDITOR, textExercise, null);
        }
        else {
            // in courses, also tutors can access the exercise
            authCheckService.checkHasAtLeastRoleForExerciseElseThrow(Role.TEACHING_ASSISTANT, textExercise, null);
        }
        if (textExercise.isCourseExercise()) {
            Channel channel = channelRepository.findChannelByExerciseId(textExercise.getId());
            if (channel != null) {
                textExercise.setChannelName(channel.getName());
            }
        }

        Set<ExampleSubmission> exampleSubmissions = this.exampleSubmissionRepository.findAllWithResultByExerciseId(exerciseId);
        Set<GradingCriterion> gradingCriteria = gradingCriterionRepository.findByExerciseIdWithEagerGradingCriteria(exerciseId);
        textExercise.setGradingCriteria(gradingCriteria);
        textExercise.setExampleSubmissions(exampleSubmissions);

        exerciseService.checkExerciseIfStructuredGradingInstructionFeedbackUsed(gradingCriteria, textExercise);
        return ResponseEntity.ok().body(textExercise);
    }

    /**
     * DELETE /text-exercises/:exerciseId : delete the "exerciseId" textExercise.
     *
     * @param exerciseId the id of the textExercise to delete
     * @return the ResponseEntity with status 200 (OK)
     */
    @DeleteMapping("text-exercises/{exerciseId}")
    @EnforceAtLeastInstructor
    public ResponseEntity<Void> deleteTextExercise(@PathVariable Long exerciseId) {
        log.info("REST request to delete TextExercise : {}", exerciseId);
        var textExercise = textExerciseRepository.findByIdElseThrow(exerciseId);
        var user = userRepository.getUserWithGroupsAndAuthorities();
        authCheckService.checkHasAtLeastRoleForExerciseElseThrow(Role.INSTRUCTOR, textExercise, user);

        // Notify AtlasML about the exercise deletion before actual deletion
        notifyAtlasMLWithOperationType(textExercise, OperationTypeDTO.DELETE, "deletion");

        // NOTE: we use the exerciseDeletionService here, because this one makes sure to clean up all lazy references correctly.
        exerciseService.logDeletion(textExercise, textExercise.getCourseViaExerciseGroupOrCourseMember(), user);
        exerciseDeletionService.delete(exerciseId, false);
        return ResponseEntity.ok().headers(HeaderUtil.createEntityDeletionAlert(applicationName, true, ENTITY_NAME, textExercise.getTitle())).build();
    }

    /**
     * Returns the data needed for the text editor, which includes the participation, textSubmission
     * with answer if existing and the assessments if the submission was already submitted.
     *
     * @param participationId the participationId for which to find the data for the text editor
     * @return the ResponseEntity with the participation as body
     */
    // TODO: fix the URL scheme
    @GetMapping("text-editor/{participationId}")
    @EnforceAtLeastStudent
    public ResponseEntity<StudentParticipation> getDataForTextEditor(@PathVariable Long participationId) {
        User user = userRepository.getUserWithGroupsAndAuthorities();
        StudentParticipation participation = studentParticipationRepository.findByIdWithLatestSubmissionsResultsFeedbackElseThrow(participationId);
        if (!(participation.getExercise() instanceof TextExercise textExercise)) {
            throw new BadRequestAlertException("The exercise of the participation is not a text exercise.", ENTITY_NAME, "wrongExerciseType");
        }

        // users can only see their own submission (to prevent cheating), TAs, instructors and admins can see all answers
        if (!authCheckService.isOwnerOfParticipation(participation, user) && !authCheckService.isAtLeastTeachingAssistantForExercise(textExercise, user)) {
            throw new AccessForbiddenException();
        }

        // Exam exercises cannot be seen by students between the endDate and the publishResultDate
        if (textExercise.isExamExercise()) {
            ExamAccessApi api = examAccessApi.orElseThrow(() -> new ExamApiNotPresentException(ExamAccessApi.class));
            api.checkIfAllowedToGetExamResult(textExercise, participation, user);
        }

        Set<Submission> submissions = participation.getSubmissions();
        participation.setSubmissions(new HashSet<>());

        for (Submission submission : submissions) {
            if (submission != null) {
                TextSubmission textSubmission = (TextSubmission) submission;

                // set reference to participation to null, since we are already inside a participation
                textSubmission.setParticipation(null);

                if (!ExerciseDateService.isAfterAssessmentDueDate(textExercise) && !authCheckService.isAtLeastTeachingAssistantForExercise(textExercise, user)) {
                    // We want to have the preliminary feedback before the assessment due date too
                    List<Result> athenaResults = submission.getResults().stream().filter(result -> result.getAssessmentType() == AssessmentType.AUTOMATIC_ATHENA).toList();
                    textSubmission.setResults(athenaResults);
                }

                Result result = textSubmission.getLatestResult();
                if (result != null) {
                    // Load TextBlocks for the Submission. They are needed to display the Feedback in the client.
                    final var textBlocks = textBlockRepository.findAllBySubmissionId(textSubmission.getId());
                    textSubmission.setBlocks(textBlocks);

                    if (textSubmission.isSubmitted() && result.getCompletionDate() != null) {
                        List<Feedback> assessments = feedbackRepository.findByResult(result);
                        result.setFeedbacks(assessments);
                    }

                    if (!authCheckService.isAtLeastTeachingAssistantForExercise(textExercise, user)) {
                        result.filterSensitiveInformation();
                    }

                    // only send the one latest result to the client
                    textSubmission.setResults(List.of(result));
                }
                participation.addSubmission(textSubmission);
            }
        }

        // if all submissions were deleted, add a new one since the client relies on the existence of at least one submission
        if (submissions.isEmpty()) {
            TextSubmission textSubmission = new TextSubmission();
            textSubmission.setParticipation(participation);
            textSubmission.setSubmitted(false);
            participation.addSubmission(textSubmission);
        }

        if (!(authCheckService.isAtLeastInstructorForExercise(textExercise, user) || participation.isOwnedBy(user))) {
            participation.filterSensitiveInformation();
        }

        textExercise.filterSensitiveInformation();
        if (textExercise.isExamExercise()) {
            textExercise.getExam().setCourse(null);
        }

        return ResponseEntity.ok(participation);
    }

    /**
     * Search for all text exercises by id, title and course title. The result is pageable since there
     * might be hundreds of exercises in the DB.
     *
     * @param search         The pageable search containing the page size, page number and query string
     * @param isCourseFilter Whether to search in the courses for exercises
     * @param isExamFilter   Whether to search in the groups for exercises
     * @return The desired page, sorted and matching the given query
     */
    @GetMapping("text-exercises")
    @EnforceAtLeastEditor
    public ResponseEntity<SearchResultPageDTO<TextExercise>> getAllExercisesOnPage(SearchTermPageableSearchDTO<String> search,
            @RequestParam(defaultValue = "true") boolean isCourseFilter, @RequestParam(defaultValue = "true") boolean isExamFilter) {
        final var user = userRepository.getUserWithGroupsAndAuthorities();
        return ResponseEntity.ok(textExerciseService.getAllOnPageWithSize(search, isCourseFilter, isExamFilter, user));
    }
<<<<<<< HEAD

    /**
     * POST /text-exercises/import: Imports an existing text exercise into an existing course
     * <p>
     * This will import the whole exercise except for the participations and dates. Referenced
     * entities will get cloned and assigned a new id.
     *
     * @param sourceExerciseId The ID of the original exercise which should get imported
     * @param importedExercise The new exercise containing values that should get overwritten in the
     *                             imported exercise, s.a. the title or difficulty
     * @return The imported exercise (200), a not found error (404) if the template does not exist,
     *         or a forbidden error (403) if the user is not at least an instructor in the target course.
     * @throws URISyntaxException When the URI of the response entity is invalid
     */
    @PostMapping("text-exercises/import/{sourceExerciseId}")
    @EnforceAtLeastEditor
    public ResponseEntity<TextExercise> importExercise(@PathVariable long sourceExerciseId, @RequestBody TextExercise importedExercise) throws URISyntaxException {
        if (sourceExerciseId <= 0 || (importedExercise.getCourseViaExerciseGroupOrCourseMember() == null && importedExercise.getExerciseGroup() == null)) {
            log.debug("Either the courseId or exerciseGroupId must be set for an import");
            throw new BadRequestAlertException("Either the courseId or exerciseGroupId must be set for an import", ENTITY_NAME, "noCourseIdOrExerciseGroupId");
        }
        importedExercise.checkCourseAndExerciseGroupExclusivity(ENTITY_NAME);
        final var user = userRepository.getUserWithGroupsAndAuthorities();
        final var originalTextExercise = textExerciseRepository.findByIdWithExampleSubmissionsAndResultsElseThrow(sourceExerciseId);
        authCheckService.checkHasAtLeastRoleForExerciseElseThrow(Role.EDITOR, importedExercise, user);
        authCheckService.checkHasAtLeastRoleForExerciseElseThrow(Role.EDITOR, originalTextExercise, user);
        // validates general settings: points, dates
        importedExercise.validateGeneralSettings();

        // Athena: Check that only allowed athena modules are used, if not we catch the exception and disable feedback suggestions for the imported exercise
        // If Athena is disabled and the service is not present, we also disable feedback suggestions
        try {
            athenaApi.ifPresentOrElse(api -> api.checkHasAccessToAthenaModule(importedExercise, importedExercise.getCourseViaExerciseGroupOrCourseMember(), ENTITY_NAME),
                    () -> importedExercise.setFeedbackSuggestionModule(null));
        }
        catch (BadRequestAlertException e) {
            importedExercise.setFeedbackSuggestionModule(null);
        }

        final var newTextExercise = textExerciseImportService.importTextExercise(originalTextExercise, importedExercise);
        textExerciseRepository.save(newTextExercise);

        // Notify AtlasML about the imported exercise
        notifyAtlasML(newTextExercise, "import");

        return ResponseEntity.created(new URI("/api/text/text-exercises/" + newTextExercise.getId())).body(newTextExercise);
    }

    /**
     * POST /text-exercises/:exerciseId/export-submissions : sends exercise submissions as zip
     *
     * @param exerciseId              the id of the exercise to get the repos from
     * @param submissionExportOptions the options that should be used for the export
     * @return ResponseEntity with status
     */
    @PostMapping("text-exercises/{exerciseId}/export-submissions")
    @EnforceAtLeastTutor
    @FeatureToggle(Feature.Exports)
    public ResponseEntity<Resource> exportSubmissions(@PathVariable long exerciseId, @RequestBody SubmissionExportOptionsDTO submissionExportOptions) {
        TextExercise textExercise = textExerciseRepository.findByIdElseThrow(exerciseId);
        authCheckService.checkHasAtLeastRoleForExerciseElseThrow(Role.TEACHING_ASSISTANT, textExercise, null);

        // TAs are not allowed to download all participations
        if (submissionExportOptions.isExportAllParticipants()) {
            authCheckService.checkHasAtLeastRoleInCourseElseThrow(Role.INSTRUCTOR, textExercise.getCourseViaExerciseGroupOrCourseMember(), null);
        }

        Path zipFilePath = textSubmissionExportService.exportStudentSubmissionsElseThrow(exerciseId, submissionExportOptions);
        return ResponseUtil.ok(zipFilePath);
    }

    /**
     * GET /text-exercises/{exerciseId}/plagiarism-result
     * <p>
     * Return the latest plagiarism result or null, if no plagiarism was detected for this exercise
     * yet.
     *
     * @param exerciseId ID of the text exercise for which the plagiarism result should be returned
     * @return The ResponseEntity with status 200 (Ok) or with status 400 (Bad Request) if the
     *         parameters are invalid
     */
    @GetMapping("text-exercises/{exerciseId}/plagiarism-result")
    @EnforceAtLeastEditor
    public ResponseEntity<PlagiarismResultDTO> getPlagiarismResult(@PathVariable long exerciseId) {
        log.debug("REST request to get the latest plagiarism result for the text exercise with id: {}", exerciseId);
        PlagiarismResultApi api = plagiarismResultApi.orElseThrow(() -> new PlagiarismApiNotPresentException(PlagiarismResultApi.class));

        TextExercise textExercise = textExerciseRepository.findByIdWithStudentParticipationsAndSubmissionsElseThrow(exerciseId);
        authCheckService.checkHasAtLeastRoleForExerciseElseThrow(Role.EDITOR, textExercise, null);
        var plagiarismResult = api.findFirstWithComparisonsByExerciseIdOrderByLastModifiedDateDescOrNull(textExercise.getId());
        api.prepareResultForClient(plagiarismResult);
        return buildPlagiarismResultResponse(plagiarismResult);
    }

    /**
     * GET /text-exercises/{exerciseId}/check-plagiarism
     * <p>
     * Start the automated plagiarism detection for the given exercise and return its result.
     *
     * @param exerciseId          ID of the exercise for which to detect plagiarism
     * @param similarityThreshold ignore comparisons whose similarity is below this threshold (in % between 0 and 100)
     * @param minimumScore        consider only submissions whose score is greater or equal to this value
     * @param minimumSize         consider only submissions whose size is greater or equal to this value
     * @return the ResponseEntity with status 200 (OK) and the list of at most 500 pair-wise submissions with a similarity above the given threshold (e.g. 50%).
     */
    @GetMapping("text-exercises/{exerciseId}/check-plagiarism")
    @FeatureToggle(Feature.PlagiarismChecks)
    @EnforceAtLeastEditor
    public ResponseEntity<PlagiarismResultDTO> checkPlagiarism(@PathVariable long exerciseId, @RequestParam int similarityThreshold, @RequestParam int minimumScore,
            @RequestParam int minimumSize) throws ExitException {
        PlagiarismDetectionApi api = plagiarismDetectionApi.orElseThrow(() -> new PlagiarismApiNotPresentException(PlagiarismDetectionApi.class));

        TextExercise textExercise = textExerciseRepository.findByIdWithStudentParticipationsAndSubmissionsElseThrow(exerciseId);
        authCheckService.checkHasAtLeastRoleForExerciseElseThrow(Role.EDITOR, textExercise, null);

        long start = System.nanoTime();
        log.info("Started manual plagiarism checks for text exercise: exerciseId={}.", exerciseId);
        PlagiarismDetectionConfigHelper.updateWithTemporaryParameters(textExercise, similarityThreshold, minimumScore, minimumSize);
        var plagiarismResult = api.checkTextExercise(textExercise);
        log.info("Finished manual plagiarism checks for text exercise: exerciseId={}, elapsed={}.", exerciseId, TimeLogUtil.formatDurationFrom(start));
        return buildPlagiarismResultResponse(plagiarismResult);
    }

    /**
     * PUT /text-exercises/{exerciseId}/re-evaluate : Re-evaluates and updates an existing textExercise.
     *
     * @param exerciseId                                  of the exercise
     * @param textExercise                                the textExercise to re-evaluate and update
     * @param deleteFeedbackAfterGradingInstructionUpdate boolean flag that indicates whether the associated feedback should be deleted or not
     * @return the ResponseEntity with status 200 (OK) and with body the updated textExercise, or
     *         with status 400 (Bad Request) if the textExercise is not valid, or with status 409 (Conflict)
     *         if given exerciseId is not same as in the object of the request body, or with status 500
     *         (Internal Server Error) if the textExercise couldn't be updated
     * @throws URISyntaxException if the Location URI syntax is incorrect
     */
    @PutMapping("text-exercises/{exerciseId}/re-evaluate")
    @EnforceAtLeastEditor
    public ResponseEntity<TextExercise> reEvaluateAndUpdateTextExercise(@PathVariable long exerciseId, @RequestBody TextExercise textExercise,
            @RequestParam(value = "deleteFeedback", required = false) Boolean deleteFeedbackAfterGradingInstructionUpdate) throws URISyntaxException {
        log.debug("REST request to re-evaluate TextExercise : {}", textExercise);

        // check that the exercise exists for given id
        textExerciseRepository.findByIdWithStudentParticipationsAndSubmissionsElseThrow(exerciseId);

        authCheckService.checkGivenExerciseIdSameForExerciseInRequestBodyElseThrow(exerciseId, textExercise);

        Course course = courseService.retrieveCourseOverExerciseGroupOrCourseId(textExercise);

        // Check that the user is authorized to update the exercise
        User user = userRepository.getUserWithGroupsAndAuthorities();
        authCheckService.checkHasAtLeastRoleInCourseElseThrow(Role.EDITOR, course, user);

        exerciseService.reEvaluateExercise(textExercise, deleteFeedbackAfterGradingInstructionUpdate);

        return updateTextExercise(textExercise, null);
    }
=======
>>>>>>> 3133cd64
}<|MERGE_RESOLUTION|>--- conflicted
+++ resolved
@@ -27,13 +27,7 @@
 import de.tum.cit.aet.artemis.assessment.repository.FeedbackRepository;
 import de.tum.cit.aet.artemis.assessment.repository.GradingCriterionRepository;
 import de.tum.cit.aet.artemis.assessment.repository.TextBlockRepository;
-<<<<<<< HEAD
-import de.tum.cit.aet.artemis.athena.api.AthenaApi;
-import de.tum.cit.aet.artemis.atlas.api.AtlasMLApi;
-import de.tum.cit.aet.artemis.atlas.api.CompetencyProgressApi;
 import de.tum.cit.aet.artemis.atlas.dto.atlasml.SaveCompetencyRequestDTO.OperationTypeDTO;
-=======
->>>>>>> 3133cd64
 import de.tum.cit.aet.artemis.communication.domain.conversation.Channel;
 import de.tum.cit.aet.artemis.communication.repository.conversation.ChannelRepository;
 import de.tum.cit.aet.artemis.core.domain.Course;
@@ -112,35 +106,11 @@
 
     private final ChannelRepository channelRepository;
 
-<<<<<<< HEAD
-    private final Optional<AthenaApi> athenaApi;
-
-    private final Optional<ExamAccessApi> examAccessApi;
-
-    private final Optional<CompetencyProgressApi> competencyProgressApi;
-
-    private final Optional<IrisSettingsApi> irisSettingsApi;
-
-    private final Optional<SlideApi> slideApi;
-
-    private final Optional<AtlasMLApi> atlasMLApi;
-
-    public TextExerciseResource(TextExerciseRepository textExerciseRepository, TextExerciseService textExerciseService, FeedbackRepository feedbackRepository,
-            ExerciseDeletionService exerciseDeletionService, Optional<PlagiarismResultApi> plagiarismResultApi, UserRepository userRepository,
-            AuthorizationCheckService authCheckService, CourseService courseService, StudentParticipationRepository studentParticipationRepository,
-            ParticipationRepository participationRepository, ResultRepository resultRepository, TextExerciseImportService textExerciseImportService,
-            TextSubmissionExportService textSubmissionExportService, ExampleSubmissionRepository exampleSubmissionRepository, ExerciseService exerciseService,
-            GradingCriterionRepository gradingCriterionRepository, TextBlockRepository textBlockRepository, GroupNotificationScheduleService groupNotificationScheduleService,
-            InstanceMessageSendService instanceMessageSendService, Optional<PlagiarismDetectionApi> plagiarismDetectionApi, CourseRepository courseRepository,
-            ChannelService channelService, ChannelRepository channelRepository, Optional<AthenaApi> athenaApi, Optional<CompetencyProgressApi> competencyProgressApi,
-            Optional<IrisSettingsApi> irisSettingsApi, Optional<ExamAccessApi> examAccessApi, Optional<SlideApi> slideApi, Optional<AtlasMLApi> atlasMLApi) {
-=======
     public TextExerciseResource(TextExerciseRepository textExerciseRepository, TextExerciseService textExerciseService, FeedbackRepository feedbackRepository,
             ExerciseDeletionService exerciseDeletionService, UserRepository userRepository, AuthorizationCheckService authCheckService,
             StudentParticipationRepository studentParticipationRepository, ExampleSubmissionRepository exampleSubmissionRepository, ExerciseService exerciseService,
             GradingCriterionRepository gradingCriterionRepository, TextBlockRepository textBlockRepository, CourseRepository courseRepository, ChannelRepository channelRepository,
             Optional<ExamAccessApi> examAccessApi) {
->>>>>>> 3133cd64
         this.feedbackRepository = feedbackRepository;
         this.exerciseDeletionService = exerciseDeletionService;
         this.textBlockRepository = textBlockRepository;
@@ -155,161 +125,6 @@
         this.courseRepository = courseRepository;
         this.channelRepository = channelRepository;
         this.examAccessApi = examAccessApi;
-<<<<<<< HEAD
-        this.competencyProgressApi = competencyProgressApi;
-        this.irisSettingsApi = irisSettingsApi;
-        this.slideApi = slideApi;
-        this.atlasMLApi = atlasMLApi;
-    }
-
-    /**
-     * POST /text-exercises : Create a new textExercise.
-     *
-     * @param textExercise the textExercise to create
-     * @return the ResponseEntity with status 201 (Created) and with body the new textExercise, or
-     *         with status 400 (Bad Request) if the textExercise has already an ID
-     * @throws URISyntaxException if the Location URI syntax is incorrect
-     */
-    @PostMapping("text-exercises")
-    @EnforceAtLeastEditor
-    public ResponseEntity<TextExercise> createTextExercise(@RequestBody TextExercise textExercise) throws URISyntaxException {
-        log.debug("REST request to save TextExercise : {}", textExercise);
-        if (textExercise.getId() != null) {
-            throw new BadRequestAlertException("A new textExercise cannot already have an ID", ENTITY_NAME, "idExists");
-        }
-
-        if (textExercise.getTitle() == null) {
-            throw new BadRequestAlertException("A new textExercise needs a title", ENTITY_NAME, "missingtitle");
-        }
-        // validates general settings: points, dates
-        textExercise.validateGeneralSettings();
-        // Valid exercises have set either a course or an exerciseGroup
-        textExercise.checkCourseAndExerciseGroupExclusivity(ENTITY_NAME);
-
-        // Retrieve the course over the exerciseGroup or the given courseId
-        Course course = courseService.retrieveCourseOverExerciseGroupOrCourseId(textExercise);
-        // Check that the user is authorized to create the exercise
-        authCheckService.checkHasAtLeastRoleInCourseElseThrow(Role.EDITOR, course, null);
-
-        // Check that only allowed athena modules are used
-        athenaApi.ifPresentOrElse(api -> api.checkHasAccessToAthenaModule(textExercise, course, ENTITY_NAME), () -> textExercise.setFeedbackSuggestionModule(null));
-
-        TextExercise result = exerciseService.saveWithCompetencyLinks(textExercise, textExerciseRepository::save);
-
-        channelService.createExerciseChannel(result, Optional.ofNullable(textExercise.getChannelName()));
-        instanceMessageSendService.sendTextExerciseSchedule(result.getId());
-        groupNotificationScheduleService.checkNotificationsForNewExerciseAsync(textExercise);
-        competencyProgressApi.ifPresent(api -> api.updateProgressByLearningObjectAsync(result));
-
-        irisSettingsApi.ifPresent(api -> api.setEnabledForExerciseByCategories(result, new HashSet<>()));
-
-        // Notify AtlasML about the new exercise
-        notifyAtlasMLWithOperationType(result, OperationTypeDTO.UPDATE, "creation");
-
-        return ResponseEntity.created(new URI("/api/text/text-exercises/" + result.getId())).body(result);
-    }
-
-    /**
-     * Helper method to notify AtlasML about exercise operations with proper exception handling.
-     *
-     * @param exercise      the exercise to notify about
-     * @param operationType the type of operation (CREATE, UPDATE, DELETE)
-     * @param operationName the name of the operation for logging purposes
-     */
-    private void notifyAtlasMLWithOperationType(TextExercise exercise, OperationTypeDTO operationType, String operationName) {
-        atlasMLApi.ifPresent(api -> {
-            try {
-                api.saveExerciseWithCompetencies(exercise, operationType);
-            }
-            catch (Exception e) {
-                log.warn("Failed to notify AtlasML about exercise {}: {}", operationName, e.getMessage());
-            }
-        });
-    }
-
-    /**
-     * Helper method to notify AtlasML about exercise operations without operation type (for import).
-     *
-     * @param exercise      the exercise to notify about
-     * @param operationName the name of the operation for logging purposes
-     */
-    private void notifyAtlasML(TextExercise exercise, String operationName) {
-        atlasMLApi.ifPresent(api -> {
-            try {
-                api.saveExerciseWithCompetencies(exercise);
-            }
-            catch (Exception e) {
-                log.warn("Failed to notify AtlasML about exercise {}: {}", operationName, e.getMessage());
-            }
-        });
-    }
-
-    /**
-     * PUT /text-exercises : Updates an existing textExercise.
-     *
-     * @param textExercise     the textExercise to update
-     * @param notificationText about the text exercise update that should be displayed for the
-     *                             student group
-     * @return the ResponseEntity with status 200 (OK) and with body the updated textExercise, or
-     *         with status 400 (Bad Request) if the textExercise is not valid, or with status 500 (Internal
-     *         Server Error) if the textExercise couldn't be updated
-     * @throws URISyntaxException if the Location URI syntax is incorrect
-     */
-    @PutMapping("text-exercises")
-    @EnforceAtLeastEditor
-    public ResponseEntity<TextExercise> updateTextExercise(@RequestBody TextExercise textExercise,
-            @RequestParam(value = "notificationText", required = false) String notificationText) throws URISyntaxException {
-        log.debug("REST request to update TextExercise : {}", textExercise);
-        if (textExercise.getId() == null) {
-            return createTextExercise(textExercise);
-        }
-        // validates general settings: points, dates
-        textExercise.validateGeneralSettings();
-        // Valid exercises have set either a course or an exerciseGroup
-        textExercise.checkCourseAndExerciseGroupExclusivity(ENTITY_NAME);
-
-        // Check that the user is authorized to update the exercise
-        var user = userRepository.getUserWithGroupsAndAuthorities();
-        // Important: use the original exercise for permission check
-        final TextExercise textExerciseBeforeUpdate = textExerciseRepository.findWithEagerCompetenciesAndCategoriesByIdElseThrow(textExercise.getId());
-        authCheckService.checkHasAtLeastRoleForExerciseElseThrow(Role.EDITOR, textExerciseBeforeUpdate, user);
-
-        // Forbid changing the course the exercise belongs to.
-        if (!Objects.equals(textExerciseBeforeUpdate.getCourseViaExerciseGroupOrCourseMember().getId(), textExercise.getCourseViaExerciseGroupOrCourseMember().getId())) {
-            throw new ConflictException("Exercise course id does not match the stored course id", ENTITY_NAME, "cannotChangeCourseId");
-        }
-
-        // Forbid conversion between normal course exercise and exam exercise
-        exerciseService.checkForConversionBetweenExamAndCourseExercise(textExercise, textExerciseBeforeUpdate, ENTITY_NAME);
-
-        // Check that only allowed athena modules are used
-        Course course = courseService.retrieveCourseOverExerciseGroupOrCourseId(textExerciseBeforeUpdate);
-        athenaApi.ifPresentOrElse(api -> api.checkHasAccessToAthenaModule(textExercise, course, ENTITY_NAME), () -> textExercise.setFeedbackSuggestionModule(null));
-        // Changing Athena module after the due date has passed is not allowed
-        athenaApi.ifPresent(api -> api.checkValidAthenaModuleChange(textExerciseBeforeUpdate, textExercise, ENTITY_NAME));
-
-        channelService.updateExerciseChannel(textExerciseBeforeUpdate, textExercise);
-
-        TextExercise updatedTextExercise = exerciseService.saveWithCompetencyLinks(textExercise, textExerciseRepository::save);
-
-        exerciseService.logUpdate(updatedTextExercise, updatedTextExercise.getCourseViaExerciseGroupOrCourseMember(), user);
-        exerciseService.updatePointsInRelatedParticipantScores(textExerciseBeforeUpdate, updatedTextExercise);
-        participationRepository.removeIndividualDueDatesIfBeforeDueDate(updatedTextExercise, textExerciseBeforeUpdate.getDueDate());
-        instanceMessageSendService.sendTextExerciseSchedule(updatedTextExercise.getId());
-        exerciseService.checkExampleSubmissions(updatedTextExercise);
-        exerciseService.notifyAboutExerciseChanges(textExerciseBeforeUpdate, updatedTextExercise, notificationText);
-        slideApi.ifPresent(api -> api.handleDueDateChange(textExerciseBeforeUpdate, updatedTextExercise));
-
-        competencyProgressApi.ifPresent(api -> api.updateProgressForUpdatedLearningObjectAsync(textExerciseBeforeUpdate, Optional.of(textExercise)));
-
-        irisSettingsApi.ifPresent(api -> api.setEnabledForExerciseByCategories(textExercise, textExerciseBeforeUpdate.getCategories()));
-
-        // Notify AtlasML about the exercise update
-        notifyAtlasMLWithOperationType(updatedTextExercise, OperationTypeDTO.UPDATE, "update");
-
-        return ResponseEntity.ok(updatedTextExercise);
-=======
->>>>>>> 3133cd64
     }
 
     /**
@@ -507,163 +322,4 @@
         final var user = userRepository.getUserWithGroupsAndAuthorities();
         return ResponseEntity.ok(textExerciseService.getAllOnPageWithSize(search, isCourseFilter, isExamFilter, user));
     }
-<<<<<<< HEAD
-
-    /**
-     * POST /text-exercises/import: Imports an existing text exercise into an existing course
-     * <p>
-     * This will import the whole exercise except for the participations and dates. Referenced
-     * entities will get cloned and assigned a new id.
-     *
-     * @param sourceExerciseId The ID of the original exercise which should get imported
-     * @param importedExercise The new exercise containing values that should get overwritten in the
-     *                             imported exercise, s.a. the title or difficulty
-     * @return The imported exercise (200), a not found error (404) if the template does not exist,
-     *         or a forbidden error (403) if the user is not at least an instructor in the target course.
-     * @throws URISyntaxException When the URI of the response entity is invalid
-     */
-    @PostMapping("text-exercises/import/{sourceExerciseId}")
-    @EnforceAtLeastEditor
-    public ResponseEntity<TextExercise> importExercise(@PathVariable long sourceExerciseId, @RequestBody TextExercise importedExercise) throws URISyntaxException {
-        if (sourceExerciseId <= 0 || (importedExercise.getCourseViaExerciseGroupOrCourseMember() == null && importedExercise.getExerciseGroup() == null)) {
-            log.debug("Either the courseId or exerciseGroupId must be set for an import");
-            throw new BadRequestAlertException("Either the courseId or exerciseGroupId must be set for an import", ENTITY_NAME, "noCourseIdOrExerciseGroupId");
-        }
-        importedExercise.checkCourseAndExerciseGroupExclusivity(ENTITY_NAME);
-        final var user = userRepository.getUserWithGroupsAndAuthorities();
-        final var originalTextExercise = textExerciseRepository.findByIdWithExampleSubmissionsAndResultsElseThrow(sourceExerciseId);
-        authCheckService.checkHasAtLeastRoleForExerciseElseThrow(Role.EDITOR, importedExercise, user);
-        authCheckService.checkHasAtLeastRoleForExerciseElseThrow(Role.EDITOR, originalTextExercise, user);
-        // validates general settings: points, dates
-        importedExercise.validateGeneralSettings();
-
-        // Athena: Check that only allowed athena modules are used, if not we catch the exception and disable feedback suggestions for the imported exercise
-        // If Athena is disabled and the service is not present, we also disable feedback suggestions
-        try {
-            athenaApi.ifPresentOrElse(api -> api.checkHasAccessToAthenaModule(importedExercise, importedExercise.getCourseViaExerciseGroupOrCourseMember(), ENTITY_NAME),
-                    () -> importedExercise.setFeedbackSuggestionModule(null));
-        }
-        catch (BadRequestAlertException e) {
-            importedExercise.setFeedbackSuggestionModule(null);
-        }
-
-        final var newTextExercise = textExerciseImportService.importTextExercise(originalTextExercise, importedExercise);
-        textExerciseRepository.save(newTextExercise);
-
-        // Notify AtlasML about the imported exercise
-        notifyAtlasML(newTextExercise, "import");
-
-        return ResponseEntity.created(new URI("/api/text/text-exercises/" + newTextExercise.getId())).body(newTextExercise);
-    }
-
-    /**
-     * POST /text-exercises/:exerciseId/export-submissions : sends exercise submissions as zip
-     *
-     * @param exerciseId              the id of the exercise to get the repos from
-     * @param submissionExportOptions the options that should be used for the export
-     * @return ResponseEntity with status
-     */
-    @PostMapping("text-exercises/{exerciseId}/export-submissions")
-    @EnforceAtLeastTutor
-    @FeatureToggle(Feature.Exports)
-    public ResponseEntity<Resource> exportSubmissions(@PathVariable long exerciseId, @RequestBody SubmissionExportOptionsDTO submissionExportOptions) {
-        TextExercise textExercise = textExerciseRepository.findByIdElseThrow(exerciseId);
-        authCheckService.checkHasAtLeastRoleForExerciseElseThrow(Role.TEACHING_ASSISTANT, textExercise, null);
-
-        // TAs are not allowed to download all participations
-        if (submissionExportOptions.isExportAllParticipants()) {
-            authCheckService.checkHasAtLeastRoleInCourseElseThrow(Role.INSTRUCTOR, textExercise.getCourseViaExerciseGroupOrCourseMember(), null);
-        }
-
-        Path zipFilePath = textSubmissionExportService.exportStudentSubmissionsElseThrow(exerciseId, submissionExportOptions);
-        return ResponseUtil.ok(zipFilePath);
-    }
-
-    /**
-     * GET /text-exercises/{exerciseId}/plagiarism-result
-     * <p>
-     * Return the latest plagiarism result or null, if no plagiarism was detected for this exercise
-     * yet.
-     *
-     * @param exerciseId ID of the text exercise for which the plagiarism result should be returned
-     * @return The ResponseEntity with status 200 (Ok) or with status 400 (Bad Request) if the
-     *         parameters are invalid
-     */
-    @GetMapping("text-exercises/{exerciseId}/plagiarism-result")
-    @EnforceAtLeastEditor
-    public ResponseEntity<PlagiarismResultDTO> getPlagiarismResult(@PathVariable long exerciseId) {
-        log.debug("REST request to get the latest plagiarism result for the text exercise with id: {}", exerciseId);
-        PlagiarismResultApi api = plagiarismResultApi.orElseThrow(() -> new PlagiarismApiNotPresentException(PlagiarismResultApi.class));
-
-        TextExercise textExercise = textExerciseRepository.findByIdWithStudentParticipationsAndSubmissionsElseThrow(exerciseId);
-        authCheckService.checkHasAtLeastRoleForExerciseElseThrow(Role.EDITOR, textExercise, null);
-        var plagiarismResult = api.findFirstWithComparisonsByExerciseIdOrderByLastModifiedDateDescOrNull(textExercise.getId());
-        api.prepareResultForClient(plagiarismResult);
-        return buildPlagiarismResultResponse(plagiarismResult);
-    }
-
-    /**
-     * GET /text-exercises/{exerciseId}/check-plagiarism
-     * <p>
-     * Start the automated plagiarism detection for the given exercise and return its result.
-     *
-     * @param exerciseId          ID of the exercise for which to detect plagiarism
-     * @param similarityThreshold ignore comparisons whose similarity is below this threshold (in % between 0 and 100)
-     * @param minimumScore        consider only submissions whose score is greater or equal to this value
-     * @param minimumSize         consider only submissions whose size is greater or equal to this value
-     * @return the ResponseEntity with status 200 (OK) and the list of at most 500 pair-wise submissions with a similarity above the given threshold (e.g. 50%).
-     */
-    @GetMapping("text-exercises/{exerciseId}/check-plagiarism")
-    @FeatureToggle(Feature.PlagiarismChecks)
-    @EnforceAtLeastEditor
-    public ResponseEntity<PlagiarismResultDTO> checkPlagiarism(@PathVariable long exerciseId, @RequestParam int similarityThreshold, @RequestParam int minimumScore,
-            @RequestParam int minimumSize) throws ExitException {
-        PlagiarismDetectionApi api = plagiarismDetectionApi.orElseThrow(() -> new PlagiarismApiNotPresentException(PlagiarismDetectionApi.class));
-
-        TextExercise textExercise = textExerciseRepository.findByIdWithStudentParticipationsAndSubmissionsElseThrow(exerciseId);
-        authCheckService.checkHasAtLeastRoleForExerciseElseThrow(Role.EDITOR, textExercise, null);
-
-        long start = System.nanoTime();
-        log.info("Started manual plagiarism checks for text exercise: exerciseId={}.", exerciseId);
-        PlagiarismDetectionConfigHelper.updateWithTemporaryParameters(textExercise, similarityThreshold, minimumScore, minimumSize);
-        var plagiarismResult = api.checkTextExercise(textExercise);
-        log.info("Finished manual plagiarism checks for text exercise: exerciseId={}, elapsed={}.", exerciseId, TimeLogUtil.formatDurationFrom(start));
-        return buildPlagiarismResultResponse(plagiarismResult);
-    }
-
-    /**
-     * PUT /text-exercises/{exerciseId}/re-evaluate : Re-evaluates and updates an existing textExercise.
-     *
-     * @param exerciseId                                  of the exercise
-     * @param textExercise                                the textExercise to re-evaluate and update
-     * @param deleteFeedbackAfterGradingInstructionUpdate boolean flag that indicates whether the associated feedback should be deleted or not
-     * @return the ResponseEntity with status 200 (OK) and with body the updated textExercise, or
-     *         with status 400 (Bad Request) if the textExercise is not valid, or with status 409 (Conflict)
-     *         if given exerciseId is not same as in the object of the request body, or with status 500
-     *         (Internal Server Error) if the textExercise couldn't be updated
-     * @throws URISyntaxException if the Location URI syntax is incorrect
-     */
-    @PutMapping("text-exercises/{exerciseId}/re-evaluate")
-    @EnforceAtLeastEditor
-    public ResponseEntity<TextExercise> reEvaluateAndUpdateTextExercise(@PathVariable long exerciseId, @RequestBody TextExercise textExercise,
-            @RequestParam(value = "deleteFeedback", required = false) Boolean deleteFeedbackAfterGradingInstructionUpdate) throws URISyntaxException {
-        log.debug("REST request to re-evaluate TextExercise : {}", textExercise);
-
-        // check that the exercise exists for given id
-        textExerciseRepository.findByIdWithStudentParticipationsAndSubmissionsElseThrow(exerciseId);
-
-        authCheckService.checkGivenExerciseIdSameForExerciseInRequestBodyElseThrow(exerciseId, textExercise);
-
-        Course course = courseService.retrieveCourseOverExerciseGroupOrCourseId(textExercise);
-
-        // Check that the user is authorized to update the exercise
-        User user = userRepository.getUserWithGroupsAndAuthorities();
-        authCheckService.checkHasAtLeastRoleInCourseElseThrow(Role.EDITOR, course, user);
-
-        exerciseService.reEvaluateExercise(textExercise, deleteFeedbackAfterGradingInstructionUpdate);
-
-        return updateTextExercise(textExercise, null);
-    }
-=======
->>>>>>> 3133cd64
 }