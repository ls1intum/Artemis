--- conflicted
+++ resolved
@@ -165,15 +165,9 @@
             ParticipationRepository participationRepository, ResultRepository resultRepository, TextExerciseImportService textExerciseImportService,
             TextSubmissionExportService textSubmissionExportService, ExampleSubmissionRepository exampleSubmissionRepository, ExerciseService exerciseService,
             GradingCriterionRepository gradingCriterionRepository, TextBlockRepository textBlockRepository, GroupNotificationScheduleService groupNotificationScheduleService,
-<<<<<<< HEAD
             InstanceMessageSendService instanceMessageSendService, Optional<PlagiarismDetectionApi> plagiarismDetectionApi, CourseRepository courseRepository,
-            ChannelService channelService, ChannelRepository channelRepository, Optional<AthenaModuleService> athenaModuleService, CompetencyProgressApi competencyProgressApi,
-            Optional<IrisSettingsService> irisSettingsService) {
-=======
-            InstanceMessageSendService instanceMessageSendService, PlagiarismDetectionService plagiarismDetectionService, CourseRepository courseRepository,
             ChannelService channelService, ChannelRepository channelRepository, Optional<AthenaModuleService> athenaModuleService,
             Optional<CompetencyProgressApi> competencyProgressApi, Optional<IrisSettingsService> irisSettingsService) {
->>>>>>> e3eaaa27
         this.feedbackRepository = feedbackRepository;
         this.exerciseDeletionService = exerciseDeletionService;
         this.plagiarismResultApi = plagiarismResultApi;
