--- conflicted
+++ resolved
@@ -170,11 +170,7 @@
             GradingCriterionRepository gradingCriterionRepository, TextBlockRepository textBlockRepository, GroupNotificationScheduleService groupNotificationScheduleService,
             InstanceMessageSendService instanceMessageSendService, PlagiarismDetectionService plagiarismDetectionService, CourseRepository courseRepository,
             ChannelService channelService, ChannelRepository channelRepository, Optional<AthenaApi> athenaApi, Optional<CompetencyProgressApi> competencyProgressApi,
-<<<<<<< HEAD
-            Optional<IrisSettingsService> irisSettingsService, Optional<ExamAccessApi> examAccessApi) {
-=======
-            Optional<IrisSettingsApi> irisSettingsApi) {
->>>>>>> a9452958
+            Optional<IrisSettingsApi> irisSettingsApi, Optional<ExamAccessApi> examAccessApi) {
         this.feedbackRepository = feedbackRepository;
         this.exerciseDeletionService = exerciseDeletionService;
         this.plagiarismResultRepository = plagiarismResultRepository;
