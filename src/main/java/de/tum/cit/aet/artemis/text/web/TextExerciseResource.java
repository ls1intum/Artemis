package de.tum.cit.aet.artemis.text.web;

import static de.tum.cit.aet.artemis.core.config.Constants.PROFILE_CORE;
import static de.tum.cit.aet.artemis.plagiarism.web.PlagiarismResultResponseBuilder.buildPlagiarismResultResponse;

import java.io.File;
import java.net.URI;
import java.net.URISyntaxException;
import java.util.HashSet;
import java.util.List;
import java.util.Objects;
import java.util.Optional;
import java.util.Set;
import java.util.stream.Collectors;

import org.slf4j.Logger;
import org.slf4j.LoggerFactory;
import org.springframework.beans.factory.annotation.Value;
import org.springframework.context.annotation.Profile;
import org.springframework.core.io.Resource;
import org.springframework.http.ResponseEntity;
import org.springframework.web.bind.annotation.DeleteMapping;
import org.springframework.web.bind.annotation.GetMapping;
import org.springframework.web.bind.annotation.PathVariable;
import org.springframework.web.bind.annotation.PostMapping;
import org.springframework.web.bind.annotation.PutMapping;
import org.springframework.web.bind.annotation.RequestBody;
import org.springframework.web.bind.annotation.RequestMapping;
import org.springframework.web.bind.annotation.RequestParam;
import org.springframework.web.bind.annotation.RestController;

import de.jplag.exceptions.ExitException;
import de.tum.cit.aet.artemis.assessment.domain.AssessmentType;
import de.tum.cit.aet.artemis.assessment.domain.ExampleSubmission;
import de.tum.cit.aet.artemis.assessment.domain.Feedback;
import de.tum.cit.aet.artemis.assessment.domain.GradingCriterion;
import de.tum.cit.aet.artemis.assessment.domain.Result;
import de.tum.cit.aet.artemis.assessment.repository.ExampleSubmissionRepository;
import de.tum.cit.aet.artemis.assessment.repository.FeedbackRepository;
import de.tum.cit.aet.artemis.assessment.repository.GradingCriterionRepository;
import de.tum.cit.aet.artemis.assessment.repository.ResultRepository;
import de.tum.cit.aet.artemis.assessment.repository.TextBlockRepository;
import de.tum.cit.aet.artemis.athena.service.AthenaModuleService;
import de.tum.cit.aet.artemis.atlas.api.CompetencyProgressApi;
import de.tum.cit.aet.artemis.communication.domain.conversation.Channel;
import de.tum.cit.aet.artemis.communication.repository.conversation.ChannelRepository;
import de.tum.cit.aet.artemis.communication.service.conversation.ChannelService;
import de.tum.cit.aet.artemis.communication.service.notifications.GroupNotificationScheduleService;
import de.tum.cit.aet.artemis.core.domain.Course;
import de.tum.cit.aet.artemis.core.domain.User;
import de.tum.cit.aet.artemis.core.dto.SearchResultPageDTO;
import de.tum.cit.aet.artemis.core.dto.pageablesearch.SearchTermPageableSearchDTO;
import de.tum.cit.aet.artemis.core.exception.AccessForbiddenException;
import de.tum.cit.aet.artemis.core.exception.BadRequestAlertException;
import de.tum.cit.aet.artemis.core.exception.ConflictException;
import de.tum.cit.aet.artemis.core.exception.EntityNotFoundException;
import de.tum.cit.aet.artemis.core.repository.CourseRepository;
import de.tum.cit.aet.artemis.core.repository.UserRepository;
import de.tum.cit.aet.artemis.core.security.Role;
import de.tum.cit.aet.artemis.core.security.annotations.EnforceAtLeastEditor;
import de.tum.cit.aet.artemis.core.security.annotations.EnforceAtLeastInstructor;
import de.tum.cit.aet.artemis.core.security.annotations.EnforceAtLeastStudent;
import de.tum.cit.aet.artemis.core.security.annotations.EnforceAtLeastTutor;
import de.tum.cit.aet.artemis.core.service.AuthorizationCheckService;
import de.tum.cit.aet.artemis.core.service.CourseService;
import de.tum.cit.aet.artemis.core.service.feature.Feature;
import de.tum.cit.aet.artemis.core.service.feature.FeatureToggle;
import de.tum.cit.aet.artemis.core.service.messaging.InstanceMessageSendService;
import de.tum.cit.aet.artemis.core.util.HeaderUtil;
import de.tum.cit.aet.artemis.core.util.ResponseUtil;
import de.tum.cit.aet.artemis.core.util.TimeLogUtil;
import de.tum.cit.aet.artemis.exercise.domain.Exercise;
import de.tum.cit.aet.artemis.exercise.domain.Submission;
import de.tum.cit.aet.artemis.exercise.domain.participation.StudentParticipation;
import de.tum.cit.aet.artemis.exercise.dto.SubmissionExportOptionsDTO;
import de.tum.cit.aet.artemis.exercise.repository.ParticipationRepository;
import de.tum.cit.aet.artemis.exercise.repository.StudentParticipationRepository;
import de.tum.cit.aet.artemis.exercise.service.ExerciseDateService;
import de.tum.cit.aet.artemis.exercise.service.ExerciseDeletionService;
import de.tum.cit.aet.artemis.exercise.service.ExerciseService;
import de.tum.cit.aet.artemis.iris.service.settings.IrisSettingsService;
import de.tum.cit.aet.artemis.plagiarism.domain.text.TextPlagiarismResult;
import de.tum.cit.aet.artemis.plagiarism.dto.PlagiarismResultDTO;
import de.tum.cit.aet.artemis.plagiarism.repository.PlagiarismResultRepository;
import de.tum.cit.aet.artemis.plagiarism.service.PlagiarismDetectionConfigHelper;
import de.tum.cit.aet.artemis.plagiarism.service.PlagiarismDetectionService;
import de.tum.cit.aet.artemis.text.domain.TextExercise;
import de.tum.cit.aet.artemis.text.domain.TextSubmission;
import de.tum.cit.aet.artemis.text.repository.TextExerciseRepository;
import de.tum.cit.aet.artemis.text.service.TextExerciseImportService;
import de.tum.cit.aet.artemis.text.service.TextExerciseService;
import de.tum.cit.aet.artemis.text.service.TextSubmissionExportService;

/**
 * REST controller for managing TextExercise.
 */
@Profile(PROFILE_CORE)
@RestController
@RequestMapping("api/")
public class TextExerciseResource {

    private static final Logger log = LoggerFactory.getLogger(TextExerciseResource.class);

    private static final String ENTITY_NAME = "textExercise";

    @Value("${jhipster.clientApp.name}")
    private String applicationName;

    private final FeedbackRepository feedbackRepository;

    private final TextBlockRepository textBlockRepository;

    private final TextExerciseService textExerciseService;

    private final ExerciseService exerciseService;

    private final ExerciseDeletionService exerciseDeletionService;

    private final PlagiarismResultRepository plagiarismResultRepository;

    private final TextExerciseRepository textExerciseRepository;

    private final TextExerciseImportService textExerciseImportService;

    private final TextSubmissionExportService textSubmissionExportService;

    private final UserRepository userRepository;

    private final CourseService courseService;

    private final AuthorizationCheckService authCheckService;

    private final StudentParticipationRepository studentParticipationRepository;

    private final ParticipationRepository participationRepository;

    private final ResultRepository resultRepository;

    private final ExampleSubmissionRepository exampleSubmissionRepository;

    private final GroupNotificationScheduleService groupNotificationScheduleService;

    private final GradingCriterionRepository gradingCriterionRepository;

    private final InstanceMessageSendService instanceMessageSendService;

    private final PlagiarismDetectionService plagiarismDetectionService;

    private final CourseRepository courseRepository;

    private final ChannelService channelService;

    private final ChannelRepository channelRepository;

    private final Optional<AthenaModuleService> athenaModuleService;

    private final CompetencyProgressApi competencyProgressApi;

    private final Optional<IrisSettingsService> irisSettingsService;

    public TextExerciseResource(TextExerciseRepository textExerciseRepository, TextExerciseService textExerciseService, FeedbackRepository feedbackRepository,
            ExerciseDeletionService exerciseDeletionService, PlagiarismResultRepository plagiarismResultRepository, UserRepository userRepository,
            AuthorizationCheckService authCheckService, CourseService courseService, StudentParticipationRepository studentParticipationRepository,
            ParticipationRepository participationRepository, ResultRepository resultRepository, TextExerciseImportService textExerciseImportService,
            TextSubmissionExportService textSubmissionExportService, ExampleSubmissionRepository exampleSubmissionRepository, ExerciseService exerciseService,
            GradingCriterionRepository gradingCriterionRepository, TextBlockRepository textBlockRepository, GroupNotificationScheduleService groupNotificationScheduleService,
            InstanceMessageSendService instanceMessageSendService, PlagiarismDetectionService plagiarismDetectionService, CourseRepository courseRepository,
<<<<<<< HEAD
            ChannelService channelService, ChannelRepository channelRepository, Optional<AthenaModuleService> athenaModuleService, CompetencyProgressApi competencyProgressApi) {
=======
            ChannelService channelService, ChannelRepository channelRepository, Optional<AthenaModuleService> athenaModuleService,
            CompetencyProgressService competencyProgressService, Optional<IrisSettingsService> irisSettingsService) {
>>>>>>> 7503f9cd
        this.feedbackRepository = feedbackRepository;
        this.exerciseDeletionService = exerciseDeletionService;
        this.plagiarismResultRepository = plagiarismResultRepository;
        this.textBlockRepository = textBlockRepository;
        this.textExerciseService = textExerciseService;
        this.textExerciseRepository = textExerciseRepository;
        this.userRepository = userRepository;
        this.courseService = courseService;
        this.authCheckService = authCheckService;
        this.studentParticipationRepository = studentParticipationRepository;
        this.participationRepository = participationRepository;
        this.resultRepository = resultRepository;
        this.textExerciseImportService = textExerciseImportService;
        this.textSubmissionExportService = textSubmissionExportService;
        this.groupNotificationScheduleService = groupNotificationScheduleService;
        this.exampleSubmissionRepository = exampleSubmissionRepository;
        this.exerciseService = exerciseService;
        this.gradingCriterionRepository = gradingCriterionRepository;
        this.instanceMessageSendService = instanceMessageSendService;
        this.plagiarismDetectionService = plagiarismDetectionService;
        this.courseRepository = courseRepository;
        this.channelService = channelService;
        this.channelRepository = channelRepository;
        this.athenaModuleService = athenaModuleService;
<<<<<<< HEAD
        this.competencyProgressApi = competencyProgressApi;
=======
        this.competencyProgressService = competencyProgressService;
        this.irisSettingsService = irisSettingsService;
>>>>>>> 7503f9cd
    }

    /**
     * POST /text-exercises : Create a new textExercise.
     *
     * @param textExercise the textExercise to create
     * @return the ResponseEntity with status 201 (Created) and with body the new textExercise, or
     *         with status 400 (Bad Request) if the textExercise has already an ID
     * @throws URISyntaxException if the Location URI syntax is incorrect
     */
    @PostMapping("text-exercises")
    @EnforceAtLeastEditor
    public ResponseEntity<TextExercise> createTextExercise(@RequestBody TextExercise textExercise) throws URISyntaxException {
        log.debug("REST request to save TextExercise : {}", textExercise);
        if (textExercise.getId() != null) {
            throw new BadRequestAlertException("A new textExercise cannot already have an ID", ENTITY_NAME, "idExists");
        }

        if (textExercise.getTitle() == null) {
            throw new BadRequestAlertException("A new textExercise needs a title", ENTITY_NAME, "missingtitle");
        }
        // validates general settings: points, dates
        textExercise.validateGeneralSettings();
        // Valid exercises have set either a course or an exerciseGroup
        textExercise.checkCourseAndExerciseGroupExclusivity(ENTITY_NAME);

        // Retrieve the course over the exerciseGroup or the given courseId
        Course course = courseService.retrieveCourseOverExerciseGroupOrCourseId(textExercise);
        // Check that the user is authorized to create the exercise
        authCheckService.checkHasAtLeastRoleInCourseElseThrow(Role.EDITOR, course, null);

        // Check that only allowed athena modules are used
        athenaModuleService.ifPresentOrElse(ams -> ams.checkHasAccessToAthenaModule(textExercise, course, ENTITY_NAME), () -> textExercise.setFeedbackSuggestionModule(null));

        TextExercise result = textExerciseRepository.save(textExercise);

        channelService.createExerciseChannel(result, Optional.ofNullable(textExercise.getChannelName()));
        instanceMessageSendService.sendTextExerciseSchedule(result.getId());
        groupNotificationScheduleService.checkNotificationsForNewExerciseAsync(textExercise);
        competencyProgressApi.updateProgressByLearningObjectAsync(result);

        irisSettingsService.ifPresent(iss -> iss.setEnabledForExerciseByCategories(result, new HashSet<>()));

        return ResponseEntity.created(new URI("/api/text-exercises/" + result.getId())).body(result);
    }

    /**
     * PUT /text-exercises : Updates an existing textExercise.
     *
     * @param textExercise     the textExercise to update
     * @param notificationText about the text exercise update that should be displayed for the
     *                             student group
     * @return the ResponseEntity with status 200 (OK) and with body the updated textExercise, or
     *         with status 400 (Bad Request) if the textExercise is not valid, or with status 500 (Internal
     *         Server Error) if the textExercise couldn't be updated
     * @throws URISyntaxException if the Location URI syntax is incorrect
     */
    @PutMapping("text-exercises")
    @EnforceAtLeastEditor
    public ResponseEntity<TextExercise> updateTextExercise(@RequestBody TextExercise textExercise,
            @RequestParam(value = "notificationText", required = false) String notificationText) throws URISyntaxException {
        log.debug("REST request to update TextExercise : {}", textExercise);
        if (textExercise.getId() == null) {
            return createTextExercise(textExercise);
        }
        // validates general settings: points, dates
        textExercise.validateGeneralSettings();
        // Valid exercises have set either a course or an exerciseGroup
        textExercise.checkCourseAndExerciseGroupExclusivity(ENTITY_NAME);

        // Check that the user is authorized to update the exercise
        var user = userRepository.getUserWithGroupsAndAuthorities();
        // Important: use the original exercise for permission check
        final TextExercise textExerciseBeforeUpdate = textExerciseRepository.findWithEagerCompetenciesAndCategoriesByIdElseThrow(textExercise.getId());
        authCheckService.checkHasAtLeastRoleForExerciseElseThrow(Role.EDITOR, textExerciseBeforeUpdate, user);

        // Forbid changing the course the exercise belongs to.
        if (!Objects.equals(textExerciseBeforeUpdate.getCourseViaExerciseGroupOrCourseMember().getId(), textExercise.getCourseViaExerciseGroupOrCourseMember().getId())) {
            throw new ConflictException("Exercise course id does not match the stored course id", ENTITY_NAME, "cannotChangeCourseId");
        }

        // Forbid conversion between normal course exercise and exam exercise
        exerciseService.checkForConversionBetweenExamAndCourseExercise(textExercise, textExerciseBeforeUpdate, ENTITY_NAME);

        // Check that only allowed athena modules are used
        Course course = courseService.retrieveCourseOverExerciseGroupOrCourseId(textExerciseBeforeUpdate);
        athenaModuleService.ifPresentOrElse(ams -> ams.checkHasAccessToAthenaModule(textExercise, course, ENTITY_NAME), () -> textExercise.setFeedbackSuggestionModule(null));
        // Changing Athena module after the due date has passed is not allowed
        athenaModuleService.ifPresent(ams -> ams.checkValidAthenaModuleChange(textExerciseBeforeUpdate, textExercise, ENTITY_NAME));

        channelService.updateExerciseChannel(textExerciseBeforeUpdate, textExercise);

        TextExercise updatedTextExercise = textExerciseRepository.save(textExercise);
        exerciseService.logUpdate(updatedTextExercise, updatedTextExercise.getCourseViaExerciseGroupOrCourseMember(), user);
        exerciseService.updatePointsInRelatedParticipantScores(textExerciseBeforeUpdate, updatedTextExercise);
        participationRepository.removeIndividualDueDatesIfBeforeDueDate(updatedTextExercise, textExerciseBeforeUpdate.getDueDate());
        instanceMessageSendService.sendTextExerciseSchedule(updatedTextExercise.getId());
        exerciseService.checkExampleSubmissions(updatedTextExercise);
        exerciseService.notifyAboutExerciseChanges(textExerciseBeforeUpdate, updatedTextExercise, notificationText);

        competencyProgressApi.updateProgressForUpdatedLearningObjectAsync(textExerciseBeforeUpdate, Optional.of(textExercise));

        irisSettingsService.ifPresent(iss -> iss.setEnabledForExerciseByCategories(textExercise, textExerciseBeforeUpdate.getCategories()));

        return ResponseEntity.ok(updatedTextExercise);
    }

    /**
     * GET /courses/:courseId/exercises : get all the exercises.
     *
     * @param courseId id of the course of which all the exercises should be fetched
     * @return the ResponseEntity with status 200 (OK) and the list of textExercises in body
     */
    @GetMapping("courses/{courseId}/text-exercises")
    @EnforceAtLeastTutor
    public ResponseEntity<List<TextExercise>> getTextExercisesForCourse(@PathVariable Long courseId) {
        log.debug("REST request to get all ProgrammingExercises for the course with id : {}", courseId);
        Course course = courseRepository.findByIdElseThrow(courseId);
        authCheckService.checkHasAtLeastRoleInCourseElseThrow(Role.TEACHING_ASSISTANT, course, null);
        List<TextExercise> exercises = textExerciseRepository.findByCourseIdWithCategories(courseId);
        for (Exercise exercise : exercises) {
            // not required in the returned json body
            exercise.setStudentParticipations(null);
            exercise.setCourse(null);
            Set<GradingCriterion> gradingCriteria = gradingCriterionRepository.findByExerciseIdWithEagerGradingCriteria(exercise.getId());
            exercise.setGradingCriteria(gradingCriteria);
        }
        return ResponseEntity.ok().body(exercises);
    }

    private Optional<TextExercise> findTextExercise(Long exerciseId, boolean includePlagiarismDetectionConfig) {
        if (includePlagiarismDetectionConfig) {
            var textExercise = textExerciseRepository.findWithEagerTeamAssignmentConfigAndCategoriesAndCompetenciesAndPlagiarismDetectionConfigById(exerciseId);
            textExercise.ifPresent(it -> PlagiarismDetectionConfigHelper.createAndSaveDefaultIfNullAndCourseExercise(it, textExerciseRepository));
            return textExercise;
        }
        return textExerciseRepository.findWithEagerTeamAssignmentConfigAndCategoriesAndCompetenciesById(exerciseId);
    }

    /**
     * GET /text-exercises/:id : get the "id" textExercise.
     *
     * @param exerciseId                    the id of the textExercise to retrieve
     * @param withPlagiarismDetectionConfig boolean flag whether to include the plagiarism detection config of the exercise
     * @return the ResponseEntity with status 200 (OK) and with body the textExercise, or with
     *         status 404 (Not Found)
     */
    @GetMapping("text-exercises/{exerciseId}")
    @EnforceAtLeastTutor
    public ResponseEntity<TextExercise> getTextExercise(@PathVariable Long exerciseId, @RequestParam(defaultValue = "false") boolean withPlagiarismDetectionConfig) {
        log.debug("REST request to get TextExercise : {}", exerciseId);
        var textExercise = findTextExercise(exerciseId, withPlagiarismDetectionConfig).orElseThrow(() -> new EntityNotFoundException("TextExercise", exerciseId));

        // If the exercise belongs to an exam, only editors, instructors and admins are allowed to access it
        if (textExercise.isExamExercise()) {
            authCheckService.checkHasAtLeastRoleForExerciseElseThrow(Role.EDITOR, textExercise, null);
        }
        else {
            // in courses, also tutors can access the exercise
            authCheckService.checkHasAtLeastRoleForExerciseElseThrow(Role.TEACHING_ASSISTANT, textExercise, null);
        }
        if (textExercise.isCourseExercise()) {
            Channel channel = channelRepository.findChannelByExerciseId(textExercise.getId());
            if (channel != null) {
                textExercise.setChannelName(channel.getName());
            }
        }

        Set<ExampleSubmission> exampleSubmissions = this.exampleSubmissionRepository.findAllWithResultByExerciseId(exerciseId);
        Set<GradingCriterion> gradingCriteria = gradingCriterionRepository.findByExerciseIdWithEagerGradingCriteria(exerciseId);
        textExercise.setGradingCriteria(gradingCriteria);
        textExercise.setExampleSubmissions(exampleSubmissions);

        exerciseService.checkExerciseIfStructuredGradingInstructionFeedbackUsed(gradingCriteria, textExercise);
        return ResponseEntity.ok().body(textExercise);
    }

    /**
     * DELETE /text-exercises/:exerciseId : delete the "exerciseId" textExercise.
     *
     * @param exerciseId the id of the textExercise to delete
     * @return the ResponseEntity with status 200 (OK)
     */
    @DeleteMapping("text-exercises/{exerciseId}")
    @EnforceAtLeastInstructor
    public ResponseEntity<Void> deleteTextExercise(@PathVariable Long exerciseId) {
        log.info("REST request to delete TextExercise : {}", exerciseId);
        var textExercise = textExerciseRepository.findByIdElseThrow(exerciseId);
        var user = userRepository.getUserWithGroupsAndAuthorities();
        authCheckService.checkHasAtLeastRoleForExerciseElseThrow(Role.INSTRUCTOR, textExercise, user);
        // NOTE: we use the exerciseDeletionService here, because this one makes sure to clean up all lazy references correctly.
        exerciseService.logDeletion(textExercise, textExercise.getCourseViaExerciseGroupOrCourseMember(), user);
        exerciseDeletionService.delete(exerciseId, false, false);
        return ResponseEntity.ok().headers(HeaderUtil.createEntityDeletionAlert(applicationName, true, ENTITY_NAME, textExercise.getTitle())).build();
    }

    /**
     * Returns the data needed for the text editor, which includes the participation, textSubmission
     * with answer if existing and the assessments if the submission was already submitted.
     *
     * @param participationId the participationId for which to find the data for the text editor
     * @return the ResponseEntity with the participation as body
     */
    // TODO: fix the URL scheme
    @GetMapping("text-editor/{participationId}")
    @EnforceAtLeastStudent
    public ResponseEntity<StudentParticipation> getDataForTextEditor(@PathVariable Long participationId) {
        User user = userRepository.getUserWithGroupsAndAuthorities();
        StudentParticipation participation = studentParticipationRepository.findByIdWithLegalSubmissionsResultsFeedbackElseThrow(participationId);
        if (!(participation.getExercise() instanceof TextExercise textExercise)) {
            throw new BadRequestAlertException("The exercise of the participation is not a text exercise.", ENTITY_NAME, "wrongExerciseType");
        }

        // users can only see their own submission (to prevent cheating), TAs, instructors and admins can see all answers
        if (!authCheckService.isOwnerOfParticipation(participation, user) && !authCheckService.isAtLeastTeachingAssistantForExercise(textExercise, user)) {
            throw new AccessForbiddenException();
        }

        // Exam exercises cannot be seen by students between the endDate and the publishResultDate
        if (!authCheckService.isAllowedToGetExamResult(textExercise, participation, user)) {
            throw new AccessForbiddenException();
        }

        // if no results, check if there are really no results or the relation to results was not updated yet
        if (participation.getResults().isEmpty()) {
            List<Result> results = resultRepository.findByParticipationIdOrderByCompletionDateDesc(participation.getId());
            participation.setResults(new HashSet<>(results));
        }

        if (!ExerciseDateService.isAfterAssessmentDueDate(textExercise)) {
            // We want to have the preliminary feedback before the assessment due date too
            Set<Result> athenaResults = participation.getResults().stream().filter(result -> result.getAssessmentType() == AssessmentType.AUTOMATIC_ATHENA)
                    .collect(Collectors.toSet());
            participation.setResults(athenaResults);
        }

        Set<Submission> submissions = participation.getSubmissions();
        participation.setSubmissions(new HashSet<>());

        for (Submission submission : submissions) {
            if (submission != null) {
                TextSubmission textSubmission = (TextSubmission) submission;

                // set reference to participation to null, since we are already inside a participation
                textSubmission.setParticipation(null);

                if (!ExerciseDateService.isAfterAssessmentDueDate(textExercise)) {
                    // We want to have the preliminary feedback before the assessment due date too
                    List<Result> athenaResults = submission.getResults().stream().filter(result -> result.getAssessmentType() == AssessmentType.AUTOMATIC_ATHENA).toList();
                    textSubmission.setResults(athenaResults);
                }

                Result result = textSubmission.getLatestResult();
                if (result != null) {
                    // Load TextBlocks for the Submission. They are needed to display the Feedback in the client.
                    final var textBlocks = textBlockRepository.findAllBySubmissionId(textSubmission.getId());
                    textSubmission.setBlocks(textBlocks);

                    if (textSubmission.isSubmitted() && result.getCompletionDate() != null) {
                        List<Feedback> assessments = feedbackRepository.findByResult(result);
                        result.setFeedbacks(assessments);
                    }

                    if (!authCheckService.isAtLeastTeachingAssistantForExercise(textExercise, user)) {
                        result.filterSensitiveInformation();
                    }

                    // only send the one latest result to the client
                    textSubmission.setResults(List.of(result));
                }
                participation.addSubmission(textSubmission);
            }
        }

        if (!(authCheckService.isAtLeastInstructorForExercise(textExercise, user) || participation.isOwnedBy(user))) {
            participation.filterSensitiveInformation();
        }

        textExercise.filterSensitiveInformation();
        if (textExercise.isExamExercise()) {
            textExercise.getExam().setCourse(null);
        }

        return ResponseEntity.ok(participation);
    }

    /**
     * Search for all text exercises by id, title and course title. The result is pageable since there
     * might be hundreds of exercises in the DB.
     *
     * @param search         The pageable search containing the page size, page number and query string
     * @param isCourseFilter Whether to search in the courses for exercises
     * @param isExamFilter   Whether to search in the groups for exercises
     * @return The desired page, sorted and matching the given query
     */
    @GetMapping("text-exercises")
    @EnforceAtLeastEditor
    public ResponseEntity<SearchResultPageDTO<TextExercise>> getAllExercisesOnPage(SearchTermPageableSearchDTO<String> search,
            @RequestParam(defaultValue = "true") boolean isCourseFilter, @RequestParam(defaultValue = "true") boolean isExamFilter) {
        final var user = userRepository.getUserWithGroupsAndAuthorities();
        return ResponseEntity.ok(textExerciseService.getAllOnPageWithSize(search, isCourseFilter, isExamFilter, user));
    }

    /**
     * POST /text-exercises/import: Imports an existing text exercise into an existing course
     * <p>
     * This will import the whole exercise except for the participations and dates. Referenced
     * entities will get cloned and assigned a new id.
     *
     * @param sourceExerciseId The ID of the original exercise which should get imported
     * @param importedExercise The new exercise containing values that should get overwritten in the
     *                             imported exercise, s.a. the title or difficulty
     * @return The imported exercise (200), a not found error (404) if the template does not exist,
     *         or a forbidden error (403) if the user is not at least an instructor in the target course.
     * @throws URISyntaxException When the URI of the response entity is invalid
     */
    @PostMapping("text-exercises/import/{sourceExerciseId}")
    @EnforceAtLeastEditor
    public ResponseEntity<TextExercise> importExercise(@PathVariable long sourceExerciseId, @RequestBody TextExercise importedExercise) throws URISyntaxException {
        if (sourceExerciseId <= 0 || (importedExercise.getCourseViaExerciseGroupOrCourseMember() == null && importedExercise.getExerciseGroup() == null)) {
            log.debug("Either the courseId or exerciseGroupId must be set for an import");
            throw new BadRequestAlertException("Either the courseId or exerciseGroupId must be set for an import", ENTITY_NAME, "noCourseIdOrExerciseGroupId");
        }
        importedExercise.checkCourseAndExerciseGroupExclusivity(ENTITY_NAME);
        final var user = userRepository.getUserWithGroupsAndAuthorities();
        final var originalTextExercise = textExerciseRepository.findByIdWithExampleSubmissionsAndResultsElseThrow(sourceExerciseId);
        authCheckService.checkHasAtLeastRoleForExerciseElseThrow(Role.EDITOR, importedExercise, user);
        authCheckService.checkHasAtLeastRoleForExerciseElseThrow(Role.EDITOR, originalTextExercise, user);
        // validates general settings: points, dates
        importedExercise.validateGeneralSettings();

        // Athena: Check that only allowed athena modules are used, if not we catch the exception and disable feedback suggestions for the imported exercise
        // If Athena is disabled and the service is not present, we also disable feedback suggestions
        try {
            athenaModuleService.ifPresentOrElse(ams -> ams.checkHasAccessToAthenaModule(importedExercise, importedExercise.getCourseViaExerciseGroupOrCourseMember(), ENTITY_NAME),
                    () -> importedExercise.setFeedbackSuggestionModule(null));
        }
        catch (BadRequestAlertException e) {
            importedExercise.setFeedbackSuggestionModule(null);
        }

        final var newTextExercise = textExerciseImportService.importTextExercise(originalTextExercise, importedExercise);
        textExerciseRepository.save(newTextExercise);

        return ResponseEntity.created(new URI("/api/text-exercises/" + newTextExercise.getId())).body(newTextExercise);
    }

    /**
     * POST /text-exercises/:exerciseId/export-submissions : sends exercise submissions as zip
     *
     * @param exerciseId              the id of the exercise to get the repos from
     * @param submissionExportOptions the options that should be used for the export
     * @return ResponseEntity with status
     */
    @PostMapping("text-exercises/{exerciseId}/export-submissions")
    @EnforceAtLeastTutor
    @FeatureToggle(Feature.Exports)
    public ResponseEntity<Resource> exportSubmissions(@PathVariable long exerciseId, @RequestBody SubmissionExportOptionsDTO submissionExportOptions) {
        TextExercise textExercise = textExerciseRepository.findByIdElseThrow(exerciseId);
        authCheckService.checkHasAtLeastRoleForExerciseElseThrow(Role.TEACHING_ASSISTANT, textExercise, null);

        // TAs are not allowed to download all participations
        if (submissionExportOptions.isExportAllParticipants()) {
            authCheckService.checkHasAtLeastRoleInCourseElseThrow(Role.INSTRUCTOR, textExercise.getCourseViaExerciseGroupOrCourseMember(), null);
        }

        File zipFile = textSubmissionExportService.exportStudentSubmissionsElseThrow(exerciseId, submissionExportOptions);
        return ResponseUtil.ok(zipFile);
    }

    /**
     * GET /text-exercises/{exerciseId}/plagiarism-result
     * <p>
     * Return the latest plagiarism result or null, if no plagiarism was detected for this exercise
     * yet.
     *
     * @param exerciseId ID of the text exercise for which the plagiarism result should be returned
     * @return The ResponseEntity with status 200 (Ok) or with status 400 (Bad Request) if the
     *         parameters are invalid
     */
    @GetMapping("text-exercises/{exerciseId}/plagiarism-result")
    @EnforceAtLeastEditor
    public ResponseEntity<PlagiarismResultDTO<TextPlagiarismResult>> getPlagiarismResult(@PathVariable long exerciseId) {
        log.debug("REST request to get the latest plagiarism result for the text exercise with id: {}", exerciseId);
        TextExercise textExercise = textExerciseRepository.findByIdWithStudentParticipationsAndSubmissionsElseThrow(exerciseId);
        authCheckService.checkHasAtLeastRoleForExerciseElseThrow(Role.EDITOR, textExercise, null);
        var plagiarismResult = (TextPlagiarismResult) plagiarismResultRepository.findFirstWithComparisonsByExerciseIdOrderByLastModifiedDateDescOrNull(textExercise.getId());
        plagiarismResultRepository.prepareResultForClient(plagiarismResult);
        return buildPlagiarismResultResponse(plagiarismResult);
    }

    /**
     * GET /text-exercises/{exerciseId}/check-plagiarism
     * <p>
     * Start the automated plagiarism detection for the given exercise and return its result.
     *
     * @param exerciseId          ID of the exercise for which to detect plagiarism
     * @param similarityThreshold ignore comparisons whose similarity is below this threshold (in % between 0 and 100)
     * @param minimumScore        consider only submissions whose score is greater or equal to this value
     * @param minimumSize         consider only submissions whose size is greater or equal to this value
     * @return the ResponseEntity with status 200 (OK) and the list of at most 500 pair-wise submissions with a similarity above the given threshold (e.g. 50%).
     */
    @GetMapping("text-exercises/{exerciseId}/check-plagiarism")
    @FeatureToggle(Feature.PlagiarismChecks)
    @EnforceAtLeastEditor
    public ResponseEntity<PlagiarismResultDTO<TextPlagiarismResult>> checkPlagiarism(@PathVariable long exerciseId, @RequestParam int similarityThreshold,
            @RequestParam int minimumScore, @RequestParam int minimumSize) throws ExitException {
        TextExercise textExercise = textExerciseRepository.findByIdWithStudentParticipationsAndSubmissionsElseThrow(exerciseId);
        authCheckService.checkHasAtLeastRoleForExerciseElseThrow(Role.EDITOR, textExercise, null);

        long start = System.nanoTime();
        log.info("Started manual plagiarism checks for text exercise: exerciseId={}.", exerciseId);
        PlagiarismDetectionConfigHelper.updateWithTemporaryParameters(textExercise, similarityThreshold, minimumScore, minimumSize);
        var plagiarismResult = plagiarismDetectionService.checkTextExercise(textExercise);
        log.info("Finished manual plagiarism checks for text exercise: exerciseId={}, elapsed={}.", exerciseId, TimeLogUtil.formatDurationFrom(start));
        return buildPlagiarismResultResponse(plagiarismResult);
    }

    /**
     * PUT /text-exercises/{exerciseId}/re-evaluate : Re-evaluates and updates an existing textExercise.
     *
     * @param exerciseId                                  of the exercise
     * @param textExercise                                the textExercise to re-evaluate and update
     * @param deleteFeedbackAfterGradingInstructionUpdate boolean flag that indicates whether the associated feedback should be deleted or not
     * @return the ResponseEntity with status 200 (OK) and with body the updated textExercise, or
     *         with status 400 (Bad Request) if the textExercise is not valid, or with status 409 (Conflict)
     *         if given exerciseId is not same as in the object of the request body, or with status 500
     *         (Internal Server Error) if the textExercise couldn't be updated
     * @throws URISyntaxException if the Location URI syntax is incorrect
     */
    @PutMapping("text-exercises/{exerciseId}/re-evaluate")
    @EnforceAtLeastEditor
    public ResponseEntity<TextExercise> reEvaluateAndUpdateTextExercise(@PathVariable long exerciseId, @RequestBody TextExercise textExercise,
            @RequestParam(value = "deleteFeedback", required = false) Boolean deleteFeedbackAfterGradingInstructionUpdate) throws URISyntaxException {
        log.debug("REST request to re-evaluate TextExercise : {}", textExercise);

        // check that the exercise exists for given id
        textExerciseRepository.findByIdWithStudentParticipationsAndSubmissionsElseThrow(exerciseId);

        authCheckService.checkGivenExerciseIdSameForExerciseInRequestBodyElseThrow(exerciseId, textExercise);

        Course course = courseService.retrieveCourseOverExerciseGroupOrCourseId(textExercise);

        // Check that the user is authorized to update the exercise
        User user = userRepository.getUserWithGroupsAndAuthorities();
        authCheckService.checkHasAtLeastRoleInCourseElseThrow(Role.EDITOR, course, user);

        exerciseService.reEvaluateExercise(textExercise, deleteFeedbackAfterGradingInstructionUpdate);

        return updateTextExercise(textExercise, null);
    }
}<|MERGE_RESOLUTION|>--- conflicted
+++ resolved
@@ -165,12 +165,8 @@
             TextSubmissionExportService textSubmissionExportService, ExampleSubmissionRepository exampleSubmissionRepository, ExerciseService exerciseService,
             GradingCriterionRepository gradingCriterionRepository, TextBlockRepository textBlockRepository, GroupNotificationScheduleService groupNotificationScheduleService,
             InstanceMessageSendService instanceMessageSendService, PlagiarismDetectionService plagiarismDetectionService, CourseRepository courseRepository,
-<<<<<<< HEAD
-            ChannelService channelService, ChannelRepository channelRepository, Optional<AthenaModuleService> athenaModuleService, CompetencyProgressApi competencyProgressApi) {
-=======
             ChannelService channelService, ChannelRepository channelRepository, Optional<AthenaModuleService> athenaModuleService,
-            CompetencyProgressService competencyProgressService, Optional<IrisSettingsService> irisSettingsService) {
->>>>>>> 7503f9cd
+            CompetencyProgressApi competencyProgressApi, Optional<IrisSettingsService> irisSettingsService) {
         this.feedbackRepository = feedbackRepository;
         this.exerciseDeletionService = exerciseDeletionService;
         this.plagiarismResultRepository = plagiarismResultRepository;
@@ -195,12 +191,8 @@
         this.channelService = channelService;
         this.channelRepository = channelRepository;
         this.athenaModuleService = athenaModuleService;
-<<<<<<< HEAD
         this.competencyProgressApi = competencyProgressApi;
-=======
-        this.competencyProgressService = competencyProgressService;
         this.irisSettingsService = irisSettingsService;
->>>>>>> 7503f9cd
     }
 
     /**
