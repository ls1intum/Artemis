package de.tum.cit.aet.artemis.programming.repository;

import static de.tum.cit.aet.artemis.core.config.Constants.PROFILE_CORE;
import static org.springframework.data.jpa.repository.EntityGraph.EntityGraphType.LOAD;

import java.time.ZonedDateTime;
import java.util.Collection;
import java.util.List;
import java.util.Optional;

import org.springframework.context.annotation.Profile;
import org.springframework.data.domain.Page;
import org.springframework.data.domain.Pageable;
import org.springframework.data.jpa.repository.EntityGraph;
import org.springframework.data.jpa.repository.Modifying;
import org.springframework.data.jpa.repository.Query;
import org.springframework.data.repository.query.Param;
import org.springframework.stereotype.Repository;
import org.springframework.transaction.annotation.Transactional;

import de.tum.cit.aet.artemis.core.repository.base.ArtemisJpaRepository;
import de.tum.cit.aet.artemis.programming.domain.ProgrammingExerciseStudentParticipation;

/**
 * Spring Data JPA repository for the Participation entity.
 */
@Profile(PROFILE_CORE)
@Repository
public interface ProgrammingExerciseStudentParticipationRepository extends ArtemisJpaRepository<ProgrammingExerciseStudentParticipation, Long> {

    @Query("""
            SELECT p
            FROM ProgrammingExerciseStudentParticipation p
                LEFT JOIN FETCH p.results pr
                LEFT JOIN FETCH pr.feedbacks f
                LEFT JOIN FETCH f.testCase
                LEFT JOIN FETCH pr.submission
            WHERE p.id = :participationId
                AND (pr.id = (
                    SELECT MAX(prr.id)
                    FROM p.results prr
                    WHERE (prr.assessmentType = de.tum.cit.aet.artemis.assessment.domain.AssessmentType.AUTOMATIC
                        OR (prr.completionDate IS NOT NULL
                            AND (p.exercise.assessmentDueDate IS NULL OR p.exercise.assessmentDueDate < :dateTime)
                        )
                    )
                ) OR pr.id IS NULL)
            """)
    Optional<ProgrammingExerciseStudentParticipation> findByIdWithLatestResultAndFeedbacksAndRelatedSubmissions(@Param("participationId") long participationId,
            @Param("dateTime") ZonedDateTime dateTime);

    @Query("""
            SELECT DISTINCT p
            FROM ProgrammingExerciseStudentParticipation p
                LEFT JOIN FETCH p.results pr
                LEFT JOIN FETCH p.submissions
            WHERE p.id = :participationId AND ((pr.assessmentType = 'AUTOMATIC'
                        OR (pr.completionDate IS NOT NULL
                            AND (p.exercise.assessmentDueDate IS NULL
                                OR p.exercise.assessmentDueDate < :#{#dateTime}))) OR pr.id IS NULL)
            """)
    Optional<ProgrammingExerciseStudentParticipation> findByIdWithAllResultsAndRelatedSubmissions(@Param("participationId") long participationId,
            @Param("dateTime") ZonedDateTime dateTime);

    @EntityGraph(type = LOAD, attributePaths = { "results", "exercise", "team.students" })
    List<ProgrammingExerciseStudentParticipation> findWithResultsAndExerciseAndTeamStudentsByBuildPlanId(String buildPlanId);

    @Query("""
            SELECT DISTINCT p
            FROM ProgrammingExerciseStudentParticipation p
                LEFT JOIN FETCH p.results
            WHERE p.buildPlanId IS NOT NULL
                AND (p.student IS NOT NULL OR p.team IS NOT NULL)
            """)
    List<ProgrammingExerciseStudentParticipation> findAllWithBuildPlanIdWithResults();

    @EntityGraph(type = LOAD, attributePaths = { "submissions" })
    Optional<ProgrammingExerciseStudentParticipation> findByExerciseIdAndStudentLogin(long exerciseId, String username);

    Optional<ProgrammingExerciseStudentParticipation> findFirstByExerciseIdAndStudentLoginOrderByIdDesc(long exerciseId, String username);

    List<ProgrammingExerciseStudentParticipation> findAllByExerciseIdAndStudentLogin(long exerciseId, String username);

    @EntityGraph(type = LOAD, attributePaths = { "submissions" })
    Optional<ProgrammingExerciseStudentParticipation> findWithSubmissionsByRepositoryUri(String repositoryUri);

    default ProgrammingExerciseStudentParticipation findWithSubmissionsByRepositoryUriElseThrow(String repositoryUri) {
        return getValueElseThrow(findWithSubmissionsByRepositoryUri(repositoryUri));
    }

    Optional<ProgrammingExerciseStudentParticipation> findByRepositoryUri(String repositoryUri);

    default ProgrammingExerciseStudentParticipation findByRepositoryUriElseThrow(String repositoryUri) {
        return getValueElseThrow(findByRepositoryUri(repositoryUri));
    }

<<<<<<< HEAD
    default ProgrammingExerciseStudentParticipation findFirstByExerciseIdAndStudentLoginOrThrow(long exerciseId, String username) {
        return getValueElseThrow(findFirstByExerciseIdAndStudentLoginOrderByIdDesc(exerciseId, username));
    }

    @EntityGraph(type = LOAD, attributePaths = { "submissions" })
    Optional<ProgrammingExerciseStudentParticipation> findWithSubmissionsByExerciseIdAndStudentLogin(long exerciseId, String username);

    @Query("""
            SELECT participation
            FROM ProgrammingExerciseStudentParticipation participation
                LEFT JOIN FETCH participation.submissions s
            WHERE participation.exercise.id = :exerciseId
                AND participation.student.login = :username
            ORDER BY participation.id DESC
            """)
    List<ProgrammingExerciseStudentParticipation> findFirstWithSubmissionsByExerciseIdAndStudentLoginOrderByIdDesc(@Param("exerciseId") long exerciseId,
            @Param("username") String username);

    default ProgrammingExerciseStudentParticipation findWithSubmissionsByExerciseIdAndStudentLoginOrThrow(long exerciseId, String username) {
        return getValueElseThrow(findWithSubmissionsByExerciseIdAndStudentLogin(exerciseId, username));
    }

    default ProgrammingExerciseStudentParticipation findFirstWithSubmissionsByExerciseIdAndStudentLoginOrThrow(long exerciseId, String username) {
        return getValueElseThrow(findFirstWithSubmissionsByExerciseIdAndStudentLoginOrderByIdDesc(exerciseId, username).stream().findFirst());
    }

    Optional<ProgrammingExerciseStudentParticipation> findByExerciseIdAndStudentLoginAndTestRun(long exerciseId, String username, boolean testRun);

    Optional<ProgrammingExerciseStudentParticipation> findFirstByExerciseIdAndStudentLoginAndTestRunOrderByIdDesc(long exerciseId, String username, boolean testRun);

=======
>>>>>>> cf1ea29a
    @EntityGraph(type = LOAD, attributePaths = { "team.students" })
    Optional<ProgrammingExerciseStudentParticipation> findByExerciseIdAndTeamId(long exerciseId, long teamId);

    @Query("""
            SELECT DISTINCT participation
            FROM ProgrammingExerciseStudentParticipation participation
                LEFT JOIN FETCH participation.team team
                LEFT JOIN FETCH team.students student
            WHERE participation.exercise.id = :exerciseId
                AND student.id = :studentId
            """)
    Optional<ProgrammingExerciseStudentParticipation> findTeamParticipationByExerciseIdAndStudentId(@Param("exerciseId") long exerciseId, @Param("studentId") long studentId);

    @EntityGraph(type = LOAD, attributePaths = { "submissions", "team.students" })
    List<ProgrammingExerciseStudentParticipation> findWithSubmissionsById(long participationId);

    @EntityGraph(type = LOAD, attributePaths = { "submissions.results" })
    List<ProgrammingExerciseStudentParticipation> findWithSubmissionsAndResultsByExerciseId(long exerciseId);

    @EntityGraph(type = LOAD, attributePaths = { "submissions", "team.students" })
    List<ProgrammingExerciseStudentParticipation> findWithSubmissionsAndTeamStudentsByExerciseId(long exerciseId);

    /**
     * Will return the participations matching the provided participation ids, but only if they belong to the given exercise.
     *
     * @param exerciseId       is used as a filter for the found participations.
     * @param participationIds the participations to retrieve.
     * @return filtered list of participations.
     */
    @Query("""
            SELECT participation
            FROM ProgrammingExerciseStudentParticipation participation
                LEFT JOIN FETCH participation.submissions
            WHERE participation.exercise.id = :exerciseId
                AND participation.id IN :participationIds
            """)
    List<ProgrammingExerciseStudentParticipation> findWithSubmissionsByExerciseIdAndParticipationIds(@Param("exerciseId") long exerciseId,
            @Param("participationIds") Collection<Long> participationIds);

    @Query("""
            SELECT participation.repositoryUri
            FROM ProgrammingExerciseStudentParticipation participation
                JOIN TREAT (participation.exercise AS ProgrammingExercise) pe
                LEFT JOIN pe.exerciseGroup eg
                LEFT JOIN eg.exam exam
            WHERE participation.repositoryUri IS NOT NULL
                AND (
                    (pe.dueDate IS NOT NULL AND pe.dueDate BETWEEN :earliestDate AND :latestDate)
                    OR (eg IS NOT NULL AND exam IS NOT NULL AND exam.endDate BETWEEN :earliestDate AND :latestDate)
                )
            """)
    Page<String> findRepositoryUrisByRecentDueDateOrRecentExamEndDate(@Param("earliestDate") ZonedDateTime earliestDate, @Param("latestDate") ZonedDateTime latestDate,
            Pageable pageable);

    @Query("""
            SELECT participation
            FROM ProgrammingExerciseStudentParticipation participation
                LEFT JOIN FETCH participation.submissions s
            WHERE participation.exercise.id = :exerciseId
                AND participation.student.login = :username
                AND participation.testRun = :testRun
            ORDER BY participation.id DESC
            """)
    List<ProgrammingExerciseStudentParticipation> findFirstWithSubmissionsByExerciseIdAndStudentLoginAndTestRunOrderByIdDesc(@Param("exerciseId") long exerciseId,
            @Param("username") String username, @Param("testRun") boolean testRun);

    default Optional<ProgrammingExerciseStudentParticipation> findFirstWithSubmissionsByExerciseIdAndStudentLoginAndTestRun(long exerciseId, String username, boolean testRun) {
        return findFirstWithSubmissionsByExerciseIdAndStudentLoginAndTestRunOrderByIdDesc(exerciseId, username, testRun).stream().findFirst();
    }

    @Query("""
            SELECT participation
            FROM ProgrammingExerciseStudentParticipation participation
                LEFT JOIN FETCH participation.submissions
            WHERE participation.exercise.id = :exerciseId
                AND participation.student.login = :username
            ORDER BY participation.testRun ASC
            """)
    List<ProgrammingExerciseStudentParticipation> findAllWithSubmissionsByExerciseIdAndStudentLogin(@Param("exerciseId") long exerciseId, @Param("username") String username);

    @Query("""
            SELECT participation
            FROM ProgrammingExerciseStudentParticipation participation
                LEFT JOIN FETCH participation.team team
                LEFT JOIN FETCH team.students student
                LEFT JOIN FETCH participation.submissions
            WHERE participation.exercise.id = :exerciseId
                AND student.login = :username
            ORDER BY participation.testRun ASC
            """)
    List<ProgrammingExerciseStudentParticipation> findAllWithSubmissionByExerciseIdAndStudentLoginInTeam(@Param("exerciseId") long exerciseId, @Param("username") String username);

    @EntityGraph(type = LOAD, attributePaths = "team.students")
    Optional<ProgrammingExerciseStudentParticipation> findWithTeamStudentsById(long participationId);

    default Optional<ProgrammingExerciseStudentParticipation> findStudentParticipationWithLatestResultAndFeedbacksAndRelatedSubmissions(long participationId) {
        return findByIdWithLatestResultAndFeedbacksAndRelatedSubmissions(participationId, ZonedDateTime.now());
    }

    default Optional<ProgrammingExerciseStudentParticipation> findByIdWithAllResultsAndRelatedSubmissions(long participationId) {
        return findByIdWithAllResultsAndRelatedSubmissions(participationId, ZonedDateTime.now());
    }

    default ProgrammingExerciseStudentParticipation findWithTeamStudentsByIdElseThrow(long participationId) {
        return getValueElseThrow(findWithTeamStudentsById(participationId), participationId);
    }

    @Transactional // ok because of modifying query
    @Modifying
    @Query("""
            UPDATE ProgrammingExerciseStudentParticipation p
            SET p.locked = :locked
            WHERE p.id = :participationId
            """)
    void updateLockedById(@Param("participationId") long participationId, @Param("locked") boolean locked);

    /**
     * Remove the build plan id from all participations of the given exercise.
     * This is used when the build plan is changed for an exercise, and we want to remove the old build plan id from all participations.
     * By deleting the build plan in the CI platform and unsetting the build plan id in the participations, the build plan is effectively removed
     * and will be regenerated/recreated on the next submission.
     *
     * @param exerciseId the id of the exercise for which the build plan id should be removed
     */
    @Transactional // ok because of modifying query
    @Modifying
    @Query("""
            UPDATE ProgrammingExerciseStudentParticipation p
            SET p.buildPlanId = NULL, p.initializationState = de.tum.cit.aet.artemis.exercise.domain.InitializationState.INACTIVE
            WHERE p.exercise.id = :#{#exerciseId}
                AND p.initializationState = de.tum.cit.aet.artemis.exercise.domain.InitializationState.INITIALIZED
            """)
    void unsetBuildPlanIdForExercise(@Param("exerciseId") Long exerciseId);
}<|MERGE_RESOLUTION|>--- conflicted
+++ resolved
@@ -94,7 +94,6 @@
         return getValueElseThrow(findByRepositoryUri(repositoryUri));
     }
 
-<<<<<<< HEAD
     default ProgrammingExerciseStudentParticipation findFirstByExerciseIdAndStudentLoginOrThrow(long exerciseId, String username) {
         return getValueElseThrow(findFirstByExerciseIdAndStudentLoginOrderByIdDesc(exerciseId, username));
     }
@@ -125,8 +124,6 @@
 
     Optional<ProgrammingExerciseStudentParticipation> findFirstByExerciseIdAndStudentLoginAndTestRunOrderByIdDesc(long exerciseId, String username, boolean testRun);
 
-=======
->>>>>>> cf1ea29a
     @EntityGraph(type = LOAD, attributePaths = { "team.students" })
     Optional<ProgrammingExerciseStudentParticipation> findByExerciseIdAndTeamId(long exerciseId, long teamId);
 
