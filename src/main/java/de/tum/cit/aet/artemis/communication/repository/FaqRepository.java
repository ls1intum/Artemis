package de.tum.cit.aet.artemis.communication.repository;

import static de.tum.cit.aet.artemis.core.config.Constants.PROFILE_CORE;

import java.util.Set;

import org.springframework.context.annotation.Profile;
import org.springframework.data.jpa.repository.Modifying;
import org.springframework.data.jpa.repository.Query;
import org.springframework.data.repository.query.Param;
import org.springframework.stereotype.Repository;
import org.springframework.transaction.annotation.Transactional;

import de.tum.cit.aet.artemis.communication.domain.Faq;
import de.tum.cit.aet.artemis.communication.domain.FaqState;
import de.tum.cit.aet.artemis.core.repository.base.ArtemisJpaRepository;

/**
 * Spring Data repository for the Faq entity.
 */
@Profile(PROFILE_CORE)
@Repository
public interface FaqRepository extends ArtemisJpaRepository<Faq, Long> {

    Set<Faq> findAllByCourseId(Long courseId);

    @Query("""
            SELECT DISTINCT faq.categories
            FROM Faq faq
            WHERE faq.course.id = :courseId
            """)
    Set<String> findAllCategoriesByCourseId(@Param("courseId") Long courseId);

<<<<<<< HEAD
    @Transactional // ok because of delete
=======
    Set<Faq> findAllByCourseIdAndFaqState(Long courseId, FaqState faqState);

    @Transactional
>>>>>>> ed7a24f4
    @Modifying
    void deleteAllByCourseId(Long courseId);

}<|MERGE_RESOLUTION|>--- conflicted
+++ resolved
@@ -31,13 +31,10 @@
             """)
     Set<String> findAllCategoriesByCourseId(@Param("courseId") Long courseId);
 
-<<<<<<< HEAD
-    @Transactional // ok because of delete
-=======
+    @Transactional    
     Set<Faq> findAllByCourseIdAndFaqState(Long courseId, FaqState faqState);
 
-    @Transactional
->>>>>>> ed7a24f4
+    @Transactional // ok because of delete
     @Modifying
     void deleteAllByCourseId(Long courseId);
 
