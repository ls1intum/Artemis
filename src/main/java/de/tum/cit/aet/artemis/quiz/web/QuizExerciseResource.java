--- conflicted
+++ resolved
@@ -20,15 +20,6 @@
 import org.springframework.web.bind.annotation.RequestMapping;
 import org.springframework.web.bind.annotation.RestController;
 
-<<<<<<< HEAD
-import de.tum.cit.aet.artemis.atlas.api.AtlasMLApi;
-import de.tum.cit.aet.artemis.atlas.api.CompetencyProgressApi;
-import de.tum.cit.aet.artemis.atlas.dto.atlasml.SaveCompetencyRequestDTO.OperationTypeDTO;
-import de.tum.cit.aet.artemis.communication.domain.conversation.Channel;
-import de.tum.cit.aet.artemis.communication.repository.conversation.ChannelRepository;
-import de.tum.cit.aet.artemis.communication.service.conversation.ChannelService;
-=======
->>>>>>> 78fb460b
 import de.tum.cit.aet.artemis.communication.service.notifications.GroupNotificationService;
 import de.tum.cit.aet.artemis.core.config.Constants;
 import de.tum.cit.aet.artemis.core.exception.BadRequestAlertException;
@@ -49,7 +40,13 @@
 import de.tum.cit.aet.artemis.quiz.service.QuizSubmissionService;
 
 /**
- * REST controller for managing QuizExercise.
+ * REST controller for managing QuizExercise actions.
+ * CRUD operations have been moved to specialized resource files:
+ * - Creation/Update: QuizExerciseCreationUpdateResource
+ * - Deletion/Import: QuizExerciseImportDeletionResource
+ * - Retrieval: QuizExerciseRetrievalResource
+ * - Evaluation: QuizExerciseEvaluationResource
+ * - Batches: QuizExerciseBatchResource
  */
 @Profile(PROFILE_CORE)
 @Lazy
@@ -84,21 +81,10 @@
 
     private final QuizBatchRepository quizBatchRepository;
 
-    private final Optional<AtlasMLApi> atlasMLApi;
-
     public QuizExerciseResource(QuizExerciseService quizExerciseService, QuizMessagingService quizMessagingService, QuizExerciseRepository quizExerciseRepository,
-<<<<<<< HEAD
-            UserRepository userRepository, CourseService courseService, ExerciseService exerciseService, ExerciseDeletionService exerciseDeletionService,
-            Optional<ExamDateApi> examDateApi, InstanceMessageSendService instanceMessageSendService, QuizStatisticService quizStatisticService,
-            QuizExerciseImportService quizExerciseImportService, AuthorizationCheckService authCheckService, GroupNotificationService groupNotificationService,
-            StudentParticipationRepository studentParticipationRepository, QuizBatchService quizBatchService, QuizBatchRepository quizBatchRepository,
-            ChannelService channelService, ChannelRepository channelRepository, QuizSubmissionService quizSubmissionService, QuizResultService quizResultService,
-            Optional<CompetencyProgressApi> competencyProgressApi, Optional<AtlasMLApi> atlasMLApi) {
-=======
             UserRepository userRepository, InstanceMessageSendService instanceMessageSendService, AuthorizationCheckService authCheckService,
             GroupNotificationService groupNotificationService, QuizBatchService quizBatchService, QuizBatchRepository quizBatchRepository,
             QuizSubmissionService quizSubmissionService) {
->>>>>>> 78fb460b
         this.quizExerciseService = quizExerciseService;
         this.quizMessagingService = quizMessagingService;
         this.quizExerciseRepository = quizExerciseRepository;
@@ -109,12 +95,6 @@
         this.quizBatchService = quizBatchService;
         this.quizBatchRepository = quizBatchRepository;
         this.quizSubmissionService = quizSubmissionService;
-<<<<<<< HEAD
-        this.quizResultService = quizResultService;
-        this.competencyProgressApi = competencyProgressApi;
-        this.atlasMLApi = atlasMLApi;
-=======
->>>>>>> 78fb460b
     }
 
     /**
@@ -140,292 +120,6 @@
     }
 
     /**
-<<<<<<< HEAD
-     * POST /quiz-exercises : Create a new quizExercise.
-     *
-     * @param quizExercise the quizExercise to create
-     * @param files        the files for drag and drop questions to upload (optional). The original file name must equal the file path of the image in {@code quizExercise}
-     * @return the ResponseEntity with status 201 (Created) and with body the new quizExercise, or with status 400 (Bad Request) if the quizExercise has already an ID
-     * @throws URISyntaxException if the Location URI syntax is incorrect
-     */
-    @PostMapping(value = "quiz-exercises", consumes = MediaType.MULTIPART_FORM_DATA_VALUE)
-    @EnforceAtLeastEditor
-    public ResponseEntity<QuizExercise> createQuizExercise(@RequestPart("exercise") QuizExercise quizExercise,
-            @RequestPart(value = "files", required = false) List<MultipartFile> files) throws URISyntaxException, IOException {
-        log.info("REST request to create QuizExercise : {}", quizExercise);
-        if (quizExercise.getId() != null) {
-            throw new BadRequestAlertException("A new quizExercise cannot already have an ID", ENTITY_NAME, "idExists");
-        }
-
-        // check if quiz is valid
-        if (!quizExercise.isValid()) {
-            // TODO: improve error message and tell the client why the quiz is invalid (also see below in update Quiz)
-            throw new BadRequestAlertException("The quiz exercise is invalid", ENTITY_NAME, "invalidQuiz");
-        }
-
-        quizExercise.validateGeneralSettings();
-        // Valid exercises have set either a course or an exerciseGroup
-        quizExercise.checkCourseAndExerciseGroupExclusivity(ENTITY_NAME);
-
-        // Retrieve the course over the exerciseGroup or the given courseId
-        Course course = courseService.retrieveCourseOverExerciseGroupOrCourseId(quizExercise);
-        authCheckService.checkHasAtLeastRoleInCourseElseThrow(Role.EDITOR, course, null);
-
-        quizExerciseService.handleDndQuizFileCreation(quizExercise, files);
-
-        QuizExercise result = quizExerciseService.save(quizExercise);
-
-        channelService.createExerciseChannel(result, Optional.ofNullable(quizExercise.getChannelName()));
-
-        competencyProgressApi.ifPresent(api -> api.updateProgressByLearningObjectAsync(result));
-
-        // Notify AtlasML about the new quiz exercise
-        notifyAtlasML(result, OperationTypeDTO.UPDATE, "quiz exercise creation");
-
-        return ResponseEntity.created(new URI("/api/quiz/quiz-exercises/" + result.getId()))
-                .headers(HeaderUtil.createEntityCreationAlert(applicationName, true, ENTITY_NAME, result.getId().toString())).body(result);
-    }
-
-    /**
-     * PATCH /quiz-exercises/:exerciseId : Update an existing quizExercise with a DTO.
-     *
-     * @param exerciseId                the id of the quizExercise to save
-     * @param quizExerciseFromEditorDTO the quizExercise to update
-     * @param files                     the new files for drag and drop questions to upload (optional). The original file name must equal the file path of the image in
-     *                                      {@code quizExercise}
-     * @param notificationText          about the quiz exercise update that should be displayed to the student group
-     * @return the ResponseEntity with status 200 (OK) and with body the updated quizExercise, or with status 400 (Bad Request) if the quizExercise is not valid, or with status 500
-     *         (Internal Server Error) if the quizExercise couldn't be updated
-     */
-    @PatchMapping(value = "quiz-exercises/{exerciseId}", consumes = MediaType.MULTIPART_FORM_DATA_VALUE)
-    @EnforceAtLeastEditorInExercise
-    public ResponseEntity<QuizExercise> updateQuizExercise(@PathVariable Long exerciseId, @RequestPart("exercise") QuizExerciseFromEditorDTO quizExerciseFromEditorDTO,
-            @RequestPart(value = "files", required = false) List<MultipartFile> files, @RequestParam(value = "notificationText", required = false) String notificationText)
-            throws IOException {
-        log.info("REST request to patch quiz exercise : {}", exerciseId);
-        QuizExercise quizBase = quizExerciseRepository.findByIdWithQuestionsAndStatisticsAndCompetenciesAndBatchesAndGradingCriteriaElseThrow(exerciseId);
-
-        QuizExercise originalQuiz = quizExerciseService.copyFieldsForUpdate(quizBase);
-
-        quizExerciseService.mergeDTOIntoDomainObject(quizBase, quizExerciseFromEditorDTO);
-        QuizExercise result = quizExerciseService.performUpdate(originalQuiz, quizBase, files, notificationText);
-
-        // Notify AtlasML about the quiz exercise update
-        notifyAtlasML(result, OperationTypeDTO.UPDATE, "quiz exercise update");
-
-        return ResponseEntity.ok(result);
-    }
-
-    /**
-     * GET /courses/:courseId/quiz-exercises : get all the exercises.
-     *
-     * @param courseId id of the course of which all exercises should be fetched
-     * @return the ResponseEntity with status 200 (OK) and the list of quiz exercises in body
-     */
-    @GetMapping("courses/{courseId}/quiz-exercises")
-    @EnforceAtLeastTutorInCourse
-    public ResponseEntity<List<QuizExercise>> getQuizExercisesForCourse(@PathVariable Long courseId) {
-        log.info("REST request to get all quiz exercises for the course with id : {}", courseId);
-        var user = userRepository.getUserWithGroupsAndAuthorities();
-        var quizExercises = quizExerciseRepository.findByCourseIdWithCategories(courseId);
-
-        for (QuizExercise quizExercise : quizExercises) {
-            quizExercise.setQuizQuestions(null);
-            // not required in the returned json body
-            quizExercise.setStudentParticipations(null);
-            quizExercise.setCourse(null);
-            setQuizBatches(user, quizExercise);
-        }
-
-        return ResponseEntity.ok(quizExercises);
-    }
-
-    /**
-     * GET /:examId/quiz-exercises : get all the quiz exercises of an exam.
-     *
-     * @param examId id of the exam of which all exercises should be fetched
-     * @return the ResponseEntity with status 200 (OK) and the list of quiz exercises in body
-     */
-    @GetMapping("exams/{examId}/quiz-exercises")
-    @EnforceAtLeastEditor
-    public ResponseEntity<List<QuizExercise>> getQuizExercisesForExam(@PathVariable Long examId) {
-        log.info("REST request to get all quiz exercises for the exam with id : {}", examId);
-        List<QuizExercise> quizExercises = quizExerciseRepository.findByExamId(examId);
-        Course course = quizExercises.getFirst().getCourseViaExerciseGroupOrCourseMember();
-        authCheckService.checkHasAtLeastRoleInCourseElseThrow(Role.EDITOR, course, null);
-
-        for (QuizExercise quizExercise : quizExercises) {
-            quizExercise.setQuizQuestions(null);
-            // not required in the returned json body
-            quizExercise.setStudentParticipations(null);
-            quizExercise.setCourse(null);
-            quizExercise.setExerciseGroup(null);
-        }
-        return ResponseEntity.ok(quizExercises);
-    }
-
-    /**
-     * GET /quiz-exercises/:quizExerciseId : get the quizExercise.
-     *
-     * @param quizExerciseId the id of the quizExercise to retrieve
-     * @return the ResponseEntity with status 200 (OK) and with body the quizExercise, or with status 404 (Not Found)
-     */
-    @GetMapping("quiz-exercises/{quizExerciseId}")
-    @EnforceAtLeastTutorInExercise(resourceIdFieldName = "quizExerciseId")
-    public ResponseEntity<QuizExercise> getQuizExercise(@PathVariable Long quizExerciseId) {
-        // TODO: Split this route in two: One for normal and one for exam exercises
-        log.info("REST request to get quiz exercise : {}", quizExerciseId);
-        var user = userRepository.getUserWithGroupsAndAuthorities();
-        var quizExercise = quizExerciseRepository.findByIdWithQuestionsAndStatisticsAndCompetenciesAndBatchesAndGradingCriteriaElseThrow(quizExerciseId);
-        if (quizExercise.isExamExercise()) {
-            authCheckService.checkHasAtLeastRoleForExerciseElseThrow(Role.EDITOR, quizExercise, user);
-            studentParticipationRepository.checkTestRunsExist(quizExercise);
-        }
-        if (quizExercise.isCourseExercise()) {
-            Channel channel = channelRepository.findChannelByExerciseId(quizExercise.getId());
-            if (channel != null) {
-                quizExercise.setChannelName(channel.getName());
-            }
-        }
-        setQuizBatches(user, quizExercise);
-        return ResponseEntity.ok(quizExercise);
-    }
-
-    /**
-     * GET /quiz-exercises/:quizExerciseId/recalculate-statistics : recalculate all statistics in case something went wrong with them
-     *
-     * @param quizExerciseId the id of the quizExercise for which the statistics should be recalculated
-     * @return the ResponseEntity with status 200 (OK) and with body the quizExercise, or with status 404 (Not Found)
-     */
-    @GetMapping("quiz-exercises/{quizExerciseId}/recalculate-statistics")
-    @EnforceAtLeastTutorInExercise(resourceIdFieldName = "quizExerciseId")
-    public ResponseEntity<QuizExercise> recalculateStatistics(@PathVariable Long quizExerciseId) {
-        log.info("REST request to recalculate quiz statistics : {}", quizExerciseId);
-        QuizExercise quizExercise = quizExerciseRepository.findByIdWithQuestionsAndStatisticsElseThrow(quizExerciseId);
-        quizStatisticService.recalculateStatistics(quizExercise);
-        // fetch the quiz exercise again to make sure the latest changes are included
-        return ResponseEntity.ok(quizExerciseRepository.findByIdWithQuestionsAndStatisticsElseThrow(quizExercise.getId()));
-    }
-
-    /**
-     * GET /quiz-exercises/:quizExerciseId/for-student : get the quizExercise with a particular batch. (information filtered for students)
-     *
-     * @param quizExerciseId the id of the quizExercise to retrieve
-     * @return the ResponseEntity with status 200 (OK) and with body the quizExercise, or with status 404 (Not Found)
-     */
-    @GetMapping("quiz-exercises/{quizExerciseId}/for-student")
-    @EnforceAtLeastStudent
-    public ResponseEntity<QuizExercise> getQuizExerciseForStudent(@PathVariable Long quizExerciseId) {
-        log.info("REST request to get quiz exercise : {}", quizExerciseId);
-        QuizExercise quizExercise = quizExerciseRepository.findByIdWithQuestionsElseThrow(quizExerciseId);
-        User user = userRepository.getUserWithGroupsAndAuthorities();
-        if (!authCheckService.isAllowedToSeeCourseExercise(quizExercise, user)) {
-            throw new AccessForbiddenException();
-        }
-        quizExercise.setQuizBatches(null); // remove proxy and load batches only if required
-        var batch = quizBatchService.getQuizBatchForStudentByLogin(quizExercise, user.getLogin());
-        log.info("Found batch {} for user {}", batch.orElse(null), user.getLogin());
-        quizExercise.setQuizBatches(batch.stream().collect(Collectors.toSet()));
-        // filter out information depending on quiz state
-        quizExercise.applyAppropriateFilterForStudents(batch.orElse(null));
-
-        return ResponseEntity.ok(quizExercise);
-    }
-
-    /**
-     * POST /quiz-exercises/:quizExerciseId/join : add a student to a particular batch for participating in it and if in INDIVIDUAL mode create the batch to join
-     *
-     * @param quizExerciseId the id of the quizExercise to which the batch to join belongs
-     * @param joinRequest    DTO with the password for the batch to join; unused for quizzes in INDIVIDUAL mode
-     * @return the ResponseEntity with status 200 (OK) and with body the quizBatch that was joined
-     */
-    @PostMapping("quiz-exercises/{quizExerciseId}/join")
-    @EnforceAtLeastStudent
-    public ResponseEntity<QuizBatch> joinBatch(@PathVariable Long quizExerciseId, @RequestBody QuizBatchJoinDTO joinRequest) {
-        log.info("REST request to join quiz batch : {}, {}", quizExerciseId, joinRequest);
-        var quizExercise = quizExerciseRepository.findByIdElseThrow(quizExerciseId);
-        var user = userRepository.getUserWithGroupsAndAuthorities();
-        if (quizExercise.isExamExercise()) {
-            throw new BadRequestAlertException("Students cannot join quiz batches for exam exercises", ENTITY_NAME, "notAllowedInExam");
-        }
-        if (!authCheckService.isAllowedToSeeCourseExercise(quizExercise, user) || !quizExercise.isQuizStarted() || quizExercise.isQuizEnded()) {
-            throw new AccessForbiddenException();
-        }
-
-        try {
-            var batch = quizBatchService.joinBatch(quizExercise, user, joinRequest.password());
-            return ResponseEntity.ok(batch);
-        }
-        catch (QuizJoinException ex) {
-            return ResponseEntity.badRequest().headers(HeaderUtil.createFailureAlert(applicationName, true, "quizExercise", ex.getError(), ex.getMessage())).build();
-        }
-    }
-
-    /**
-     * POST /quiz-exercises/:quizExerciseId/add-batch : add a new batch to the exercise for batched running
-     *
-     * @param quizExerciseId the id of the quizExercise to add the batch to
-     * @return the ResponseEntity with status 200 (OK) and with body the new batch
-     */
-    @PutMapping("quiz-exercises/{quizExerciseId}/add-batch")
-    @EnforceAtLeastTutorInExercise(resourceIdFieldName = "quizExerciseId")
-    public ResponseEntity<QuizBatch> addBatch(@PathVariable Long quizExerciseId) {
-        log.info("REST request to add quiz batch : {}", quizExerciseId);
-        QuizExercise quizExercise = quizExerciseRepository.findByIdWithBatchesElseThrow(quizExerciseId);
-        var user = userRepository.getUserWithGroupsAndAuthorities();
-
-        if (quizExercise.isExamExercise()) {
-            throw new BadRequestAlertException("Batches cannot be created for exam exercises", ENTITY_NAME, "notAllowedInExam");
-        }
-
-        // TODO: quiz cleanup: it should be possible to limit the number of batches a tutor can create
-
-        var quizBatch = quizBatchService.createBatch(quizExercise, user);
-        quizBatch = quizBatchService.save(quizBatch);
-
-        return ResponseEntity.ok(quizBatch);
-    }
-
-    /**
-     * TODO: URL should be /quiz-exercises/batches/:batchId/join or smth for clarity
-     * POST /quiz-exercises/:quizBatchId/start-batch : start a particular batch of the quiz
-     *
-     * @param quizBatchId the id of the quizBatch to start
-     * @return the ResponseEntity with status 200 (OK)
-     */
-    @PutMapping("quiz-exercises/{quizBatchId}/start-batch")
-    @EnforceAtLeastTutor
-    public ResponseEntity<QuizBatch> startBatch(@PathVariable Long quizBatchId) {
-        log.info("REST request to start quiz batch : {}", quizBatchId);
-        QuizBatch batch = quizBatchRepository.findByIdElseThrow(quizBatchId);
-        QuizExercise quizExercise = quizExerciseRepository.findByIdWithQuestionsElseThrow(batch.getQuizExercise().getId());
-        var user = userRepository.getUserWithGroupsAndAuthorities();
-
-        if (!user.getId().equals(batch.getCreator())) {
-            authCheckService.checkHasAtLeastRoleForExerciseElseThrow(Role.INSTRUCTOR, quizExercise, user);
-        }
-        else {
-            authCheckService.checkHasAtLeastRoleForExerciseElseThrow(Role.TEACHING_ASSISTANT, quizExercise, user);
-        }
-        if (quizExercise.isExamExercise()) {
-            throw new BadRequestAlertException("Batches cannot be started for exam exercises", ENTITY_NAME, "");
-        }
-
-        batch.setStartTime(quizBatchService.quizBatchStartDate(quizExercise, ZonedDateTime.now()));
-        batch = quizBatchService.save(batch);
-
-        // ensure that there is no scheduler that thinks the batch hasn't started yet
-        instanceMessageSendService.sendQuizExerciseStartSchedule(quizExercise.getId());
-
-        quizExercise.setQuizBatches(Set.of(batch));
-        quizMessagingService.sendQuizExerciseToSubscribedClients(quizExercise, batch, QuizAction.START_BATCH);
-
-        return ResponseEntity.ok(batch);
-    }
-
-    /**
-=======
->>>>>>> 78fb460b
      * PUT /quiz-exercises/:quizExerciseId/:action : perform the specified action for the quiz now
      *
      * @param quizExerciseId the id of the quiz exercise to start
@@ -535,213 +229,4 @@
         quizMessagingService.sendQuizExerciseToSubscribedClients(quizExercise, quizBatch, action);
         return new ResponseEntity<>(quizExercise, HttpStatus.OK);
     }
-<<<<<<< HEAD
-
-    /**
-     * POST /quiz-exercises/{exerciseId}/evaluate : Evaluate the quiz exercise
-     *
-     * @param quizExerciseId the id of the quiz exercise
-     * @return ResponseEntity void
-     */
-    @PostMapping("quiz-exercises/{quizExerciseId}/evaluate")
-    @EnforceAtLeastInstructorInExercise(resourceIdFieldName = "quizExerciseId")
-    public ResponseEntity<Void> evaluateQuizExercise(@PathVariable Long quizExerciseId) {
-        log.debug("REST request to evaluate quiz exercise {}", quizExerciseId);
-        var quizExercise = quizExerciseRepository.findByIdElseThrow(quizExerciseId);
-        if (!quizExercise.isQuizEnded()) {
-            return ResponseEntity.badRequest().headers(HeaderUtil.createFailureAlert(applicationName, true, "quizExercise", "quizNotEndedYet", "Quiz hasn't ended yet.")).build();
-        }
-
-        quizResultService.evaluateQuizAndUpdateStatistics(quizExerciseId);
-        log.debug("Evaluation of quiz exercise {} finished", quizExerciseId);
-        return ResponseEntity.ok().build();
-    }
-
-    /**
-     * DELETE /quiz-exercises/:quizExerciseId : delete the "id" quizExercise.
-     *
-     * @param quizExerciseId the id of the quizExercise to delete
-     * @return the ResponseEntity with status 200 (OK)
-     */
-    @DeleteMapping("quiz-exercises/{quizExerciseId}")
-    @EnforceAtLeastInstructorInExercise(resourceIdFieldName = "quizExerciseId")
-    public ResponseEntity<Void> deleteQuizExercise(@PathVariable Long quizExerciseId) {
-        log.info("REST request to delete quiz exercise : {}", quizExerciseId);
-        var quizExercise = quizExerciseRepository.findByIdWithQuestionsAndCompetenciesElseThrow(quizExerciseId);
-        var user = userRepository.getUserWithGroupsAndAuthorities();
-
-        List<DragAndDropQuestion> dragAndDropQuestions = quizExercise.getQuizQuestions().stream().filter(question -> question instanceof DragAndDropQuestion)
-                .map(question -> ((DragAndDropQuestion) question)).toList();
-        List<String> backgroundImagePaths = dragAndDropQuestions.stream().map(DragAndDropQuestion::getBackgroundFilePath).toList();
-        List<String> dragItemImagePaths = dragAndDropQuestions.stream().flatMap(question -> question.getDragItems().stream().map(DragItem::getPictureFilePath)).toList();
-        List<Path> imagesToDelete = Stream
-                .concat(backgroundImagePaths.stream().filter(Objects::nonNull).map(path -> convertToActualPath(path, FilePathType.DRAG_AND_DROP_BACKGROUND)),
-                        dragItemImagePaths.stream().filter(Objects::nonNull).map(path -> convertToActualPath(path, FilePathType.DRAG_ITEM)))
-                .filter(Objects::nonNull).toList();
-
-        // Notify AtlasML about the quiz exercise deletion before actual deletion
-        notifyAtlasML(quizExercise, OperationTypeDTO.DELETE, "quiz exercise deletion");
-
-        // note: we use the exercise service here, because this one makes sure to clean up all lazy references correctly.
-        exerciseService.logDeletion(quizExercise, quizExercise.getCourseViaExerciseGroupOrCourseMember(), user);
-        exerciseDeletionService.delete(quizExerciseId, false);
-        quizExerciseService.cancelScheduledQuiz(quizExerciseId);
-
-        FileUtil.deleteFiles(imagesToDelete);
-
-        return ResponseEntity.ok().headers(HeaderUtil.createEntityDeletionAlert(applicationName, true, ENTITY_NAME, quizExercise.getTitle())).build();
-    }
-
-    private Path convertToActualPath(String pathString, FilePathType filePathType) {
-        try {
-            return FilePathConverter.fileSystemPathForExternalUri(URI.create(pathString), filePathType);
-        }
-        catch (FilePathParsingException e) {
-            log.warn("Could not find file {} for deletion", pathString);
-            return null;
-        }
-    }
-
-    /**
-     * PUT /quiz-exercises/:quizExerciseId/re-evaluate : Re-evaluates an existing quizExercise.
-     * <p>
-     * 1. reset not allowed changes and set flag updateResultsAndStatistics if a recalculation of results and statistics is necessary
-     * 2. save changed quizExercise
-     * 3. if flag is set: -> change results if an answer or a question is set invalid -> recalculate statistics and results and save them.
-     *
-     * @param quizExerciseId the quiz id for the quiz that should be re-evaluated
-     * @param quizExercise   the quizExercise to re-evaluate
-     * @param files          the files for drag and drop questions to upload (optional). The original file name must equal the file path of the image in {@code quizExercise}
-     * @return the ResponseEntity with status 200 (OK) and with body the re-evaluated quizExercise, or with status 400 (Bad Request) if the quizExercise is not valid, or with
-     *         status 500 (Internal Server Error) if the quizExercise couldn't be re-evaluated
-     */
-    @PutMapping(value = "quiz-exercises/{quizExerciseId}/re-evaluate", consumes = MediaType.MULTIPART_FORM_DATA_VALUE)
-    @EnforceAtLeastInstructorInExercise(resourceIdFieldName = "quizExerciseId")
-    public ResponseEntity<QuizExercise> reEvaluateQuizExercise(@PathVariable Long quizExerciseId, @RequestPart("exercise") QuizExercise quizExercise,
-            @RequestPart(value = "files", required = false) List<MultipartFile> files) throws IOException {
-        log.info("REST request to re-evaluate quiz exercise : {}", quizExerciseId);
-        QuizExercise originalQuizExercise = quizExerciseRepository.findByIdWithQuestionsAndStatisticsElseThrow(quizExerciseId);
-
-        if (originalQuizExercise.isExamExercise()) {
-            ExamDateApi api = examDateApi.orElseThrow(() -> new ExamApiNotPresentException(ExamDateApi.class));
-            // Re-evaluation of an exam quiz is only possible if all students finished their exam
-            ZonedDateTime latestIndividualExamEndDate = api.getLatestIndividualExamEndDate(originalQuizExercise.getExerciseGroup().getExam());
-            if (latestIndividualExamEndDate == null || latestIndividualExamEndDate.isAfter(ZonedDateTime.now())) {
-                throw new BadRequestAlertException("The exam of the quiz exercise has not ended yet. Re-evaluation is only allowed after an exam has ended.", ENTITY_NAME,
-                        "examOfQuizExerciseNotEnded");
-            }
-        }
-        else if (!originalQuizExercise.isQuizEnded()) {
-            throw new BadRequestAlertException("The quiz exercise has not ended yet. Re-evaluation is only allowed after a quiz has ended.", ENTITY_NAME, "quizExerciseNotEnded");
-        }
-
-        var user = userRepository.getUserWithGroupsAndAuthorities();
-
-        List<MultipartFile> nullsafeFiles = files == null ? new ArrayList<>() : files;
-
-        quizExercise = quizExerciseService.reEvaluate(quizExercise, originalQuizExercise, nullsafeFiles);
-        exerciseService.logUpdate(quizExercise, quizExercise.getCourseViaExerciseGroupOrCourseMember(), user);
-
-        quizExercise.validateScoreSettings();
-        return ResponseEntity.ok().body(quizExercise);
-    }
-
-    /**
-     * Search for all quiz exercises by id, title and course title. The result is pageable since there
-     * might be hundreds of exercises in the DB.
-     *
-     * @param search         The pageable search containing the page size, page number and query string
-     * @param isCourseFilter Whether to search in the courses for exercises
-     * @param isExamFilter   Whether to search in the groups for exercises
-     * @return The desired page, sorted and matching the given query
-     */
-    @GetMapping("quiz-exercises")
-    @EnforceAtLeastEditor
-    public ResponseEntity<SearchResultPageDTO<QuizExercise>> getAllExercisesOnPage(SearchTermPageableSearchDTO<String> search,
-            @RequestParam(defaultValue = "true") boolean isCourseFilter, @RequestParam(defaultValue = "true") boolean isExamFilter) {
-        final var user = userRepository.getUserWithGroupsAndAuthorities();
-        return ResponseEntity.ok(quizExerciseService.getAllOnPageWithSize(search, isCourseFilter, isExamFilter, user));
-    }
-
-    /**
-     * POST /quiz-exercises/import: Imports an existing quiz exercise into an existing course
-     * <p>
-     * This will import the whole exercise except for the participations and dates. Referenced
-     * entities will get cloned and assigned a new id.
-     *
-     * @param sourceExerciseId The ID of the original exercise which should get imported
-     * @param importedExercise The new exercise containing values that should get overwritten in the imported exercise, s.a. the title or difficulty
-     * @param files            the files for drag and drop questions to upload (optional). The original file name must equal the file path of the image in {@code quizExercise}
-     * @return The imported exercise (200), a not found error (404) if the template does not exist,
-     *         or a forbidden error (403) if the user is not at least an instructor in the target course.
-     * @throws URISyntaxException When the URI of the response entity is invalid
-     */
-    @PostMapping(value = "quiz-exercises/import/{sourceExerciseId}", consumes = MediaType.MULTIPART_FORM_DATA_VALUE)
-    @EnforceAtLeastEditor
-    public ResponseEntity<QuizExercise> importExercise(@PathVariable long sourceExerciseId, @RequestPart("exercise") QuizExercise importedExercise,
-            @RequestPart(value = "files", required = false) List<MultipartFile> files) throws URISyntaxException, IOException {
-        log.info("REST request to import from quiz exercise : {}", sourceExerciseId);
-        if (sourceExerciseId <= 0 || (importedExercise.getCourseViaExerciseGroupOrCourseMember() == null && importedExercise.getExerciseGroup() == null)) {
-            log.debug("Either the courseId or exerciseGroupId must be set for an import");
-            throw new BadRequestAlertException("Either the courseId or exerciseGroupId must be set for an import", ENTITY_NAME, "noCourseIdOrExerciseGroupId");
-        }
-
-        // Valid exercises have set either a course or an exerciseGroup
-        importedExercise.checkCourseAndExerciseGroupExclusivity(ENTITY_NAME);
-
-        // Retrieve the course over the exerciseGroup or the given courseId
-        Course course = courseService.retrieveCourseOverExerciseGroupOrCourseId(importedExercise);
-        authCheckService.checkHasAtLeastRoleInCourseElseThrow(Role.EDITOR, course, null);
-
-        if (!importedExercise.isValid()) {
-            // TODO: improve error message and tell the client why the quiz is invalid (also see above in create Quiz)
-            return ResponseEntity.badRequest().headers(HeaderUtil.createFailureAlert(applicationName, true, ENTITY_NAME, "invalidQuiz", "The quiz exercise is invalid")).body(null);
-        }
-
-        List<MultipartFile> nullsafeFiles = files != null ? files : new ArrayList<>();
-
-        // validates general settings: points, dates
-        importedExercise.validateGeneralSettings();
-        quizExerciseService.validateQuizExerciseFiles(importedExercise, nullsafeFiles, false);
-
-        final var originalQuizExercise = quizExerciseRepository.findByIdElseThrow(sourceExerciseId);
-        QuizExercise newQuizExercise = quizExerciseImportService.importQuizExercise(originalQuizExercise, importedExercise, files);
-
-        // Notify AtlasML about the imported exercise
-        notifyAtlasML(newQuizExercise, OperationTypeDTO.UPDATE, "quiz exercise import");
-
-        return ResponseEntity.created(new URI("/api/quiz/quiz-exercises/" + newQuizExercise.getId()))
-                .headers(HeaderUtil.createEntityCreationAlert(applicationName, true, ENTITY_NAME, newQuizExercise.getId().toString())).body(newQuizExercise);
-    }
-
-    /**
-     * Helper method to notify AtlasML about quiz exercise changes with consistent error handling.
-     *
-     * @param exercise             the exercise to save
-     * @param operationType        the operation type (UPDATE or DELETE)
-     * @param operationDescription the description of the operation for logging purposes
-     */
-    private void notifyAtlasML(QuizExercise exercise, OperationTypeDTO operationType, String operationDescription) {
-        atlasMLApi.ifPresent(api -> {
-            try {
-                api.saveExerciseWithCompetencies(exercise, operationType);
-            }
-            catch (Exception e) {
-                log.warn("Failed to notify AtlasML about {}: {}", operationDescription, e.getMessage());
-            }
-        });
-    }
-
-    private void setQuizBatches(User user, QuizExercise quizExercise) {
-        if (quizExercise.getQuizMode() != null) {
-            Set<QuizBatch> batches = switch (quizExercise.getQuizMode()) {
-                case SYNCHRONIZED -> quizBatchRepository.findAllByQuizExercise(quizExercise);
-                case BATCHED -> quizBatchRepository.findAllByQuizExerciseAndCreator(quizExercise, user.getId());
-                case INDIVIDUAL -> Set.of();
-            };
-            quizExercise.setQuizBatches(batches);
-        }
-    }
-=======
->>>>>>> 78fb460b
 }