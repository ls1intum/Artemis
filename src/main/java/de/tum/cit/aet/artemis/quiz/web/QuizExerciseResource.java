package de.tum.cit.aet.artemis.quiz.web;

import static de.tum.cit.aet.artemis.core.config.Constants.PROFILE_CORE;

import java.beans.PropertyEditorSupport;
import java.io.IOException;
import java.net.URI;
import java.net.URISyntaxException;
import java.nio.file.Path;
import java.time.ZonedDateTime;
import java.time.temporal.ChronoUnit;
import java.util.ArrayList;
import java.util.List;
import java.util.Objects;
import java.util.Optional;
import java.util.Set;
import java.util.stream.Collectors;
import java.util.stream.Stream;

import org.slf4j.Logger;
import org.slf4j.LoggerFactory;
import org.springframework.beans.factory.annotation.Value;
import org.springframework.context.annotation.Lazy;
import org.springframework.context.annotation.Profile;
import org.springframework.http.HttpStatus;
import org.springframework.http.MediaType;
import org.springframework.http.ResponseEntity;
import org.springframework.web.bind.WebDataBinder;
import org.springframework.web.bind.annotation.DeleteMapping;
import org.springframework.web.bind.annotation.GetMapping;
import org.springframework.web.bind.annotation.InitBinder;
import org.springframework.web.bind.annotation.PatchMapping;
import org.springframework.web.bind.annotation.PathVariable;
import org.springframework.web.bind.annotation.PostMapping;
import org.springframework.web.bind.annotation.PutMapping;
import org.springframework.web.bind.annotation.RequestBody;
import org.springframework.web.bind.annotation.RequestMapping;
import org.springframework.web.bind.annotation.RequestParam;
import org.springframework.web.bind.annotation.RequestPart;
import org.springframework.web.bind.annotation.RestController;
import org.springframework.web.multipart.MultipartFile;

import de.tum.cit.aet.artemis.atlas.api.CompetencyProgressApi;
import de.tum.cit.aet.artemis.communication.domain.conversation.Channel;
import de.tum.cit.aet.artemis.communication.repository.conversation.ChannelRepository;
import de.tum.cit.aet.artemis.communication.service.conversation.ChannelService;
import de.tum.cit.aet.artemis.communication.service.notifications.GroupNotificationService;
import de.tum.cit.aet.artemis.core.FilePathType;
import de.tum.cit.aet.artemis.core.config.Constants;
import de.tum.cit.aet.artemis.core.domain.Course;
import de.tum.cit.aet.artemis.core.domain.User;
import de.tum.cit.aet.artemis.core.dto.SearchResultPageDTO;
import de.tum.cit.aet.artemis.core.dto.pageablesearch.SearchTermPageableSearchDTO;
import de.tum.cit.aet.artemis.core.exception.AccessForbiddenException;
import de.tum.cit.aet.artemis.core.exception.BadRequestAlertException;
import de.tum.cit.aet.artemis.core.exception.FilePathParsingException;
import de.tum.cit.aet.artemis.core.exception.QuizJoinException;
import de.tum.cit.aet.artemis.core.repository.UserRepository;
import de.tum.cit.aet.artemis.core.security.Role;
import de.tum.cit.aet.artemis.core.security.annotations.EnforceAtLeastEditor;
import de.tum.cit.aet.artemis.core.security.annotations.EnforceAtLeastStudent;
import de.tum.cit.aet.artemis.core.security.annotations.EnforceAtLeastTutor;
import de.tum.cit.aet.artemis.core.security.annotations.enforceRoleInCourse.EnforceAtLeastTutorInCourse;
import de.tum.cit.aet.artemis.core.security.annotations.enforceRoleInExercise.EnforceAtLeastEditorInExercise;
import de.tum.cit.aet.artemis.core.security.annotations.enforceRoleInExercise.EnforceAtLeastInstructorInExercise;
import de.tum.cit.aet.artemis.core.security.annotations.enforceRoleInExercise.EnforceAtLeastTutorInExercise;
import de.tum.cit.aet.artemis.core.service.AuthorizationCheckService;
import de.tum.cit.aet.artemis.core.service.course.CourseService;
import de.tum.cit.aet.artemis.core.service.messaging.InstanceMessageSendService;
import de.tum.cit.aet.artemis.core.util.FilePathConverter;
import de.tum.cit.aet.artemis.core.util.FileUtil;
import de.tum.cit.aet.artemis.core.util.HeaderUtil;
import de.tum.cit.aet.artemis.exam.api.ExamDateApi;
import de.tum.cit.aet.artemis.exam.config.ExamApiNotPresentException;
import de.tum.cit.aet.artemis.exercise.repository.StudentParticipationRepository;
import de.tum.cit.aet.artemis.exercise.service.ExerciseDeletionService;
import de.tum.cit.aet.artemis.exercise.service.ExerciseService;
import de.tum.cit.aet.artemis.quiz.domain.DragAndDropQuestion;
import de.tum.cit.aet.artemis.quiz.domain.DragItem;
import de.tum.cit.aet.artemis.quiz.domain.QuizAction;
import de.tum.cit.aet.artemis.quiz.domain.QuizBatch;
import de.tum.cit.aet.artemis.quiz.domain.QuizExercise;
import de.tum.cit.aet.artemis.quiz.domain.QuizMode;
import de.tum.cit.aet.artemis.quiz.dto.QuizBatchJoinDTO;
import de.tum.cit.aet.artemis.quiz.dto.exercise.QuizExerciseFromEditorDTO;
import de.tum.cit.aet.artemis.quiz.repository.QuizBatchRepository;
import de.tum.cit.aet.artemis.quiz.repository.QuizExerciseRepository;
import de.tum.cit.aet.artemis.quiz.service.QuizBatchService;
import de.tum.cit.aet.artemis.quiz.service.QuizExerciseImportService;
import de.tum.cit.aet.artemis.quiz.service.QuizExerciseService;
import de.tum.cit.aet.artemis.quiz.service.QuizMessagingService;
import de.tum.cit.aet.artemis.quiz.service.QuizResultService;
import de.tum.cit.aet.artemis.quiz.service.QuizStatisticService;
import de.tum.cit.aet.artemis.quiz.service.QuizSubmissionService;

/**
 * REST controller for managing QuizExercise.
 */
@Profile(PROFILE_CORE)
@Lazy
@RestController
@RequestMapping("api/quiz/")
public class QuizExerciseResource {

    private static final Logger log = LoggerFactory.getLogger(QuizExerciseResource.class);

    private static final String ENTITY_NAME = "quizExercise";

<<<<<<< HEAD
    private final CourseRepository courseRepository;
=======
    @Value("${jhipster.clientApp.name}")
    private String applicationName;
>>>>>>> 88184e5a

    private final QuizSubmissionService quizSubmissionService;

    private final QuizResultService quizResultService;

    private final QuizExerciseService quizExerciseService;

    private final QuizMessagingService quizMessagingService;

    private final QuizExerciseRepository quizExerciseRepository;

    private final UserRepository userRepository;

    private final CourseService courseService;

    private final ExerciseService exerciseService;

    private final ExerciseDeletionService exerciseDeletionService;

    private final Optional<ExamDateApi> examDateApi;

    private final InstanceMessageSendService instanceMessageSendService;

    private final QuizStatisticService quizStatisticService;

    private final QuizExerciseImportService quizExerciseImportService;

    private final AuthorizationCheckService authCheckService;

    private final GroupNotificationService groupNotificationService;

    private final StudentParticipationRepository studentParticipationRepository;

    private final QuizBatchService quizBatchService;

    private final QuizBatchRepository quizBatchRepository;

    private final ChannelService channelService;

    private final ChannelRepository channelRepository;

    private final Optional<CompetencyProgressApi> competencyProgressApi;

    @Value("${jhipster.clientApp.name}")
    private String applicationName;

    public QuizExerciseResource(QuizExerciseService quizExerciseService, QuizMessagingService quizMessagingService, QuizExerciseRepository quizExerciseRepository,
            UserRepository userRepository, CourseService courseService, ExerciseService exerciseService, ExerciseDeletionService exerciseDeletionService,
            Optional<ExamDateApi> examDateApi, InstanceMessageSendService instanceMessageSendService, QuizStatisticService quizStatisticService,
            QuizExerciseImportService quizExerciseImportService, AuthorizationCheckService authCheckService, GroupNotificationService groupNotificationService,
<<<<<<< HEAD
            StudentParticipationRepository studentParticipationRepository, QuizBatchService quizBatchService, QuizBatchRepository quizBatchRepository,
            ChannelService channelService, ChannelRepository channelRepository, QuizSubmissionService quizSubmissionService, QuizResultService quizResultService,
            Optional<CompetencyProgressApi> competencyProgressApi, QuizQuestionProgressService quizQuestionsProgressService, CourseRepository courseRepository) {
=======
            GroupNotificationScheduleService groupNotificationScheduleService, StudentParticipationRepository studentParticipationRepository, QuizBatchService quizBatchService,
            QuizBatchRepository quizBatchRepository, ChannelService channelService, ChannelRepository channelRepository, QuizSubmissionService quizSubmissionService,
            QuizResultService quizResultService, Optional<CompetencyProgressApi> competencyProgressApi, Optional<SlideApi> slideApi) {
>>>>>>> 88184e5a
        this.quizExerciseService = quizExerciseService;
        this.quizMessagingService = quizMessagingService;
        this.quizExerciseRepository = quizExerciseRepository;
        this.userRepository = userRepository;
        this.courseService = courseService;
        this.exerciseService = exerciseService;
        this.exerciseDeletionService = exerciseDeletionService;
        this.examDateApi = examDateApi;
        this.instanceMessageSendService = instanceMessageSendService;
        this.quizStatisticService = quizStatisticService;
        this.quizExerciseImportService = quizExerciseImportService;
        this.authCheckService = authCheckService;
        this.groupNotificationService = groupNotificationService;
        this.studentParticipationRepository = studentParticipationRepository;
        this.quizBatchService = quizBatchService;
        this.quizBatchRepository = quizBatchRepository;
        this.channelService = channelService;
        this.channelRepository = channelRepository;
        this.quizSubmissionService = quizSubmissionService;
        this.quizResultService = quizResultService;
        this.competencyProgressApi = competencyProgressApi;
<<<<<<< HEAD
        this.quizQuestionsProgressService = quizQuestionsProgressService;
        this.courseRepository = courseRepository;
=======
        this.slideApi = slideApi;
>>>>>>> 88184e5a
    }

    /**
     * Initialize the data binder for the quiz action enumeration
     *
     * @param binder the WebDataBinder for this controller
     */
    @InitBinder
    protected void initBinder(WebDataBinder binder) {
        binder.registerCustomEditor(QuizAction.class, new PropertyEditorSupport() {

            @Override
            public void setAsText(String text) {
                for (QuizAction action : QuizAction.values()) {
                    if (action.getValue().equals(text)) {
                        setValue(action);
                        return;
                    }
                }
                throw new IllegalArgumentException("Invalid value for QuizAction: " + text);
            }
        });
    }

    /**
     * POST /quiz-exercises : Create a new quizExercise.
     *
     * @param quizExercise the quizExercise to create
     * @param files        the files for drag and drop questions to upload (optional). The original file name must equal the file path of the image in {@code quizExercise}
     * @return the ResponseEntity with status 201 (Created) and with body the new quizExercise, or with status 400 (Bad Request) if the quizExercise has already an ID
     * @throws URISyntaxException if the Location URI syntax is incorrect
     */
    @PostMapping(value = "quiz-exercises", consumes = MediaType.MULTIPART_FORM_DATA_VALUE)
    @EnforceAtLeastEditor
    public ResponseEntity<QuizExercise> createQuizExercise(@RequestPart("exercise") QuizExercise quizExercise,
            @RequestPart(value = "files", required = false) List<MultipartFile> files) throws URISyntaxException, IOException {
        log.info("REST request to create QuizExercise : {}", quizExercise);
        if (quizExercise.getId() != null) {
            throw new BadRequestAlertException("A new quizExercise cannot already have an ID", ENTITY_NAME, "idExists");
        }

        // check if quiz is valid
        if (!quizExercise.isValid()) {
            // TODO: improve error message and tell the client why the quiz is invalid (also see below in update Quiz)
            throw new BadRequestAlertException("The quiz exercise is invalid", ENTITY_NAME, "invalidQuiz");
        }

        quizExercise.validateGeneralSettings();
        // Valid exercises have set either a course or an exerciseGroup
        quizExercise.checkCourseAndExerciseGroupExclusivity(ENTITY_NAME);

        // Retrieve the course over the exerciseGroup or the given courseId
        Course course = courseService.retrieveCourseOverExerciseGroupOrCourseId(quizExercise);
        authCheckService.checkHasAtLeastRoleInCourseElseThrow(Role.EDITOR, course, null);

        quizExerciseService.handleDndQuizFileCreation(quizExercise, files);

        QuizExercise result = quizExerciseService.save(quizExercise);

        channelService.createExerciseChannel(result, Optional.ofNullable(quizExercise.getChannelName()));

        competencyProgressApi.ifPresent(api -> api.updateProgressByLearningObjectAsync(result));

        return ResponseEntity.created(new URI("/api/quiz/quiz-exercises/" + result.getId()))
                .headers(HeaderUtil.createEntityCreationAlert(applicationName, true, ENTITY_NAME, result.getId().toString())).body(result);
    }

    /**
     * PATCH /quiz-exercises/:exerciseId : Update an existing quizExercise with a DTO.
     *
     * @param exerciseId                the id of the quizExercise to save
     * @param quizExerciseFromEditorDTO the quizExercise to update
     * @param files                     the new files for drag and drop questions to upload (optional). The original file name must equal the file path of the image in
     *                                      {@code quizExercise}
     * @param notificationText          about the quiz exercise update that should be displayed to the student group
     * @return the ResponseEntity with status 200 (OK) and with body the updated quizExercise, or with status 400 (Bad Request) if the quizExercise is not valid, or with status 500
     *         (Internal Server Error) if the quizExercise couldn't be updated
     */
    @PatchMapping(value = "quiz-exercises/{exerciseId}", consumes = MediaType.MULTIPART_FORM_DATA_VALUE)
    @EnforceAtLeastEditorInExercise
    public ResponseEntity<QuizExercise> updateQuizExercise(@PathVariable Long exerciseId, @RequestPart("exercise") QuizExerciseFromEditorDTO quizExerciseFromEditorDTO,
            @RequestPart(value = "files", required = false) List<MultipartFile> files, @RequestParam(value = "notificationText", required = false) String notificationText)
            throws IOException {
        log.info("REST request to patch quiz exercise : {}", exerciseId);
        QuizExercise quizBase = quizExerciseRepository.findByIdWithQuestionsAndStatisticsAndCompetenciesAndBatchesAndGradingCriteriaElseThrow(exerciseId);

        QuizExercise originalQuiz = quizExerciseService.copyFieldsForUpdate(quizBase);

        quizExerciseService.mergeDTOIntoDomainObject(quizBase, quizExerciseFromEditorDTO);
        QuizExercise result = quizExerciseService.performUpdate(originalQuiz, quizBase, files, notificationText);
        return ResponseEntity.ok(result);
    }

    /**
     * GET /courses/:courseId/quiz-exercises : get all the exercises.
     *
     * @param courseId id of the course of which all exercises should be fetched
     * @return the ResponseEntity with status 200 (OK) and the list of quiz exercises in body
     */
    @GetMapping("courses/{courseId}/quiz-exercises")
    @EnforceAtLeastTutorInCourse
    public ResponseEntity<List<QuizExercise>> getQuizExercisesForCourse(@PathVariable Long courseId) {
        log.info("REST request to get all quiz exercises for the course with id : {}", courseId);
        var user = userRepository.getUserWithGroupsAndAuthorities();
        var quizExercises = quizExerciseRepository.findByCourseIdWithCategories(courseId);

        for (QuizExercise quizExercise : quizExercises) {
            quizExercise.setQuizQuestions(null);
            // not required in the returned json body
            quizExercise.setStudentParticipations(null);
            quizExercise.setCourse(null);
            setQuizBatches(user, quizExercise);
        }

        return ResponseEntity.ok(quizExercises);
    }

    /**
     * GET /:examId/quiz-exercises : get all the quiz exercises of an exam.
     *
     * @param examId id of the exam of which all exercises should be fetched
     * @return the ResponseEntity with status 200 (OK) and the list of quiz exercises in body
     */
    @GetMapping("exams/{examId}/quiz-exercises")
    @EnforceAtLeastEditor
    public ResponseEntity<List<QuizExercise>> getQuizExercisesForExam(@PathVariable Long examId) {
        log.info("REST request to get all quiz exercises for the exam with id : {}", examId);
        List<QuizExercise> quizExercises = quizExerciseRepository.findByExamId(examId);
        Course course = quizExercises.getFirst().getCourseViaExerciseGroupOrCourseMember();
        authCheckService.checkHasAtLeastRoleInCourseElseThrow(Role.EDITOR, course, null);

        for (QuizExercise quizExercise : quizExercises) {
            quizExercise.setQuizQuestions(null);
            // not required in the returned json body
            quizExercise.setStudentParticipations(null);
            quizExercise.setCourse(null);
            quizExercise.setExerciseGroup(null);
        }
        return ResponseEntity.ok(quizExercises);
    }

    /**
     * GET /quiz-exercises/:quizExerciseId : get the quizExercise.
     *
     * @param quizExerciseId the id of the quizExercise to retrieve
     * @return the ResponseEntity with status 200 (OK) and with body the quizExercise, or with status 404 (Not Found)
     */
    @GetMapping("quiz-exercises/{quizExerciseId}")
    @EnforceAtLeastTutorInExercise(resourceIdFieldName = "quizExerciseId")
    public ResponseEntity<QuizExercise> getQuizExercise(@PathVariable Long quizExerciseId) {
        // TODO: Split this route in two: One for normal and one for exam exercises
        log.info("REST request to get quiz exercise : {}", quizExerciseId);
        var user = userRepository.getUserWithGroupsAndAuthorities();
        var quizExercise = quizExerciseRepository.findByIdWithQuestionsAndStatisticsAndCompetenciesAndBatchesAndGradingCriteriaElseThrow(quizExerciseId);
        if (quizExercise.isExamExercise()) {
            authCheckService.checkHasAtLeastRoleForExerciseElseThrow(Role.EDITOR, quizExercise, user);
            studentParticipationRepository.checkTestRunsExist(quizExercise);
        }
        if (quizExercise.isCourseExercise()) {
            Channel channel = channelRepository.findChannelByExerciseId(quizExercise.getId());
            if (channel != null) {
                quizExercise.setChannelName(channel.getName());
            }
        }
        setQuizBatches(user, quizExercise);
        return ResponseEntity.ok(quizExercise);
    }

    /**
     * GET /quiz-exercises/:quizExerciseId/recalculate-statistics : recalculate all statistics in case something went wrong with them
     *
     * @param quizExerciseId the id of the quizExercise for which the statistics should be recalculated
     * @return the ResponseEntity with status 200 (OK) and with body the quizExercise, or with status 404 (Not Found)
     */
    @GetMapping("quiz-exercises/{quizExerciseId}/recalculate-statistics")
    @EnforceAtLeastTutorInExercise(resourceIdFieldName = "quizExerciseId")
    public ResponseEntity<QuizExercise> recalculateStatistics(@PathVariable Long quizExerciseId) {
        log.info("REST request to recalculate quiz statistics : {}", quizExerciseId);
        QuizExercise quizExercise = quizExerciseRepository.findByIdWithQuestionsAndStatisticsElseThrow(quizExerciseId);
        quizStatisticService.recalculateStatistics(quizExercise);
        // fetch the quiz exercise again to make sure the latest changes are included
        return ResponseEntity.ok(quizExerciseRepository.findByIdWithQuestionsAndStatisticsElseThrow(quizExercise.getId()));
    }

    /**
     * GET /quiz-exercises/:quizExerciseId/for-student : get the quizExercise with a particular batch. (information filtered for students)
     *
     * @param quizExerciseId the id of the quizExercise to retrieve
     * @return the ResponseEntity with status 200 (OK) and with body the quizExercise, or with status 404 (Not Found)
     */
    @GetMapping("quiz-exercises/{quizExerciseId}/for-student")
    @EnforceAtLeastStudent
    public ResponseEntity<QuizExercise> getQuizExerciseForStudent(@PathVariable Long quizExerciseId) {
        log.info("REST request to get quiz exercise : {}", quizExerciseId);
        QuizExercise quizExercise = quizExerciseRepository.findByIdWithQuestionsElseThrow(quizExerciseId);
        User user = userRepository.getUserWithGroupsAndAuthorities();
        if (!authCheckService.isAllowedToSeeCourseExercise(quizExercise, user)) {
            throw new AccessForbiddenException();
        }
        quizExercise.setQuizBatches(null); // remove proxy and load batches only if required
        var batch = quizBatchService.getQuizBatchForStudentByLogin(quizExercise, user.getLogin());
        log.info("Found batch {} for user {}", batch.orElse(null), user.getLogin());
        quizExercise.setQuizBatches(batch.stream().collect(Collectors.toSet()));
        // filter out information depending on quiz state
        quizExercise.applyAppropriateFilterForStudents(batch.orElse(null));

        return ResponseEntity.ok(quizExercise);
    }

    /**
     * POST /quiz-exercises/:quizExerciseId/join : add a student to a particular batch for participating in it and if in INDIVIDUAL mode create the batch to join
     *
     * @param quizExerciseId the id of the quizExercise to which the batch to join belongs
     * @param joinRequest    DTO with the password for the batch to join; unused for quizzes in INDIVIDUAL mode
     * @return the ResponseEntity with status 200 (OK) and with body the quizBatch that was joined
     */
    @PostMapping("quiz-exercises/{quizExerciseId}/join")
    @EnforceAtLeastStudent
    public ResponseEntity<QuizBatch> joinBatch(@PathVariable Long quizExerciseId, @RequestBody QuizBatchJoinDTO joinRequest) {
        log.info("REST request to join quiz batch : {}, {}", quizExerciseId, joinRequest);
        var quizExercise = quizExerciseRepository.findByIdElseThrow(quizExerciseId);
        var user = userRepository.getUserWithGroupsAndAuthorities();
        if (quizExercise.isExamExercise()) {
            throw new BadRequestAlertException("Students cannot join quiz batches for exam exercises", ENTITY_NAME, "notAllowedInExam");
        }
        if (!authCheckService.isAllowedToSeeCourseExercise(quizExercise, user) || !quizExercise.isQuizStarted() || quizExercise.isQuizEnded()) {
            throw new AccessForbiddenException();
        }

        try {
            var batch = quizBatchService.joinBatch(quizExercise, user, joinRequest.password());
            return ResponseEntity.ok(batch);
        }
        catch (QuizJoinException ex) {
            return ResponseEntity.badRequest().headers(HeaderUtil.createFailureAlert(applicationName, true, "quizExercise", ex.getError(), ex.getMessage())).build();
        }
    }

    /**
     * POST /quiz-exercises/:quizExerciseId/add-batch : add a new batch to the exercise for batched running
     *
     * @param quizExerciseId the id of the quizExercise to add the batch to
     * @return the ResponseEntity with status 200 (OK) and with body the new batch
     */
    @PutMapping("quiz-exercises/{quizExerciseId}/add-batch")
    @EnforceAtLeastTutorInExercise(resourceIdFieldName = "quizExerciseId")
    public ResponseEntity<QuizBatch> addBatch(@PathVariable Long quizExerciseId) {
        log.info("REST request to add quiz batch : {}", quizExerciseId);
        QuizExercise quizExercise = quizExerciseRepository.findByIdWithBatchesElseThrow(quizExerciseId);
        var user = userRepository.getUserWithGroupsAndAuthorities();

        if (quizExercise.isExamExercise()) {
            throw new BadRequestAlertException("Batches cannot be created for exam exercises", ENTITY_NAME, "notAllowedInExam");
        }

        // TODO: quiz cleanup: it should be possible to limit the number of batches a tutor can create

        var quizBatch = quizBatchService.createBatch(quizExercise, user);
        quizBatch = quizBatchService.save(quizBatch);

        return ResponseEntity.ok(quizBatch);
    }

    /**
     * TODO: URL should be /quiz-exercises/batches/:batchId/join or smth for clarity
     * POST /quiz-exercises/:quizBatchId/start-batch : start a particular batch of the quiz
     *
     * @param quizBatchId the id of the quizBatch to start
     * @return the ResponseEntity with status 200 (OK)
     */
    @PutMapping("quiz-exercises/{quizBatchId}/start-batch")
    @EnforceAtLeastTutor
    public ResponseEntity<QuizBatch> startBatch(@PathVariable Long quizBatchId) {
        log.info("REST request to start quiz batch : {}", quizBatchId);
        QuizBatch batch = quizBatchRepository.findByIdElseThrow(quizBatchId);
        QuizExercise quizExercise = quizExerciseRepository.findByIdWithQuestionsElseThrow(batch.getQuizExercise().getId());
        var user = userRepository.getUserWithGroupsAndAuthorities();

        if (!user.getId().equals(batch.getCreator())) {
            authCheckService.checkHasAtLeastRoleForExerciseElseThrow(Role.INSTRUCTOR, quizExercise, user);
        }
        else {
            authCheckService.checkHasAtLeastRoleForExerciseElseThrow(Role.TEACHING_ASSISTANT, quizExercise, user);
        }
        if (quizExercise.isExamExercise()) {
            throw new BadRequestAlertException("Batches cannot be started for exam exercises", ENTITY_NAME, "");
        }

        batch.setStartTime(quizBatchService.quizBatchStartDate(quizExercise, ZonedDateTime.now()));
        batch = quizBatchService.save(batch);

        // ensure that there is no scheduler that thinks the batch hasn't started yet
        instanceMessageSendService.sendQuizExerciseStartSchedule(quizExercise.getId());

        quizExercise.setQuizBatches(Set.of(batch));
        quizMessagingService.sendQuizExerciseToSubscribedClients(quizExercise, batch, QuizAction.START_BATCH);

        return ResponseEntity.ok(batch);
    }

    /**
     * PUT /quiz-exercises/:quizExerciseId/:action : perform the specified action for the quiz now
     *
     * @param quizExerciseId the id of the quiz exercise to start
     * @param action         the action to perform on the quiz (allowed actions: "start-now", "set-visible", "open-for-practice")
     * @return the response entity with status 200 if quiz was started, appropriate error code otherwise
     */
    @PutMapping("quiz-exercises/{quizExerciseId}/{action}")
    @EnforceAtLeastEditorInExercise(resourceIdFieldName = "quizExerciseId")
    public ResponseEntity<QuizExercise> performActionForQuizExercise(@PathVariable Long quizExerciseId, @PathVariable QuizAction action) {
        log.debug("REST request to perform action {} on quiz exercise {}", action, quizExerciseId);
        var quizExercise = quizExerciseRepository.findByIdWithQuestionsAndStatisticsElseThrow(quizExerciseId);
        var user = userRepository.getUserWithGroupsAndAuthorities();

        if (quizExercise.isExamExercise()) {
            throw new BadRequestAlertException("These actions are not allowed for exam exercises", ENTITY_NAME, "notAllowedInExam");
        }

        switch (action) {
            case START_NOW -> {
                // only synchronized quiz exercises can be started like this
                if (quizExercise.getQuizMode() != QuizMode.SYNCHRONIZED) {
                    return ResponseEntity.badRequest()
                            .headers(HeaderUtil.createFailureAlert(applicationName, true, "quizExercise", "quizNotSynchronized", "Quiz is not synchronized.")).build();
                }

                var quizBatch = quizBatchService.getOrCreateSynchronizedQuizBatch(quizExercise);
                // check if quiz hasn't already started
                if (quizBatch.isStarted()) {
                    return ResponseEntity.badRequest()
                            .headers(HeaderUtil.createFailureAlert(applicationName, true, "quizExercise", "quizAlreadyStarted", "Quiz has already started.")).build();
                }

                // set release date to now, truncated to seconds
                var now = ZonedDateTime.now().truncatedTo(ChronoUnit.SECONDS);
                quizBatch.setStartTime(now);
                quizBatchRepository.save(quizBatch);
                if (quizExercise.getReleaseDate() != null && quizExercise.getReleaseDate().isAfter(now)) {
                    // preserve null and valid releaseDates for quiz start lifecycle event
                    quizExercise.setReleaseDate(now);
                }
                quizExercise.setDueDate(now.plusSeconds(quizExercise.getDuration() + Constants.QUIZ_GRACE_PERIOD_IN_SECONDS));
            }
            case END_NOW -> {
                // editors may not end the quiz
                authCheckService.checkHasAtLeastRoleForExerciseElseThrow(Role.INSTRUCTOR, quizExercise, user);
                // only synchronized quiz exercises can be started like this
                if (quizExercise.getQuizMode() == QuizMode.SYNCHRONIZED) {
                    return ResponseEntity.badRequest().headers(HeaderUtil.createFailureAlert(applicationName, true, "quizExercise", "quizSynchronized", "Quiz is synchronized."))
                            .build();
                }

                // set release date to now, truncated to seconds because the database only stores seconds
                quizExerciseService.endQuiz(quizExercise);
            }
            case SET_VISIBLE -> {
                // check if quiz is already visible
                if (quizExercise.isVisibleToStudents()) {
                    return ResponseEntity.badRequest()
                            .headers(HeaderUtil.createFailureAlert(applicationName, true, "quizExercise", "quizAlreadyVisible", "Quiz is already visible to students.")).build();
                }

                // set quiz to visible
                quizExercise.setReleaseDate(ZonedDateTime.now().truncatedTo(ChronoUnit.SECONDS));
            }
            case OPEN_FOR_PRACTICE -> {
                // check if quiz has ended
                if (!quizExercise.isQuizEnded()) {
                    return ResponseEntity.badRequest().headers(HeaderUtil.createFailureAlert(applicationName, true, "quizExercise", "quizNotEndedYet", "Quiz hasn't ended yet."))
                            .build();
                }
                // check if quiz is already open for practice
                if (quizExercise.isIsOpenForPractice()) {
                    return ResponseEntity.badRequest()
                            .headers(HeaderUtil.createFailureAlert(applicationName, true, "quizExercise", "quizAlreadyOpenForPractice", "Quiz is already open for practice."))
                            .build();
                }

                // set quiz to open for practice
                quizExercise.setIsOpenForPractice(true);
                groupNotificationService.notifyStudentGroupAboutExercisePractice(quizExercise);
            }
            case START_BATCH -> {
                // Use the start-batch endpoint for starting batches instead
                return ResponseEntity.badRequest().headers(HeaderUtil.createFailureAlert(applicationName, true, "quizExercise", "quizBatchActionNotAllowed", "Action not allowed."))
                        .build();
            }
        }

        // save quiz exercise
        quizExercise = quizExerciseRepository.saveAndFlush(quizExercise);
        // reload the quiz exercise with questions and statistics to prevent problems with proxy objects
        quizExercise = quizExerciseRepository.findByIdWithQuestionsAndStatisticsElseThrow(quizExercise.getId());

        if (action == QuizAction.START_NOW) {
            // notify the instance message send service to send the quiz exercise start schedule (if necessary
            instanceMessageSendService.sendQuizExerciseStartSchedule(quizExercise.getId());
        }
        else if (action == QuizAction.END_NOW) {
            // when the instructor ends the quiz, calculate the results
            quizSubmissionService.calculateAllResults(quizExerciseId);
        }

        // get the batch for synchronized quiz exercises and start-now action; otherwise it doesn't matter
        var quizBatch = quizBatchService.getQuizBatchForStudentByLogin(quizExercise, "any").orElse(null);

        // notify websocket channel of changes to the quiz exercise
        quizMessagingService.sendQuizExerciseToSubscribedClients(quizExercise, quizBatch, action);
        return new ResponseEntity<>(quizExercise, HttpStatus.OK);
    }

    /**
     * POST /quiz-exercises/{exerciseId}/evaluate : Evaluate the quiz exercise
     *
     * @param quizExerciseId the id of the quiz exercise
     * @return ResponseEntity void
     */
    @PostMapping("quiz-exercises/{quizExerciseId}/evaluate")
    @EnforceAtLeastInstructorInExercise(resourceIdFieldName = "quizExerciseId")
    public ResponseEntity<Void> evaluateQuizExercise(@PathVariable Long quizExerciseId) {
        log.debug("REST request to evaluate quiz exercise {}", quizExerciseId);
        var quizExercise = quizExerciseRepository.findByIdElseThrow(quizExerciseId);
        if (!quizExercise.isQuizEnded()) {
            return ResponseEntity.badRequest().headers(HeaderUtil.createFailureAlert(applicationName, true, "quizExercise", "quizNotEndedYet", "Quiz hasn't ended yet.")).build();
        }

        quizResultService.evaluateQuizAndUpdateStatistics(quizExerciseId);
        log.debug("Evaluation of quiz exercise {} finished", quizExerciseId);
        return ResponseEntity.ok().build();
    }

    /**
     * DELETE /quiz-exercises/:quizExerciseId : delete the "id" quizExercise.
     *
     * @param quizExerciseId the id of the quizExercise to delete
     * @return the ResponseEntity with status 200 (OK)
     */
    @DeleteMapping("quiz-exercises/{quizExerciseId}")
    @EnforceAtLeastInstructorInExercise(resourceIdFieldName = "quizExerciseId")
    public ResponseEntity<Void> deleteQuizExercise(@PathVariable Long quizExerciseId) {
        log.info("REST request to delete quiz exercise : {}", quizExerciseId);
        var quizExercise = quizExerciseRepository.findByIdWithQuestionsAndCompetenciesElseThrow(quizExerciseId);
        var user = userRepository.getUserWithGroupsAndAuthorities();

        List<DragAndDropQuestion> dragAndDropQuestions = quizExercise.getQuizQuestions().stream().filter(question -> question instanceof DragAndDropQuestion)
                .map(question -> ((DragAndDropQuestion) question)).toList();
        List<String> backgroundImagePaths = dragAndDropQuestions.stream().map(DragAndDropQuestion::getBackgroundFilePath).toList();
        List<String> dragItemImagePaths = dragAndDropQuestions.stream().flatMap(question -> question.getDragItems().stream().map(DragItem::getPictureFilePath)).toList();
        List<Path> imagesToDelete = Stream
                .concat(backgroundImagePaths.stream().filter(Objects::nonNull).map(path -> convertToActualPath(path, FilePathType.DRAG_AND_DROP_BACKGROUND)),
                        dragItemImagePaths.stream().filter(Objects::nonNull).map(path -> convertToActualPath(path, FilePathType.DRAG_ITEM)))
                .filter(Objects::nonNull).toList();

        // note: we use the exercise service here, because this one makes sure to clean up all lazy references correctly.
        exerciseService.logDeletion(quizExercise, quizExercise.getCourseViaExerciseGroupOrCourseMember(), user);
        exerciseDeletionService.delete(quizExerciseId, false);
        quizExerciseService.cancelScheduledQuiz(quizExerciseId);

        FileUtil.deleteFiles(imagesToDelete);

        return ResponseEntity.ok().headers(HeaderUtil.createEntityDeletionAlert(applicationName, true, ENTITY_NAME, quizExercise.getTitle())).build();
    }

    private Path convertToActualPath(String pathString, FilePathType filePathType) {
        try {
            return FilePathConverter.fileSystemPathForExternalUri(URI.create(pathString), filePathType);
        }
        catch (FilePathParsingException e) {
            log.warn("Could not find file {} for deletion", pathString);
            return null;
        }
    }

    /**
     * PUT /quiz-exercises/:quizExerciseId/re-evaluate : Re-evaluates an existing quizExercise.
     * <p>
     * 1. reset not allowed changes and set flag updateResultsAndStatistics if a recalculation of results and statistics is necessary
     * 2. save changed quizExercise
     * 3. if flag is set: -> change results if an answer or a question is set invalid -> recalculate statistics and results and save them.
     *
     * @param quizExerciseId the quiz id for the quiz that should be re-evaluated
     * @param quizExercise   the quizExercise to re-evaluate
     * @param files          the files for drag and drop questions to upload (optional). The original file name must equal the file path of the image in {@code quizExercise}
     * @return the ResponseEntity with status 200 (OK) and with body the re-evaluated quizExercise, or with status 400 (Bad Request) if the quizExercise is not valid, or with
     *         status 500 (Internal Server Error) if the quizExercise couldn't be re-evaluated
     */
    @PutMapping(value = "quiz-exercises/{quizExerciseId}/re-evaluate", consumes = MediaType.MULTIPART_FORM_DATA_VALUE)
    @EnforceAtLeastInstructorInExercise(resourceIdFieldName = "quizExerciseId")
    public ResponseEntity<QuizExercise> reEvaluateQuizExercise(@PathVariable Long quizExerciseId, @RequestPart("exercise") QuizExercise quizExercise,
            @RequestPart(value = "files", required = false) List<MultipartFile> files) throws IOException {
        log.info("REST request to re-evaluate quiz exercise : {}", quizExerciseId);
        QuizExercise originalQuizExercise = quizExerciseRepository.findByIdWithQuestionsAndStatisticsElseThrow(quizExerciseId);

        if (originalQuizExercise.isExamExercise()) {
            ExamDateApi api = examDateApi.orElseThrow(() -> new ExamApiNotPresentException(ExamDateApi.class));
            // Re-evaluation of an exam quiz is only possible if all students finished their exam
            ZonedDateTime latestIndividualExamEndDate = api.getLatestIndividualExamEndDate(originalQuizExercise.getExerciseGroup().getExam());
            if (latestIndividualExamEndDate == null || latestIndividualExamEndDate.isAfter(ZonedDateTime.now())) {
                throw new BadRequestAlertException("The exam of the quiz exercise has not ended yet. Re-evaluation is only allowed after an exam has ended.", ENTITY_NAME,
                        "examOfQuizExerciseNotEnded");
            }
        }
        else if (!originalQuizExercise.isQuizEnded()) {
            throw new BadRequestAlertException("The quiz exercise has not ended yet. Re-evaluation is only allowed after a quiz has ended.", ENTITY_NAME, "quizExerciseNotEnded");
        }

        var user = userRepository.getUserWithGroupsAndAuthorities();

        List<MultipartFile> nullsafeFiles = files == null ? new ArrayList<>() : files;

        quizExercise = quizExerciseService.reEvaluate(quizExercise, originalQuizExercise, nullsafeFiles);
        exerciseService.logUpdate(quizExercise, quizExercise.getCourseViaExerciseGroupOrCourseMember(), user);

        quizExercise.validateScoreSettings();
        return ResponseEntity.ok().body(quizExercise);
    }

    /**
     * Search for all quiz exercises by id, title and course title. The result is pageable since there
     * might be hundreds of exercises in the DB.
     *
     * @param search         The pageable search containing the page size, page number and query string
     * @param isCourseFilter Whether to search in the courses for exercises
     * @param isExamFilter   Whether to search in the groups for exercises
     * @return The desired page, sorted and matching the given query
     */
    @GetMapping("quiz-exercises")
    @EnforceAtLeastEditor
    public ResponseEntity<SearchResultPageDTO<QuizExercise>> getAllExercisesOnPage(SearchTermPageableSearchDTO<String> search,
            @RequestParam(defaultValue = "true") boolean isCourseFilter, @RequestParam(defaultValue = "true") boolean isExamFilter) {
        final var user = userRepository.getUserWithGroupsAndAuthorities();
        return ResponseEntity.ok(quizExerciseService.getAllOnPageWithSize(search, isCourseFilter, isExamFilter, user));
    }

    /**
     * POST /quiz-exercises/import: Imports an existing quiz exercise into an existing course
     * <p>
     * This will import the whole exercise except for the participations and dates. Referenced
     * entities will get cloned and assigned a new id.
     *
     * @param sourceExerciseId The ID of the original exercise which should get imported
     * @param importedExercise The new exercise containing values that should get overwritten in the imported exercise, s.a. the title or difficulty
     * @param files            the files for drag and drop questions to upload (optional). The original file name must equal the file path of the image in {@code quizExercise}
     * @return The imported exercise (200), a not found error (404) if the template does not exist,
     *         or a forbidden error (403) if the user is not at least an instructor in the target course.
     * @throws URISyntaxException When the URI of the response entity is invalid
     */
    @PostMapping(value = "quiz-exercises/import/{sourceExerciseId}", consumes = MediaType.MULTIPART_FORM_DATA_VALUE)
    @EnforceAtLeastEditor
    public ResponseEntity<QuizExercise> importExercise(@PathVariable long sourceExerciseId, @RequestPart("exercise") QuizExercise importedExercise,
            @RequestPart(value = "files", required = false) List<MultipartFile> files) throws URISyntaxException, IOException {
        log.info("REST request to import from quiz exercise : {}", sourceExerciseId);
        if (sourceExerciseId <= 0 || (importedExercise.getCourseViaExerciseGroupOrCourseMember() == null && importedExercise.getExerciseGroup() == null)) {
            log.debug("Either the courseId or exerciseGroupId must be set for an import");
            throw new BadRequestAlertException("Either the courseId or exerciseGroupId must be set for an import", ENTITY_NAME, "noCourseIdOrExerciseGroupId");
        }

        // Valid exercises have set either a course or an exerciseGroup
        importedExercise.checkCourseAndExerciseGroupExclusivity(ENTITY_NAME);

        // Retrieve the course over the exerciseGroup or the given courseId
        Course course = courseService.retrieveCourseOverExerciseGroupOrCourseId(importedExercise);
        authCheckService.checkHasAtLeastRoleInCourseElseThrow(Role.EDITOR, course, null);

        if (!importedExercise.isValid()) {
            // TODO: improve error message and tell the client why the quiz is invalid (also see above in create Quiz)
            return ResponseEntity.badRequest().headers(HeaderUtil.createFailureAlert(applicationName, true, ENTITY_NAME, "invalidQuiz", "The quiz exercise is invalid")).body(null);
        }

        List<MultipartFile> nullsafeFiles = files != null ? files : new ArrayList<>();

        // validates general settings: points, dates
        importedExercise.validateGeneralSettings();
        quizExerciseService.validateQuizExerciseFiles(importedExercise, nullsafeFiles, false);

        final var originalQuizExercise = quizExerciseRepository.findByIdElseThrow(sourceExerciseId);
        QuizExercise newQuizExercise = quizExerciseImportService.importQuizExercise(originalQuizExercise, importedExercise, files);

        return ResponseEntity.created(new URI("/api/quiz/quiz-exercises/" + newQuizExercise.getId()))
                .headers(HeaderUtil.createEntityCreationAlert(applicationName, true, ENTITY_NAME, newQuizExercise.getId().toString())).body(newQuizExercise);
    }

    private void setQuizBatches(User user, QuizExercise quizExercise) {
        if (quizExercise.getQuizMode() != null) {
            Set<QuizBatch> batches = switch (quizExercise.getQuizMode()) {
                case SYNCHRONIZED -> quizBatchRepository.findAllByQuizExercise(quizExercise);
                case BATCHED -> quizBatchRepository.findAllByQuizExerciseAndCreator(quizExercise, user.getId());
                case INDIVIDUAL -> Set.of();
            };
            quizExercise.setQuizBatches(batches);
        }
    }
}<|MERGE_RESOLUTION|>--- conflicted
+++ resolved
@@ -106,13 +106,6 @@
 
     private static final String ENTITY_NAME = "quizExercise";
 
-<<<<<<< HEAD
-    private final CourseRepository courseRepository;
-=======
-    @Value("${jhipster.clientApp.name}")
-    private String applicationName;
->>>>>>> 88184e5a
-
     private final QuizSubmissionService quizSubmissionService;
 
     private final QuizResultService quizResultService;
@@ -162,15 +155,9 @@
             UserRepository userRepository, CourseService courseService, ExerciseService exerciseService, ExerciseDeletionService exerciseDeletionService,
             Optional<ExamDateApi> examDateApi, InstanceMessageSendService instanceMessageSendService, QuizStatisticService quizStatisticService,
             QuizExerciseImportService quizExerciseImportService, AuthorizationCheckService authCheckService, GroupNotificationService groupNotificationService,
-<<<<<<< HEAD
             StudentParticipationRepository studentParticipationRepository, QuizBatchService quizBatchService, QuizBatchRepository quizBatchRepository,
             ChannelService channelService, ChannelRepository channelRepository, QuizSubmissionService quizSubmissionService, QuizResultService quizResultService,
-            Optional<CompetencyProgressApi> competencyProgressApi, QuizQuestionProgressService quizQuestionsProgressService, CourseRepository courseRepository) {
-=======
-            GroupNotificationScheduleService groupNotificationScheduleService, StudentParticipationRepository studentParticipationRepository, QuizBatchService quizBatchService,
-            QuizBatchRepository quizBatchRepository, ChannelService channelService, ChannelRepository channelRepository, QuizSubmissionService quizSubmissionService,
-            QuizResultService quizResultService, Optional<CompetencyProgressApi> competencyProgressApi, Optional<SlideApi> slideApi) {
->>>>>>> 88184e5a
+            Optional<CompetencyProgressApi> competencyProgressApi) {
         this.quizExerciseService = quizExerciseService;
         this.quizMessagingService = quizMessagingService;
         this.quizExerciseRepository = quizExerciseRepository;
@@ -192,12 +179,6 @@
         this.quizSubmissionService = quizSubmissionService;
         this.quizResultService = quizResultService;
         this.competencyProgressApi = competencyProgressApi;
-<<<<<<< HEAD
-        this.quizQuestionsProgressService = quizQuestionsProgressService;
-        this.courseRepository = courseRepository;
-=======
-        this.slideApi = slideApi;
->>>>>>> 88184e5a
     }
 
     /**
