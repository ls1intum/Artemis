--- conflicted
+++ resolved
@@ -187,28 +187,4 @@
             }
         }
     }
-<<<<<<< HEAD
-=======
-
-    /**
-     * Ingest the transcriptions in the Pyris system
-     *
-     * @param transcription       Transcription to be ingested
-     * @param course              The course containing the transcription
-     * @param lecture             The lecture containing the transcription
-     * @param attachmentVideoUnit The lecture unit containing the transcription
-     */
-    public void ingestTranscriptionInPyris(LectureTranscription transcription, Course course, Lecture lecture, AttachmentVideoUnit attachmentVideoUnit) {
-        irisLectureApi.ifPresent(webhookService -> webhookService.addTranscriptionsToPyrisDB(transcription, course, lecture, attachmentVideoUnit));
-    }
-
-    /**
-     * Deletes an existing Lecture transcription from the Pyris system. If the PyrisWebhookService is unavailable, the method does nothing.
-     *
-     * @param existingLectureTranscription the Lecture transcription to be removed from Pyris
-     */
-    public void deleteLectureTranscriptionInPyris(LectureTranscription existingLectureTranscription) {
-        irisLectureApi.ifPresent(webhookService -> webhookService.deleteLectureTranscription(existingLectureTranscription));
-    }
->>>>>>> 72864185
 }