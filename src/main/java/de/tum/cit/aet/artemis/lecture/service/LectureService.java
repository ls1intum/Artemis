--- conflicted
+++ resolved
@@ -91,18 +91,10 @@
      */
     public void filterActiveAttachmentVideoUnits(Lecture lectureWithAttachmentVideoUnits) {
 
-<<<<<<< HEAD
-        List<LectureUnit> filteredAttachmentUnits = new ArrayList<>();
-        for (LectureUnit unit : lectureWithAttachmentUnits.getLectureUnits()) {
-            if (unit instanceof AttachmentVideoUnit && (((AttachmentVideoUnit) unit).getAttachment().getReleaseDate() == null
-                    || ((AttachmentVideoUnit) unit).getAttachment().getReleaseDate().isBefore(ZonedDateTime.now()))) {
-                filteredAttachmentUnits.add(unit);
-=======
         List<LectureUnit> filteredAttachmentVideoUnits = new ArrayList<>();
         for (LectureUnit unit : lectureWithAttachmentVideoUnits.getLectureUnits()) {
             if (unit instanceof AttachmentVideoUnit && (unit.getReleaseDate() == null || unit.getReleaseDate().isBefore(ZonedDateTime.now()))) {
                 filteredAttachmentVideoUnits.add(unit);
->>>>>>> b9cea56f
             }
         }
         lectureWithAttachmentVideoUnits.setLectureUnits(filteredAttachmentVideoUnits);
@@ -158,13 +150,8 @@
      */
     public void delete(Lecture lecture, boolean updateCompetencyProgress) {
         if (pyrisWebhookService.isPresent()) {
-<<<<<<< HEAD
-            Lecture lectureWithAttachmentUnits = lectureRepository.findByIdWithLectureUnitsAndAttachmentsElseThrow(lecture.getId());
-            List<AttachmentVideoUnit> attachmentVideoUnitList = lectureWithAttachmentUnits.getLectureUnits().stream()
-=======
             Lecture lectureWithAttachmentVideoUnits = lectureRepository.findByIdWithLectureUnitsAndAttachmentsElseThrow(lecture.getId());
             List<AttachmentVideoUnit> attachmentVideoUnitList = lectureWithAttachmentVideoUnits.getLectureUnits().stream()
->>>>>>> b9cea56f
                     .filter(lectureUnit -> lectureUnit instanceof AttachmentVideoUnit).map(lectureUnit -> (AttachmentVideoUnit) lectureUnit).toList();
             if (!attachmentVideoUnitList.isEmpty()) {
                 pyrisWebhookService.get().deleteLectureFromPyrisDB(attachmentVideoUnitList);
@@ -199,28 +186,4 @@
             }
         }
     }
-<<<<<<< HEAD
-=======
-
-    /**
-     * Ingest the transcriptions in the Pyris system
-     *
-     * @param transcription Transcription to be ingested
-     * @param course        The course containing the transcription
-     * @param lecture       The lecture containing the transcription
-     * @param lectureUnit   The lecture unit containing the transcription
-     */
-    public void ingestTranscriptionInPyris(LectureTranscription transcription, Course course, Lecture lecture, LectureUnit lectureUnit) {
-        pyrisWebhookService.ifPresent(webhookService -> webhookService.addTranscriptionsToPyrisDB(transcription, course, lecture, lectureUnit));
-    }
-
-    /**
-     * Deletes an existing Lecture transcription from the Pyris system. If the PyrisWebhookService is unavailable, the method does nothing.
-     *
-     * @param existingLectureTranscription the Lecture transcription to be removed from Pyris
-     */
-    public void deleteLectureTranscriptionInPyris(LectureTranscription existingLectureTranscription) {
-        pyrisWebhookService.ifPresent(webhookService -> webhookService.deleteLectureTranscription(existingLectureTranscription));
-    }
->>>>>>> b9cea56f
 }