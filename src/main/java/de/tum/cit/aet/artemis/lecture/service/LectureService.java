package de.tum.cit.aet.artemis.lecture.service;

import static de.tum.cit.aet.artemis.core.config.Constants.PROFILE_CORE;

import java.time.ZonedDateTime;
import java.util.HashSet;
import java.util.List;
import java.util.Optional;
import java.util.Set;

import org.springframework.context.annotation.Profile;
import org.springframework.data.domain.Page;
import org.springframework.stereotype.Service;

import de.tum.cit.aet.artemis.atlas.api.CompetencyProgressApi;
import de.tum.cit.aet.artemis.atlas.api.CompetencyRelationApi;
import de.tum.cit.aet.artemis.communication.domain.conversation.Channel;
import de.tum.cit.aet.artemis.communication.repository.conversation.ChannelRepository;
import de.tum.cit.aet.artemis.communication.service.conversation.ChannelService;
import de.tum.cit.aet.artemis.core.domain.Course;
import de.tum.cit.aet.artemis.core.domain.User;
import de.tum.cit.aet.artemis.core.dto.SearchResultPageDTO;
import de.tum.cit.aet.artemis.core.dto.pageablesearch.SearchTermPageableSearchDTO;
import de.tum.cit.aet.artemis.core.service.AuthorizationCheckService;
import de.tum.cit.aet.artemis.core.util.PageUtil;
import de.tum.cit.aet.artemis.iris.api.IrisLectureApi;
import de.tum.cit.aet.artemis.lecture.domain.Attachment;
import de.tum.cit.aet.artemis.lecture.domain.AttachmentVideoUnit;
import de.tum.cit.aet.artemis.lecture.domain.ExerciseUnit;
import de.tum.cit.aet.artemis.lecture.domain.Lecture;
import de.tum.cit.aet.artemis.lecture.domain.LectureTranscription;
<<<<<<< HEAD
import de.tum.cit.aet.artemis.lecture.domain.VideoUnit;
=======
import de.tum.cit.aet.artemis.lecture.domain.LectureUnit;
>>>>>>> a50be982
import de.tum.cit.aet.artemis.lecture.repository.LectureRepository;

@Profile(PROFILE_CORE)
@Service
public class LectureService {

    private final LectureRepository lectureRepository;

    private final AuthorizationCheckService authCheckService;

    private final ChannelRepository channelRepository;

    private final ChannelService channelService;

    private final Optional<IrisLectureApi> irisLectureApi;

    private final Optional<CompetencyProgressApi> competencyProgressApi;

    private final Optional<CompetencyRelationApi> competencyRelationApi;

    public LectureService(LectureRepository lectureRepository, AuthorizationCheckService authCheckService, ChannelRepository channelRepository, ChannelService channelService,
            Optional<IrisLectureApi> irisLectureApi, Optional<CompetencyProgressApi> competencyProgressApi, Optional<CompetencyRelationApi> competencyRelationApi) {
        this.lectureRepository = lectureRepository;
        this.authCheckService = authCheckService;
        this.channelRepository = channelRepository;
        this.channelService = channelService;
        this.irisLectureApi = irisLectureApi;
        this.competencyProgressApi = competencyProgressApi;
        this.competencyRelationApi = competencyRelationApi;
    }

    /**
     * For tutors, admins and instructors returns lecture with all attachments, for students lecture with only active attachments
     *
     * @param lectureWithAttachments lecture that has attachments
     * @param user                   the user for which this call should filter
     * @return lecture with filtered attachments
     */
    public Lecture filterActiveAttachments(Lecture lectureWithAttachments, User user) {
        Course course = lectureWithAttachments.getCourse();
        if (authCheckService.isAtLeastTeachingAssistantInCourse(course, user)) {
            return lectureWithAttachments;
        }

        HashSet<Attachment> filteredAttachments = new HashSet<>();
        for (Attachment attachment : lectureWithAttachments.getAttachments()) {
            if (attachment.getReleaseDate() == null || attachment.getReleaseDate().isBefore(ZonedDateTime.now())) {
                filteredAttachments.add(attachment);
            }
        }
        lectureWithAttachments.setAttachments(filteredAttachments);
        return lectureWithAttachments;
    }

    /**
<<<<<<< HEAD
=======
     * Lecture with only active attachment video units
     *
     * @param lectureWithAttachmentVideoUnits lecture that has attachment video units
     */
    public void filterActiveAttachmentVideoUnits(Lecture lectureWithAttachmentVideoUnits) {

        List<LectureUnit> filteredAttachmentVideoUnits = new ArrayList<>();
        for (LectureUnit unit : lectureWithAttachmentVideoUnits.getLectureUnits()) {
            if (unit instanceof AttachmentVideoUnit && (unit.getReleaseDate() == null || unit.getReleaseDate().isBefore(ZonedDateTime.now()))) {
                filteredAttachmentVideoUnits.add(unit);
            }
        }
        lectureWithAttachmentVideoUnits.setLectureUnits(filteredAttachmentVideoUnits);
    }

    /**
>>>>>>> a50be982
     * Filter active attachments for a set of lectures. All lectures must be from the same course.
     *
     * @param course                  course all the lectures are from
     * @param lecturesWithAttachments lectures that have attachments
     * @param user                    the user for which this call should filter
     * @return lectures with filtered attachments
     */
    public Set<Lecture> filterVisibleLecturesWithActiveAttachments(Course course, Set<Lecture> lecturesWithAttachments, User user) {
        if (authCheckService.isAtLeastTeachingAssistantInCourse(course, user)) {
            return lecturesWithAttachments;
        }

        Set<Lecture> lecturesWithFilteredAttachments = new HashSet<>();
        for (Lecture lecture : lecturesWithAttachments) {
            if (lecture.isVisibleToStudents()) {
                lecturesWithFilteredAttachments.add(filterActiveAttachments(lecture, user));
            }
        }
        return lecturesWithFilteredAttachments;
    }

    /**
     * Search for all lectures fitting a {@link SearchTermPageableSearchDTO search query}. The result is paged.
     *
     * @param search The search query defining the search term and the size of the returned page
     * @param user   The user for whom to fetch all available lectures
     * @return A wrapper object containing a list of all found lectures and the total number of pages
     */
    public SearchResultPageDTO<Lecture> getAllOnPageWithSize(final SearchTermPageableSearchDTO<String> search, final User user) {
        final var pageable = PageUtil.createDefaultPageRequest(search, PageUtil.ColumnMapping.LECTURE);
        final var searchTerm = search.getSearchTerm();
        final Page<Lecture> lecturePage;
        if (authCheckService.isAdmin(user)) {
            lecturePage = lectureRepository.findByTitleIgnoreCaseContainingOrCourse_TitleIgnoreCaseContaining(searchTerm, searchTerm, pageable);
        }
        else {
            lecturePage = lectureRepository.findByTitleInLectureOrCourseAndUserHasAccessToCourse(searchTerm, searchTerm, user.getGroups(), pageable);
        }
        return new SearchResultPageDTO<>(lecturePage.getContent(), lecturePage.getTotalPages());
    }

    /**
     * Deletes the given lecture (with its lecture units).
     *
     * @param lecture                  the lecture to be deleted
     * @param updateCompetencyProgress whether the competency progress should be updated
     */
    public void delete(Lecture lecture, boolean updateCompetencyProgress) {
        if (irisLectureApi.isPresent()) {
            Lecture lectureWithAttachmentVideoUnits = lectureRepository.findByIdWithLectureUnitsAndAttachmentsElseThrow(lecture.getId());
            List<AttachmentVideoUnit> attachmentVideoUnitList = lectureWithAttachmentVideoUnits.getLectureUnits().stream()
                    .filter(lectureUnit -> lectureUnit instanceof AttachmentVideoUnit).map(lectureUnit -> (AttachmentVideoUnit) lectureUnit).toList();

            if (!attachmentVideoUnitList.isEmpty()) {
                irisLectureApi.get().deleteLectureFromPyrisDB(attachmentVideoUnitList);
            }
        }

        if (updateCompetencyProgress && competencyProgressApi.isPresent()) {
            var api = competencyProgressApi.get();
            lecture.getLectureUnits().stream().filter(lectureUnit -> !(lectureUnit instanceof ExerciseUnit))
                    .forEach(lectureUnit -> api.updateProgressForUpdatedLearningObjectAsync(lectureUnit, Optional.empty()));
        }

        Channel lectureChannel = channelRepository.findChannelByLectureId(lecture.getId());
        channelService.deleteChannel(lectureChannel);

        competencyRelationApi.ifPresent(api -> api.deleteAllLectureUnitLinksByLectureId(lecture.getId()));

        lectureRepository.deleteById(lecture.getId());
    }

    /**
     * Ingest the lectures when triggered by the ingest lectures button
     *
     * @param lectures set of lectures to be ingested
     */
    public void ingestLecturesInPyris(Set<Lecture> lectures) {
        if (irisLectureApi.isPresent()) {
            List<AttachmentVideoUnit> attachmentVideoUnitList = lectures.stream().flatMap(lec -> lec.getLectureUnits().stream()).filter(unit -> unit instanceof AttachmentVideoUnit)
                    .map(unit -> (AttachmentVideoUnit) unit).toList();
            for (AttachmentVideoUnit attachmentVideoUnit : attachmentVideoUnitList) {
                irisLectureApi.get().addLectureUnitToPyrisDB(attachmentVideoUnit);
            }
        }
    }

    /**
     * Ingest the transcriptions in the Pyris system
     *
     * @param transcription       Transcription to be ingested
     * @param course              The course containing the transcription
     * @param lecture             The lecture containing the transcription
     * @param attachmentVideoUnit The lecture unit containing the transcription
     */
    public void ingestTranscriptionInPyris(LectureTranscription transcription, Course course, Lecture lecture, AttachmentVideoUnit attachmentVideoUnit) {
        irisLectureApi.ifPresent(webhookService -> webhookService.addTranscriptionsToPyrisDB(transcription, course, lecture, attachmentVideoUnit));
    }

    /**
     * Deletes an existing Lecture transcription from the Pyris system. If the PyrisWebhookService is unavailable, the method does nothing.
     *
     * @param existingLectureTranscription the Lecture transcription to be removed from Pyris
     */
    public void deleteLectureTranscriptionInPyris(LectureTranscription existingLectureTranscription) {
        irisLectureApi.ifPresent(webhookService -> webhookService.deleteLectureTranscription(existingLectureTranscription));
    }
}<|MERGE_RESOLUTION|>--- conflicted
+++ resolved
@@ -29,11 +29,6 @@
 import de.tum.cit.aet.artemis.lecture.domain.ExerciseUnit;
 import de.tum.cit.aet.artemis.lecture.domain.Lecture;
 import de.tum.cit.aet.artemis.lecture.domain.LectureTranscription;
-<<<<<<< HEAD
-import de.tum.cit.aet.artemis.lecture.domain.VideoUnit;
-=======
-import de.tum.cit.aet.artemis.lecture.domain.LectureUnit;
->>>>>>> a50be982
 import de.tum.cit.aet.artemis.lecture.repository.LectureRepository;
 
 @Profile(PROFILE_CORE)
@@ -89,25 +84,6 @@
     }
 
     /**
-<<<<<<< HEAD
-=======
-     * Lecture with only active attachment video units
-     *
-     * @param lectureWithAttachmentVideoUnits lecture that has attachment video units
-     */
-    public void filterActiveAttachmentVideoUnits(Lecture lectureWithAttachmentVideoUnits) {
-
-        List<LectureUnit> filteredAttachmentVideoUnits = new ArrayList<>();
-        for (LectureUnit unit : lectureWithAttachmentVideoUnits.getLectureUnits()) {
-            if (unit instanceof AttachmentVideoUnit && (unit.getReleaseDate() == null || unit.getReleaseDate().isBefore(ZonedDateTime.now()))) {
-                filteredAttachmentVideoUnits.add(unit);
-            }
-        }
-        lectureWithAttachmentVideoUnits.setLectureUnits(filteredAttachmentVideoUnits);
-    }
-
-    /**
->>>>>>> a50be982
      * Filter active attachments for a set of lectures. All lectures must be from the same course.
      *
      * @param course                  course all the lectures are from
