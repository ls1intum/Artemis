package de.tum.cit.aet.artemis.iris.service.pyris;

import static de.tum.cit.aet.artemis.core.config.Constants.PROFILE_IRIS;

import java.lang.reflect.InvocationTargetException;
import java.lang.reflect.Method;
import java.util.HashMap;
import java.util.HashSet;
import java.util.List;
import java.util.Map;
import java.util.Optional;
import java.util.Set;
import java.util.function.Consumer;
import java.util.function.Function;

import org.slf4j.Logger;
import org.slf4j.LoggerFactory;
import org.springframework.beans.factory.annotation.Value;
import org.springframework.context.annotation.Lazy;
import org.springframework.context.annotation.Profile;
import org.springframework.stereotype.Service;

import de.tum.cit.aet.artemis.atlas.api.LearningMetricsApi;
import de.tum.cit.aet.artemis.atlas.config.AtlasNotPresentException;
import de.tum.cit.aet.artemis.atlas.domain.competency.CompetencyJol;
import de.tum.cit.aet.artemis.atlas.dto.CompetencyJolDTO;
import de.tum.cit.aet.artemis.communication.domain.Post;
import de.tum.cit.aet.artemis.core.domain.Course;
import de.tum.cit.aet.artemis.core.repository.UserRepository;
import de.tum.cit.aet.artemis.core.service.course.CourseLoadService;
import de.tum.cit.aet.artemis.exercise.domain.Exercise;
import de.tum.cit.aet.artemis.exercise.domain.participation.StudentParticipation;
import de.tum.cit.aet.artemis.exercise.repository.StudentParticipationRepository;
import de.tum.cit.aet.artemis.iris.domain.session.IrisCourseChatSession;
import de.tum.cit.aet.artemis.iris.domain.session.IrisProgrammingExerciseChatSession;
import de.tum.cit.aet.artemis.iris.domain.session.IrisTutorSuggestionSession;
import de.tum.cit.aet.artemis.iris.exception.IrisException;
import de.tum.cit.aet.artemis.iris.service.pyris.dto.PyrisPipelineExecutionDTO;
import de.tum.cit.aet.artemis.iris.service.pyris.dto.PyrisPipelineExecutionSettingsDTO;
import de.tum.cit.aet.artemis.iris.service.pyris.dto.chat.PyrisEventDTO;
import de.tum.cit.aet.artemis.iris.service.pyris.dto.chat.course.PyrisCourseChatPipelineExecutionDTO;
import de.tum.cit.aet.artemis.iris.service.pyris.dto.chat.exercise.PyrisExerciseChatPipelineExecutionDTO;
import de.tum.cit.aet.artemis.iris.service.pyris.dto.chat.tutorsuggestion.PyrisTutorSuggestionPipelineExecutionDTO;
import de.tum.cit.aet.artemis.iris.service.pyris.dto.data.PyrisCourseDTO;
import de.tum.cit.aet.artemis.iris.service.pyris.dto.data.PyrisExerciseWithStudentSubmissionsDTO;
import de.tum.cit.aet.artemis.iris.service.pyris.dto.data.PyrisExtendedCourseDTO;
import de.tum.cit.aet.artemis.iris.service.pyris.dto.data.PyrisPostDTO;
import de.tum.cit.aet.artemis.iris.service.pyris.dto.data.PyrisProgrammingExerciseDTO;
import de.tum.cit.aet.artemis.iris.service.pyris.dto.data.PyrisSubmissionDTO;
import de.tum.cit.aet.artemis.iris.service.pyris.dto.data.PyrisTextExerciseDTO;
import de.tum.cit.aet.artemis.iris.service.pyris.dto.data.PyrisUserDTO;
import de.tum.cit.aet.artemis.iris.service.pyris.dto.status.PyrisStageDTO;
import de.tum.cit.aet.artemis.iris.service.websocket.IrisChatWebsocketService;
import de.tum.cit.aet.artemis.programming.domain.ProgrammingExercise;
import de.tum.cit.aet.artemis.programming.domain.ProgrammingSubmission;

/**
 * Service responsible for executing the various Pyris pipelines in a type-safe manner.
 * Uses {@link PyrisConnectorService} to execute the pipelines and {@link PyrisJobService} to manage the jobs.
 */
@Lazy
@Service
@Profile(PROFILE_IRIS)
public class PyrisPipelineService {

    private static final Logger log = LoggerFactory.getLogger(PyrisPipelineService.class);

    private final PyrisConnectorService pyrisConnectorService;

    private final PyrisJobService pyrisJobService;

    private final PyrisDTOService pyrisDTOService;

    private final IrisChatWebsocketService irisChatWebsocketService;

    private final CourseLoadService courseLoadService;

    private final StudentParticipationRepository studentParticipationRepository;

    private final Optional<LearningMetricsApi> learningMetricsApi;

    private final UserRepository userRepository;

    @Value("${server.url}")
    private String artemisBaseUrl;

    public PyrisPipelineService(PyrisConnectorService pyrisConnectorService, PyrisJobService pyrisJobService, PyrisDTOService pyrisDTOService,
            IrisChatWebsocketService irisChatWebsocketService, Optional<LearningMetricsApi> learningMetricsApi, StudentParticipationRepository studentParticipationRepository,
            UserRepository userRepository, CourseLoadService courseLoadService) {
        this.pyrisConnectorService = pyrisConnectorService;
        this.pyrisJobService = pyrisJobService;
        this.pyrisDTOService = pyrisDTOService;
        this.irisChatWebsocketService = irisChatWebsocketService;
        this.learningMetricsApi = learningMetricsApi;
        this.studentParticipationRepository = studentParticipationRepository;
        this.userRepository = userRepository;
        this.courseLoadService = courseLoadService;
    }

    /**
     * Executes a pipeline on Pyris, identified by the given name and variant.
     * The pipeline execution is tracked by a unique job token, which must be provided by the caller.
     * The caller must additionally provide a mapper function to create the concrete DTO type for this pipeline from the base DTO.
     * The status of the pipeline execution is updated via a consumer that accepts a list of stages. This method will
     * call the consumer with the initial stages of the pipeline execution. Later stages will be sent back from Pyris,
     * and need to be handled in the endpoint that receives the status updates.
     * <p>
     *
     * @param name          the name of the pipeline to be executed
     * @param variant       the variant of the pipeline
     * @param event         an optional event variant that can be used to trigger specific event of the given pipeline
     * @param jobToken      a unique job token for tracking the pipeline execution
     * @param dtoMapper     a function to create the concrete DTO type for this pipeline from the base DTO
     * @param statusUpdater a consumer to update the status of the pipeline execution
     */
    public void executePipeline(String name, String variant, Optional<String> event, String jobToken, Function<PyrisPipelineExecutionDTO, Object> dtoMapper,
            Consumer<List<PyrisStageDTO>> statusUpdater) {
        // Define the preparation stages of pipeline execution with their initial states
        // There will be more stages added in Pyris later
        var preparing = new PyrisStageDTO("Preparing", 10, null, null);
        var executing = new PyrisStageDTO("Executing pipeline", 30, null, null);

        // Send initial status update indicating that the preparation stage is in progress
        statusUpdater.accept(List.of(preparing.inProgress(), executing.notStarted()));

        var baseDto = new PyrisPipelineExecutionDTO(new PyrisPipelineExecutionSettingsDTO(jobToken, artemisBaseUrl, variant), List.of(preparing.done()));
        var pipelineDto = dtoMapper.apply(baseDto);

        try {
            // Send a status update that preparation is done and pipeline execution is starting
            statusUpdater.accept(List.of(preparing.done(), executing.inProgress()));

            try {
                // Execute the pipeline using the connector service
                pyrisConnectorService.executePipeline(name, pipelineDto, event);
            }
            catch (PyrisConnectorException | IrisException e) {
                log.error("Failed to execute {} pipeline", name, e);
                statusUpdater.accept(List.of(preparing.done(), executing.error("An internal error occurred")));
            }
        }
        catch (Exception e) {
            log.error("Failed to prepare {} pipeline execution", name, e);
            statusUpdater.accept(List.of(preparing.error("An internal error occurred"), executing.notStarted()));
        }
    }

    /**
     * Execute the exercise chat pipeline for the given session.
     * It provides specific data for the exercise chat pipeline, including:
     * - The latest submission of the student
     * - The programming exercise
     * - The course the exercise is part of
     * <p>
     *
     * @param variant            the variant of the pipeline
     * @param customInstructions the custom instructions for the pipeline
     * @param latestSubmission   the latest submission of the student
     * @param exercise           the programming exercise
     * @param session            the chat session
     * @param eventVariant       if this function triggers a pipeline execution due to a specific event, this is the used event variant
     * @see PyrisPipelineService#executePipeline for more details on the pipeline execution process.
     */
    public void executeExerciseChatPipeline(String variant, String customInstructions, Optional<ProgrammingSubmission> latestSubmission, ProgrammingExercise exercise,
            IrisProgrammingExerciseChatSession session, Optional<String> eventVariant) {
        // @formatter:off
        executePipeline(
                "programming-exercise-chat",
                variant,
                eventVariant,
                pyrisJobService.addExerciseChatJob(exercise.getCourseViaExerciseGroupOrCourseMember().getId(), exercise.getId(), session.getId()),
                executionDto -> {
                    var course = exercise.getCourseViaExerciseGroupOrCourseMember();
                    var user = userRepository.findByIdElseThrow(session.getUserId());
                    return new PyrisExerciseChatPipelineExecutionDTO(
                            latestSubmission.map(pyrisDTOService::toPyrisSubmissionDTO).orElse(null),
                            pyrisDTOService.toPyrisProgrammingExerciseDTO(exercise),
                            new PyrisCourseDTO(course),
                            pyrisDTOService.toPyrisMessageDTOList(session.getMessages()),
                            new PyrisUserDTO(user),
                            executionDto.settings(),
                            executionDto.initialStages(),
                            customInstructions
                    );
                },
                stages -> irisChatWebsocketService.sendStatusUpdate(session, stages)
        );
        // @formatter:on
    }

    /**
     * Execute the course chat pipeline for the given session.
     * It provides specific data for the course chat pipeline, including:
     * - The full course with the participation of the student
     * - The metrics of the student in the course
     * - Event-specific data if this is due to a specific event
     *
     * @param variant            the variant of the pipeline
     * @param customInstructions the custom instructions for the pipeline
     * @param session            the chat session
     * @param eventObject        if this function triggers a pipeline execution due to a specific event, this object is the event payload
     * @param eventDtoClass      the class of the DTO that should be generated from the object
     * @param <T>                the type of the object
     * @param <U>                the type of the DTO
     */
    private <T, U> void executeCourseChatPipeline(String variant, String customInstructions, IrisCourseChatSession session, T eventObject, Class<U> eventDtoClass,
            Optional<String> eventVariant) {
        var courseId = session.getCourseId();
        var studentId = session.getUserId();
        var api = learningMetricsApi.orElseThrow(() -> new AtlasNotPresentException(LearningMetricsApi.class));

        // @formatter:off
        executePipeline(
            "course-chat",
            variant,
            eventVariant,
            pyrisJobService.addCourseChatJob(courseId, session.getId()), executionDto -> {
                var fullCourse = loadCourseWithParticipationOfStudent(courseId, studentId);
                var user = userRepository.findByIdElseThrow(studentId);
                return new PyrisCourseChatPipelineExecutionDTO<>(
                    PyrisExtendedCourseDTO.of(fullCourse),
                    api.getStudentCourseMetrics(studentId, courseId),
                    generateEventPayloadFromObjectType(eventDtoClass, eventObject), // get the event payload DTO
                    pyrisDTOService.toPyrisMessageDTOList(session.getMessages()),
                    new PyrisUserDTO(user),
                    executionDto.settings(),
                    executionDto.initialStages(),
                    customInstructions
                );
            },
            stages -> irisChatWebsocketService.sendStatusUpdate(session, stages)
        );
        // @formatter:on
    }

    /**
     * Execute the tutor suggestion pipeline for the given session.
     * It provides specific data for the tutor suggestion pipeline, including:
     * - The post the session is about
     * - The messages of the session
     * - The user that created the session
     *
     * @param variant                 the variant of the pipeline
     * @param session                 the chat session
     * @param eventVariant            the event variant if this function triggers a pipeline execution due to a specific event
     * @param lectureIdOptional       the optional lecture ID if this is due to a specific event
     * @param textExerciseDTOOptional the optional text exercise DTO if this is due to a specific event
     * @param submissionDTO           the optional submission DTO if this is due to a specific event
     * @param exerciseDTO             the optional programming exercise DTO if this is due to a specific event
     * @param post                    the post the session is about
     */
    public void executeTutorSuggestionPipeline(String variant, IrisTutorSuggestionSession session, Optional<String> eventVariant, Optional<Long> lectureIdOptional,
            Optional<PyrisTextExerciseDTO> textExerciseDTOOptional, Optional<PyrisSubmissionDTO> submissionDTO, Optional<PyrisProgrammingExerciseDTO> exerciseDTO, Post post) {
        var course = post.getCoursePostingBelongsTo();
<<<<<<< HEAD
=======
        if (course == null) {
            throw new IllegalStateException("Course not found for post " + post.getId());
        }
>>>>>>> dce541a6
        // @formatter:off
        executePipeline(
            "tutor-suggestion",
            variant,
            eventVariant,
            pyrisJobService.addTutorSuggestionJob(post.getId(), course.getId(), session.getId()),
            executionDto -> {
                var user = userRepository.findByIdElseThrow(session.getUserId());
                return new PyrisTutorSuggestionPipelineExecutionDTO(
                    new PyrisCourseDTO(course),
                new PyrisPostDTO(post),
                pyrisDTOService.toPyrisMessageDTOList(session.getMessages()),
                    new PyrisUserDTO(user),
                executionDto.settings(),
                executionDto.initialStages(),
                textExerciseDTOOptional,
                submissionDTO,
                exerciseDTO,
                lectureIdOptional
                );
            },
            stages -> irisChatWebsocketService.sendStatusUpdate(session, stages)
        );
        // @formatter:on
    }

    /**
     * Execute the course chat pipeline for the given session.
     * It provides specific data for the course chat pipeline, including:
     * - The full course with the participation of the student
     * - The metrics of the student in the course
     * - The competency JoL if this is due to a JoL set event
     * <p>
     *
     * @param variant            the variant of the pipeline
     * @param customInstructions the custom instructions for the pipeline
     * @param session            the chat session
     * @param object             if this function triggers a pipeline execution due to a specific event, this object is the event payload
     * @see PyrisPipelineService#executePipeline for more details on the pipeline execution process.
     */
    public void executeCourseChatPipeline(String variant, String customInstructions, IrisCourseChatSession session, Object object) {
        log.debug("Executing course chat pipeline variant {} with object {}", variant, object);
        switch (object) {
            case null -> executeCourseChatPipeline(variant, customInstructions, session, null, null, Optional.empty());
            case CompetencyJol competencyJol -> executeCourseChatPipeline(variant, customInstructions, session, competencyJol, CompetencyJolDTO.class, Optional.of("jol"));
            case Exercise exercise -> executeCourseChatPipeline(variant, customInstructions, session, exercise, PyrisExerciseWithStudentSubmissionsDTO.class, Optional.empty());
            default -> throw new UnsupportedOperationException("Unsupported Pyris event payload type: " + object);
        }
    }

    /**
     * Load the course with the participation of the student and set the participations on the exercises.
     * <p>
     * Spring Boot 3 does not support conditional left joins, so we have to load the participations separately.
     *
     * @param courseId  the id of the course
     * @param studentId the id of the student
     */
    private Course loadCourseWithParticipationOfStudent(long courseId, long studentId) {
        Course course = courseLoadService.loadCourseWithExercisesLecturesLectureUnitsCompetenciesPrerequisitesAndExams(courseId);
        List<StudentParticipation> participations = studentParticipationRepository.findByStudentIdAndIndividualExercisesWithEagerLatestSubmissionsResultIgnoreTestRuns(studentId,
                course.getExercises());

        Map<Long, Set<StudentParticipation>> participationMap = new HashMap<>();
        for (StudentParticipation participation : participations) {
            Long exerciseId = participation.getExercise().getId();
            participationMap.computeIfAbsent(exerciseId, k -> new HashSet<>()).add(participation);
        }

        course.getExercises().forEach(exercise -> {
            Set<StudentParticipation> exerciseParticipations = participationMap.getOrDefault(exercise.getId(), Set.of());
            exercise.setStudentParticipations(exerciseParticipations);
        });

        return course;
    }

    /**
     * Generate an PyrisEventDTO from an object type by invoking the 'of' method of the DTO class.
     * The 'of' method must be a static method that accepts the object type as argument and returns a subclass of PyrisEventDTO.
     * <p>
     * This method is used to generate DTOs from object types that are not known at compile time.
     * It is used to generate DTOs from Pyris event objects that are passed to the chat pipeline.
     * The DTO classes must have a static 'of' method that accepts the object type as argument.
     * The return type of the 'of' method must be a subclass of PyrisEventDTO.
     * </p>
     *
     * @param dtoClass the class of the DTO that should be generated
     * @param object   the object to generate the DTO from
     * @param <T>      the type of the object
     * @param <U>      the type of the DTO
     * @return PyrisEventDTO<U> the generated DTO
     */
    private <T, U> PyrisEventDTO<U> generateEventPayloadFromObjectType(Class<U> dtoClass, T object) {

        if (object == null) {
            return null;
        }
        // Get the 'of' method from the DTO class
        Method ofMethod = getOfMethod(dtoClass, object);

        // Invoke the 'of' method with the object as argument
        try {
            Object result = ofMethod.invoke(null, object);
            return new PyrisEventDTO<>(dtoClass.cast(result), object.getClass().getSimpleName());
        }
        catch (IllegalArgumentException e) {
            throw new UnsupportedOperationException("The 'of' method's parameter type doesn't match the provided object", e);
        }
        catch (IllegalAccessException e) {
            throw new UnsupportedOperationException("The 'of' method is not accessible", e);
        }
        catch (InvocationTargetException e) {
            throw new UnsupportedOperationException("The 'of' method threw an exception", e.getCause());
        }
        catch (ClassCastException e) {
            throw new UnsupportedOperationException("The 'of' method's return type is not compatible with " + dtoClass.getSimpleName(), e);
        }
    }

    /**
     * Get the 'of' method from the DTO class that accepts the object type as argument.
     *
     * @param dtoClass the class of the DTO
     * @param object   the object to generate the DTO from
     * @param <T>      the type of the object
     * @param <U>      the type of the DTO
     * @return Method the 'of' method
     */
    private static <T, U> Method getOfMethod(Class<U> dtoClass, T object) {
        Method ofMethod = null;
        Class<?> currentClass = object.getClass();

        // Traverse up the class hierarchy
        while (currentClass != null && ofMethod == null) {
            for (Method method : dtoClass.getMethods()) {
                if (method.getName().equals("of") && method.getParameterCount() == 1 && method.getParameters()[0].getType().isAssignableFrom(currentClass)) {
                    ofMethod = method;
                    break;
                }
            }
            currentClass = currentClass.getSuperclass();
        }

        if (ofMethod == null) {
            throw new UnsupportedOperationException("Failed to find suitable 'of' method in " + dtoClass.getSimpleName() + " for " + object.getClass().getSimpleName());
        }
        return ofMethod;
    }
}<|MERGE_RESOLUTION|>--- conflicted
+++ resolved
@@ -252,12 +252,9 @@
     public void executeTutorSuggestionPipeline(String variant, IrisTutorSuggestionSession session, Optional<String> eventVariant, Optional<Long> lectureIdOptional,
             Optional<PyrisTextExerciseDTO> textExerciseDTOOptional, Optional<PyrisSubmissionDTO> submissionDTO, Optional<PyrisProgrammingExerciseDTO> exerciseDTO, Post post) {
         var course = post.getCoursePostingBelongsTo();
-<<<<<<< HEAD
-=======
         if (course == null) {
             throw new IllegalStateException("Course not found for post " + post.getId());
         }
->>>>>>> dce541a6
         // @formatter:off
         executePipeline(
             "tutor-suggestion",
