--- conflicted
+++ resolved
@@ -232,13 +232,8 @@
      * @param eventVariant the event variant if this function triggers a pipeline execution due to a specific event
      * @param post         the post the session is about
      */
-<<<<<<< HEAD
     public void executeTutorSuggestionPipeline(String variant, IrisTutorSuggestionSession session, Optional<String> eventVariant, Optional<Long> lectureIdOptional,
-            Optional<PyrisTextExerciseDTO> textExerciseDTOOptional, Optional<PyrisSubmissionDTO> submissionDTO, Optional<PyrisProgrammingExerciseDTO> exerciseDTO) {
-        var post = session.getPost();
-=======
-    public void executeTutorSuggestionPipeline(String variant, IrisTutorSuggestionSession session, Optional<String> eventVariant, Post post) {
->>>>>>> 8244bbd3
+            Optional<PyrisTextExerciseDTO> textExerciseDTOOptional, Optional<PyrisSubmissionDTO> submissionDTO, Optional<PyrisProgrammingExerciseDTO> exerciseDTO, Post post) {
         var course = post.getCoursePostingBelongsTo();
         // @formatter:off
         executePipeline(
