--- conflicted
+++ resolved
@@ -190,7 +190,6 @@
         var studentId = session.getUser().getId();
         // @formatter:off
         executePipeline(
-<<<<<<< HEAD
             "course-chat",
             variant,
             eventVariant,
@@ -206,25 +205,6 @@
                 );
             },
             stages -> irisChatWebsocketService.sendStatusUpdate(session, stages));
-=======
-                "course-chat",
-                variant,
-                pyrisJobService.addCourseChatJob(courseId, session.getId()),
-                executionDto -> {
-                    var fullCourse = loadCourseWithParticipationOfStudent(courseId, studentId);
-                    return new PyrisCourseChatPipelineExecutionDTO(
-                            PyrisExtendedCourseDTO.of(fullCourse),
-                            learningMetricsApi.getStudentCourseMetrics(session.getUser().getId(), courseId),
-                            competencyJol == null ? null : CompetencyJolDTO.of(competencyJol),
-                            pyrisDTOService.toPyrisMessageDTOList(session.getMessages()),
-                            new PyrisUserDTO(session.getUser()),
-                            executionDto.settings(), // flatten the execution dto here
-                            executionDto.initialStages()
-                    );
-                },
-                stages -> irisChatWebsocketService.sendStatusUpdate(session, stages)
-        );
->>>>>>> 2611d04c
         // @formatter:on
     }
 
