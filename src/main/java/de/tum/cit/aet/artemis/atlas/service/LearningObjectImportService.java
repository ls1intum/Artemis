--- conflicted
+++ resolved
@@ -110,19 +110,11 @@
     private final CompetencyLectureUnitLinkRepository competencyLectureUnitLinkRepository;
 
     public LearningObjectImportService(ExerciseRepository exerciseRepository, ProgrammingExerciseRepository programmingExerciseRepository,
-<<<<<<< HEAD
-            ProgrammingExerciseImportService programmingExerciseImportService, FileUploadExerciseRepository fileUploadExerciseRepository,
-            FileUploadExerciseImportService fileUploadExerciseImportService, ModelingExerciseRepository modelingExerciseRepository,
-            ModelingExerciseImportService modelingExerciseImportService, Optional<TextExerciseImportApi> textExerciseImportApi, QuizExerciseRepository quizExerciseRepository,
-            QuizExerciseImportService quizExerciseImportService, LectureRepository lectureRepository, LectureImportService lectureImportService,
-            LectureUnitRepository lectureUnitRepository, LectureUnitImportService lectureUnitImportService, CourseCompetencyRepository courseCompetencyRepository,
-=======
             ProgrammingExerciseImportService programmingExerciseImportService, Optional<FileUploadImportApi> fileUploadImportApi,
-            ModelingExerciseRepository modelingExerciseRepository, ModelingExerciseImportService modelingExerciseImportService, TextExerciseRepository textExerciseRepository,
-            TextExerciseImportService textExerciseImportService, QuizExerciseRepository quizExerciseRepository, QuizExerciseImportService quizExerciseImportService,
+            ModelingExerciseRepository modelingExerciseRepository, ModelingExerciseImportService modelingExerciseImportService,
+            Optional<TextExerciseImportApi> textExerciseImportApi, QuizExerciseRepository quizExerciseRepository, QuizExerciseImportService quizExerciseImportService,
             LectureRepository lectureRepository, LectureImportService lectureImportService, LectureUnitRepository lectureUnitRepository,
             LectureUnitImportService lectureUnitImportService, CourseCompetencyRepository courseCompetencyRepository,
->>>>>>> 4d3fa905
             ProgrammingExerciseTaskRepository programmingExerciseTaskRepository, GradingCriterionRepository gradingCriterionRepository,
             CompetencyExerciseLinkRepository competencyExerciseLinkRepository, CompetencyLectureUnitLinkRepository competencyLectureUnitLinkRepository) {
         this.exerciseRepository = exerciseRepository;
