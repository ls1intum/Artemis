--- conflicted
+++ resolved
@@ -1,10 +1,6 @@
 package de.tum.cit.aet.artemis.core.config;
 
-<<<<<<< HEAD
 import static de.tum.cit.aet.artemis.core.config.Constants.HAZELCAST;
-import static de.tum.cit.aet.artemis.core.config.Constants.PROFILE_BUILDAGENT;
-=======
->>>>>>> f2e78321
 import static de.tum.cit.aet.artemis.core.config.Constants.PROFILE_CORE;
 
 import java.util.Arrays;
@@ -52,7 +48,7 @@
      * This method should be called after the application is fully started to not block the startup process.
      */
     public void initializeDeferredEagerBeans() {
-<<<<<<< HEAD
+        log.info("Start deferred eager initialization of all lazy singleton beans");
         String dataStoreConfig = env.getProperty("artemis.continuous-integration.data-store", HAZELCAST);
         if (dataStoreConfig.equalsIgnoreCase(HAZELCAST)) {
             try {
@@ -61,18 +57,8 @@
                 log.debug("Priority initialization of HazelcastConnection completed");
             }
             catch (Throwable ex) {
-                log.warn("Priority initialization of HazelcastConnection failed", ex);
+                shutdownOnDeferredInitFailure("HazelcastConnection", ex);
             }
-=======
-        log.info("Start deferred eager initialization of all lazy singleton beans");
-        // Force eager initialization of HazelcastConnection first, so that connections are established as early as possible.
-        try {
-            context.getBean(HazelcastConnection.class);
-            log.debug("Priority initialization of HazelcastConnection completed");
-        }
-        catch (Throwable ex) {
-            shutdownOnDeferredInitFailure("HazelcastConnection", ex);
->>>>>>> f2e78321
         }
 
         DefaultListableBeanFactory bf = (DefaultListableBeanFactory) context.getBeanFactory();
