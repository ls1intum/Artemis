--- conflicted
+++ resolved
@@ -59,74 +59,4 @@
         // convert the buildLogEntry DTOs to BuildLogEntry objects
         return buildLogEntries.stream().map(log -> new BuildLogEntry(log.time(), log.log())).toList();
     }
-<<<<<<< HEAD
-
-    /**
-     * Setter for the buildLogEntries
-     *
-     * @param buildLogEntries the buildLogEntries to be set
-     */
-    public void setBuildLogEntries(List<BuildLogDTO> buildLogEntries) {
-        this.buildLogEntries = buildLogEntries;
-        hasLogs = true;
-    }
-
-    @Override
-    public List<? extends BuildJobDTOInterface> getBuildJobs() {
-        return jobs;
-    }
-
-    @Override
-    public List<StaticCodeAnalysisReportDTO> getStaticCodeAnalysisReports() {
-        return staticCodeAnalysisReports;
-    }
-
-    @Override
-    public List<TestwiseCoverageReportDTO> getTestwiseCoverageReports() {
-        // TODO LOCALVC_CI: Implement testwise coverage and return the reports here.
-        return Collections.emptyList();
-    }
-
-    /**
-     * Represents all the information returned by the local CI system about a job.
-     * In the current implementation of local CI, there is always one job per build.
-     *
-     * @param failedTests     list of failed tests.
-     * @param successfulTests list of successful tests.
-     */
-    @JsonInclude(JsonInclude.Include.NON_EMPTY)
-    public record LocalCIJobDTO(List<LocalCITestJobDTO> failedTests, List<LocalCITestJobDTO> successfulTests) implements BuildJobDTOInterface, Serializable {
-
-        @Override
-        public List<? extends TestCaseBaseDTO> getFailedTests() {
-            return failedTests;
-        }
-
-        @Override
-        public List<? extends TestCaseBaseDTO> getSuccessfulTests() {
-            return successfulTests;
-        }
-    }
-
-    /**
-     * Represents the information about one test case, including the test case's name and messages.
-     *
-     * @param name     name of the test case.
-     * @param messages list of messages.
-     */
-    @JsonInclude(JsonInclude.Include.NON_EMPTY)
-    public record LocalCITestJobDTO(String name, List<String> messages) implements TestCaseBaseDTO, Serializable {
-
-        @Override
-        public String getName() {
-            return name;
-        }
-
-        @Override
-        public List<String> getTestMessages() {
-            return messages;
-        }
-    }
-=======
->>>>>>> 1798b257
 }