package de.tum.cit.aet.artemis.programming.service.ci;

import static de.tum.cit.aet.artemis.core.config.Constants.ASSIGNMENT_DIRECTORY;
import static de.tum.cit.aet.artemis.core.config.Constants.ASSIGNMENT_REPO_NAME;

import java.util.List;
import java.util.Optional;
import java.util.regex.Pattern;

import org.springframework.http.ResponseEntity;

import com.fasterxml.jackson.core.JsonProcessingException;

import de.tum.cit.aet.artemis.core.exception.ContinuousIntegrationException;
import de.tum.cit.aet.artemis.core.service.connectors.ConnectorHealth;
import de.tum.cit.aet.artemis.programming.domain.ProgrammingExercise;
import de.tum.cit.aet.artemis.programming.domain.ProgrammingExerciseParticipation;
import de.tum.cit.aet.artemis.programming.domain.ProgrammingLanguage;
import de.tum.cit.aet.artemis.programming.domain.VcsRepositoryUri;
import de.tum.cit.aet.artemis.programming.dto.CheckoutDirectoriesDTO;

/**
 * Abstract service for managing entities related to continuous integration.
 */
public interface ContinuousIntegrationService {

    // Match Unix and Windows paths because the notification plugin uses '/' and reports Windows paths like '/C:/
    String matchPathEndingWithAssignmentDirectory = "(/?[^\0]+)*" + ASSIGNMENT_DIRECTORY;

    String orMatchStartingWithRepoName = "|^" + ASSIGNMENT_REPO_NAME + "/"; // Needed for C build logs

    Pattern ASSIGNMENT_PATH = Pattern.compile(matchPathEndingWithAssignmentDirectory + orMatchStartingWithRepoName);

    enum BuildStatus {
        INACTIVE, QUEUED, BUILDING
    }

    /**
     * Creates the base build plan for the given programming exercise
     *
     * @param exercise              a programming exercise with the required information to create the base build plan
     * @param planKey               the key of the plan
     * @param repositoryUri         the URI of the assignment repository (used to separate between exercise and solution)
     * @param testRepositoryUri     the URI of the test repository
     * @param solutionRepositoryUri the URI of the solution repository. Only used for HASKELL exercises with checkoutSolutionRepository=true. Otherwise, ignored.
     */
    void createBuildPlanForExercise(ProgrammingExercise exercise, String planKey, VcsRepositoryUri repositoryUri, VcsRepositoryUri testRepositoryUri,
            VcsRepositoryUri solutionRepositoryUri);

    /**
     * Recreates BASE and SOLUTION Build Plan for the given programming exercise
     *
     * @param exercise for which the build plans should be recreated
     */
    void recreateBuildPlansForExercise(ProgrammingExercise exercise) throws JsonProcessingException;

    /**
     * Clones an existing build plan. Illegal characters in the plan key, or name will be replaced.
     *
     * @param sourceExercise      The exercise from which the build plan should be copied
     * @param sourcePlanName      The name of the source plan
     * @param targetExercise      The exercise to which the build plan is copied to
     * @param targetProjectName   The wanted name of the new project
     * @param targetPlanName      The wanted name of the new plan after copying it
     * @param targetProjectExists whether the target project already exists or not
     * @return The key of the new build plan
     */
    String copyBuildPlan(ProgrammingExercise sourceExercise, String sourcePlanName, ProgrammingExercise targetExercise, String targetProjectName, String targetPlanName,
            boolean targetProjectExists);

    /**
     * Configure the build plan with the given participation on the CI system. Common configurations: - update the repository in the build plan - set appropriate user permissions -
     * initialize/enable the build plan so that it works
     * <p>
     * **Important**: make sure that participation.programmingExercise.templateParticipation is initialized, otherwise an org.hibernate.LazyInitializationException can occur
     *
     * @param participation contains the unique identifier for build plan on CI system and the url of user's personal repository copy
     * @param branch        the default branch of the git repository that is used in the build plan
     */
    void configureBuildPlan(ProgrammingExerciseParticipation participation, String branch);

    /**
     * Delete project with given identifier from CI system.
     *
     * @param projectKey unique identifier for the project on CI system
     */
    void deleteProject(String projectKey);

    /**
     * Delete build plan with given identifier from CI system.
     *
     * @param projectKey  The key of the related programming exercise
     * @param buildPlanId unique identifier for build plan on CI system
     */
    void deleteBuildPlan(String projectKey, String buildPlanId);

    /**
     * Get the plan key of the finished build, the information of the build gets passed via the requestBody. The requestBody must match the information passed from the
     * jenkins-server-notification-plugin, the body is described here: <a href="https://github.com/ls1intum/jenkins-server-notification-plugin">...</a>
     *
     * @param requestBody The request Body received from the CI-Server.
     * @return the plan key of the build
     * @throws ContinuousIntegrationException if the Body could not be parsed
     */
    String getPlanKey(Object requestBody) throws ContinuousIntegrationException;

    /**
     * Get the current status of the build for the given participation, i.e. INACTIVE, QUEUED, or BUILDING.
     *
     * @param participation participation for which to get status
     * @return build status
     */
    BuildStatus getBuildStatus(ProgrammingExerciseParticipation participation);

    /**
     * Check if the given build plan ID is valid and accessible.
     *
     * @param projectKey  The key of the related programming exercise
     * @param buildPlanId unique identifier for build plan on CI system
     * @return true if build plan is valid otherwise false
     */
    boolean checkIfBuildPlanExists(String projectKey, String buildPlanId);

    /**
     * Get the build artifact (JAR/WAR), if any, of the latest build
     *
     * @param participation participation for which to get the build artifact
     * @return the binary build artifact. Typically, a JAR/WAR ResponseEntity.
     */
    ResponseEntity<byte[]> retrieveLatestArtifact(ProgrammingExerciseParticipation participation);

    /**
     * Checks if the project with the given projectKey already exists
     *
     * @param projectKey  to check if a project with this unique key already exists
     * @param projectName to check if a project with the same name already exists
     * @return an error message if the project exists, null otherwise
     */
    String checkIfProjectExists(String projectKey, String projectName);

    /**
     * Enables the given build plan.
     *
     * @param projectKey The key of the project for which to enable the plan
     * @param planKey    to identify the plan in the CI service.
     */
    void enablePlan(String projectKey, String planKey);

    /**
     * Updates the configured exercise repository for a given build plan to the given repository, this is a key method in the Artemis system structure.
     *
     * @param buildProjectKey The key of the build project, e.g. 'EIST16W1', which is normally the programming exercise project key.
     * @param buildPlanKey    The key of the build plan, which is usually the name combined with the project, e.g. 'EIST16W1-GA56HUR'.
     * @param ciRepoName      The name of the configured repository in the CI plan, normally 'assignment' (or 'test').
     * @param repoProjectKey  The key of the project that contains the repository, e.g. 'EIST16W1', which is normally the programming exercise project key.
     * @param newRepoUri      The url of the newly to be referenced repository.
     * @param existingRepoUri The url of the existing repository (which should be replaced).
     * @param newBranch       The default branch for the new repository
     */
    void updatePlanRepository(String buildProjectKey, String buildPlanKey, String ciRepoName, String repoProjectKey, String newRepoUri, String existingRepoUri, String newBranch);

    /**
     * Gives overall roles permissions for the defined project. A role can e.g. be all logged-in users
     *
     * @param projectKey  The key of the project to grant permissions to
     * @param groups      The role of the users that should have the permissions
     * @param permissions The permissions to grant the users
     */
    void giveProjectPermissions(String projectKey, List<String> groups, List<CIPermission> permissions);

    /**
     * Set Build Plan Permissions for admins, instructors and teaching assistants.
     *
     * @param programmingExercise a programming exercise with the required information to set the needed build plan permissions
     * @param planName            The name of the source plan
     */
    void givePlanPermissions(ProgrammingExercise programmingExercise, String planName);

    /**
     * Some CI systems give projects default permissions.
     * This method removes all of these unnecessary and potentially insecure permissions.
     *
     * @param projectKey The key of the build project which should get "cleaned"
     */
    void removeAllDefaultProjectPermissions(String projectKey);

    /**
     * Checks if the underlying CI server is up and running and gives some additional information about the running
     * services if available
     *
     * @return The health of the CI service containing if it is up and running and any additional data, or the throwing exception otherwise
     */
    ConnectorHealth health();

    /**
     * Creates a project on the CI server.
     *
     * @param programmingExercise for which a project should be created
     */
    void createProjectForExercise(ProgrammingExercise programmingExercise) throws ContinuousIntegrationException;

    /**
     * Get the webhook URL to call if one wants to trigger the build plan or notify the plan about an event that should
     * trigger. E.g. a new push to the repository
     *
     * @param projectKey  The key of the project related to the build plan
     * @param buildPlanId The ID of the build plan, that should get triggered/notified
     * @return The URL as a String pointing to the to be triggered build plan in the CI system. If this is not needed/supported, an empty optional is returned.
     */
    Optional<String> getWebHookUrl(String projectKey, String buildPlanId);

    /**
     * Path a repository should get checked out in a build plan. E.g. the assignment repository should get checked out
     * to a subdirectory called "assignment" for the Python programming language.
     */
    enum RepositoryCheckoutPath implements CustomizableCheckoutPath {
        ASSIGNMENT {

            @Override
            public String forProgrammingLanguage(ProgrammingLanguage language) {
                return switch (language) {
<<<<<<< HEAD
                    case JAVA, PYTHON, C, HASKELL, KOTLIN, VHDL, ASSEMBLER, SWIFT, OCAML, EMPTY, RUST, R -> "assignment";
                    case JAVASCRIPT, C_SHARP, C_PLUS_PLUS, SQL, TYPESCRIPT, GO, MATLAB, BASH, RUBY, POWERSHELL, ADA, DART, PHP ->
=======
                    case JAVA, PYTHON, C, HASKELL, KOTLIN, VHDL, ASSEMBLER, SWIFT, OCAML, EMPTY, RUST, JAVASCRIPT -> "assignment";
                    case C_SHARP, C_PLUS_PLUS, SQL, R, TYPESCRIPT, GO, MATLAB, BASH, RUBY, POWERSHELL, ADA, DART, PHP ->
>>>>>>> 0354197a
                        throw new UnsupportedOperationException("Unsupported programming language: " + language);
                };
            }
        },
        TEST {

            @Override
            public String forProgrammingLanguage(ProgrammingLanguage language) {
                return switch (language) {
<<<<<<< HEAD
                    case JAVA, PYTHON, HASKELL, KOTLIN, SWIFT, EMPTY, RUST, R -> "";
                    case C, VHDL, ASSEMBLER, OCAML -> "tests";
                    case JAVASCRIPT, C_SHARP, C_PLUS_PLUS, SQL, TYPESCRIPT, GO, MATLAB, BASH, RUBY, POWERSHELL, ADA, DART, PHP ->
=======
                    case JAVA, PYTHON, HASKELL, KOTLIN, SWIFT, EMPTY, RUST, JAVASCRIPT -> "";
                    case C, VHDL, ASSEMBLER, OCAML -> "tests";
                    case C_SHARP, C_PLUS_PLUS, SQL, R, TYPESCRIPT, GO, MATLAB, BASH, RUBY, POWERSHELL, ADA, DART, PHP ->
>>>>>>> 0354197a
                        throw new UnsupportedOperationException("Unsupported programming language: " + language);
                };
            }
        },
        SOLUTION {

            @Override
            public String forProgrammingLanguage(ProgrammingLanguage language) {
                return switch (language) {
                    case HASKELL, OCAML, R -> "solution";
                    case JAVA, PYTHON, KOTLIN, SWIFT, EMPTY, C, VHDL, ASSEMBLER, JAVASCRIPT, C_SHARP, C_PLUS_PLUS, SQL, TYPESCRIPT, RUST, GO, MATLAB, BASH, RUBY, POWERSHELL, ADA,
                            DART, PHP ->
                        throw new IllegalArgumentException("The solution repository is not checked out during the template/submission build plan for " + language);
                };
            }
        }
    }

    interface CustomizableCheckoutPath {

        /**
         * Path of the subdirectory to which a repository should get checked out to depending on the programming language.
         * E.g. for the language {@link ProgrammingLanguage#C} always check the repo out to "tests"
         *
         * @param language The programming language for which there should be a custom checkout path
         * @return The path to the subdirectory as a String to which some repository should get checked out to.
         */
        String forProgrammingLanguage(ProgrammingLanguage language);
    }

    /**
     * Get the checkout directories for the template and submission build plan for a given programming language.
     *
     * @param programmingLanguage for which the checkout directories should be retrieved
     * @param checkoutSolution    whether the checkout solution repository shall be checked out during the template and submission build plan
     * @return the paths of the checkout directories for the default repositories (exercise, solution, tests) for the
     *         template and submission build plan
     */
    CheckoutDirectoriesDTO getCheckoutDirectories(ProgrammingLanguage programmingLanguage, boolean checkoutSolution);
}<|MERGE_RESOLUTION|>--- conflicted
+++ resolved
@@ -219,13 +219,8 @@
             @Override
             public String forProgrammingLanguage(ProgrammingLanguage language) {
                 return switch (language) {
-<<<<<<< HEAD
-                    case JAVA, PYTHON, C, HASKELL, KOTLIN, VHDL, ASSEMBLER, SWIFT, OCAML, EMPTY, RUST, R -> "assignment";
-                    case JAVASCRIPT, C_SHARP, C_PLUS_PLUS, SQL, TYPESCRIPT, GO, MATLAB, BASH, RUBY, POWERSHELL, ADA, DART, PHP ->
-=======
-                    case JAVA, PYTHON, C, HASKELL, KOTLIN, VHDL, ASSEMBLER, SWIFT, OCAML, EMPTY, RUST, JAVASCRIPT -> "assignment";
-                    case C_SHARP, C_PLUS_PLUS, SQL, R, TYPESCRIPT, GO, MATLAB, BASH, RUBY, POWERSHELL, ADA, DART, PHP ->
->>>>>>> 0354197a
+                    case JAVA, PYTHON, C, HASKELL, KOTLIN, VHDL, ASSEMBLER, SWIFT, OCAML, EMPTY, RUST, JAVASCRIPT, R -> "assignment";
+                    case C_SHARP, C_PLUS_PLUS, SQL, TYPESCRIPT, GO, MATLAB, BASH, RUBY, POWERSHELL, ADA, DART, PHP ->
                         throw new UnsupportedOperationException("Unsupported programming language: " + language);
                 };
             }
@@ -235,15 +230,9 @@
             @Override
             public String forProgrammingLanguage(ProgrammingLanguage language) {
                 return switch (language) {
-<<<<<<< HEAD
-                    case JAVA, PYTHON, HASKELL, KOTLIN, SWIFT, EMPTY, RUST, R -> "";
+                    case JAVA, PYTHON, HASKELL, KOTLIN, SWIFT, EMPTY, RUST, JAVASCRIPT, R -> "";
                     case C, VHDL, ASSEMBLER, OCAML -> "tests";
-                    case JAVASCRIPT, C_SHARP, C_PLUS_PLUS, SQL, TYPESCRIPT, GO, MATLAB, BASH, RUBY, POWERSHELL, ADA, DART, PHP ->
-=======
-                    case JAVA, PYTHON, HASKELL, KOTLIN, SWIFT, EMPTY, RUST, JAVASCRIPT -> "";
-                    case C, VHDL, ASSEMBLER, OCAML -> "tests";
-                    case C_SHARP, C_PLUS_PLUS, SQL, R, TYPESCRIPT, GO, MATLAB, BASH, RUBY, POWERSHELL, ADA, DART, PHP ->
->>>>>>> 0354197a
+                    case C_SHARP, C_PLUS_PLUS, SQL, TYPESCRIPT, GO, MATLAB, BASH, RUBY, POWERSHELL, ADA, DART, PHP ->
                         throw new UnsupportedOperationException("Unsupported programming language: " + language);
                 };
             }
