package de.tum.cit.aet.artemis.programming.service.ci;

import static de.tum.cit.aet.artemis.core.config.Constants.ASSIGNMENT_DIRECTORY;
import static de.tum.cit.aet.artemis.core.config.Constants.ASSIGNMENT_REPO_NAME;

import java.util.List;
import java.util.Optional;
import java.util.regex.Pattern;

import org.springframework.http.ResponseEntity;

import com.fasterxml.jackson.core.JsonProcessingException;

import de.tum.cit.aet.artemis.core.exception.ContinuousIntegrationException;
import de.tum.cit.aet.artemis.core.service.connectors.ConnectorHealth;
import de.tum.cit.aet.artemis.programming.domain.ProgrammingExercise;
import de.tum.cit.aet.artemis.programming.domain.ProgrammingExerciseParticipation;
import de.tum.cit.aet.artemis.programming.domain.ProgrammingLanguage;
import de.tum.cit.aet.artemis.programming.domain.VcsRepositoryUri;
import de.tum.cit.aet.artemis.programming.dto.CheckoutDirectoriesDTO;

/**
 * Abstract service for managing entities related to continuous integration.
 */
public interface ContinuousIntegrationService {

    // Match Unix and Windows paths because the notification plugin uses '/' and reports Windows paths like '/C:/
    String matchPathEndingWithAssignmentDirectory = "(/?[^\0]+)*" + ASSIGNMENT_DIRECTORY;

    String orMatchStartingWithRepoName = "|^" + ASSIGNMENT_REPO_NAME + "/"; // Needed for C build logs

    Pattern ASSIGNMENT_PATH = Pattern.compile(matchPathEndingWithAssignmentDirectory + orMatchStartingWithRepoName);

    enum BuildStatus {
        INACTIVE, QUEUED, BUILDING
    }

    /**
     * Creates the base build plan for the given programming exercise
     *
     * @param exercise              a programming exercise with the required information to create the base build plan
     * @param planKey               the key of the plan
     * @param repositoryUri         the URI of the assignment repository (used to separate between exercise and solution)
     * @param testRepositoryUri     the URI of the test repository
     * @param solutionRepositoryUri the URI of the solution repository. Only used for HASKELL exercises with checkoutSolutionRepository=true. Otherwise, ignored.
     */
    void createBuildPlanForExercise(ProgrammingExercise exercise, String planKey, VcsRepositoryUri repositoryUri, VcsRepositoryUri testRepositoryUri,
            VcsRepositoryUri solutionRepositoryUri);

    /**
     * Recreates BASE and SOLUTION Build Plan for the given programming exercise
     *
     * @param exercise for which the build plans should be recreated
     */
    void recreateBuildPlansForExercise(ProgrammingExercise exercise) throws JsonProcessingException;

    /**
     * Clones an existing build plan. Illegal characters in the plan key, or name will be replaced.
     *
     * @param sourceExercise      The exercise from which the build plan should be copied
     * @param sourcePlanName      The name of the source plan
     * @param targetExercise      The exercise to which the build plan is copied to
     * @param targetProjectName   The wanted name of the new project
     * @param targetPlanName      The wanted name of the new plan after copying it
     * @param targetProjectExists whether the target project already exists or not
     * @return The key of the new build plan
     */
    String copyBuildPlan(ProgrammingExercise sourceExercise, String sourcePlanName, ProgrammingExercise targetExercise, String targetProjectName, String targetPlanName,
            boolean targetProjectExists);

    /**
     * Configure the build plan with the given participation on the CI system. Common configurations: - update the repository in the build plan - set appropriate user permissions -
     * initialize/enable the build plan so that it works
     * <p>
     * **Important**: make sure that participation.programmingExercise.templateParticipation is initialized, otherwise an org.hibernate.LazyInitializationException can occur
     *
     * @param participation contains the unique identifier for build plan on CI system and the url of user's personal repository copy
     * @param branch        the default branch of the git repository that is used in the build plan
     */
    void configureBuildPlan(ProgrammingExerciseParticipation participation, String branch);

    /**
     * Delete project with given identifier from CI system.
     *
     * @param projectKey unique identifier for the project on CI system
     */
    void deleteProject(String projectKey);

    /**
     * Delete build plan with given identifier from CI system.
     *
     * @param projectKey  The key of the related programming exercise
     * @param buildPlanId unique identifier for build plan on CI system
     */
    void deleteBuildPlan(String projectKey, String buildPlanId);

    /**
     * Get the plan key of the finished build, the information of the build gets passed via the requestBody. The requestBody must match the information passed from the
     * jenkins-server-notification-plugin, the body is described here: <a href="https://github.com/ls1intum/jenkins-server-notification-plugin">...</a>
     *
     * @param requestBody The request Body received from the CI-Server.
     * @return the plan key of the build
     * @throws ContinuousIntegrationException if the Body could not be parsed
     */
    String getPlanKey(Object requestBody) throws ContinuousIntegrationException;

    /**
     * Get the current status of the build for the given participation, i.e. INACTIVE, QUEUED, or BUILDING.
     *
     * @param participation participation for which to get status
     * @return build status
     */
    BuildStatus getBuildStatus(ProgrammingExerciseParticipation participation);

    /**
     * Check if the given build plan ID is valid and accessible.
     *
     * @param projectKey  The key of the related programming exercise
     * @param buildPlanId unique identifier for build plan on CI system
     * @return true if build plan is valid otherwise false
     */
    boolean checkIfBuildPlanExists(String projectKey, String buildPlanId);

    /**
     * Get the build artifact (JAR/WAR), if any, of the latest build
     *
     * @param participation participation for which to get the build artifact
     * @return the binary build artifact. Typically, a JAR/WAR ResponseEntity.
     */
    ResponseEntity<byte[]> retrieveLatestArtifact(ProgrammingExerciseParticipation participation);

    /**
     * Checks if the project with the given projectKey already exists
     *
     * @param projectKey  to check if a project with this unique key already exists
     * @param projectName to check if a project with the same name already exists
     * @return an error message if the project exists, null otherwise
     */
    String checkIfProjectExists(String projectKey, String projectName);

    /**
     * Enables the given build plan.
     *
     * @param projectKey The key of the project for which to enable the plan
     * @param planKey    to identify the plan in the CI service.
     */
    void enablePlan(String projectKey, String planKey);

    /**
     * Updates the configured exercise repository for a given build plan to the given repository, this is a key method in the Artemis system structure.
     *
     * @param buildProjectKey The key of the build project, e.g. 'EIST16W1', which is normally the programming exercise project key.
     * @param buildPlanKey    The key of the build plan, which is usually the name combined with the project, e.g. 'EIST16W1-GA56HUR'.
     * @param ciRepoName      The name of the configured repository in the CI plan, normally 'assignment' (or 'test').
     * @param repoProjectKey  The key of the project that contains the repository, e.g. 'EIST16W1', which is normally the programming exercise project key.
     * @param newRepoUri      The url of the newly to be referenced repository.
     * @param existingRepoUri The url of the existing repository (which should be replaced).
     * @param newBranch       The default branch for the new repository
     */
    void updatePlanRepository(String buildProjectKey, String buildPlanKey, String ciRepoName, String repoProjectKey, String newRepoUri, String existingRepoUri, String newBranch);

    /**
     * Gives overall roles permissions for the defined project. A role can e.g. be all logged-in users
     *
     * @param projectKey  The key of the project to grant permissions to
     * @param groups      The role of the users that should have the permissions
     * @param permissions The permissions to grant the users
     */
    void giveProjectPermissions(String projectKey, List<String> groups, List<CIPermission> permissions);

    /**
     * Set Build Plan Permissions for admins, instructors and teaching assistants.
     *
     * @param programmingExercise a programming exercise with the required information to set the needed build plan permissions
     * @param planName            The name of the source plan
     */
    void givePlanPermissions(ProgrammingExercise programmingExercise, String planName);

    /**
     * Some CI systems give projects default permissions.
     * This method removes all of these unnecessary and potentially insecure permissions.
     *
     * @param projectKey The key of the build project which should get "cleaned"
     */
    void removeAllDefaultProjectPermissions(String projectKey);

    /**
     * Checks if the underlying CI server is up and running and gives some additional information about the running
     * services if available
     *
     * @return The health of the CI service containing if it is up and running and any additional data, or the throwing exception otherwise
     */
    ConnectorHealth health();

    /**
     * Creates a project on the CI server.
     *
     * @param programmingExercise for which a project should be created
     */
    void createProjectForExercise(ProgrammingExercise programmingExercise) throws ContinuousIntegrationException;

    /**
     * Get the webhook URL to call if one wants to trigger the build plan or notify the plan about an event that should
     * trigger. E.g. a new push to the repository
     *
     * @param projectKey  The key of the project related to the build plan
     * @param buildPlanId The ID of the build plan, that should get triggered/notified
     * @return The URL as a String pointing to the to be triggered build plan in the CI system. If this is not needed/supported, an empty optional is returned.
     */
    Optional<String> getWebHookUrl(String projectKey, String buildPlanId);

    /**
     * Path a repository should get checked out in a build plan. E.g. the assignment repository should get checked out
     * to a subdirectory called "assignment" for the Python programming language.
     */
    enum RepositoryCheckoutPath implements CustomizableCheckoutPath {
        ASSIGNMENT {

            @Override
            public String forProgrammingLanguage(ProgrammingLanguage language) {
                return switch (language) {
<<<<<<< HEAD
                    case JAVA, PYTHON, C, HASKELL, KOTLIN, VHDL, ASSEMBLER, SWIFT, OCAML, EMPTY, RUST, JAVASCRIPT, R, C_PLUS_PLUS, TYPESCRIPT, C_SHARP, GO, BASH, RUBY ->
                        "assignment";
                    case SQL, MATLAB, POWERSHELL, ADA, DART, PHP -> throw new UnsupportedOperationException("Unsupported programming language: " + language);
=======
                    case JAVA, PYTHON, C, HASKELL, KOTLIN, VHDL, ASSEMBLER, SWIFT, OCAML, EMPTY, RUST, JAVASCRIPT, R, C_PLUS_PLUS, TYPESCRIPT, C_SHARP, GO, BASH, MATLAB ->
                        "assignment";
                    case SQL, RUBY, POWERSHELL, ADA, DART, PHP -> throw new UnsupportedOperationException("Unsupported programming language: " + language);
>>>>>>> 623907b1
                };
            }
        },
        TEST {

            @Override
            public String forProgrammingLanguage(ProgrammingLanguage language) {
                return switch (language) {
                    case JAVA, PYTHON, HASKELL, KOTLIN, SWIFT, EMPTY, RUST, JAVASCRIPT, R, C_PLUS_PLUS, TYPESCRIPT -> "";
<<<<<<< HEAD
                    case C, VHDL, ASSEMBLER, OCAML, C_SHARP, GO, BASH, RUBY -> "tests";
                    case SQL, MATLAB, POWERSHELL, ADA, DART, PHP -> throw new UnsupportedOperationException("Unsupported programming language: " + language);
=======
                    case C, VHDL, ASSEMBLER, OCAML, C_SHARP, GO, BASH, MATLAB -> "tests";
                    case SQL, RUBY, POWERSHELL, ADA, DART, PHP -> throw new UnsupportedOperationException("Unsupported programming language: " + language);
>>>>>>> 623907b1
                };
            }
        },
        SOLUTION {

            @Override
            public String forProgrammingLanguage(ProgrammingLanguage language) {
                return switch (language) {
                    case HASKELL, OCAML -> "solution";
                    case JAVA, PYTHON, KOTLIN, SWIFT, EMPTY, C, VHDL, ASSEMBLER, JAVASCRIPT, C_SHARP, C_PLUS_PLUS, SQL, R, TYPESCRIPT, RUST, GO, MATLAB, BASH, RUBY, POWERSHELL,
                            ADA, DART, PHP ->
                        throw new IllegalArgumentException("The solution repository is not checked out during the template/submission build plan for " + language);
                };
            }
        }
    }

    interface CustomizableCheckoutPath {

        /**
         * Path of the subdirectory to which a repository should get checked out to depending on the programming language.
         * E.g. for the language {@link ProgrammingLanguage#C} always check the repo out to "tests"
         *
         * @param language The programming language for which there should be a custom checkout path
         * @return The path to the subdirectory as a String to which some repository should get checked out to.
         */
        String forProgrammingLanguage(ProgrammingLanguage language);
    }

    /**
     * Get the checkout directories for the template and submission build plan for a given programming language.
     *
     * @param programmingLanguage for which the checkout directories should be retrieved
     * @param checkoutSolution    whether the checkout solution repository shall be checked out during the template and submission build plan
     * @return the paths of the checkout directories for the default repositories (exercise, solution, tests) for the
     *         template and submission build plan
     */
    CheckoutDirectoriesDTO getCheckoutDirectories(ProgrammingLanguage programmingLanguage, boolean checkoutSolution);
}<|MERGE_RESOLUTION|>--- conflicted
+++ resolved
@@ -219,15 +219,9 @@
             @Override
             public String forProgrammingLanguage(ProgrammingLanguage language) {
                 return switch (language) {
-<<<<<<< HEAD
-                    case JAVA, PYTHON, C, HASKELL, KOTLIN, VHDL, ASSEMBLER, SWIFT, OCAML, EMPTY, RUST, JAVASCRIPT, R, C_PLUS_PLUS, TYPESCRIPT, C_SHARP, GO, BASH, RUBY ->
+                    case JAVA, PYTHON, C, HASKELL, KOTLIN, VHDL, ASSEMBLER, SWIFT, OCAML, EMPTY, RUST, JAVASCRIPT, R, C_PLUS_PLUS, TYPESCRIPT, C_SHARP, GO, BASH, MATLAB, RUBY ->
                         "assignment";
-                    case SQL, MATLAB, POWERSHELL, ADA, DART, PHP -> throw new UnsupportedOperationException("Unsupported programming language: " + language);
-=======
-                    case JAVA, PYTHON, C, HASKELL, KOTLIN, VHDL, ASSEMBLER, SWIFT, OCAML, EMPTY, RUST, JAVASCRIPT, R, C_PLUS_PLUS, TYPESCRIPT, C_SHARP, GO, BASH, MATLAB ->
-                        "assignment";
-                    case SQL, RUBY, POWERSHELL, ADA, DART, PHP -> throw new UnsupportedOperationException("Unsupported programming language: " + language);
->>>>>>> 623907b1
+                    case SQL, POWERSHELL, ADA, DART, PHP -> throw new UnsupportedOperationException("Unsupported programming language: " + language);
                 };
             }
         },
@@ -237,13 +231,8 @@
             public String forProgrammingLanguage(ProgrammingLanguage language) {
                 return switch (language) {
                     case JAVA, PYTHON, HASKELL, KOTLIN, SWIFT, EMPTY, RUST, JAVASCRIPT, R, C_PLUS_PLUS, TYPESCRIPT -> "";
-<<<<<<< HEAD
-                    case C, VHDL, ASSEMBLER, OCAML, C_SHARP, GO, BASH, RUBY -> "tests";
-                    case SQL, MATLAB, POWERSHELL, ADA, DART, PHP -> throw new UnsupportedOperationException("Unsupported programming language: " + language);
-=======
-                    case C, VHDL, ASSEMBLER, OCAML, C_SHARP, GO, BASH, MATLAB -> "tests";
-                    case SQL, RUBY, POWERSHELL, ADA, DART, PHP -> throw new UnsupportedOperationException("Unsupported programming language: " + language);
->>>>>>> 623907b1
+                    case C, VHDL, ASSEMBLER, OCAML, C_SHARP, GO, BASH, MATLAB, RUBY -> "tests";
+                    case SQL, POWERSHELL, ADA, DART, PHP -> throw new UnsupportedOperationException("Unsupported programming language: " + language);
                 };
             }
         },
