--- conflicted
+++ resolved
@@ -219,13 +219,8 @@
             @Override
             public String forProgrammingLanguage(ProgrammingLanguage language) {
                 return switch (language) {
-<<<<<<< HEAD
-                    case JAVA, PYTHON, C, HASKELL, KOTLIN, VHDL, ASSEMBLER, SWIFT, OCAML, EMPTY, RUST, JAVASCRIPT, R, TYPESCRIPT -> "assignment";
-                    case C_SHARP, C_PLUS_PLUS, SQL, GO, MATLAB, BASH, RUBY, POWERSHELL, ADA, DART, PHP ->
-=======
-                    case JAVA, PYTHON, C, HASKELL, KOTLIN, VHDL, ASSEMBLER, SWIFT, OCAML, EMPTY, RUST, JAVASCRIPT, R, C_PLUS_PLUS -> "assignment";
-                    case C_SHARP, SQL, TYPESCRIPT, GO, MATLAB, BASH, RUBY, POWERSHELL, ADA, DART, PHP ->
->>>>>>> f3a48adb
+                    case JAVA, PYTHON, C, HASKELL, KOTLIN, VHDL, ASSEMBLER, SWIFT, OCAML, EMPTY, RUST, JAVASCRIPT, R, C_PLUS_PLUS, TYPESCRIPT -> "assignment";
+                    case C_SHARP, SQL, GO, MATLAB, BASH, RUBY, POWERSHELL, ADA, DART, PHP ->
                         throw new UnsupportedOperationException("Unsupported programming language: " + language);
                 };
             }
@@ -235,15 +230,9 @@
             @Override
             public String forProgrammingLanguage(ProgrammingLanguage language) {
                 return switch (language) {
-<<<<<<< HEAD
-                    case JAVA, PYTHON, HASKELL, KOTLIN, SWIFT, EMPTY, RUST, JAVASCRIPT, R, TYPESCRIPT -> "";
+                    case JAVA, PYTHON, HASKELL, KOTLIN, SWIFT, EMPTY, RUST, JAVASCRIPT, R, C_PLUS_PLUS, TYPESCRIPT -> "";
                     case C, VHDL, ASSEMBLER, OCAML -> "tests";
-                    case C_SHARP, C_PLUS_PLUS, SQL, GO, MATLAB, BASH, RUBY, POWERSHELL, ADA, DART, PHP ->
-=======
-                    case JAVA, PYTHON, HASKELL, KOTLIN, SWIFT, EMPTY, RUST, JAVASCRIPT, R, C_PLUS_PLUS -> "";
-                    case C, VHDL, ASSEMBLER, OCAML -> "tests";
-                    case C_SHARP, SQL, TYPESCRIPT, GO, MATLAB, BASH, RUBY, POWERSHELL, ADA, DART, PHP ->
->>>>>>> f3a48adb
+                    case C_SHARP, SQL, GO, MATLAB, BASH, RUBY, POWERSHELL, ADA, DART, PHP ->
                         throw new UnsupportedOperationException("Unsupported programming language: " + language);
                 };
             }
