package de.tum.cit.aet.artemis.atlas.repository;

import static de.tum.cit.aet.artemis.core.config.Constants.PROFILE_CORE;

import org.springframework.context.annotation.Profile;
import org.springframework.data.jpa.repository.Modifying;
import org.springframework.data.jpa.repository.Query;
import org.springframework.data.repository.query.Param;
import org.springframework.stereotype.Repository;
import org.springframework.transaction.annotation.Transactional;

import de.tum.cit.aet.artemis.atlas.domain.profile.CourseLearnerProfile;
import de.tum.cit.aet.artemis.core.domain.Course;
import de.tum.cit.aet.artemis.core.domain.User;
import de.tum.cit.aet.artemis.core.repository.base.ArtemisJpaRepository;

@Profile(PROFILE_CORE)
@Repository
public interface CourseLearnerProfileRepository extends ArtemisJpaRepository<CourseLearnerProfile, Long> {

    @Transactional // ok because of delete
    @Modifying
    @Query("""
                DELETE FROM CourseLearnerProfile clp
                WHERE clp.course = :course AND clp.learnerProfile.user = :user
            """)
    void deleteByCourseAndUser(@Param("course") Course course, @Param("user") User user);

    @Transactional // ok because of delete
    @Modifying
<<<<<<< HEAD
    void deleteAllByCourse(Course course);

    @Transactional // ok because of delete
    @Modifying
    @Query("""
                DELETE FROM CourseLearnerProfile clp
                WHERE clp.learnerProfile.user = :user
            """)
    void deleteAllByUser(@Param("user") User user);
=======
    void deleteAllByCourse(Course couese);
>>>>>>> 21c66240
}<|MERGE_RESOLUTION|>--- conflicted
+++ resolved
@@ -28,17 +28,5 @@
 
     @Transactional // ok because of delete
     @Modifying
-<<<<<<< HEAD
     void deleteAllByCourse(Course course);
-
-    @Transactional // ok because of delete
-    @Modifying
-    @Query("""
-                DELETE FROM CourseLearnerProfile clp
-                WHERE clp.learnerProfile.user = :user
-            """)
-    void deleteAllByUser(@Param("user") User user);
-=======
-    void deleteAllByCourse(Course couese);
->>>>>>> 21c66240
 }