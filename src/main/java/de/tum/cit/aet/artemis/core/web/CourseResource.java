package de.tum.cit.aet.artemis.core.web;

import static de.tum.cit.aet.artemis.core.config.Constants.PROFILE_CORE;
import static de.tum.cit.aet.artemis.core.config.Constants.PROFILE_LTI;
import static java.time.ZonedDateTime.now;

import java.io.File;
import java.io.FileInputStream;
import java.io.FileNotFoundException;
import java.net.URI;
import java.net.URISyntaxException;
import java.nio.file.Path;
import java.security.Principal;
import java.time.ZonedDateTime;
import java.util.ArrayList;
import java.util.Collection;
import java.util.HashSet;
import java.util.List;
import java.util.Map;
import java.util.Objects;
import java.util.Optional;
import java.util.Set;
import java.util.stream.Collectors;
import java.util.stream.Stream;

import jakarta.validation.constraints.NotNull;

import org.slf4j.Logger;
import org.slf4j.LoggerFactory;
import org.springframework.beans.factory.annotation.Value;
import org.springframework.context.annotation.Profile;
import org.springframework.core.io.InputStreamResource;
import org.springframework.core.io.Resource;
import org.springframework.data.domain.Page;
import org.springframework.data.domain.PageImpl;
import org.springframework.data.domain.PageRequest;
import org.springframework.data.domain.Pageable;
import org.springframework.http.ContentDisposition;
import org.springframework.http.HttpHeaders;
import org.springframework.http.HttpStatus;
import org.springframework.http.MediaType;
import org.springframework.http.ResponseEntity;
import org.springframework.web.bind.annotation.DeleteMapping;
import org.springframework.web.bind.annotation.GetMapping;
import org.springframework.web.bind.annotation.PathVariable;
import org.springframework.web.bind.annotation.PostMapping;
import org.springframework.web.bind.annotation.PutMapping;
import org.springframework.web.bind.annotation.RequestBody;
import org.springframework.web.bind.annotation.RequestMapping;
import org.springframework.web.bind.annotation.RequestParam;
import org.springframework.web.bind.annotation.RequestPart;
import org.springframework.web.bind.annotation.ResponseBody;
import org.springframework.web.bind.annotation.RestController;
import org.springframework.web.multipart.MultipartFile;
import org.springframework.web.server.ResponseStatusException;
import org.springframework.web.servlet.support.ServletUriComponentsBuilder;

import com.fasterxml.jackson.annotation.JsonInclude;

import de.tum.cit.aet.artemis.assessment.domain.GradingScale;
import de.tum.cit.aet.artemis.assessment.domain.TutorParticipation;
import de.tum.cit.aet.artemis.assessment.dto.UserNameAndLoginDTO;
import de.tum.cit.aet.artemis.assessment.repository.GradingScaleRepository;
import de.tum.cit.aet.artemis.assessment.repository.TutorParticipationRepository;
import de.tum.cit.aet.artemis.assessment.service.AssessmentDashboardService;
import de.tum.cit.aet.artemis.assessment.service.ComplaintService;
import de.tum.cit.aet.artemis.assessment.service.CourseScoreCalculationService;
import de.tum.cit.aet.artemis.assessment.service.GradingScaleService;
import de.tum.cit.aet.artemis.athena.service.AthenaModuleService;
import de.tum.cit.aet.artemis.atlas.service.learningpath.LearningPathService;
import de.tum.cit.aet.artemis.communication.service.ConductAgreementService;
import de.tum.cit.aet.artemis.core.config.Constants;
import de.tum.cit.aet.artemis.core.domain.Course;
import de.tum.cit.aet.artemis.core.domain.User;
import de.tum.cit.aet.artemis.core.dto.CourseExistingExerciseDetailsDTO;
import de.tum.cit.aet.artemis.core.dto.CourseForArchiveDTO;
import de.tum.cit.aet.artemis.core.dto.CourseForDashboardDTO;
import de.tum.cit.aet.artemis.core.dto.CourseForImportDTO;
import de.tum.cit.aet.artemis.core.dto.CourseManagementDetailViewDTO;
import de.tum.cit.aet.artemis.core.dto.CourseManagementOverviewStatisticsDTO;
import de.tum.cit.aet.artemis.core.dto.CoursesForDashboardDTO;
import de.tum.cit.aet.artemis.core.dto.OnlineCourseDTO;
import de.tum.cit.aet.artemis.core.dto.SearchResultPageDTO;
import de.tum.cit.aet.artemis.core.dto.StatsForDashboardDTO;
import de.tum.cit.aet.artemis.core.dto.StudentDTO;
import de.tum.cit.aet.artemis.core.dto.UserDTO;
import de.tum.cit.aet.artemis.core.dto.UserPublicInfoDTO;
import de.tum.cit.aet.artemis.core.dto.pageablesearch.SearchTermPageableSearchDTO;
import de.tum.cit.aet.artemis.core.exception.AccessForbiddenAlertException;
import de.tum.cit.aet.artemis.core.exception.AccessForbiddenException;
import de.tum.cit.aet.artemis.core.exception.BadRequestAlertException;
import de.tum.cit.aet.artemis.core.exception.EntityNotFoundException;
import de.tum.cit.aet.artemis.core.exception.ErrorConstants;
import de.tum.cit.aet.artemis.core.repository.CourseRepository;
import de.tum.cit.aet.artemis.core.repository.UserRepository;
import de.tum.cit.aet.artemis.core.security.Role;
import de.tum.cit.aet.artemis.core.security.annotations.EnforceAtLeastEditor;
import de.tum.cit.aet.artemis.core.security.annotations.EnforceAtLeastInstructor;
import de.tum.cit.aet.artemis.core.security.annotations.EnforceAtLeastStudent;
import de.tum.cit.aet.artemis.core.security.annotations.EnforceAtLeastTutor;
<<<<<<< HEAD
import de.tum.cit.aet.artemis.core.security.annotations.enforceRoleInCourse.EnforceAtLeastInstructorInCourse;
=======
import de.tum.cit.aet.artemis.core.security.annotations.enforceRoleInCourse.EnforceAtLeastEditorInCourse;
>>>>>>> 998d6c08
import de.tum.cit.aet.artemis.core.service.AuthorizationCheckService;
import de.tum.cit.aet.artemis.core.service.CourseService;
import de.tum.cit.aet.artemis.core.service.FilePathService;
import de.tum.cit.aet.artemis.core.service.FileService;
import de.tum.cit.aet.artemis.core.service.feature.Feature;
import de.tum.cit.aet.artemis.core.service.feature.FeatureToggle;
import de.tum.cit.aet.artemis.core.util.TimeLogUtil;
import de.tum.cit.aet.artemis.exam.repository.ExamRepository;
import de.tum.cit.aet.artemis.exercise.domain.Exercise;
import de.tum.cit.aet.artemis.exercise.domain.ExerciseMode;
import de.tum.cit.aet.artemis.exercise.domain.ExerciseType;
import de.tum.cit.aet.artemis.exercise.domain.Submission;
import de.tum.cit.aet.artemis.exercise.domain.Team;
import de.tum.cit.aet.artemis.exercise.domain.participation.Participant;
import de.tum.cit.aet.artemis.exercise.repository.ExerciseRepository;
import de.tum.cit.aet.artemis.exercise.repository.TeamRepository;
import de.tum.cit.aet.artemis.exercise.service.ExerciseService;
import de.tum.cit.aet.artemis.exercise.service.SubmissionService;
import de.tum.cit.aet.artemis.lti.domain.OnlineCourseConfiguration;
import de.tum.cit.aet.artemis.lti.service.OnlineCourseConfigurationService;
import de.tum.cit.aet.artemis.programming.service.ci.CIUserManagementService;
import de.tum.cit.aet.artemis.programming.service.vcs.VcsUserManagementService;
import de.tum.cit.aet.artemis.tutorialgroup.service.TutorialGroupsConfigurationService;
import tech.jhipster.web.util.PaginationUtil;

/**
 * REST controller for managing Course.
 */
@Profile(PROFILE_CORE)
@RestController
@RequestMapping("api/")
public class CourseResource {

    private static final String ENTITY_NAME = "course";

    private static final String COMPLAINT_ENTITY_NAME = "complaint";

    private static final Logger log = LoggerFactory.getLogger(CourseResource.class);

    private static final int MAX_TITLE_LENGTH = 255;

    private final UserRepository userRepository;

    private final CourseService courseService;

    private final AuthorizationCheckService authCheckService;

    private final Optional<OnlineCourseConfigurationService> onlineCourseConfigurationService;

    private final CourseRepository courseRepository;

    private final ExerciseService exerciseService;

    private final TutorParticipationRepository tutorParticipationRepository;

    private final SubmissionService submissionService;

    private final AssessmentDashboardService assessmentDashboardService;

    private final Optional<VcsUserManagementService> optionalVcsUserManagementService;

    private final Optional<CIUserManagementService> optionalCiUserManagementService;

    private final ExerciseRepository exerciseRepository;

    private final FileService fileService;

    private final TutorialGroupsConfigurationService tutorialGroupsConfigurationService;

    private final GradingScaleService gradingScaleService;

    private final CourseScoreCalculationService courseScoreCalculationService;

    private final GradingScaleRepository gradingScaleRepository;

    private final ConductAgreementService conductAgreementService;

    private final Optional<AthenaModuleService> athenaModuleService;

    @Value("${artemis.course-archives-path}")
    private String courseArchivesDirPath;

    private final LearningPathService learningPathService;

    private final ExamRepository examRepository;

    private final ComplaintService complaintService;

    private final TeamRepository teamRepository;

    public CourseResource(UserRepository userRepository, CourseService courseService, CourseRepository courseRepository, ExerciseService exerciseService,
            Optional<OnlineCourseConfigurationService> onlineCourseConfigurationService, AuthorizationCheckService authCheckService,
            TutorParticipationRepository tutorParticipationRepository, SubmissionService submissionService, Optional<VcsUserManagementService> optionalVcsUserManagementService,
            AssessmentDashboardService assessmentDashboardService, ExerciseRepository exerciseRepository, Optional<CIUserManagementService> optionalCiUserManagementService,
            FileService fileService, TutorialGroupsConfigurationService tutorialGroupsConfigurationService, GradingScaleService gradingScaleService,
            CourseScoreCalculationService courseScoreCalculationService, GradingScaleRepository gradingScaleRepository, LearningPathService learningPathService,
            ConductAgreementService conductAgreementService, Optional<AthenaModuleService> athenaModuleService, ExamRepository examRepository, ComplaintService complaintService,
            TeamRepository teamRepository) {
        this.courseService = courseService;
        this.courseRepository = courseRepository;
        this.exerciseService = exerciseService;
        this.onlineCourseConfigurationService = onlineCourseConfigurationService;
        this.authCheckService = authCheckService;
        this.tutorParticipationRepository = tutorParticipationRepository;
        this.submissionService = submissionService;
        this.optionalVcsUserManagementService = optionalVcsUserManagementService;
        this.optionalCiUserManagementService = optionalCiUserManagementService;
        this.assessmentDashboardService = assessmentDashboardService;
        this.userRepository = userRepository;
        this.exerciseRepository = exerciseRepository;
        this.fileService = fileService;
        this.tutorialGroupsConfigurationService = tutorialGroupsConfigurationService;
        this.gradingScaleService = gradingScaleService;
        this.courseScoreCalculationService = courseScoreCalculationService;
        this.gradingScaleRepository = gradingScaleRepository;
        this.learningPathService = learningPathService;
        this.conductAgreementService = conductAgreementService;
        this.athenaModuleService = athenaModuleService;
        this.examRepository = examRepository;
        this.complaintService = complaintService;
        this.teamRepository = teamRepository;
    }

    /**
     * PUT /courses/:courseId : Updates an existing updatedCourse.
     *
     * @param courseId     the id of the course to update
     * @param courseUpdate the course to update
     * @param file         the optional course icon file
     * @return the ResponseEntity with status 200 (OK) and with body the updated course
     */
    @PutMapping(value = "courses/{courseId}", consumes = MediaType.MULTIPART_FORM_DATA_VALUE)
    @EnforceAtLeastInstructor
    public ResponseEntity<Course> updateCourse(@PathVariable Long courseId, @RequestPart("course") Course courseUpdate, @RequestPart(required = false) MultipartFile file)
            throws URISyntaxException {
        log.debug("REST request to update Course : {}", courseUpdate);
        User user = userRepository.getUserWithGroupsAndAuthorities();

        var existingCourse = courseRepository.findByIdForUpdateElseThrow(courseUpdate.getId());

        if (existingCourse.getTimeZone() != null && courseUpdate.getTimeZone() == null) {
            throw new IllegalArgumentException("You can not remove the time zone of a course");
        }

        var timeZoneChanged = (existingCourse.getTimeZone() != null && courseUpdate.getTimeZone() != null && !existingCourse.getTimeZone().equals(courseUpdate.getTimeZone()));

        var athenaModuleAccessChanged = existingCourse.getRestrictedAthenaModulesAccess() != courseUpdate.getRestrictedAthenaModulesAccess();

        if (!Objects.equals(existingCourse.getShortName(), courseUpdate.getShortName())) {
            throw new BadRequestAlertException("The course short name cannot be changed", Course.ENTITY_NAME, "shortNameCannotChange", true);
        }

        // only allow admins or instructors of the existing course to change it
        // this is important, otherwise someone could put himself into the instructor group of the updated course
        authCheckService.checkHasAtLeastRoleInCourseElseThrow(Role.INSTRUCTOR, existingCourse, user);

        Set<String> existingGroupNames = new HashSet<>(List.of(existingCourse.getStudentGroupName(), existingCourse.getTeachingAssistantGroupName(),
                existingCourse.getEditorGroupName(), existingCourse.getInstructorGroupName()));
        Set<String> newGroupNames = new HashSet<>(List.of(courseUpdate.getStudentGroupName(), courseUpdate.getTeachingAssistantGroupName(), courseUpdate.getEditorGroupName(),
                courseUpdate.getInstructorGroupName()));
        Set<String> changedGroupNames = new HashSet<>(newGroupNames);
        changedGroupNames.removeAll(existingGroupNames);

        if (!authCheckService.isAdmin(user)) {
            // this means the user must be an instructor, who has NO Admin rights.
            // instructors are not allowed to change group names, because this would lead to security problems
            if (!changedGroupNames.isEmpty()) {
                throw new BadRequestAlertException("You are not allowed to change the group names of a course", Course.ENTITY_NAME, "groupNamesCannotChange", true);
            }
            // instructors are not allowed to change the access to restricted Athena modules
            if (athenaModuleAccessChanged) {
                throw new BadRequestAlertException("You are not allowed to change the access to restricted Athena modules of a course", Course.ENTITY_NAME,
                        "restrictedAthenaModulesAccessCannotChange", true);
            }
            // instructors are not allowed to change the dashboard settings
            if (existingCourse.getStudentCourseAnalyticsDashboardEnabled() != courseUpdate.getStudentCourseAnalyticsDashboardEnabled()) {
                throw new BadRequestAlertException("You are not allowed to change the dashboard settings of a course", Course.ENTITY_NAME, "dashboardSettingsCannotChange", true);
            }
        }

        if (courseUpdate.getPresentationScore() != null && courseUpdate.getPresentationScore() != 0) {
            Optional<GradingScale> gradingScale = gradingScaleService.findGradingScaleByCourseId(courseUpdate.getId());
            if (gradingScale.isPresent() && gradingScale.get().getPresentationsNumber() != null) {
                throw new BadRequestAlertException("You cannot set a presentation score if the grading scale is already set up for graded presentations", Course.ENTITY_NAME,
                        "gradedPresentationAlreadySet", true);
            }
            if (courseUpdate.getPresentationScore() < 0) {
                throw new BadRequestAlertException("The presentation score cannot be negative", Course.ENTITY_NAME, "negativePresentationScore", true);
            }
        }

        // Make sure to preserve associations in updated entity
        courseUpdate.setId(courseId);
        courseUpdate.setPrerequisites(existingCourse.getPrerequisites());
        courseUpdate.setTutorialGroupsConfiguration(existingCourse.getTutorialGroupsConfiguration());
        courseUpdate.setOnlineCourseConfiguration(existingCourse.getOnlineCourseConfiguration());

        if (courseUpdate.getTitle().length() > MAX_TITLE_LENGTH) {
            throw new BadRequestAlertException("The course title is too long", Course.ENTITY_NAME, "courseTitleTooLong");
        }

        courseUpdate.validateEnrollmentConfirmationMessage();
        courseUpdate.validateComplaintsAndRequestMoreFeedbackConfig();
        courseUpdate.validateOnlineCourseAndEnrollmentEnabled();
        courseUpdate.validateShortName();
        courseUpdate.validateAccuracyOfScores();
        courseUpdate.validateStartAndEndDate();
        courseUpdate.validateEnrollmentStartAndEndDate();
        courseUpdate.validateUnenrollmentEndDate();

        if (file != null) {
            Path basePath = FilePathService.getCourseIconFilePath();
            Path savePath = fileService.saveFile(file, basePath, false);
            courseUpdate.setCourseIcon(FilePathService.publicPathForActualPathOrThrow(savePath, courseId).toString());
            if (existingCourse.getCourseIcon() != null) {
                // delete old course icon
                fileService.schedulePathForDeletion(FilePathService.actualPathForPublicPathOrThrow(new URI(existingCourse.getCourseIcon())), 0);
            }
        }
        else if (courseUpdate.getCourseIcon() == null && existingCourse.getCourseIcon() != null) {
            // delete old course icon
            fileService.schedulePathForDeletion(FilePathService.actualPathForPublicPathOrThrow(new URI(existingCourse.getCourseIcon())), 0);
        }

        if (courseUpdate.isOnlineCourse() != existingCourse.isOnlineCourse()) {
            if (courseUpdate.isOnlineCourse() && onlineCourseConfigurationService.isPresent()) {
                onlineCourseConfigurationService.get().createOnlineCourseConfiguration(courseUpdate);
            }
            else {
                courseUpdate.setOnlineCourseConfiguration(null);
            }
        }

        if (!Objects.equals(courseUpdate.getCourseInformationSharingMessagingCodeOfConduct(), existingCourse.getCourseInformationSharingMessagingCodeOfConduct())) {
            conductAgreementService.resetUsersAgreeToCodeOfConductInCourse(existingCourse);
        }

        courseUpdate.setId(courseId); // Don't persist a wrong ID
        Course result = courseRepository.save(courseUpdate);

        // if learning paths got enabled, generate learning paths for students
        if (existingCourse.getLearningPathsEnabled() != courseUpdate.getLearningPathsEnabled() && courseUpdate.getLearningPathsEnabled()) {
            Course courseWithCompetencies = courseRepository.findWithEagerCompetenciesAndPrerequisitesByIdElseThrow(result.getId());
            learningPathService.generateLearningPaths(courseWithCompetencies);
        }

        // if access to restricted athena modules got disabled for the course, we need to set all exercises that use restricted modules to null
        if (athenaModuleAccessChanged && !courseUpdate.getRestrictedAthenaModulesAccess()) {
            athenaModuleService.ifPresent(ams -> ams.revokeAccessToRestrictedFeedbackSuggestionModules(result));
        }

        // Based on the old instructors, editors and TAs, we can update all exercises in the course in the VCS (if necessary)
        // We need the old instructors, editors and TAs, so that the VCS user management service can determine which
        // users no longer have TA, editor or instructor rights in the related exercise repositories.
        final var oldInstructorGroup = existingCourse.getInstructorGroupName();
        final var oldEditorGroup = existingCourse.getEditorGroupName();
        final var oldTeachingAssistantGroup = existingCourse.getTeachingAssistantGroupName();

        optionalVcsUserManagementService
                .ifPresent(userManagementService -> userManagementService.updateCoursePermissions(result, oldInstructorGroup, oldEditorGroup, oldTeachingAssistantGroup));
        optionalCiUserManagementService
                .ifPresent(ciUserManagementService -> ciUserManagementService.updateCoursePermissions(result, oldInstructorGroup, oldEditorGroup, oldTeachingAssistantGroup));
        if (timeZoneChanged) {
            tutorialGroupsConfigurationService.onTimeZoneUpdate(result);
        }
        return ResponseEntity.ok(result);
    }

    /**
     * PUT courses/:courseId/online-course-configuration : Updates the onlineCourseConfiguration for the given course.
     *
     * @param courseId                  the id of the course to update
     * @param onlineCourseConfiguration the online course configuration to update
     * @return the ResponseEntity with status 200 (OK) and with body the updated online course configuration
     */
    // TODO: move into LTIResource
    @PutMapping("courses/{courseId}/online-course-configuration")
    @EnforceAtLeastInstructor
    @Profile(PROFILE_LTI)
    public ResponseEntity<OnlineCourseConfiguration> updateOnlineCourseConfiguration(@PathVariable Long courseId,
            @RequestBody OnlineCourseConfiguration onlineCourseConfiguration) {
        log.debug("REST request to update the online course configuration for Course : {}", courseId);

        Course course = courseRepository.findByIdWithEagerOnlineCourseConfigurationElseThrow(courseId);
        authCheckService.checkHasAtLeastRoleInCourseElseThrow(Role.INSTRUCTOR, course, null);

        if (!course.isOnlineCourse()) {
            throw new BadRequestAlertException("Course must be online course", Course.ENTITY_NAME, "courseMustBeOnline");
        }

        if (!course.getOnlineCourseConfiguration().getId().equals(onlineCourseConfiguration.getId())) {
            throw new BadRequestAlertException("The onlineCourseConfigurationId does not match the id of the course's onlineCourseConfiguration",
                    OnlineCourseConfiguration.ENTITY_NAME, "idMismatch");
        }

        if (onlineCourseConfigurationService.isPresent()) {
            onlineCourseConfigurationService.get().validateOnlineCourseConfiguration(onlineCourseConfiguration);
            course.setOnlineCourseConfiguration(onlineCourseConfiguration);
            try {
                onlineCourseConfigurationService.get().addOnlineCourseConfigurationToLtiConfigurations(onlineCourseConfiguration);
            }
            catch (Exception ex) {
                log.error("Failed to add online course configuration to LTI configurations", ex);
                throw new ResponseStatusException(HttpStatus.INTERNAL_SERVER_ERROR, "Error when adding online course configuration to LTI configurations", ex);
            }
        }

        courseRepository.save(course);

        return ResponseEntity.ok(onlineCourseConfiguration);
    }

    /**
     * GET courses/for-lti-dashboard : Retrieves a list of online courses for a specific LTI dashboard based on the client ID.
     *
     * @param clientId the client ID of the LTI platform used to filter the courses.
     * @return a {@link ResponseEntity} containing a list of {@link OnlineCourseDTO} for the courses the user has access to.
     */
    @GetMapping("courses/for-lti-dashboard")
    @EnforceAtLeastInstructor
    @Profile(PROFILE_LTI)
    public ResponseEntity<List<OnlineCourseDTO>> findAllOnlineCoursesForLtiDashboard(@RequestParam("clientId") String clientId) {
        User user = userRepository.getUserWithGroupsAndAuthorities();
        log.debug("REST request to get all online courses the user {} has access to", user.getLogin());

        Set<Course> courses = courseService.findAllOnlineCoursesForPlatformForUser(clientId, user);

        List<OnlineCourseDTO> onlineCourseDTOS = courses.stream()
                .map(c -> new OnlineCourseDTO(c.getId(), c.getTitle(), c.getShortName(), c.getOnlineCourseConfiguration().getLtiPlatformConfiguration().getRegistrationId()))
                .toList();

        return ResponseEntity.ok(onlineCourseDTOS);
    }

    /**
     * POST /courses/{courseId}/enroll : Enroll in an existing course. This method enrolls the current user for the given course id in case the course has already started
     * and not finished yet. The user is added to the course student group in the Authentication System and the course student group is added to the user's groups in the Artemis
     * database.
     *
     * @param courseId to find the course
     * @return response entity for groups of user who has been enrolled in the course
     */
    @PostMapping("courses/{courseId}/enroll")
    @EnforceAtLeastStudent
    public ResponseEntity<Set<String>> enrollInCourse(@PathVariable Long courseId) {
        User user = userRepository.getUserWithGroupsAndAuthoritiesAndOrganizations();
        Course course = courseRepository.findWithEagerOrganizationsAndCompetenciesAndPrerequisitesAndLearningPathsElseThrow(courseId);
        log.debug("REST request to enroll {} in Course {}", user.getName(), course.getTitle());
        courseService.enrollUserForCourseOrThrow(user, course);
        return ResponseEntity.ok(user.getGroups());
    }

    /**
     * POST /courses/{courseId}/unenroll : Unenroll from an existing course. This method unenrolls the current user for the given course id in case the student is currently
     * enrolled.
     * The user is removed from the course student group in the Authentication System and the course student group is removed from the user's groups in the Artemis
     * database.
     *
     * @param courseId to find the course
     * @return response entity for groups of user who has been unenrolled from the course
     */
    @PostMapping("courses/{courseId}/unenroll")
    @EnforceAtLeastStudent
    public ResponseEntity<Set<String>> unenrollFromCourse(@PathVariable Long courseId) {
        Course course = courseRepository.findWithEagerOrganizationsElseThrow(courseId);
        User user = userRepository.getUserWithGroupsAndAuthoritiesAndOrganizations();
        log.debug("REST request to unenroll {} for Course {}", user.getName(), course.getTitle());
        courseService.unenrollUserForCourseOrThrow(user, course);
        return ResponseEntity.ok(user.getGroups());
    }

    /**
     * GET /courses : get all courses for administration purposes.
     *
     * @param onlyActive if true, only active courses will be considered in the result
     * @return the ResponseEntity with status 200 (OK) and with body the list of courses (the user has access to)
     */
    @GetMapping("courses")
    @EnforceAtLeastTutor
    public ResponseEntity<List<Course>> getCourses(@RequestParam(defaultValue = "false") boolean onlyActive) {
        log.debug("REST request to get all Courses the user has access to");
        User user = userRepository.getUserWithGroupsAndAuthorities();
        // TODO: we should avoid findAll() and instead try to filter this directly in the database, in case of admins, we should load batches of courses, e.g. per semester
        List<Course> courses = courseRepository.findAll();
        Stream<Course> userCourses = courses.stream().filter(course -> user.getGroups().contains(course.getTeachingAssistantGroupName())
                || user.getGroups().contains(course.getInstructorGroupName()) || authCheckService.isAdmin(user));
        if (onlyActive) {
            // only include courses that have NOT been finished
            userCourses = userCourses.filter(course -> course.getEndDate() == null || course.getEndDate().isAfter(ZonedDateTime.now()));
        }
        return ResponseEntity.ok(userCourses.toList());
    }

    /**
     * GET /courses/for-import : Get a list of {@link CourseForImportDTO CourseForImportDTOs} where the user is instructor/editor. The result is pageable.
     *
     * @param search The pageable search containing the page size, page number and query string
     * @return the ResponseEntity with status 200 (OK) and with body the desired page
     */
    @GetMapping("courses/for-import")
    @EnforceAtLeastInstructor
    public ResponseEntity<SearchResultPageDTO<CourseForImportDTO>> getCoursesForImport(SearchTermPageableSearchDTO<String> search) {
        log.debug("REST request to get a list of courses for import.");
        User user = userRepository.getUserWithGroupsAndAuthorities();
        var coursePage = courseService.getAllOnPageWithSize(search, user);
        var resultsOnPage = coursePage.getResultsOnPage().stream().map(CourseForImportDTO::new).toList();
        return ResponseEntity.ok(new SearchResultPageDTO<>(resultsOnPage, coursePage.getNumberOfPages()));
    }

    /**
     * GET /courses/courses-with-quiz : get all courses with quiz exercises for administration purposes.
     *
     * @return the ResponseEntity with status 200 (OK) and with body the list of courses
     */
    @GetMapping("courses/courses-with-quiz")
    @EnforceAtLeastEditor
    public ResponseEntity<List<Course>> getCoursesWithQuizExercises() {
        User user = userRepository.getUserWithGroupsAndAuthorities();
        if (authCheckService.isAdmin(user)) {
            return ResponseEntity.ok(courseRepository.findAllWithQuizExercisesWithEagerExercises());
        }
        else {
            var userGroups = new ArrayList<>(user.getGroups());
            return ResponseEntity.ok(courseRepository.getCoursesWithQuizExercisesForWhichUserHasAtLeastEditorAccess(userGroups));
        }
    }

    /**
     * GET /courses/with-user-stats : get all courses for administration purposes with user stats.
     *
     * @param onlyActive if true, only active courses will be considered in the result
     * @return the ResponseEntity with status 200 (OK) and with body the list of courses (the user has access to)
     */
    @GetMapping("courses/with-user-stats")
    @EnforceAtLeastTutor
    public ResponseEntity<List<Course>> getCoursesWithUserStats(@RequestParam(defaultValue = "false") boolean onlyActive) {
        log.debug("get courses with user stats, only active: {}", onlyActive);
        // TODO: we should avoid using an endpoint in such cases and instead call a service method
        List<Course> courses = getCourses(onlyActive).getBody();
        for (Course course : courses) {
            course.setNumberOfInstructors(userRepository.countUserInGroup(course.getInstructorGroupName()));
            course.setNumberOfTeachingAssistants(userRepository.countUserInGroup(course.getTeachingAssistantGroupName()));
            course.setNumberOfEditors(userRepository.countUserInGroup(course.getEditorGroupName()));
            course.setNumberOfStudents(userRepository.countUserInGroup(course.getStudentGroupName()));
        }
        return ResponseEntity.ok(courses);
    }

    /**
     * GET /courses/course-overview : get all courses for the management overview
     *
     * @param onlyActive if true, only active courses will be considered in the result
     * @return the ResponseEntity with status 200 (OK) and with body a list of courses (the user has access to)
     */
    @GetMapping("courses/course-management-overview")
    @EnforceAtLeastTutor
    public ResponseEntity<List<Course>> getCoursesForManagementOverview(@RequestParam(defaultValue = "false") boolean onlyActive) {
        return ResponseEntity.ok(courseService.getAllCoursesForManagementOverview(onlyActive));
    }

    /**
     * GET /courses/for-archive : get all courses for course archive
     *
     * @return the ResponseEntity with status 200 (OK) and with body containing
     *         a set of DTOs, which contain the courses with id, title, semester, color, icon
     */
    @GetMapping("courses/for-archive")
    @EnforceAtLeastStudent
    public ResponseEntity<Set<CourseForArchiveDTO>> getCoursesForArchive() {
        long start = System.nanoTime();
        User user = userRepository.getUserWithGroupsAndAuthorities();
        log.debug("REST request to get all inactive courses from previous semesters user {} has access to", user.getLogin());
        Set<CourseForArchiveDTO> courses = courseService.getAllCoursesForCourseArchive();
        log.debug("courseService.getAllCoursesForCourseArchive done");

        log.info("GET /courses/for-archive took {} for {} courses for user {}", TimeLogUtil.formatDurationFrom(start), courses.size(), user.getLogin());
        return ResponseEntity.ok(courses);
    }

    /**
     * GET /courses/{courseId}/for-enrollment : get a course by id if the course allows enrollment and is currently active.
     *
     * @param courseId the id of the course to retrieve
     * @return the active course
     */
    @GetMapping("courses/{courseId}/for-enrollment")
    @EnforceAtLeastStudent
    public ResponseEntity<Course> getCourseForEnrollment(@PathVariable long courseId) {
        log.debug("REST request to get a currently active course for enrollment");
        User user = userRepository.getUserWithGroupsAndAuthoritiesAndOrganizations();

        Course course = courseRepository.findSingleWithOrganizationsAndPrerequisitesElseThrow(courseId);
        authCheckService.checkUserAllowedToEnrollInCourseElseThrow(user, course);

        return ResponseEntity.ok(course);
    }

    /**
     * GET /courses/for-enrollment : get all courses that the current user can enroll in.
     * Decided by the start and end date and if the enrollmentEnabled flag is set correctly
     *
     * @return the ResponseEntity with status 200 (OK) and with body the list of courses which are active
     */
    @GetMapping("courses/for-enrollment")
    @EnforceAtLeastStudent
    public ResponseEntity<List<Course>> getCoursesForEnrollment() {
        log.debug("REST request to get all currently active courses that are not online courses");
        User user = userRepository.getUserWithGroupsAndAuthoritiesAndOrganizations();
        final var courses = courseService.findAllEnrollableForUser(user).stream().filter(course -> authCheckService.isUserAllowedToSelfEnrollInCourse(user, course)).toList();
        return ResponseEntity.ok(courses);
    }

    /**
     * GET /courses/{courseId}/for-dashboard
     *
     * @param courseId the courseId for which exercises, lectures, exams and competencies should be fetched
     * @return a DTO containing a course with all exercises, lectures, exams, competencies, etc. visible to the user as well as the total scores for the course, the scores per
     *         exercise type for each exercise, and the participation result for each participation.
     */
    // TODO: we should rename this into courses/{courseId}/details
    @GetMapping("courses/{courseId}/for-dashboard")
    @EnforceAtLeastStudent
    public ResponseEntity<CourseForDashboardDTO> getCourseForDashboard(@PathVariable long courseId) {
        long timeNanoStart = System.nanoTime();
        log.debug("REST request to get one course {} with exams, lectures, exercises, participations, submissions and results, etc.", courseId);
        User user = userRepository.getUserWithGroupsAndAuthorities();

        Course course = courseService.findOneWithExercisesAndLecturesAndExamsAndCompetenciesAndTutorialGroupsForUser(courseId, user);
        log.debug("courseService.findOneWithExercisesAndLecturesAndExamsAndCompetenciesAndTutorialGroupsForUser done");
        if (!authCheckService.isAtLeastStudentInCourse(course, user)) {
            // user might be allowed to enroll in the course
            // We need the course with organizations so that we can check if the user is allowed to enroll
            course = courseRepository.findSingleWithOrganizationsAndPrerequisitesElseThrow(courseId);
            if (authCheckService.isUserAllowedToSelfEnrollInCourse(user, course)) {
                // suppress error alert with skipAlert: true so that the client can redirect to the enrollment page
                throw new AccessForbiddenAlertException(ErrorConstants.DEFAULT_TYPE, "You don't have access to this course, but you could enroll in it.", ENTITY_NAME,
                        "noAccessButCouldEnroll", true);
            }
            else {
                // user is not even allowed to self-enroll
                // just normally throw the access forbidden exception
                throw new AccessForbiddenException(ENTITY_NAME, courseId);
            }
        }

        courseService.fetchParticipationsWithSubmissionsAndResultsForCourses(List.of(course), user, true);
        log.debug("courseService.fetchParticipationsWithSubmissionsAndResultsForCourses done");
        courseService.fetchPlagiarismCasesForCourseExercises(course.getExercises(), user.getId());
        log.debug("courseService.fetchPlagiarismCasesForCourseExercises done");
        GradingScale gradingScale = gradingScaleRepository.findByCourseId(course.getId()).orElse(null);
        log.debug("gradingScaleRepository.findByCourseId done");
        CourseForDashboardDTO courseForDashboardDTO = courseScoreCalculationService.getScoresAndParticipationResults(course, gradingScale, user.getId());
        logDuration(List.of(course), user, timeNanoStart, "courses/" + courseId + "/for-dashboard (single course)");
        return ResponseEntity.ok(courseForDashboardDTO);
    }

    /**
     * GET /courses/for-dropdown
     *
     * @return contains all courses the user has access to with id, title and icon
     */
    @GetMapping("courses/for-dropdown")
    @EnforceAtLeastStudent
    public ResponseEntity<Set<CourseDropdownDTO>> getCoursesForDropdown() {
        long start = System.nanoTime();
        User user = userRepository.getUserWithGroupsAndAuthorities();
        final var courses = courseService.findAllActiveForUser(user);
        final var response = courses.stream().map(course -> new CourseDropdownDTO(course.getId(), course.getTitle(), course.getCourseIcon())).collect(Collectors.toSet());
        log.info("GET /courses/for-dropdown took {} for {} courses for user {}", TimeLogUtil.formatDurationFrom(start), courses.size(), user.getLogin());
        return ResponseEntity.ok(response);
    }

    @JsonInclude(JsonInclude.Include.NON_EMPTY)
    public record CourseDropdownDTO(Long id, String title, String courseIcon) {
    }

    /**
     * GET /courses/for-dashboard
     *
     * @return the ResponseEntity with status 200 (OK) and with body a DTO containing a list of courses (the user has access to) including all exercises with participation,
     *         submission and result, etc. for the user. In addition, the
     *         DTO contains the total scores for the course, the scores per exercise
     *         type for each exercise, and the participation result for each participation.
     */
    @GetMapping("courses/for-dashboard")
    @EnforceAtLeastStudent
    public ResponseEntity<CoursesForDashboardDTO> getCoursesForDashboard() {
        long timeNanoStart = System.nanoTime();
        User user = userRepository.getUserWithGroupsAndAuthorities();
        log.debug("Request to get all courses user {} has access to with exams, lectures, exercises, participations, submissions and results + calculated scores", user.getLogin());
        Set<Course> courses = courseService.findAllActiveWithExercisesForUser(user);
        log.debug("courseService.findAllActiveWithExercisesForUser done");
        courseService.fetchParticipationsWithSubmissionsAndResultsForCourses(courses, user, false);

        log.debug("courseService.fetchParticipationsWithSubmissionsAndResultsForCourses done");
        // TODO: we should avoid fetching plagiarism in the future, it's unnecessary for 99.9% of the cases
        courseService.fetchPlagiarismCasesForCourseExercises(courses.stream().flatMap(course -> course.getExercises().stream()).collect(Collectors.toSet()), user.getId());

        log.debug("courseService.fetchPlagiarismCasesForCourseExercises done");
        // TODO: loading the grading scale here is only done to handle edge cases, we should avoid it, it's unnecessary for 90% of the cases and can be done when navigating into
        // the course
        var gradingScales = gradingScaleRepository.findAllByCourseIds(courses.stream().map(Course::getId).collect(Collectors.toSet()));
        // we explicitly add 1 hour here to compensate for potential write extensions. Calculating it exactly is not feasible here
        var activeExams = examRepository.findActiveExams(courses.stream().map(Course::getId).collect(Collectors.toSet()), user.getId(), ZonedDateTime.now(),
                ZonedDateTime.now().plusHours(1));

        log.debug("gradingScaleRepository.findAllByCourseIds done");
        Set<CourseForDashboardDTO> coursesForDashboard = new HashSet<>();
        for (Course course : courses) {
            GradingScale gradingScale = gradingScales.stream().filter(scale -> scale.getCourse().getId().equals(course.getId())).findFirst().orElse(null);
            CourseForDashboardDTO courseForDashboardDTO = courseScoreCalculationService.getScoresAndParticipationResults(course, gradingScale, user.getId());
            coursesForDashboard.add(courseForDashboardDTO);
        }
        logDuration(courses, user, timeNanoStart, "courses/for-dashboard (multiple courses)");
        final var dto = new CoursesForDashboardDTO(coursesForDashboard, activeExams);
        return ResponseEntity.ok(dto);
    }

    private void logDuration(Collection<Course> courses, User user, long timeNanoStart, String path) {
        if (log.isInfoEnabled()) {
            Set<Exercise> exercises = courses.stream().flatMap(course -> course.getExercises().stream()).collect(Collectors.toSet());
            Map<ExerciseMode, List<Exercise>> exercisesGroupedByExerciseMode = exercises.stream().collect(Collectors.groupingBy(Exercise::getMode));
            int noOfIndividualExercises = Objects.requireNonNullElse(exercisesGroupedByExerciseMode.get(ExerciseMode.INDIVIDUAL), List.of()).size();
            int noOfTeamExercises = Objects.requireNonNullElse(exercisesGroupedByExerciseMode.get(ExerciseMode.TEAM), List.of()).size();
            log.info("{} finished in {} for {} courses with {} individual exercise(s) and {} team exercise(s) for user {}", path, TimeLogUtil.formatDurationFrom(timeNanoStart),
                    courses.size(), noOfIndividualExercises, noOfTeamExercises, user.getLogin());
        }
    }

    /**
     * GET /courses/for-notifications
     *
     * @return the ResponseEntity with status 200 (OK) and with body the set of courses (the user has access to)
     */
    @GetMapping("courses/for-notifications")
    @EnforceAtLeastStudent
    public ResponseEntity<Set<Course>> getCoursesForNotifications() {
        log.debug("REST request to get all Courses the user has access to");
        User user = userRepository.getUserWithGroupsAndAuthorities();
        return ResponseEntity.ok(courseService.findAllActiveForUser(user));
    }

    /**
     * GET /courses/:courseId/for-assessment-dashboard
     *
     * @param courseId the id of the course to retrieve
     * @return data about a course including all exercises, plus some data for the tutor as tutor status for assessment
     */
    @GetMapping("courses/{courseId}/for-assessment-dashboard")
    @EnforceAtLeastTutor
    public ResponseEntity<Course> getCourseForAssessmentDashboard(@PathVariable long courseId) {
        log.debug("REST request /courses/{courseId}/for-assessment-dashboard");
        // TODO: use ...ElseThrow below in case the course cannot be found
        Course course = courseRepository.findWithEagerExercisesById(courseId);
        User user = userRepository.getUserWithGroupsAndAuthorities();
        authCheckService.checkHasAtLeastRoleInCourseElseThrow(Role.TEACHING_ASSISTANT, course, user);

        Set<Exercise> interestingExercises = courseRepository.filterInterestingExercisesForAssessmentDashboards(course.getExercises());
        course.setExercises(interestingExercises);
        List<TutorParticipation> tutorParticipations = tutorParticipationRepository.findAllByAssessedExercise_Course_IdAndTutor_Id(course.getId(), user.getId());
        assessmentDashboardService.generateStatisticsForExercisesForAssessmentDashboard(course.getExercises(), tutorParticipations, false);
        return ResponseEntity.ok(course);
    }

    /**
     * GET /courses/:courseId/stats-for-assessment-dashboard A collection of useful statistics for the tutor course dashboard, including: - number of submissions to the course -
     * number of assessments - number of assessments assessed by the tutor - number of complaints
     * <p>
     * all timestamps were measured when calling this method from the PGdP assessment-dashboard
     *
     * @param courseId the id of the course to retrieve
     * @return data about a course including all exercises, plus some data for the tutor as tutor status for assessment
     */
    @GetMapping("courses/{courseId}/stats-for-assessment-dashboard")
    @EnforceAtLeastTutor
    public ResponseEntity<StatsForDashboardDTO> getStatsForAssessmentDashboard(@PathVariable long courseId) {
        Course course = courseRepository.findByIdElseThrow(courseId);
        authCheckService.checkHasAtLeastRoleInCourseElseThrow(Role.TEACHING_ASSISTANT, course, null);
        StatsForDashboardDTO stats = courseService.getStatsForDashboardDTO(course);
        return ResponseEntity.ok(stats);
    }

    /**
     * GET /courses/:courseId : get the "id" course.
     *
     * @param courseId the id of the course to retrieve
     * @return the ResponseEntity with status 200 (OK) and with body the course, or with status 404 (Not Found)
     */
    @GetMapping("courses/{courseId}")
    @EnforceAtLeastStudent
    public ResponseEntity<Course> getCourse(@PathVariable Long courseId) {
        log.debug("REST request to get Course : {}", courseId);
        Course course = courseRepository.findByIdElseThrow(courseId);

        User user = userRepository.getUserWithGroupsAndAuthorities();
        authCheckService.checkHasAtLeastRoleInCourseElseThrow(Role.STUDENT, course, user);

        if (authCheckService.isAtLeastInstructorInCourse(course, user)) {
            course = courseRepository.findByIdWithEagerOnlineCourseConfigurationAndTutorialGroupConfigurationElseThrow(courseId);
        }
        else if (authCheckService.isAtLeastTeachingAssistantInCourse(course, user)) {
            course = courseRepository.findByIdWithEagerTutorialGroupConfigurationElseThrow(courseId);
        }

        if (authCheckService.isAtLeastTeachingAssistantInCourse(course, user)) {
            course.setNumberOfInstructors(userRepository.countUserInGroup(course.getInstructorGroupName()));
            course.setNumberOfTeachingAssistants(userRepository.countUserInGroup(course.getTeachingAssistantGroupName()));
            course.setNumberOfEditors(userRepository.countUserInGroup(course.getEditorGroupName()));
            course.setNumberOfStudents(userRepository.countUserInGroup(course.getStudentGroupName()));
        }

        return ResponseEntity.ok(course);
    }

    /**
     * GET /courses/:courseId : get the "id" course.
     *
     * @param courseId the id of the course to retrieve
     * @return the ResponseEntity with status 200 (OK) and with body the course, or with status 404 (Not Found)
     */
    @GetMapping("courses/{courseId}/with-exercises")
    @EnforceAtLeastTutor
    public ResponseEntity<Course> getCourseWithExercises(@PathVariable Long courseId) {
        log.debug("REST request to get Course : {}", courseId);
        Course course = courseRepository.findWithEagerExercisesById(courseId);
        authCheckService.checkHasAtLeastRoleInCourseElseThrow(Role.TEACHING_ASSISTANT, course, null);
        return ResponseEntity.ok(course);
    }

    /**
     * GET /courses/:courseId/with-organizations Get a course by id with eagerly loaded organizations
     *
     * @param courseId the id of the course
     * @return the course with eagerly loaded organizations
     */
    @GetMapping("courses/{courseId}/with-organizations")
    @EnforceAtLeastTutor
    public ResponseEntity<Course> getCourseWithOrganizations(@PathVariable Long courseId) {
        log.debug("REST request to get a course with its organizations : {}", courseId);
        Course course = courseRepository.findWithEagerOrganizationsElseThrow(courseId);
        authCheckService.checkHasAtLeastRoleInCourseElseThrow(Role.TEACHING_ASSISTANT, course, null);
        return ResponseEntity.ok(course);
    }

    /**
     * GET /courses/:courseId/locked-submissions Get locked submissions for course for user
     *
     * @param courseId the id of the course
     * @return the ResponseEntity with status 200 (OK) and with body the course, or with status 404 (Not Found)
     */
    @GetMapping("courses/{courseId}/locked-submissions")
    @EnforceAtLeastTutor
    public ResponseEntity<List<Submission>> getLockedSubmissionsForCourse(@PathVariable Long courseId) {
        log.debug("REST request to get all locked submissions for course : {}", courseId);
        Course course = courseRepository.findWithEagerExercisesById(courseId);
        User user = userRepository.getUserWithGroupsAndAuthorities();
        authCheckService.checkHasAtLeastRoleInCourseElseThrow(Role.TEACHING_ASSISTANT, course, user);

        List<Submission> submissions = submissionService.getLockedSubmissions(courseId);
        for (Submission submission : submissions) {
            submissionService.hideDetails(submission, user);
        }

        return ResponseEntity.ok(submissions);
    }

    /**
     * GET /courses/exercises-for-management-overview
     * <p>
     * gets the courses with exercises for the user
     *
     * @param onlyActive if true, only active courses will be considered in the result
     * @return ResponseEntity with status, containing a list of courses
     */
    @GetMapping("courses/exercises-for-management-overview")
    @EnforceAtLeastTutor
    public ResponseEntity<List<Course>> getExercisesForCourseOverview(@RequestParam(defaultValue = "false") boolean onlyActive) {
        final List<Course> courses = new ArrayList<>();
        for (final var course : courseService.getAllCoursesForManagementOverview(onlyActive)) {
            course.setExercises(exerciseRepository.getExercisesForCourseManagementOverview(course.getId()));
            courses.add(course);
        }
        return ResponseEntity.ok(courses);
    }

    /**
     * GET /courses/stats-for-management-overview
     * <p>
     * gets the statistics for the courses of the user
     * statistics for exercises with an assessment due date (or due date if there is no assessment due date)
     * in the past are limited to the five most recent
     *
     * @param onlyActive if true, only active courses will be considered in the result
     * @return ResponseEntity with status, containing a list of <code>CourseManagementOverviewStatisticsDTO</code>
     */
    @GetMapping("courses/stats-for-management-overview")
    @EnforceAtLeastTutor
    public ResponseEntity<List<CourseManagementOverviewStatisticsDTO>> getExerciseStatsForCourseOverview(@RequestParam(defaultValue = "false") boolean onlyActive) {
        log.debug("REST request to get statistics for the courses of the user");
        final List<CourseManagementOverviewStatisticsDTO> courseDTOs = new ArrayList<>();
        for (final var course : courseService.getAllCoursesForManagementOverview(onlyActive)) {
            final var courseId = course.getId();
            var studentsGroup = course.getStudentGroupName();
            var amountOfStudentsInCourse = Math.toIntExact(userRepository.countUserInGroup(studentsGroup));
            var exerciseStatistics = exerciseService.getStatisticsForCourseManagementOverview(courseId, amountOfStudentsInCourse);

            var exerciseIds = exerciseRepository.findAllIdsByCourseId(courseId);
            var endDate = courseService.determineEndDateForActiveStudents(course);
            var timeSpanSize = courseService.determineTimeSpanSizeForActiveStudents(course, endDate, 4);
            var activeStudents = courseService.getActiveStudents(exerciseIds, 0, timeSpanSize, endDate);

            final var courseDTO = new CourseManagementOverviewStatisticsDTO(courseId, activeStudents, exerciseStatistics);
            courseDTOs.add(courseDTO);
        }

        return ResponseEntity.ok(courseDTOs);
    }

    /**
     * PUT /courses/{courseId} : archive an existing course asynchronously. This method starts the process of archiving all course exercises, submissions and results in a large
     * zip file. It immediately returns and runs this task asynchronously. When the task is done, the course is marked as archived, which means the zip file can be downloaded.
     *
     * @param courseId the id of the course
     * @return empty
     */
    @PutMapping("courses/{courseId}/archive")
    @EnforceAtLeastInstructor
    @FeatureToggle(Feature.Exports)
    public ResponseEntity<Void> archiveCourse(@PathVariable Long courseId) {
        log.info("REST request to archive Course : {}", courseId);
        final Course course = courseRepository.findByIdWithExercisesAndExerciseDetailsAndLecturesElseThrow(courseId);
        authCheckService.checkHasAtLeastRoleInCourseElseThrow(Role.INSTRUCTOR, course, null);
        // Archiving a course is only possible after the course is over
        if (now().isBefore(course.getEndDate())) {
            throw new BadRequestAlertException("You cannot archive a course that is not over.", Course.ENTITY_NAME, "courseNotOver", true);
        }
        courseService.archiveCourse(course);

        // Note: in the first version, we do not store the results with feedback and other metadata, as those will stay available in Artemis, the main focus is to allow
        // instructors to download student repos in order to delete those on Gitlab

        // Note: Lectures are not part of the archive at the moment and will be included in a future version
        // 1) Get all lectures (attachments) of the course and store them in a folder

        // Note: Questions and answers are not part of the archive at the moment and will be included in a future version
        // 1) Get all questions and answers for exercises and lectures and store those in structured text files

        return ResponseEntity.ok().build();
    }

    /**
     * Downloads the zip file of the archived course if it exists. Throws a 404 if the course doesn't exist
     *
     * @param courseId The course id of the archived course
     * @return ResponseEntity with status
     */
    @EnforceAtLeastInstructor
    @GetMapping("courses/{courseId}/download-archive")
    public ResponseEntity<Resource> downloadCourseArchive(@PathVariable Long courseId) throws FileNotFoundException {
        log.info("REST request to download archive of Course : {}", courseId);
        final Course course = courseRepository.findByIdElseThrow(courseId);
        authCheckService.checkHasAtLeastRoleInCourseElseThrow(Role.INSTRUCTOR, course, null);
        if (!course.hasCourseArchive()) {
            throw new EntityNotFoundException("Archived course", courseId);
        }

        // The path is stored in the course table
        Path archive = Path.of(courseArchivesDirPath, course.getCourseArchivePath());

        File zipFile = archive.toFile();
        InputStreamResource resource = new InputStreamResource(new FileInputStream(zipFile));
        ContentDisposition contentDisposition = ContentDisposition.builder("attachment").filename(zipFile.getName()).build();
        HttpHeaders headers = new HttpHeaders();
        headers.setContentDisposition(contentDisposition);
        return ResponseEntity.ok().headers(headers).contentLength(zipFile.length()).contentType(MediaType.APPLICATION_OCTET_STREAM).header("filename", zipFile.getName())
                .body(resource);
    }

    /**
     * DELETE /courses/:course/cleanup : Cleans up a course by deleting all student submissions.
     *
     * @param courseId  id of the course to clean up
     * @param principal the user that wants to cleanup the course
     * @return ResponseEntity with status
     */
    @DeleteMapping("courses/{courseId}/cleanup")
    @EnforceAtLeastInstructor
    public ResponseEntity<Resource> cleanup(@PathVariable Long courseId, Principal principal) {
        log.info("REST request to cleanup the Course : {}", courseId);
        final Course course = courseRepository.findByIdElseThrow(courseId);
        authCheckService.checkHasAtLeastRoleInCourseElseThrow(Role.INSTRUCTOR, course, null);
        // Forbid cleaning the course if no archive has been created
        if (!course.hasCourseArchive()) {
            throw new BadRequestAlertException("Failed to clean up course " + courseId + " because it needs to be archived first.", Course.ENTITY_NAME, "archivenonexistant");
        }
        courseService.cleanupCourse(courseId, principal);
        return ResponseEntity.ok().build();
    }

    /**
     * GET /courses/:courseId/categories : Returns all categories used in a course
     *
     * @param courseId the id of the course to get the categories from
     * @return the ResponseEntity with status 200 (OK) and the list of categories or with status 404 (Not Found)
     */
    @GetMapping("courses/{courseId}/categories")
    @EnforceAtLeastEditor
    public ResponseEntity<Set<String>> getCategoriesInCourse(@PathVariable Long courseId) {
        log.debug("REST request to get categories of Course : {}", courseId);
        Course course = courseRepository.findByIdElseThrow(courseId);
        authCheckService.checkHasAtLeastRoleInCourseElseThrow(Role.EDITOR, course, null);
        return ResponseEntity.ok().body(exerciseRepository.findAllCategoryNames(course.getId()));
    }

    /**
     * GET /courses/:courseId/students : Returns all users that belong to the student group of the course
     *
     * @param courseId the id of the course
     * @return list of users with status 200 (OK)
     */
    @GetMapping("courses/{courseId}/students")
    @EnforceAtLeastInstructor
    public ResponseEntity<Set<User>> getStudentsInCourse(@PathVariable Long courseId) {
        log.debug("REST request to get all students in course : {}", courseId);
        Course course = courseRepository.findByIdElseThrow(courseId);
        return courseService.getAllUsersInGroup(course, course.getStudentGroupName());
    }

    /**
     * GET /courses/:courseId/students/search : Search all users by login or name that belong to the student group of the course
     *
     * @param courseId    the id of the course
     * @param loginOrName the login or name by which to search users
     * @return the ResponseEntity with status 200 (OK) and with body all users
     */
    @GetMapping("courses/{courseId}/students/search")
    @EnforceAtLeastTutor
    public ResponseEntity<List<UserDTO>> searchStudentsInCourse(@PathVariable Long courseId, @RequestParam("loginOrName") String loginOrName) {
        log.debug("REST request to search for students in course : {} with login or name : {}", courseId, loginOrName);
        Course course = courseRepository.findByIdElseThrow(courseId);
        authCheckService.checkHasAtLeastRoleInCourseElseThrow(Role.TEACHING_ASSISTANT, course, null);
        // restrict result size by only allowing reasonable searches
        if (loginOrName.length() < 3) {
            throw new ResponseStatusException(HttpStatus.BAD_REQUEST, "Query param 'loginOrName' must be three characters or longer.");
        }
        final Page<UserDTO> page = userRepository.searchAllUsersByLoginOrNameInGroupAndConvertToDTO(PageRequest.of(0, 25), loginOrName, course.getStudentGroupName());
        HttpHeaders headers = PaginationUtil.generatePaginationHttpHeaders(ServletUriComponentsBuilder.fromCurrentRequest(), page);
        return new ResponseEntity<>(page.getContent(), headers, HttpStatus.OK);
    }

    /**
     * GET /courses/:courseId/users/search : Search all users by login or name that belong to the specified groups of the course
     *
     * @param courseId    the id of the course
     * @param loginOrName the login or name by which to search users
     * @param roles       the roles which should be searched in
     * @return the ResponseEntity with status 200 (OK) and with body all users
     */
    @GetMapping("courses/{courseId}/users/search")
    @EnforceAtLeastStudent
    public ResponseEntity<List<UserPublicInfoDTO>> searchUsersInCourse(@PathVariable Long courseId, @RequestParam("loginOrName") String loginOrName,
            @RequestParam("roles") List<String> roles) {
        log.debug("REST request to search users in course : {} with login or name : {}", courseId, loginOrName);
        Course course = courseRepository.findByIdElseThrow(courseId);
        authCheckService.checkHasAtLeastRoleInCourseElseThrow(Role.STUDENT, course, null);
        var requestedRoles = roles.stream().map(Role::fromString).collect(Collectors.toSet());
        // restrict result size by only allowing reasonable searches if student role is selected
        if (loginOrName.length() < 3 && requestedRoles.contains(Role.STUDENT)) {
            throw new ResponseStatusException(HttpStatus.BAD_REQUEST, "Query param 'loginOrName' must be three characters or longer if you search for students.");
        }
        var groups = new HashSet<String>();
        if (requestedRoles.contains(Role.STUDENT)) {
            groups.add(course.getStudentGroupName());
        }
        if (requestedRoles.contains(Role.TEACHING_ASSISTANT)) {
            groups.add(course.getTeachingAssistantGroupName());
            // searching for tutors also searches for editors
            groups.add(course.getEditorGroupName());
        }
        if (requestedRoles.contains(Role.INSTRUCTOR)) {
            groups.add(course.getInstructorGroupName());
        }
        User searchingUser = userRepository.getUser();
        var originalPage = userRepository.searchAllWithGroupsByLoginOrNameInGroupsNotUserId(PageRequest.of(0, 25), loginOrName, groups, searchingUser.getId());

        var resultDTOs = new ArrayList<UserPublicInfoDTO>();
        for (var user : originalPage) {
            var dto = new UserPublicInfoDTO(user);
            UserPublicInfoDTO.assignRoleProperties(course, user, dto);
            if (!resultDTOs.contains(dto)) {
                resultDTOs.add(dto);
            }
        }
        var dtoPage = new PageImpl<>(resultDTOs, originalPage.getPageable(), originalPage.getTotalElements());
        HttpHeaders headers = PaginationUtil.generatePaginationHttpHeaders(ServletUriComponentsBuilder.fromCurrentRequest(), dtoPage);
        return new ResponseEntity<>(dtoPage.getContent(), headers, HttpStatus.OK);
    }

    /**
     * GET /courses/:courseId/tutors : Returns all users that belong to the tutor group of the course
     *
     * @param courseId the id of the course
     * @return list of users with status 200 (OK)
     */
    @GetMapping("courses/{courseId}/tutors")
    @EnforceAtLeastInstructor
    public ResponseEntity<Set<User>> getTutorsInCourse(@PathVariable Long courseId) {
        log.debug("REST request to get all tutors in course : {}", courseId);
        Course course = courseRepository.findByIdElseThrow(courseId);
        return courseService.getAllUsersInGroup(course, course.getTeachingAssistantGroupName());
    }

    /**
     * GET /courses/:courseId/editors : Returns all users that belong to the editor group of the course
     *
     * @param courseId the id of the course
     * @return list of users with status 200 (OK)
     */
    @GetMapping("courses/{courseId}/editors")
    @EnforceAtLeastInstructor
    public ResponseEntity<Set<User>> getEditorsInCourse(@PathVariable Long courseId) {
        log.debug("REST request to get all editors in course : {}", courseId);
        Course course = courseRepository.findByIdElseThrow(courseId);
        return courseService.getAllUsersInGroup(course, course.getEditorGroupName());
    }

    /**
     * GET /courses/:courseId/instructors : Returns all users that belong to the instructor group of the course
     *
     * @param courseId the id of the course
     * @return list of users with status 200 (OK)
     */
    @GetMapping("courses/{courseId}/instructors")
    @EnforceAtLeastInstructor
    public ResponseEntity<Set<User>> getInstructorsInCourse(@PathVariable Long courseId) {
        log.debug("REST request to get all instructors in course : {}", courseId);
        Course course = courseRepository.findByIdElseThrow(courseId);
        return courseService.getAllUsersInGroup(course, course.getInstructorGroupName());
    }

    /**
     * GET /courses/:courseId/search-users : search users for a given course within all groups.
     *
     * @param courseId   the id of the course for which to search users
     * @param nameOfUser the name by which to search users
     * @return the ResponseEntity with status 200 (OK) and with body all users
     */
    @GetMapping("courses/{courseId}/search-other-users")
    @EnforceAtLeastStudent
    public ResponseEntity<List<User>> searchOtherUsersInCourse(@PathVariable long courseId, @RequestParam("nameOfUser") String nameOfUser) {
        Course course = courseRepository.findByIdElseThrow(courseId);
        authCheckService.checkHasAtLeastRoleInCourseElseThrow(Role.STUDENT, course, null);

        // restrict result size by only allowing reasonable searches
        if (nameOfUser.length() < 3) {
            throw new ResponseStatusException(HttpStatus.BAD_REQUEST, "Query param 'name' must be three characters or longer.");
        }

        return ResponseEntity.ok().body(courseService.searchOtherUsersNameInCourse(course, nameOfUser));
    }

    /**
     * GET /api/courses/:courseId/members/search: Searches for members of a course
     *
     * @param courseId    id of the course
     * @param loginOrName the search term to search login and names by
     * @return the ResponseEntity with status 200 (OK) and with body containing the list of found members matching the criteria
     */
    @GetMapping("courses/{courseId}/members/search")
    @EnforceAtLeastStudent
    public ResponseEntity<List<UserNameAndLoginDTO>> searchMembersOfCourse(@PathVariable Long courseId, @RequestParam("loginOrName") String loginOrName) {
        log.debug("REST request to get members with login or name : {} in course: {}", loginOrName, courseId);

        var course = courseRepository.findByIdElseThrow(courseId);
        authCheckService.checkHasAtLeastRoleInCourseElseThrow(Role.STUDENT, course, null);

        var searchTerm = loginOrName != null ? loginOrName.toLowerCase().trim() : "";
        List<UserNameAndLoginDTO> searchResults = userRepository.searchAllWithGroupsByLoginOrNameInCourseAndReturnList(Pageable.ofSize(10), searchTerm, course.getId()).stream()
                .map(UserNameAndLoginDTO::of).toList();

        return ResponseEntity.ok().body(searchResults);
    }

    /**
     * GET /courses/:courseId/title : Returns the title of the course with the given id
     *
     * @param courseId the id of the course
     * @return the title of the course wrapped in an ResponseEntity or 404 Not Found if no course with that id exists
     */
    @GetMapping("courses/{courseId}/title")
    @EnforceAtLeastStudent
    @ResponseBody
    public ResponseEntity<String> getCourseTitle(@PathVariable Long courseId) {
        final var title = courseRepository.getCourseTitle(courseId);
        return title == null ? ResponseEntity.notFound().build() : ResponseEntity.ok(title);
    }

    /**
     * Post /courses/:courseId/students/:studentLogin : Add the given user to the students of the course so that the student can access the course
     *
     * @param courseId     the id of the course
     * @param studentLogin the login of the user who should get student access
     * @return empty ResponseEntity with status 200 (OK) or with status 404 (Not Found)
     */
    @PostMapping("courses/{courseId}/students/{studentLogin:" + Constants.LOGIN_REGEX + "}")
    @EnforceAtLeastInstructor
    public ResponseEntity<Void> addStudentToCourse(@PathVariable Long courseId, @PathVariable String studentLogin) {
        log.debug("REST request to add {} as student to course : {}", studentLogin, courseId);
        var course = courseRepository.findByIdElseThrow(courseId);
        return addUserToCourseGroup(studentLogin, userRepository.getUserWithGroupsAndAuthorities(), course, course.getStudentGroupName(), Role.STUDENT);
    }

    /**
     * Post /courses/:courseId/tutors/:tutorLogin : Add the given user to the tutors of the course so that the student can access the course administration
     *
     * @param courseId   the id of the course
     * @param tutorLogin the login of the user who should get tutor access
     * @return empty ResponseEntity with status 200 (OK) or with status 404 (Not Found)
     */
    @PostMapping("courses/{courseId}/tutors/{tutorLogin:" + Constants.LOGIN_REGEX + "}")
    @EnforceAtLeastInstructor
    public ResponseEntity<Void> addTutorToCourse(@PathVariable Long courseId, @PathVariable String tutorLogin) {
        log.debug("REST request to add {} as tutors to course : {}", tutorLogin, courseId);
        var course = courseRepository.findByIdElseThrow(courseId);
        return addUserToCourseGroup(tutorLogin, userRepository.getUserWithGroupsAndAuthorities(), course, course.getTeachingAssistantGroupName(), Role.TEACHING_ASSISTANT);
    }

    /**
     * Post /courses/:courseId/editors/:editorLogin : Add the given user to the editors of the course so that the student can access the course administration
     *
     * @param courseId    the id of the course
     * @param editorLogin the login of the user who should get editor access
     * @return empty ResponseEntity with status 200 (OK) or with status 404 (Not Found)
     */
    @PostMapping("courses/{courseId}/editors/{editorLogin:" + Constants.LOGIN_REGEX + "}")
    @EnforceAtLeastInstructor
    public ResponseEntity<Void> addEditorToCourse(@PathVariable Long courseId, @PathVariable String editorLogin) {
        log.debug("REST request to add {} as editors to course : {}", editorLogin, courseId);
        Course course = courseRepository.findByIdElseThrow(courseId);
        courseService.checkIfEditorGroupsNeedsToBeCreated(course);
        return addUserToCourseGroup(editorLogin, userRepository.getUserWithGroupsAndAuthorities(), course, course.getEditorGroupName(), Role.EDITOR);
    }

    /**
     * Post /courses/:courseId/instructors/:instructorLogin : Add the given user to the instructors of the course so that the student can access the course administration
     *
     * @param courseId        the id of the course
     * @param instructorLogin the login of the user who should get instructors access
     * @return empty ResponseEntity with status 200 (OK) or with status 404 (Not Found)
     */
    @PostMapping("courses/{courseId}/instructors/{instructorLogin:" + Constants.LOGIN_REGEX + "}")
    @EnforceAtLeastInstructor
    public ResponseEntity<Void> addInstructorToCourse(@PathVariable Long courseId, @PathVariable String instructorLogin) {
        log.debug("REST request to add {} as instructors to course : {}", instructorLogin, courseId);
        var course = courseRepository.findByIdElseThrow(courseId);
        return addUserToCourseGroup(instructorLogin, userRepository.getUserWithGroupsAndAuthorities(), course, course.getInstructorGroupName(), Role.INSTRUCTOR);
    }

    /**
     * adds the userLogin to the group (student, tutors or instructors) of the given course
     *
     * @param userLogin         the user login of the student, tutor or instructor who should be added to the group
     * @param instructorOrAdmin the user who initiates this request who must be an instructor of the given course or an admin
     * @param course            the course which is only passes to check if the instructorOrAdmin is an instructor of the course
     * @param group             the group to which the userLogin should be added
     * @param role              the role which should be added
     * @return empty ResponseEntity with status 200 (OK) or with status 404 (Not Found) or with status 403 (Forbidden)
     */
    @NotNull
    public ResponseEntity<Void> addUserToCourseGroup(String userLogin, User instructorOrAdmin, Course course, String group, Role role) {
        if (authCheckService.isAtLeastInstructorInCourse(course, instructorOrAdmin)) {
            Optional<User> userToAddToGroup = userRepository.findOneWithGroupsAndAuthoritiesByLogin(userLogin);
            if (userToAddToGroup.isEmpty()) {
                throw new EntityNotFoundException("User", userLogin);
            }
            courseService.addUserToGroup(userToAddToGroup.get(), group);
            if (role == Role.STUDENT && course.getLearningPathsEnabled()) {
                Course courseWithCompetencies = courseRepository.findWithEagerCompetenciesAndPrerequisitesByIdElseThrow(course.getId());
                learningPathService.generateLearningPathForUser(courseWithCompetencies, userToAddToGroup.get());
            }
            return ResponseEntity.ok().body(null);
        }
        else {
            throw new AccessForbiddenException();
        }
    }

    /**
     * DELETE /courses/:courseId/students/:studentLogin : Remove the given user from the students of the course so that the student cannot access the course anymore
     *
     * @param courseId     the id of the course
     * @param studentLogin the login of the user who should lose student access
     * @return empty ResponseEntity with status 200 (OK) or with status 404 (Not Found)
     */
    @DeleteMapping("courses/{courseId}/students/{studentLogin:" + Constants.LOGIN_REGEX + "}")
    @EnforceAtLeastInstructor
    public ResponseEntity<Void> removeStudentFromCourse(@PathVariable Long courseId, @PathVariable String studentLogin) {
        log.debug("REST request to remove {} as student from course : {}", studentLogin, courseId);
        var course = courseRepository.findByIdElseThrow(courseId);
        return removeUserFromCourseGroup(studentLogin, userRepository.getUserWithGroupsAndAuthorities(), course, course.getStudentGroupName());
    }

    /**
     * DELETE /courses/:courseId/tutors/:tutorsLogin : Remove the given user from the tutors of the course so that the tutors cannot access the course administration anymore
     *
     * @param courseId   the id of the course
     * @param tutorLogin the login of the user who should lose student access
     * @return empty ResponseEntity with status 200 (OK) or with status 404 (Not Found)
     */
    @DeleteMapping("courses/{courseId}/tutors/{tutorLogin:" + Constants.LOGIN_REGEX + "}")
    @EnforceAtLeastInstructor
    public ResponseEntity<Void> removeTutorFromCourse(@PathVariable Long courseId, @PathVariable String tutorLogin) {
        log.debug("REST request to remove {} as tutor from course : {}", tutorLogin, courseId);
        var course = courseRepository.findByIdElseThrow(courseId);
        return removeUserFromCourseGroup(tutorLogin, userRepository.getUserWithGroupsAndAuthorities(), course, course.getTeachingAssistantGroupName());
    }

    /**
     * DELETE /courses/:courseId/editors/:editorsLogin : Remove the given user from the editors of the course so that the editors cannot access the course administration anymore
     *
     * @param courseId    the id of the course
     * @param editorLogin the login of the user who should lose student access
     * @return empty ResponseEntity with status 200 (OK) or with status 404 (Not Found)
     */
    @DeleteMapping("courses/{courseId}/editors/{editorLogin:" + Constants.LOGIN_REGEX + "}")
    @EnforceAtLeastInstructor
    public ResponseEntity<Void> removeEditorFromCourse(@PathVariable Long courseId, @PathVariable String editorLogin) {
        log.debug("REST request to remove {} as editor from course : {}", editorLogin, courseId);
        var course = courseRepository.findByIdElseThrow(courseId);
        return removeUserFromCourseGroup(editorLogin, userRepository.getUserWithGroupsAndAuthorities(), course, course.getEditorGroupName());
    }

    /**
     * DELETE /courses/:courseId/instructors/:instructorLogin : Remove the given user from the instructors of the course so that the instructor cannot access the course
     * administration anymore
     *
     * @param courseId        the id of the course
     * @param instructorLogin the login of the user who should lose student access
     * @return empty ResponseEntity with status 200 (OK) or with status 404 (Not Found)
     */
    @DeleteMapping("courses/{courseId}/instructors/{instructorLogin:" + Constants.LOGIN_REGEX + "}")
    @EnforceAtLeastInstructor
    public ResponseEntity<Void> removeInstructorFromCourse(@PathVariable Long courseId, @PathVariable String instructorLogin) {
        log.debug("REST request to remove {} as instructor from course : {}", instructorLogin, courseId);
        var course = courseRepository.findByIdElseThrow(courseId);
        return removeUserFromCourseGroup(instructorLogin, userRepository.getUserWithGroupsAndAuthorities(), course, course.getInstructorGroupName());
    }

    /**
     * removes the userLogin from the group (student, tutors or instructors) of the given course
     *
     * @param userLogin         the user login of the student, tutor or instructor who should be removed from the group
     * @param instructorOrAdmin the user who initiates this request who must be an instructor of the given course or an admin
     * @param course            the course which is only passes to check if the instructorOrAdmin is an instructor of the course
     * @param group             the group from which the userLogin should be removed
     * @return empty ResponseEntity with status 200 (OK) or with status 404 (Not Found) or with status 403 (Forbidden)
     */
    @NotNull
    public ResponseEntity<Void> removeUserFromCourseGroup(String userLogin, User instructorOrAdmin, Course course, String group) {
        if (!authCheckService.isAtLeastInstructorInCourse(course, instructorOrAdmin)) {
            throw new AccessForbiddenException();
        }
        Optional<User> userToRemoveFromGroup = userRepository.findOneWithGroupsAndAuthoritiesByLogin(userLogin);
        if (userToRemoveFromGroup.isEmpty()) {
            throw new EntityNotFoundException("User", userLogin);
        }
        courseService.removeUserFromGroup(userToRemoveFromGroup.get(), group);
        return ResponseEntity.ok().body(null);
    }

    /**
     * GET /courses/{courseId}/management-detail : Gets the data needed for the course management detail view
     *
     * @param courseId the id of the course
     * @return the ResponseEntity with status 200 (OK) and the body, or with status 404 (Not Found)
     */
    @GetMapping("courses/{courseId}/management-detail")
    @EnforceAtLeastTutor
    public ResponseEntity<CourseManagementDetailViewDTO> getCourseDTOForDetailView(@PathVariable Long courseId) {
        Course course = courseRepository.findByIdElseThrow(courseId);
        authCheckService.checkHasAtLeastRoleInCourseElseThrow(Role.TEACHING_ASSISTANT, course, null);
        GradingScale gradingScale = gradingScaleService.findGradingScaleByCourseId(courseId).orElse(null);
        CourseManagementDetailViewDTO managementDetailViewDTO = courseService.getStatsForDetailView(course, gradingScale);
        return ResponseEntity.ok(managementDetailViewDTO);
    }

    /**
     * GET /courses/:courseId/statistics : Get the active students for this particular course
     *
     * @param courseId    the id of the course
     * @param periodIndex an index indicating which time period, 0 is current week, -1 is one period in the past, -2 is two periods in the past
     * @param periodSize  optional size of the period, default is 17
     * @return the ResponseEntity with status 200 (OK) and the data in body, or status 404 (Not Found)
     */
    @GetMapping("courses/{courseId}/statistics")
    @EnforceAtLeastTutor
    public ResponseEntity<List<Integer>> getActiveStudentsForCourseDetailView(@PathVariable Long courseId, @RequestParam Long periodIndex,
            @RequestParam Optional<Integer> periodSize) {
        var course = courseRepository.findByIdElseThrow(courseId);
        authCheckService.checkHasAtLeastRoleInCourseElseThrow(Role.TEACHING_ASSISTANT, course, null);
        var exerciseIds = exerciseRepository.findAllIdsByCourseId(courseId);
        var chartEndDate = courseService.determineEndDateForActiveStudents(course);
        var spanEndDate = chartEndDate.plusWeeks(periodSize.orElse(17) * periodIndex);
        var returnedSpanSize = courseService.determineTimeSpanSizeForActiveStudents(course, spanEndDate, periodSize.orElse(17));
        var activeStudents = courseService.getActiveStudents(exerciseIds, periodIndex, Math.min(returnedSpanSize, periodSize.orElse(17)), chartEndDate);
        return ResponseEntity.ok(activeStudents);
    }

    /**
     * GET /courses/:courseId/statistics-lifetime-overview : Get the active students for this particular course over its whole lifetime
     *
     * @param courseId the id of the course
     * @return the ResponseEntity with status 200 (OK) and the data in body, or status 404 (Not Found)
     */
    @GetMapping("courses/{courseId}/statistics-lifetime-overview")
    @EnforceAtLeastTutor
    public ResponseEntity<List<Integer>> getActiveStudentsForCourseLiveTime(@PathVariable Long courseId) {
        authCheckService.checkHasAtLeastRoleInCourseElseThrow(Role.TEACHING_ASSISTANT, courseRepository.findByIdElseThrow(courseId), null);
        var exerciseIds = exerciseRepository.findAllIdsByCourseId(courseId);
        var course = courseRepository.findByIdElseThrow(courseId);
        if (course.getStartDate() == null) {
            throw new IllegalArgumentException("Course does not contain start date");
        }
        var endDate = courseService.determineEndDateForActiveStudents(course);
        var returnedSpanSize = courseService.calculateWeeksBetweenDates(course.getStartDate(), endDate);
        var activeStudents = courseService.getActiveStudents(exerciseIds, 0, Math.toIntExact(returnedSpanSize), endDate);
        return ResponseEntity.ok(activeStudents);
    }

    /**
     * POST /courses/:courseId/:courseGroup : Add multiple users to the user group of the course so that they can access the course
     * The passed list of UserDTOs must include at least one unique user identifier (i.e. registration number OR email OR login)
     * <p>
     * This method first tries to find the student in the internal Artemis user database (because the user is probably already using Artemis).
     * In case the user cannot be found, it additionally searches the connected LDAP in case it is configured.
     *
     * @param courseId    the id of the course
     * @param studentDtos the list of students (with at one unique user identifier) who should get access to the course
     * @param courseGroup the group, the user has to be added to, either 'students', 'tutors', 'instructors' or 'editors'
     * @return the list of students who could not be registered for the course, because they could NOT be found in the Artemis database and could NOT be found in the connected LDAP
     */
    @PostMapping("courses/{courseId}/{courseGroup}")
    @EnforceAtLeastInstructor
    public ResponseEntity<List<StudentDTO>> addUsersToCourseGroup(@PathVariable Long courseId, @PathVariable String courseGroup, @RequestBody List<StudentDTO> studentDtos) {
        authCheckService.checkHasAtLeastRoleInCourseElseThrow(Role.INSTRUCTOR, courseRepository.findByIdElseThrow(courseId), null);
        log.debug("REST request to add {} as {} to course {}", studentDtos, courseGroup, courseId);
        List<StudentDTO> notFoundStudentsDtos = courseService.registerUsersForCourseGroup(courseId, studentDtos, courseGroup);
        return ResponseEntity.ok().body(notFoundStudentsDtos);
    }

    /**
     * GET courses/{courseId}/allowed-complaints: Get the number of complaints that a student or team is still allowed to submit in the given course.
     * It is determined by the max. complaint limit and the current number of open or rejected complaints of the student or team in the course.
     * Students use their personal complaints for individual exercises and team complaints for team-based exercises, i.e. each student has
     * maxComplaints for personal complaints and additionally maxTeamComplaints for complaints by their team in the course.
     *
     * @param courseId the id of the course for which we want to get the number of allowed complaints
     * @param teamMode whether to return the number of allowed complaints per team (instead of per student)
     * @return the ResponseEntity with status 200 (OK) and the number of still allowed complaints
     */
    @GetMapping("courses/{courseId}/allowed-complaints")
    @EnforceAtLeastStudent
    public ResponseEntity<Long> getNumberOfAllowedComplaintsInCourse(@PathVariable Long courseId, @RequestParam(defaultValue = "false") Boolean teamMode) {
        log.debug("REST request to get the number of unaccepted Complaints associated to the current user in course : {}", courseId);
        User user = userRepository.getUser();
        Participant participant = user;
        Course course = courseRepository.findByIdElseThrow(courseId);
        if (!course.getComplaintsEnabled()) {
            throw new BadRequestAlertException("Complaints are disabled for this course", COMPLAINT_ENTITY_NAME, "complaintsDisabled");
        }
        if (teamMode) {
            Optional<Team> team = teamRepository.findAllByCourseIdAndUserIdOrderByIdDesc(course.getId(), user.getId()).stream().findFirst();
            participant = team.orElseThrow(() -> new BadRequestAlertException("You do not belong to a team in this course.", COMPLAINT_ENTITY_NAME, "noAssignedTeamInCourse"));
        }
        long unacceptedComplaints = complaintService.countUnacceptedComplaintsByParticipantAndCourseId(participant, courseId);
        return ResponseEntity.ok(Math.max(complaintService.getMaxComplaintsPerParticipant(course, participant) - unacceptedComplaints, 0));
    }

<<<<<<< HEAD
    @PostMapping("courses/{courseId}/general-information")
    @EnforceAtLeastInstructorInCourse
    public ResponseEntity<Void> updateGeneralInformation(@PathVariable long courseId, @RequestBody String generalInformation) {
        Course course = courseRepository.findByIdElseThrow(courseId);
        course.setGeneralInformation(generalInformation);
        courseRepository.save(course);
        return ResponseEntity.ok().build();
=======
    /**
     * GET courses/{courseId}/existing-exercise-details: Get the exercise names (and shortNames for {@link ExerciseType#PROGRAMMING} exercises)
     * of all exercises with the given type in the given course.
     *
     * @param courseId     of the course for which all exercise names should be fetched
     * @param exerciseType for which the details should be fetched, as the name of an exercise only needs to be unique for each exercise type
     * @return {@link CourseExistingExerciseDetailsDTO} with the exerciseNames (and already used shortNames if a {@link ExerciseType#PROGRAMMING} exercise is requested)
     */
    @GetMapping("courses/{courseId}/existing-exercise-details")
    @EnforceAtLeastEditorInCourse
    public ResponseEntity<CourseExistingExerciseDetailsDTO> getExistingExerciseDetails(@PathVariable Long courseId, @RequestParam String exerciseType) {
        log.debug("REST request to get details of existing exercises in course : {}", courseId);
        Course course = courseRepository.findByIdWithEagerExercisesElseThrow(courseId);

        Set<String> alreadyTakenExerciseNames = new HashSet<>();
        Set<String> alreadyTakenShortNames = new HashSet<>();

        boolean includeShortNames = exerciseType.equals(ExerciseType.PROGRAMMING.toString());

        course.getExercises().forEach((exercise -> {
            if (exercise.getType().equals(exerciseType)) {
                alreadyTakenExerciseNames.add(exercise.getTitle());
                if (includeShortNames && exercise.getShortName() != null) {
                    alreadyTakenShortNames.add(exercise.getShortName());
                }
            }
        }));

        return ResponseEntity.ok(new CourseExistingExerciseDetailsDTO(alreadyTakenExerciseNames, alreadyTakenShortNames));
>>>>>>> 998d6c08
    }
}<|MERGE_RESOLUTION|>--- conflicted
+++ resolved
@@ -98,11 +98,8 @@
 import de.tum.cit.aet.artemis.core.security.annotations.EnforceAtLeastInstructor;
 import de.tum.cit.aet.artemis.core.security.annotations.EnforceAtLeastStudent;
 import de.tum.cit.aet.artemis.core.security.annotations.EnforceAtLeastTutor;
-<<<<<<< HEAD
+import de.tum.cit.aet.artemis.core.security.annotations.enforceRoleInCourse.EnforceAtLeastEditorInCourse;
 import de.tum.cit.aet.artemis.core.security.annotations.enforceRoleInCourse.EnforceAtLeastInstructorInCourse;
-=======
-import de.tum.cit.aet.artemis.core.security.annotations.enforceRoleInCourse.EnforceAtLeastEditorInCourse;
->>>>>>> 998d6c08
 import de.tum.cit.aet.artemis.core.service.AuthorizationCheckService;
 import de.tum.cit.aet.artemis.core.service.CourseService;
 import de.tum.cit.aet.artemis.core.service.FilePathService;
@@ -1481,15 +1478,6 @@
         return ResponseEntity.ok(Math.max(complaintService.getMaxComplaintsPerParticipant(course, participant) - unacceptedComplaints, 0));
     }
 
-<<<<<<< HEAD
-    @PostMapping("courses/{courseId}/general-information")
-    @EnforceAtLeastInstructorInCourse
-    public ResponseEntity<Void> updateGeneralInformation(@PathVariable long courseId, @RequestBody String generalInformation) {
-        Course course = courseRepository.findByIdElseThrow(courseId);
-        course.setGeneralInformation(generalInformation);
-        courseRepository.save(course);
-        return ResponseEntity.ok().build();
-=======
     /**
      * GET courses/{courseId}/existing-exercise-details: Get the exercise names (and shortNames for {@link ExerciseType#PROGRAMMING} exercises)
      * of all exercises with the given type in the given course.
@@ -1519,6 +1507,14 @@
         }));
 
         return ResponseEntity.ok(new CourseExistingExerciseDetailsDTO(alreadyTakenExerciseNames, alreadyTakenShortNames));
->>>>>>> 998d6c08
+    }
+
+    @PostMapping("courses/{courseId}/general-information")
+    @EnforceAtLeastInstructorInCourse
+    public ResponseEntity<Void> updateGeneralInformation(@PathVariable long courseId, @RequestBody String generalInformation) {
+        Course course = courseRepository.findByIdElseThrow(courseId);
+        course.setGeneralInformation(generalInformation);
+        courseRepository.save(course);
+        return ResponseEntity.ok().build();
     }
 }