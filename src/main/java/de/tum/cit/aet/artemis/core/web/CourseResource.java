package de.tum.cit.aet.artemis.core.web;

import static de.tum.cit.aet.artemis.core.config.Constants.PROFILE_CORE;
import static de.tum.cit.aet.artemis.core.config.Constants.PROFILE_LTI;
import static java.time.ZonedDateTime.now;

import java.io.File;
import java.io.FileInputStream;
import java.io.FileNotFoundException;
import java.net.URI;
import java.net.URISyntaxException;
import java.nio.file.Path;
import java.security.Principal;
import java.time.ZonedDateTime;
import java.util.ArrayList;
import java.util.Collection;
import java.util.HashSet;
import java.util.List;
import java.util.Map;
import java.util.Objects;
import java.util.Optional;
import java.util.Set;
import java.util.stream.Collectors;

import jakarta.validation.constraints.NotNull;

import org.slf4j.Logger;
import org.slf4j.LoggerFactory;
import org.springframework.beans.factory.annotation.Value;
import org.springframework.context.annotation.Profile;
import org.springframework.core.io.InputStreamResource;
import org.springframework.core.io.Resource;
import org.springframework.data.domain.Page;
import org.springframework.data.domain.PageImpl;
import org.springframework.data.domain.PageRequest;
import org.springframework.data.domain.Pageable;
import org.springframework.http.ContentDisposition;
import org.springframework.http.HttpHeaders;
import org.springframework.http.HttpStatus;
import org.springframework.http.MediaType;
import org.springframework.http.ResponseEntity;
import org.springframework.web.bind.annotation.DeleteMapping;
import org.springframework.web.bind.annotation.GetMapping;
import org.springframework.web.bind.annotation.PathVariable;
import org.springframework.web.bind.annotation.PostMapping;
import org.springframework.web.bind.annotation.PutMapping;
import org.springframework.web.bind.annotation.RequestBody;
import org.springframework.web.bind.annotation.RequestMapping;
import org.springframework.web.bind.annotation.RequestParam;
import org.springframework.web.bind.annotation.RequestPart;
import org.springframework.web.bind.annotation.ResponseBody;
import org.springframework.web.bind.annotation.RestController;
import org.springframework.web.multipart.MultipartFile;
import org.springframework.web.server.ResponseStatusException;
import org.springframework.web.servlet.support.ServletUriComponentsBuilder;

import com.fasterxml.jackson.annotation.JsonInclude;

import de.tum.cit.aet.artemis.assessment.domain.GradingScale;
import de.tum.cit.aet.artemis.assessment.domain.TutorParticipation;
import de.tum.cit.aet.artemis.assessment.dto.UserNameAndLoginDTO;
import de.tum.cit.aet.artemis.assessment.repository.GradingScaleRepository;
import de.tum.cit.aet.artemis.assessment.repository.TutorParticipationRepository;
import de.tum.cit.aet.artemis.assessment.service.AssessmentDashboardService;
import de.tum.cit.aet.artemis.assessment.service.ComplaintService;
import de.tum.cit.aet.artemis.assessment.service.CourseScoreCalculationService;
import de.tum.cit.aet.artemis.assessment.service.GradingScaleService;
import de.tum.cit.aet.artemis.athena.service.AthenaModuleService;
<<<<<<< HEAD
import de.tum.cit.aet.artemis.atlas.service.learningpath.LearningPathService;
import de.tum.cit.aet.artemis.atlas.service.profile.CourseLearnerProfileService;
=======
import de.tum.cit.aet.artemis.atlas.api.LearningPathApi;
>>>>>>> a82ca47f
import de.tum.cit.aet.artemis.communication.service.ConductAgreementService;
import de.tum.cit.aet.artemis.core.config.Constants;
import de.tum.cit.aet.artemis.core.domain.Course;
import de.tum.cit.aet.artemis.core.domain.User;
import de.tum.cit.aet.artemis.core.dto.CourseExistingExerciseDetailsDTO;
import de.tum.cit.aet.artemis.core.dto.CourseForArchiveDTO;
import de.tum.cit.aet.artemis.core.dto.CourseForDashboardDTO;
import de.tum.cit.aet.artemis.core.dto.CourseForImportDTO;
import de.tum.cit.aet.artemis.core.dto.CourseManagementDetailViewDTO;
import de.tum.cit.aet.artemis.core.dto.CourseManagementOverviewStatisticsDTO;
import de.tum.cit.aet.artemis.core.dto.CoursesForDashboardDTO;
import de.tum.cit.aet.artemis.core.dto.OnlineCourseDTO;
import de.tum.cit.aet.artemis.core.dto.SearchResultPageDTO;
import de.tum.cit.aet.artemis.core.dto.StatsForDashboardDTO;
import de.tum.cit.aet.artemis.core.dto.StudentDTO;
import de.tum.cit.aet.artemis.core.dto.UserDTO;
import de.tum.cit.aet.artemis.core.dto.UserPublicInfoDTO;
import de.tum.cit.aet.artemis.core.dto.pageablesearch.SearchTermPageableSearchDTO;
import de.tum.cit.aet.artemis.core.exception.AccessForbiddenAlertException;
import de.tum.cit.aet.artemis.core.exception.AccessForbiddenException;
import de.tum.cit.aet.artemis.core.exception.BadRequestAlertException;
import de.tum.cit.aet.artemis.core.exception.EntityNotFoundException;
import de.tum.cit.aet.artemis.core.exception.ErrorConstants;
import de.tum.cit.aet.artemis.core.repository.CourseRepository;
import de.tum.cit.aet.artemis.core.repository.UserRepository;
import de.tum.cit.aet.artemis.core.security.Role;
import de.tum.cit.aet.artemis.core.security.annotations.EnforceAtLeastEditor;
import de.tum.cit.aet.artemis.core.security.annotations.EnforceAtLeastInstructor;
import de.tum.cit.aet.artemis.core.security.annotations.EnforceAtLeastStudent;
import de.tum.cit.aet.artemis.core.security.annotations.EnforceAtLeastTutor;
import de.tum.cit.aet.artemis.core.security.annotations.enforceRoleInCourse.EnforceAtLeastEditorInCourse;
import de.tum.cit.aet.artemis.core.security.annotations.enforceRoleInCourse.EnforceAtLeastTutorInCourse;
import de.tum.cit.aet.artemis.core.service.AuthorizationCheckService;
import de.tum.cit.aet.artemis.core.service.CourseService;
import de.tum.cit.aet.artemis.core.service.FilePathService;
import de.tum.cit.aet.artemis.core.service.FileService;
import de.tum.cit.aet.artemis.core.service.feature.Feature;
import de.tum.cit.aet.artemis.core.service.feature.FeatureToggle;
import de.tum.cit.aet.artemis.core.util.TimeLogUtil;
import de.tum.cit.aet.artemis.exam.repository.ExamRepository;
import de.tum.cit.aet.artemis.exercise.domain.Exercise;
import de.tum.cit.aet.artemis.exercise.domain.ExerciseMode;
import de.tum.cit.aet.artemis.exercise.domain.ExerciseType;
import de.tum.cit.aet.artemis.exercise.domain.Submission;
import de.tum.cit.aet.artemis.exercise.domain.Team;
import de.tum.cit.aet.artemis.exercise.domain.participation.Participant;
import de.tum.cit.aet.artemis.exercise.repository.ExerciseRepository;
import de.tum.cit.aet.artemis.exercise.repository.TeamRepository;
import de.tum.cit.aet.artemis.exercise.service.ExerciseService;
import de.tum.cit.aet.artemis.exercise.service.SubmissionService;
import de.tum.cit.aet.artemis.lti.service.OnlineCourseConfigurationService;
import de.tum.cit.aet.artemis.programming.service.ci.CIUserManagementService;
import de.tum.cit.aet.artemis.programming.service.vcs.VcsUserManagementService;
import de.tum.cit.aet.artemis.tutorialgroup.service.TutorialGroupsConfigurationService;
import tech.jhipster.web.util.PaginationUtil;

/**
 * REST controller for managing Course.
 */
@Profile(PROFILE_CORE)
@RestController
@RequestMapping("api/")
public class CourseResource {

    private static final String ENTITY_NAME = "course";

    private static final String COMPLAINT_ENTITY_NAME = "complaint";

    private static final Logger log = LoggerFactory.getLogger(CourseResource.class);

    private static final int MAX_TITLE_LENGTH = 255;

    private final UserRepository userRepository;

    private final CourseService courseService;

    private final AuthorizationCheckService authCheckService;

    private final Optional<OnlineCourseConfigurationService> onlineCourseConfigurationService;

    private final CourseRepository courseRepository;

    private final ExerciseService exerciseService;

    private final TutorParticipationRepository tutorParticipationRepository;

    private final SubmissionService submissionService;

    private final AssessmentDashboardService assessmentDashboardService;

    private final Optional<VcsUserManagementService> optionalVcsUserManagementService;

    private final Optional<CIUserManagementService> optionalCiUserManagementService;

    private final ExerciseRepository exerciseRepository;

    private final FileService fileService;

    private final TutorialGroupsConfigurationService tutorialGroupsConfigurationService;

    private final GradingScaleService gradingScaleService;

    private final CourseScoreCalculationService courseScoreCalculationService;

    private final GradingScaleRepository gradingScaleRepository;

    private final ConductAgreementService conductAgreementService;

    private final Optional<AthenaModuleService> athenaModuleService;

    private final CourseLearnerProfileService courseLearnerProfileService;

    @Value("${artemis.course-archives-path}")
    private String courseArchivesDirPath;

    private final LearningPathApi learningPathApi;

    private final ExamRepository examRepository;

    private final ComplaintService complaintService;

    private final TeamRepository teamRepository;

    public CourseResource(UserRepository userRepository, CourseService courseService, CourseRepository courseRepository, ExerciseService exerciseService,
            Optional<OnlineCourseConfigurationService> onlineCourseConfigurationService, AuthorizationCheckService authCheckService,
            TutorParticipationRepository tutorParticipationRepository, SubmissionService submissionService, Optional<VcsUserManagementService> optionalVcsUserManagementService,
            AssessmentDashboardService assessmentDashboardService, ExerciseRepository exerciseRepository, Optional<CIUserManagementService> optionalCiUserManagementService,
            FileService fileService, TutorialGroupsConfigurationService tutorialGroupsConfigurationService, GradingScaleService gradingScaleService,
            CourseScoreCalculationService courseScoreCalculationService, GradingScaleRepository gradingScaleRepository, LearningPathApi learningPathApi,
            ConductAgreementService conductAgreementService, Optional<AthenaModuleService> athenaModuleService, ExamRepository examRepository, ComplaintService complaintService,
            TeamRepository teamRepository, CourseLearnerProfileService courseLearnerProfileService) {
        this.courseService = courseService;
        this.courseRepository = courseRepository;
        this.exerciseService = exerciseService;
        this.onlineCourseConfigurationService = onlineCourseConfigurationService;
        this.authCheckService = authCheckService;
        this.tutorParticipationRepository = tutorParticipationRepository;
        this.submissionService = submissionService;
        this.optionalVcsUserManagementService = optionalVcsUserManagementService;
        this.optionalCiUserManagementService = optionalCiUserManagementService;
        this.assessmentDashboardService = assessmentDashboardService;
        this.userRepository = userRepository;
        this.exerciseRepository = exerciseRepository;
        this.fileService = fileService;
        this.tutorialGroupsConfigurationService = tutorialGroupsConfigurationService;
        this.gradingScaleService = gradingScaleService;
        this.courseScoreCalculationService = courseScoreCalculationService;
        this.gradingScaleRepository = gradingScaleRepository;
        this.learningPathApi = learningPathApi;
        this.conductAgreementService = conductAgreementService;
        this.athenaModuleService = athenaModuleService;
        this.examRepository = examRepository;
        this.complaintService = complaintService;
        this.teamRepository = teamRepository;
        this.courseLearnerProfileService = courseLearnerProfileService;
    }

    /**
     * PUT /courses/:courseId : Updates an existing updatedCourse.
     *
     * @param courseId     the id of the course to update
     * @param courseUpdate the course to update
     * @param file         the optional course icon file
     * @return the ResponseEntity with status 200 (OK) and with body the updated course
     */
    @PutMapping(value = "courses/{courseId}", consumes = MediaType.MULTIPART_FORM_DATA_VALUE)
    @EnforceAtLeastInstructor
    public ResponseEntity<Course> updateCourse(@PathVariable Long courseId, @RequestPart("course") Course courseUpdate, @RequestPart(required = false) MultipartFile file)
            throws URISyntaxException {
        log.debug("REST request to update Course : {}", courseUpdate);
        User user = userRepository.getUserWithGroupsAndAuthorities();

        var existingCourse = courseRepository.findByIdForUpdateElseThrow(courseUpdate.getId());

        if (existingCourse.getTimeZone() != null && courseUpdate.getTimeZone() == null) {
            throw new IllegalArgumentException("You can not remove the time zone of a course");
        }

        var timeZoneChanged = (existingCourse.getTimeZone() != null && courseUpdate.getTimeZone() != null && !existingCourse.getTimeZone().equals(courseUpdate.getTimeZone()));

        var athenaModuleAccessChanged = existingCourse.getRestrictedAthenaModulesAccess() != courseUpdate.getRestrictedAthenaModulesAccess();

        if (!Objects.equals(existingCourse.getShortName(), courseUpdate.getShortName())) {
            throw new BadRequestAlertException("The course short name cannot be changed", Course.ENTITY_NAME, "shortNameCannotChange", true);
        }

        // only allow admins or instructors of the existing course to change it
        // this is important, otherwise someone could put himself into the instructor group of the updated course
        authCheckService.checkHasAtLeastRoleInCourseElseThrow(Role.INSTRUCTOR, existingCourse, user);

        if (!authCheckService.isAdmin(user)) {
            // this means the user must be an instructor, who has NO Admin rights.
            // instructors are not allowed to change group names, because this would lead to security problems
            final var changedGroupNames = getChangedGroupNames(courseUpdate, existingCourse);
            if (!changedGroupNames.isEmpty()) {
                throw new BadRequestAlertException("You are not allowed to change the group names of a course", Course.ENTITY_NAME, "groupNamesCannotChange", true);
            }
            // instructors are not allowed to change the access to restricted Athena modules
            if (athenaModuleAccessChanged) {
                throw new BadRequestAlertException("You are not allowed to change the access to restricted Athena modules of a course", Course.ENTITY_NAME,
                        "restrictedAthenaModulesAccessCannotChange", true);
            }
            // instructors are not allowed to change the dashboard settings
            if (existingCourse.getStudentCourseAnalyticsDashboardEnabled() != courseUpdate.getStudentCourseAnalyticsDashboardEnabled()) {
                throw new BadRequestAlertException("You are not allowed to change the dashboard settings of a course", Course.ENTITY_NAME, "dashboardSettingsCannotChange", true);
            }
        }

        if (courseUpdate.getPresentationScore() != null && courseUpdate.getPresentationScore() != 0) {
            Optional<GradingScale> gradingScale = gradingScaleService.findGradingScaleByCourseId(courseUpdate.getId());
            if (gradingScale.isPresent() && gradingScale.get().getPresentationsNumber() != null) {
                throw new BadRequestAlertException("You cannot set a presentation score if the grading scale is already set up for graded presentations", Course.ENTITY_NAME,
                        "gradedPresentationAlreadySet", true);
            }
            if (courseUpdate.getPresentationScore() < 0) {
                throw new BadRequestAlertException("The presentation score cannot be negative", Course.ENTITY_NAME, "negativePresentationScore", true);
            }
        }

        // Make sure to preserve associations in updated entity
        courseUpdate.setId(courseId);
        courseUpdate.setPrerequisites(existingCourse.getPrerequisites());
        courseUpdate.setTutorialGroupsConfiguration(existingCourse.getTutorialGroupsConfiguration());
        courseUpdate.setOnlineCourseConfiguration(existingCourse.getOnlineCourseConfiguration());

        if (courseUpdate.getTitle().length() > MAX_TITLE_LENGTH) {
            throw new BadRequestAlertException("The course title is too long", Course.ENTITY_NAME, "courseTitleTooLong");
        }

        courseUpdate.validateEnrollmentConfirmationMessage();
        courseUpdate.validateComplaintsAndRequestMoreFeedbackConfig();
        courseUpdate.validateOnlineCourseAndEnrollmentEnabled();
        courseUpdate.validateShortName();
        courseUpdate.validateAccuracyOfScores();
        courseUpdate.validateStartAndEndDate();
        courseUpdate.validateEnrollmentStartAndEndDate();
        courseUpdate.validateUnenrollmentEndDate();

        if (file != null) {
            Path basePath = FilePathService.getCourseIconFilePath();
            Path savePath = fileService.saveFile(file, basePath, false);
            courseUpdate.setCourseIcon(FilePathService.publicPathForActualPathOrThrow(savePath, courseId).toString());
            if (existingCourse.getCourseIcon() != null) {
                // delete old course icon
                fileService.schedulePathForDeletion(FilePathService.actualPathForPublicPathOrThrow(new URI(existingCourse.getCourseIcon())), 0);
            }
        }
        else if (courseUpdate.getCourseIcon() == null && existingCourse.getCourseIcon() != null) {
            // delete old course icon
            fileService.schedulePathForDeletion(FilePathService.actualPathForPublicPathOrThrow(new URI(existingCourse.getCourseIcon())), 0);
        }

        if (courseUpdate.isOnlineCourse() != existingCourse.isOnlineCourse()) {
            if (courseUpdate.isOnlineCourse() && onlineCourseConfigurationService.isPresent()) {
                onlineCourseConfigurationService.get().createOnlineCourseConfiguration(courseUpdate);
            }
            else {
                courseUpdate.setOnlineCourseConfiguration(null);
            }
        }

        if (!Objects.equals(courseUpdate.getCourseInformationSharingMessagingCodeOfConduct(), existingCourse.getCourseInformationSharingMessagingCodeOfConduct())) {
            conductAgreementService.resetUsersAgreeToCodeOfConductInCourse(existingCourse);
        }

        courseUpdate.setId(courseId); // Don't persist a wrong ID
        Course result = courseRepository.save(courseUpdate);

        // if learning paths got enabled, generate learning paths for students
        if (existingCourse.getLearningPathsEnabled() != courseUpdate.getLearningPathsEnabled() && courseUpdate.getLearningPathsEnabled()) {
            Course courseWithCompetencies = courseRepository.findWithEagerCompetenciesAndPrerequisitesByIdElseThrow(result.getId());
<<<<<<< HEAD
            Set<User> students = userRepository.getStudentsWithLearnerProfile(courseWithCompetencies);
            courseLearnerProfileService.createCourseLearnerProfiles(courseWithCompetencies, students);
            learningPathService.generateLearningPaths(courseWithCompetencies, students);
=======
            learningPathApi.generateLearningPaths(courseWithCompetencies);
>>>>>>> a82ca47f
        }

        // if access to restricted athena modules got disabled for the course, we need to set all exercises that use restricted modules to null
        if (athenaModuleAccessChanged && !courseUpdate.getRestrictedAthenaModulesAccess()) {
            athenaModuleService.ifPresent(ams -> ams.revokeAccessToRestrictedFeedbackSuggestionModules(result));
        }

        // Based on the old instructors, editors and TAs, we can update all exercises in the course in the VCS (if necessary)
        // We need the old instructors, editors and TAs, so that the VCS user management service can determine which
        // users no longer have TA, editor or instructor rights in the related exercise repositories.
        final var oldInstructorGroup = existingCourse.getInstructorGroupName();
        final var oldEditorGroup = existingCourse.getEditorGroupName();
        final var oldTeachingAssistantGroup = existingCourse.getTeachingAssistantGroupName();

        optionalVcsUserManagementService
                .ifPresent(userManagementService -> userManagementService.updateCoursePermissions(result, oldInstructorGroup, oldEditorGroup, oldTeachingAssistantGroup));
        optionalCiUserManagementService
                .ifPresent(ciUserManagementService -> ciUserManagementService.updateCoursePermissions(result, oldInstructorGroup, oldEditorGroup, oldTeachingAssistantGroup));
        if (timeZoneChanged) {
            tutorialGroupsConfigurationService.onTimeZoneUpdate(result);
        }
        return ResponseEntity.ok(result);
    }

    private static Set<String> getChangedGroupNames(Course courseUpdate, Course existingCourse) {
        Set<String> existingGroupNames = new HashSet<>(List.of(existingCourse.getStudentGroupName(), existingCourse.getTeachingAssistantGroupName(),
                existingCourse.getEditorGroupName(), existingCourse.getInstructorGroupName()));
        Set<String> newGroupNames = new HashSet<>(List.of(courseUpdate.getStudentGroupName(), courseUpdate.getTeachingAssistantGroupName(), courseUpdate.getEditorGroupName(),
                courseUpdate.getInstructorGroupName()));
        Set<String> changedGroupNames = new HashSet<>(newGroupNames);
        changedGroupNames.removeAll(existingGroupNames);
        return changedGroupNames;
    }

    /**
     * GET courses/for-lti-dashboard : Retrieves a list of online courses for a specific LTI dashboard based on the client ID.
     *
     * @param clientId the client ID of the LTI platform used to filter the courses.
     * @return a {@link ResponseEntity} containing a list of {@link OnlineCourseDTO} for the courses the user has access to.
     */
    @GetMapping("courses/for-lti-dashboard")
    @EnforceAtLeastInstructor
    @Profile(PROFILE_LTI)
    public ResponseEntity<List<OnlineCourseDTO>> findAllOnlineCoursesForLtiDashboard(@RequestParam("clientId") String clientId) {
        User user = userRepository.getUserWithGroupsAndAuthorities();
        log.debug("REST request to get all online courses the user {} has access to", user.getLogin());

        Set<Course> courses = courseService.findAllOnlineCoursesForPlatformForUser(clientId, user);

        List<OnlineCourseDTO> onlineCourseDTOS = courses.stream()
                .map(c -> new OnlineCourseDTO(c.getId(), c.getTitle(), c.getShortName(), c.getOnlineCourseConfiguration().getLtiPlatformConfiguration().getRegistrationId()))
                .toList();

        return ResponseEntity.ok(onlineCourseDTOS);
    }

    /**
     * POST /courses/{courseId}/enroll : Enroll in an existing course. This method enrolls the current user for the given course id in case the course has already started
     * and not finished yet. The user is added to the course student group in the Authentication System and the course student group is added to the user's groups in the Artemis
     * database.
     *
     * @param courseId to find the course
     * @return response entity for groups of user who has been enrolled in the course
     */
    @PostMapping("courses/{courseId}/enroll")
    @EnforceAtLeastStudent
    public ResponseEntity<Set<String>> enrollInCourse(@PathVariable Long courseId) {
        User user = userRepository.getUserWithGroupsAndAuthoritiesAndOrganizations();
        Course course = courseRepository.findWithEagerOrganizationsAndCompetenciesAndPrerequisitesAndLearningPathsElseThrow(courseId);
        log.debug("REST request to enroll {} in Course {}", user.getName(), course.getTitle());
        courseService.enrollUserForCourseOrThrow(user, course);
        return ResponseEntity.ok(user.getGroups());
    }

    /**
     * POST /courses/{courseId}/unenroll : Unenroll from an existing course. This method unenrolls the current user for the given course id in case the student is currently
     * enrolled.
     * The user is removed from the course student group in the Authentication System and the course student group is removed from the user's groups in the Artemis
     * database.
     *
     * @param courseId to find the course
     * @return response entity for groups of user who has been unenrolled from the course
     */
    @PostMapping("courses/{courseId}/unenroll")
    @EnforceAtLeastStudent
    public ResponseEntity<Set<String>> unenrollFromCourse(@PathVariable Long courseId) {
        Course course = courseRepository.findWithEagerOrganizationsElseThrow(courseId);
        User user = userRepository.getUserWithGroupsAndAuthoritiesAndOrganizations();
        log.debug("REST request to unenroll {} for Course {}", user.getName(), course.getTitle());
        courseService.unenrollUserForCourseOrThrow(user, course);
        return ResponseEntity.ok(user.getGroups());
    }

    /**
     * GET /courses : get all courses for administration purposes.
     *
     * @param onlyActive if true, only active courses will be considered in the result
     * @return the ResponseEntity with status 200 (OK) and with body the list of courses (the user has access to)
     */
    @GetMapping("courses")
    @EnforceAtLeastTutor
    public ResponseEntity<List<Course>> getCourses(@RequestParam(defaultValue = "false") boolean onlyActive) {
        log.debug("REST request to get all courses the user has access to");
        User user = userRepository.getUserWithGroupsAndAuthorities();
        List<Course> courses = getCoursesForTutors(user, onlyActive);
        return ResponseEntity.ok(courses);
    }

    private List<Course> getCoursesForTutors(User user, boolean onlyActive) {
        List<Course> userCourses = courseRepository.findCoursesForAtLeastTutorWithGroups(user.getGroups(), authCheckService.isAdmin(user));
        if (onlyActive) {
            // only include courses that have NOT been finished
            final var now = ZonedDateTime.now();
            userCourses = userCourses.stream().filter(course -> course.getEndDate() == null || course.getEndDate().isAfter(now)).toList();
        }
        return userCourses;
    }

    /**
     * GET /courses/for-import : Get a list of {@link CourseForImportDTO CourseForImportDTOs} where the user is instructor/editor. The result is pageable.
     *
     * @param search The pageable search containing the page size, page number and query string
     * @return the ResponseEntity with status 200 (OK) and with body the desired page
     */
    @GetMapping("courses/for-import")
    @EnforceAtLeastInstructor
    public ResponseEntity<SearchResultPageDTO<CourseForImportDTO>> getCoursesForImport(SearchTermPageableSearchDTO<String> search) {
        log.debug("REST request to get a list of courses for import.");
        User user = userRepository.getUserWithGroupsAndAuthorities();
        var coursePage = courseService.getAllOnPageWithSize(search, user);
        var resultsOnPage = coursePage.getResultsOnPage().stream().map(CourseForImportDTO::new).toList();
        return ResponseEntity.ok(new SearchResultPageDTO<>(resultsOnPage, coursePage.getNumberOfPages()));
    }

    /**
     * GET /courses/courses-with-quiz : get all courses with quiz exercises for administration purposes.
     *
     * @return the ResponseEntity with status 200 (OK) and with body the list of courses
     */
    @GetMapping("courses/courses-with-quiz")
    @EnforceAtLeastEditor
    public ResponseEntity<List<Course>> getCoursesWithQuizExercises() {
        User user = userRepository.getUserWithGroupsAndAuthorities();
        if (authCheckService.isAdmin(user)) {
            return ResponseEntity.ok(courseRepository.findAllWithQuizExercisesWithEagerExercises());
        }
        else {
            var userGroups = new ArrayList<>(user.getGroups());
            return ResponseEntity.ok(courseRepository.getCoursesWithQuizExercisesForWhichUserHasAtLeastEditorAccess(userGroups));
        }
    }

    /**
     * GET /courses/with-user-stats : get all courses for administration purposes with user stats.
     *
     * @param onlyActive if true, only active courses will be considered in the result
     * @return the ResponseEntity with status 200 (OK) and with body the list of courses (the user has access to)
     */
    @GetMapping("courses/with-user-stats")
    @EnforceAtLeastTutor
    public ResponseEntity<List<Course>> getCoursesWithUserStats(@RequestParam(defaultValue = "false") boolean onlyActive) {
        log.debug("get courses with user stats, only active: {}", onlyActive);

        User user = userRepository.getUserWithGroupsAndAuthorities();
        List<Course> courses = getCoursesForTutors(user, onlyActive);
        for (Course course : courses) {
            course.setNumberOfInstructors(userRepository.countUserInGroup(course.getInstructorGroupName()));
            course.setNumberOfTeachingAssistants(userRepository.countUserInGroup(course.getTeachingAssistantGroupName()));
            course.setNumberOfEditors(userRepository.countUserInGroup(course.getEditorGroupName()));
            course.setNumberOfStudents(userRepository.countUserInGroup(course.getStudentGroupName()));
        }
        return ResponseEntity.ok(courses);
    }

    /**
     * GET /courses/course-overview : get all courses for the management overview
     *
     * @param onlyActive if true, only active courses will be considered in the result
     * @return the ResponseEntity with status 200 (OK) and with body a list of courses (the user has access to)
     */
    @GetMapping("courses/course-management-overview")
    @EnforceAtLeastTutor
    public ResponseEntity<List<Course>> getCoursesForManagementOverview(@RequestParam(defaultValue = "false") boolean onlyActive) {
        return ResponseEntity.ok(courseService.getAllCoursesForManagementOverview(onlyActive));
    }

    /**
     * GET /courses/for-archive : get all courses for course archive
     *
     * @return the ResponseEntity with status 200 (OK) and with body containing
     *         a set of DTOs, which contain the courses with id, title, semester, color, icon
     */
    @GetMapping("courses/for-archive")
    @EnforceAtLeastStudent
    public ResponseEntity<Set<CourseForArchiveDTO>> getCoursesForArchive() {
        long start = System.nanoTime();
        User user = userRepository.getUserWithGroupsAndAuthorities();
        log.debug("REST request to get all inactive courses from previous semesters user {} has access to", user.getLogin());
        Set<CourseForArchiveDTO> courses = courseService.getAllCoursesForCourseArchive();
        log.debug("courseService.getAllCoursesForCourseArchive done");

        log.info("GET /courses/for-archive took {} for {} courses for user {}", TimeLogUtil.formatDurationFrom(start), courses.size(), user.getLogin());
        return ResponseEntity.ok(courses);
    }

    /**
     * GET /courses/{courseId}/for-enrollment : get a course by id if the course allows enrollment and is currently active.
     *
     * @param courseId the id of the course to retrieve
     * @return the active course
     */
    @GetMapping("courses/{courseId}/for-enrollment")
    @EnforceAtLeastStudent
    public ResponseEntity<Course> getCourseForEnrollment(@PathVariable long courseId) {
        log.debug("REST request to get a currently active course for enrollment");
        User user = userRepository.getUserWithGroupsAndAuthoritiesAndOrganizations();

        Course course = courseRepository.findSingleWithOrganizationsAndPrerequisitesElseThrow(courseId);
        authCheckService.checkUserAllowedToEnrollInCourseElseThrow(user, course);

        return ResponseEntity.ok(course);
    }

    /**
     * GET /courses/for-enrollment : get all courses that the current user can enroll in.
     * Decided by the start and end date and if the enrollmentEnabled flag is set correctly
     *
     * @return the ResponseEntity with status 200 (OK) and with body the list of courses which are active
     */
    @GetMapping("courses/for-enrollment")
    @EnforceAtLeastStudent
    public ResponseEntity<List<Course>> getCoursesForEnrollment() {
        log.debug("REST request to get all currently active courses that are not online courses");
        User user = userRepository.getUserWithGroupsAndAuthoritiesAndOrganizations();
        final var courses = courseService.findAllEnrollableForUser(user).stream().filter(course -> authCheckService.isUserAllowedToSelfEnrollInCourse(user, course)).toList();
        return ResponseEntity.ok(courses);
    }

    /**
     * GET /courses/{courseId}/for-dashboard
     *
     * @param courseId the courseId for which exercises, lectures, exams and competencies should be fetched
     * @return a DTO containing a course with all exercises, lectures, exams, competencies, etc. visible to the user as well as the total scores for the course, the scores per
     *         exercise type for each exercise, and the participation result for each participation.
     */
    // TODO: we should rename this into courses/{courseId}/details
    @GetMapping("courses/{courseId}/for-dashboard")
    @EnforceAtLeastStudent
    public ResponseEntity<CourseForDashboardDTO> getCourseForDashboard(@PathVariable long courseId) {
        long timeNanoStart = System.nanoTime();
        log.debug("REST request to get one course {} with exams, lectures, exercises, participations, submissions and results, etc.", courseId);
        User user = userRepository.getUserWithGroupsAndAuthorities();

        Course course = courseService.findOneWithExercisesAndLecturesAndExamsAndCompetenciesAndTutorialGroupsAndFaqForUser(courseId, user);
        log.debug("courseService.findOneWithExercisesAndLecturesAndExamsAndCompetenciesAndTutorialGroupsForUser done");
        if (!authCheckService.isAtLeastStudentInCourse(course, user)) {
            // user might be allowed to enroll in the course
            // We need the course with organizations so that we can check if the user is allowed to enroll
            course = courseRepository.findSingleWithOrganizationsAndPrerequisitesElseThrow(courseId);
            if (authCheckService.isUserAllowedToSelfEnrollInCourse(user, course)) {
                // suppress error alert with skipAlert: true so that the client can redirect to the enrollment page
                throw new AccessForbiddenAlertException(ErrorConstants.DEFAULT_TYPE, "You don't have access to this course, but you could enroll in it.", ENTITY_NAME,
                        "noAccessButCouldEnroll", true);
            }
            else {
                // user is not even allowed to self-enroll
                // just normally throw the access forbidden exception
                throw new AccessForbiddenException(ENTITY_NAME, courseId);
            }
        }

        courseService.fetchParticipationsWithSubmissionsAndResultsForCourses(List.of(course), user, true);
        log.debug("courseService.fetchParticipationsWithSubmissionsAndResultsForCourses done in getCourseForDashboard");
        courseService.fetchPlagiarismCasesForCourseExercises(course.getExercises(), user.getId());
        log.debug("courseService.fetchPlagiarismCasesForCourseExercises done in getCourseForDashboard");
        GradingScale gradingScale = gradingScaleRepository.findByCourseId(course.getId()).orElse(null);
        log.debug("gradingScaleRepository.findByCourseId done in getCourseForDashboard");
        CourseForDashboardDTO courseForDashboardDTO = courseScoreCalculationService.getScoresAndParticipationResults(course, gradingScale, user.getId());
        logDuration(List.of(course), user, timeNanoStart, "courses/" + courseId + "/for-dashboard (single course)");
        return ResponseEntity.ok(courseForDashboardDTO);
    }

    /**
     * GET /courses/for-dropdown
     *
     * @return contains all courses the user has access to with id, title and icon
     */
    @GetMapping("courses/for-dropdown")
    @EnforceAtLeastStudent
    public ResponseEntity<Set<CourseDropdownDTO>> getCoursesForDropdown() {
        long start = System.nanoTime();
        User user = userRepository.getUserWithGroupsAndAuthorities();
        final var courses = courseService.findAllActiveForUser(user);
        final var response = courses.stream().map(course -> new CourseDropdownDTO(course.getId(), course.getTitle(), course.getCourseIcon())).collect(Collectors.toSet());
        log.info("GET /courses/for-dropdown took {} for {} courses for user {}", TimeLogUtil.formatDurationFrom(start), courses.size(), user.getLogin());
        return ResponseEntity.ok(response);
    }

    @JsonInclude(JsonInclude.Include.NON_EMPTY)
    public record CourseDropdownDTO(Long id, String title, String courseIcon) {
    }

    /**
     * GET /courses/for-dashboard
     *
     * @return the ResponseEntity with status 200 (OK) and with body a DTO containing a list of courses (the user has access to) including all exercises with participation,
     *         submission and result, etc. for the user. In addition, the
     *         DTO contains the total scores for the course, the scores per exercise
     *         type for each exercise, and the participation result for each participation.
     */
    @GetMapping("courses/for-dashboard")
    @EnforceAtLeastStudent
    public ResponseEntity<CoursesForDashboardDTO> getCoursesForDashboard() {
        long timeNanoStart = System.nanoTime();
        User user = userRepository.getUserWithGroupsAndAuthorities();
        log.debug("Request to get all courses user {} has access to with exams, lectures, exercises, participations, submissions and results + calculated scores", user.getLogin());
        Set<Course> courses = courseService.findAllActiveWithExercisesForUser(user);
        log.debug("courseService.findAllActiveWithExercisesForUser done");
        courseService.fetchParticipationsWithSubmissionsAndResultsForCourses(courses, user, false);

        log.debug("courseService.fetchParticipationsWithSubmissionsAndResultsForCourses done");
        // TODO: we should avoid fetching plagiarism in the future, it's unnecessary for 99.9% of the cases
        courseService.fetchPlagiarismCasesForCourseExercises(courses.stream().flatMap(course -> course.getExercises().stream()).collect(Collectors.toSet()), user.getId());

        log.debug("courseService.fetchPlagiarismCasesForCourseExercises done");
        // TODO: loading the grading scale here is only done to handle edge cases, we should avoid it, it's unnecessary for 90% of the cases and can be done when navigating into
        // the course
        var gradingScales = gradingScaleRepository.findAllByCourseIds(courses.stream().map(Course::getId).collect(Collectors.toSet()));
        // we explicitly add 1 hour here to compensate for potential write extensions. Calculating it exactly is not feasible here
        var activeExams = examRepository.findActiveExams(courses.stream().map(Course::getId).collect(Collectors.toSet()), user.getId(), ZonedDateTime.now(),
                ZonedDateTime.now().plusHours(1));

        log.debug("gradingScaleRepository.findAllByCourseIds done");
        Set<CourseForDashboardDTO> coursesForDashboard = new HashSet<>();
        for (Course course : courses) {
            GradingScale gradingScale = gradingScales.stream().filter(scale -> scale.getCourse().getId().equals(course.getId())).findFirst().orElse(null);
            CourseForDashboardDTO courseForDashboardDTO = courseScoreCalculationService.getScoresAndParticipationResults(course, gradingScale, user.getId());
            coursesForDashboard.add(courseForDashboardDTO);
        }
        logDuration(courses, user, timeNanoStart, "courses/for-dashboard (multiple courses)");
        final var dto = new CoursesForDashboardDTO(coursesForDashboard, activeExams);
        return ResponseEntity.ok(dto);
    }

    private void logDuration(Collection<Course> courses, User user, long timeNanoStart, String path) {
        if (log.isInfoEnabled()) {
            Set<Exercise> exercises = courses.stream().flatMap(course -> course.getExercises().stream()).collect(Collectors.toSet());
            Map<ExerciseMode, List<Exercise>> exercisesGroupedByExerciseMode = exercises.stream().collect(Collectors.groupingBy(Exercise::getMode));
            int noOfIndividualExercises = Objects.requireNonNullElse(exercisesGroupedByExerciseMode.get(ExerciseMode.INDIVIDUAL), List.of()).size();
            int noOfTeamExercises = Objects.requireNonNullElse(exercisesGroupedByExerciseMode.get(ExerciseMode.TEAM), List.of()).size();
            log.info("{} finished in {} for {} courses with {} individual exercise(s) and {} team exercise(s) for user {}", path, TimeLogUtil.formatDurationFrom(timeNanoStart),
                    courses.size(), noOfIndividualExercises, noOfTeamExercises, user.getLogin());
        }
    }

    /**
     * GET /courses/for-notifications
     *
     * @return the ResponseEntity with status 200 (OK) and with body the set of courses (the user has access to)
     */
    @GetMapping("courses/for-notifications")
    @EnforceAtLeastStudent
    public ResponseEntity<Set<Course>> getCoursesForNotifications() {
        log.debug("REST request to get all Courses the user has access to");
        User user = userRepository.getUserWithGroupsAndAuthorities();
        return ResponseEntity.ok(courseService.findAllActiveForUser(user));
    }

    /**
     * GET /courses/:courseId/for-assessment-dashboard
     *
     * @param courseId the id of the course to retrieve
     * @return data about a course including all exercises, plus some data for the tutor as tutor status for assessment
     */
    @GetMapping("courses/{courseId}/for-assessment-dashboard")
    @EnforceAtLeastTutorInCourse
    public ResponseEntity<Course> getCourseForAssessmentDashboard(@PathVariable long courseId) {
        log.debug("REST request /courses/{courseId}/for-assessment-dashboard");
        Course course = courseRepository.findByIdWithEagerExercisesElseThrow(courseId);

        Set<Exercise> interestingExercises = courseRepository.filterInterestingExercisesForAssessmentDashboards(course.getExercises());
        course.setExercises(interestingExercises);

        User user = userRepository.getUser();
        List<TutorParticipation> tutorParticipations = tutorParticipationRepository.findAllByAssessedExercise_Course_IdAndTutor_Id(course.getId(), user.getId());
        assessmentDashboardService.generateStatisticsForExercisesForAssessmentDashboard(course.getExercises(), tutorParticipations, false);
        return ResponseEntity.ok(course);
    }

    /**
     * GET /courses/:courseId/stats-for-assessment-dashboard A collection of useful statistics for the tutor course dashboard, including: - number of submissions to the course -
     * number of assessments - number of assessments assessed by the tutor - number of complaints
     * <p>
     * all timestamps were measured when calling this method from the PGdP assessment-dashboard
     *
     * @param courseId the id of the course to retrieve
     * @return data about a course including all exercises, plus some data for the tutor as tutor status for assessment
     */
    @GetMapping("courses/{courseId}/stats-for-assessment-dashboard")
    @EnforceAtLeastTutor
    public ResponseEntity<StatsForDashboardDTO> getStatsForAssessmentDashboard(@PathVariable long courseId) {
        Course course = courseRepository.findByIdElseThrow(courseId);
        authCheckService.checkHasAtLeastRoleInCourseElseThrow(Role.TEACHING_ASSISTANT, course, null);
        StatsForDashboardDTO stats = courseService.getStatsForDashboardDTO(course);
        return ResponseEntity.ok(stats);
    }

    /**
     * GET /courses/:courseId : get the "id" course.
     *
     * @param courseId the id of the course to retrieve
     * @return the ResponseEntity with status 200 (OK) and with body the course, or with status 404 (Not Found)
     */
    @GetMapping("courses/{courseId}")
    @EnforceAtLeastStudent
    public ResponseEntity<Course> getCourse(@PathVariable Long courseId) {
        log.debug("REST request to get course {} for students", courseId);
        Course course = courseRepository.findByIdElseThrow(courseId);

        User user = userRepository.getUserWithGroupsAndAuthorities();
        authCheckService.checkHasAtLeastRoleInCourseElseThrow(Role.STUDENT, course, user);

        if (authCheckService.isAtLeastInstructorInCourse(course, user)) {
            course = courseRepository.findByIdWithEagerOnlineCourseConfigurationAndTutorialGroupConfigurationElseThrow(courseId);
        }
        else if (authCheckService.isAtLeastTeachingAssistantInCourse(course, user)) {
            course = courseRepository.findByIdWithEagerTutorialGroupConfigurationElseThrow(courseId);
        }

        if (authCheckService.isAtLeastTeachingAssistantInCourse(course, user)) {
            course.setNumberOfInstructors(userRepository.countUserInGroup(course.getInstructorGroupName()));
            course.setNumberOfTeachingAssistants(userRepository.countUserInGroup(course.getTeachingAssistantGroupName()));
            course.setNumberOfEditors(userRepository.countUserInGroup(course.getEditorGroupName()));
            course.setNumberOfStudents(userRepository.countUserInGroup(course.getStudentGroupName()));
        }

        return ResponseEntity.ok(course);
    }

    /**
     * GET /courses/:courseId : get the "id" course.
     *
     * @param courseId the id of the course to retrieve
     * @return the ResponseEntity with status 200 (OK) and with body the course, or with status 404 (Not Found)
     */
    @GetMapping("courses/{courseId}/with-exercises")
    @EnforceAtLeastTutor
    public ResponseEntity<Course> getCourseWithExercises(@PathVariable Long courseId) {
        log.debug("REST request to get course {} for tutors", courseId);
        Course course = courseRepository.findWithEagerExercisesById(courseId);
        authCheckService.checkHasAtLeastRoleInCourseElseThrow(Role.TEACHING_ASSISTANT, course, null);
        return ResponseEntity.ok(course);
    }

    /**
     * GET /courses/:courseId/with-organizations Get a course by id with eagerly loaded organizations
     *
     * @param courseId the id of the course
     * @return the course with eagerly loaded organizations
     */
    @GetMapping("courses/{courseId}/with-organizations")
    @EnforceAtLeastTutor
    public ResponseEntity<Course> getCourseWithOrganizations(@PathVariable Long courseId) {
        log.debug("REST request to get a course with its organizations : {}", courseId);
        Course course = courseRepository.findWithEagerOrganizationsElseThrow(courseId);
        authCheckService.checkHasAtLeastRoleInCourseElseThrow(Role.TEACHING_ASSISTANT, course, null);
        return ResponseEntity.ok(course);
    }

    /**
     * GET /courses/:courseId/locked-submissions Get locked submissions for course for user
     *
     * @param courseId the id of the course
     * @return the ResponseEntity with status 200 (OK) and with body the course, or with status 404 (Not Found)
     */
    @GetMapping("courses/{courseId}/locked-submissions")
    @EnforceAtLeastTutor
    public ResponseEntity<List<Submission>> getLockedSubmissionsForCourse(@PathVariable Long courseId) {
        log.debug("REST request to get all locked submissions for course : {}", courseId);
        Course course = courseRepository.findWithEagerExercisesById(courseId);
        User user = userRepository.getUserWithGroupsAndAuthorities();
        authCheckService.checkHasAtLeastRoleInCourseElseThrow(Role.TEACHING_ASSISTANT, course, user);

        List<Submission> submissions = submissionService.getLockedSubmissions(courseId);
        for (Submission submission : submissions) {
            submissionService.hideDetails(submission, user);
        }

        return ResponseEntity.ok(submissions);
    }

    /**
     * GET /courses/exercises-for-management-overview
     * <p>
     * gets the courses with exercises for the user
     *
     * @param onlyActive if true, only active courses will be considered in the result
     * @return ResponseEntity with status, containing a list of courses
     */
    @GetMapping("courses/exercises-for-management-overview")
    @EnforceAtLeastTutor
    public ResponseEntity<List<Course>> getExercisesForCourseOverview(@RequestParam(defaultValue = "false") boolean onlyActive) {
        final List<Course> courses = new ArrayList<>();
        for (final var course : courseService.getAllCoursesForManagementOverview(onlyActive)) {
            course.setExercises(exerciseRepository.getExercisesForCourseManagementOverview(course.getId()));
            courses.add(course);
        }
        return ResponseEntity.ok(courses);
    }

    /**
     * GET /courses/stats-for-management-overview
     * <p>
     * gets the statistics for the courses of the user
     * statistics for exercises with an assessment due date (or due date if there is no assessment due date)
     * in the past are limited to the five most recent
     *
     * @param onlyActive if true, only active courses will be considered in the result
     * @return ResponseEntity with status, containing a list of <code>CourseManagementOverviewStatisticsDTO</code>
     */
    @GetMapping("courses/stats-for-management-overview")
    @EnforceAtLeastTutor
    public ResponseEntity<List<CourseManagementOverviewStatisticsDTO>> getExerciseStatsForCourseOverview(@RequestParam(defaultValue = "false") boolean onlyActive) {
        log.debug("REST request to get statistics for the courses of the user");
        final List<CourseManagementOverviewStatisticsDTO> courseDTOs = new ArrayList<>();
        for (final var course : courseService.getAllCoursesForManagementOverview(onlyActive)) {
            final var courseId = course.getId();
            var studentsGroup = course.getStudentGroupName();
            var amountOfStudentsInCourse = Math.toIntExact(userRepository.countUserInGroup(studentsGroup));
            var exerciseStatistics = exerciseService.getStatisticsForCourseManagementOverview(courseId, amountOfStudentsInCourse);

            var exerciseIds = exerciseRepository.findAllIdsByCourseId(courseId);
            var endDate = courseService.determineEndDateForActiveStudents(course);
            var timeSpanSize = courseService.determineTimeSpanSizeForActiveStudents(course, endDate, 4);
            var activeStudents = courseService.getActiveStudents(exerciseIds, 0, timeSpanSize, endDate);

            final var courseDTO = new CourseManagementOverviewStatisticsDTO(courseId, activeStudents, exerciseStatistics);
            courseDTOs.add(courseDTO);
        }

        return ResponseEntity.ok(courseDTOs);
    }

    /**
     * PUT /courses/{courseId} : archive an existing course asynchronously. This method starts the process of archiving all course exercises, submissions and results in a large
     * zip file. It immediately returns and runs this task asynchronously. When the task is done, the course is marked as archived, which means the zip file can be downloaded.
     *
     * @param courseId the id of the course
     * @return empty
     */
    @PutMapping("courses/{courseId}/archive")
    @EnforceAtLeastInstructor
    @FeatureToggle(Feature.Exports)
    public ResponseEntity<Void> archiveCourse(@PathVariable Long courseId) {
        log.info("REST request to archive Course : {}", courseId);
        final Course course = courseRepository.findByIdWithExercisesAndExerciseDetailsAndLecturesElseThrow(courseId);
        authCheckService.checkHasAtLeastRoleInCourseElseThrow(Role.INSTRUCTOR, course, null);
        // Archiving a course is only possible after the course is over
        if (now().isBefore(course.getEndDate())) {
            throw new BadRequestAlertException("You cannot archive a course that is not over.", Course.ENTITY_NAME, "courseNotOver", true);
        }
        courseService.archiveCourse(course);

        // Note: in the first version, we do not store the results with feedback and other metadata, as those will stay available in Artemis, the main focus is to allow
        // instructors to download student repos in order to delete those on Gitlab

        // Note: Lectures are not part of the archive at the moment and will be included in a future version
        // 1) Get all lectures (attachments) of the course and store them in a folder

        // Note: Questions and answers are not part of the archive at the moment and will be included in a future version
        // 1) Get all questions and answers for exercises and lectures and store those in structured text files

        return ResponseEntity.ok().build();
    }

    /**
     * Downloads the zip file of the archived course if it exists. Throws a 404 if the course doesn't exist
     *
     * @param courseId The course id of the archived course
     * @return ResponseEntity with status
     */
    @EnforceAtLeastInstructor
    @GetMapping("courses/{courseId}/download-archive")
    public ResponseEntity<Resource> downloadCourseArchive(@PathVariable Long courseId) throws FileNotFoundException {
        log.info("REST request to download archive of Course : {}", courseId);
        final Course course = courseRepository.findByIdElseThrow(courseId);
        authCheckService.checkHasAtLeastRoleInCourseElseThrow(Role.INSTRUCTOR, course, null);
        if (!course.hasCourseArchive()) {
            throw new EntityNotFoundException("Archived course", courseId);
        }

        // The path is stored in the course table
        Path archive = Path.of(courseArchivesDirPath, course.getCourseArchivePath());

        File zipFile = archive.toFile();
        InputStreamResource resource = new InputStreamResource(new FileInputStream(zipFile));
        ContentDisposition contentDisposition = ContentDisposition.builder("attachment").filename(zipFile.getName()).build();
        HttpHeaders headers = new HttpHeaders();
        headers.setContentDisposition(contentDisposition);
        return ResponseEntity.ok().headers(headers).contentLength(zipFile.length()).contentType(MediaType.APPLICATION_OCTET_STREAM).header("filename", zipFile.getName())
                .body(resource);
    }

    /**
     * DELETE /courses/:course/cleanup : Cleans up a course by deleting all student submissions.
     *
     * @param courseId  id of the course to clean up
     * @param principal the user that wants to cleanup the course
     * @return ResponseEntity with status
     */
    @DeleteMapping("courses/{courseId}/cleanup")
    @EnforceAtLeastInstructor
    public ResponseEntity<Resource> cleanup(@PathVariable Long courseId, Principal principal) {
        log.info("REST request to cleanup the Course : {}", courseId);
        final Course course = courseRepository.findByIdElseThrow(courseId);
        authCheckService.checkHasAtLeastRoleInCourseElseThrow(Role.INSTRUCTOR, course, null);
        // Forbid cleaning the course if no archive has been created
        if (!course.hasCourseArchive()) {
            throw new BadRequestAlertException("Failed to clean up course " + courseId + " because it needs to be archived first.", Course.ENTITY_NAME, "archivenonexistant");
        }
        courseService.cleanupCourse(courseId, principal);
        return ResponseEntity.ok().build();
    }

    /**
     * GET /courses/:courseId/categories : Returns all categories used in a course
     *
     * @param courseId the id of the course to get the categories from
     * @return the ResponseEntity with status 200 (OK) and the list of categories or with status 404 (Not Found)
     */
    @GetMapping("courses/{courseId}/categories")
    @EnforceAtLeastEditor
    public ResponseEntity<Set<String>> getCategoriesInCourse(@PathVariable Long courseId) {
        log.debug("REST request to get categories of Course : {}", courseId);
        Course course = courseRepository.findByIdElseThrow(courseId);
        authCheckService.checkHasAtLeastRoleInCourseElseThrow(Role.EDITOR, course, null);
        return ResponseEntity.ok().body(exerciseRepository.findAllCategoryNames(course.getId()));
    }

    /**
     * GET /courses/:courseId/students : Returns all users that belong to the student group of the course
     *
     * @param courseId the id of the course
     * @return list of users with status 200 (OK)
     */
    @GetMapping("courses/{courseId}/students")
    @EnforceAtLeastInstructor
    public ResponseEntity<Set<User>> getStudentsInCourse(@PathVariable Long courseId) {
        log.debug("REST request to get all students in course : {}", courseId);
        Course course = courseRepository.findByIdElseThrow(courseId);
        return courseService.getAllUsersInGroup(course, course.getStudentGroupName());
    }

    /**
     * GET /courses/:courseId/students/search : Search all users by login or name that belong to the student group of the course
     *
     * @param courseId    the id of the course
     * @param loginOrName the login or name by which to search users
     * @return the ResponseEntity with status 200 (OK) and with body all users
     */
    @GetMapping("courses/{courseId}/students/search")
    @EnforceAtLeastTutor
    public ResponseEntity<List<UserDTO>> searchStudentsInCourse(@PathVariable Long courseId, @RequestParam("loginOrName") String loginOrName) {
        log.debug("REST request to search for students in course : {} with login or name : {}", courseId, loginOrName);
        Course course = courseRepository.findByIdElseThrow(courseId);
        authCheckService.checkHasAtLeastRoleInCourseElseThrow(Role.TEACHING_ASSISTANT, course, null);
        // restrict result size by only allowing reasonable searches
        if (loginOrName.length() < 3) {
            throw new ResponseStatusException(HttpStatus.BAD_REQUEST, "Query param 'loginOrName' must be three characters or longer.");
        }
        final Page<UserDTO> page = userRepository.searchAllUsersByLoginOrNameInGroupAndConvertToDTO(PageRequest.of(0, 25), loginOrName, course.getStudentGroupName());
        HttpHeaders headers = PaginationUtil.generatePaginationHttpHeaders(ServletUriComponentsBuilder.fromCurrentRequest(), page);
        return new ResponseEntity<>(page.getContent(), headers, HttpStatus.OK);
    }

    /**
     * GET /courses/:courseId/users/search : Search all users by login or name that belong to the specified groups of the course
     *
     * @param courseId    the id of the course
     * @param loginOrName the login or name by which to search users
     * @param roles       the roles which should be searched in
     * @return the ResponseEntity with status 200 (OK) and with body all users
     */
    @GetMapping("courses/{courseId}/users/search")
    @EnforceAtLeastStudent
    public ResponseEntity<List<UserPublicInfoDTO>> searchUsersInCourse(@PathVariable Long courseId, @RequestParam("loginOrName") String loginOrName,
            @RequestParam("roles") List<String> roles) {
        log.debug("REST request to search users in course : {} with login or name : {}", courseId, loginOrName);
        Course course = courseRepository.findByIdElseThrow(courseId);
        authCheckService.checkHasAtLeastRoleInCourseElseThrow(Role.STUDENT, course, null);
        var requestedRoles = roles.stream().map(Role::fromString).collect(Collectors.toSet());
        // restrict result size by only allowing reasonable searches if student role is selected
        if (loginOrName.length() < 3 && requestedRoles.contains(Role.STUDENT)) {
            throw new ResponseStatusException(HttpStatus.BAD_REQUEST, "Query param 'loginOrName' must be three characters or longer if you search for students.");
        }
        final var relevantCourseGroupNames = getRelevantCourseGroupNames(requestedRoles, course);
        User searchingUser = userRepository.getUser();
        var originalPage = userRepository.searchAllWithGroupsByLoginOrNameInGroupsNotUserId(PageRequest.of(0, 25), loginOrName, relevantCourseGroupNames, searchingUser.getId());

        var resultDTOs = new ArrayList<UserPublicInfoDTO>();
        for (var user : originalPage) {
            var dto = new UserPublicInfoDTO(user);
            UserPublicInfoDTO.assignRoleProperties(course, user, dto);
            if (!resultDTOs.contains(dto)) {
                resultDTOs.add(dto);
            }
        }
        var dtoPage = new PageImpl<>(resultDTOs, originalPage.getPageable(), originalPage.getTotalElements());
        HttpHeaders headers = PaginationUtil.generatePaginationHttpHeaders(ServletUriComponentsBuilder.fromCurrentRequest(), dtoPage);
        return new ResponseEntity<>(dtoPage.getContent(), headers, HttpStatus.OK);
    }

    private static HashSet<String> getRelevantCourseGroupNames(Set<Role> requestedRoles, Course course) {
        var groups = new HashSet<String>();
        if (requestedRoles.contains(Role.STUDENT)) {
            groups.add(course.getStudentGroupName());
        }
        if (requestedRoles.contains(Role.TEACHING_ASSISTANT)) {
            groups.add(course.getTeachingAssistantGroupName());
            // searching for tutors also searches for editors
            groups.add(course.getEditorGroupName());
        }
        if (requestedRoles.contains(Role.INSTRUCTOR)) {
            groups.add(course.getInstructorGroupName());
        }
        return groups;
    }

    /**
     * GET /courses/:courseId/tutors : Returns all users that belong to the tutor group of the course
     *
     * @param courseId the id of the course
     * @return list of users with status 200 (OK)
     */
    @GetMapping("courses/{courseId}/tutors")
    @EnforceAtLeastInstructor
    public ResponseEntity<Set<User>> getTutorsInCourse(@PathVariable Long courseId) {
        log.debug("REST request to get all tutors in course : {}", courseId);
        Course course = courseRepository.findByIdElseThrow(courseId);
        return courseService.getAllUsersInGroup(course, course.getTeachingAssistantGroupName());
    }

    /**
     * GET /courses/:courseId/editors : Returns all users that belong to the editor group of the course
     *
     * @param courseId the id of the course
     * @return list of users with status 200 (OK)
     */
    @GetMapping("courses/{courseId}/editors")
    @EnforceAtLeastInstructor
    public ResponseEntity<Set<User>> getEditorsInCourse(@PathVariable Long courseId) {
        log.debug("REST request to get all editors in course : {}", courseId);
        Course course = courseRepository.findByIdElseThrow(courseId);
        return courseService.getAllUsersInGroup(course, course.getEditorGroupName());
    }

    /**
     * GET /courses/:courseId/instructors : Returns all users that belong to the instructor group of the course
     *
     * @param courseId the id of the course
     * @return list of users with status 200 (OK)
     */
    @GetMapping("courses/{courseId}/instructors")
    @EnforceAtLeastInstructor
    public ResponseEntity<Set<User>> getInstructorsInCourse(@PathVariable Long courseId) {
        log.debug("REST request to get all instructors in course : {}", courseId);
        Course course = courseRepository.findByIdElseThrow(courseId);
        return courseService.getAllUsersInGroup(course, course.getInstructorGroupName());
    }

    /**
     * GET /courses/:courseId/search-users : search users for a given course within all groups.
     *
     * @param courseId   the id of the course for which to search users
     * @param nameOfUser the name by which to search users
     * @return the ResponseEntity with status 200 (OK) and with body all users
     */
    @GetMapping("courses/{courseId}/search-other-users")
    @EnforceAtLeastStudent
    public ResponseEntity<List<User>> searchOtherUsersInCourse(@PathVariable long courseId, @RequestParam("nameOfUser") String nameOfUser) {
        Course course = courseRepository.findByIdElseThrow(courseId);
        authCheckService.checkHasAtLeastRoleInCourseElseThrow(Role.STUDENT, course, null);

        // restrict result size by only allowing reasonable searches
        if (nameOfUser.length() < 3) {
            throw new ResponseStatusException(HttpStatus.BAD_REQUEST, "Query param 'name' must be three characters or longer.");
        }

        return ResponseEntity.ok().body(courseService.searchOtherUsersNameInCourse(course, nameOfUser));
    }

    /**
     * GET /api/courses/:courseId/members/search: Searches for members of a course
     *
     * @param courseId    id of the course
     * @param loginOrName the search term to search login and names by
     * @return the ResponseEntity with status 200 (OK) and with body containing the list of found members matching the criteria
     */
    @GetMapping("courses/{courseId}/members/search")
    @EnforceAtLeastStudent
    public ResponseEntity<List<UserNameAndLoginDTO>> searchMembersOfCourse(@PathVariable Long courseId, @RequestParam("loginOrName") String loginOrName) {
        log.debug("REST request to get members with login or name : {} in course: {}", loginOrName, courseId);

        var course = courseRepository.findByIdElseThrow(courseId);
        authCheckService.checkHasAtLeastRoleInCourseElseThrow(Role.STUDENT, course, null);

        var searchTerm = loginOrName != null ? loginOrName.toLowerCase().trim() : "";
        List<UserNameAndLoginDTO> searchResults = userRepository.searchAllWithGroupsByLoginOrNameInCourseAndReturnList(Pageable.ofSize(10), searchTerm, course.getId()).stream()
                .map(UserNameAndLoginDTO::of).toList();

        return ResponseEntity.ok().body(searchResults);
    }

    /**
     * GET /courses/:courseId/title : Returns the title of the course with the given id
     *
     * @param courseId the id of the course
     * @return the title of the course wrapped in an ResponseEntity or 404 Not Found if no course with that id exists
     */
    @GetMapping("courses/{courseId}/title")
    @EnforceAtLeastStudent
    @ResponseBody
    public ResponseEntity<String> getCourseTitle(@PathVariable Long courseId) {
        final var title = courseRepository.getCourseTitle(courseId);
        return title == null ? ResponseEntity.notFound().build() : ResponseEntity.ok(title);
    }

    /**
     * Post /courses/:courseId/students/:studentLogin : Add the given user to the students of the course so that the student can access the course
     *
     * @param courseId     the id of the course
     * @param studentLogin the login of the user who should get student access
     * @return empty ResponseEntity with status 200 (OK) or with status 404 (Not Found)
     */
    @PostMapping("courses/{courseId}/students/{studentLogin:" + Constants.LOGIN_REGEX + "}")
    @EnforceAtLeastInstructor
    public ResponseEntity<Void> addStudentToCourse(@PathVariable Long courseId, @PathVariable String studentLogin) {
        log.debug("REST request to add {} as student to course : {}", studentLogin, courseId);
        var course = courseRepository.findByIdElseThrow(courseId);
        return addUserToCourseGroup(studentLogin, userRepository.getUserWithGroupsAndAuthorities(), course, course.getStudentGroupName());
    }

    /**
     * Post /courses/:courseId/tutors/:tutorLogin : Add the given user to the tutors of the course so that the student can access the course administration
     *
     * @param courseId   the id of the course
     * @param tutorLogin the login of the user who should get tutor access
     * @return empty ResponseEntity with status 200 (OK) or with status 404 (Not Found)
     */
    @PostMapping("courses/{courseId}/tutors/{tutorLogin:" + Constants.LOGIN_REGEX + "}")
    @EnforceAtLeastInstructor
    public ResponseEntity<Void> addTutorToCourse(@PathVariable Long courseId, @PathVariable String tutorLogin) {
        log.debug("REST request to add {} as tutors to course : {}", tutorLogin, courseId);
        var course = courseRepository.findByIdElseThrow(courseId);
        return addUserToCourseGroup(tutorLogin, userRepository.getUserWithGroupsAndAuthorities(), course, course.getTeachingAssistantGroupName());
    }

    /**
     * Post /courses/:courseId/editors/:editorLogin : Add the given user to the editors of the course so that the student can access the course administration
     *
     * @param courseId    the id of the course
     * @param editorLogin the login of the user who should get editor access
     * @return empty ResponseEntity with status 200 (OK) or with status 404 (Not Found)
     */
    @PostMapping("courses/{courseId}/editors/{editorLogin:" + Constants.LOGIN_REGEX + "}")
    @EnforceAtLeastInstructor
    public ResponseEntity<Void> addEditorToCourse(@PathVariable Long courseId, @PathVariable String editorLogin) {
        log.debug("REST request to add {} as editors to course : {}", editorLogin, courseId);
        Course course = courseRepository.findByIdElseThrow(courseId);
        courseService.checkIfEditorGroupsNeedsToBeCreated(course);
        return addUserToCourseGroup(editorLogin, userRepository.getUserWithGroupsAndAuthorities(), course, course.getEditorGroupName());
    }

    /**
     * Post /courses/:courseId/instructors/:instructorLogin : Add the given user to the instructors of the course so that the student can access the course administration
     *
     * @param courseId        the id of the course
     * @param instructorLogin the login of the user who should get instructors access
     * @return empty ResponseEntity with status 200 (OK) or with status 404 (Not Found)
     */
    @PostMapping("courses/{courseId}/instructors/{instructorLogin:" + Constants.LOGIN_REGEX + "}")
    @EnforceAtLeastInstructor
    public ResponseEntity<Void> addInstructorToCourse(@PathVariable Long courseId, @PathVariable String instructorLogin) {
        log.debug("REST request to add {} as instructors to course : {}", instructorLogin, courseId);
        var course = courseRepository.findByIdElseThrow(courseId);
        return addUserToCourseGroup(instructorLogin, userRepository.getUserWithGroupsAndAuthorities(), course, course.getInstructorGroupName());
    }

    /**
     * adds the userLogin to the group (student, tutors or instructors) of the given course
     *
     * @param userLogin         the user login of the student, tutor or instructor who should be added to the group
     * @param instructorOrAdmin the user who initiates this request who must be an instructor of the given course or an admin
     * @param course            the course which is only passes to check if the instructorOrAdmin is an instructor of the course
     * @param group             the group to which the userLogin should be added
     * @return empty ResponseEntity with status 200 (OK) or with status 404 (Not Found) or with status 403 (Forbidden)
     */
    @NotNull
    public ResponseEntity<Void> addUserToCourseGroup(String userLogin, User instructorOrAdmin, Course course, String group) {
        if (authCheckService.isAtLeastInstructorInCourse(course, instructorOrAdmin)) {
            Optional<User> userToAddToGroup = userRepository.findOneWithGroupsAndAuthoritiesByLogin(userLogin);
            if (userToAddToGroup.isEmpty()) {
                throw new EntityNotFoundException("User", userLogin);
            }
<<<<<<< HEAD
            User user = userToAddToGroup.get();
            courseService.addUserToGroup(user, group, course);
=======
            courseService.addUserToGroup(userToAddToGroup.get(), group);
            if (role == Role.STUDENT && course.getLearningPathsEnabled()) {
                Course courseWithCompetencies = courseRepository.findWithEagerCompetenciesAndPrerequisitesByIdElseThrow(course.getId());
                learningPathApi.generateLearningPathForUser(courseWithCompetencies, userToAddToGroup.get());
            }
>>>>>>> a82ca47f
            return ResponseEntity.ok().body(null);
        }
        else {
            throw new AccessForbiddenException();
        }
    }

    /**
     * DELETE /courses/:courseId/students/:studentLogin : Remove the given user from the students of the course so that the student cannot access the course anymore
     *
     * @param courseId     the id of the course
     * @param studentLogin the login of the user who should lose student access
     * @return empty ResponseEntity with status 200 (OK) or with status 404 (Not Found)
     */
    @DeleteMapping("courses/{courseId}/students/{studentLogin:" + Constants.LOGIN_REGEX + "}")
    @EnforceAtLeastInstructor
    public ResponseEntity<Void> removeStudentFromCourse(@PathVariable Long courseId, @PathVariable String studentLogin) {
        log.debug("REST request to remove {} as student from course : {}", studentLogin, courseId);
        var course = courseRepository.findByIdElseThrow(courseId);
        return removeUserFromCourseGroup(studentLogin, userRepository.getUserWithGroupsAndAuthorities(), course, course.getStudentGroupName());
    }

    /**
     * DELETE /courses/:courseId/tutors/:tutorsLogin : Remove the given user from the tutors of the course so that the tutors cannot access the course administration anymore
     *
     * @param courseId   the id of the course
     * @param tutorLogin the login of the user who should lose student access
     * @return empty ResponseEntity with status 200 (OK) or with status 404 (Not Found)
     */
    @DeleteMapping("courses/{courseId}/tutors/{tutorLogin:" + Constants.LOGIN_REGEX + "}")
    @EnforceAtLeastInstructor
    public ResponseEntity<Void> removeTutorFromCourse(@PathVariable Long courseId, @PathVariable String tutorLogin) {
        log.debug("REST request to remove {} as tutor from course : {}", tutorLogin, courseId);
        var course = courseRepository.findByIdElseThrow(courseId);
        return removeUserFromCourseGroup(tutorLogin, userRepository.getUserWithGroupsAndAuthorities(), course, course.getTeachingAssistantGroupName());
    }

    /**
     * DELETE /courses/:courseId/editors/:editorsLogin : Remove the given user from the editors of the course so that the editors cannot access the course administration anymore
     *
     * @param courseId    the id of the course
     * @param editorLogin the login of the user who should lose student access
     * @return empty ResponseEntity with status 200 (OK) or with status 404 (Not Found)
     */
    @DeleteMapping("courses/{courseId}/editors/{editorLogin:" + Constants.LOGIN_REGEX + "}")
    @EnforceAtLeastInstructor
    public ResponseEntity<Void> removeEditorFromCourse(@PathVariable Long courseId, @PathVariable String editorLogin) {
        log.debug("REST request to remove {} as editor from course : {}", editorLogin, courseId);
        var course = courseRepository.findByIdElseThrow(courseId);
        return removeUserFromCourseGroup(editorLogin, userRepository.getUserWithGroupsAndAuthorities(), course, course.getEditorGroupName());
    }

    /**
     * DELETE /courses/:courseId/instructors/:instructorLogin : Remove the given user from the instructors of the course so that the instructor cannot access the course
     * administration anymore
     *
     * @param courseId        the id of the course
     * @param instructorLogin the login of the user who should lose student access
     * @return empty ResponseEntity with status 200 (OK) or with status 404 (Not Found)
     */
    @DeleteMapping("courses/{courseId}/instructors/{instructorLogin:" + Constants.LOGIN_REGEX + "}")
    @EnforceAtLeastInstructor
    public ResponseEntity<Void> removeInstructorFromCourse(@PathVariable Long courseId, @PathVariable String instructorLogin) {
        log.debug("REST request to remove {} as instructor from course : {}", instructorLogin, courseId);
        var course = courseRepository.findByIdElseThrow(courseId);
        return removeUserFromCourseGroup(instructorLogin, userRepository.getUserWithGroupsAndAuthorities(), course, course.getInstructorGroupName());
    }

    /**
     * removes the userLogin from the group (student, tutors or instructors) of the given course
     *
     * @param userLogin         the user login of the student, tutor or instructor who should be removed from the group
     * @param instructorOrAdmin the user who initiates this request who must be an instructor of the given course or an admin
     * @param course            the course which is only passes to check if the instructorOrAdmin is an instructor of the course
     * @param group             the group from which the userLogin should be removed
     * @return empty ResponseEntity with status 200 (OK) or with status 404 (Not Found) or with status 403 (Forbidden)
     */
    @NotNull
    public ResponseEntity<Void> removeUserFromCourseGroup(String userLogin, User instructorOrAdmin, Course course, String group) {
        if (!authCheckService.isAtLeastInstructorInCourse(course, instructorOrAdmin)) {
            throw new AccessForbiddenException();
        }
        Optional<User> userToRemoveFromGroup = userRepository.findOneWithGroupsAndAuthoritiesByLogin(userLogin);
        if (userToRemoveFromGroup.isEmpty()) {
            throw new EntityNotFoundException("User", userLogin);
        }
        courseService.removeUserFromGroup(userToRemoveFromGroup.get(), group, course);
        return ResponseEntity.ok().body(null);
    }

    /**
     * GET /courses/{courseId}/management-detail : Gets the data needed for the course management detail view
     *
     * @param courseId the id of the course
     * @return the ResponseEntity with status 200 (OK) and the body, or with status 404 (Not Found)
     */
    @GetMapping("courses/{courseId}/management-detail")
    @EnforceAtLeastTutor
    public ResponseEntity<CourseManagementDetailViewDTO> getCourseDTOForDetailView(@PathVariable Long courseId) {
        Course course = courseRepository.findByIdElseThrow(courseId);
        authCheckService.checkHasAtLeastRoleInCourseElseThrow(Role.TEACHING_ASSISTANT, course, null);
        GradingScale gradingScale = gradingScaleService.findGradingScaleByCourseId(courseId).orElse(null);
        CourseManagementDetailViewDTO managementDetailViewDTO = courseService.getStatsForDetailView(course, gradingScale);
        return ResponseEntity.ok(managementDetailViewDTO);
    }

    /**
     * GET /courses/:courseId/statistics : Get the active students for this particular course
     *
     * @param courseId    the id of the course
     * @param periodIndex an index indicating which time period, 0 is current week, -1 is one period in the past, -2 is two periods in the past
     * @param periodSize  optional size of the period, default is 17
     * @return the ResponseEntity with status 200 (OK) and the data in body, or status 404 (Not Found)
     */
    @GetMapping("courses/{courseId}/statistics")
    @EnforceAtLeastTutor
    public ResponseEntity<List<Integer>> getActiveStudentsForCourseDetailView(@PathVariable Long courseId, @RequestParam Long periodIndex,
            @RequestParam Optional<Integer> periodSize) {
        var course = courseRepository.findByIdElseThrow(courseId);
        authCheckService.checkHasAtLeastRoleInCourseElseThrow(Role.TEACHING_ASSISTANT, course, null);
        var exerciseIds = exerciseRepository.findAllIdsByCourseId(courseId);
        var chartEndDate = courseService.determineEndDateForActiveStudents(course);
        var spanEndDate = chartEndDate.plusWeeks(periodSize.orElse(17) * periodIndex);
        var returnedSpanSize = courseService.determineTimeSpanSizeForActiveStudents(course, spanEndDate, periodSize.orElse(17));
        var activeStudents = courseService.getActiveStudents(exerciseIds, periodIndex, Math.min(returnedSpanSize, periodSize.orElse(17)), chartEndDate);
        return ResponseEntity.ok(activeStudents);
    }

    /**
     * GET /courses/:courseId/statistics-lifetime-overview : Get the active students for this particular course over its whole lifetime
     *
     * @param courseId the id of the course
     * @return the ResponseEntity with status 200 (OK) and the data in body, or status 404 (Not Found)
     */
    @GetMapping("courses/{courseId}/statistics-lifetime-overview")
    @EnforceAtLeastTutor
    public ResponseEntity<List<Integer>> getActiveStudentsForCourseLiveTime(@PathVariable Long courseId) {
        authCheckService.checkHasAtLeastRoleInCourseElseThrow(Role.TEACHING_ASSISTANT, courseRepository.findByIdElseThrow(courseId), null);
        var exerciseIds = exerciseRepository.findAllIdsByCourseId(courseId);
        var course = courseRepository.findByIdElseThrow(courseId);
        if (course.getStartDate() == null) {
            throw new IllegalArgumentException("Course does not contain start date");
        }
        var endDate = courseService.determineEndDateForActiveStudents(course);
        var returnedSpanSize = courseService.calculateWeeksBetweenDates(course.getStartDate(), endDate);
        var activeStudents = courseService.getActiveStudents(exerciseIds, 0, Math.toIntExact(returnedSpanSize), endDate);
        return ResponseEntity.ok(activeStudents);
    }

    /**
     * POST /courses/:courseId/:courseGroup : Add multiple users to the user group of the course so that they can access the course
     * The passed list of UserDTOs must include at least one unique user identifier (i.e. registration number OR email OR login)
     * <p>
     * This method first tries to find the student in the internal Artemis user database (because the user is probably already using Artemis).
     * In case the user cannot be found, it additionally searches the connected LDAP in case it is configured.
     *
     * @param courseId    the id of the course
     * @param studentDtos the list of students (with at one unique user identifier) who should get access to the course
     * @param courseGroup the group, the user has to be added to, either 'students', 'tutors', 'instructors' or 'editors'
     * @return the list of students who could not be registered for the course, because they could NOT be found in the Artemis database and could NOT be found in the connected LDAP
     */
    @PostMapping("courses/{courseId}/{courseGroup}")
    @EnforceAtLeastInstructor
    public ResponseEntity<List<StudentDTO>> addUsersToCourseGroup(@PathVariable Long courseId, @PathVariable String courseGroup, @RequestBody List<StudentDTO> studentDtos) {
        authCheckService.checkHasAtLeastRoleInCourseElseThrow(Role.INSTRUCTOR, courseRepository.findByIdElseThrow(courseId), null);
        log.debug("REST request to add {} as {} to course {}", studentDtos, courseGroup, courseId);
        List<StudentDTO> notFoundStudentsDtos = courseService.registerUsersForCourseGroup(courseId, studentDtos, courseGroup);
        return ResponseEntity.ok().body(notFoundStudentsDtos);
    }

    /**
     * GET courses/{courseId}/allowed-complaints: Get the number of complaints that a student or team is still allowed to submit in the given course.
     * It is determined by the max. complaint limit and the current number of open or rejected complaints of the student or team in the course.
     * Students use their personal complaints for individual exercises and team complaints for team-based exercises, i.e. each student has
     * maxComplaints for personal complaints and additionally maxTeamComplaints for complaints by their team in the course.
     *
     * @param courseId the id of the course for which we want to get the number of allowed complaints
     * @param teamMode whether to return the number of allowed complaints per team (instead of per student)
     * @return the ResponseEntity with status 200 (OK) and the number of still allowed complaints
     */
    @GetMapping("courses/{courseId}/allowed-complaints")
    @EnforceAtLeastStudent
    public ResponseEntity<Long> getNumberOfAllowedComplaintsInCourse(@PathVariable Long courseId, @RequestParam(defaultValue = "false") Boolean teamMode) {
        log.debug("REST request to get the number of unaccepted Complaints associated to the current user in course : {}", courseId);
        User user = userRepository.getUser();
        Participant participant = user;
        Course course = courseRepository.findByIdElseThrow(courseId);
        if (!course.getComplaintsEnabled()) {
            throw new BadRequestAlertException("Complaints are disabled for this course", COMPLAINT_ENTITY_NAME, "complaintsDisabled");
        }
        if (teamMode) {
            Optional<Team> team = teamRepository.findAllByCourseIdAndUserIdOrderByIdDesc(course.getId(), user.getId()).stream().findFirst();
            participant = team.orElseThrow(() -> new BadRequestAlertException("You do not belong to a team in this course.", COMPLAINT_ENTITY_NAME, "noAssignedTeamInCourse"));
        }
        long unacceptedComplaints = complaintService.countUnacceptedComplaintsByParticipantAndCourseId(participant, courseId);
        return ResponseEntity.ok(Math.max(complaintService.getMaxComplaintsPerParticipant(course, participant) - unacceptedComplaints, 0));
    }

    /**
     * GET courses/{courseId}/existing-exercise-details: Get the exercise names (and shortNames for {@link ExerciseType#PROGRAMMING} exercises)
     * of all exercises with the given type in the given course.
     *
     * @param courseId     of the course for which all exercise names should be fetched
     * @param exerciseType for which the details should be fetched, as the name of an exercise only needs to be unique for each exercise type
     * @return {@link CourseExistingExerciseDetailsDTO} with the exerciseNames (and already used shortNames if a {@link ExerciseType#PROGRAMMING} exercise is requested)
     */
    @GetMapping("courses/{courseId}/existing-exercise-details")
    @EnforceAtLeastEditorInCourse
    public ResponseEntity<CourseExistingExerciseDetailsDTO> getExistingExerciseDetails(@PathVariable Long courseId, @RequestParam String exerciseType) {
        log.debug("REST request to get details of existing exercises in course : {}", courseId);
        Course course = courseRepository.findByIdWithEagerExercisesElseThrow(courseId);

        Set<String> alreadyTakenExerciseNames = new HashSet<>();
        Set<String> alreadyTakenShortNames = new HashSet<>();

        boolean includeShortNames = exerciseType.equals(ExerciseType.PROGRAMMING.toString());

        course.getExercises().forEach((exercise -> {
            if (exercise.getType().equals(exerciseType)) {
                alreadyTakenExerciseNames.add(exercise.getTitle());
                if (includeShortNames && exercise.getShortName() != null) {
                    alreadyTakenShortNames.add(exercise.getShortName());
                }
            }
        }));

        return ResponseEntity.ok(new CourseExistingExerciseDetailsDTO(alreadyTakenExerciseNames, alreadyTakenShortNames));
    }
}<|MERGE_RESOLUTION|>--- conflicted
+++ resolved
@@ -66,12 +66,8 @@
 import de.tum.cit.aet.artemis.assessment.service.CourseScoreCalculationService;
 import de.tum.cit.aet.artemis.assessment.service.GradingScaleService;
 import de.tum.cit.aet.artemis.athena.service.AthenaModuleService;
-<<<<<<< HEAD
-import de.tum.cit.aet.artemis.atlas.service.learningpath.LearningPathService;
+import de.tum.cit.aet.artemis.atlas.api.LearningPathApi;
 import de.tum.cit.aet.artemis.atlas.service.profile.CourseLearnerProfileService;
-=======
-import de.tum.cit.aet.artemis.atlas.api.LearningPathApi;
->>>>>>> a82ca47f
 import de.tum.cit.aet.artemis.communication.service.ConductAgreementService;
 import de.tum.cit.aet.artemis.core.config.Constants;
 import de.tum.cit.aet.artemis.core.domain.Course;
@@ -343,13 +339,9 @@
         // if learning paths got enabled, generate learning paths for students
         if (existingCourse.getLearningPathsEnabled() != courseUpdate.getLearningPathsEnabled() && courseUpdate.getLearningPathsEnabled()) {
             Course courseWithCompetencies = courseRepository.findWithEagerCompetenciesAndPrerequisitesByIdElseThrow(result.getId());
-<<<<<<< HEAD
             Set<User> students = userRepository.getStudentsWithLearnerProfile(courseWithCompetencies);
             courseLearnerProfileService.createCourseLearnerProfiles(courseWithCompetencies, students);
-            learningPathService.generateLearningPaths(courseWithCompetencies, students);
-=======
             learningPathApi.generateLearningPaths(courseWithCompetencies);
->>>>>>> a82ca47f
         }
 
         // if access to restricted athena modules got disabled for the course, we need to set all exercises that use restricted modules to null
@@ -1254,16 +1246,8 @@
             if (userToAddToGroup.isEmpty()) {
                 throw new EntityNotFoundException("User", userLogin);
             }
-<<<<<<< HEAD
             User user = userToAddToGroup.get();
             courseService.addUserToGroup(user, group, course);
-=======
-            courseService.addUserToGroup(userToAddToGroup.get(), group);
-            if (role == Role.STUDENT && course.getLearningPathsEnabled()) {
-                Course courseWithCompetencies = courseRepository.findWithEagerCompetenciesAndPrerequisitesByIdElseThrow(course.getId());
-                learningPathApi.generateLearningPathForUser(courseWithCompetencies, userToAddToGroup.get());
-            }
->>>>>>> a82ca47f
             return ResponseEntity.ok().body(null);
         }
         else {
