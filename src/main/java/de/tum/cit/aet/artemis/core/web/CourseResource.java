--- conflicted
+++ resolved
@@ -333,11 +333,7 @@
 
         // if access to restricted athena modules got disabled for the course, we need to set all exercises that use restricted modules to null
         if (athenaModuleAccessChanged && !courseUpdate.getRestrictedAthenaModulesAccess()) {
-<<<<<<< HEAD
-            athenaModuleService.ifPresent(ams -> ams.revokeAccessToRestrictedFeedbackModules(result));
-=======
             athenaApi.ifPresent(api -> api.revokeAccessToRestrictedFeedbackSuggestionModules(result));
->>>>>>> b099120f
         }
 
         // Based on the old instructors, editors and TAs, we can update all exercises in the course in the VCS (if necessary)
