--- conflicted
+++ resolved
@@ -194,16 +194,10 @@
             Optional<OnlineCourseConfigurationService> onlineCourseConfigurationService, AuthorizationCheckService authCheckService,
             TutorParticipationRepository tutorParticipationRepository, SubmissionService submissionService, Optional<VcsUserManagementService> optionalVcsUserManagementService,
             AssessmentDashboardService assessmentDashboardService, ExerciseRepository exerciseRepository, Optional<CIUserManagementService> optionalCiUserManagementService,
-<<<<<<< HEAD
             FileService fileService, TutorialGroupsConfigurationService tutorialGroupsConfigurationService, CourseScoreCalculationService courseScoreCalculationService,
             GradingScaleRepository gradingScaleRepository, LearningPathApi learningPathApi, ConductAgreementService conductAgreementService,
-            Optional<AthenaModuleService> athenaModuleService, ExamRepository examRepository, ComplaintService complaintService, TeamRepository teamRepository) {
-=======
-            FileService fileService, TutorialGroupsConfigurationService tutorialGroupsConfigurationService, GradingScaleService gradingScaleService,
-            CourseScoreCalculationService courseScoreCalculationService, GradingScaleRepository gradingScaleRepository, LearningPathApi learningPathApi,
-            ConductAgreementService conductAgreementService, Optional<AthenaModuleService> athenaModuleService, ExamRepository examRepository, ComplaintService complaintService,
-            TeamRepository teamRepository, LearnerProfileApi learnerProfileApi) {
->>>>>>> ad380f69
+            Optional<AthenaModuleService> athenaModuleService, ExamRepository examRepository, ComplaintService complaintService, TeamRepository teamRepository,
+            LearnerProfileApi learnerProfileApi) {
         this.courseService = courseService;
         this.courseRepository = courseRepository;
         this.exerciseService = exerciseService;
