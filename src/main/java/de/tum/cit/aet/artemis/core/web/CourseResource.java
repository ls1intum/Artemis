--- conflicted
+++ resolved
@@ -109,10 +109,7 @@
 import de.tum.cit.aet.artemis.core.service.feature.Feature;
 import de.tum.cit.aet.artemis.core.service.feature.FeatureToggle;
 import de.tum.cit.aet.artemis.core.util.FilePathConverter;
-<<<<<<< HEAD
-=======
 import de.tum.cit.aet.artemis.core.util.FileUtil;
->>>>>>> 0a44110a
 import de.tum.cit.aet.artemis.core.util.TimeLogUtil;
 import de.tum.cit.aet.artemis.exam.api.ExamRepositoryApi;
 import de.tum.cit.aet.artemis.exam.domain.Exam;
@@ -298,11 +295,7 @@
 
         if (file != null) {
             Path basePath = FilePathConverter.getCourseIconFilePath();
-<<<<<<< HEAD
-            Path savePath = fileService.saveFile(file, basePath, FilePathType.COURSE_ICON, false);
-=======
             Path savePath = FileUtil.saveFile(file, basePath, FilePathType.COURSE_ICON, false);
->>>>>>> 0a44110a
             courseUpdate.setCourseIcon(FilePathConverter.externalUriForFileSystemPath(savePath, FilePathType.COURSE_ICON, courseId).toString());
             if (existingCourse.getCourseIcon() != null) {
                 // delete old course icon
