--- conflicted
+++ resolved
@@ -13,22 +13,11 @@
 
 import org.slf4j.Logger;
 import org.slf4j.LoggerFactory;
-<<<<<<< HEAD
-import org.springframework.boot.context.event.ApplicationReadyEvent;
-=======
 import org.springframework.context.annotation.Lazy;
->>>>>>> 9ce78122
 import org.springframework.context.annotation.Profile;
 import org.springframework.context.event.EventListener;
 import org.springframework.stereotype.Service;
 
-<<<<<<< HEAD
-=======
-import com.hazelcast.collection.ItemEvent;
-import com.hazelcast.collection.ItemListener;
-import com.hazelcast.core.HazelcastInstanceNotActiveException;
-
->>>>>>> 9ce78122
 import de.tum.cit.aet.artemis.assessment.domain.Result;
 import de.tum.cit.aet.artemis.buildagent.dto.BuildJobQueueItem;
 import de.tum.cit.aet.artemis.buildagent.dto.BuildLogDTO;
@@ -91,12 +80,8 @@
     public LocalCIResultProcessingService(ProgrammingExerciseGradingService programmingExerciseGradingService, ProgrammingMessagingService programmingMessagingService,
             BuildJobRepository buildJobRepository, ProgrammingExerciseRepository programmingExerciseRepository, ParticipationRepository participationRepository,
             ProgrammingTriggerService programmingTriggerService, BuildLogEntryService buildLogEntryService,
-<<<<<<< HEAD
-            ProgrammingExerciseBuildStatisticsRepository programmingExerciseBuildStatisticsRepository, DistributedDataAccessService distributedDataAccessService) {
-=======
             ProgrammingExerciseBuildStatisticsRepository programmingExerciseBuildStatisticsRepository, DistributedDataAccessService distributedDataAccessService,
             ProgrammingSubmissionMessagingService programmingSubmissionMessagingService) {
->>>>>>> 9ce78122
         this.programmingExerciseRepository = programmingExerciseRepository;
         this.participationRepository = participationRepository;
         this.programmingExerciseGradingService = programmingExerciseGradingService;
@@ -114,11 +99,7 @@
      */
     @EventListener(FullStartupEvent.class)
     public void init() {
-<<<<<<< HEAD
         this.listenerId = distributedDataAccessService.getDistributedBuildResultQueue().addItemListener(new ResultQueueListener());
-=======
-        this.listenerId = distributedDataAccessService.getDistributedBuildResultQueue().addItemListener(new ResultQueueListener(), true);
->>>>>>> 9ce78122
     }
 
     /**
@@ -128,18 +109,8 @@
     @PreDestroy
     public void removeListener() {
         // check if Hazelcast is still active, before invoking this
-<<<<<<< HEAD
         if (distributedDataAccessService.isInstanceRunning()) {
             distributedDataAccessService.getDistributedBuildResultQueue().removeItemListener(this.listenerId);
-=======
-        try {
-            if (distributedDataAccessService.isInstanceRunning()) {
-                distributedDataAccessService.getDistributedBuildResultQueue().removeItemListener(this.listenerId);
-            }
-        }
-        catch (HazelcastInstanceNotActiveException e) {
-            log.error("Could not remove listener as hazelcast instance is not active.");
->>>>>>> 9ce78122
         }
     }
 
