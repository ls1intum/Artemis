package de.tum.cit.aet.artemis.programming.service.localci;

import static de.tum.cit.aet.artemis.core.config.Constants.PROFILE_LOCALCI;

import java.util.List;
import java.util.Optional;
import java.util.UUID;
import java.util.concurrent.CancellationException;
import java.util.concurrent.CompletableFuture;
import java.util.concurrent.LinkedBlockingQueue;
import java.util.concurrent.RejectedExecutionException;
import java.util.concurrent.ThreadFactory;
import java.util.concurrent.ThreadPoolExecutor;
import java.util.concurrent.TimeUnit;
import java.util.concurrent.TimeoutException;

import jakarta.annotation.PostConstruct;
import jakarta.annotation.PreDestroy;

import org.slf4j.Logger;
import org.slf4j.LoggerFactory;
import org.springframework.beans.factory.annotation.Value;
import org.springframework.context.annotation.Lazy;
import org.springframework.context.annotation.Profile;
import org.springframework.stereotype.Service;

<<<<<<< HEAD
=======
import com.google.common.util.concurrent.ThreadFactoryBuilder;
import com.hazelcast.collection.ItemEvent;
import com.hazelcast.collection.ItemListener;
import com.hazelcast.core.HazelcastInstanceNotActiveException;

>>>>>>> 6b53b178
import de.tum.cit.aet.artemis.assessment.domain.Result;
import de.tum.cit.aet.artemis.buildagent.dto.BuildJobQueueItem;
import de.tum.cit.aet.artemis.buildagent.dto.BuildLogDTO;
import de.tum.cit.aet.artemis.buildagent.dto.BuildResult;
import de.tum.cit.aet.artemis.buildagent.dto.ResultQueueItem;
import de.tum.cit.aet.artemis.core.exception.EntityNotFoundException;
import de.tum.cit.aet.artemis.core.security.SecurityUtils;
import de.tum.cit.aet.artemis.exercise.domain.SubmissionType;
import de.tum.cit.aet.artemis.exercise.domain.participation.Participation;
import de.tum.cit.aet.artemis.exercise.repository.ParticipationRepository;
import de.tum.cit.aet.artemis.programming.domain.ProgrammingExercise;
import de.tum.cit.aet.artemis.programming.domain.ProgrammingExerciseBuildStatistics;
import de.tum.cit.aet.artemis.programming.domain.ProgrammingExerciseParticipation;
import de.tum.cit.aet.artemis.programming.domain.RepositoryType;
import de.tum.cit.aet.artemis.programming.domain.build.BuildJob;
import de.tum.cit.aet.artemis.programming.domain.build.BuildStatus;
import de.tum.cit.aet.artemis.programming.exception.BuildTriggerWebsocketError;
import de.tum.cit.aet.artemis.programming.repository.BuildJobRepository;
import de.tum.cit.aet.artemis.programming.repository.ProgrammingExerciseBuildStatisticsRepository;
import de.tum.cit.aet.artemis.programming.repository.ProgrammingExerciseRepository;
import de.tum.cit.aet.artemis.programming.service.BuildLogEntryService;
import de.tum.cit.aet.artemis.programming.service.ProgrammingExerciseGradingService;
import de.tum.cit.aet.artemis.programming.service.ProgrammingMessagingService;
import de.tum.cit.aet.artemis.programming.service.ProgrammingSubmissionMessagingService;
import de.tum.cit.aet.artemis.programming.service.ProgrammingTriggerService;
import de.tum.cit.aet.artemis.programming.service.localci.distributed.api.queue.listener.QueueItemListener;

@Profile(PROFILE_LOCALCI)
@Lazy
@Service
public class LocalCIResultProcessingService {

    private static final Logger log = LoggerFactory.getLogger(LocalCIResultProcessingService.class);

    private static final int BUILD_STATISTICS_UPDATE_THRESHOLD = 10;

    private final ProgrammingExerciseGradingService programmingExerciseGradingService;

    private final ProgrammingMessagingService programmingMessagingService;

    private final BuildJobRepository buildJobRepository;

    private final ProgrammingExerciseRepository programmingExerciseRepository;

    private final ProgrammingExerciseBuildStatisticsRepository programmingExerciseBuildStatisticsRepository;

    private final ParticipationRepository participationRepository;

    private final ProgrammingTriggerService programmingTriggerService;

    private final BuildLogEntryService buildLogEntryService;

    private final DistributedDataAccessService distributedDataAccessService;

    private final ProgrammingSubmissionMessagingService programmingSubmissionMessagingService;

    private UUID listenerId;

    @Value("${artemis.continuous-integration.concurrent-result-processing-size:4}")
    private int concurrentResultProcessingSize;

    private ThreadPoolExecutor resultProcessingExecutor;

    public LocalCIResultProcessingService(ProgrammingExerciseGradingService programmingExerciseGradingService, ProgrammingMessagingService programmingMessagingService,
            BuildJobRepository buildJobRepository, ProgrammingExerciseRepository programmingExerciseRepository, ParticipationRepository participationRepository,
            ProgrammingTriggerService programmingTriggerService, BuildLogEntryService buildLogEntryService,
            ProgrammingExerciseBuildStatisticsRepository programmingExerciseBuildStatisticsRepository, DistributedDataAccessService distributedDataAccessService,
            ProgrammingSubmissionMessagingService programmingSubmissionMessagingService) {
        this.programmingExerciseRepository = programmingExerciseRepository;
        this.participationRepository = participationRepository;
        this.programmingExerciseGradingService = programmingExerciseGradingService;
        this.programmingMessagingService = programmingMessagingService;
        this.buildJobRepository = buildJobRepository;
        this.programmingTriggerService = programmingTriggerService;
        this.buildLogEntryService = buildLogEntryService;
        this.programmingExerciseBuildStatisticsRepository = programmingExerciseBuildStatisticsRepository;
        this.distributedDataAccessService = distributedDataAccessService;
        this.programmingSubmissionMessagingService = programmingSubmissionMessagingService;
    }

    /**
     * Initializes the result queue, build agent information map and the locks.
     * EventListener cannot be used here, as the bean is lazy
     * <a href="https://docs.spring.io/spring-framework/reference/core/beans/context-introduction.html#context-functionality-events-annotation">Spring Docs</a>
     */
    @PostConstruct
    public void init() {
<<<<<<< HEAD
        this.listenerId = distributedDataAccessService.getDistributedBuildResultQueue().addItemListener(new ResultQueueListener());
=======
        initResultProcessingExecutor();
        this.listenerId = distributedDataAccessService.getDistributedBuildResultQueue().addItemListener(new ResultQueueListener(), true);
>>>>>>> 6b53b178
    }

    private void initResultProcessingExecutor() {
        ThreadFactory threadFactory = new ThreadFactoryBuilder().setNameFormat("local-ci-result-%d")
                .setUncaughtExceptionHandler((t, e) -> log.error("Uncaught exception in result processing thread {}", t.getName(), e)).build();
        // buffer up to 1000 tasks before rejecting new tasks. Rejections will not lead to loss because the results maintain in the queue but this speeds up
        // result processing under high load so we do not need to wait for the polling schedule if many results are processed very fast.
        resultProcessingExecutor = new ThreadPoolExecutor(concurrentResultProcessingSize, concurrentResultProcessingSize, 0L, TimeUnit.MILLISECONDS,
                new LinkedBlockingQueue<>(1000), threadFactory, new ThreadPoolExecutor.AbortPolicy());
        log.info("Initialized LocalCI result processing executor with pool size {}", concurrentResultProcessingSize);
    }

    /**
     * Removes the item listener from the Hazelcast result queue if the instance is active.
     * Logs an error if Hazelcast is not running.
     */
    @PreDestroy
    public void removeListener() {
        if (distributedDataAccessService.isInstanceRunning()) {
            distributedDataAccessService.getDistributedBuildResultQueue().removeListener(this.listenerId);
        }
        finally {
            shutdownResultProcessingExecutor();
        }
    }

    private void shutdownResultProcessingExecutor() {
        if (resultProcessingExecutor == null || resultProcessingExecutor.isShutdown()) {
            return;
        }

        resultProcessingExecutor.shutdown();
        try {
            boolean terminated = resultProcessingExecutor.awaitTermination(5, TimeUnit.SECONDS);
            if (!terminated) {
                log.warn("Result processing executor did not terminate in time, forcing shutdown");
                resultProcessingExecutor.shutdownNow();
            }
        }
        catch (InterruptedException e) {
            Thread.currentThread().interrupt();
            log.warn("Result processing executor termination interrupted", e);
            resultProcessingExecutor.shutdownNow();
        }
    }

    /**
     * Submit an asynchronous task that polls one item from the result queue and processes it.
     */
    public void processResultAsync() {
        try {
            resultProcessingExecutor.execute(this::processResult);
        }
        catch (RejectedExecutionException ex) {
            // this is not an issue as we rely on the queue and will continue polling from it once another
            // event listener or schedule triggers
            log.debug("Result processing executor queue is full.");
        }
    }

    /**
     * Polls a build job result from the build job queue, notifies the user about the result and saves the result to the database.
     */
    private void processResult() {
        ResultQueueItem resultQueueItem = distributedDataAccessService.getDistributedBuildResultQueue().poll();

        if (resultQueueItem == null) {
            return;
        }
        log.info("Processing build job result with id {}", resultQueueItem.buildJobQueueItem().id());
        log.debug("Build jobs waiting in queue: {}", distributedDataAccessService.getResultQueueSize());
        log.debug("Queued build jobs: {}", distributedDataAccessService.getResultQueueIds());

        BuildJobQueueItem buildJob = resultQueueItem.buildJobQueueItem();
        BuildResult buildResult = resultQueueItem.buildResult();
        List<BuildLogDTO> buildLogs = resultQueueItem.buildLogs();
        Throwable buildException = resultQueueItem.exception();

        BuildJob savedBuildJob;

        SecurityUtils.setAuthorizationObject();
        Optional<Participation> participationOptional = participationRepository.findWithProgrammingExerciseWithBuildConfigById(buildJob.participationId());

        if (buildResult != null) {
            Result result = null;
            try {
                if (participationOptional.isPresent()) {
                    ProgrammingExerciseParticipation participation = (ProgrammingExerciseParticipation) participationOptional.get();

                    // In case the participation does not contain the exercise, we have to load it from the database
                    if (participation.getProgrammingExercise() == null) {
                        participation.setProgrammingExercise(programmingExerciseRepository.getProgrammingExerciseWithBuildConfigFromParticipation(participation));
                    }
                    result = programmingExerciseGradingService.processNewProgrammingExerciseResult(participation, buildResult);

                }
                else {
                    log.warn("Participation with id {} has been deleted. Cancelling the processing of the build result.", buildJob.participationId());
                }
            }
            finally {
                ProgrammingExerciseParticipation programmingExerciseParticipation = (ProgrammingExerciseParticipation) participationOptional.orElse(null);
                if (programmingExerciseParticipation != null && programmingExerciseParticipation.getExercise() == null) {
                    ProgrammingExercise exercise = programmingExerciseRepository.getProgrammingExerciseWithBuildConfigFromParticipation(programmingExerciseParticipation);
                    programmingExerciseParticipation.setExercise(exercise);
                    programmingExerciseParticipation.setProgrammingExercise(exercise);
                }

                // save build job to database
                if (buildException != null) {
                    if (buildException.getCause() instanceof CancellationException
                            && buildException.getMessage().equals("Build job with id " + buildJob.id() + " was cancelled.")) {
                        savedBuildJob = saveFinishedBuildJob(buildJob, BuildStatus.CANCELLED, result);
                    }
                    else if (buildException.getCause() instanceof TimeoutException) {
                        savedBuildJob = saveFinishedBuildJob(buildJob, BuildStatus.TIMEOUT, result);
                    }
                    else {
                        log.error("Error while processing build job: {}", buildJob, buildException);
                        savedBuildJob = saveFinishedBuildJob(buildJob, BuildStatus.FAILED, result);
                    }
                }
                else {
                    savedBuildJob = saveFinishedBuildJob(buildJob, BuildStatus.SUCCESSFUL, result);
                    if (programmingExerciseParticipation != null) {
                        updateExerciseBuildDurationAsync(programmingExerciseParticipation.getProgrammingExercise().getId());
                    }
                }

                if (programmingExerciseParticipation != null) {
                    if (result != null) {
                        programmingMessagingService.notifyUserAboutNewResult(result, programmingExerciseParticipation);
                    }
                    else {
                        programmingSubmissionMessagingService.notifyUserAboutSubmissionError((Participation) programmingExerciseParticipation,
                                new BuildTriggerWebsocketError("Result could not be processed", programmingExerciseParticipation.getId()));
                    }

                    if (!buildLogs.isEmpty()) {
                        if (savedBuildJob != null) {
                            buildLogEntryService.saveBuildLogsToFile(buildLogs, savedBuildJob.getBuildJobId(), programmingExerciseParticipation.getProgrammingExercise());
                        }
                        else {
                            log.warn("Couldn't save build logs as build job {} was not saved", buildJob.id());
                        }
                    }
                }
            }

            // If the build job is a solution build of a test or auxiliary push, we need to trigger the build of the corresponding template repository
            if (isSolutionBuildOfTestOrAuxPush(buildJob)) {
                log.debug("Triggering build of template repository for solution build with id {}", buildJob.id());
                try {
                    programmingTriggerService.triggerTemplateBuildAndNotifyUser(buildJob.exerciseId(), buildJob.buildConfig().testCommitHash(), SubmissionType.TEST,
                            buildJob.repositoryInfo().triggeredByPushTo());
                }
                catch (EntityNotFoundException e) {
                    // Something went wrong while retrieving the template participation.
                    // At this point, programmingMessagingService.notifyUserAboutSubmissionError() does not work, because the template participation is not available.
                    // The instructor will see in the UI that no build of the template repository was conducted and will receive an error message when triggering the build
                    // manually.
                    log.error("Something went wrong while triggering the template build for exercise {} after the solution build was finished.", buildJob.exerciseId(), e);
                }
            }
        }
    }

    /**
     * Save a finished build job to the database.
     *
     * @param queueItem   the build job object from the queue
     * @param buildStatus the status of the build job (SUCCESSFUL, FAILED, CANCELLED)
     * @param result      the submission result
     *
     * @return the saved the build job
     */
    private BuildJob saveFinishedBuildJob(BuildJobQueueItem queueItem, BuildStatus buildStatus, Result result) {
        try {
            BuildJob buildJob = new BuildJob(queueItem, buildStatus, result);
            buildJobRepository.findByBuildJobId(queueItem.id()).ifPresent(existingBuildJob -> buildJob.setId(existingBuildJob.getId()));
            return buildJobRepository.save(buildJob);
        }
        catch (Exception e) {
            log.error("Could not save build job to database", e);
            return null;
        }
    }

    private void updateExerciseBuildDurationAsync(long exerciseId) {
        CompletableFuture.runAsync(() -> updateExerciseBuildDuration(exerciseId));
    }

    private void updateExerciseBuildDuration(long exerciseId) {
        try {
            var buildStatisticsDto = buildJobRepository.findBuildJobStatisticsByExerciseId(exerciseId);
            if (buildStatisticsDto == null || buildStatisticsDto.buildCountWhenUpdated() == 0) {
                return;
            }

            long averageDuration = Math.round(buildStatisticsDto.buildDurationSeconds());

            var programmingExerciseBuildStatisticsOpt = programmingExerciseBuildStatisticsRepository.findByExerciseId(exerciseId);

            if (programmingExerciseBuildStatisticsOpt.isEmpty()) {
                // create the database row if it does not exist
                var programmingExerciseBuildStatistics = new ProgrammingExerciseBuildStatistics(exerciseId, averageDuration, buildStatisticsDto.buildCountWhenUpdated());
                programmingExerciseBuildStatisticsRepository.save(programmingExerciseBuildStatistics);
            }
            else {
                var programmingExerciseBuildStatistics = programmingExerciseBuildStatisticsOpt.get();
                // only update the database row if the build duration has changed using a modifying query or when the build count is above a certain threshold
                if (averageDuration == programmingExerciseBuildStatistics.getBuildDurationSeconds()
                        && buildStatisticsDto.buildCountWhenUpdated() - programmingExerciseBuildStatistics.getBuildCountWhenUpdated() < BUILD_STATISTICS_UPDATE_THRESHOLD) {
                    return;
                }
                programmingExerciseBuildStatisticsRepository.updateStatistics(averageDuration, buildStatisticsDto.buildCountWhenUpdated(), exerciseId);
            }

        }
        catch (Exception e) {
            log.error("Could not update exercise build duration", e);
        }
    }

    public class ResultQueueListener implements QueueItemListener<ResultQueueItem> {

        @Override
<<<<<<< HEAD
        public void itemAdded(ResultQueueItem item) {
            log.debug("Result of build job with id {} added to queue", item.buildJobQueueItem().id());
            processResult();
=======
        public void itemAdded(ItemEvent<ResultQueueItem> event) {
            log.debug("Result of build job with id {} added to queue", event.getItem().buildJobQueueItem().id());
            processResultAsync();
>>>>>>> 6b53b178
        }

        @Override
        public void itemRemoved(ResultQueueItem item) {
            log.debug("Result of build job with id {} removed from queue", item.buildJobQueueItem().id());
        }
    }

    /**
     * Checks if the given build job is a solution build of a test or auxiliary push.
     *
     * @param buildJob the build job to check
     * @return true if the build job is a solution build of a test or auxiliary push, false otherwise
     */
    private boolean isSolutionBuildOfTestOrAuxPush(BuildJobQueueItem buildJob) {
        return buildJob.repositoryInfo().repositoryType() == RepositoryType.SOLUTION
                && (buildJob.repositoryInfo().triggeredByPushTo() == RepositoryType.TESTS || buildJob.repositoryInfo().triggeredByPushTo() == RepositoryType.AUXILIARY);
    }
}<|MERGE_RESOLUTION|>--- conflicted
+++ resolved
@@ -24,14 +24,8 @@
 import org.springframework.context.annotation.Profile;
 import org.springframework.stereotype.Service;
 
-<<<<<<< HEAD
-=======
 import com.google.common.util.concurrent.ThreadFactoryBuilder;
-import com.hazelcast.collection.ItemEvent;
-import com.hazelcast.collection.ItemListener;
-import com.hazelcast.core.HazelcastInstanceNotActiveException;
-
->>>>>>> 6b53b178
+
 import de.tum.cit.aet.artemis.assessment.domain.Result;
 import de.tum.cit.aet.artemis.buildagent.dto.BuildJobQueueItem;
 import de.tum.cit.aet.artemis.buildagent.dto.BuildLogDTO;
@@ -119,12 +113,8 @@
      */
     @PostConstruct
     public void init() {
-<<<<<<< HEAD
+        initResultProcessingExecutor();
         this.listenerId = distributedDataAccessService.getDistributedBuildResultQueue().addItemListener(new ResultQueueListener());
-=======
-        initResultProcessingExecutor();
-        this.listenerId = distributedDataAccessService.getDistributedBuildResultQueue().addItemListener(new ResultQueueListener(), true);
->>>>>>> 6b53b178
     }
 
     private void initResultProcessingExecutor() {
@@ -146,9 +136,7 @@
         if (distributedDataAccessService.isInstanceRunning()) {
             distributedDataAccessService.getDistributedBuildResultQueue().removeListener(this.listenerId);
         }
-        finally {
-            shutdownResultProcessingExecutor();
-        }
+        shutdownResultProcessingExecutor();
     }
 
     private void shutdownResultProcessingExecutor() {
@@ -352,15 +340,9 @@
     public class ResultQueueListener implements QueueItemListener<ResultQueueItem> {
 
         @Override
-<<<<<<< HEAD
         public void itemAdded(ResultQueueItem item) {
             log.debug("Result of build job with id {} added to queue", item.buildJobQueueItem().id());
-            processResult();
-=======
-        public void itemAdded(ItemEvent<ResultQueueItem> event) {
-            log.debug("Result of build job with id {} added to queue", event.getItem().buildJobQueueItem().id());
             processResultAsync();
->>>>>>> 6b53b178
         }
 
         @Override
