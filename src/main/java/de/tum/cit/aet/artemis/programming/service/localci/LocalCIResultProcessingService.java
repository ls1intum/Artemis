--- conflicted
+++ resolved
@@ -242,19 +242,8 @@
             distributedDataAccessService.getDistributedBuildAgentInformation().lock(buildJob.buildAgent().memberAddress());
             BuildAgentInformation buildAgent = distributedDataAccessService.getDistributedBuildAgentInformation().get(buildJob.buildAgent().memberAddress());
             if (buildAgent != null) {
-<<<<<<< HEAD
-                buildAgentInformation.put(buildJob.buildAgent().memberAddress(), new BuildAgentInformation(buildAgent));
-=======
-                List<BuildJobQueueItem> recentBuildJobs = buildAgent.recentBuildJobs();
-                for (int i = 0; i < recentBuildJobs.size(); i++) {
-                    if (recentBuildJobs.get(i).id().equals(buildJob.id())) {
-                        recentBuildJobs.set(i, new BuildJobQueueItem(buildJob, ResultDTO.of(result)));
-                        break;
-                    }
-                }
                 distributedDataAccessService.getDistributedBuildAgentInformation().put(buildJob.buildAgent().memberAddress(),
-                        new BuildAgentInformation(buildAgent, recentBuildJobs));
->>>>>>> b099120f
+                        new BuildAgentInformation(buildAgent));
             }
         }
         finally {
