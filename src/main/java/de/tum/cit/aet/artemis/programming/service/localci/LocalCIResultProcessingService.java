--- conflicted
+++ resolved
@@ -343,14 +343,6 @@
         }
     }
 
-<<<<<<< HEAD
-    public class ResultQueueListener implements QueueItemListener<ResultQueueItem> {
-
-        @Override
-        public void itemAdded(ResultQueueItem item) {
-            log.info("Result of build job with id {} added to queue. Will process one result async now", item.buildJobQueueItem().id());
-            processResultAsync();
-=======
     /**
      * Listener that reacts to new build results added to the distributed result queue.
      *
@@ -371,21 +363,17 @@
      * <li>All exceptions are caught and logged defensively to prevent listener crashes.</li>
      * </ul>
      */
-    public class ResultQueueListener implements ItemListener<ResultQueueItem> {
+    public class ResultQueueListener implements QueueItemListener<ResultQueueItem> {
 
         @Override
-        public void itemAdded(ItemEvent<ResultQueueItem> event) {
+        public void itemAdded(ResultQueueItem item) {
             try {
-                log.info("Result of build job with id {} added to queue. Will process one result async now", event.getItem().buildJobQueueItem().id());
+                log.info("Result of build job with id {} added to queue. Will process one result async now", item.buildJobQueueItem().id());
                 processResultAsync();
-            }
-            catch (HazelcastInstanceNotActiveException e) {
-                log.warn("Ignoring itemAdded: Hazelcast instance not active anymore");
             }
             catch (Exception e) {
                 log.error("Error handling itemAdded event in ResultQueueListener", e);
             }
->>>>>>> 157fe7dd
         }
 
         @Override
