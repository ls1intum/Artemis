--- conflicted
+++ resolved
@@ -135,13 +135,8 @@
     }
 
     /**
-<<<<<<< HEAD
-     * Logs the health status of the result processor every 5 minutes.
-     * Checks if result processing is stuck by comparing processed results with the previous run.
-=======
      * Logs the health of the result processor every 5 minutes.
      * If there are items in the Hazelcast queue but no results have been processed since the last check, an error is logged.
->>>>>>> 2c3e90b6
      */
     @Scheduled(fixedDelay = 300_000, initialDelay = 300_000)
     public void logResultProcessorHealth() {
