--- conflicted
+++ resolved
@@ -12,27 +12,14 @@
 import org.redisson.api.RQueue;
 import org.redisson.api.RedissonClient;
 import org.redisson.api.listener.ListAddListener;
+import org.redisson.client.RedisConnectionException;
 import org.slf4j.Logger;
 import org.slf4j.LoggerFactory;
-<<<<<<< HEAD
-=======
-import org.springframework.beans.factory.annotation.Qualifier;
 import org.springframework.boot.context.event.ApplicationReadyEvent;
->>>>>>> cc6c76d1
 import org.springframework.context.annotation.Profile;
 import org.springframework.context.event.EventListener;
 import org.springframework.stereotype.Service;
 
-<<<<<<< HEAD
-=======
-import com.hazelcast.collection.IQueue;
-import com.hazelcast.collection.ItemEvent;
-import com.hazelcast.collection.ItemListener;
-import com.hazelcast.core.HazelcastInstance;
-import com.hazelcast.core.HazelcastInstanceNotActiveException;
-import com.hazelcast.map.IMap;
-
->>>>>>> cc6c76d1
 import de.tum.cit.aet.artemis.assessment.domain.Result;
 import de.tum.cit.aet.artemis.buildagent.dto.BuildAgentInformation;
 import de.tum.cit.aet.artemis.buildagent.dto.BuildJobQueueItem;
@@ -111,25 +98,14 @@
         });
     }
 
-    /**
-     * Removes the item listener from the Hazelcast result queue if the instance is active.
-     * Logs an error if Hazelcast is not running.
-     */
     @PreDestroy
     public void removeListener() {
-<<<<<<< HEAD
-        this.resultQueue.removeListener(this.listenerId);
-=======
-        // check if Hazelcast is still active, before invoking this
         try {
-            if (hazelcastInstance != null && hazelcastInstance.getLifecycleService().isRunning()) {
-                this.resultQueue.removeItemListener(this.listenerId);
-            }
-        }
-        catch (HazelcastInstanceNotActiveException e) {
-            log.error("Could not remove listener as hazelcast instance is not active.");
-        }
->>>>>>> cc6c76d1
+            this.resultQueue.removeListener(this.listenerId);
+        }
+        catch (RedisConnectionException e) {
+            log.error("Could not remove listener due to Redis connection exception.");
+        }
     }
 
     /**
@@ -240,8 +216,7 @@
      * @param result   the result of the build job
      */
     private void addResultToBuildAgentsRecentBuildJobs(BuildJobQueueItem buildJob, Result result) {
-<<<<<<< HEAD
-        BuildAgentInformation buildAgent = buildAgentInformation.get(buildJob.buildAgentAddress());
+        BuildAgentInformation buildAgent = buildAgentInformation.get(buildJob.buildAgent().memberAddress());
         if (buildAgent != null) {
             List<BuildJobQueueItem> recentBuildJobs = buildAgent.recentBuildJobs();
             for (int i = 0; i < recentBuildJobs.size(); i++) {
@@ -249,30 +224,9 @@
                     recentBuildJobs.set(i, new BuildJobQueueItem(buildJob, ResultDTO.of(result)));
                     break;
                 }
-=======
-        try {
-            buildAgentInformation.lock(buildJob.buildAgent().memberAddress());
-            BuildAgentInformation buildAgent = buildAgentInformation.get(buildJob.buildAgent().memberAddress());
-            if (buildAgent != null) {
-                List<BuildJobQueueItem> recentBuildJobs = buildAgent.recentBuildJobs();
-                for (int i = 0; i < recentBuildJobs.size(); i++) {
-                    if (recentBuildJobs.get(i).id().equals(buildJob.id())) {
-                        recentBuildJobs.set(i, new BuildJobQueueItem(buildJob, ResultDTO.of(result)));
-                        break;
-                    }
-                }
-                buildAgentInformation.put(buildJob.buildAgent().memberAddress(), new BuildAgentInformation(buildAgent, recentBuildJobs));
->>>>>>> cc6c76d1
-            }
-            buildAgentInformation.put(buildJob.buildAgentAddress(), new BuildAgentInformation(buildAgent, recentBuildJobs));
-        }
-<<<<<<< HEAD
-=======
-        finally {
-            buildAgentInformation.unlock(buildJob.buildAgent().memberAddress());
-        }
-
->>>>>>> cc6c76d1
+            }
+            buildAgentInformation.put(buildJob.buildAgent().memberAddress(), new BuildAgentInformation(buildAgent, recentBuildJobs));
+        }
     }
 
     /**
