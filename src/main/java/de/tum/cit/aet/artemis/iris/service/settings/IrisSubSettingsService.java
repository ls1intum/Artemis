package de.tum.cit.aet.artemis.iris.service.settings;

import static de.tum.cit.aet.artemis.core.config.Constants.IRIS_CUSTOM_INSTRUCTIONS_MAX_LENGTH;
import static de.tum.cit.aet.artemis.core.config.Constants.PROFILE_IRIS;

import java.util.ArrayList;
import java.util.Collection;
import java.util.Comparator;
import java.util.List;
import java.util.Objects;
import java.util.Set;
import java.util.SortedSet;
import java.util.TreeSet;
import java.util.function.Function;

import org.springframework.context.annotation.Profile;
import org.springframework.stereotype.Service;

import de.tum.cit.aet.artemis.core.exception.BadRequestAlertException;
import de.tum.cit.aet.artemis.core.service.AuthorizationCheckService;
import de.tum.cit.aet.artemis.iris.domain.settings.HasEnabledCategories;
import de.tum.cit.aet.artemis.iris.domain.settings.IrisCompetencyGenerationSubSettings;
import de.tum.cit.aet.artemis.iris.domain.settings.IrisCourseChatSubSettings;
import de.tum.cit.aet.artemis.iris.domain.settings.IrisCourseSettings;
import de.tum.cit.aet.artemis.iris.domain.settings.IrisExerciseSettings;
import de.tum.cit.aet.artemis.iris.domain.settings.IrisFaqIngestionSubSettings;
import de.tum.cit.aet.artemis.iris.domain.settings.IrisLectureChatSubSettings;
import de.tum.cit.aet.artemis.iris.domain.settings.IrisLectureIngestionSubSettings;
import de.tum.cit.aet.artemis.iris.domain.settings.IrisProgrammingExerciseChatSubSettings;
import de.tum.cit.aet.artemis.iris.domain.settings.IrisSettings;
import de.tum.cit.aet.artemis.iris.domain.settings.IrisSettingsType;
import de.tum.cit.aet.artemis.iris.domain.settings.IrisSubSettings;
import de.tum.cit.aet.artemis.iris.domain.settings.IrisTextExerciseChatSubSettings;
import de.tum.cit.aet.artemis.iris.domain.settings.IrisTutorSuggestionSubSettings;
import de.tum.cit.aet.artemis.iris.dto.IrisCombinedCompetencyGenerationSubSettingsDTO;
import de.tum.cit.aet.artemis.iris.dto.IrisCombinedCourseChatSubSettingsDTO;
import de.tum.cit.aet.artemis.iris.dto.IrisCombinedFaqIngestionSubSettingsDTO;
import de.tum.cit.aet.artemis.iris.dto.IrisCombinedLectureChatSubSettingsDTO;
import de.tum.cit.aet.artemis.iris.dto.IrisCombinedLectureIngestionSubSettingsDTO;
import de.tum.cit.aet.artemis.iris.dto.IrisCombinedProgrammingExerciseChatSubSettingsDTO;
import de.tum.cit.aet.artemis.iris.dto.IrisCombinedTextExerciseChatSubSettingsDTO;
import de.tum.cit.aet.artemis.iris.dto.IrisCombinedTutorSuggestionSubSettingsDTO;

/**
 * Service for handling {@link IrisSubSettings} objects.
 * This server provides methods to update and combine sub settings objects.
 * See {@link IrisSettingsService} for more information about handling {@link IrisSettings}.
 */
@Service
@Profile(PROFILE_IRIS)
public class IrisSubSettingsService {

    private final AuthorizationCheckService authCheckService;

    public IrisSubSettingsService(AuthorizationCheckService authCheckService) {
        this.authCheckService = authCheckService;
    }

    /**
     * Updates a chat sub settings object.
     * If the new settings are null, the current settings will be deleted (except if the parent settings are null == if the settings are global).
     * Special notes:
     * - If the user is not an admin the rate limit will not be updated.
     * - If the user is not an admin the allowed models will not be updated.
     * - If the user is not an admin the preferred model will only be updated if it is included in the allowed models.
     * - If the user is not an admin the disabled proactive events will only be updated if the settings are exercise or course settings.
     *
     * @param currentSettings Current chat sub settings.
     * @param newSettings     Updated chat sub settings.
     * @param parentSettings  Parent chat sub settings.
     * @param settingsType    Type of the settings the sub settings belong to.
     * @return Updated chat sub settings.
     */
    public IrisProgrammingExerciseChatSubSettings update(IrisProgrammingExerciseChatSubSettings currentSettings, IrisProgrammingExerciseChatSubSettings newSettings,
            IrisCombinedProgrammingExerciseChatSubSettingsDTO parentSettings, IrisSettingsType settingsType) {
        if (newSettings == null) {
            if (parentSettings == null) {
                throw new IllegalArgumentException("Cannot delete the chat settings");
            }
            return null;
        }
        if (currentSettings == null) {
            currentSettings = new IrisProgrammingExerciseChatSubSettings();
        }
        currentSettings.setEnabled(newSettings.isEnabled());
        if (settingsType == IrisSettingsType.COURSE) {
            var enabledForCategories = newSettings.getEnabledForCategories();
            currentSettings.setEnabledForCategories(enabledForCategories);
        }
        if (authCheckService.isAdmin()) {
            currentSettings.setRateLimit(newSettings.getRateLimit());
            currentSettings.setRateLimitTimeframeHours(newSettings.getRateLimitTimeframeHours());
        }
        if (settingsType == IrisSettingsType.COURSE || settingsType == IrisSettingsType.EXERCISE || authCheckService.isAdmin()) {
            currentSettings.setDisabledProactiveEvents(newSettings.getDisabledProactiveEvents());
        }
        currentSettings.setAllowedVariants(selectAllowedVariants(currentSettings.getAllowedVariants(), newSettings.getAllowedVariants()));
        currentSettings.setSelectedVariant(validateSelectedVariant(currentSettings.getSelectedVariant(), newSettings.getSelectedVariant(), currentSettings.getAllowedVariants(),
                parentSettings != null ? parentSettings.allowedVariants() : null));
        currentSettings.setCustomInstructions(validateCustomInstructions(newSettings.getCustomInstructions()));
        return currentSettings;
    }

    /**
     * Updates a text exercise chat sub settings object.
     *
     * @param currentSettings Current chat sub settings.
     * @param newSettings     Updated chat sub settings.
     * @param parentSettings  Parent chat sub settings.
     * @param settingsType    Type of the settings the sub settings belong to.
     * @return Updated chat sub settings.
     */
    public IrisTextExerciseChatSubSettings update(IrisTextExerciseChatSubSettings currentSettings, IrisTextExerciseChatSubSettings newSettings,
            IrisCombinedTextExerciseChatSubSettingsDTO parentSettings, IrisSettingsType settingsType) {
        if (newSettings == null) {
            if (parentSettings == null) {
                throw new IllegalArgumentException("Cannot delete the chat settings");
            }
            return null;
        }
        if (currentSettings == null) {
            currentSettings = new IrisTextExerciseChatSubSettings();
        }
        currentSettings.setEnabled(newSettings.isEnabled());
        if (settingsType == IrisSettingsType.COURSE) {
            var enabledForCategories = newSettings.getEnabledForCategories();
            currentSettings.setEnabledForCategories(enabledForCategories);
        }
        if (authCheckService.isAdmin()) {
            currentSettings.setRateLimit(newSettings.getRateLimit());
            currentSettings.setRateLimitTimeframeHours(newSettings.getRateLimitTimeframeHours());
        }
        currentSettings.setAllowedVariants(selectAllowedVariants(currentSettings.getAllowedVariants(), newSettings.getAllowedVariants()));
        currentSettings.setSelectedVariant(validateSelectedVariant(currentSettings.getSelectedVariant(), newSettings.getSelectedVariant(), currentSettings.getAllowedVariants(),
                parentSettings != null ? parentSettings.allowedVariants() : null));
        currentSettings.setCustomInstructions(validateCustomInstructions(newSettings.getCustomInstructions()));
        return currentSettings;
    }

    /**
     * Updates a course chat sub settings object.
     *
     * @param currentSettings Current chat sub settings.
     * @param newSettings     Updated chat sub settings.
     * @param parentSettings  Parent chat sub settings.
     * @param settingsType    Type of the settings the sub settings belong to.
     * @return Updated chat sub settings.
     */
    public IrisCourseChatSubSettings update(IrisCourseChatSubSettings currentSettings, IrisCourseChatSubSettings newSettings, IrisCombinedCourseChatSubSettingsDTO parentSettings,
            IrisSettingsType settingsType) {
        if (newSettings == null) {
            if (parentSettings == null) {
                throw new IllegalArgumentException("Cannot delete the course chat settings");
            }
            return null;
        }
        if (currentSettings == null) {
            currentSettings = new IrisCourseChatSubSettings();
        }

        if (isCourseOrGlobalSettings(settingsType)) {
            currentSettings.setEnabled(newSettings.isEnabled());

            if (authCheckService.isAdmin()) {
                currentSettings.setRateLimit(newSettings.getRateLimit());
                currentSettings.setRateLimitTimeframeHours(newSettings.getRateLimitTimeframeHours());
            }

            currentSettings.setAllowedVariants(selectAllowedVariants(currentSettings.getAllowedVariants(), newSettings.getAllowedVariants()));
            currentSettings.setSelectedVariant(validateSelectedVariant(currentSettings.getSelectedVariant(), newSettings.getSelectedVariant(), currentSettings.getAllowedVariants(),
                    parentSettings != null ? parentSettings.allowedVariants() : null));
        }
        currentSettings.setCustomInstructions(validateCustomInstructions(newSettings.getCustomInstructions()));

        return currentSettings;
    }

    private static boolean isCourseOrGlobalSettings(IrisSettingsType settingsType) {
        return settingsType == IrisSettingsType.COURSE || settingsType == IrisSettingsType.GLOBAL;
    }

    /**
     * Updates a Lecture Ingestion sub settings object.
     * If the new settings are null, the current settings will be deleted (except if the parent settings are null == if the settings are global).
     * Special notes:
     *
     * @param currentSettings Current Lecture Ingestion sub settings.
     * @param newSettings     Updated Lecture Ingestion sub settings.
     * @param parentSettings  Parent Lecture Ingestion sub settings.
     * @param settingsType    Type of the settings the sub settings belong to.
     * @return Updated Lecture Ingestion sub settings.
     */
    public IrisLectureIngestionSubSettings update(IrisLectureIngestionSubSettings currentSettings, IrisLectureIngestionSubSettings newSettings,
            IrisCombinedLectureIngestionSubSettingsDTO parentSettings, IrisSettingsType settingsType) {
        if (newSettings == null) {
            if (parentSettings == null) {
                throw new IllegalArgumentException("Cannot delete the Lecture Ingestion settings");
            }
            return null;
        }
        if (currentSettings == null) {
            currentSettings = new IrisLectureIngestionSubSettings();
        }

        if (isCourseOrGlobalSettings(settingsType)) {
            currentSettings.setEnabled(newSettings.isEnabled());
            currentSettings.setAutoIngestOnLectureAttachmentUpload(newSettings.getAutoIngestOnLectureAttachmentUpload());
        }

        return currentSettings;
    }

    /**
     * Updates a Lecture Chat sub settings object.
     * If the new settings are null, the current settings will be deleted (except if the parent settings are null == if the settings are global).
     * Special notes:
     *
     * @param currentSettings Current Lecture Chat sub settings.
     * @param newSettings     Updated Lecture Chat sub settings.
     * @param parentSettings  Parent Lecture Chat sub settings.
     * @param settingsType    Type of the settings the sub settings belong to.
     * @return Updated Lecture Chat sub settings.
     */
    public IrisLectureChatSubSettings update(IrisLectureChatSubSettings currentSettings, IrisLectureChatSubSettings newSettings,
            IrisCombinedLectureChatSubSettingsDTO parentSettings, IrisSettingsType settingsType) {
        if (newSettings == null) {
            if (parentSettings == null) {
                throw new IllegalArgumentException("Cannot delete the Lecture Chat settings");
            }
            return null;
        }
        if (currentSettings == null) {
            currentSettings = new IrisLectureChatSubSettings();
        }

        if (isCourseOrGlobalSettings(settingsType)) {
            currentSettings.setEnabled(newSettings.isEnabled());
            if (authCheckService.isAdmin()) {
                currentSettings.setRateLimit(newSettings.getRateLimit());
                currentSettings.setRateLimitTimeframeHours(newSettings.getRateLimitTimeframeHours());
            }
            currentSettings.setAllowedVariants(selectAllowedVariants(currentSettings.getAllowedVariants(), newSettings.getAllowedVariants()));
            currentSettings.setSelectedVariant(validateSelectedVariant(currentSettings.getSelectedVariant(), newSettings.getSelectedVariant(), currentSettings.getAllowedVariants(),
                    parentSettings != null ? parentSettings.allowedVariants() : null));
        }

        currentSettings.setCustomInstructions(validateCustomInstructions(newSettings.getCustomInstructions()));

        return currentSettings;
    }

    /**
     * Updates a FAQ Ingestion sub settings object.
     * If the new settings are null, the current settings will be deleted (except if the parent settings are null == if the settings are global).
     * Special notes: if the new Settings are null, we will return null. That means the sub-settings will be deleted.
     *
     * @param currentSettings Current FAQ Ingestion sub settings.
     * @param newSettings     Updated FAQ Ingestion sub settings.
     * @param parentSettings  Parent FAQ Ingestion sub settings.
     * @param settingsType    Type of the settings the sub settings belong to.
     * @return Updated FAQ Ingestion sub settings.
     */
    public IrisFaqIngestionSubSettings update(IrisFaqIngestionSubSettings currentSettings, IrisFaqIngestionSubSettings newSettings,
            IrisCombinedFaqIngestionSubSettingsDTO parentSettings, IrisSettingsType settingsType) {
        if (newSettings == null) {
            if (parentSettings == null) {
                throw new IllegalArgumentException("Cannot delete the FAQ Ingestion settings");
            }
            return null;
        }
        if (currentSettings == null) {
            currentSettings = new IrisFaqIngestionSubSettings();
        }

        if (isCourseOrGlobalSettings(settingsType)) {
            currentSettings.setEnabled(newSettings.isEnabled());
            currentSettings.setAutoIngestOnFaqCreation(newSettings.getAutoIngestOnFaqCreation());
        }

        return currentSettings;
    }

    /**
     * Updates a Competency Generation sub settings object.
     * If the new settings are null, the current settings will be deleted (except if the parent settings are null == if the settings are global).
     * Special notes:
     * - If the user is not an admin the allowed models will not be updated.
     * - If the user is not an admin the preferred model will only be updated if it is included in the allowed models.
     *
     * @param currentSettings Current Competency Generation sub settings.
     * @param newSettings     Updated Competency Generation sub settings.
     * @param parentSettings  Parent Competency Generation sub settings.
     * @param settingsType    Type of the settings the sub settings belong to.
     * @return Updated Competency Generation sub settings.
     */
    public IrisCompetencyGenerationSubSettings update(IrisCompetencyGenerationSubSettings currentSettings, IrisCompetencyGenerationSubSettings newSettings,
            IrisCombinedCompetencyGenerationSubSettingsDTO parentSettings, IrisSettingsType settingsType) {
        if (newSettings == null) {
            if (parentSettings == null) {
                throw new IllegalArgumentException("Cannot delete the Competency Generation settings");
            }
            return null;
        }
        if (currentSettings == null) {
            currentSettings = new IrisCompetencyGenerationSubSettings();
        }

        if (isCourseOrGlobalSettings(settingsType)) {
            currentSettings.setEnabled(newSettings.isEnabled());
            currentSettings.setAllowedVariants(selectAllowedVariants(currentSettings.getAllowedVariants(), newSettings.getAllowedVariants()));
            currentSettings.setSelectedVariant(validateSelectedVariant(currentSettings.getSelectedVariant(), newSettings.getSelectedVariant(), currentSettings.getAllowedVariants(),
                    parentSettings != null ? parentSettings.allowedVariants() : null));
        }

        return currentSettings;
    }

    /**
     * Updates a Tutor Suggestion sub settings object.
     * If the new settings are null, the current settings will be deleted (except if the parent settings are null == if the settings are global).
     * Special notes:
     * - If user is not an admin the allowed models will not be updated.
     * - If user is not an admin the preferred model will only be updated if it is included in the allowed models.
     *
     * @param currentSettings Current Tutor Suggestion sub settings.
     * @param newSettings     Updated Tutor Suggestion sub settings.
     * @param parentSettings  Parent Tutor Suggestion sub settings.
     * @param settingsType    Type of the settings the sub settings belong to.
     * @return Updated Tutor Suggestion sub settings.
     */
    public IrisTutorSuggestionSubSettings update(IrisTutorSuggestionSubSettings currentSettings, IrisTutorSuggestionSubSettings newSettings,
            IrisCombinedTutorSuggestionSubSettingsDTO parentSettings, IrisSettingsType settingsType) {
        if (newSettings == null) {
            if (parentSettings == null) {
                throw new IllegalArgumentException("Cannot delete the Tutor Suggestion settings");
            }
            return null;
        }
        if (currentSettings == null) {
            currentSettings = new IrisTutorSuggestionSubSettings();
        }

        if (isCourseOrGlobalSettings(settingsType)) {
            currentSettings.setEnabled(newSettings.isEnabled());
            currentSettings.setAllowedVariants(selectAllowedVariants(currentSettings.getAllowedVariants(), newSettings.getAllowedVariants()));
            currentSettings.setSelectedVariant(validateSelectedVariant(currentSettings.getSelectedVariant(), newSettings.getSelectedVariant(), currentSettings.getAllowedVariants(),
                    parentSettings != null ? parentSettings.allowedVariants() : null));
        }

        return currentSettings;
    }

    /**
     * Filters the allowed models of a sub settings object.
     * If the user is an admin, all models are allowed.
     * Otherwise, only models that are allowed by the parent settings or the current settings are allowed.
     *
     * @param allowedVariants        The allowed models of the current settings.
     * @param updatedAllowedVariants The allowed models of the updated settings.
     * @return The filtered allowed models.
     */
    private SortedSet<String> selectAllowedVariants(SortedSet<String> allowedVariants, SortedSet<String> updatedAllowedVariants) {
        return authCheckService.isAdmin() ? updatedAllowedVariants : allowedVariants;
    }

    /**
     * Validates the preferred model of a sub settings object.
     * If the user is an admin, all models are allowed.
     * Otherwise, only models that are allowed by the current settings are allowed.
     *
     * @param selectedVariant       The preferred model of the current settings.
     * @param newSelectedVariant    The preferred model of the updated settings.
     * @param allowedVariants       The allowed models of the current settings.
     * @param parentAllowedVariants The allowed models of the parent settings.
     * @return The validated preferred model.
     */
    private String validateSelectedVariant(String selectedVariant, String newSelectedVariant, Set<String> allowedVariants, Set<String> parentAllowedVariants) {
        if (newSelectedVariant == null || newSelectedVariant.isBlank()) {
            return null;
        }
        var canChangeSelectedVariant = authCheckService.isAdmin() || (allowedVariants != null && !allowedVariants.isEmpty() && allowedVariants.contains(newSelectedVariant))
                || ((allowedVariants == null || allowedVariants.isEmpty()) && parentAllowedVariants != null && parentAllowedVariants.contains(newSelectedVariant));
        if (canChangeSelectedVariant) {
            return newSelectedVariant;
        }

        return selectedVariant;
    }

    /**
     * Validates the custom instructions length of a sub settings object.
     *
     * @param customInstructions The custom instructions of the updated settings.
     * @return The validated custom instructions.
     */
    private String validateCustomInstructions(String customInstructions) {
        if (customInstructions == null || customInstructions.isBlank()) {
            return null;
        }
        if (customInstructions.length() > IRIS_CUSTOM_INSTRUCTIONS_MAX_LENGTH) {
            throw new BadRequestAlertException("Custom instructions are too long", "IrisSettings", "customInstructionsTooLong");
        }
        return customInstructions;
    }

    /**
     * Combines the chat settings of multiple {@link IrisSettings} objects.
     * If minimal is true, the returned object will only contain the enabled and rateLimit fields.
     * The minimal version can safely be sent to students.
     *
     * @param settingsList List of {@link IrisSettings} objects to combine.
     * @param minimal      Whether to return a minimal version of the combined settings.
     * @return Combined chat settings.
     */
    public IrisCombinedProgrammingExerciseChatSubSettingsDTO combineChatSettings(ArrayList<IrisSettings> settingsList, boolean minimal) {
        var enabled = getCombinedEnabled(settingsList, IrisSettings::getIrisProgrammingExerciseChatSettings);
        var rateLimit = getCombinedRateLimit(settingsList);
<<<<<<< HEAD
        var allowedVariants = minimal ? null : getCombinedAllowedVariants(settingsList, IrisSettings::getIrisChatSettings);
        var selectedVariant = minimal ? null : getCombinedSelectedVariant(settingsList, IrisSettings::getIrisChatSettings);
        var enabledForCategories = minimal ? null : getCombinedEnabledForCategories(settingsList, IrisSettings::getIrisChatSettings);
        var disabledProactiveEvents = minimal ? null : getCombinedDisabledProactiveEvents(settingsList);
        var customInstructions = minimal ? null : getCombinedCustomInstructions(settingsList, IrisSettings::getIrisChatSettings);
        return new IrisCombinedChatSubSettingsDTO(enabled, rateLimit, null, allowedVariants, selectedVariant, enabledForCategories, disabledProactiveEvents, customInstructions);
=======
        var allowedVariants = !minimal ? getCombinedAllowedVariants(settingsList, IrisSettings::getIrisProgrammingExerciseChatSettings) : null;
        var selectedVariant = !minimal ? getCombinedSelectedVariant(settingsList, IrisSettings::getIrisProgrammingExerciseChatSettings, allowedVariants) : null;
        var enabledForCategories = !minimal ? getCombinedEnabledForCategories(settingsList, IrisSettings::getIrisProgrammingExerciseChatSettings) : null;
        var disabledForEvents = !minimal ? getCombinedDisabledForEvents(settingsList, IrisSettings::getIrisProgrammingExerciseChatSettings) : null;

        return new IrisCombinedProgrammingExerciseChatSubSettingsDTO(enabled, rateLimit, null, allowedVariants, selectedVariant, enabledForCategories, disabledForEvents);
>>>>>>> 2b548110
    }

    /**
     * Combines the chat settings of multiple {@link IrisSettings} objects.
     * If minimal is true, the returned object will only contain the enabled and rateLimit fields.
     * The minimal version can safely be sent to students.
     *
     * @param settingsList List of {@link IrisSettings} objects to combine.
     * @param minimal      Whether to return a minimal version of the combined settings.
     * @return Combined chat settings.
     */
    public IrisCombinedTextExerciseChatSubSettingsDTO combineTextExerciseChatSettings(ArrayList<IrisSettings> settingsList, boolean minimal) {
        var enabled = getCombinedEnabled(settingsList, IrisSettings::getIrisTextExerciseChatSettings);
        var rateLimit = getCombinedRateLimit(settingsList);
<<<<<<< HEAD
        var allowedVariants = minimal ? null : getCombinedAllowedVariants(settingsList, IrisSettings::getIrisTextExerciseChatSettings);
        var selectedVariant = minimal ? null : getCombinedSelectedVariant(settingsList, IrisSettings::getIrisTextExerciseChatSettings);
        var enabledForCategories = minimal ? null : getCombinedEnabledForCategories(settingsList, IrisSettings::getIrisChatSettings);
        var customInstructions = minimal ? null : getCombinedCustomInstructions(settingsList, IrisSettings::getIrisTextExerciseChatSettings);
        return new IrisCombinedTextExerciseChatSubSettingsDTO(enabled, rateLimit, null, allowedVariants, selectedVariant, enabledForCategories, customInstructions);
=======
        var allowedVariants = !minimal ? getCombinedAllowedVariants(settingsList, IrisSettings::getIrisTextExerciseChatSettings) : null;
        var selectedVariant = !minimal ? getCombinedSelectedVariant(settingsList, IrisSettings::getIrisTextExerciseChatSettings, allowedVariants) : null;
        var enabledForCategories = !minimal ? getCombinedEnabledForCategories(settingsList, IrisSettings::getIrisTextExerciseChatSettings) : null;
        return new IrisCombinedTextExerciseChatSubSettingsDTO(enabled, rateLimit, null, allowedVariants, selectedVariant, enabledForCategories);
>>>>>>> 2b548110
    }

    /**
     * Combines the lecture chat settings of multiple {@link IrisSettings} objects.
     * If minimal is true, the returned object will only contain the enabled and rateLimit fields.
     * The minimal version can safely be sent to students.
     *
     * @param settingsList List of {@link IrisSettings} objects to combine.
     * @param minimal      Whether to return a minimal version of the combined settings.
     * @return Combined lecture chat settings.
     */
    public IrisCombinedLectureChatSubSettingsDTO combineLectureChatSettings(ArrayList<IrisSettings> settingsList, boolean minimal) {
        boolean enabled = getCombinedEnabled(settingsList, IrisSettings::getIrisLectureChatSettings);
        Integer rateLimit = getCombinedRateLimit(settingsList);
        SortedSet<String> allowedVariants = !minimal ? getCombinedAllowedVariants(settingsList, IrisSettings::getIrisLectureChatSettings) : null;
<<<<<<< HEAD
        String selectedVariant = !minimal ? getCombinedSelectedVariant(settingsList, IrisSettings::getIrisLectureChatSettings) : null;
        var customInstructions = minimal ? null : getCombinedCustomInstructions(settingsList, IrisSettings::getIrisLectureChatSettings);
        return new IrisCombinedLectureChatSubSettingsDTO(enabled, rateLimit, null, customInstructions, allowedVariants, selectedVariant);
=======
        String selectedVariant = !minimal ? getCombinedSelectedVariant(settingsList, IrisSettings::getIrisLectureChatSettings, allowedVariants) : null;
        return new IrisCombinedLectureChatSubSettingsDTO(enabled, rateLimit, null, allowedVariants, selectedVariant);
>>>>>>> 2b548110
    }

    /**
     * Combines the chat settings of multiple {@link IrisSettings} objects.
     * If minimal is true, the returned object will only contain the enabled and rateLimit fields.
     * The minimal version can safely be sent to students.
     *
     * @param settingsList List of {@link IrisSettings} objects to combine.
     * @param minimal      Whether to return a minimal version of the combined settings.
     * @return Combined chat settings.
     */
    public IrisCombinedCourseChatSubSettingsDTO combineCourseChatSettings(ArrayList<IrisSettings> settingsList, boolean minimal) {
        var enabled = getCombinedEnabled(settingsList, IrisSettings::getIrisCourseChatSettings);
        var rateLimit = getCombinedRateLimit(settingsList);
<<<<<<< HEAD
        var allowedVariants = minimal ? null : getCombinedAllowedVariants(settingsList, IrisSettings::getIrisCourseChatSettings);
        var selectedVariant = minimal ? null : getCombinedSelectedVariant(settingsList, IrisSettings::getIrisCourseChatSettings);
        var customInstructions = minimal ? null : getCombinedCustomInstructions(settingsList, IrisSettings::getIrisCourseChatSettings);
        return new IrisCombinedCourseChatSubSettingsDTO(enabled, rateLimit, null, allowedVariants, selectedVariant, customInstructions);
=======
        var allowedVariants = !minimal ? getCombinedAllowedVariants(settingsList, IrisSettings::getIrisCourseChatSettings) : null;
        var selectedVariant = !minimal ? getCombinedSelectedVariant(settingsList, IrisSettings::getIrisCourseChatSettings, allowedVariants) : null;
        return new IrisCombinedCourseChatSubSettingsDTO(enabled, rateLimit, null, allowedVariants, selectedVariant);
>>>>>>> 2b548110
    }

    /**
     * Combines the Lecture Ingestion settings of multiple {@link IrisSettings} objects.
     * If minimal is true, the returned object will only contain the enabled and rateLimit fields.
     * The minimal version can safely be sent to students.
     *
     * @param settingsList List of {@link IrisSettings} objects to combine.
     * @param minimal      Whether to return a minimal version of the combined settings.
     * @return Combined Lecture Ingestion settings.
     */
    public IrisCombinedLectureIngestionSubSettingsDTO combineLectureIngestionSubSettings(ArrayList<IrisSettings> settingsList, boolean minimal) {
        var enabled = getCombinedEnabled(settingsList, IrisSettings::getIrisLectureIngestionSettings);
        var allowedVariants = !minimal ? getCombinedAllowedVariants(settingsList, IrisSettings::getIrisLectureIngestionSettings) : null;
        var selectedVariant = !minimal ? getCombinedSelectedVariant(settingsList, IrisSettings::getIrisLectureIngestionSettings, allowedVariants) : null;

        var autoIngestOnLectureAttachmentUpload = true;
        for (var settings : settingsList) {
            if (settings == null) {
                continue;
            }
            var lectureIngestionSettings = settings.getIrisLectureIngestionSettings();
            if (lectureIngestionSettings != null && !lectureIngestionSettings.getAutoIngestOnLectureAttachmentUpload()) {
                autoIngestOnLectureAttachmentUpload = false;
                break;
            }
        }

        return new IrisCombinedLectureIngestionSubSettingsDTO(enabled, autoIngestOnLectureAttachmentUpload, allowedVariants, selectedVariant);
    }

    /**
     * Combines the FAQ Ingestion settings of multiple {@link IrisSettings} objects.
     * If minimal is true, the returned object will only contain the enabled and rateLimit fields.
     * The minimal version can safely be sent to students.
     *
     * @param settingsList List of {@link IrisSettings} objects to combine.
     * @param minimal      Whether to return a minimal version of the combined settings.
     * @return Combined Lecture Ingestion settings.
     */
    public IrisCombinedFaqIngestionSubSettingsDTO combineFaqIngestionSubSettings(ArrayList<IrisSettings> settingsList, boolean minimal) {
        var enabled = getCombinedEnabled(settingsList, IrisSettings::getIrisFaqIngestionSettings);
        var allowedVariants = !minimal ? getCombinedAllowedVariants(settingsList, IrisSettings::getIrisFaqIngestionSettings) : null;
        var selectedVariant = !minimal ? getCombinedSelectedVariant(settingsList, IrisSettings::getIrisFaqIngestionSettings, allowedVariants) : null;

        var autoIngestOnFaqCreation = true;
        for (var settings : settingsList) {
            if (settings == null) {
                continue;
            }
            var faqIngestionSettings = settings.getIrisFaqIngestionSettings();
            if (faqIngestionSettings != null && !faqIngestionSettings.getAutoIngestOnFaqCreation()) {
                autoIngestOnFaqCreation = false;
                break;
            }
        }

        return new IrisCombinedFaqIngestionSubSettingsDTO(enabled, autoIngestOnFaqCreation, allowedVariants, selectedVariant);
    }

    /**
     * Combines the Competency Generation settings of multiple {@link IrisSettings} objects.
     * If minimal is true, the returned object will only contain the enabled field.
     * The minimal version can safely be sent to students.
     *
     * @param settingsList List of {@link IrisSettings} objects to combine.
     * @param minimal      Whether to return a minimal version of the combined settings.
     * @return Combined Competency Generation settings.
     */
    public IrisCombinedCompetencyGenerationSubSettingsDTO combineCompetencyGenerationSettings(ArrayList<IrisSettings> settingsList, boolean minimal) {
        var actualSettingsList = settingsList.stream().filter(settings -> !(settings instanceof IrisExerciseSettings)).toList();
        var enabled = getCombinedEnabled(actualSettingsList, IrisSettings::getIrisCompetencyGenerationSettings);
        var allowedVariants = !minimal ? getCombinedAllowedVariants(actualSettingsList, IrisSettings::getIrisCompetencyGenerationSettings) : null;
        var selectedVariant = !minimal ? getCombinedSelectedVariant(actualSettingsList, IrisSettings::getIrisCompetencyGenerationSettings, allowedVariants) : null;
        return new IrisCombinedCompetencyGenerationSubSettingsDTO(enabled, allowedVariants, selectedVariant);
    }

    /**
     * Combines the Tutor Suggestion settings of multiple {@link IrisSettings} objects.
     *
     * @param settingsList List of {@link IrisSettings} objects to combine.
     * @param minimal      Whether to return a minimal version of the combined settings.
     * @return Combined Tutor Suggestion settings.
     */
    public IrisCombinedTutorSuggestionSubSettingsDTO combineTutorSuggestionSettings(ArrayList<IrisSettings> settingsList, boolean minimal) {
        var enabled = getCombinedEnabled(settingsList, IrisSettings::getIrisTutorSuggestionSettings);
        var allowedVariants = !minimal ? getCombinedAllowedVariants(settingsList, IrisSettings::getIrisTutorSuggestionSettings) : null;
        var selectedVariant = !minimal ? getCombinedSelectedVariant(settingsList, IrisSettings::getIrisTutorSuggestionSettings, allowedVariants) : null;
        return new IrisCombinedTutorSuggestionSubSettingsDTO(enabled, allowedVariants, selectedVariant);
    }

    /**
     * Combines the enabled field of multiple {@link IrisSettings} objects.
     * Simply &&s all enabled fields together.
     *
     * @param settingsList        List of {@link IrisSettings} objects to combine.
     * @param subSettingsFunction Function to get the sub settings from an IrisSettings object.
     * @return Combined enabled field.
     */
    private <T extends IrisSubSettings> boolean getCombinedEnabled(List<IrisSettings> settingsList, Function<IrisSettings, T> subSettingsFunction) {
        if (settingsList == null || settingsList.isEmpty() || settingsList.stream().allMatch(Objects::isNull)) {
            return false;
        }
        for (var irisSettings : settingsList) {
            if (irisSettings == null) {
                continue;
            }
            var settings = subSettingsFunction.apply(irisSettings);
            if (settings == null) {
                continue;
            }
            if (!settings.isEnabled()) {
                return false;
            }
        }
        return true;
    }

    /**
     * Combines the rateLimit field of multiple {@link IrisSettings} objects.
     * Simply takes the minimum rateLimit.
     *
     * @param settingsList List of {@link IrisSettings} objects to combine.
     * @return Combined rateLimit field.
     */
    private Integer getCombinedRateLimit(List<IrisSettings> settingsList) {
        return settingsList.stream().filter(Objects::nonNull).map(IrisSettings::getIrisProgrammingExerciseChatSettings).filter(Objects::nonNull)
                .map(IrisProgrammingExerciseChatSubSettings::getRateLimit).filter(rateLimit -> rateLimit != null && rateLimit >= 0).min(Comparator.comparingInt(Integer::intValue))
                .orElse(null);
    }

    /**
     * Combines the allowedVariants field of multiple {@link IrisSettings} objects.
     * Simply takes the last allowedVariants.
     *
     * @param settingsList        List of {@link IrisSettings} objects to combine.
     * @param subSettingsFunction Function to get the sub settings from an IrisSettings object.
     * @return Combined allowedVariants field.
     */
    private SortedSet<String> getCombinedAllowedVariants(List<IrisSettings> settingsList, Function<IrisSettings, IrisSubSettings> subSettingsFunction) {
        return settingsList.stream().filter(Objects::nonNull).map(subSettingsFunction).filter(Objects::nonNull).map(IrisSubSettings::getAllowedVariants).filter(Objects::nonNull)
                .filter(variants -> !variants.isEmpty()).reduce((first, second) -> second).orElse(new TreeSet<>());
    }

    /**
     * Combines the selectedVariant field of multiple {@link IrisSettings} objects.
     * Simply takes the last selectedVariant.
     *
     * @param settingsList        List of {@link IrisSettings} objects to combine.
     * @param subSettingsFunction Function to get the sub settings from an IrisSettings object.
     * @return Combined selectedVariant field.
     */
    private String getCombinedSelectedVariant(List<IrisSettings> settingsList, Function<IrisSettings, IrisSubSettings> subSettingsFunction, Collection<String> allowedVariants) {
        return settingsList.stream().filter(Objects::nonNull).map(subSettingsFunction).filter(Objects::nonNull).map(IrisSubSettings::getSelectedVariant)
                .filter(variant -> variant != null && !variant.isBlank() && (allowedVariants == null || allowedVariants.contains(variant))).reduce((first, second) -> second)
                .orElse(null);
    }

    /**
     * Combines the enabledForCategories field of multiple {@link IrisSettings} objects.
     * Simply &&s all enabledForCategories fields together.
     *
     * @param settingsList        List of {@link IrisSettings} objects to combine.
     * @param subSettingsFunction Function to get the sub settings from an IrisSettings object.
     * @return Combined enabledForCategories field.
     */
    private SortedSet<String> getCombinedEnabledForCategories(List<IrisSettings> settingsList, Function<IrisSettings, HasEnabledCategories> subSettingsFunction) {
        return settingsList.stream().filter(Objects::nonNull).filter(settings -> settings instanceof IrisCourseSettings).map(subSettingsFunction).filter(Objects::nonNull)
                .map(HasEnabledCategories::getEnabledForCategories).filter(Objects::nonNull).filter(models -> !models.isEmpty()).reduce((first, second) -> second)
                .orElse(new TreeSet<>());
    }

    /**
     * Combines the customInstructions field of multiple {@link IrisSettings} objects.
     * Simply takes the most specific non-empty value.
     *
     * @param settingsList        List of {@link IrisSettings} objects to combine.
     * @param subSettingsFunction Function to get the sub settings from an IrisSettings object.
     * @return Combined customInstructions field.
     */
    private <T extends IrisSubSettings> String getCombinedCustomInstructions(List<IrisSettings> settingsList, Function<IrisSettings, T> subSettingsFunction) {
        // Use most specific non-blank customInstructions
        return settingsList.stream().filter(Objects::nonNull).map(subSettingsFunction).filter(Objects::nonNull).map(this::getCustomInstructionsFromSubSettings)
                .filter(instructions -> instructions != null && !instructions.isBlank()).reduce((first, second) -> second) // Take the last non-empty value (most specific)
                .orElse(null);
    }

    /**
     * Gets the customInstructions from a sub settings object, handling different sub-settings types.
     *
     * @param subSettings The sub settings object
     * @return The customInstructions or null if not applicable
     */
    private String getCustomInstructionsFromSubSettings(IrisSubSettings subSettings) {
        // TODO: Introduce intermediary abstract class for all chat settings types
        if (subSettings instanceof IrisChatSubSettings settings) {
            return settings.getCustomInstructions();
        }
        else if (subSettings instanceof IrisTextExerciseChatSubSettings settings) {
            return settings.getCustomInstructions();
        }
        else if (subSettings instanceof IrisCourseChatSubSettings settings) {
            return settings.getCustomInstructions();
        }
        else if (subSettings instanceof IrisLectureChatSubSettings settings) {
            return settings.getCustomInstructions();
        }
        return null;
    }

    /**
     * Combines the disabledProactiveEvents field of multiple {@link IrisSettings} objects.
     * Simply takes the last disabledProactiveEvents.
     *
     * @param settingsList List of {@link IrisSettings} objects to combine.
     * @return Combined disabledProactiveEvents field.
     */
<<<<<<< HEAD
    private SortedSet<String> getCombinedDisabledProactiveEvents(List<IrisSettings> settingsList) {
        return settingsList.stream().filter(Objects::nonNull).map(IrisSettings::getIrisChatSettings).filter(Objects::nonNull).map(IrisChatSubSettings::getDisabledProactiveEvents)
                .filter(Objects::nonNull).reduce((first, second) -> {
=======
    private SortedSet<String> getCombinedDisabledForEvents(List<IrisSettings> settingsList, Function<IrisSettings, IrisProgrammingExerciseChatSubSettings> subSettingsFunction) {
        return settingsList.stream().filter(Objects::nonNull).map(subSettingsFunction).filter(Objects::nonNull)
                .map(IrisProgrammingExerciseChatSubSettings::getDisabledProactiveEvents).filter(Objects::nonNull).reduce((first, second) -> {
>>>>>>> 2b548110
                    var result = new TreeSet<>(second);
                    result.addAll(first);
                    return result;
                }).orElse(new TreeSet<>());
    }
}<|MERGE_RESOLUTION|>--- conflicted
+++ resolved
@@ -415,21 +415,13 @@
     public IrisCombinedProgrammingExerciseChatSubSettingsDTO combineChatSettings(ArrayList<IrisSettings> settingsList, boolean minimal) {
         var enabled = getCombinedEnabled(settingsList, IrisSettings::getIrisProgrammingExerciseChatSettings);
         var rateLimit = getCombinedRateLimit(settingsList);
-<<<<<<< HEAD
-        var allowedVariants = minimal ? null : getCombinedAllowedVariants(settingsList, IrisSettings::getIrisChatSettings);
-        var selectedVariant = minimal ? null : getCombinedSelectedVariant(settingsList, IrisSettings::getIrisChatSettings);
-        var enabledForCategories = minimal ? null : getCombinedEnabledForCategories(settingsList, IrisSettings::getIrisChatSettings);
-        var disabledProactiveEvents = minimal ? null : getCombinedDisabledProactiveEvents(settingsList);
-        var customInstructions = minimal ? null : getCombinedCustomInstructions(settingsList, IrisSettings::getIrisChatSettings);
-        return new IrisCombinedChatSubSettingsDTO(enabled, rateLimit, null, allowedVariants, selectedVariant, enabledForCategories, disabledProactiveEvents, customInstructions);
-=======
         var allowedVariants = !minimal ? getCombinedAllowedVariants(settingsList, IrisSettings::getIrisProgrammingExerciseChatSettings) : null;
         var selectedVariant = !minimal ? getCombinedSelectedVariant(settingsList, IrisSettings::getIrisProgrammingExerciseChatSettings, allowedVariants) : null;
         var enabledForCategories = !minimal ? getCombinedEnabledForCategories(settingsList, IrisSettings::getIrisProgrammingExerciseChatSettings) : null;
         var disabledForEvents = !minimal ? getCombinedDisabledForEvents(settingsList, IrisSettings::getIrisProgrammingExerciseChatSettings) : null;
-
-        return new IrisCombinedProgrammingExerciseChatSubSettingsDTO(enabled, rateLimit, null, allowedVariants, selectedVariant, enabledForCategories, disabledForEvents);
->>>>>>> 2b548110
+        var customInstructions = minimal ? null : getCombinedCustomInstructions(settingsList, IrisSettings::getIrisProgrammingExerciseChatSettings);
+        return new IrisCombinedProgrammingExerciseChatSubSettingsDTO(enabled, rateLimit, null, allowedVariants, selectedVariant, enabledForCategories, disabledForEvents,
+                customInstructions);
     }
 
     /**
@@ -444,18 +436,11 @@
     public IrisCombinedTextExerciseChatSubSettingsDTO combineTextExerciseChatSettings(ArrayList<IrisSettings> settingsList, boolean minimal) {
         var enabled = getCombinedEnabled(settingsList, IrisSettings::getIrisTextExerciseChatSettings);
         var rateLimit = getCombinedRateLimit(settingsList);
-<<<<<<< HEAD
-        var allowedVariants = minimal ? null : getCombinedAllowedVariants(settingsList, IrisSettings::getIrisTextExerciseChatSettings);
-        var selectedVariant = minimal ? null : getCombinedSelectedVariant(settingsList, IrisSettings::getIrisTextExerciseChatSettings);
-        var enabledForCategories = minimal ? null : getCombinedEnabledForCategories(settingsList, IrisSettings::getIrisChatSettings);
-        var customInstructions = minimal ? null : getCombinedCustomInstructions(settingsList, IrisSettings::getIrisTextExerciseChatSettings);
-        return new IrisCombinedTextExerciseChatSubSettingsDTO(enabled, rateLimit, null, allowedVariants, selectedVariant, enabledForCategories, customInstructions);
-=======
         var allowedVariants = !minimal ? getCombinedAllowedVariants(settingsList, IrisSettings::getIrisTextExerciseChatSettings) : null;
         var selectedVariant = !minimal ? getCombinedSelectedVariant(settingsList, IrisSettings::getIrisTextExerciseChatSettings, allowedVariants) : null;
         var enabledForCategories = !minimal ? getCombinedEnabledForCategories(settingsList, IrisSettings::getIrisTextExerciseChatSettings) : null;
-        return new IrisCombinedTextExerciseChatSubSettingsDTO(enabled, rateLimit, null, allowedVariants, selectedVariant, enabledForCategories);
->>>>>>> 2b548110
+        var customInstructions = minimal ? null : getCombinedCustomInstructions(settingsList, IrisSettings::getIrisTextExerciseChatSettings);
+        return new IrisCombinedTextExerciseChatSubSettingsDTO(enabled, rateLimit, null, allowedVariants, selectedVariant, enabledForCategories, customInstructions);
     }
 
     /**
@@ -471,14 +456,9 @@
         boolean enabled = getCombinedEnabled(settingsList, IrisSettings::getIrisLectureChatSettings);
         Integer rateLimit = getCombinedRateLimit(settingsList);
         SortedSet<String> allowedVariants = !minimal ? getCombinedAllowedVariants(settingsList, IrisSettings::getIrisLectureChatSettings) : null;
-<<<<<<< HEAD
-        String selectedVariant = !minimal ? getCombinedSelectedVariant(settingsList, IrisSettings::getIrisLectureChatSettings) : null;
+        String selectedVariant = !minimal ? getCombinedSelectedVariant(settingsList, IrisSettings::getIrisLectureChatSettings, allowedVariants) : null;
         var customInstructions = minimal ? null : getCombinedCustomInstructions(settingsList, IrisSettings::getIrisLectureChatSettings);
         return new IrisCombinedLectureChatSubSettingsDTO(enabled, rateLimit, null, customInstructions, allowedVariants, selectedVariant);
-=======
-        String selectedVariant = !minimal ? getCombinedSelectedVariant(settingsList, IrisSettings::getIrisLectureChatSettings, allowedVariants) : null;
-        return new IrisCombinedLectureChatSubSettingsDTO(enabled, rateLimit, null, allowedVariants, selectedVariant);
->>>>>>> 2b548110
     }
 
     /**
@@ -493,16 +473,10 @@
     public IrisCombinedCourseChatSubSettingsDTO combineCourseChatSettings(ArrayList<IrisSettings> settingsList, boolean minimal) {
         var enabled = getCombinedEnabled(settingsList, IrisSettings::getIrisCourseChatSettings);
         var rateLimit = getCombinedRateLimit(settingsList);
-<<<<<<< HEAD
-        var allowedVariants = minimal ? null : getCombinedAllowedVariants(settingsList, IrisSettings::getIrisCourseChatSettings);
-        var selectedVariant = minimal ? null : getCombinedSelectedVariant(settingsList, IrisSettings::getIrisCourseChatSettings);
+        var allowedVariants = !minimal ? getCombinedAllowedVariants(settingsList, IrisSettings::getIrisCourseChatSettings) : null;
+        var selectedVariant = !minimal ? getCombinedSelectedVariant(settingsList, IrisSettings::getIrisCourseChatSettings, allowedVariants) : null;
         var customInstructions = minimal ? null : getCombinedCustomInstructions(settingsList, IrisSettings::getIrisCourseChatSettings);
         return new IrisCombinedCourseChatSubSettingsDTO(enabled, rateLimit, null, allowedVariants, selectedVariant, customInstructions);
-=======
-        var allowedVariants = !minimal ? getCombinedAllowedVariants(settingsList, IrisSettings::getIrisCourseChatSettings) : null;
-        var selectedVariant = !minimal ? getCombinedSelectedVariant(settingsList, IrisSettings::getIrisCourseChatSettings, allowedVariants) : null;
-        return new IrisCombinedCourseChatSubSettingsDTO(enabled, rateLimit, null, allowedVariants, selectedVariant);
->>>>>>> 2b548110
     }
 
     /**
@@ -720,15 +694,9 @@
      * @param settingsList List of {@link IrisSettings} objects to combine.
      * @return Combined disabledProactiveEvents field.
      */
-<<<<<<< HEAD
-    private SortedSet<String> getCombinedDisabledProactiveEvents(List<IrisSettings> settingsList) {
-        return settingsList.stream().filter(Objects::nonNull).map(IrisSettings::getIrisChatSettings).filter(Objects::nonNull).map(IrisChatSubSettings::getDisabledProactiveEvents)
-                .filter(Objects::nonNull).reduce((first, second) -> {
-=======
     private SortedSet<String> getCombinedDisabledForEvents(List<IrisSettings> settingsList, Function<IrisSettings, IrisProgrammingExerciseChatSubSettings> subSettingsFunction) {
         return settingsList.stream().filter(Objects::nonNull).map(subSettingsFunction).filter(Objects::nonNull)
                 .map(IrisProgrammingExerciseChatSubSettings::getDisabledProactiveEvents).filter(Objects::nonNull).reduce((first, second) -> {
->>>>>>> 2b548110
                     var result = new TreeSet<>(second);
                     result.addAll(first);
                     return result;
