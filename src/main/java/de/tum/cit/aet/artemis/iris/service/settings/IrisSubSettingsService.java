--- conflicted
+++ resolved
@@ -488,16 +488,9 @@
      * @return Combined Tutor Suggestion settings.
      */
     public IrisCombinedTutorSuggestionSubSettingsDTO combineTutorSuggestionSettings(ArrayList<IrisSettings> settingsList, boolean minimal) {
-<<<<<<< HEAD
-        var actualSettingsList = settingsList.stream().filter(settings -> !(settings instanceof IrisExerciseSettings)).toList();
-        var enabled = getCombinedEnabled(actualSettingsList, IrisSettings::getIrisTutorSuggestionSettings);
-        var allowedVariants = !minimal ? getCombinedAllowedVariants(actualSettingsList, IrisSettings::getIrisTutorSuggestionSettings) : null;
-        var selectedVariant = !minimal ? getCombinedSelectedVariant(actualSettingsList, IrisSettings::getIrisTutorSuggestionSettings) : null;
-=======
         var enabled = getCombinedEnabled(settingsList, IrisSettings::getIrisTutorSuggestionSettings);
         var allowedVariants = !minimal ? getCombinedAllowedVariants(settingsList, IrisSettings::getIrisTutorSuggestionSettings) : null;
         var selectedVariant = !minimal ? getCombinedSelectedVariant(settingsList, IrisSettings::getIrisTutorSuggestionSettings) : null;
->>>>>>> ecd3fbb6
         return new IrisCombinedTutorSuggestionSubSettingsDTO(enabled, allowedVariants, selectedVariant);
     }
 
