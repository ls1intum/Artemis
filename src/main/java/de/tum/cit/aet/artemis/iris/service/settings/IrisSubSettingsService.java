--- conflicted
+++ resolved
@@ -280,7 +280,9 @@
         var allowedVariants = !minimal ? getCombinedAllowedVariants(settingsList, IrisSettings::getIrisChatSettings) : null;
         var selectedVariant = !minimal ? getCombinedSelectedVariant(settingsList, IrisSettings::getIrisChatSettings) : null;
         var enabledForCategories = !minimal ? getCombinedEnabledForCategories(settingsList, IrisSettings::getIrisChatSettings) : null;
-        return new IrisCombinedChatSubSettingsDTO(enabled, rateLimit, null, allowedVariants, selectedVariant, enabledForCategories);
+        var disabledForEvents = !minimal ? getCombinedDisabledForEvents(settingsList, IrisSettings::getIrisChatSettings) : null;
+
+        return new IrisCombinedChatSubSettingsDTO(enabled, rateLimit, null, allowedVariants, selectedVariant, enabledForCategories, disabledForEvents);
     }
 
     /**
@@ -315,14 +317,7 @@
         var rateLimit = getCombinedRateLimit(settingsList);
         var allowedVariants = !minimal ? getCombinedAllowedVariants(settingsList, IrisSettings::getIrisChatSettings) : null;
         var selectedVariant = !minimal ? getCombinedSelectedVariant(settingsList, IrisSettings::getIrisChatSettings) : null;
-<<<<<<< HEAD
-        var enabledForCategories = !minimal ? getCombinedEnabledForCategories(settingsList, IrisSettings::getIrisChatSettings) : null;
-        var disabledForEvents = !minimal ? getCombinedDisabledForEvents(settingsList, IrisSettings::getIrisChatSettings) : null;
-
-        return new IrisCombinedChatSubSettingsDTO(enabled, rateLimit, null, allowedVariants, selectedVariant, enabledForCategories, disabledForEvents);
-=======
         return new IrisCombinedCourseChatSubSettingsDTO(enabled, rateLimit, null, allowedVariants, selectedVariant);
->>>>>>> bb052261
     }
 
     /**
