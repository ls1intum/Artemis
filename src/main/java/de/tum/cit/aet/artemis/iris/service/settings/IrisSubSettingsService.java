--- conflicted
+++ resolved
@@ -410,7 +410,12 @@
                 .filter(model -> model != null && !model.isBlank()).reduce((first, second) -> second).orElse(null);
     }
 
-<<<<<<< HEAD
+    private SortedSet<String> getCombinedEnabledForCategories(List<IrisSettings> settingsList, Function<IrisSettings, IrisChatSubSettings> subSettingsFunction) {
+        return settingsList.stream().filter(Objects::nonNull).filter(settings -> settings instanceof IrisCourseSettings).map(subSettingsFunction).filter(Objects::nonNull)
+                .map(IrisChatSubSettings::getEnabledForCategories).filter(Objects::nonNull).filter(models -> !models.isEmpty()).reduce((first, second) -> second)
+                .orElse(new TreeSet<>());
+    }
+
     /**
      * Combines the event settings of multiple {@link IrisSettings} objects.
      * Simply takes the last of each event type.
@@ -484,11 +489,5 @@
         return settingsStream
                 .map(s -> s.stream().filter(e -> e != null && e.getClass() == settingClass).map(settingClass::cast).map(eventSettingsFunction).collect(Collectors.toSet()))
                 .reduce((first, second) -> second).orElse(new HashSet<>());
-=======
-    private SortedSet<String> getCombinedEnabledForCategories(List<IrisSettings> settingsList, Function<IrisSettings, IrisChatSubSettings> subSettingsFunction) {
-        return settingsList.stream().filter(Objects::nonNull).filter(settings -> settings instanceof IrisCourseSettings).map(subSettingsFunction).filter(Objects::nonNull)
-                .map(IrisChatSubSettings::getEnabledForCategories).filter(Objects::nonNull).filter(models -> !models.isEmpty()).reduce((first, second) -> second)
-                .orElse(new TreeSet<>());
->>>>>>> fdc2501b
     }
 }