--- conflicted
+++ resolved
@@ -27,7 +27,7 @@
 import de.tum.cit.aet.artemis.iris.domain.settings.IrisSettings;
 import de.tum.cit.aet.artemis.iris.domain.settings.IrisSettingsType;
 import de.tum.cit.aet.artemis.iris.domain.settings.IrisSubSettings;
-<<<<<<< HEAD
+import de.tum.cit.aet.artemis.iris.domain.settings.IrisTextExerciseChatSubSettings;
 import de.tum.cit.aet.artemis.iris.domain.settings.event.IrisBuildFailedEventSettings;
 import de.tum.cit.aet.artemis.iris.domain.settings.event.IrisEventSettings;
 import de.tum.cit.aet.artemis.iris.domain.settings.event.IrisJolEventSettings;
@@ -35,16 +35,9 @@
 import de.tum.cit.aet.artemis.iris.dto.IrisCombinedChatSubSettingsDTO;
 import de.tum.cit.aet.artemis.iris.dto.IrisCombinedCompetencyGenerationSubSettingsDTO;
 import de.tum.cit.aet.artemis.iris.dto.IrisCombinedEventSettingsDTO;
-import de.tum.cit.aet.artemis.iris.dto.IrisCombinedHestiaSubSettingsDTO;
 import de.tum.cit.aet.artemis.iris.dto.IrisCombinedLectureIngestionSubSettingsDTO;
 import de.tum.cit.aet.artemis.iris.dto.IrisCombinedProactivitySubSettingsDTO;
-=======
-import de.tum.cit.aet.artemis.iris.domain.settings.IrisTextExerciseChatSubSettings;
-import de.tum.cit.aet.artemis.iris.dto.IrisCombinedChatSubSettingsDTO;
-import de.tum.cit.aet.artemis.iris.dto.IrisCombinedCompetencyGenerationSubSettingsDTO;
-import de.tum.cit.aet.artemis.iris.dto.IrisCombinedLectureIngestionSubSettingsDTO;
 import de.tum.cit.aet.artemis.iris.dto.IrisCombinedTextExerciseChatSubSettingsDTO;
->>>>>>> 6431b46c
 
 /**
  * Service for handling {@link IrisSubSettings} objects.
@@ -133,7 +126,6 @@
     }
 
     /**
-<<<<<<< HEAD
      * Updates a Proactivity sub settings object.
      * If the new settings are null, the current settings will be deleted (except if the parent settings are null == if the settings are global).
      * Special notes:
@@ -166,10 +158,7 @@
     }
 
     /**
-     * Updates a Hestia sub settings object.
-=======
      * Updates a Lecture Ingestion sub settings object.
->>>>>>> 6431b46c
      * If the new settings are null, the current settings will be deleted (except if the parent settings are null == if the settings are global).
      * Special notes:
      *
@@ -408,21 +397,6 @@
         return settingsList.stream().filter(Objects::nonNull).map(subSettingsFunction).filter(Objects::nonNull).map(IrisSubSettings::getSelectedVariant)
                 .filter(model -> model != null && !model.isBlank()).reduce((first, second) -> second).orElse(null);
     }
-<<<<<<< HEAD
-
-    /**
-     * Combines the template field of multiple {@link IrisSettings} objects.
-     * Simply takes the last template.
-     *
-     * @param settingsList     List of {@link IrisSettings} objects to combine.
-     * @param templateFunction Function to get the template from the sub settings from an IrisSettings object.
-     * @return Combined template field.
-     */
-    private <S extends IrisSubSettings> IrisTemplate getCombinedTemplate(List<IrisSettings> settingsList, Function<IrisSettings, S> subSettingsFunction,
-            Function<S, IrisTemplate> templateFunction) {
-        return settingsList.stream().filter(Objects::nonNull).map(subSettingsFunction).filter(Objects::nonNull).map(templateFunction)
-                .filter(template -> template != null && template.getContent() != null && !template.getContent().isBlank()).reduce((first, second) -> second).orElse(null);
-    }
 
     /**
      * Combines the event settings of multiple {@link IrisSettings} objects.
@@ -498,6 +472,4 @@
                 .map(s -> s.stream().filter(e -> e != null && e.getClass() == settingClass).map(settingClass::cast).map(eventSettingsFunction).collect(Collectors.toSet()))
                 .reduce((first, second) -> second).orElse(new HashSet<>());
     }
-=======
->>>>>>> 6431b46c
 }