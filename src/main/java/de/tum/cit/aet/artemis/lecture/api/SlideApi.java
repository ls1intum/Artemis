package de.tum.cit.aet.artemis.lecture.api;

import static de.tum.cit.aet.artemis.core.config.Constants.PROFILE_CORE;

import org.springframework.context.annotation.Profile;
import org.springframework.stereotype.Controller;

import de.tum.cit.aet.artemis.exercise.domain.Exercise;
import de.tum.cit.aet.artemis.lecture.domain.Slide;
import de.tum.cit.aet.artemis.lecture.repository.SlideRepository;
import de.tum.cit.aet.artemis.lecture.service.SlideService;

/**
 * API for managing slides.
 */
@Profile(PROFILE_CORE)
@Controller
public class SlideApi extends AbstractLectureApi {

    private final SlideService slideService;

    private final SlideRepository slideRepository;

    public SlideApi(SlideService slideService, SlideRepository slideRepository) {
        this.slideService = slideService;
        this.slideRepository = slideRepository;
    }

    public Slide findSlideByIdElseThrow(long id) {
        return slideRepository.findByIdElseThrow(id);
    }

<<<<<<< HEAD
    public Slide findSlideByAttachmentVideoUnitIdAndSlideNumber(Long attachmentUnitId, Integer slideNumber) {
        return slideRepository.findSlideByAttachmentVideoUnitIdAndSlideNumber(attachmentUnitId, slideNumber);
=======
    public Slide findSlideByAttachmentUnitIdAndSlideNumber(long attachmentUnitId, int slideNumber) {
        return slideRepository.findSlideByAttachmentUnitIdAndSlideNumber(attachmentUnitId, slideNumber);
>>>>>>> 4c845b4f
    }

    public void handleDueDateChange(Exercise originalExercise, Exercise updatedExercise) {
        slideService.handleDueDateChange(originalExercise, updatedExercise);
    }
}<|MERGE_RESOLUTION|>--- conflicted
+++ resolved
@@ -30,13 +30,8 @@
         return slideRepository.findByIdElseThrow(id);
     }
 
-<<<<<<< HEAD
-    public Slide findSlideByAttachmentVideoUnitIdAndSlideNumber(Long attachmentUnitId, Integer slideNumber) {
-        return slideRepository.findSlideByAttachmentVideoUnitIdAndSlideNumber(attachmentUnitId, slideNumber);
-=======
-    public Slide findSlideByAttachmentUnitIdAndSlideNumber(long attachmentUnitId, int slideNumber) {
-        return slideRepository.findSlideByAttachmentUnitIdAndSlideNumber(attachmentUnitId, slideNumber);
->>>>>>> 4c845b4f
+    public Slide findSlideByAttachmentUnitIdAndSlideNumber(long attachmentVideoUnitId, int slideNumber) {
+        return slideRepository.findSlideByAttachmentVideoUnitIdAndSlideNumber(attachmentVideoUnitId, slideNumber);
     }
 
     public void handleDueDateChange(Exercise originalExercise, Exercise updatedExercise) {
