package de.tum.cit.aet.artemis.assessment.repository;

import static de.tum.cit.aet.artemis.core.config.Constants.PROFILE_CORE;
import static org.springframework.data.jpa.repository.EntityGraph.EntityGraphType.LOAD;

import java.util.Collection;
import java.util.List;
import java.util.Optional;
import java.util.Set;

import org.springframework.context.annotation.Lazy;
import org.springframework.context.annotation.Profile;
import org.springframework.data.jpa.repository.EntityGraph;
import org.springframework.data.jpa.repository.Modifying;
import org.springframework.data.jpa.repository.Query;
import org.springframework.data.repository.query.Param;
import org.springframework.stereotype.Repository;
import org.springframework.transaction.annotation.Transactional;

import de.tum.cit.aet.artemis.assessment.domain.Complaint;
import de.tum.cit.aet.artemis.assessment.domain.ComplaintType;
import de.tum.cit.aet.artemis.assessment.dto.dashboard.ExerciseMapEntryDTO;
import de.tum.cit.aet.artemis.assessment.dto.tutor.TutorLeaderboardAnsweredMoreFeedbackRequestsDTO;
import de.tum.cit.aet.artemis.assessment.dto.tutor.TutorLeaderboardComplaintResponsesDTO;
import de.tum.cit.aet.artemis.assessment.dto.tutor.TutorLeaderboardComplaintsDTO;
import de.tum.cit.aet.artemis.assessment.dto.tutor.TutorLeaderboardMoreFeedbackRequestsDTO;
import de.tum.cit.aet.artemis.core.repository.base.ArtemisJpaRepository;

/**
 * Spring Data JPA repository for the Complaint entity.
 */
@Profile(PROFILE_CORE)
@Lazy
@Repository
public interface ComplaintRepository extends ArtemisJpaRepository<Complaint, Long> {

    @Query("""
            SELECT c
            FROM Complaint c
                LEFT JOIN c.result r
                LEFT JOIN r.submission s
            WHERE s.id = :submissionId
            """)
    Optional<Complaint> findByResultSubmissionId(@Param("submissionId") Long submissionId);

    @Query("""
            SELECT c
            FROM Complaint c
                LEFT JOIN c.result r
                LEFT JOIN r.submission s
                LEFT JOIN FETCH c.complaintResponse
            WHERE s.id = :submissionId
            """)
    Optional<Complaint> findWithEagerComplaintResponseByResultSubmissionId(@Param("submissionId") long submissionId);

    Optional<Complaint> findByResultId(Long resultId);

    @Query("""
            SELECT c
            FROM Complaint c
                LEFT JOIN FETCH c.result r
                LEFT JOIN FETCH r.assessor
            WHERE c.id = :complaintId
            """)
    Optional<Complaint> findByIdWithEagerAssessor(@Param("complaintId") Long complaintId);

    /**
     * This magic method counts the number of complaints by complaint type associated to a course id
     *
     * @param courseId      - the id of the course we want to filter by
     * @param complaintType - type of complaint we want to filter by
     * @return number of more feedback requests associated to course courseId
     */
    long countByResult_Submission_Participation_Exercise_Course_IdAndComplaintType(Long courseId, ComplaintType complaintType);

    @Query("""
            SELECT COUNT(c)
            FROM Complaint c
            WHERE c.result.exerciseId IN :exerciseIds
                AND c.complaintType = :complaintType
            """)
    long countByExerciseIdsAndComplaintType(@Param("exerciseIds") Set<Long> exerciseIds, @Param("complaintType") ComplaintType complaintType);

    /**
     * This magic method counts the number of complaints by complaint type associated to an exam id
     *
     * @param examId        - the id of the exam we want to filter by
     * @param complaintType - type of complaint we want to filter by
     * @return number of complaints associated to course examId
     */
    long countByResult_Submission_Participation_Exercise_ExerciseGroup_Exam_IdAndComplaintType(Long examId, ComplaintType complaintType);

    @Query("""
            SELECT c
            FROM Complaint c
                LEFT JOIN FETCH c.result r
                LEFT JOIN FETCH r.assessor
                LEFT JOIN FETCH r.submission s
                LEFT JOIN FETCH s.participation p
                LEFT JOIN FETCH p.exercise e
                LEFT JOIN FETCH r.submission
            WHERE e.id = :exerciseId
                AND c.complaintType = :complaintType
            """)
    List<Complaint> getAllComplaintsByExerciseIdAndComplaintType(@Param("exerciseId") Long exerciseId, @Param("complaintType") ComplaintType complaintType);

    /**
     * Count the number of unaccepted complaints of a student in a given course. Unaccepted means that they are either open/unhandled or rejected. We use this to limit the number
     * of complaints for a student in a course. Requests for more feedback are not counted here.
     *
     * @param studentId the id of the student
     * @param courseId  the id of the course
     * @return the number of unaccepted complaints
     */
    @Query("""
            SELECT COUNT(c)
            FROM Complaint c
            WHERE c.complaintType = de.tum.cit.aet.artemis.assessment.domain.ComplaintType.COMPLAINT
                AND c.student.id = :studentId
                AND c.result.submission.participation.exercise.course.id = :courseId
                AND (c.accepted = FALSE OR c.accepted IS NULL)
            """)
    long countUnacceptedComplaintsByStudentIdAndCourseId(@Param("studentId") Long studentId, @Param("courseId") Long courseId);

    /**
     * Count the number of unaccepted complaints of a team in a given course. Unaccepted means that they are either open/unhandled or rejected. We use this to limit the number
     * of complaints for a team in a course. Requests for more feedback are not counted here.
     *
     * @param teamShortName the short name of the team
     * @param courseId      the id of the course
     * @return the number of unaccepted complaints
     */
    @Query("""
            SELECT COUNT(c)
            FROM Complaint c
            WHERE c.complaintType = de.tum.cit.aet.artemis.assessment.domain.ComplaintType.COMPLAINT
                AND c.team.shortName = :teamShortName
                AND c.result.submission.participation.exercise.course.id = :courseId
                AND (c.accepted = FALSE OR c.accepted IS NULL)
            """)
    long countUnacceptedComplaintsByComplaintTypeTeamShortNameAndCourseId(@Param("teamShortName") String teamShortName, @Param("courseId") Long courseId);

    /**
     * This method counts the number of complaints by complaint type associated to an exercise id
     *
     * @param exerciseId    - the id of the course we want to filter by
     * @param complaintType - complaint type we want to filter by
     * @return number of complaints associated to exercise exerciseId
     */
    @Query("""
            SELECT COUNT(c)
            FROM Complaint c
            WHERE c.result.submission.participation.exercise.id = :exerciseId
                AND c.complaintType = :complaintType
            """)
    long countComplaintsByExerciseIdAndComplaintType(@Param("exerciseId") Long exerciseId, @Param("complaintType") ComplaintType complaintType);

    /**
     * This method counts the number of complaints by complaint type associated to an exercise id
     *
     * @param exerciseIds   - the id of the course we want to filter by
     * @param complaintType - complaint type we want to filter by
     * @return list of exercise ids with the number of complaints based on the complaint type
     */
    @Query("""
            SELECT new de.tum.cit.aet.artemis.assessment.dto.dashboard.ExerciseMapEntryDTO(
                c.result.submission.participation.exercise.id,
                COUNT(DISTINCT c)
            )
            FROM Complaint c
            WHERE c.result.submission.participation.exercise.id IN :exerciseIds
                AND c.complaintType = :complaintType
            GROUP BY c.result.submission.participation.exercise.id
            """)
    List<ExerciseMapEntryDTO> countComplaintsByExerciseIdsAndComplaintType(@Param("exerciseIds") Set<Long> exerciseIds, @Param("complaintType") ComplaintType complaintType);

    /**
     * This method counts the number of complaints by complaint type associated to an exercise id ignoring test runs
     *
     * @param exerciseIds   - the id of the course we want to filter by
     * @param complaintType - complaint type we want to filter by
     * @return list of exercise ids with the number of complaints based on the complaint type
     */
    @Query("""
            SELECT new de.tum.cit.aet.artemis.assessment.dto.dashboard.ExerciseMapEntryDTO(
                c.result.submission.participation.exercise.id,
                COUNT(DISTINCT c)
            )
            FROM Complaint c
            WHERE c.result.submission.participation.exercise.id IN :exerciseIds
                AND c.complaintType = :complaintType
                AND c.result.submission.participation.testRun = FALSE
            GROUP BY c.result.submission.participation.exercise.id
            """)
    List<ExerciseMapEntryDTO> countComplaintsByExerciseIdsAndComplaintTypeIgnoreTestRuns(@Param("exerciseIds") Set<Long> exerciseIds,
            @Param("complaintType") ComplaintType complaintType);

    /**
     * Similar to {@link ComplaintRepository#countComplaintsByExerciseIdAndComplaintType}
     * but ignores test run submissions
     *
     * @param exerciseId    - the id of the exercise we want to filter by
     * @param complaintType - complaint type we want to filter by
     * @return number of complaints associated to exercise exerciseId without test runs
     */
    @Query("""
            SELECT COUNT(c)
            FROM Complaint c
            WHERE c.complaintType = :complaintType
                AND c.result.submission.participation.testRun = FALSE
                AND c.result.submission.participation.exercise.id = :exerciseId
            """)
    long countByResultParticipationExerciseIdAndComplaintTypeIgnoreTestRuns(@Param("exerciseId") Long exerciseId, @Param("complaintType") ComplaintType complaintType);

    /**
     * Delete all complaints that belong to the given result
     *
     * @param resultId the id of the result where the complaints should be deleted
     */
    @Transactional // ok because of delete
    @Modifying
    void deleteByResult_Id(long resultId);

    /**
     * Given an exercise id, retrieve all complaints related to that exercise
     *
     * @param exerciseId - the id of the exercise
     * @return a list of complaints
     */
    @EntityGraph(type = LOAD, attributePaths = { "result.submission.participation", "result.submission", "result.assessor" })
    List<Complaint> getAllByResult_Submission_Participation_Exercise_Id(Long exerciseId);

    /**
     * Given a course id, retrieve all complaints related to assessments related to that course
     *
     * @param courseId - the id of the course
     * @return a list of complaints
     */
    @EntityGraph(type = LOAD, attributePaths = { "result.submission.participation", "result.submission", "result.assessor" })
    List<Complaint> getAllByResult_Submission_Participation_Exercise_Course_Id(Long courseId);

    /**
     * Given a examId id, retrieve all complaints related to assessments related to that course
     *
     * @param examId - the id of the course
     * @return a list of complaints
     */
    @EntityGraph(type = LOAD, attributePaths = { "result.submission.participation", "result.submission", "result.assessor" })
    List<Complaint> getAllByResult_Submission_Participation_Exercise_ExerciseGroup_Exam_Id(Long examId);

    /**
     * Given a user id and an exercise id retrieve all complaints related to assessments made by that assessor in that exercise.
     *
     * @param assessorId - the id of the assessor
     * @param exerciseId - the id of the exercise
     * @return a list of complaints
     */
    @EntityGraph(type = LOAD, attributePaths = { "result.submission.participation", "result.submission", "result.assessor" })
    List<Complaint> getAllByResult_Assessor_IdAndResult_Submission_Participation_Exercise_Id(Long assessorId, Long exerciseId);

    /**
     * Given a user id and a course id retrieve all complaints related to assessments made by that assessor in that course.
     *
     * @param assessorId - the id of the assessor
     * @param courseId   - the id of the course
     * @return a list of complaints
     */
    @EntityGraph(type = LOAD, attributePaths = { "result.submission.participation", "result.submission", "result.assessor" })
    List<Complaint> getAllByResult_Assessor_IdAndResult_Submission_Participation_Exercise_Course_Id(Long assessorId, Long courseId);

    /**
     * Get the number of Complaints for all tutors of a course
     *
<<<<<<< HEAD
     * @param exerciseIds - ids of the exercises in the course (should be filtered to only include exercises with manual assessment)
=======
     * @param exerciseIds - ids of the exercises in the course
>>>>>>> 40dd9786
     * @return list of TutorLeaderboardComplaints
     */
    @Query("""
            SELECT new de.tum.cit.aet.artemis.assessment.dto.tutor.TutorLeaderboardComplaintsDTO(
                r.assessor.id,
                COUNT(c),
                SUM(CASE WHEN c.accepted = TRUE THEN 1L ELSE 0L END),
                CAST(SUM(CASE WHEN c.accepted = TRUE THEN e.maxPoints ELSE 0.0 END) AS double)
            )
            FROM Complaint c
                JOIN c.result r
                JOIN r.submission s
                JOIN s.participation p
                JOIN p.exercise e
            WHERE c.complaintType = de.tum.cit.aet.artemis.assessment.domain.ComplaintType.COMPLAINT
                AND e.id IN :exerciseIds
                AND r.completionDate IS NOT NULL
                AND r.assessor.id IS NOT NULL
            GROUP BY r.assessor.id
            """)
    List<TutorLeaderboardComplaintsDTO> findTutorLeaderboardComplaintsByCourseId(@Param("exerciseIds") Collection<Long> exerciseIds);

    /**
     * Get the number of Complaints for all tutors of an exercise
     *
     * @param exerciseId - id of the exercise
     * @return list of TutorLeaderboardComplaints
     */
    @Query("""
            SELECT new de.tum.cit.aet.artemis.assessment.dto.tutor.TutorLeaderboardComplaintsDTO(
                r.assessor.id,
                COUNT(c),
                SUM(CASE WHEN c.accepted = TRUE THEN 1L ELSE 0L END),
                CAST(SUM(CASE WHEN c.accepted = TRUE THEN e.maxPoints ELSE 0.0 END) AS double)
            )
            FROM Complaint c
                JOIN c.result r
                JOIN r.submission s
                JOIN s.participation p
                JOIN p.exercise e
            WHERE c.complaintType = de.tum.cit.aet.artemis.assessment.domain.ComplaintType.COMPLAINT
                AND e.id = :exerciseId
                AND r.completionDate IS NOT NULL
                AND r.assessor.id IS NOT NULL
            GROUP BY r.assessor.id
            """)
    List<TutorLeaderboardComplaintsDTO> findTutorLeaderboardComplaintsByExerciseId(@Param("exerciseId") long exerciseId);

    /**
     * Get the number of Complaints for all tutors of an exam
     *
     * @param examId - id of the exercise
     * @return list of TutorLeaderboardComplaints
     */
    @Query("""
            SELECT new de.tum.cit.aet.artemis.assessment.dto.tutor.TutorLeaderboardComplaintsDTO(
                r.assessor.id,
                COUNT(c),
                SUM(CASE WHEN c.accepted = TRUE THEN 1L ELSE 0L END),
                CAST(SUM(CASE WHEN c.accepted = TRUE THEN e.maxPoints ELSE 0.0 END) AS double)
            )
            FROM Complaint c
                JOIN c.result r
                JOIN r.submission s
                JOIN s.participation p
                JOIN p.exercise e
                JOIN e.exerciseGroup eg
            WHERE c.complaintType = de.tum.cit.aet.artemis.assessment.domain.ComplaintType.COMPLAINT
                AND eg.exam.id = :examId
                AND r.completionDate IS NOT NULL
                AND r.assessor.id IS NOT NULL
            GROUP BY r.assessor.id
            """)
    List<TutorLeaderboardComplaintsDTO> findTutorLeaderboardComplaintsByExamId(@Param("examId") long examId);

    /**
     * Get the number of complaintResponses for all tutors assessments of a course
     *
<<<<<<< HEAD
     * @param exerciseIds - ids of the exercises in the course (should be filtered to only include exercises with manual assessment)
=======
     * @param exerciseIds - ids of the exercises in the course
>>>>>>> 40dd9786
     * @return list of TutorLeaderboardComplaintResponses
     */
    @Query("""
            SELECT new de.tum.cit.aet.artemis.assessment.dto.tutor.TutorLeaderboardComplaintResponsesDTO(
                cr.reviewer.id,
                COUNT(c),
                SUM(CAST(e.maxPoints AS double))
            )
            FROM Complaint c
                JOIN c.complaintResponse cr
                JOIN c.result r
                JOIN r.submission s
                JOIN s.participation p
                JOIN p.exercise e
            WHERE c.complaintType = de.tum.cit.aet.artemis.assessment.domain.ComplaintType.COMPLAINT
                AND e.id IN :exerciseIds
                AND r.completionDate IS NOT NULL
                AND c.accepted IS NOT NULL
            GROUP BY cr.reviewer.id
            """)
    List<TutorLeaderboardComplaintResponsesDTO> findTutorLeaderboardComplaintResponsesByCourseId(@Param("exerciseIds") Collection<Long> exerciseIds);

    /**
     * Get the number of complaintResponses for all tutors assessments of an exercise
     *
     * @param exerciseId - id of the exercise
     * @return list of TutorLeaderboardComplaintResponses
     */
    @Query("""
            SELECT new de.tum.cit.aet.artemis.assessment.dto.tutor.TutorLeaderboardComplaintResponsesDTO(
                cr.reviewer.id,
                COUNT(c),
                SUM(e.maxPoints)
            )
            FROM Complaint c
                JOIN c.complaintResponse cr
                JOIN c.result r
                JOIN r.submission s
                JOIN s.participation p
                JOIN p.exercise e
            WHERE c.complaintType = de.tum.cit.aet.artemis.assessment.domain.ComplaintType.COMPLAINT
                AND e.id = :exerciseId
                AND r.completionDate IS NOT NULL
                AND c.accepted IS NOT NULL
            GROUP BY cr.reviewer.id
            """)
    List<TutorLeaderboardComplaintResponsesDTO> findTutorLeaderboardComplaintResponsesByExerciseId(@Param("exerciseId") long exerciseId);

    /**
     * Get the number of complaintResponses for all tutors assessments of an exam
     *
     * @param examId - id of the exam
     * @return list of TutorLeaderboardComplaintResponses
     */
    @Query("""
            SELECT new de.tum.cit.aet.artemis.assessment.dto.tutor.TutorLeaderboardComplaintResponsesDTO(
                cr.reviewer.id,
                COUNT(c),
                SUM(e.maxPoints)
            )
            FROM Complaint c
                JOIN c.complaintResponse cr
                JOIN c.result r
                JOIN r.submission s
                JOIN s.participation p
                JOIN p.exercise e
                JOIN e.exerciseGroup eg
            WHERE c.complaintType = de.tum.cit.aet.artemis.assessment.domain.ComplaintType.COMPLAINT
                AND eg.exam.id = :examId
                AND r.completionDate IS NOT NULL
                AND c.accepted IS NOT NULL
            GROUP BY cr.reviewer.id
            """)
    List<TutorLeaderboardComplaintResponsesDTO> findTutorLeaderboardComplaintResponsesByExamId(@Param("examId") long examId);

    // Valid JPQL syntax. Only SCA fails to properly detect the types.
    /**
     * Get the number of Feedback Requests for all tutors assessments of a course
     *
     * @param exerciseIds - ids of the exercises in the course (should be filtered to only include exercises with manual assessment)
     * @return list of TutorLeaderboardMoreFeedbackRequests
     */
    @Query("""
            SELECT new de.tum.cit.aet.artemis.assessment.dto.tutor.TutorLeaderboardMoreFeedbackRequestsDTO(
                r.assessor.id,
                COUNT(c),
                SUM(CASE WHEN c.accepted IS NULL THEN 1L ELSE 0L END),
                CAST(SUM(CASE WHEN c.accepted IS NULL THEN e.maxPoints ELSE 0.0 END) AS double)
            )
            FROM Complaint c
                JOIN c.result r
                JOIN r.submission s
                JOIN s.participation p
                JOIN p.exercise e
            WHERE c.complaintType = de.tum.cit.aet.artemis.assessment.domain.ComplaintType.MORE_FEEDBACK
                AND e.id IN :exerciseIds
                AND r.completionDate IS NOT NULL
            GROUP BY r.assessor.id
            """)
    List<TutorLeaderboardMoreFeedbackRequestsDTO> findTutorLeaderboardMoreFeedbackRequestsByCourseId(@Param("exerciseIds") Collection<Long> exerciseIds);

    // Valid JPQL syntax. Only SCA fails to properly detect the types.
    /**
     * Get the number of Feedback Requests for all tutors assessments of an exercise
     *
     * @param exerciseId - id of the exercise
     * @return list of TutorLeaderboardMoreFeedbackRequests
     */
    @Query("""
            SELECT new de.tum.cit.aet.artemis.assessment.dto.tutor.TutorLeaderboardMoreFeedbackRequestsDTO(
                r.assessor.id,
                COUNT(c),
                SUM(CASE WHEN c.accepted IS NULL THEN 1L ELSE 0L END),
                CAST(SUM(CASE WHEN c.accepted IS NULL THEN e.maxPoints ELSE 0.0 END) AS double)
            )
            FROM Complaint c
                JOIN c.result r
                JOIN r.submission s
                JOIN s.participation p
                JOIN p.exercise e
            WHERE
                c.complaintType = de.tum.cit.aet.artemis.assessment.domain.ComplaintType.MORE_FEEDBACK
                AND e.id = :exerciseId
                AND r.completionDate IS NOT NULL
            GROUP BY r.assessor.id
            """)
    List<TutorLeaderboardMoreFeedbackRequestsDTO> findTutorLeaderboardMoreFeedbackRequestsByExerciseId(@Param("exerciseId") long exerciseId);

    /**
     * Get the number of Feedback Request Responses for all tutors assessments of a course
     *
     * @param exerciseIds - ids of the exercises in the course (should be filtered to only include exercises with manual assessment)
     * @return list of TutorLeaderboardAnsweredMoreFeedbackRequests
     */
    @Query("""
            SELECT new de.tum.cit.aet.artemis.assessment.dto.tutor.TutorLeaderboardAnsweredMoreFeedbackRequestsDTO(
                cr.reviewer.id,
                COUNT(c),
                SUM(e.maxPoints)
            )
            FROM Complaint c
                JOIN c.complaintResponse cr
                JOIN c.result r
                JOIN r.submission s
                JOIN s.participation p
                JOIN p.exercise e
            WHERE c.complaintType = de.tum.cit.aet.artemis.assessment.domain.ComplaintType.MORE_FEEDBACK
                AND e.id IN :exerciseIds
                AND r.completionDate IS NOT NULL
                AND c.accepted = TRUE
            GROUP BY cr.reviewer.id
            """)
    List<TutorLeaderboardAnsweredMoreFeedbackRequestsDTO> findTutorLeaderboardAnsweredMoreFeedbackRequestsByCourseId(@Param("exerciseIds") Collection<Long> exerciseIds);

    /**
     * Get the number of Feedback Request Responses for all tutors assessments of an exercise
     *
     * @param exerciseId - id of the exercise
     * @return list of TutorLeaderboardAnsweredMoreFeedbackRequests
     */
    @Query("""
            SELECT new de.tum.cit.aet.artemis.assessment.dto.tutor.TutorLeaderboardAnsweredMoreFeedbackRequestsDTO(
                cr.reviewer.id,
                COUNT(c),
                SUM(e.maxPoints)
            )
            FROM Complaint c
                JOIN c.complaintResponse cr
                JOIN c.result r
                JOIN r.submission s
                JOIN s.participation p
                JOIN p.exercise e
            WHERE c.complaintType = de.tum.cit.aet.artemis.assessment.domain.ComplaintType.MORE_FEEDBACK
                AND e.id = :exerciseId
                AND r.completionDate IS NOT NULL
                AND c.accepted = TRUE
            GROUP BY cr.reviewer.id
            """)
    List<TutorLeaderboardAnsweredMoreFeedbackRequestsDTO> findTutorLeaderboardAnsweredMoreFeedbackRequestsByExerciseId(@Param("exerciseId") long exerciseId);

    default Complaint findWithEagerAssessorByIdElseThrow(Long complaintId) {
        return getValueElseThrow(findByIdWithEagerAssessor(complaintId), complaintId);
    }
}<|MERGE_RESOLUTION|>--- conflicted
+++ resolved
@@ -271,11 +271,7 @@
     /**
      * Get the number of Complaints for all tutors of a course
      *
-<<<<<<< HEAD
-     * @param exerciseIds - ids of the exercises in the course (should be filtered to only include exercises with manual assessment)
-=======
      * @param exerciseIds - ids of the exercises in the course
->>>>>>> 40dd9786
      * @return list of TutorLeaderboardComplaints
      */
     @Query("""
@@ -354,11 +350,7 @@
     /**
      * Get the number of complaintResponses for all tutors assessments of a course
      *
-<<<<<<< HEAD
-     * @param exerciseIds - ids of the exercises in the course (should be filtered to only include exercises with manual assessment)
-=======
      * @param exerciseIds - ids of the exercises in the course
->>>>>>> 40dd9786
      * @return list of TutorLeaderboardComplaintResponses
      */
     @Query("""
