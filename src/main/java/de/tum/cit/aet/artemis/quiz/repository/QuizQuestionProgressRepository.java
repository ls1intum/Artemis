package de.tum.cit.aet.artemis.quiz.repository;

import static de.tum.cit.aet.artemis.core.config.Constants.PROFILE_CORE;

import java.time.ZonedDateTime;
import java.util.Optional;
import java.util.Set;

import org.springframework.context.annotation.Lazy;
import org.springframework.context.annotation.Profile;
import org.springframework.data.jpa.repository.Query;
import org.springframework.data.repository.query.Param;
import org.springframework.stereotype.Repository;

import de.tum.cit.aet.artemis.core.repository.base.ArtemisJpaRepository;
import de.tum.cit.aet.artemis.quiz.domain.QuizQuestionProgress;

@Profile(PROFILE_CORE)
@Lazy
@Repository
public interface QuizQuestionProgressRepository extends ArtemisJpaRepository<QuizQuestionProgress, Long> {

    Optional<QuizQuestionProgress> findByUserIdAndQuizQuestionId(long userId, long quizQuestionId);

    Set<QuizQuestionProgress> findAllByUserIdAndCourseId(long userId, long courseId);

<<<<<<< HEAD
    @Query("""
            SELECT quizQuestionProgress.quizQuestionId
            FROM QuizQuestionProgress quizQuestionProgress
            WHERE quizQuestionProgress.userId = :userId
            AND quizQuestionProgress.courseId = :courseId
            AND quizQuestionProgress.dueDate > :dueDate
            """)
    Set<Long> findNotDueQuizQuestions(@Param("userId") long userId, @Param("courseId") long courseId, @Param("dueDate") ZonedDateTime dueDate);
=======
    long countByUserIdAndCourseId(long userId, long courseId);
>>>>>>> b1f482d7

}<|MERGE_RESOLUTION|>--- conflicted
+++ resolved
@@ -24,7 +24,6 @@
 
     Set<QuizQuestionProgress> findAllByUserIdAndCourseId(long userId, long courseId);
 
-<<<<<<< HEAD
     @Query("""
             SELECT quizQuestionProgress.quizQuestionId
             FROM QuizQuestionProgress quizQuestionProgress
@@ -33,8 +32,7 @@
             AND quizQuestionProgress.dueDate > :dueDate
             """)
     Set<Long> findNotDueQuizQuestions(@Param("userId") long userId, @Param("courseId") long courseId, @Param("dueDate") ZonedDateTime dueDate);
-=======
+           
     long countByUserIdAndCourseId(long userId, long courseId);
->>>>>>> b1f482d7
 
 }