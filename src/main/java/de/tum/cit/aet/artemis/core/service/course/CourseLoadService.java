--- conflicted
+++ resolved
@@ -84,14 +84,10 @@
         Set<Exercise> releasedExercises = exerciseRepository.findAllReleasedExercisesByCourseId(courseId, now);
         Set<Lecture> visibleLectures = new HashSet<>();
         if (lectureRepositoryApi.isPresent()) {
-<<<<<<< HEAD
-            visibleLectures = lectureRepositoryApi.orElseThrow().findAllVisibleNonTutorialLecturesByCourseIdWithEagerLectureUnits(courseId, now);
-=======
             /* The visibleDate property of the Lecture entity is deprecated. We’re keeping the related logic temporarily to monitor for user feedback before full removal */
             /* TODO: #11479 - remove the commented out query OR comment back in and remove the alternative query (delete it from the repo since it is only used here) */
-            // visibleLectures = lectureRepositoryApi.orElseThrow().findAllVisibleByCourseIdWithEagerLectureUnits(courseId, now);
-            visibleLectures = lectureRepositoryApi.orElseThrow().findAllByCourseIdWithEagerLectureUnits(courseId);
->>>>>>> 75fd6fd1
+            // visibleLectures = lectureRepositoryApi.orElseThrow().findAllVisibleNonTutorialLecturesByCourseIdWithEagerLectureUnits(courseId, now);
+            visibleLectures = lectureRepositoryApi.orElseThrow().findAllNonTutorialLecturesByCourseIdWithEagerLectureUnits(courseId);
         }
         Set<Competency> competencies = new HashSet<>();
         if (competencyRepositoryApi.isPresent()) {
