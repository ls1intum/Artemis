--- conflicted
+++ resolved
@@ -60,11 +60,8 @@
 import de.tum.cit.aet.artemis.communication.domain.NotificationType;
 import de.tum.cit.aet.artemis.communication.domain.Post;
 import de.tum.cit.aet.artemis.communication.domain.notification.GroupNotification;
-<<<<<<< HEAD
 import de.tum.cit.aet.artemis.communication.repository.AnswerPostRepository;
-=======
 import de.tum.cit.aet.artemis.communication.repository.FaqRepository;
->>>>>>> 607e8f7e
 import de.tum.cit.aet.artemis.communication.repository.GroupNotificationRepository;
 import de.tum.cit.aet.artemis.communication.repository.PostRepository;
 import de.tum.cit.aet.artemis.communication.repository.conversation.ConversationRepository;
@@ -227,12 +224,8 @@
             TutorialGroupRepository tutorialGroupRepository, PlagiarismCaseRepository plagiarismCaseRepository, ConversationRepository conversationRepository,
             LearningPathService learningPathService, Optional<IrisSettingsService> irisSettingsService, LectureRepository lectureRepository,
             TutorialGroupNotificationRepository tutorialGroupNotificationRepository, TutorialGroupChannelManagementService tutorialGroupChannelManagementService,
-<<<<<<< HEAD
             PrerequisiteRepository prerequisiteRepository, CompetencyRelationRepository competencyRelationRepository, PostRepository postRepository,
-            AnswerPostRepository answerPostRepository, BuildJobRepository buildJobRepository) {
-=======
-            PrerequisiteRepository prerequisiteRepository, CompetencyRelationRepository competencyRelationRepository, FaqRepository faqRepository) {
->>>>>>> 607e8f7e
+            AnswerPostRepository answerPostRepository, BuildJobRepository buildJobRepository, FaqRepository faqRepository) {
         this.courseRepository = courseRepository;
         this.exerciseService = exerciseService;
         this.exerciseDeletionService = exerciseDeletionService;
@@ -272,13 +265,10 @@
         this.tutorialGroupChannelManagementService = tutorialGroupChannelManagementService;
         this.prerequisiteRepository = prerequisiteRepository;
         this.competencyRelationRepository = competencyRelationRepository;
-<<<<<<< HEAD
         this.buildJobRepository = buildJobRepository;
         this.postRepository = postRepository;
         this.answerPostRepository = answerPostRepository;
-=======
         this.faqRepository = faqRepository;
->>>>>>> 607e8f7e
     }
 
     /**
