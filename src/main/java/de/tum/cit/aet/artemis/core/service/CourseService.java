package de.tum.cit.aet.artemis.core.service;

import static de.tum.cit.aet.artemis.assessment.domain.ComplaintType.COMPLAINT;
import static de.tum.cit.aet.artemis.assessment.domain.ComplaintType.MORE_FEEDBACK;
import static de.tum.cit.aet.artemis.core.config.Constants.PROFILE_CORE;
import static de.tum.cit.aet.artemis.core.util.RoundingUtil.roundScoreSpecifiedByCourseSettings;

import java.nio.file.Files;
import java.nio.file.Path;
import java.security.Principal;
import java.time.DayOfWeek;
import java.time.LocalDateTime;
import java.time.ZoneId;
import java.time.ZonedDateTime;
import java.time.format.DateTimeFormatter;
import java.time.temporal.ChronoUnit;
import java.time.temporal.IsoFields;
import java.util.ArrayList;
import java.util.Collection;
import java.util.Collections;
import java.util.HashMap;
import java.util.HashSet;
import java.util.List;
import java.util.Map;
import java.util.Objects;
import java.util.Optional;
import java.util.Set;
import java.util.stream.Collectors;
import java.util.stream.Stream;

import jakarta.validation.constraints.NotNull;
import jakarta.ws.rs.BadRequestException;

import org.slf4j.Logger;
import org.slf4j.LoggerFactory;
import org.springframework.beans.factory.annotation.Value;
import org.springframework.boot.actuate.audit.AuditEvent;
import org.springframework.boot.actuate.audit.AuditEventRepository;
import org.springframework.context.annotation.Profile;
import org.springframework.data.domain.Page;
import org.springframework.http.ResponseEntity;
import org.springframework.scheduling.annotation.Async;
import org.springframework.stereotype.Service;
import org.springframework.util.StringUtils;

import de.tum.cit.aet.artemis.assessment.domain.GradingScale;
import de.tum.cit.aet.artemis.assessment.repository.ComplaintRepository;
import de.tum.cit.aet.artemis.assessment.repository.ComplaintResponseRepository;
import de.tum.cit.aet.artemis.assessment.repository.GradingScaleRepository;
import de.tum.cit.aet.artemis.assessment.repository.ParticipantScoreRepository;
import de.tum.cit.aet.artemis.assessment.repository.RatingRepository;
import de.tum.cit.aet.artemis.assessment.repository.ResultRepository;
import de.tum.cit.aet.artemis.assessment.service.ComplaintService;
import de.tum.cit.aet.artemis.assessment.service.PresentationPointsCalculationService;
import de.tum.cit.aet.artemis.assessment.service.TutorLeaderboardService;
import de.tum.cit.aet.artemis.atlas.api.CompetencyProgressApi;
import de.tum.cit.aet.artemis.atlas.api.CompetencyRelationApi;
import de.tum.cit.aet.artemis.atlas.api.LearnerProfileApi;
import de.tum.cit.aet.artemis.atlas.api.LearningPathApi;
import de.tum.cit.aet.artemis.atlas.api.PrerequisitesApi;
import de.tum.cit.aet.artemis.communication.domain.FaqState;
import de.tum.cit.aet.artemis.communication.domain.NotificationType;
import de.tum.cit.aet.artemis.communication.domain.Post;
import de.tum.cit.aet.artemis.communication.domain.notification.GroupNotification;
import de.tum.cit.aet.artemis.communication.repository.AnswerPostRepository;
import de.tum.cit.aet.artemis.communication.repository.FaqRepository;
import de.tum.cit.aet.artemis.communication.repository.GroupNotificationRepository;
import de.tum.cit.aet.artemis.communication.repository.PostRepository;
import de.tum.cit.aet.artemis.communication.repository.conversation.ConversationRepository;
import de.tum.cit.aet.artemis.communication.service.notifications.GroupNotificationService;
import de.tum.cit.aet.artemis.core.config.Constants;
import de.tum.cit.aet.artemis.core.domain.Course;
import de.tum.cit.aet.artemis.core.domain.DomainObject;
import de.tum.cit.aet.artemis.core.domain.User;
import de.tum.cit.aet.artemis.core.dto.CourseContentCount;
import de.tum.cit.aet.artemis.core.dto.CourseDeletionSummaryDTO;
import de.tum.cit.aet.artemis.core.dto.CourseForArchiveDTO;
import de.tum.cit.aet.artemis.core.dto.CourseManagementDetailViewDTO;
import de.tum.cit.aet.artemis.core.dto.DueDateStat;
import de.tum.cit.aet.artemis.core.dto.SearchResultPageDTO;
import de.tum.cit.aet.artemis.core.dto.StatisticsEntry;
import de.tum.cit.aet.artemis.core.dto.StatsForDashboardDTO;
import de.tum.cit.aet.artemis.core.dto.StudentDTO;
import de.tum.cit.aet.artemis.core.dto.TutorLeaderboardDTO;
import de.tum.cit.aet.artemis.core.dto.pageablesearch.SearchTermPageableSearchDTO;
import de.tum.cit.aet.artemis.core.exception.ApiNotPresentException;
import de.tum.cit.aet.artemis.core.repository.CourseRepository;
import de.tum.cit.aet.artemis.core.repository.LLMTokenUsageTraceRepository;
import de.tum.cit.aet.artemis.core.repository.StatisticsRepository;
import de.tum.cit.aet.artemis.core.repository.UserRepository;
import de.tum.cit.aet.artemis.core.security.Role;
import de.tum.cit.aet.artemis.core.security.SecurityUtils;
import de.tum.cit.aet.artemis.core.service.export.CourseExamExportService;
import de.tum.cit.aet.artemis.core.service.user.UserService;
import de.tum.cit.aet.artemis.core.util.PageUtil;
import de.tum.cit.aet.artemis.core.util.TimeLogUtil;
import de.tum.cit.aet.artemis.exam.domain.Exam;
import de.tum.cit.aet.artemis.exam.domain.ExerciseGroup;
import de.tum.cit.aet.artemis.exam.repository.ExamRepository;
import de.tum.cit.aet.artemis.exam.repository.ExerciseGroupRepository;
import de.tum.cit.aet.artemis.exam.service.ExamDeletionService;
import de.tum.cit.aet.artemis.exercise.domain.Exercise;
import de.tum.cit.aet.artemis.exercise.domain.ExerciseType;
import de.tum.cit.aet.artemis.exercise.domain.IncludedInOverallScore;
import de.tum.cit.aet.artemis.exercise.repository.ExerciseRepository;
import de.tum.cit.aet.artemis.exercise.repository.StudentParticipationRepository;
import de.tum.cit.aet.artemis.exercise.repository.SubmissionRepository;
import de.tum.cit.aet.artemis.exercise.service.ExerciseDeletionService;
import de.tum.cit.aet.artemis.exercise.service.ExerciseService;
import de.tum.cit.aet.artemis.iris.service.settings.IrisSettingsService;
import de.tum.cit.aet.artemis.lecture.domain.Lecture;
import de.tum.cit.aet.artemis.lecture.repository.LectureRepository;
import de.tum.cit.aet.artemis.lecture.service.LectureService;
import de.tum.cit.aet.artemis.plagiarism.domain.PlagiarismCase;
import de.tum.cit.aet.artemis.plagiarism.repository.PlagiarismCaseRepository;
import de.tum.cit.aet.artemis.programming.domain.ProgrammingExercise;
import de.tum.cit.aet.artemis.programming.repository.BuildJobRepository;
import de.tum.cit.aet.artemis.programming.repository.ProgrammingExerciseRepository;
import de.tum.cit.aet.artemis.tutorialgroup.api.TutorialGroupApi;
import de.tum.cit.aet.artemis.tutorialgroup.api.TutorialGroupChannelManagementApi;
import de.tum.cit.aet.artemis.tutorialgroup.api.TutorialGroupNotificationApi;

/**
 * Service Implementation for managing Course.
 */
@Profile(PROFILE_CORE)
@Service
public class CourseService {

    private static final Logger log = LoggerFactory.getLogger(CourseService.class);

    @Value("${artemis.course-archives-path}")
    private Path courseArchivesDirPath;

    private final Optional<TutorialGroupChannelManagementApi> tutorialGroupChannelManagementApi;

    private final Optional<CompetencyRelationApi> competencyRelationApi;

    private final ExerciseService exerciseService;

    private final ExerciseDeletionService exerciseDeletionService;

    private final AuthorizationCheckService authCheckService;

    private final LectureService lectureService;

    private final GroupNotificationRepository groupNotificationRepository;

    private final UserService userService;

    private final ExerciseGroupRepository exerciseGroupRepository;

    private final CourseExamExportService courseExamExportService;

    private final ExamDeletionService examDeletionService;

    private final ExamRepository examRepository;

    private final GroupNotificationService groupNotificationService;

    private final CourseRepository courseRepository;

    private final UserRepository userRepository;

    private final AuditEventRepository auditEventRepository;

    private final Optional<CompetencyProgressApi> competencyProgressApi;

    private final Optional<PrerequisitesApi> prerequisitesApi;

    private final GradingScaleRepository gradingScaleRepository;

    private final StatisticsRepository statisticsRepository;

    private final StudentParticipationRepository studentParticipationRepository;

    private final TutorLeaderboardService tutorLeaderboardService;

    private final RatingRepository ratingRepository;

    private final ComplaintService complaintService;

    private final ComplaintRepository complaintRepository;

    private final ComplaintResponseRepository complaintResponseRepository;

    private final SubmissionRepository submissionRepository;

    private final ProgrammingExerciseRepository programmingExerciseRepository;

    private final ResultRepository resultRepository;

    private final ExerciseRepository exerciseRepository;

    private final ParticipantScoreRepository participantScoreRepository;

    private final PresentationPointsCalculationService presentationPointsCalculationService;

    private final Optional<TutorialGroupApi> tutorialGroupApi;

    private final PlagiarismCaseRepository plagiarismCaseRepository;

    private final ConversationRepository conversationRepository;

    private final Optional<LearningPathApi> learningPathApi;

    private final Optional<IrisSettingsService> irisSettingsService;

    private final LectureRepository lectureRepository;

    private final Optional<TutorialGroupNotificationApi> tutorialGroupNotificationApi;

    private final PostRepository postRepository;

    private final AnswerPostRepository answerPostRepository;

    private final BuildJobRepository buildJobRepository;

    private final FaqRepository faqRepository;

    private final Optional<LearnerProfileApi> learnerProfileApi;

    private final LLMTokenUsageTraceRepository llmTokenUsageTraceRepository;

    public CourseService(CourseRepository courseRepository, ExerciseService exerciseService, ExerciseDeletionService exerciseDeletionService,
            AuthorizationCheckService authCheckService, UserRepository userRepository, LectureService lectureService, GroupNotificationRepository groupNotificationRepository,
            ExerciseGroupRepository exerciseGroupRepository, AuditEventRepository auditEventRepository, UserService userService, ExamDeletionService examDeletionService,
            Optional<CompetencyProgressApi> competencyProgressApi, GroupNotificationService groupNotificationService, ExamRepository examRepository,
            CourseExamExportService courseExamExportService, GradingScaleRepository gradingScaleRepository, StatisticsRepository statisticsRepository,
            StudentParticipationRepository studentParticipationRepository, TutorLeaderboardService tutorLeaderboardService, RatingRepository ratingRepository,
            ComplaintService complaintService, ComplaintRepository complaintRepository, ResultRepository resultRepository, ComplaintResponseRepository complaintResponseRepository,
            SubmissionRepository submissionRepository, ProgrammingExerciseRepository programmingExerciseRepository, ExerciseRepository exerciseRepository,
            ParticipantScoreRepository participantScoreRepository, PresentationPointsCalculationService presentationPointsCalculationService,
<<<<<<< HEAD
            Optional<TutorialGroupApi> tutorialGroupApi, PlagiarismCaseRepository plagiarismCaseRepository, ConversationRepository conversationRepository,
            LearningPathApi learningPathApi, Optional<IrisSettingsService> irisSettingsService, LectureRepository lectureRepository,
            Optional<TutorialGroupNotificationApi> tutorialGroupNotificationApi, Optional<TutorialGroupChannelManagementApi> tutorialGroupChannelManagementApi,
            PrerequisitesApi prerequisitesApi, CompetencyRelationApi competencyRelationApi, PostRepository postRepository, AnswerPostRepository answerPostRepository,
            BuildJobRepository buildJobRepository, FaqRepository faqRepository, LearnerProfileApi learnerProfileApi, LLMTokenUsageTraceRepository llmTokenUsageTraceRepository) {

=======
            TutorialGroupRepository tutorialGroupRepository, PlagiarismCaseRepository plagiarismCaseRepository, ConversationRepository conversationRepository,
            Optional<LearningPathApi> learningPathApi, Optional<IrisSettingsService> irisSettingsService, LectureRepository lectureRepository,
            TutorialGroupNotificationRepository tutorialGroupNotificationRepository, TutorialGroupChannelManagementService tutorialGroupChannelManagementService,
            Optional<PrerequisitesApi> prerequisitesApi, Optional<CompetencyRelationApi> competencyRelationApi, PostRepository postRepository,
            AnswerPostRepository answerPostRepository, BuildJobRepository buildJobRepository, FaqRepository faqRepository, Optional<LearnerProfileApi> learnerProfileApi,
            LLMTokenUsageTraceRepository llmTokenUsageTraceRepository) {
>>>>>>> e3eaaa27
        this.courseRepository = courseRepository;
        this.exerciseService = exerciseService;
        this.exerciseDeletionService = exerciseDeletionService;
        this.authCheckService = authCheckService;
        this.userRepository = userRepository;
        this.lectureService = lectureService;
        this.groupNotificationRepository = groupNotificationRepository;
        this.exerciseGroupRepository = exerciseGroupRepository;
        this.auditEventRepository = auditEventRepository;
        this.userService = userService;
        this.examDeletionService = examDeletionService;
        this.competencyProgressApi = competencyProgressApi;
        this.groupNotificationService = groupNotificationService;
        this.examRepository = examRepository;
        this.courseExamExportService = courseExamExportService;
        this.gradingScaleRepository = gradingScaleRepository;
        this.statisticsRepository = statisticsRepository;
        this.studentParticipationRepository = studentParticipationRepository;
        this.tutorLeaderboardService = tutorLeaderboardService;
        this.ratingRepository = ratingRepository;
        this.complaintService = complaintService;
        this.complaintRepository = complaintRepository;
        this.complaintResponseRepository = complaintResponseRepository;
        this.submissionRepository = submissionRepository;
        this.programmingExerciseRepository = programmingExerciseRepository;
        this.resultRepository = resultRepository;
        this.exerciseRepository = exerciseRepository;
        this.participantScoreRepository = participantScoreRepository;
        this.presentationPointsCalculationService = presentationPointsCalculationService;
        this.tutorialGroupApi = tutorialGroupApi;
        this.plagiarismCaseRepository = plagiarismCaseRepository;
        this.conversationRepository = conversationRepository;
        this.learningPathApi = learningPathApi;
        this.irisSettingsService = irisSettingsService;
        this.lectureRepository = lectureRepository;
        this.tutorialGroupNotificationApi = tutorialGroupNotificationApi;
        this.tutorialGroupChannelManagementApi = tutorialGroupChannelManagementApi;
        this.prerequisitesApi = prerequisitesApi;
        this.competencyRelationApi = competencyRelationApi;
        this.buildJobRepository = buildJobRepository;
        this.postRepository = postRepository;
        this.answerPostRepository = answerPostRepository;
        this.faqRepository = faqRepository;
        this.learnerProfileApi = learnerProfileApi;
        this.llmTokenUsageTraceRepository = llmTokenUsageTraceRepository;
    }

    /**
     * Search for all courses fitting a {@link SearchTermPageableSearchDTO search query}. The result is paged.
     *
     * @param search The search query defining the search term and the size of the returned page
     * @param user   The user for whom to fetch all available lectures
     * @return A wrapper object containing a list of all found courses and the total number of pages
     */
    public SearchResultPageDTO<Course> getAllOnPageWithSize(final SearchTermPageableSearchDTO<String> search, final User user) {
        final var pageable = PageUtil.createDefaultPageRequest(search, PageUtil.ColumnMapping.COURSE);

        final var searchTerm = search.getSearchTerm();
        final Page<Course> coursePage;
        if (authCheckService.isAdmin(user)) {
            coursePage = courseRepository.findByTitleIgnoreCaseContaining(searchTerm, pageable);
        }
        else {
            coursePage = courseRepository.findByTitleInCoursesWhereInstructorOrEditor(searchTerm, user.getGroups(), pageable);
        }
        return new SearchResultPageDTO<>(coursePage.getContent(), coursePage.getTotalPages());
    }

    /**
     * Note: The number of courses should not change
     *
     * @param courses         the courses for which the participations should be fetched
     * @param user            the user for which the participations should be fetched
     * @param includeTestRuns flag that indicates whether test run participations should be included
     */
    public void fetchParticipationsWithSubmissionsAndResultsForCourses(Collection<Course> courses, User user, boolean includeTestRuns) {
        var exercises = courses.stream().flatMap(course -> course.getExercises().stream()).collect(Collectors.toSet());
        var participationsOfUserInExercises = studentParticipationRepository.getAllParticipationsOfUserInExercises(user, exercises, includeTestRuns);
        if (participationsOfUserInExercises.isEmpty()) {
            return;
        }
        for (Course course : courses) {
            boolean isStudent = !authCheckService.isAtLeastTeachingAssistantInCourse(course, user);
            for (Exercise exercise : course.getExercises()) {
                // add participation with submission and result to each exercise
                exerciseService.filterForCourseDashboard(exercise, participationsOfUserInExercises, isStudent);
                // remove sensitive information from the exercise for students
                if (isStudent) {
                    exercise.filterSensitiveInformation();
                }
            }
        }
    }

    /**
     * Add plagiarism cases to each exercise.
     *
     * @param exercises the course exercises for which the plagiarism cases should be fetched.
     * @param userId    the user for which the plagiarism cases should be fetched.
     */
    public void fetchPlagiarismCasesForCourseExercises(Set<Exercise> exercises, Long userId) {
        Set<Long> exerciseIds = exercises.stream().map(Exercise::getId).collect(Collectors.toSet());
        List<PlagiarismCase> plagiarismCasesOfUserInCourseExercises = plagiarismCaseRepository.findByStudentIdAndExerciseIds(userId, exerciseIds);
        for (Exercise exercise : exercises) {
            // Add plagiarism cases to each exercise.
            Set<PlagiarismCase> plagiarismCasesForExercise = plagiarismCasesOfUserInCourseExercises.stream()
                    .filter(plagiarismCase -> plagiarismCase.getExercise().getId().equals(exercise.getId())).collect(Collectors.toSet());
            exercise.setPlagiarismCases(plagiarismCasesForExercise);
        }
    }

    /**
     * Get one course with exercises, lectures, exams, competencies and tutorial groups (filtered for given user)
     *
     * @param courseId the course to fetch
     * @param user     the user entity
     * @return the course including exercises, lectures, exams, competencies and tutorial groups (filtered for given user)
     */
    public Course findOneWithExercisesAndLecturesAndExamsAndCompetenciesAndTutorialGroupsAndFaqForUser(Long courseId, User user) {
        Course course = courseRepository.findByIdWithLecturesElseThrow(courseId);
        // Load exercises with categories separately because this is faster than loading them with lectures and exam above (the query would become too complex)
        course.setExercises(exerciseRepository.findByCourseIdWithCategories(course.getId()));
        course.setExercises(exerciseService.filterExercisesForCourse(course, user));
        exerciseService.loadExerciseDetailsIfNecessary(course, user);
        course.setExams(examRepository.findByCourseIdForUser(course.getId(), user.getId(), user.getGroups(), ZonedDateTime.now()));
        // TODO: in the future, we only want to know if lectures exist, the actual lectures will be loaded when the user navigates into the lecture
        course.setLectures(lectureService.filterVisibleLecturesWithActiveAttachments(course, course.getLectures(), user));
        // NOTE: in this call we only want to know if competencies exist in the course, we will load them when the user navigates into them
        competencyProgressApi.ifPresent(api -> course.setNumberOfCompetencies(api.countByCourse(course)));
        // NOTE: in this call we only want to know if prerequisites exist in the course, we will load them when the user navigates into them
        prerequisitesApi.ifPresent(api -> course.setNumberOfPrerequisites(api.countByCourse(course)));
        // NOTE: in this call we only want to know if tutorial groups exist in the course, we will load them when the user navigates into them
        if (tutorialGroupApi.isPresent()) {
            course.setNumberOfTutorialGroups(tutorialGroupApi.get().countByCourse(course));
        }
        else {
            course.setNumberOfTutorialGroups(0L);
        }
        if (course.isFaqEnabled()) {
            course.setFaqs(faqRepository.findAllByCourseIdAndFaqState(courseId, FaqState.ACCEPTED));
        }
        if (authCheckService.isOnlyStudentInCourse(course, user)) {
            course.setExams(examRepository.filterVisibleExams(course.getExams()));
        }
        return course;
    }

    /**
     * Get all courses for the given user
     *
     * @param user the user entity
     * @return an unmodifiable set of all courses for the user
     */
    public Set<Course> findAllActiveForUser(User user) {
        return courseRepository.findAllActive(ZonedDateTime.now()).stream().filter(course -> isCourseVisibleForUser(user, course)).collect(Collectors.toSet());
    }

    /**
     * Get all courses with exercises (filtered for given user)
     *
     * @param user the user entity
     * @return an unmodifiable list of all courses including exercises for the user
     */
    public Set<Course> findAllActiveWithExercisesForUser(User user) {
        long start = System.nanoTime();

        var userVisibleCourses = courseRepository.findAllActive().stream().filter(course -> isCourseVisibleForUser(user, course)).filter(Objects::nonNull)
                .collect(Collectors.toSet());

        if (log.isDebugEnabled()) {
            log.debug("Find user visible courses finished after {}", TimeLogUtil.formatDurationFrom(start));
        }
        long startFindAllExercises = System.nanoTime();
        var courseIds = userVisibleCourses.stream().map(DomainObject::getId).collect(Collectors.toSet());
        // TODO Performance: we only need the total score, the number of exercises and exams and - in case there is one - the currently active exercise(s)/exam(s)
        // we do NOT need to retrieve this information and send it to the client
        Set<Exercise> allExercises = exerciseRepository.findByCourseIdsWithCategories(courseIds);

        if (log.isDebugEnabled()) {
            log.debug("findAllExercisesByCourseIdsWithCategories finished with {} exercises after {}", allExercises.size(), TimeLogUtil.formatDurationFrom(startFindAllExercises));
        }
        var examCounts = examRepository.countVisibleExams(courseIds, ZonedDateTime.now());

        var lectureCounts = lectureRepository.countVisibleLectures(courseIds, ZonedDateTime.now());

        long startFilterAll = System.nanoTime();
        var courses = userVisibleCourses.stream().peek(course -> {
            // connect the exercises with the course
            course.setExercises(allExercises.stream().filter(ex -> ex.getCourseViaExerciseGroupOrCourseMember().getId().equals(course.getId())).collect(Collectors.toSet()));
            course.setExercises(exerciseService.filterExercisesForCourse(course, user));
            exerciseService.loadExerciseDetailsIfNecessary(course, user);
            long numberOfLectures = lectureCounts.stream().filter(count -> count.courseId() == course.getId()).map(CourseContentCount::count).findFirst().orElse(0L);
            course.setNumberOfLectures(numberOfLectures);
            long numberOfExams = examCounts.stream().filter(count -> count.courseId() == course.getId()).map(CourseContentCount::count).findFirst().orElse(0L);
            course.setNumberOfExams(numberOfExams);
            // we do not send actual lectures or exams to the client, not needed
            course.setLectures(Set.of());
            course.setExams(Set.of());
        }).collect(Collectors.toSet());

        if (log.isDebugEnabled()) {
            log.debug("all {} filterExercisesForCourse individually finished together after {}", courses.size(), TimeLogUtil.formatDurationFrom(startFilterAll));
            log.debug("Filter exercises, lectures, and exams finished after {}", TimeLogUtil.formatDurationFrom(start));
        }
        return courses;
    }

    private boolean isCourseVisibleForUser(User user, Course course) {
        // Instructors and TAs see all courses that have not yet finished
        if (authCheckService.isAtLeastTeachingAssistantInCourse(course, user)) {
            return true;
        }
        // Students see all courses that have already started (and not yet finished)
        if (user.getGroups().contains(course.getStudentGroupName())) {
            return course.getStartDate() == null || course.getStartDate().isBefore(ZonedDateTime.now());
        }

        return false;
    }

    /**
     * Gets all courses that the specified user can enroll in.
     *
     * @param user the user entity
     * @return unmodifiable set of courses the student can enroll in
     */
    public Set<Course> findAllEnrollableForUser(User user) {
        return courseRepository.findAllEnrollmentActiveWithOrganizationsAndPrerequisites(ZonedDateTime.now()).stream()
                .filter(course -> !user.getGroups().contains(course.getStudentGroupName())).collect(Collectors.toSet());
    }

    /**
     * Gets a set of all online courses for a specific LTI platform registration, filtered by the instructor user.
     *
     * @param registrationId the registration ID of the LTI platform to filter courses.
     * @param user           the User object representing the instructor whose courses are to be fetched.
     * @return a set of {@link Course} objects where the user is an instructor, related to the specified LTI platform.
     */
    public Set<Course> findAllOnlineCoursesForPlatformForUser(String registrationId, User user) {
        return courseRepository.findOnlineCoursesWithRegistrationIdEager(registrationId).stream().filter(course -> authCheckService.isInstructorInCourse(course, user))
                .collect(Collectors.toSet());
    }

    /**
     * Get the course deletion summary for the given course.
     *
     * @param course the course for which to get the deletion summary
     * @return the course deletion summary
     */
    public CourseDeletionSummaryDTO getDeletionSummary(Course course) {
        Long courseId = course.getId();

        List<Long> programmingExerciseIds = course.getExercises().stream().map(Exercise::getId).toList();
        long numberOfBuilds = buildJobRepository.countBuildJobsByExerciseIds(programmingExerciseIds);

        List<Post> posts = postRepository.findAllByCourseId(courseId);
        long numberOfCommunicationPosts = posts.size();
        long numberOfAnswerPosts = answerPostRepository.countAnswerPostsByPostIdIn(posts.stream().map(Post::getId).toList());
        long numberLectures = lectureRepository.countByCourse_Id(courseId);
        long numberExams = examRepository.countByCourse_Id(courseId);

        Map<ExerciseType, Long> countByExerciseType = exerciseService.countByCourseIdGroupByType(courseId);
        long numberProgrammingExercises = countByExerciseType.get(ExerciseType.PROGRAMMING);
        long numberTextExercises = countByExerciseType.get(ExerciseType.TEXT);
        long numberQuizExercises = countByExerciseType.get(ExerciseType.QUIZ);
        long numberFileUploadExercises = countByExerciseType.get(ExerciseType.FILE_UPLOAD);
        long numberModelingExercises = countByExerciseType.get(ExerciseType.MODELING);

        return new CourseDeletionSummaryDTO(numberOfBuilds, numberOfCommunicationPosts, numberOfAnswerPosts, numberProgrammingExercises, numberTextExercises,
                numberFileUploadExercises, numberModelingExercises, numberQuizExercises, numberExams, numberLectures);
    }

    /**
     * Deletes all elements associated with the course including:
     * <ul>
     * <li>The Course</li>
     * <li>All Exercises including:
     * submissions, participations, results, repositories and build plans, see {@link ExerciseDeletionService#delete}</li>
     * <li>All Lectures and their Attachments, see {@link LectureService#delete}</li>
     * <li>All GroupNotifications of the course, see {@link GroupNotificationRepository#delete}</li>
     * <li>All default groups created by Artemis, see {@link UserService#deleteGroup}</li>
     * <li>All Exams, see {@link ExamDeletionService#delete}</li>
     * <li>The Grading Scale if such exists, see {@link GradingScaleRepository#delete}</li>
     * </ul>
     *
     * @param course the course to be deleted
     */
    public void delete(Course course) {
        log.debug("Request to delete Course : {}", course.getTitle());

        deleteExercisesOfCourse(course);
        deleteLecturesOfCourse(course);
        deleteCompetenciesOfCourse(course);
        deleteTutorialGroupsOfCourse(course);
        deleteConversationsOfCourse(course);
        deleteNotificationsOfCourse(course);
        deleteDefaultGroups(course);
        deleteExamsOfCourse(course);
        deleteGradingScaleOfCourse(course);
        deleteFaqsOfCourse(course);
        learnerProfileApi.ifPresent(api -> api.deleteAllForCourse(course));
        irisSettingsService.ifPresent(iss -> iss.deleteSettingsFor(course));
        courseRepository.deleteById(course.getId());
        log.debug("Successfully deleted course {}.", course.getTitle());
    }

    private void deleteTutorialGroupsOfCourse(Course course) {
        var api = tutorialGroupApi.orElseThrow(() -> new ApiNotPresentException(TutorialGroupApi.class, PROFILE_CORE));
        var tutorialGroups = api.findAllByCourseId(course.getId());
        // we first need to delete notifications and channels, only then we can delete the tutorial group
        tutorialGroups.forEach(tutorialGroup -> {
            tutorialGroupNotificationApi.ifPresent(notApi -> notApi.deleteAllByTutorialGroupId(tutorialGroup.getId()));
            tutorialGroupChannelManagementApi.ifPresent(manApi -> manApi.deleteTutorialGroupChannel(tutorialGroup));
            api.deleteById(tutorialGroup.getId());
        });
    }

    private void deleteConversationsOfCourse(Course course) {
        // We cannot delete tutorial group channels here because the tutorial group references the channel.
        // These are deleted on deleteTutorialGroupsOfCourse().
        // Posts and Conversation Participants should be automatically deleted due to cascade
        conversationRepository.deleteAllByCourseId(course.getId());
    }

    private void deleteGradingScaleOfCourse(Course course) {
        // delete course grading scale if it exists
        Optional<GradingScale> gradingScale = gradingScaleRepository.findByCourseId(course.getId());
        gradingScale.ifPresent(gradingScaleRepository::delete);
    }

    private void deleteExamsOfCourse(Course course) {
        // delete the Exams
        List<Exam> exams = examRepository.findByCourseId(course.getId());
        for (Exam exam : exams) {
            examDeletionService.delete(exam.getId());
        }
    }

    private void deleteDefaultGroups(Course course) {
        // only delete (default) groups which have been created by Artemis before
        if (Objects.equals(course.getStudentGroupName(), course.getDefaultStudentGroupName())) {
            userService.deleteGroup(course.getStudentGroupName());
        }
        if (Objects.equals(course.getTeachingAssistantGroupName(), course.getDefaultTeachingAssistantGroupName())) {
            userService.deleteGroup(course.getTeachingAssistantGroupName());
        }
        if (Objects.equals(course.getEditorGroupName(), course.getDefaultEditorGroupName())) {
            userService.deleteGroup(course.getEditorGroupName());
        }
        if (Objects.equals(course.getInstructorGroupName(), course.getDefaultInstructorGroupName())) {
            userService.deleteGroup(course.getInstructorGroupName());
        }
    }

    private void deleteNotificationsOfCourse(Course course) {
        List<GroupNotification> notifications = groupNotificationRepository.findAllByCourseId(course.getId());
        groupNotificationRepository.deleteAll(notifications);
    }

    private void deleteLecturesOfCourse(Course course) {
        for (Lecture lecture : course.getLectures()) {
            lectureService.delete(lecture, false);
        }
    }

    private void deleteExercisesOfCourse(Course course) {
        for (Exercise exercise : course.getExercises()) {
            exerciseDeletionService.delete(exercise.getId(), true, true);
        }
    }

    private void deleteCompetenciesOfCourse(Course course) {
        competencyRelationApi.ifPresent(api -> api.deleteAllByCourseId(course.getId()));
        prerequisitesApi.ifPresent(api -> api.deleteAll(course.getPrerequisites()));
        competencyProgressApi.ifPresent(api -> api.deleteAll(course.getCompetencies()));
    }

    private void deleteFaqsOfCourse(Course course) {
        faqRepository.deleteAllByCourseId(course.getId());
    }

    /**
     * If the exercise is part of an exam, retrieve the course through ExerciseGroup -> Exam -> Course.
     * Otherwise, the course is already set and the id can be used to retrieve the course from the database.
     *
     * @param exercise the Exercise for which the course is retrieved
     * @return the Course of the Exercise
     */
    public Course retrieveCourseOverExerciseGroupOrCourseId(Exercise exercise) {

        if (exercise.isExamExercise()) {
            ExerciseGroup exerciseGroup = exerciseGroupRepository.findByIdElseThrow(exercise.getExerciseGroup().getId());
            exercise.setExerciseGroup(exerciseGroup);
            return exerciseGroup.getExam().getCourse();
        }
        else {
            Course course = courseRepository.findByIdElseThrow(exercise.getCourseViaExerciseGroupOrCourseMember().getId());
            exercise.setCourse(course);
            return course;
        }
    }

    /**
     * Enrolls a user in a course by adding them to the student group of the course
     *
     * @param user   The user that should get added to the course
     * @param course The course to which the user should get added to
     */
    public void enrollUserForCourseOrThrow(User user, Course course) {
        authCheckService.checkUserAllowedToEnrollInCourseElseThrow(user, course);
        userService.addUserToGroup(user, course.getStudentGroupName());
        if (course.getLearningPathsEnabled()) {
            learnerProfileApi.ifPresent(api -> api.createCourseLearnerProfile(course, user));
            learningPathApi.ifPresent(api -> api.generateLearningPathForUser(course, user));
        }
        final var auditEvent = new AuditEvent(user.getLogin(), Constants.ENROLL_IN_COURSE, "course=" + course.getTitle());
        auditEventRepository.add(auditEvent);
        log.info("User {} has successfully enrolled in course {}", user.getLogin(), course.getTitle());
    }

    /**
     * Add multiple users to the course so that they can access it
     * The passed list of UserDTOs must include at least one unique user identifier (i.e. registration number OR email OR login)
     * <p>
     * This method first tries to find the user in the internal Artemis user database (because the user is probably already using Artemis).
     * In case the user cannot be found, it additionally searches the connected LDAP in case it is configured.
     *
     * @param courseId    the id of the course
     * @param studentDTOs the list of students (with at least registration number)
     * @param courseGroup the group the students should be added to
     * @return the list of students who could not be enrolled in the course, because they could NOT be found in the Artemis database and could NOT be found in the TUM LDAP
     */
    public List<StudentDTO> registerUsersForCourseGroup(Long courseId, List<StudentDTO> studentDTOs, String courseGroup) {
        var course = courseRepository.findByIdElseThrow(courseId);
        if (course.getLearningPathsEnabled()) {
            course = courseRepository.findWithEagerCompetenciesAndPrerequisitesByIdElseThrow(course.getId());
        }
        String courseGroupName = course.defineCourseGroupName(courseGroup);
        Role courseGroupRole = Role.fromString(courseGroup);
        List<StudentDTO> notFoundStudentsDTOs = new ArrayList<>();
        for (var studentDto : studentDTOs) {
            var optionalStudent = userService.findUserAndAddToCourse(studentDto.registrationNumber(), studentDto.login(), studentDto.email(), courseGroupName);
            if (optionalStudent.isEmpty()) {
                notFoundStudentsDTOs.add(studentDto);
            }
            else if (courseGroupRole == Role.STUDENT && course.getLearningPathsEnabled()) {
                final Course finalCourse = course;
                learnerProfileApi.ifPresent(api -> api.createCourseLearnerProfile(finalCourse, optionalStudent.get()));
                learningPathApi.ifPresent(api -> api.generateLearningPathForUser(finalCourse, optionalStudent.get()));
            }
        }

        return notFoundStudentsDTOs;
    }

    /**
     * Unenroll a user from a course by removing them from the student group of the course
     *
     * @param user   The user that should get removed from the course
     * @param course The course from which the user should be removed from
     */
    public void unenrollUserForCourseOrThrow(User user, Course course) {
        authCheckService.checkUserAllowedToUnenrollFromCourseElseThrow(course);
        userService.removeUserFromGroup(user, course.getStudentGroupName());
        learnerProfileApi.ifPresent(api -> api.deleteCourseLearnerProfile(course, user));
        final var auditEvent = new AuditEvent(user.getLogin(), Constants.UNENROLL_FROM_COURSE, "course=" + course.getTitle());
        auditEventRepository.add(auditEvent);
        log.info("User {} has successfully unenrolled from course {}", user.getLogin(), course.getTitle());
    }

    /**
     * Fetches a list of Courses
     *
     * @param onlyActive Whether to include courses with a past endDate
     * @return A list of Courses for the course management overview
     */
    public List<Course> getAllCoursesForManagementOverview(boolean onlyActive) {
        var user = userRepository.getUserWithGroupsAndAuthorities();
        boolean isAdmin = authCheckService.isAdmin(user);
        if (isAdmin && !onlyActive) {
            // TODO: we should avoid using findAll() here, as it might return a huge amount of data
            return courseRepository.findAll();
        }

        if (isAdmin) {
            return courseRepository.findAllNotEnded(ZonedDateTime.now());
        }
        var userGroups = new ArrayList<>(user.getGroups());

        if (onlyActive) {
            return courseRepository.findAllNotEndedCoursesByManagementGroupNames(ZonedDateTime.now(), userGroups);
        }

        return courseRepository.findAllCoursesByManagementGroupNames(userGroups);
    }

    /**
     * Retrieves all inactive courses from non-null semesters that the current user is enrolled in
     * for the course archive.
     *
     * @return A list of courses for the course archive.
     */
    public Set<CourseForArchiveDTO> getAllCoursesForCourseArchive() {
        var user = userRepository.getUserWithGroupsAndAuthorities();
        boolean isAdmin = authCheckService.isAdmin(user);
        return courseRepository.findInactiveCoursesForUserRolesWithNonNullSemester(isAdmin, user.getGroups(), ZonedDateTime.now());
    }

    /**
     * Get the active students for these particular exercise ids
     *
     * @param exerciseIds the ids to get the active students for
     * @param periodIndex the deviation from the current time
     * @param length      the length of the chart which we want to fill. This can either be 4 for the course overview or 17 for the course detail view
     * @param date        the date for which the active students' calculation should end (e.g. now)
     * @return An Integer list containing active students for each index. An index corresponds to a week
     */
    public List<Integer> getActiveStudents(Set<Long> exerciseIds, long periodIndex, int length, ZonedDateTime date) {
        /*
         * If the course did not start yet, the length of the chart will be negative (as the time difference between the start date end the current date is passed). In this case,
         * we return an empty list.
         */
        if (length < 0) {
            return new ArrayList<>(0);
        }
        LocalDateTime localStartDate = date.toLocalDateTime().with(DayOfWeek.MONDAY);
        LocalDateTime localEndDate = date.toLocalDateTime().with(DayOfWeek.SUNDAY);
        ZoneId zone = date.getZone();
        // startDate is the starting point of the data collection which is the Monday 3 weeks ago +/- the deviation from the current timeframe
        ZonedDateTime startDate = localStartDate.atZone(zone).minusWeeks((length - 1) + (length * (-periodIndex))).withHour(0).withMinute(0).withSecond(0).withNano(0);
        // the endDate depends on whether the current week is shown. If it is, the endDate is the Sunday of the current week at 23:59.
        // If the timeframe was adapted (periodIndex != 0), the endDate needs to be adapted according to the deviation
        ZonedDateTime endDate = periodIndex != 0 ? localEndDate.atZone(zone).minusWeeks(length * (-periodIndex)).withHour(23).withMinute(59).withSecond(59)
                : localEndDate.atZone(zone).withHour(23).withMinute(59).withSecond(59);
        if (exerciseIds.isEmpty()) {
            // avoid database call if there are no exercises to reduce performance issues
            return List.of();
        }
        List<StatisticsEntry> outcome = courseRepository.getActiveStudents(exerciseIds, startDate, endDate);
        List<StatisticsEntry> distinctOutcome = removeDuplicateActiveUserRows(outcome, startDate);
        List<Integer> result = new ArrayList<>(Collections.nCopies(length, 0));
        statisticsRepository.sortDataIntoWeeks(distinctOutcome, result, startDate);
        return result;
    }

    /**
     * The List of StatisticsEntries can contain duplicated entries, which means that a user has two entries in the same week.
     * This method compares the values and returns a List<StatisticsEntry> without duplicated entries.
     *
     * @param activeUserRows a list of entries
     * @param startDate      the startDate of the period
     * @return a List<StatisticsEntry> containing date and amount of active users in this period
     */

    private List<StatisticsEntry> removeDuplicateActiveUserRows(List<StatisticsEntry> activeUserRows, ZonedDateTime startDate) {
        int startIndex = statisticsRepository.getWeekOfDate(startDate);
        Map<Integer, Set<String>> usersByDate = new HashMap<>();
        for (StatisticsEntry listElement : activeUserRows) {
            // listElement.date has the form "2021-05-04", to convert it to ZonedDateTime, it needs a time
            String dateOfElement = listElement.getDate() + " 10:00";
            var zone = startDate.getZone();
            DateTimeFormatter formatter = DateTimeFormatter.ofPattern("yyyy-MM-dd HH:mm");
            ZonedDateTime date = LocalDateTime.parse(dateOfElement, formatter).atZone(zone);
            int index = statisticsRepository.getWeekOfDate(date);
            /*
             * The database stores entries in UTC, so it can happen that entries lay in the calendar week one week before the calendar week of the startDate If startDate lays in a
             * calendar week other than the first one, we simply check whether the calendar week of the entry equals to the calendar week of startDate - 1. If startDate lays in the
             * first calendar week, we check whether the calendar week of the entry equals the last calendar week of the prior year. In either case, if the condition resolves to
             * true, we shift the index the submission is sorted in to the calendar week of startDate, as this is the first bucket in the timeframe of interest.
             */
            var unifiedDateWeekBeforeStartIndex = startIndex == 1 ? Math.toIntExact(IsoFields.WEEK_OF_WEEK_BASED_YEAR.rangeRefinedBy(startDate.minusWeeks(1)).getMaximum())
                    : startIndex - 1;
            index = index == unifiedDateWeekBeforeStartIndex ? startIndex : index;
            statisticsRepository.addUserToTimeslot(usersByDate, listElement, index);
        }
        List<StatisticsEntry> returnList = new ArrayList<>();
        usersByDate.forEach((date, users) -> {
            int year = date < statisticsRepository.getWeekOfDate(startDate) ? startDate.getYear() + 1 : startDate.getYear();
            ZonedDateTime firstDateOfYear = ZonedDateTime.of(year, 1, 1, 0, 0, 0, 0, startDate.getZone());
            ZonedDateTime start = statisticsRepository.getWeekOfDate(firstDateOfYear) == 1 ? firstDateOfYear.plusWeeks(date - 1) : firstDateOfYear.plusWeeks(date);
            StatisticsEntry listElement = new StatisticsEntry(start, users.size());
            returnList.add(listElement);
        });
        return returnList;
    }

    /**
     * Fetches Course Management Detail View data from repository and returns a DTO
     *
     * @param course       the course for with the details should be calculated
     * @param gradingScale the grading scale for the course
     * @return The DTO for the course management detail view
     */
    public CourseManagementDetailViewDTO getStatsForDetailView(Course course, GradingScale gradingScale) {

        var numberOfStudentsInCourse = Math.toIntExact(userRepository.countUserInGroup(course.getStudentGroupName()));
        var numberOfTeachingAssistantsInCourse = Math.toIntExact(userRepository.countUserInGroup(course.getTeachingAssistantGroupName()));
        var numberOfEditorsInCourse = Math.toIntExact(userRepository.countUserInGroup(course.getEditorGroupName()));
        var numberOfInstructorsInCourse = Math.toIntExact(userRepository.countUserInGroup(course.getInstructorGroupName()));

        Set<Exercise> exercises = exerciseRepository.findAllExercisesByCourseId(course.getId());
        if (exercises == null || exercises.isEmpty()) {
            return new CourseManagementDetailViewDTO(numberOfStudentsInCourse, numberOfTeachingAssistantsInCourse, numberOfEditorsInCourse, numberOfInstructorsInCourse, 0.0, 0L,
                    0L, 0.0, 0L, 0L, 0.0, 0L, 0L, 0.0, 0.0, 0.0, List.of(), 0.0);
        }
        // For the average score we need to only consider scores which are included completely or as bonus
        Set<Exercise> includedExercises = exercises.stream().filter(Exercise::isCourseExercise)
                .filter(exercise -> !exercise.getIncludedInOverallScore().equals(IncludedInOverallScore.NOT_INCLUDED)).collect(Collectors.toSet());
        Double averageScoreForCourse = participantScoreRepository.findAvgScore(includedExercises);
        averageScoreForCourse = averageScoreForCourse != null ? averageScoreForCourse : 0.0;
        double currentMaxAverageScore = includedExercises.stream().map(Exercise::getMaxPoints).mapToDouble(Double::doubleValue).sum();

        // calculate scores taking presentation points into account, if a grading scale is present and set for graded presentations
        if (gradingScale != null && gradingScale.getCourse().equals(course) && gradingScale.getPresentationsNumber() != null && gradingScale.getPresentationsWeight() != null) {
            double maxBaseScore = includedExercises.stream().filter(e -> !e.getIncludedInOverallScore().equals(IncludedInOverallScore.INCLUDED_AS_BONUS))
                    .map(Exercise::getMaxPoints).mapToDouble(Double::doubleValue).sum();
            currentMaxAverageScore += presentationPointsCalculationService.calculateReachablePresentationPoints(gradingScale, maxBaseScore);

            double avgPresentationScore = studentParticipationRepository.getAvgPresentationScoreByCourseId(course.getId());
            averageScoreForCourse = gradingScale.getPresentationsWeight() / 100.0 * avgPresentationScore
                    + (100.0 - gradingScale.getPresentationsWeight()) / 100.0 * averageScoreForCourse;
        }

        Set<Long> exerciseIds = exercises.stream().map(Exercise::getId).collect(Collectors.toSet());

        var endDate = this.determineEndDateForActiveStudents(course);
        var spanSize = this.determineTimeSpanSizeForActiveStudents(course, endDate, 17);
        var activeStudents = getActiveStudents(exerciseIds, 0, spanSize, endDate);

        DueDateStat assessments = resultRepository.countNumberOfAssessments(exerciseIds);
        long numberOfAssessments = assessments.inTime() + assessments.late();

        long numberOfInTimeSubmissions = submissionRepository.countAllByExerciseIdsSubmittedBeforeDueDate(exerciseIds)
                + programmingExerciseRepository.countAllSubmissionsByExerciseIdsSubmitted(exerciseIds);
        long numberOfLateSubmissions = submissionRepository.countAllByExerciseIdsSubmittedAfterDueDate(exerciseIds);

        long numberOfSubmissions = numberOfInTimeSubmissions + numberOfLateSubmissions;
        var currentPercentageAssessments = calculatePercentage(numberOfAssessments, numberOfSubmissions);

        long currentAbsoluteComplaints = complaintResponseRepository
                .countByComplaint_Result_Participation_Exercise_Course_Id_AndComplaint_ComplaintType_AndSubmittedTimeIsNotNull(course.getId(), COMPLAINT);
        long currentMaxComplaints = complaintRepository.countByResult_Participation_Exercise_Course_IdAndComplaintType(course.getId(), COMPLAINT);
        var currentPercentageComplaints = calculatePercentage(currentAbsoluteComplaints, currentMaxComplaints);

        long currentAbsoluteMoreFeedbacks = complaintResponseRepository
                .countByComplaint_Result_Participation_Exercise_Course_Id_AndComplaint_ComplaintType_AndSubmittedTimeIsNotNull(course.getId(), MORE_FEEDBACK);
        long currentMaxMoreFeedbacks = complaintRepository.countByResult_Participation_Exercise_Course_IdAndComplaintType(course.getId(), MORE_FEEDBACK);
        var currentPercentageMoreFeedbacks = calculatePercentage(currentAbsoluteMoreFeedbacks, currentMaxMoreFeedbacks);

        var currentAbsoluteAverageScore = roundScoreSpecifiedByCourseSettings((averageScoreForCourse / 100.0) * currentMaxAverageScore, course);
        var currentPercentageAverageScore = currentMaxAverageScore > 0.0 ? roundScoreSpecifiedByCourseSettings(averageScoreForCourse, course) : 0.0;

        double currentTotalLlmCostInEur = llmTokenUsageTraceRepository.calculateTotalLlmCostInEurForCourse(course.getId());

        return new CourseManagementDetailViewDTO(numberOfStudentsInCourse, numberOfTeachingAssistantsInCourse, numberOfEditorsInCourse, numberOfInstructorsInCourse,
                currentPercentageAssessments, numberOfAssessments, numberOfSubmissions, currentPercentageComplaints, currentAbsoluteComplaints, currentMaxComplaints,
                currentPercentageMoreFeedbacks, currentAbsoluteMoreFeedbacks, currentMaxMoreFeedbacks, currentPercentageAverageScore, currentAbsoluteAverageScore,
                currentMaxAverageScore, activeStudents, currentTotalLlmCostInEur);
    }

    private double calculatePercentage(double positive, double total) {
        return total > 0.0 ? Math.round(positive * 1000.0 / total) / 10.0 : 0.0;
    }

    /**
     * calculate statistics for the course administration dashboard
     *
     * @param course the course for which the statistics should be calculated
     * @return a DTO containing the statistics
     */
    public StatsForDashboardDTO getStatsForDashboardDTO(Course course) {
        Set<Long> courseExerciseIds = exerciseRepository.findAllIdsByCourseId(course.getId());

        StatsForDashboardDTO stats = new StatsForDashboardDTO();

        long numberOfInTimeSubmissions = submissionRepository.countAllByExerciseIdsSubmittedBeforeDueDate(courseExerciseIds);
        numberOfInTimeSubmissions += programmingExerciseRepository.countAllSubmissionsByExerciseIdsSubmitted(courseExerciseIds);

        final long numberOfLateSubmissions = submissionRepository.countAllByExerciseIdsSubmittedAfterDueDate(courseExerciseIds);
        DueDateStat totalNumberOfAssessments = resultRepository.countNumberOfAssessments(courseExerciseIds);
        stats.setTotalNumberOfAssessments(totalNumberOfAssessments);

        // no examMode here, so it's the same as totalNumberOfAssessments
        DueDateStat[] numberOfAssessmentsOfCorrectionRounds = { totalNumberOfAssessments };
        stats.setNumberOfAssessmentsOfCorrectionRounds(numberOfAssessmentsOfCorrectionRounds);
        stats.setNumberOfSubmissions(new DueDateStat(numberOfInTimeSubmissions, numberOfLateSubmissions));

        final long numberOfMoreFeedbackRequests = complaintService.countMoreFeedbackRequestsByCourseId(course.getId());
        stats.setNumberOfMoreFeedbackRequests(numberOfMoreFeedbackRequests);
        final long numberOfMoreFeedbackComplaintResponses = complaintService.countMoreFeedbackRequestResponsesByCourseId(course.getId());
        stats.setNumberOfOpenMoreFeedbackRequests(numberOfMoreFeedbackRequests - numberOfMoreFeedbackComplaintResponses);
        final long numberOfComplaints = complaintService.countComplaintsByCourseId(course.getId());
        stats.setNumberOfComplaints(numberOfComplaints);
        final long numberOfComplaintResponses = complaintService.countComplaintResponsesByCourseId(course.getId());
        stats.setNumberOfOpenComplaints(numberOfComplaints - numberOfComplaintResponses);
        final long numberOfAssessmentLocks = submissionRepository.countLockedSubmissionsByUserIdAndCourseId(userRepository.getUserWithGroupsAndAuthorities().getId(),
                course.getId());
        stats.setNumberOfAssessmentLocks(numberOfAssessmentLocks);
        final long totalNumberOfAssessmentLocks = submissionRepository.countLockedSubmissionsByCourseId(course.getId());
        stats.setTotalNumberOfAssessmentLocks(totalNumberOfAssessmentLocks);

        List<TutorLeaderboardDTO> leaderboardEntries = tutorLeaderboardService.getCourseLeaderboard(course, courseExerciseIds);
        stats.setTutorLeaderboardEntries(leaderboardEntries);
        stats.setNumberOfRatings(ratingRepository.countByResult_Participation_Exercise_Course_Id(course.getId()));
        return stats;
    }

    /**
     * Archives the course by creating a zip file will student submissions for
     * both the course exercises and exams.
     *
     * @param course the course to archive
     */
    @Async
    public void archiveCourse(Course course) {
        long start = System.nanoTime();
        SecurityUtils.setAuthorizationObject();

        // Archiving a course is only possible after the course is over
        if (ZonedDateTime.now().isBefore(course.getEndDate())) {
            return;
        }

        // This contains possible errors encountered during the archive process
        List<String> exportErrors = Collections.synchronizedList(new ArrayList<>());

        groupNotificationService.notifyInstructorGroupAboutCourseArchiveState(course, NotificationType.COURSE_ARCHIVE_STARTED, exportErrors);

        try {
            // Create course archives directory if it doesn't exist
            Files.createDirectories(courseArchivesDirPath);
            log.info("Created the course archives directory at {} because it didn't exist.", courseArchivesDirPath);

            // Export the course to the archives' directory.
            var archivedCoursePath = courseExamExportService.exportCourse(course, courseArchivesDirPath, exportErrors);

            // Attach the path to the archive to the course and save it in the database
            if (archivedCoursePath.isPresent()) {
                course.setCourseArchivePath(archivedCoursePath.get().getFileName().toString());
                courseRepository.saveAndFlush(course);
            }
            else {
                groupNotificationService.notifyInstructorGroupAboutCourseArchiveState(course, NotificationType.COURSE_ARCHIVE_FAILED, exportErrors);
                return;
            }
        }
        catch (Exception e) {
            var error = "Failed to create course archives directory " + courseArchivesDirPath + ": " + e.getMessage();
            exportErrors.add(error);
            log.info(error);
        }

        groupNotificationService.notifyInstructorGroupAboutCourseArchiveState(course, NotificationType.COURSE_ARCHIVE_FINISHED, exportErrors);
        log.info("archive course took {}", TimeLogUtil.formatDurationFrom(start));
    }

    /**
     * Cleans up a course by cleaning up all exercises from that course. This deletes all student
     * repositories and build plans. Note that a course has to be archived first before being cleaned up.
     *
     * @param courseId  The id of the course to clean up
     * @param principal the user that wants to cleanup the course
     */
    public void cleanupCourse(Long courseId, Principal principal) {
        final var auditEvent = new AuditEvent(principal.getName(), Constants.CLEANUP_COURSE, "course=" + courseId);
        auditEventRepository.add(auditEvent);
        // Get the course with all exercises
        var course = courseRepository.findByIdWithEagerExercisesElseThrow(courseId);
        if (!course.hasCourseArchive()) {
            log.info("Cannot clean up course {} because it hasn't been archived.", courseId);
            return;
        }

        // The Objects::nonNull is needed here because the relationship exam -> exercise groups is ordered and
        // hibernate sometimes adds nulls into the list of exercise groups to keep the order
        Set<Exercise> examExercises = examRepository.findByCourseIdWithExerciseGroupsAndExercises(courseId).stream().flatMap(e -> e.getExerciseGroups().stream())
                .filter(Objects::nonNull).map(ExerciseGroup::getExercises).flatMap(Collection::stream).collect(Collectors.toSet());

        var exercisesToCleanup = Stream.concat(course.getExercises().stream(), examExercises.stream()).collect(Collectors.toSet());
        exercisesToCleanup.forEach(exercise -> {
            if (exercise instanceof ProgrammingExercise) {
                exerciseDeletionService.cleanup(exercise.getId(), true);
            }
        });

        log.info("The course {} has been cleaned up!", courseId);
    }

    /**
     * Returns all users in a course that belong to the given group
     *
     * @param course    the course
     * @param groupName the name of the group
     * @return list of users
     */
    @NotNull
    public ResponseEntity<Set<User>> getAllUsersInGroup(Course course, String groupName) {
        authCheckService.checkHasAtLeastRoleInCourseElseThrow(Role.INSTRUCTOR, course, null);
        var usersInGroup = userRepository.findAllByIsDeletedIsFalseAndGroupsContains(groupName);
        usersInGroup.forEach(user -> {
            // explicitly set the registration number
            user.setVisibleRegistrationNumber(user.getRegistrationNumber());
            // remove some values which are not needed in the client
            user.setLastNotificationRead(null);
            user.setActivationKey(null);
            user.setLangKey(null);
            user.setLastNotificationRead(null);
            user.setLastModifiedBy(null);
            user.setLastModifiedDate(null);
            user.setCreatedBy(null);
            user.setCreatedDate(null);
        });
        removeUserVariables(usersInGroup);
        return ResponseEntity.ok().body(usersInGroup);
    }

    /**
     * Search for users of all user groups by login or name in course
     *
     * @param course     Course in which to search students
     * @param nameOfUser Login or name by which to search students
     * @return users whose login matched
     */
    public List<User> searchOtherUsersNameInCourse(Course course, String nameOfUser) {
        Set<String> groupNames = new HashSet<>();
        groupNames.add(course.getStudentGroupName());
        groupNames.add(course.getTeachingAssistantGroupName());
        groupNames.add(course.getEditorGroupName());
        groupNames.add(course.getInstructorGroupName());

        List<User> searchResult = userRepository.searchByNameInGroups(groupNames, nameOfUser);
        removeUserVariables(searchResult);

        // users should not find themselves
        User searchingUser = userRepository.getUser();
        searchResult = searchResult.stream().distinct().filter(user -> !user.getId().equals(searchingUser.getId())).toList();

        return (searchResult);
    }

    /**
     * adds a given user to a user group
     *
     * @param user   user to be added to a group
     * @param group  user-group where the user should be added
     * @param course the course in which the user should be added
     */
    public void addUserToGroup(User user, String group, Course course) {
        userService.addUserToGroup(user, group);
        if (group.equals(course.getStudentGroupName()) && course.getLearningPathsEnabled()) {
            Course courseWithCompetencies = courseRepository.findWithEagerCompetenciesAndPrerequisitesByIdElseThrow(course.getId());
            learnerProfileApi.ifPresent(api -> api.createCourseLearnerProfile(course, user));
            learningPathApi.ifPresent(api -> api.generateLearningPathForUser(courseWithCompetencies, user));
        }
    }

    /**
     * removes a given user to a user group
     *
     * @param user  user to be removed from a group
     * @param group user-group where the user should be removed
     */
    public void removeUserFromGroup(User user, String group) {
        userService.removeUserFromGroup(user, group);
    }

    /**
     * If the corresponding group (student, tutor, editor, instructor) is not defined, this method will set the default group.
     *
     * @param course the course (typically created on the client and not yet existing) for which the groups should be validated
     */
    public void setDefaultGroupsIfNotSet(Course course) {
        if (!StringUtils.hasText(course.getStudentGroupName())) {
            course.setStudentGroupName(course.getDefaultStudentGroupName());
        }

        if (!StringUtils.hasText(course.getTeachingAssistantGroupName())) {
            course.setTeachingAssistantGroupName(course.getDefaultTeachingAssistantGroupName());
        }

        if (!StringUtils.hasText(course.getEditorGroupName())) {
            course.setEditorGroupName(course.getDefaultEditorGroupName());
        }

        if (!StringUtils.hasText(course.getInstructorGroupName())) {
            course.setInstructorGroupName(course.getDefaultInstructorGroupName());
        }
    }

    /**
     * Special case for editors: checks if the default editor group needs to be created when old courses are edited
     *
     * @param course the course for which the default editor group will be created if it does not exist
     */
    public void checkIfEditorGroupsNeedsToBeCreated(Course course) {
        // Courses that have been created before Artemis version 4.11.9 do not have an editor group.
        // The editor group would be need to be set manually by instructors for the course and manually added to external user management.
        // To increase the usability the group is automatically generated when a user is added.
        if (!StringUtils.hasText(course.getEditorGroupName())) {
            course.setEditorGroupName(course.getDefaultEditorGroupName());
            courseRepository.save(course);
        }
    }

    /**
     * Determines end date for the displayed time span of active student charts
     * If the course end date is passed, only information until this date are collected and sent
     *
     * @param course the corresponding course the active students should be collected
     * @return end date of the time span
     */
    public ZonedDateTime determineEndDateForActiveStudents(Course course) {
        var endDate = ZonedDateTime.now();
        if (course.getEndDate() != null && ZonedDateTime.now().isAfter(course.getEndDate())) {
            endDate = course.getEndDate();
        }
        return endDate;
    }

    /**
     * Determines the allowed time span for active student charts
     * The span time can be restricted if the temporal distance between the course start date
     * and the priorly determined end date is smaller than the intended time frame
     *
     * @param course      the corresponding course the time frame should be computed
     * @param endDate     the priorly determined end date of the time span
     * @param maximalSize the normal time span size
     * @return the allowed time span size
     */
    public int determineTimeSpanSizeForActiveStudents(Course course, ZonedDateTime endDate, int maximalSize) {
        var spanTime = maximalSize;
        if (course.getStartDate() != null) {
            long amountOfWeeksBetween = calculateWeeksBetweenDates(course.getStartDate(), endDate);
            spanTime = Math.toIntExact(Math.min(maximalSize, amountOfWeeksBetween));
        }
        return spanTime;
    }

    /**
     * Auxiliary method that returns the number of weeks between two dates
     * Note: The calculation includes the week of the end date. This is needed for the active students line charts
     *
     * @param startDate the start date of the period to calculate
     * @param endDate   the end date of the period to calculate
     * @return the number of weeks the period contains + one week
     */
    public long calculateWeeksBetweenDates(ZonedDateTime startDate, ZonedDateTime endDate) {
        startDate = startDate.withZoneSameInstant(endDate.getZone());
        var mondayInWeekOfStart = startDate.with(DayOfWeek.MONDAY).withHour(0).withMinute(0).withSecond(0).withNano(0);
        var mondayInWeekOfEnd = endDate.plusWeeks(1).with(DayOfWeek.MONDAY).withHour(0).withMinute(0).withSecond(0).withNano(0);
        return mondayInWeekOfStart.until(mondayInWeekOfEnd, ChronoUnit.WEEKS);
    }

    /**
     * Helper method which removes some values from the user entity which are not needed in the client
     *
     * @param usersInGroup user whose variables are removed
     */
    private void removeUserVariables(Iterable<User> usersInGroup) {
        usersInGroup.forEach(user -> {
            user.setLastNotificationRead(null);
            user.setActivationKey(null);
            user.setLangKey(null);
            user.setLastNotificationRead(null);
            user.setLastModifiedBy(null);
            user.setLastModifiedDate(null);
            user.setCreatedBy(null);
            user.setCreatedDate(null);
        });
    }

    /**
     * Checks if learning paths are enabled for the given course. If not, a BadRequestException is thrown.
     * <p>
     * If fetching the course from the database is not necessary, prefer using the method {@link #checkLearningPathsEnabledElseThrow(long)} with the course id as parameter.
     *
     * @param course the course to check
     */
    public void checkLearningPathsEnabledElseThrow(@NotNull Course course) {
        if (!course.getLearningPathsEnabled()) {
            throw new BadRequestException("Learning paths are not enabled for this course.");
        }
    }

    /**
     * Checks if learning paths are enabled for the given course. If not, a BadRequestException is thrown.
     *
     * @param courseId the id of the course to check
     */
    public void checkLearningPathsEnabledElseThrow(long courseId) {
        if (!courseRepository.hasLearningPathsEnabled(courseId)) {
            throw new BadRequestException("Learning paths are not enabled for this course.");
        }
    }
}<|MERGE_RESOLUTION|>--- conflicted
+++ resolved
@@ -231,21 +231,12 @@
             ComplaintService complaintService, ComplaintRepository complaintRepository, ResultRepository resultRepository, ComplaintResponseRepository complaintResponseRepository,
             SubmissionRepository submissionRepository, ProgrammingExerciseRepository programmingExerciseRepository, ExerciseRepository exerciseRepository,
             ParticipantScoreRepository participantScoreRepository, PresentationPointsCalculationService presentationPointsCalculationService,
-<<<<<<< HEAD
             Optional<TutorialGroupApi> tutorialGroupApi, PlagiarismCaseRepository plagiarismCaseRepository, ConversationRepository conversationRepository,
-            LearningPathApi learningPathApi, Optional<IrisSettingsService> irisSettingsService, LectureRepository lectureRepository,
+            Optional<LearningPathApi> learningPathApi, Optional<IrisSettingsService> irisSettingsService, LectureRepository lectureRepository,
             Optional<TutorialGroupNotificationApi> tutorialGroupNotificationApi, Optional<TutorialGroupChannelManagementApi> tutorialGroupChannelManagementApi,
-            PrerequisitesApi prerequisitesApi, CompetencyRelationApi competencyRelationApi, PostRepository postRepository, AnswerPostRepository answerPostRepository,
-            BuildJobRepository buildJobRepository, FaqRepository faqRepository, LearnerProfileApi learnerProfileApi, LLMTokenUsageTraceRepository llmTokenUsageTraceRepository) {
-
-=======
-            TutorialGroupRepository tutorialGroupRepository, PlagiarismCaseRepository plagiarismCaseRepository, ConversationRepository conversationRepository,
-            Optional<LearningPathApi> learningPathApi, Optional<IrisSettingsService> irisSettingsService, LectureRepository lectureRepository,
-            TutorialGroupNotificationRepository tutorialGroupNotificationRepository, TutorialGroupChannelManagementService tutorialGroupChannelManagementService,
             Optional<PrerequisitesApi> prerequisitesApi, Optional<CompetencyRelationApi> competencyRelationApi, PostRepository postRepository,
             AnswerPostRepository answerPostRepository, BuildJobRepository buildJobRepository, FaqRepository faqRepository, Optional<LearnerProfileApi> learnerProfileApi,
             LLMTokenUsageTraceRepository llmTokenUsageTraceRepository) {
->>>>>>> e3eaaa27
         this.courseRepository = courseRepository;
         this.exerciseService = exerciseService;
         this.exerciseDeletionService = exerciseDeletionService;
