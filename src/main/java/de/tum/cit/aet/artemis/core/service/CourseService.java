package de.tum.cit.aet.artemis.core.service;

import static de.tum.cit.aet.artemis.assessment.domain.ComplaintType.COMPLAINT;
import static de.tum.cit.aet.artemis.assessment.domain.ComplaintType.MORE_FEEDBACK;
import static de.tum.cit.aet.artemis.core.config.Constants.PROFILE_CORE;
import static de.tum.cit.aet.artemis.core.util.RoundingUtil.roundScoreSpecifiedByCourseSettings;

import java.nio.file.Files;
import java.nio.file.Path;
import java.security.Principal;
import java.time.DayOfWeek;
import java.time.LocalDateTime;
import java.time.ZoneId;
import java.time.ZonedDateTime;
import java.time.format.DateTimeFormatter;
import java.time.temporal.ChronoUnit;
import java.time.temporal.IsoFields;
import java.util.ArrayList;
import java.util.Collection;
import java.util.Collections;
import java.util.HashMap;
import java.util.HashSet;
import java.util.List;
import java.util.Map;
import java.util.Objects;
import java.util.Optional;
import java.util.Set;
import java.util.stream.Collectors;
import java.util.stream.Stream;

import jakarta.validation.constraints.NotNull;
import jakarta.ws.rs.BadRequestException;

import org.slf4j.Logger;
import org.slf4j.LoggerFactory;
import org.springframework.beans.factory.annotation.Value;
import org.springframework.boot.actuate.audit.AuditEvent;
import org.springframework.boot.actuate.audit.AuditEventRepository;
import org.springframework.context.annotation.Profile;
import org.springframework.data.domain.Page;
import org.springframework.http.ResponseEntity;
import org.springframework.scheduling.annotation.Async;
import org.springframework.stereotype.Service;
import org.springframework.util.StringUtils;

import de.tum.cit.aet.artemis.assessment.domain.GradingScale;
import de.tum.cit.aet.artemis.assessment.repository.ComplaintRepository;
import de.tum.cit.aet.artemis.assessment.repository.ComplaintResponseRepository;
import de.tum.cit.aet.artemis.assessment.repository.GradingScaleRepository;
import de.tum.cit.aet.artemis.assessment.repository.ParticipantScoreRepository;
import de.tum.cit.aet.artemis.assessment.repository.RatingRepository;
import de.tum.cit.aet.artemis.assessment.repository.ResultRepository;
import de.tum.cit.aet.artemis.assessment.service.ComplaintService;
import de.tum.cit.aet.artemis.assessment.service.PresentationPointsCalculationService;
import de.tum.cit.aet.artemis.assessment.service.TutorLeaderboardService;
import de.tum.cit.aet.artemis.atlas.api.CompetencyProgressApi;
import de.tum.cit.aet.artemis.atlas.api.CompetencyRelationApi;
import de.tum.cit.aet.artemis.atlas.api.LearnerProfileApi;
import de.tum.cit.aet.artemis.atlas.api.LearningPathApi;
import de.tum.cit.aet.artemis.atlas.api.PrerequisitesApi;
import de.tum.cit.aet.artemis.communication.domain.FaqState;
import de.tum.cit.aet.artemis.communication.domain.NotificationType;
import de.tum.cit.aet.artemis.communication.domain.Post;
import de.tum.cit.aet.artemis.communication.domain.notification.GroupNotification;
import de.tum.cit.aet.artemis.communication.repository.AnswerPostRepository;
import de.tum.cit.aet.artemis.communication.repository.CourseNotificationRepository;
import de.tum.cit.aet.artemis.communication.repository.FaqRepository;
import de.tum.cit.aet.artemis.communication.repository.GroupNotificationRepository;
import de.tum.cit.aet.artemis.communication.repository.PostRepository;
import de.tum.cit.aet.artemis.communication.repository.conversation.ConversationRepository;
import de.tum.cit.aet.artemis.communication.service.notifications.GroupNotificationService;
import de.tum.cit.aet.artemis.core.config.Constants;
import de.tum.cit.aet.artemis.core.domain.Course;
import de.tum.cit.aet.artemis.core.domain.DomainObject;
import de.tum.cit.aet.artemis.core.domain.User;
import de.tum.cit.aet.artemis.core.dto.CourseContentCount;
import de.tum.cit.aet.artemis.core.dto.CourseDeletionSummaryDTO;
import de.tum.cit.aet.artemis.core.dto.CourseForArchiveDTO;
import de.tum.cit.aet.artemis.core.dto.CourseManagementDetailViewDTO;
import de.tum.cit.aet.artemis.core.dto.DueDateStat;
import de.tum.cit.aet.artemis.core.dto.SearchResultPageDTO;
import de.tum.cit.aet.artemis.core.dto.StatisticsEntry;
import de.tum.cit.aet.artemis.core.dto.StatsForDashboardDTO;
import de.tum.cit.aet.artemis.core.dto.StudentDTO;
import de.tum.cit.aet.artemis.core.dto.TutorLeaderboardDTO;
import de.tum.cit.aet.artemis.core.dto.pageablesearch.SearchTermPageableSearchDTO;
import de.tum.cit.aet.artemis.core.exception.ApiProfileNotPresentException;
import de.tum.cit.aet.artemis.core.repository.CourseRepository;
import de.tum.cit.aet.artemis.core.repository.LLMTokenUsageTraceRepository;
import de.tum.cit.aet.artemis.core.repository.StatisticsRepository;
import de.tum.cit.aet.artemis.core.repository.UserRepository;
import de.tum.cit.aet.artemis.core.security.Role;
import de.tum.cit.aet.artemis.core.security.SecurityUtils;
import de.tum.cit.aet.artemis.core.service.export.CourseExamExportService;
import de.tum.cit.aet.artemis.core.service.user.UserService;
import de.tum.cit.aet.artemis.core.util.PageUtil;
import de.tum.cit.aet.artemis.core.util.TimeLogUtil;
import de.tum.cit.aet.artemis.exam.api.ExamDeletionApi;
import de.tum.cit.aet.artemis.exam.api.ExamMetricsApi;
import de.tum.cit.aet.artemis.exam.api.ExamRepositoryApi;
import de.tum.cit.aet.artemis.exam.api.ExerciseGroupApi;
import de.tum.cit.aet.artemis.exam.config.ExamApiNotPresentException;
import de.tum.cit.aet.artemis.exam.domain.Exam;
import de.tum.cit.aet.artemis.exam.domain.ExerciseGroup;
import de.tum.cit.aet.artemis.exercise.domain.Exercise;
import de.tum.cit.aet.artemis.exercise.domain.ExerciseType;
import de.tum.cit.aet.artemis.exercise.domain.IncludedInOverallScore;
import de.tum.cit.aet.artemis.exercise.repository.ExerciseRepository;
import de.tum.cit.aet.artemis.exercise.repository.StudentParticipationRepository;
import de.tum.cit.aet.artemis.exercise.repository.SubmissionRepository;
import de.tum.cit.aet.artemis.exercise.service.ExerciseDeletionService;
import de.tum.cit.aet.artemis.exercise.service.ExerciseService;
import de.tum.cit.aet.artemis.iris.api.IrisSettingsApi;
import de.tum.cit.aet.artemis.lecture.domain.Lecture;
import de.tum.cit.aet.artemis.lecture.repository.LectureRepository;
import de.tum.cit.aet.artemis.lecture.service.LectureService;
import de.tum.cit.aet.artemis.plagiarism.api.PlagiarismCaseApi;
import de.tum.cit.aet.artemis.plagiarism.domain.PlagiarismCase;
import de.tum.cit.aet.artemis.programming.domain.ProgrammingExercise;
import de.tum.cit.aet.artemis.programming.repository.BuildJobRepository;
import de.tum.cit.aet.artemis.programming.repository.ProgrammingExerciseRepository;
import de.tum.cit.aet.artemis.tutorialgroup.api.TutorialGroupApi;
import de.tum.cit.aet.artemis.tutorialgroup.api.TutorialGroupChannelManagementApi;
import de.tum.cit.aet.artemis.tutorialgroup.api.TutorialGroupNotificationApi;

/**
 * Service Implementation for managing Course.
 */
@Profile(PROFILE_CORE)
@Service
public class CourseService {

    private static final Logger log = LoggerFactory.getLogger(CourseService.class);

    @Value("${artemis.course-archives-path}")
    private Path courseArchivesDirPath;

    private final Optional<TutorialGroupChannelManagementApi> tutorialGroupChannelManagementApi;

    private final Optional<CompetencyRelationApi> competencyRelationApi;

    private final ExerciseService exerciseService;

    private final ExerciseDeletionService exerciseDeletionService;

    private final AuthorizationCheckService authCheckService;

    private final LectureService lectureService;

    private final GroupNotificationRepository groupNotificationRepository;

    private final UserService userService;

    private final Optional<ExerciseGroupApi> exerciseGroupApi;

    private final CourseExamExportService courseExamExportService;

    private final Optional<ExamDeletionApi> examDeletionApi;

    private final Optional<ExamRepositoryApi> examRepositoryApi;

    private final Optional<ExamMetricsApi> examMetricsApi;

    private final GroupNotificationService groupNotificationService;

    private final CourseRepository courseRepository;

    private final UserRepository userRepository;

    private final AuditEventRepository auditEventRepository;

    private final Optional<CompetencyProgressApi> competencyProgressApi;

    private final Optional<PrerequisitesApi> prerequisitesApi;

    private final GradingScaleRepository gradingScaleRepository;

    private final StatisticsRepository statisticsRepository;

    private final StudentParticipationRepository studentParticipationRepository;

    private final TutorLeaderboardService tutorLeaderboardService;

    private final RatingRepository ratingRepository;

    private final ComplaintService complaintService;

    private final ComplaintRepository complaintRepository;

    private final ComplaintResponseRepository complaintResponseRepository;

    private final SubmissionRepository submissionRepository;

    private final ProgrammingExerciseRepository programmingExerciseRepository;

    private final ResultRepository resultRepository;

    private final ExerciseRepository exerciseRepository;

    private final ParticipantScoreRepository participantScoreRepository;

    private final PresentationPointsCalculationService presentationPointsCalculationService;

    private final Optional<TutorialGroupApi> tutorialGroupApi;

    private final Optional<PlagiarismCaseApi> plagiarismCaseApi;

    private final ConversationRepository conversationRepository;

    private final Optional<LearningPathApi> learningPathApi;

    private final Optional<IrisSettingsApi> irisSettingsApi;

    private final LectureRepository lectureRepository;

    private final Optional<TutorialGroupNotificationApi> tutorialGroupNotificationApi;

    private final PostRepository postRepository;

    private final AnswerPostRepository answerPostRepository;

    private final BuildJobRepository buildJobRepository;

    private final FaqRepository faqRepository;

    private final Optional<LearnerProfileApi> learnerProfileApi;

    private final LLMTokenUsageTraceRepository llmTokenUsageTraceRepository;

    private final CourseNotificationRepository courseNotificationRepository;

<<<<<<< HEAD
    public CourseService(Optional<ExamMetricsApi> examMetricsApi, CourseRepository courseRepository, ExerciseService exerciseService,
            ExerciseDeletionService exerciseDeletionService, AuthorizationCheckService authCheckService, UserRepository userRepository, LectureService lectureService,
            GroupNotificationRepository groupNotificationRepository, AuditEventRepository auditEventRepository, UserService userService, Optional<ExamDeletionApi> examDeletionApi,
            Optional<CompetencyProgressApi> competencyProgressApi, GroupNotificationService groupNotificationService, Optional<ExamRepositoryApi> examRepositoryApi,
            Optional<ExerciseGroupApi> exerciseGroupApi, CourseExamExportService courseExamExportService, GradingScaleRepository gradingScaleRepository,
            StatisticsRepository statisticsRepository, StudentParticipationRepository studentParticipationRepository, TutorLeaderboardService tutorLeaderboardService,
            RatingRepository ratingRepository, ComplaintService complaintService, ComplaintRepository complaintRepository, ResultRepository resultRepository,
            ComplaintResponseRepository complaintResponseRepository, SubmissionRepository submissionRepository, ProgrammingExerciseRepository programmingExerciseRepository,
            ExerciseRepository exerciseRepository, ParticipantScoreRepository participantScoreRepository, PresentationPointsCalculationService presentationPointsCalculationService,
            Optional<TutorialGroupApi> tutorialGroupApi, PlagiarismCaseRepository plagiarismCaseRepository, ConversationRepository conversationRepository,
=======
    public CourseService(CourseRepository courseRepository, ExerciseService exerciseService, ExerciseDeletionService exerciseDeletionService,
            AuthorizationCheckService authCheckService, UserRepository userRepository, LectureService lectureService, GroupNotificationRepository groupNotificationRepository,
            ExerciseGroupRepository exerciseGroupRepository, AuditEventRepository auditEventRepository, UserService userService, ExamDeletionService examDeletionService,
            Optional<CompetencyProgressApi> competencyProgressApi, GroupNotificationService groupNotificationService, ExamRepository examRepository,
            CourseExamExportService courseExamExportService, GradingScaleRepository gradingScaleRepository, StatisticsRepository statisticsRepository,
            StudentParticipationRepository studentParticipationRepository, TutorLeaderboardService tutorLeaderboardService, RatingRepository ratingRepository,
            ComplaintService complaintService, ComplaintRepository complaintRepository, ResultRepository resultRepository, ComplaintResponseRepository complaintResponseRepository,
            SubmissionRepository submissionRepository, ProgrammingExerciseRepository programmingExerciseRepository, ExerciseRepository exerciseRepository,
            ParticipantScoreRepository participantScoreRepository, PresentationPointsCalculationService presentationPointsCalculationService,
            Optional<TutorialGroupApi> tutorialGroupApi, Optional<PlagiarismCaseApi> plagiarismCaseApi, ConversationRepository conversationRepository,
>>>>>>> 5ff169b5
            Optional<LearningPathApi> learningPathApi, Optional<IrisSettingsApi> irisSettingsApi, LectureRepository lectureRepository,
            Optional<TutorialGroupNotificationApi> tutorialGroupNotificationApi, Optional<TutorialGroupChannelManagementApi> tutorialGroupChannelManagementApi,
            Optional<PrerequisitesApi> prerequisitesApi, Optional<CompetencyRelationApi> competencyRelationApi, PostRepository postRepository,
            AnswerPostRepository answerPostRepository, BuildJobRepository buildJobRepository, FaqRepository faqRepository, Optional<LearnerProfileApi> learnerProfileApi,
            LLMTokenUsageTraceRepository llmTokenUsageTraceRepository, CourseNotificationRepository courseNotificationRepository) {
        this.examMetricsApi = examMetricsApi;
        this.courseRepository = courseRepository;
        this.exerciseService = exerciseService;
        this.exerciseDeletionService = exerciseDeletionService;
        this.authCheckService = authCheckService;
        this.userRepository = userRepository;
        this.lectureService = lectureService;
        this.groupNotificationRepository = groupNotificationRepository;
        this.exerciseGroupApi = exerciseGroupApi;
        this.auditEventRepository = auditEventRepository;
        this.userService = userService;
        this.examDeletionApi = examDeletionApi;
        this.competencyProgressApi = competencyProgressApi;
        this.groupNotificationService = groupNotificationService;
        this.examRepositoryApi = examRepositoryApi;
        this.courseExamExportService = courseExamExportService;
        this.gradingScaleRepository = gradingScaleRepository;
        this.statisticsRepository = statisticsRepository;
        this.studentParticipationRepository = studentParticipationRepository;
        this.tutorLeaderboardService = tutorLeaderboardService;
        this.ratingRepository = ratingRepository;
        this.complaintService = complaintService;
        this.complaintRepository = complaintRepository;
        this.complaintResponseRepository = complaintResponseRepository;
        this.submissionRepository = submissionRepository;
        this.programmingExerciseRepository = programmingExerciseRepository;
        this.resultRepository = resultRepository;
        this.exerciseRepository = exerciseRepository;
        this.participantScoreRepository = participantScoreRepository;
        this.presentationPointsCalculationService = presentationPointsCalculationService;
        this.tutorialGroupApi = tutorialGroupApi;
        this.plagiarismCaseApi = plagiarismCaseApi;
        this.conversationRepository = conversationRepository;
        this.learningPathApi = learningPathApi;
        this.irisSettingsApi = irisSettingsApi;
        this.lectureRepository = lectureRepository;
        this.tutorialGroupNotificationApi = tutorialGroupNotificationApi;
        this.tutorialGroupChannelManagementApi = tutorialGroupChannelManagementApi;
        this.prerequisitesApi = prerequisitesApi;
        this.competencyRelationApi = competencyRelationApi;
        this.buildJobRepository = buildJobRepository;
        this.postRepository = postRepository;
        this.answerPostRepository = answerPostRepository;
        this.faqRepository = faqRepository;
        this.learnerProfileApi = learnerProfileApi;
        this.llmTokenUsageTraceRepository = llmTokenUsageTraceRepository;
        this.courseNotificationRepository = courseNotificationRepository;
    }

    /**
     * Search for all courses fitting a {@link SearchTermPageableSearchDTO search query}. The result is paged.
     *
     * @param search The search query defining the search term and the size of the returned page
     * @param user   The user for whom to fetch all available lectures
     * @return A wrapper object containing a list of all found courses and the total number of pages
     */
    public SearchResultPageDTO<Course> getAllOnPageWithSize(final SearchTermPageableSearchDTO<String> search, final User user) {
        final var pageable = PageUtil.createDefaultPageRequest(search, PageUtil.ColumnMapping.COURSE);

        final var searchTerm = search.getSearchTerm();
        final Page<Course> coursePage;
        if (authCheckService.isAdmin(user)) {
            coursePage = courseRepository.findByTitleIgnoreCaseContaining(searchTerm, pageable);
        }
        else {
            coursePage = courseRepository.findByTitleInCoursesWhereInstructorOrEditor(searchTerm, user.getGroups(), pageable);
        }
        return new SearchResultPageDTO<>(coursePage.getContent(), coursePage.getTotalPages());
    }

    /**
     * Note: The number of courses should not change
     *
     * @param courses         the courses for which the participations should be fetched
     * @param user            the user for which the participations should be fetched
     * @param includeTestRuns flag that indicates whether test run participations should be included
     */
    public void fetchParticipationsWithSubmissionsAndResultsForCourses(Collection<Course> courses, User user, boolean includeTestRuns) {
        var exercises = courses.stream().flatMap(course -> course.getExercises().stream()).collect(Collectors.toSet());
        var participationsOfUserInExercises = studentParticipationRepository.getAllParticipationsOfUserInExercises(user, exercises, includeTestRuns);
        if (participationsOfUserInExercises.isEmpty()) {
            return;
        }
        for (Course course : courses) {
            boolean isStudent = !authCheckService.isAtLeastTeachingAssistantInCourse(course, user);
            for (Exercise exercise : course.getExercises()) {
                // add participation with submission and result to each exercise
                exerciseService.filterExerciseForCourseDashboard(exercise, participationsOfUserInExercises, isStudent);
                // remove sensitive information from the exercise for students
                if (isStudent) {
                    exercise.filterSensitiveInformation();
                }
            }
        }
    }

    /**
     * Add plagiarism cases to each exercise.
     *
     * @param exercises the course exercises for which the plagiarism cases should be fetched.
     * @param userId    the user for which the plagiarism cases should be fetched.
     */
    public void fetchPlagiarismCasesForCourseExercises(Set<Exercise> exercises, Long userId) {
        if (plagiarismCaseApi.isEmpty()) {
            return;
        }

        PlagiarismCaseApi api = plagiarismCaseApi.get();
        Set<Long> exerciseIds = exercises.stream().map(Exercise::getId).collect(Collectors.toSet());
        List<PlagiarismCase> plagiarismCasesOfUserInCourseExercises = api.findByStudentIdAndExerciseIds(userId, exerciseIds);
        for (Exercise exercise : exercises) {
            // Add plagiarism cases to each exercise.
            Set<PlagiarismCase> plagiarismCasesForExercise = plagiarismCasesOfUserInCourseExercises.stream()
                    .filter(plagiarismCase -> plagiarismCase.getExercise().getId().equals(exercise.getId())).collect(Collectors.toSet());
            exercise.setPlagiarismCases(plagiarismCasesForExercise);
        }
    }

    /**
     * Get one course with exercises, lectures, exams, competencies and tutorial groups (filtered for given user)
     *
     * @param courseId the course to fetch
     * @param user     the user entity
     * @return the course including exercises, lectures, exams, competencies and tutorial groups (filtered for given user)
     */
    public Course findOneWithExercisesAndLecturesAndExamsAndCompetenciesAndTutorialGroupsAndFaqForUser(Long courseId, User user) {
        ExamRepositoryApi examRepoApi = examRepositoryApi.orElseThrow(() -> new ExamApiNotPresentException(ExamRepositoryApi.class));

        Course course = courseRepository.findByIdWithLecturesElseThrow(courseId);
        // Load exercises with categories separately because this is faster than loading them with lectures and exam above (the query would become too complex)
        course.setExercises(exerciseRepository.findByCourseIdWithCategories(course.getId()));
        course.setExercises(exerciseService.filterExercisesForCourse(course, user));
        exerciseService.loadExerciseDetailsIfNecessary(course, user);
        course.setExams(examRepoApi.findByCourseIdForUser(course.getId(), user.getId(), user.getGroups(), ZonedDateTime.now()));
        // TODO: in the future, we only want to know if lectures exist, the actual lectures will be loaded when the user navigates into the lecture
        course.setLectures(lectureService.filterVisibleLecturesWithActiveAttachments(course, course.getLectures(), user));
        // NOTE: in this call we only want to know if competencies exist in the course, we will load them when the user navigates into them
        competencyProgressApi.ifPresent(api -> course.setNumberOfCompetencies(api.countByCourse(course)));
        // NOTE: in this call we only want to know if prerequisites exist in the course, we will load them when the user navigates into them
        prerequisitesApi.ifPresent(api -> course.setNumberOfPrerequisites(api.countByCourse(course)));
        // NOTE: in this call we only want to know if tutorial groups exist in the course, we will load them when the user navigates into them
        if (tutorialGroupApi.isPresent()) {
            course.setNumberOfTutorialGroups(tutorialGroupApi.get().countByCourse(course));
        }
        else {
            course.setNumberOfTutorialGroups(0L);
        }
        if (course.isFaqEnabled()) {
            course.setFaqs(faqRepository.findAllByCourseIdAndFaqState(courseId, FaqState.ACCEPTED));
        }
        if (authCheckService.isOnlyStudentInCourse(course, user)) {
            course.setExams(examRepoApi.filterVisibleExams(course.getExams()));
        }
        return course;
    }

    /**
     * Get all courses for the given user
     *
     * @param user the user entity
     * @return an unmodifiable set of all courses for the user
     */
    public Set<Course> findAllActiveForUser(User user) {
        return courseRepository.findAllActive(ZonedDateTime.now()).stream().filter(course -> isCourseVisibleForUser(user, course)).collect(Collectors.toSet());
    }

    /**
     * Get all courses with exercises (filtered for given user)
     *
     * @param user the user entity
     * @return an unmodifiable list of all courses including exercises for the user
     */
    public Set<Course> findAllActiveWithExercisesForUser(User user) {
        ExamMetricsApi api = examMetricsApi.orElseThrow(() -> new ExamApiNotPresentException(ExamMetricsApi.class));

        long start = System.nanoTime();

        var userVisibleCourses = courseRepository.findAllActive().stream().filter(course -> isCourseVisibleForUser(user, course)).filter(Objects::nonNull)
                .collect(Collectors.toSet());

        if (log.isDebugEnabled()) {
            log.debug("Find user visible courses finished after {}", TimeLogUtil.formatDurationFrom(start));
        }
        long startFindAllExercises = System.nanoTime();
        var courseIds = userVisibleCourses.stream().map(DomainObject::getId).collect(Collectors.toSet());
        // TODO Performance: we only need the total score, the number of exercises and exams and - in case there is one - the currently active exercise(s)/exam(s)
        // we do NOT need to retrieve this information and send it to the client
        Set<Exercise> allExercises = exerciseRepository.findByCourseIdsWithCategories(courseIds);

        if (log.isDebugEnabled()) {
            log.debug("findAllExercisesByCourseIdsWithCategories finished with {} exercises after {}", allExercises.size(), TimeLogUtil.formatDurationFrom(startFindAllExercises));
        }
        var examCounts = api.countVisibleExams(courseIds, ZonedDateTime.now());

        var lectureCounts = lectureRepository.countVisibleLectures(courseIds, ZonedDateTime.now());

        long startFilterAll = System.nanoTime();
        var courses = userVisibleCourses.stream().peek(course -> {
            // connect the exercises with the course
            course.setExercises(allExercises.stream().filter(ex -> ex.getCourseViaExerciseGroupOrCourseMember().getId().equals(course.getId())).collect(Collectors.toSet()));
            course.setExercises(exerciseService.filterExercisesForCourse(course, user));
            exerciseService.loadExerciseDetailsIfNecessary(course, user);
            long numberOfLectures = lectureCounts.stream().filter(count -> count.courseId() == course.getId()).map(CourseContentCount::count).findFirst().orElse(0L);
            course.setNumberOfLectures(numberOfLectures);
            long numberOfExams = examCounts.stream().filter(count -> count.courseId() == course.getId()).map(CourseContentCount::count).findFirst().orElse(0L);
            course.setNumberOfExams(numberOfExams);
            // we do not send actual lectures or exams to the client, not needed
            course.setLectures(Set.of());
            course.setExams(Set.of());
        }).collect(Collectors.toSet());

        if (log.isDebugEnabled()) {
            log.debug("all {} filterExercisesForCourse individually finished together after {}", courses.size(), TimeLogUtil.formatDurationFrom(startFilterAll));
            log.debug("Filter exercises, lectures, and exams finished after {}", TimeLogUtil.formatDurationFrom(start));
        }
        return courses;
    }

    private boolean isCourseVisibleForUser(User user, Course course) {
        // Instructors and TAs see all courses that have not yet finished
        if (authCheckService.isAtLeastTeachingAssistantInCourse(course, user)) {
            return true;
        }
        // Students see all courses that have already started (and not yet finished)
        if (user.getGroups().contains(course.getStudentGroupName())) {
            return course.getStartDate() == null || course.getStartDate().isBefore(ZonedDateTime.now());
        }

        return false;
    }

    /**
     * Gets all courses that the specified user can enroll in.
     *
     * @param user the user entity
     * @return unmodifiable set of courses the student can enroll in
     */
    public Set<Course> findAllEnrollableForUser(User user) {
        return courseRepository.findAllEnrollmentActiveWithOrganizationsAndPrerequisites(ZonedDateTime.now()).stream()
                .filter(course -> !user.getGroups().contains(course.getStudentGroupName())).collect(Collectors.toSet());
    }

    /**
     * Gets a set of all online courses for a specific LTI platform registration, filtered by the instructor user.
     *
     * @param registrationId the registration ID of the LTI platform to filter courses.
     * @param user           the User object representing the instructor whose courses are to be fetched.
     * @return a set of {@link Course} objects where the user is an instructor, related to the specified LTI platform.
     */
    public Set<Course> findAllOnlineCoursesForPlatformForUser(String registrationId, User user) {
        return courseRepository.findOnlineCoursesWithRegistrationIdEager(registrationId).stream().filter(course -> authCheckService.isInstructorInCourse(course, user))
                .collect(Collectors.toSet());
    }

    /**
     * Get the course deletion summary for the given course.
     *
     * @param course the course for which to get the deletion summary
     * @return the course deletion summary
     */
    public CourseDeletionSummaryDTO getDeletionSummary(Course course) {
        ExamMetricsApi api = examMetricsApi.orElseThrow(() -> new ExamApiNotPresentException(ExamMetricsApi.class));

        Long courseId = course.getId();

        List<Long> programmingExerciseIds = course.getExercises().stream().map(Exercise::getId).toList();
        long numberOfBuilds = buildJobRepository.countBuildJobsByExerciseIds(programmingExerciseIds);

        List<Post> posts = postRepository.findAllByCourseId(courseId);
        long numberOfCommunicationPosts = posts.size();
        long numberOfAnswerPosts = answerPostRepository.countAnswerPostsByPostIdIn(posts.stream().map(Post::getId).toList());
        long numberLectures = lectureRepository.countByCourse_Id(courseId);
        long numberExams = api.countByCourseId(courseId);

        Map<ExerciseType, Long> countByExerciseType = exerciseService.countByCourseIdGroupByType(courseId);
        long numberProgrammingExercises = countByExerciseType.get(ExerciseType.PROGRAMMING);
        long numberTextExercises = countByExerciseType.get(ExerciseType.TEXT);
        long numberQuizExercises = countByExerciseType.get(ExerciseType.QUIZ);
        long numberFileUploadExercises = countByExerciseType.get(ExerciseType.FILE_UPLOAD);
        long numberModelingExercises = countByExerciseType.get(ExerciseType.MODELING);

        return new CourseDeletionSummaryDTO(numberOfBuilds, numberOfCommunicationPosts, numberOfAnswerPosts, numberProgrammingExercises, numberTextExercises,
                numberFileUploadExercises, numberModelingExercises, numberQuizExercises, numberExams, numberLectures);
    }

    /**
     * Deletes all elements associated with the course including:
     * <ul>
     * <li>The Course</li>
     * <li>All Exercises including:
     * submissions, participations, results, repositories and build plans, see {@link ExerciseDeletionService#delete}</li>
     * <li>All Lectures and their Attachments, see {@link LectureService#delete}</li>
     * <li>All GroupNotifications of the course, see {@link GroupNotificationRepository#delete}</li>
     * <li>All default groups created by Artemis, see {@link UserService#deleteGroup}</li>
     * <li>All Exams, see {@link ExamDeletionApi#delete}</li>
     * <li>The Grading Scale if such exists, see {@link GradingScaleRepository#delete}</li>
     * </ul>
     *
     * @param course the course to be deleted
     */
    public void delete(Course course) {
        log.debug("Request to delete Course : {}", course.getTitle());

        deleteExercisesOfCourse(course);
        deleteLecturesOfCourse(course);
        deleteCompetenciesOfCourse(course);
        deleteTutorialGroupsOfCourse(course);
        deleteConversationsOfCourse(course);
        deleteNotificationsOfCourse(course);
        deleteDefaultGroups(course);
        deleteExamsOfCourse(course);
        deleteGradingScaleOfCourse(course);
        deleteFaqsOfCourse(course);
        learnerProfileApi.ifPresent(api -> api.deleteAllForCourse(course));
        irisSettingsApi.ifPresent(api -> api.deleteSettingsFor(course));
        courseRepository.deleteById(course.getId());
        log.debug("Successfully deleted course {}.", course.getTitle());
    }

    private void deleteTutorialGroupsOfCourse(Course course) {
        TutorialGroupApi api = tutorialGroupApi.orElseThrow(() -> new ApiProfileNotPresentException(TutorialGroupApi.class, PROFILE_CORE));
        var tutorialGroups = api.findAllByCourseId(course.getId());
        // we first need to delete notifications and channels, only then we can delete the tutorial group
        tutorialGroups.forEach(tutorialGroup -> {
            tutorialGroupNotificationApi.ifPresent(notApi -> notApi.deleteAllByTutorialGroupId(tutorialGroup.getId()));
            tutorialGroupChannelManagementApi.ifPresent(manApi -> manApi.deleteTutorialGroupChannel(tutorialGroup));
            api.deleteById(tutorialGroup.getId());
        });
    }

    private void deleteConversationsOfCourse(Course course) {
        // We cannot delete tutorial group channels here because the tutorial group references the channel.
        // These are deleted on deleteTutorialGroupsOfCourse().
        // Posts and Conversation Participants should be automatically deleted due to cascade
        conversationRepository.deleteAllByCourseId(course.getId());
    }

    private void deleteGradingScaleOfCourse(Course course) {
        // delete course grading scale if it exists
        Optional<GradingScale> gradingScale = gradingScaleRepository.findByCourseId(course.getId());
        gradingScale.ifPresent(gradingScaleRepository::delete);
    }

    private void deleteExamsOfCourse(Course course) {
        var deletionApi = examDeletionApi.orElseThrow(() -> new ExamApiNotPresentException(ExamDeletionApi.class));
        ExamRepositoryApi api = examRepositoryApi.orElseThrow(() -> new ExamApiNotPresentException(ExamRepositoryApi.class));
        // delete the Exams
        List<Exam> exams = api.findByCourseId(course.getId());
        for (Exam exam : exams) {
            deletionApi.delete(exam.getId());
        }
    }

    private void deleteDefaultGroups(Course course) {
        // only delete (default) groups which have been created by Artemis before
        if (Objects.equals(course.getStudentGroupName(), course.getDefaultStudentGroupName())) {
            userService.deleteGroup(course.getStudentGroupName());
        }
        if (Objects.equals(course.getTeachingAssistantGroupName(), course.getDefaultTeachingAssistantGroupName())) {
            userService.deleteGroup(course.getTeachingAssistantGroupName());
        }
        if (Objects.equals(course.getEditorGroupName(), course.getDefaultEditorGroupName())) {
            userService.deleteGroup(course.getEditorGroupName());
        }
        if (Objects.equals(course.getInstructorGroupName(), course.getDefaultInstructorGroupName())) {
            userService.deleteGroup(course.getInstructorGroupName());
        }
    }

    private void deleteNotificationsOfCourse(Course course) {
        List<GroupNotification> notifications = groupNotificationRepository.findAllByCourseId(course.getId());
        groupNotificationRepository.deleteAll(notifications);

        var courseNotifications = courseNotificationRepository.findAllByCourseId(course.getId());

        courseNotificationRepository.deleteAll(courseNotifications);
    }

    private void deleteLecturesOfCourse(Course course) {
        for (Lecture lecture : course.getLectures()) {
            lectureService.delete(lecture, false);
        }
    }

    private void deleteExercisesOfCourse(Course course) {
        for (Exercise exercise : course.getExercises()) {
            exerciseDeletionService.delete(exercise.getId(), true);
        }
    }

    private void deleteCompetenciesOfCourse(Course course) {
        competencyRelationApi.ifPresent(api -> api.deleteAllByCourseId(course.getId()));
        prerequisitesApi.ifPresent(api -> api.deleteAll(course.getPrerequisites()));
        competencyProgressApi.ifPresent(api -> api.deleteAll(course.getCompetencies()));
    }

    private void deleteFaqsOfCourse(Course course) {
        faqRepository.deleteAllByCourseId(course.getId());
    }

    /**
     * If the exercise is part of an exam, retrieve the course through ExerciseGroup -> Exam -> Course.
     * Otherwise, the course is already set and the id can be used to retrieve the course from the database.
     *
     * @param exercise the Exercise for which the course is retrieved
     * @return the Course of the Exercise
     */
    public Course retrieveCourseOverExerciseGroupOrCourseId(Exercise exercise) {

        if (exercise.isExamExercise()) {
            ExerciseGroupApi api = exerciseGroupApi.orElseThrow(() -> new ExamApiNotPresentException(ExerciseGroupApi.class));
            ExerciseGroup exerciseGroup = api.findByIdElseThrow(exercise.getExerciseGroup().getId());
            exercise.setExerciseGroup(exerciseGroup);
            return exerciseGroup.getExam().getCourse();
        }
        else {
            Course course = courseRepository.findByIdElseThrow(exercise.getCourseViaExerciseGroupOrCourseMember().getId());
            exercise.setCourse(course);
            return course;
        }
    }

    /**
     * Enrolls a user in a course by adding them to the student group of the course
     *
     * @param user   The user that should get added to the course
     * @param course The course to which the user should get added to
     */
    public void enrollUserForCourseOrThrow(User user, Course course) {
        authCheckService.checkUserAllowedToEnrollInCourseElseThrow(user, course);
        userService.addUserToGroup(user, course.getStudentGroupName());
        if (course.getLearningPathsEnabled()) {
            learnerProfileApi.ifPresent(api -> api.createCourseLearnerProfile(course, user));
            learningPathApi.ifPresent(api -> api.generateLearningPathForUser(course, user));
        }
        final var auditEvent = new AuditEvent(user.getLogin(), Constants.ENROLL_IN_COURSE, "course=" + course.getTitle());
        auditEventRepository.add(auditEvent);
        log.info("User {} has successfully enrolled in course {}", user.getLogin(), course.getTitle());
    }

    /**
     * Add multiple users to the course so that they can access it
     * The passed list of UserDTOs must include at least one unique user identifier (i.e. registration number OR email OR login)
     * <p>
     * This method first tries to find the user in the internal Artemis user database (because the user is probably already using Artemis).
     * In case the user cannot be found, it additionally searches the connected LDAP in case it is configured.
     *
     * @param courseId    the id of the course
     * @param studentDTOs the list of students (with at least registration number)
     * @param courseGroup the group the students should be added to
     * @return the list of students who could not be enrolled in the course, because they could NOT be found in the Artemis database and could NOT be found in the TUM LDAP
     */
    public List<StudentDTO> registerUsersForCourseGroup(Long courseId, List<StudentDTO> studentDTOs, String courseGroup) {
        var course = courseRepository.findByIdElseThrow(courseId);
        if (course.getLearningPathsEnabled()) {
            course = courseRepository.findWithEagerCompetenciesAndPrerequisitesByIdElseThrow(course.getId());
        }
        String courseGroupName = course.defineCourseGroupName(courseGroup);
        Role courseGroupRole = Role.fromString(courseGroup);
        List<StudentDTO> notFoundStudentsDTOs = new ArrayList<>();
        for (var studentDto : studentDTOs) {
            var optionalStudent = userService.findUserAndAddToCourse(studentDto.registrationNumber(), studentDto.login(), studentDto.email(), courseGroupName);
            if (optionalStudent.isEmpty()) {
                notFoundStudentsDTOs.add(studentDto);
            }
            else if (courseGroupRole == Role.STUDENT && course.getLearningPathsEnabled()) {
                final Course finalCourse = course;
                learnerProfileApi.ifPresent(api -> api.createCourseLearnerProfile(finalCourse, optionalStudent.get()));
                learningPathApi.ifPresent(api -> api.generateLearningPathForUser(finalCourse, optionalStudent.get()));
            }
        }

        return notFoundStudentsDTOs;
    }

    /**
     * Unenroll a user from a course by removing them from the student group of the course
     *
     * @param user   The user that should get removed from the course
     * @param course The course from which the user should be removed from
     */
    public void unenrollUserForCourseOrThrow(User user, Course course) {
        authCheckService.checkUserAllowedToUnenrollFromCourseElseThrow(course);
        userService.removeUserFromGroup(user, course.getStudentGroupName());
        learnerProfileApi.ifPresent(api -> api.deleteCourseLearnerProfile(course, user));
        final var auditEvent = new AuditEvent(user.getLogin(), Constants.UNENROLL_FROM_COURSE, "course=" + course.getTitle());
        auditEventRepository.add(auditEvent);
        log.info("User {} has successfully unenrolled from course {}", user.getLogin(), course.getTitle());
    }

    /**
     * Fetches a list of Courses
     *
     * @param onlyActive Whether to include courses with a past endDate
     * @return A list of Courses for the course management overview
     */
    public List<Course> getAllCoursesForManagementOverview(boolean onlyActive) {
        var user = userRepository.getUserWithGroupsAndAuthorities();
        boolean isAdmin = authCheckService.isAdmin(user);
        if (isAdmin && !onlyActive) {
            // TODO: we should avoid using findAll() here, as it might return a huge amount of data
            return courseRepository.findAll();
        }

        if (isAdmin) {
            return courseRepository.findAllNotEnded(ZonedDateTime.now());
        }
        var userGroups = new ArrayList<>(user.getGroups());

        if (onlyActive) {
            return courseRepository.findAllNotEndedCoursesByManagementGroupNames(ZonedDateTime.now(), userGroups);
        }

        return courseRepository.findAllCoursesByManagementGroupNames(userGroups);
    }

    /**
     * Retrieves all inactive courses from non-null semesters that the current user is enrolled in
     * for the course archive.
     *
     * @return A list of courses for the course archive.
     */
    public Set<CourseForArchiveDTO> getAllCoursesForCourseArchive() {
        var user = userRepository.getUserWithGroupsAndAuthorities();
        boolean isAdmin = authCheckService.isAdmin(user);
        return courseRepository.findInactiveCoursesForUserRolesWithNonNullSemester(isAdmin, user.getGroups(), ZonedDateTime.now());
    }

    /**
     * Get the active students for these particular exercise ids
     *
     * @param exerciseIds the ids to get the active students for
     * @param periodIndex the deviation from the current time
     * @param length      the length of the chart which we want to fill. This can either be 4 for the course overview or 17 for the course detail view
     * @param date        the date for which the active students' calculation should end (e.g. now)
     * @return An Integer list containing active students for each index. An index corresponds to a week
     */
    public List<Integer> getActiveStudents(Set<Long> exerciseIds, long periodIndex, int length, ZonedDateTime date) {
        /*
         * If the course did not start yet, the length of the chart will be negative (as the time difference between the start date end the current date is passed). In this case,
         * we return an empty list.
         */
        if (length < 0) {
            return new ArrayList<>(0);
        }
        LocalDateTime localStartDate = date.toLocalDateTime().with(DayOfWeek.MONDAY);
        LocalDateTime localEndDate = date.toLocalDateTime().with(DayOfWeek.SUNDAY);
        ZoneId zone = date.getZone();
        // startDate is the starting point of the data collection which is the Monday 3 weeks ago +/- the deviation from the current timeframe
        ZonedDateTime startDate = localStartDate.atZone(zone).minusWeeks((length - 1) + (length * (-periodIndex))).withHour(0).withMinute(0).withSecond(0).withNano(0);
        // the endDate depends on whether the current week is shown. If it is, the endDate is the Sunday of the current week at 23:59.
        // If the timeframe was adapted (periodIndex != 0), the endDate needs to be adapted according to the deviation
        ZonedDateTime endDate = periodIndex != 0 ? localEndDate.atZone(zone).minusWeeks(length * (-periodIndex)).withHour(23).withMinute(59).withSecond(59)
                : localEndDate.atZone(zone).withHour(23).withMinute(59).withSecond(59);
        if (exerciseIds.isEmpty()) {
            // avoid database call if there are no exercises to reduce performance issues
            return List.of();
        }
        List<StatisticsEntry> outcome = courseRepository.getActiveStudents(exerciseIds, startDate, endDate);
        List<StatisticsEntry> distinctOutcome = removeDuplicateActiveUserRows(outcome, startDate);
        List<Integer> result = new ArrayList<>(Collections.nCopies(length, 0));
        statisticsRepository.sortDataIntoWeeks(distinctOutcome, result, startDate);
        return result;
    }

    /**
     * The List of StatisticsEntries can contain duplicated entries, which means that a user has two entries in the same week.
     * This method compares the values and returns a List<StatisticsEntry> without duplicated entries.
     *
     * @param activeUserRows a list of entries
     * @param startDate      the startDate of the period
     * @return a List<StatisticsEntry> containing date and amount of active users in this period
     */

    private List<StatisticsEntry> removeDuplicateActiveUserRows(List<StatisticsEntry> activeUserRows, ZonedDateTime startDate) {
        int startIndex = statisticsRepository.getWeekOfDate(startDate);
        Map<Integer, Set<String>> usersByDate = new HashMap<>();
        for (StatisticsEntry listElement : activeUserRows) {
            // listElement.date has the form "2021-05-04", to convert it to ZonedDateTime, it needs a time
            String dateOfElement = listElement.getDate() + " 10:00";
            var zone = startDate.getZone();
            DateTimeFormatter formatter = DateTimeFormatter.ofPattern("yyyy-MM-dd HH:mm");
            ZonedDateTime date = LocalDateTime.parse(dateOfElement, formatter).atZone(zone);
            int index = statisticsRepository.getWeekOfDate(date);
            /*
             * The database stores entries in UTC, so it can happen that entries lay in the calendar week one week before the calendar week of the startDate If startDate lays in a
             * calendar week other than the first one, we simply check whether the calendar week of the entry equals to the calendar week of startDate - 1. If startDate lays in the
             * first calendar week, we check whether the calendar week of the entry equals the last calendar week of the prior year. In either case, if the condition resolves to
             * true, we shift the index the submission is sorted in to the calendar week of startDate, as this is the first bucket in the timeframe of interest.
             */
            var unifiedDateWeekBeforeStartIndex = startIndex == 1 ? Math.toIntExact(IsoFields.WEEK_OF_WEEK_BASED_YEAR.rangeRefinedBy(startDate.minusWeeks(1)).getMaximum())
                    : startIndex - 1;
            index = index == unifiedDateWeekBeforeStartIndex ? startIndex : index;
            statisticsRepository.addUserToTimeslot(usersByDate, listElement, index);
        }
        List<StatisticsEntry> returnList = new ArrayList<>();
        usersByDate.forEach((date, users) -> {
            int year = date < statisticsRepository.getWeekOfDate(startDate) ? startDate.getYear() + 1 : startDate.getYear();
            ZonedDateTime firstDateOfYear = ZonedDateTime.of(year, 1, 1, 0, 0, 0, 0, startDate.getZone());
            ZonedDateTime start = statisticsRepository.getWeekOfDate(firstDateOfYear) == 1 ? firstDateOfYear.plusWeeks(date - 1) : firstDateOfYear.plusWeeks(date);
            StatisticsEntry listElement = new StatisticsEntry(start, users.size());
            returnList.add(listElement);
        });
        return returnList;
    }

    /**
     * Fetches Course Management Detail View data from repository and returns a DTO
     *
     * @param course       the course for with the details should be calculated
     * @param gradingScale the grading scale for the course
     * @return The DTO for the course management detail view
     */
    public CourseManagementDetailViewDTO getStatsForDetailView(Course course, GradingScale gradingScale) {

        var numberOfStudentsInCourse = Math.toIntExact(userRepository.countUserInGroup(course.getStudentGroupName()));
        var numberOfTeachingAssistantsInCourse = Math.toIntExact(userRepository.countUserInGroup(course.getTeachingAssistantGroupName()));
        var numberOfEditorsInCourse = Math.toIntExact(userRepository.countUserInGroup(course.getEditorGroupName()));
        var numberOfInstructorsInCourse = Math.toIntExact(userRepository.countUserInGroup(course.getInstructorGroupName()));

        Set<Exercise> exercises = exerciseRepository.findAllExercisesByCourseId(course.getId());
        if (exercises == null || exercises.isEmpty()) {
            return new CourseManagementDetailViewDTO(numberOfStudentsInCourse, numberOfTeachingAssistantsInCourse, numberOfEditorsInCourse, numberOfInstructorsInCourse, 0.0, 0L,
                    0L, 0.0, 0L, 0L, 0.0, 0L, 0L, 0.0, 0.0, 0.0, List.of(), 0.0);
        }
        // For the average score we need to only consider scores which are included completely or as bonus
        Set<Exercise> includedExercises = exercises.stream().filter(Exercise::isCourseExercise)
                .filter(exercise -> !exercise.getIncludedInOverallScore().equals(IncludedInOverallScore.NOT_INCLUDED)).collect(Collectors.toSet());
        Double averageScoreForCourse = participantScoreRepository.findAvgScore(includedExercises);
        averageScoreForCourse = averageScoreForCourse != null ? averageScoreForCourse : 0.0;
        double currentMaxAverageScore = includedExercises.stream().map(Exercise::getMaxPoints).mapToDouble(Double::doubleValue).sum();

        // calculate scores taking presentation points into account, if a grading scale is present and set for graded presentations
        if (gradingScale != null && gradingScale.getCourse().equals(course) && gradingScale.getPresentationsNumber() != null && gradingScale.getPresentationsWeight() != null) {
            double maxBaseScore = includedExercises.stream().filter(e -> !e.getIncludedInOverallScore().equals(IncludedInOverallScore.INCLUDED_AS_BONUS))
                    .map(Exercise::getMaxPoints).mapToDouble(Double::doubleValue).sum();
            currentMaxAverageScore += presentationPointsCalculationService.calculateReachablePresentationPoints(gradingScale, maxBaseScore);

            double avgPresentationScore = studentParticipationRepository.getAvgPresentationScoreByCourseId(course.getId());
            averageScoreForCourse = gradingScale.getPresentationsWeight() / 100.0 * avgPresentationScore
                    + (100.0 - gradingScale.getPresentationsWeight()) / 100.0 * averageScoreForCourse;
        }

        Set<Long> exerciseIds = exercises.stream().map(Exercise::getId).collect(Collectors.toSet());

        var endDate = this.determineEndDateForActiveStudents(course);
        var spanSize = this.determineTimeSpanSizeForActiveStudents(course, endDate, 17);
        var activeStudents = getActiveStudents(exerciseIds, 0, spanSize, endDate);

        DueDateStat assessments = resultRepository.countNumberOfAssessments(exerciseIds);
        long numberOfAssessments = assessments.inTime() + assessments.late();

        long numberOfInTimeSubmissions = submissionRepository.countAllByExerciseIdsSubmittedBeforeDueDate(exerciseIds)
                + programmingExerciseRepository.countAllSubmissionsByExerciseIdsSubmitted(exerciseIds);
        long numberOfLateSubmissions = submissionRepository.countAllByExerciseIdsSubmittedAfterDueDate(exerciseIds);

        long numberOfSubmissions = numberOfInTimeSubmissions + numberOfLateSubmissions;
        var currentPercentageAssessments = calculatePercentage(numberOfAssessments, numberOfSubmissions);

        long currentAbsoluteComplaints = complaintResponseRepository
                .countByComplaint_Result_Participation_Exercise_Course_Id_AndComplaint_ComplaintType_AndSubmittedTimeIsNotNull(course.getId(), COMPLAINT);
        long currentMaxComplaints = complaintRepository.countByResult_Participation_Exercise_Course_IdAndComplaintType(course.getId(), COMPLAINT);
        var currentPercentageComplaints = calculatePercentage(currentAbsoluteComplaints, currentMaxComplaints);

        long currentAbsoluteMoreFeedbacks = complaintResponseRepository
                .countByComplaint_Result_Participation_Exercise_Course_Id_AndComplaint_ComplaintType_AndSubmittedTimeIsNotNull(course.getId(), MORE_FEEDBACK);
        long currentMaxMoreFeedbacks = complaintRepository.countByResult_Participation_Exercise_Course_IdAndComplaintType(course.getId(), MORE_FEEDBACK);
        var currentPercentageMoreFeedbacks = calculatePercentage(currentAbsoluteMoreFeedbacks, currentMaxMoreFeedbacks);

        var currentAbsoluteAverageScore = roundScoreSpecifiedByCourseSettings((averageScoreForCourse / 100.0) * currentMaxAverageScore, course);
        var currentPercentageAverageScore = currentMaxAverageScore > 0.0 ? roundScoreSpecifiedByCourseSettings(averageScoreForCourse, course) : 0.0;

        double currentTotalLlmCostInEur = llmTokenUsageTraceRepository.calculateTotalLlmCostInEurForCourse(course.getId());

        return new CourseManagementDetailViewDTO(numberOfStudentsInCourse, numberOfTeachingAssistantsInCourse, numberOfEditorsInCourse, numberOfInstructorsInCourse,
                currentPercentageAssessments, numberOfAssessments, numberOfSubmissions, currentPercentageComplaints, currentAbsoluteComplaints, currentMaxComplaints,
                currentPercentageMoreFeedbacks, currentAbsoluteMoreFeedbacks, currentMaxMoreFeedbacks, currentPercentageAverageScore, currentAbsoluteAverageScore,
                currentMaxAverageScore, activeStudents, currentTotalLlmCostInEur);
    }

    private double calculatePercentage(double positive, double total) {
        return total > 0.0 ? Math.round(positive * 1000.0 / total) / 10.0 : 0.0;
    }

    /**
     * calculate statistics for the course administration dashboard
     *
     * @param course the course for which the statistics should be calculated
     * @return a DTO containing the statistics
     */
    public StatsForDashboardDTO getStatsForDashboardDTO(Course course) {
        Set<Long> courseExerciseIds = exerciseRepository.findAllIdsByCourseId(course.getId());

        StatsForDashboardDTO stats = new StatsForDashboardDTO();

        long numberOfInTimeSubmissions = submissionRepository.countAllByExerciseIdsSubmittedBeforeDueDate(courseExerciseIds);
        numberOfInTimeSubmissions += programmingExerciseRepository.countAllSubmissionsByExerciseIdsSubmitted(courseExerciseIds);

        final long numberOfLateSubmissions = submissionRepository.countAllByExerciseIdsSubmittedAfterDueDate(courseExerciseIds);
        DueDateStat totalNumberOfAssessments = resultRepository.countNumberOfAssessments(courseExerciseIds);
        stats.setTotalNumberOfAssessments(totalNumberOfAssessments);

        // no examMode here, so it's the same as totalNumberOfAssessments
        DueDateStat[] numberOfAssessmentsOfCorrectionRounds = { totalNumberOfAssessments };
        stats.setNumberOfAssessmentsOfCorrectionRounds(numberOfAssessmentsOfCorrectionRounds);
        stats.setNumberOfSubmissions(new DueDateStat(numberOfInTimeSubmissions, numberOfLateSubmissions));

        final long numberOfMoreFeedbackRequests = complaintService.countMoreFeedbackRequestsByCourseId(course.getId());
        stats.setNumberOfMoreFeedbackRequests(numberOfMoreFeedbackRequests);
        final long numberOfMoreFeedbackComplaintResponses = complaintService.countMoreFeedbackRequestResponsesByCourseId(course.getId());
        stats.setNumberOfOpenMoreFeedbackRequests(numberOfMoreFeedbackRequests - numberOfMoreFeedbackComplaintResponses);
        final long numberOfComplaints = complaintService.countComplaintsByCourseId(course.getId());
        stats.setNumberOfComplaints(numberOfComplaints);
        final long numberOfComplaintResponses = complaintService.countComplaintResponsesByCourseId(course.getId());
        stats.setNumberOfOpenComplaints(numberOfComplaints - numberOfComplaintResponses);
        final long numberOfAssessmentLocks = submissionRepository.countLockedSubmissionsByUserIdAndCourseId(userRepository.getUserWithGroupsAndAuthorities().getId(),
                course.getId());
        stats.setNumberOfAssessmentLocks(numberOfAssessmentLocks);
        final long totalNumberOfAssessmentLocks = submissionRepository.countLockedSubmissionsByCourseId(course.getId());
        stats.setTotalNumberOfAssessmentLocks(totalNumberOfAssessmentLocks);

        List<TutorLeaderboardDTO> leaderboardEntries = tutorLeaderboardService.getCourseLeaderboard(course, courseExerciseIds);
        stats.setTutorLeaderboardEntries(leaderboardEntries);
        stats.setNumberOfRatings(ratingRepository.countByResult_Participation_Exercise_Course_Id(course.getId()));
        return stats;
    }

    /**
     * Archives the course by creating a zip file will student submissions for
     * both the course exercises and exams.
     *
     * @param course the course to archive
     */
    @Async
    public void archiveCourse(Course course) {
        long start = System.nanoTime();
        SecurityUtils.setAuthorizationObject();

        // Archiving a course is only possible after the course is over
        if (ZonedDateTime.now().isBefore(course.getEndDate())) {
            return;
        }

        // This contains possible errors encountered during the archive process
        List<String> exportErrors = Collections.synchronizedList(new ArrayList<>());

        groupNotificationService.notifyInstructorGroupAboutCourseArchiveState(course, NotificationType.COURSE_ARCHIVE_STARTED, exportErrors);

        try {
            // Create course archives directory if it doesn't exist
            Files.createDirectories(courseArchivesDirPath);
            log.info("Created the course archives directory at {} because it didn't exist.", courseArchivesDirPath);

            // Export the course to the archives' directory.
            var archivedCoursePath = courseExamExportService.exportCourse(course, courseArchivesDirPath, exportErrors);

            // Attach the path to the archive to the course and save it in the database
            if (archivedCoursePath.isPresent()) {
                course.setCourseArchivePath(archivedCoursePath.get().getFileName().toString());
                courseRepository.saveAndFlush(course);
            }
            else {
                groupNotificationService.notifyInstructorGroupAboutCourseArchiveState(course, NotificationType.COURSE_ARCHIVE_FAILED, exportErrors);
                return;
            }
        }
        catch (Exception e) {
            var error = "Failed to create course archives directory " + courseArchivesDirPath + ": " + e.getMessage();
            exportErrors.add(error);
            log.info(error);
        }

        groupNotificationService.notifyInstructorGroupAboutCourseArchiveState(course, NotificationType.COURSE_ARCHIVE_FINISHED, exportErrors);
        log.info("archive course took {}", TimeLogUtil.formatDurationFrom(start));
    }

    /**
     * Cleans up a course by cleaning up all exercises from that course. This deletes all student
     * repositories and build plans. Note that a course has to be archived first before being cleaned up.
     *
     * @param courseId  The id of the course to clean up
     * @param principal the user that wants to cleanup the course
     */
    public void cleanupCourse(Long courseId, Principal principal) {
        final var auditEvent = new AuditEvent(principal.getName(), Constants.CLEANUP_COURSE, "course=" + courseId);
        auditEventRepository.add(auditEvent);
        // Get the course with all exercises
        var course = courseRepository.findByIdWithEagerExercisesElseThrow(courseId);
        if (!course.hasCourseArchive()) {
            log.info("Cannot clean up course {} because it hasn't been archived.", courseId);
            return;
        }

        // The Objects::nonNull is needed here because the relationship exam -> exercise groups is ordered and
        // hibernate sometimes adds nulls into the list of exercise groups to keep the order
        Set<Exercise> examExercises = examRepositoryApi.map(api -> api.getExercisesByCourseId(courseId)).orElse(Set.of());

        var exercisesToCleanup = Stream.concat(course.getExercises().stream(), examExercises.stream()).collect(Collectors.toSet());
        exercisesToCleanup.forEach(exercise -> {
            if (exercise instanceof ProgrammingExercise) {
                exerciseDeletionService.cleanup(exercise.getId(), true);
            }
        });

        log.info("The course {} has been cleaned up!", courseId);
    }

    /**
     * Returns all users in a course that belong to the given group
     *
     * @param course    the course
     * @param groupName the name of the group
     * @return list of users
     */
    @NotNull
    public ResponseEntity<Set<User>> getAllUsersInGroup(Course course, String groupName) {
        authCheckService.checkHasAtLeastRoleInCourseElseThrow(Role.INSTRUCTOR, course, null);
        var usersInGroup = userRepository.findAllByIsDeletedIsFalseAndGroupsContains(groupName);
        usersInGroup.forEach(user -> {
            // explicitly set the registration number
            user.setVisibleRegistrationNumber(user.getRegistrationNumber());
            // remove some values which are not needed in the client
            user.setLastNotificationRead(null);
            user.setActivationKey(null);
            user.setLangKey(null);
            user.setLastNotificationRead(null);
            user.setCreatedDate(null);
        });
        removeUserVariables(usersInGroup);
        return ResponseEntity.ok().body(usersInGroup);
    }

    /**
     * Search for users of all user groups by login or name in course
     *
     * @param course     Course in which to search students
     * @param nameOfUser Login or name by which to search students
     * @return users whose login matched
     */
    public List<User> searchOtherUsersNameInCourse(Course course, String nameOfUser) {
        Set<String> groupNames = new HashSet<>();
        groupNames.add(course.getStudentGroupName());
        groupNames.add(course.getTeachingAssistantGroupName());
        groupNames.add(course.getEditorGroupName());
        groupNames.add(course.getInstructorGroupName());

        List<User> searchResult = userRepository.searchByNameInGroups(groupNames, nameOfUser);
        removeUserVariables(searchResult);

        // users should not find themselves
        User searchingUser = userRepository.getUser();
        searchResult = searchResult.stream().distinct().filter(user -> !user.getId().equals(searchingUser.getId())).toList();

        return (searchResult);
    }

    /**
     * adds a given user to a user group
     *
     * @param user   user to be added to a group
     * @param group  user-group where the user should be added
     * @param course the course in which the user should be added
     */
    public void addUserToGroup(User user, String group, Course course) {
        userService.addUserToGroup(user, group);
        if (group.equals(course.getStudentGroupName()) && course.getLearningPathsEnabled()) {
            Course courseWithCompetencies = courseRepository.findWithEagerCompetenciesAndPrerequisitesByIdElseThrow(course.getId());
            learnerProfileApi.ifPresent(api -> api.createCourseLearnerProfile(course, user));
            learningPathApi.ifPresent(api -> api.generateLearningPathForUser(courseWithCompetencies, user));
        }
    }

    /**
     * removes a given user to a user group
     *
     * @param user  user to be removed from a group
     * @param group user-group where the user should be removed
     */
    public void removeUserFromGroup(User user, String group) {
        userService.removeUserFromGroup(user, group);
    }

    /**
     * If the corresponding group (student, tutor, editor, instructor) is not defined, this method will set the default group.
     *
     * @param course the course (typically created on the client and not yet existing) for which the groups should be validated
     */
    public void setDefaultGroupsIfNotSet(Course course) {
        if (!StringUtils.hasText(course.getStudentGroupName())) {
            course.setStudentGroupName(course.getDefaultStudentGroupName());
        }

        if (!StringUtils.hasText(course.getTeachingAssistantGroupName())) {
            course.setTeachingAssistantGroupName(course.getDefaultTeachingAssistantGroupName());
        }

        if (!StringUtils.hasText(course.getEditorGroupName())) {
            course.setEditorGroupName(course.getDefaultEditorGroupName());
        }

        if (!StringUtils.hasText(course.getInstructorGroupName())) {
            course.setInstructorGroupName(course.getDefaultInstructorGroupName());
        }
    }

    /**
     * Special case for editors: checks if the default editor group needs to be created when old courses are edited
     *
     * @param course the course for which the default editor group will be created if it does not exist
     */
    public void checkIfEditorGroupsNeedsToBeCreated(Course course) {
        // Courses that have been created before Artemis version 4.11.9 do not have an editor group.
        // The editor group would be need to be set manually by instructors for the course and manually added to external user management.
        // To increase the usability the group is automatically generated when a user is added.
        if (!StringUtils.hasText(course.getEditorGroupName())) {
            course.setEditorGroupName(course.getDefaultEditorGroupName());
            courseRepository.save(course);
        }
    }

    /**
     * Determines end date for the displayed time span of active student charts
     * If the course end date is passed, only information until this date are collected and sent
     *
     * @param course the corresponding course the active students should be collected
     * @return end date of the time span
     */
    public ZonedDateTime determineEndDateForActiveStudents(Course course) {
        var endDate = ZonedDateTime.now();
        if (course.getEndDate() != null && ZonedDateTime.now().isAfter(course.getEndDate())) {
            endDate = course.getEndDate();
        }
        return endDate;
    }

    /**
     * Determines the allowed time span for active student charts
     * The span time can be restricted if the temporal distance between the course start date
     * and the priorly determined end date is smaller than the intended time frame
     *
     * @param course      the corresponding course the time frame should be computed
     * @param endDate     the priorly determined end date of the time span
     * @param maximalSize the normal time span size
     * @return the allowed time span size
     */
    public int determineTimeSpanSizeForActiveStudents(Course course, ZonedDateTime endDate, int maximalSize) {
        var spanTime = maximalSize;
        if (course.getStartDate() != null) {
            long amountOfWeeksBetween = calculateWeeksBetweenDates(course.getStartDate(), endDate);
            spanTime = Math.toIntExact(Math.min(maximalSize, amountOfWeeksBetween));
        }
        return spanTime;
    }

    /**
     * Auxiliary method that returns the number of weeks between two dates
     * Note: The calculation includes the week of the end date. This is needed for the active students line charts
     *
     * @param startDate the start date of the period to calculate
     * @param endDate   the end date of the period to calculate
     * @return the number of weeks the period contains + one week
     */
    public long calculateWeeksBetweenDates(ZonedDateTime startDate, ZonedDateTime endDate) {
        startDate = startDate.withZoneSameInstant(endDate.getZone());
        var mondayInWeekOfStart = startDate.with(DayOfWeek.MONDAY).withHour(0).withMinute(0).withSecond(0).withNano(0);
        var mondayInWeekOfEnd = endDate.plusWeeks(1).with(DayOfWeek.MONDAY).withHour(0).withMinute(0).withSecond(0).withNano(0);
        return mondayInWeekOfStart.until(mondayInWeekOfEnd, ChronoUnit.WEEKS);
    }

    /**
     * Helper method which removes some values from the user entity which are not needed in the client
     *
     * @param usersInGroup user whose variables are removed
     */
    private void removeUserVariables(Iterable<User> usersInGroup) {
        usersInGroup.forEach(user -> {
            user.setLastNotificationRead(null);
            user.setActivationKey(null);
            user.setLangKey(null);
            user.setLastNotificationRead(null);
            user.setCreatedDate(null);
        });
    }

    /**
     * Checks if learning paths are enabled for the given course. If not, a BadRequestException is thrown.
     * <p>
     * If fetching the course from the database is not necessary, prefer using the method {@link #checkLearningPathsEnabledElseThrow(long)} with the course id as parameter.
     *
     * @param course the course to check
     */
    public void checkLearningPathsEnabledElseThrow(@NotNull Course course) {
        if (!course.getLearningPathsEnabled()) {
            throw new BadRequestException("Learning paths are not enabled for this course.");
        }
    }

    /**
     * Checks if learning paths are enabled for the given course. If not, a BadRequestException is thrown.
     *
     * @param courseId the id of the course to check
     */
    public void checkLearningPathsEnabledElseThrow(long courseId) {
        if (!courseRepository.hasLearningPathsEnabled(courseId)) {
            throw new BadRequestException("Learning paths are not enabled for this course.");
        }
    }
}<|MERGE_RESOLUTION|>--- conflicted
+++ resolved
@@ -229,7 +229,6 @@
 
     private final CourseNotificationRepository courseNotificationRepository;
 
-<<<<<<< HEAD
     public CourseService(Optional<ExamMetricsApi> examMetricsApi, CourseRepository courseRepository, ExerciseService exerciseService,
             ExerciseDeletionService exerciseDeletionService, AuthorizationCheckService authCheckService, UserRepository userRepository, LectureService lectureService,
             GroupNotificationRepository groupNotificationRepository, AuditEventRepository auditEventRepository, UserService userService, Optional<ExamDeletionApi> examDeletionApi,
@@ -239,19 +238,7 @@
             RatingRepository ratingRepository, ComplaintService complaintService, ComplaintRepository complaintRepository, ResultRepository resultRepository,
             ComplaintResponseRepository complaintResponseRepository, SubmissionRepository submissionRepository, ProgrammingExerciseRepository programmingExerciseRepository,
             ExerciseRepository exerciseRepository, ParticipantScoreRepository participantScoreRepository, PresentationPointsCalculationService presentationPointsCalculationService,
-            Optional<TutorialGroupApi> tutorialGroupApi, PlagiarismCaseRepository plagiarismCaseRepository, ConversationRepository conversationRepository,
-=======
-    public CourseService(CourseRepository courseRepository, ExerciseService exerciseService, ExerciseDeletionService exerciseDeletionService,
-            AuthorizationCheckService authCheckService, UserRepository userRepository, LectureService lectureService, GroupNotificationRepository groupNotificationRepository,
-            ExerciseGroupRepository exerciseGroupRepository, AuditEventRepository auditEventRepository, UserService userService, ExamDeletionService examDeletionService,
-            Optional<CompetencyProgressApi> competencyProgressApi, GroupNotificationService groupNotificationService, ExamRepository examRepository,
-            CourseExamExportService courseExamExportService, GradingScaleRepository gradingScaleRepository, StatisticsRepository statisticsRepository,
-            StudentParticipationRepository studentParticipationRepository, TutorLeaderboardService tutorLeaderboardService, RatingRepository ratingRepository,
-            ComplaintService complaintService, ComplaintRepository complaintRepository, ResultRepository resultRepository, ComplaintResponseRepository complaintResponseRepository,
-            SubmissionRepository submissionRepository, ProgrammingExerciseRepository programmingExerciseRepository, ExerciseRepository exerciseRepository,
-            ParticipantScoreRepository participantScoreRepository, PresentationPointsCalculationService presentationPointsCalculationService,
             Optional<TutorialGroupApi> tutorialGroupApi, Optional<PlagiarismCaseApi> plagiarismCaseApi, ConversationRepository conversationRepository,
->>>>>>> 5ff169b5
             Optional<LearningPathApi> learningPathApi, Optional<IrisSettingsApi> irisSettingsApi, LectureRepository lectureRepository,
             Optional<TutorialGroupNotificationApi> tutorialGroupNotificationApi, Optional<TutorialGroupChannelManagementApi> tutorialGroupChannelManagementApi,
             Optional<PrerequisitesApi> prerequisitesApi, Optional<CompetencyRelationApi> competencyRelationApi, PostRepository postRepository,
