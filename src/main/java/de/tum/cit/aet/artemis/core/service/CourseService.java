--- conflicted
+++ resolved
@@ -229,13 +229,8 @@
             TutorialGroupRepository tutorialGroupRepository, PlagiarismCaseRepository plagiarismCaseRepository, ConversationRepository conversationRepository,
             Optional<LearningPathApi> learningPathApi, Optional<IrisSettingsService> irisSettingsService, LectureRepository lectureRepository,
             TutorialGroupNotificationRepository tutorialGroupNotificationRepository, TutorialGroupChannelManagementService tutorialGroupChannelManagementService,
-<<<<<<< HEAD
             Optional<PrerequisitesApi> prerequisitesApi, Optional<CompetencyRelationApi> competencyRelationApi, PostRepository postRepository,
-            AnswerPostRepository answerPostRepository, BuildJobRepository buildJobRepository, FaqRepository faqRepository) {
-=======
-            PrerequisitesApi prerequisitesApi, CompetencyRelationApi competencyRelationApi, PostRepository postRepository, AnswerPostRepository answerPostRepository,
-            BuildJobRepository buildJobRepository, FaqRepository faqRepository, LLMTokenUsageTraceRepository llmTokenUsageTraceRepository) {
->>>>>>> 1fd1813e
+            AnswerPostRepository answerPostRepository, BuildJobRepository buildJobRepository, FaqRepository faqRepository, LLMTokenUsageTraceRepository llmTokenUsageTraceRepository) {
         this.courseRepository = courseRepository;
         this.exerciseService = exerciseService;
         this.exerciseDeletionService = exerciseDeletionService;
