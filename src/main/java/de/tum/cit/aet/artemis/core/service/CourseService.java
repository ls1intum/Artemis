--- conflicted
+++ resolved
@@ -219,11 +219,8 @@
 
     private final LearnerProfileApi learnerProfileApi;
 
-<<<<<<< HEAD
-=======
     private final LLMTokenUsageTraceRepository llmTokenUsageTraceRepository;
 
->>>>>>> d4d178b9
     public CourseService(CourseRepository courseRepository, ExerciseService exerciseService, ExerciseDeletionService exerciseDeletionService,
             AuthorizationCheckService authCheckService, UserRepository userRepository, LectureService lectureService, GroupNotificationRepository groupNotificationRepository,
             ExerciseGroupRepository exerciseGroupRepository, AuditEventRepository auditEventRepository, UserService userService, ExamDeletionService examDeletionService,
@@ -237,12 +234,8 @@
             LearningPathApi learningPathApi, Optional<IrisSettingsService> irisSettingsService, LectureRepository lectureRepository,
             TutorialGroupNotificationRepository tutorialGroupNotificationRepository, TutorialGroupChannelManagementService tutorialGroupChannelManagementService,
             PrerequisitesApi prerequisitesApi, CompetencyRelationApi competencyRelationApi, PostRepository postRepository, AnswerPostRepository answerPostRepository,
-<<<<<<< HEAD
-            BuildJobRepository buildJobRepository, FaqRepository faqRepository, LearnerProfileApi learnerProfileApi) {
-=======
             BuildJobRepository buildJobRepository, FaqRepository faqRepository, LearnerProfileApi learnerProfileApi, LLMTokenUsageTraceRepository llmTokenUsageTraceRepository) {
 
->>>>>>> d4d178b9
         this.courseRepository = courseRepository;
         this.exerciseService = exerciseService;
         this.exerciseDeletionService = exerciseDeletionService;
@@ -287,10 +280,7 @@
         this.answerPostRepository = answerPostRepository;
         this.faqRepository = faqRepository;
         this.learnerProfileApi = learnerProfileApi;
-<<<<<<< HEAD
-=======
         this.llmTokenUsageTraceRepository = llmTokenUsageTraceRepository;
->>>>>>> d4d178b9
     }
 
     /**
