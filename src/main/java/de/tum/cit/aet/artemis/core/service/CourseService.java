--- conflicted
+++ resolved
@@ -53,19 +53,12 @@
 import de.tum.cit.aet.artemis.assessment.service.ComplaintService;
 import de.tum.cit.aet.artemis.assessment.service.PresentationPointsCalculationService;
 import de.tum.cit.aet.artemis.assessment.service.TutorLeaderboardService;
-<<<<<<< HEAD
-import de.tum.cit.aet.artemis.atlas.repository.CompetencyRelationRepository;
-import de.tum.cit.aet.artemis.atlas.repository.CompetencyRepository;
-import de.tum.cit.aet.artemis.atlas.repository.PrerequisiteRepository;
-import de.tum.cit.aet.artemis.atlas.service.learningpath.LearningPathService;
-import de.tum.cit.aet.artemis.atlas.service.profile.CourseLearnerProfileService;
-=======
 import de.tum.cit.aet.artemis.atlas.api.CompetencyProgressApi;
 import de.tum.cit.aet.artemis.atlas.api.CompetencyRelationApi;
 import de.tum.cit.aet.artemis.atlas.api.LearningPathApi;
 import de.tum.cit.aet.artemis.atlas.api.PrerequisitesApi;
+import de.tum.cit.aet.artemis.atlas.service.profile.CourseLearnerProfileService;
 import de.tum.cit.aet.artemis.communication.domain.FaqState;
->>>>>>> a82ca47f
 import de.tum.cit.aet.artemis.communication.domain.NotificationType;
 import de.tum.cit.aet.artemis.communication.domain.Post;
 import de.tum.cit.aet.artemis.communication.domain.notification.GroupNotification;
@@ -236,14 +229,8 @@
             TutorialGroupRepository tutorialGroupRepository, PlagiarismCaseRepository plagiarismCaseRepository, ConversationRepository conversationRepository,
             LearningPathApi learningPathApi, Optional<IrisSettingsService> irisSettingsService, LectureRepository lectureRepository,
             TutorialGroupNotificationRepository tutorialGroupNotificationRepository, TutorialGroupChannelManagementService tutorialGroupChannelManagementService,
-<<<<<<< HEAD
-            PrerequisiteRepository prerequisiteRepository, CompetencyRelationRepository competencyRelationRepository, PostRepository postRepository,
-            AnswerPostRepository answerPostRepository, BuildJobRepository buildJobRepository, FaqRepository faqRepository,
-            CourseLearnerProfileService courseLearnerProfileService) {
-=======
             PrerequisitesApi prerequisitesApi, CompetencyRelationApi competencyRelationApi, PostRepository postRepository, AnswerPostRepository answerPostRepository,
-            BuildJobRepository buildJobRepository, FaqRepository faqRepository) {
->>>>>>> a82ca47f
+            BuildJobRepository buildJobRepository, FaqRepository faqRepository, CourseLearnerProfileService courseLearnerProfileService) {
         this.courseRepository = courseRepository;
         this.exerciseService = exerciseService;
         this.exerciseDeletionService = exerciseDeletionService;
@@ -636,12 +623,8 @@
         authCheckService.checkUserAllowedToEnrollInCourseElseThrow(user, course);
         userService.addUserToGroup(user, course.getStudentGroupName());
         if (course.getLearningPathsEnabled()) {
-<<<<<<< HEAD
             courseLearnerProfileService.createCourseLearnerProfile(course, user);
-            learningPathService.generateLearningPathForUser(course, user);
-=======
             learningPathApi.generateLearningPathForUser(course, user);
->>>>>>> a82ca47f
         }
         final var auditEvent = new AuditEvent(user.getLogin(), Constants.ENROLL_IN_COURSE, "course=" + course.getTitle());
         auditEventRepository.add(auditEvent);
@@ -674,12 +657,8 @@
                 notFoundStudentsDTOs.add(studentDto);
             }
             else if (courseGroupRole == Role.STUDENT && course.getLearningPathsEnabled()) {
-<<<<<<< HEAD
                 courseLearnerProfileService.createCourseLearnerProfile(course, optionalStudent.get());
-                learningPathService.generateLearningPathForUser(course, optionalStudent.get());
-=======
                 learningPathApi.generateLearningPathForUser(course, optionalStudent.get());
->>>>>>> a82ca47f
             }
         }
 
