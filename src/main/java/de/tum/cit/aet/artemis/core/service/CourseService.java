--- conflicted
+++ resolved
@@ -215,13 +215,12 @@
 
     private final BuildJobRepository buildJobRepository;
 
-<<<<<<< HEAD
     private final FaqRepository faqRepository;
 
     private final LearnerProfileApi learnerProfileApi;
-=======
+
     private final LLMTokenUsageTraceRepository llmTokenUsageTraceRepository;
->>>>>>> 1798b257
+
 
     public CourseService(CourseRepository courseRepository, ExerciseService exerciseService, ExerciseDeletionService exerciseDeletionService,
             AuthorizationCheckService authCheckService, UserRepository userRepository, LectureService lectureService, GroupNotificationRepository groupNotificationRepository,
@@ -236,11 +235,8 @@
             LearningPathApi learningPathApi, Optional<IrisSettingsService> irisSettingsService, LectureRepository lectureRepository,
             TutorialGroupNotificationRepository tutorialGroupNotificationRepository, TutorialGroupChannelManagementService tutorialGroupChannelManagementService,
             PrerequisitesApi prerequisitesApi, CompetencyRelationApi competencyRelationApi, PostRepository postRepository, AnswerPostRepository answerPostRepository,
-<<<<<<< HEAD
-            BuildJobRepository buildJobRepository, FaqRepository faqRepository, LearnerProfileApi learnerProfileApi) {
-=======
-            BuildJobRepository buildJobRepository, FaqRepository faqRepository, LLMTokenUsageTraceRepository llmTokenUsageTraceRepository) {
->>>>>>> 1798b257
+            BuildJobRepository buildJobRepository, FaqRepository faqRepository, LearnerProfileApi learnerProfileApi, LLMTokenUsageTraceRepository llmTokenUsageTraceRepository) {
+
         this.courseRepository = courseRepository;
         this.exerciseService = exerciseService;
         this.exerciseDeletionService = exerciseDeletionService;
@@ -284,11 +280,8 @@
         this.postRepository = postRepository;
         this.answerPostRepository = answerPostRepository;
         this.faqRepository = faqRepository;
-<<<<<<< HEAD
         this.learnerProfileApi = learnerProfileApi;
-=======
         this.llmTokenUsageTraceRepository = llmTokenUsageTraceRepository;
->>>>>>> 1798b257
     }
 
     /**
