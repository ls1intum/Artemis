package de.tum.cit.aet.artemis.core.service;

import static de.tum.cit.aet.artemis.assessment.domain.ComplaintType.COMPLAINT;
import static de.tum.cit.aet.artemis.assessment.domain.ComplaintType.MORE_FEEDBACK;
import static de.tum.cit.aet.artemis.core.config.Constants.PROFILE_CORE;
import static de.tum.cit.aet.artemis.core.util.RoundingUtil.roundScoreSpecifiedByCourseSettings;

import java.nio.file.Files;
import java.nio.file.Path;
import java.security.Principal;
import java.time.DayOfWeek;
import java.time.LocalDateTime;
import java.time.ZoneId;
import java.time.ZonedDateTime;
import java.time.format.DateTimeFormatter;
import java.time.temporal.ChronoUnit;
import java.time.temporal.IsoFields;
import java.util.ArrayList;
import java.util.Collection;
import java.util.Collections;
import java.util.HashMap;
import java.util.HashSet;
import java.util.List;
import java.util.Map;
import java.util.Objects;
import java.util.Optional;
import java.util.Set;
import java.util.stream.Collectors;
import java.util.stream.Stream;

import jakarta.validation.constraints.NotNull;
import jakarta.ws.rs.BadRequestException;

import org.slf4j.Logger;
import org.slf4j.LoggerFactory;
import org.springframework.beans.factory.annotation.Value;
import org.springframework.boot.actuate.audit.AuditEvent;
import org.springframework.boot.actuate.audit.AuditEventRepository;
import org.springframework.context.annotation.Profile;
import org.springframework.data.domain.Page;
import org.springframework.http.ResponseEntity;
import org.springframework.scheduling.annotation.Async;
import org.springframework.stereotype.Service;
import org.springframework.util.StringUtils;

import de.tum.cit.aet.artemis.assessment.domain.GradingScale;
import de.tum.cit.aet.artemis.assessment.repository.ComplaintRepository;
import de.tum.cit.aet.artemis.assessment.repository.ComplaintResponseRepository;
import de.tum.cit.aet.artemis.assessment.repository.GradingScaleRepository;
import de.tum.cit.aet.artemis.assessment.repository.ParticipantScoreRepository;
import de.tum.cit.aet.artemis.assessment.repository.RatingRepository;
import de.tum.cit.aet.artemis.assessment.repository.ResultRepository;
import de.tum.cit.aet.artemis.assessment.service.ComplaintService;
import de.tum.cit.aet.artemis.assessment.service.PresentationPointsCalculationService;
import de.tum.cit.aet.artemis.assessment.service.TutorLeaderboardService;
import de.tum.cit.aet.artemis.atlas.api.CompetencyProgressApi;
import de.tum.cit.aet.artemis.atlas.api.CompetencyRelationApi;
import de.tum.cit.aet.artemis.atlas.api.LearnerProfileApi;
import de.tum.cit.aet.artemis.atlas.api.LearningPathApi;
import de.tum.cit.aet.artemis.atlas.api.PrerequisitesApi;
import de.tum.cit.aet.artemis.communication.domain.FaqState;
import de.tum.cit.aet.artemis.communication.domain.NotificationType;
import de.tum.cit.aet.artemis.communication.domain.Post;
import de.tum.cit.aet.artemis.communication.domain.notification.GroupNotification;
import de.tum.cit.aet.artemis.communication.repository.AnswerPostRepository;
import de.tum.cit.aet.artemis.communication.repository.CourseNotificationRepository;
import de.tum.cit.aet.artemis.communication.repository.FaqRepository;
import de.tum.cit.aet.artemis.communication.repository.GroupNotificationRepository;
import de.tum.cit.aet.artemis.communication.repository.PostRepository;
import de.tum.cit.aet.artemis.communication.repository.conversation.ConversationRepository;
import de.tum.cit.aet.artemis.communication.service.notifications.GroupNotificationService;
import de.tum.cit.aet.artemis.core.config.Constants;
import de.tum.cit.aet.artemis.core.domain.Course;
import de.tum.cit.aet.artemis.core.domain.DomainObject;
import de.tum.cit.aet.artemis.core.domain.User;
import de.tum.cit.aet.artemis.core.dto.CourseContentCount;
import de.tum.cit.aet.artemis.core.dto.CourseDeletionSummaryDTO;
import de.tum.cit.aet.artemis.core.dto.CourseForArchiveDTO;
import de.tum.cit.aet.artemis.core.dto.CourseManagementDetailViewDTO;
import de.tum.cit.aet.artemis.core.dto.DueDateStat;
import de.tum.cit.aet.artemis.core.dto.SearchResultPageDTO;
import de.tum.cit.aet.artemis.core.dto.StatisticsEntry;
import de.tum.cit.aet.artemis.core.dto.StatsForDashboardDTO;
import de.tum.cit.aet.artemis.core.dto.StudentDTO;
import de.tum.cit.aet.artemis.core.dto.TutorLeaderboardDTO;
import de.tum.cit.aet.artemis.core.dto.pageablesearch.SearchTermPageableSearchDTO;
import de.tum.cit.aet.artemis.core.exception.ApiNotPresentException;
import de.tum.cit.aet.artemis.core.repository.CourseRepository;
import de.tum.cit.aet.artemis.core.repository.LLMTokenUsageTraceRepository;
import de.tum.cit.aet.artemis.core.repository.StatisticsRepository;
import de.tum.cit.aet.artemis.core.repository.UserRepository;
import de.tum.cit.aet.artemis.core.security.Role;
import de.tum.cit.aet.artemis.core.security.SecurityUtils;
import de.tum.cit.aet.artemis.core.service.export.CourseExamExportService;
import de.tum.cit.aet.artemis.core.service.user.UserService;
import de.tum.cit.aet.artemis.core.util.PageUtil;
import de.tum.cit.aet.artemis.core.util.TimeLogUtil;
import de.tum.cit.aet.artemis.exam.domain.Exam;
import de.tum.cit.aet.artemis.exam.domain.ExerciseGroup;
import de.tum.cit.aet.artemis.exam.repository.ExamRepository;
import de.tum.cit.aet.artemis.exam.repository.ExerciseGroupRepository;
import de.tum.cit.aet.artemis.exam.service.ExamDeletionService;
import de.tum.cit.aet.artemis.exercise.domain.Exercise;
import de.tum.cit.aet.artemis.exercise.domain.ExerciseType;
import de.tum.cit.aet.artemis.exercise.domain.IncludedInOverallScore;
import de.tum.cit.aet.artemis.exercise.repository.ExerciseRepository;
import de.tum.cit.aet.artemis.exercise.repository.StudentParticipationRepository;
import de.tum.cit.aet.artemis.exercise.repository.SubmissionRepository;
import de.tum.cit.aet.artemis.exercise.service.ExerciseDeletionService;
import de.tum.cit.aet.artemis.exercise.service.ExerciseService;
import de.tum.cit.aet.artemis.iris.api.IrisSettingsApi;
import de.tum.cit.aet.artemis.lecture.domain.Lecture;
import de.tum.cit.aet.artemis.lecture.repository.LectureRepository;
import de.tum.cit.aet.artemis.lecture.service.LectureService;
import de.tum.cit.aet.artemis.plagiarism.api.PlagiarismCaseApi;
import de.tum.cit.aet.artemis.plagiarism.domain.PlagiarismCase;
import de.tum.cit.aet.artemis.programming.domain.ProgrammingExercise;
import de.tum.cit.aet.artemis.programming.repository.BuildJobRepository;
import de.tum.cit.aet.artemis.programming.repository.ProgrammingExerciseRepository;
import de.tum.cit.aet.artemis.tutorialgroup.api.TutorialGroupApi;
import de.tum.cit.aet.artemis.tutorialgroup.api.TutorialGroupChannelManagementApi;
import de.tum.cit.aet.artemis.tutorialgroup.api.TutorialGroupNotificationApi;

/**
 * Service Implementation for managing Course.
 */
@Profile(PROFILE_CORE)
@Service
public class CourseService {

    private static final Logger log = LoggerFactory.getLogger(CourseService.class);

    @Value("${artemis.course-archives-path}")
    private Path courseArchivesDirPath;

    private final Optional<TutorialGroupChannelManagementApi> tutorialGroupChannelManagementApi;

    private final Optional<CompetencyRelationApi> competencyRelationApi;

    private final ExerciseService exerciseService;

    private final ExerciseDeletionService exerciseDeletionService;

    private final AuthorizationCheckService authCheckService;

    private final LectureService lectureService;

    private final GroupNotificationRepository groupNotificationRepository;

    private final UserService userService;

    private final ExerciseGroupRepository exerciseGroupRepository;

    private final CourseExamExportService courseExamExportService;

    private final ExamDeletionService examDeletionService;

    private final ExamRepository examRepository;

    private final GroupNotificationService groupNotificationService;

    private final CourseRepository courseRepository;

    private final UserRepository userRepository;

    private final AuditEventRepository auditEventRepository;

    private final Optional<CompetencyProgressApi> competencyProgressApi;

    private final Optional<PrerequisitesApi> prerequisitesApi;

    private final GradingScaleRepository gradingScaleRepository;

    private final StatisticsRepository statisticsRepository;

    private final StudentParticipationRepository studentParticipationRepository;

    private final TutorLeaderboardService tutorLeaderboardService;

    private final RatingRepository ratingRepository;

    private final ComplaintService complaintService;

    private final ComplaintRepository complaintRepository;

    private final ComplaintResponseRepository complaintResponseRepository;

    private final SubmissionRepository submissionRepository;

    private final ProgrammingExerciseRepository programmingExerciseRepository;

    private final ResultRepository resultRepository;

    private final ExerciseRepository exerciseRepository;

    private final ParticipantScoreRepository participantScoreRepository;

    private final PresentationPointsCalculationService presentationPointsCalculationService;

    private final Optional<TutorialGroupApi> tutorialGroupApi;

    private final Optional<PlagiarismCaseApi> plagiarismCaseApi;

    private final ConversationRepository conversationRepository;

    private final Optional<LearningPathApi> learningPathApi;

    private final Optional<IrisSettingsApi> irisSettingsApi;

    private final LectureRepository lectureRepository;

    private final Optional<TutorialGroupNotificationApi> tutorialGroupNotificationApi;

    private final PostRepository postRepository;

    private final AnswerPostRepository answerPostRepository;

    private final BuildJobRepository buildJobRepository;

    private final FaqRepository faqRepository;

    private final Optional<LearnerProfileApi> learnerProfileApi;

    private final LLMTokenUsageTraceRepository llmTokenUsageTraceRepository;

    private final CourseNotificationRepository courseNotificationRepository;

    public CourseService(CourseRepository courseRepository, ExerciseService exerciseService, ExerciseDeletionService exerciseDeletionService,
            AuthorizationCheckService authCheckService, UserRepository userRepository, LectureService lectureService, GroupNotificationRepository groupNotificationRepository,
            ExerciseGroupRepository exerciseGroupRepository, AuditEventRepository auditEventRepository, UserService userService, ExamDeletionService examDeletionService,
            Optional<CompetencyProgressApi> competencyProgressApi, GroupNotificationService groupNotificationService, ExamRepository examRepository,
            CourseExamExportService courseExamExportService, GradingScaleRepository gradingScaleRepository, StatisticsRepository statisticsRepository,
            StudentParticipationRepository studentParticipationRepository, TutorLeaderboardService tutorLeaderboardService, RatingRepository ratingRepository,
            ComplaintService complaintService, ComplaintRepository complaintRepository, ResultRepository resultRepository, ComplaintResponseRepository complaintResponseRepository,
            SubmissionRepository submissionRepository, ProgrammingExerciseRepository programmingExerciseRepository, ExerciseRepository exerciseRepository,
            ParticipantScoreRepository participantScoreRepository, PresentationPointsCalculationService presentationPointsCalculationService,
<<<<<<< HEAD
            Optional<TutorialGroupApi> tutorialGroupApi, Optional<PlagiarismCaseApi> plagiarismCaseApi, ConversationRepository conversationRepository,
            Optional<LearningPathApi> learningPathApi, Optional<IrisSettingsService> irisSettingsService, LectureRepository lectureRepository,
=======
            Optional<TutorialGroupApi> tutorialGroupApi, PlagiarismCaseRepository plagiarismCaseRepository, ConversationRepository conversationRepository,
            Optional<LearningPathApi> learningPathApi, Optional<IrisSettingsApi> irisSettingsApi, LectureRepository lectureRepository,
>>>>>>> a9452958
            Optional<TutorialGroupNotificationApi> tutorialGroupNotificationApi, Optional<TutorialGroupChannelManagementApi> tutorialGroupChannelManagementApi,
            Optional<PrerequisitesApi> prerequisitesApi, Optional<CompetencyRelationApi> competencyRelationApi, PostRepository postRepository,
            AnswerPostRepository answerPostRepository, BuildJobRepository buildJobRepository, FaqRepository faqRepository, Optional<LearnerProfileApi> learnerProfileApi,
            LLMTokenUsageTraceRepository llmTokenUsageTraceRepository, CourseNotificationRepository courseNotificationRepository) {
        this.courseRepository = courseRepository;
        this.exerciseService = exerciseService;
        this.exerciseDeletionService = exerciseDeletionService;
        this.authCheckService = authCheckService;
        this.userRepository = userRepository;
        this.lectureService = lectureService;
        this.groupNotificationRepository = groupNotificationRepository;
        this.exerciseGroupRepository = exerciseGroupRepository;
        this.auditEventRepository = auditEventRepository;
        this.userService = userService;
        this.examDeletionService = examDeletionService;
        this.competencyProgressApi = competencyProgressApi;
        this.groupNotificationService = groupNotificationService;
        this.examRepository = examRepository;
        this.courseExamExportService = courseExamExportService;
        this.gradingScaleRepository = gradingScaleRepository;
        this.statisticsRepository = statisticsRepository;
        this.studentParticipationRepository = studentParticipationRepository;
        this.tutorLeaderboardService = tutorLeaderboardService;
        this.ratingRepository = ratingRepository;
        this.complaintService = complaintService;
        this.complaintRepository = complaintRepository;
        this.complaintResponseRepository = complaintResponseRepository;
        this.submissionRepository = submissionRepository;
        this.programmingExerciseRepository = programmingExerciseRepository;
        this.resultRepository = resultRepository;
        this.exerciseRepository = exerciseRepository;
        this.participantScoreRepository = participantScoreRepository;
        this.presentationPointsCalculationService = presentationPointsCalculationService;
        this.tutorialGroupApi = tutorialGroupApi;
        this.plagiarismCaseApi = plagiarismCaseApi;
        this.conversationRepository = conversationRepository;
        this.learningPathApi = learningPathApi;
        this.irisSettingsApi = irisSettingsApi;
        this.lectureRepository = lectureRepository;
        this.tutorialGroupNotificationApi = tutorialGroupNotificationApi;
        this.tutorialGroupChannelManagementApi = tutorialGroupChannelManagementApi;
        this.prerequisitesApi = prerequisitesApi;
        this.competencyRelationApi = competencyRelationApi;
        this.buildJobRepository = buildJobRepository;
        this.postRepository = postRepository;
        this.answerPostRepository = answerPostRepository;
        this.faqRepository = faqRepository;
        this.learnerProfileApi = learnerProfileApi;
        this.llmTokenUsageTraceRepository = llmTokenUsageTraceRepository;
        this.courseNotificationRepository = courseNotificationRepository;
    }

    /**
     * Search for all courses fitting a {@link SearchTermPageableSearchDTO search query}. The result is paged.
     *
     * @param search The search query defining the search term and the size of the returned page
     * @param user   The user for whom to fetch all available lectures
     * @return A wrapper object containing a list of all found courses and the total number of pages
     */
    public SearchResultPageDTO<Course> getAllOnPageWithSize(final SearchTermPageableSearchDTO<String> search, final User user) {
        final var pageable = PageUtil.createDefaultPageRequest(search, PageUtil.ColumnMapping.COURSE);

        final var searchTerm = search.getSearchTerm();
        final Page<Course> coursePage;
        if (authCheckService.isAdmin(user)) {
            coursePage = courseRepository.findByTitleIgnoreCaseContaining(searchTerm, pageable);
        }
        else {
            coursePage = courseRepository.findByTitleInCoursesWhereInstructorOrEditor(searchTerm, user.getGroups(), pageable);
        }
        return new SearchResultPageDTO<>(coursePage.getContent(), coursePage.getTotalPages());
    }

    /**
     * Note: The number of courses should not change
     *
     * @param courses         the courses for which the participations should be fetched
     * @param user            the user for which the participations should be fetched
     * @param includeTestRuns flag that indicates whether test run participations should be included
     */
    public void fetchParticipationsWithSubmissionsAndResultsForCourses(Collection<Course> courses, User user, boolean includeTestRuns) {
        var exercises = courses.stream().flatMap(course -> course.getExercises().stream()).collect(Collectors.toSet());
        var participationsOfUserInExercises = studentParticipationRepository.getAllParticipationsOfUserInExercises(user, exercises, includeTestRuns);
        if (participationsOfUserInExercises.isEmpty()) {
            return;
        }
        for (Course course : courses) {
            boolean isStudent = !authCheckService.isAtLeastTeachingAssistantInCourse(course, user);
            for (Exercise exercise : course.getExercises()) {
                // add participation with submission and result to each exercise
                exerciseService.filterExerciseForCourseDashboard(exercise, participationsOfUserInExercises, isStudent);
                // remove sensitive information from the exercise for students
                if (isStudent) {
                    exercise.filterSensitiveInformation();
                }
            }
        }
    }

    /**
     * Add plagiarism cases to each exercise.
     *
     * @param exercises the course exercises for which the plagiarism cases should be fetched.
     * @param userId    the user for which the plagiarism cases should be fetched.
     */
    public void fetchPlagiarismCasesForCourseExercises(Set<Exercise> exercises, Long userId) {
        if (plagiarismCaseApi.isEmpty()) {
            return;
        }

        PlagiarismCaseApi api = plagiarismCaseApi.get();
        Set<Long> exerciseIds = exercises.stream().map(Exercise::getId).collect(Collectors.toSet());
        List<PlagiarismCase> plagiarismCasesOfUserInCourseExercises = api.findByStudentIdAndExerciseIds(userId, exerciseIds);
        for (Exercise exercise : exercises) {
            // Add plagiarism cases to each exercise.
            Set<PlagiarismCase> plagiarismCasesForExercise = plagiarismCasesOfUserInCourseExercises.stream()
                    .filter(plagiarismCase -> plagiarismCase.getExercise().getId().equals(exercise.getId())).collect(Collectors.toSet());
            exercise.setPlagiarismCases(plagiarismCasesForExercise);
        }
    }

    /**
     * Get one course with exercises, lectures, exams, competencies and tutorial groups (filtered for given user)
     *
     * @param courseId the course to fetch
     * @param user     the user entity
     * @return the course including exercises, lectures, exams, competencies and tutorial groups (filtered for given user)
     */
    public Course findOneWithExercisesAndLecturesAndExamsAndCompetenciesAndTutorialGroupsAndFaqForUser(Long courseId, User user) {
        Course course = courseRepository.findByIdWithLecturesElseThrow(courseId);
        // Load exercises with categories separately because this is faster than loading them with lectures and exam above (the query would become too complex)
        course.setExercises(exerciseRepository.findByCourseIdWithCategories(course.getId()));
        course.setExercises(exerciseService.filterExercisesForCourse(course, user));
        exerciseService.loadExerciseDetailsIfNecessary(course, user);
        course.setExams(examRepository.findByCourseIdForUser(course.getId(), user.getId(), user.getGroups(), ZonedDateTime.now()));
        // TODO: in the future, we only want to know if lectures exist, the actual lectures will be loaded when the user navigates into the lecture
        course.setLectures(lectureService.filterVisibleLecturesWithActiveAttachments(course, course.getLectures(), user));
        // NOTE: in this call we only want to know if competencies exist in the course, we will load them when the user navigates into them
        competencyProgressApi.ifPresent(api -> course.setNumberOfCompetencies(api.countByCourse(course)));
        // NOTE: in this call we only want to know if prerequisites exist in the course, we will load them when the user navigates into them
        prerequisitesApi.ifPresent(api -> course.setNumberOfPrerequisites(api.countByCourse(course)));
        // NOTE: in this call we only want to know if tutorial groups exist in the course, we will load them when the user navigates into them
        if (tutorialGroupApi.isPresent()) {
            course.setNumberOfTutorialGroups(tutorialGroupApi.get().countByCourse(course));
        }
        else {
            course.setNumberOfTutorialGroups(0L);
        }
        if (course.isFaqEnabled()) {
            course.setFaqs(faqRepository.findAllByCourseIdAndFaqState(courseId, FaqState.ACCEPTED));
        }
        if (authCheckService.isOnlyStudentInCourse(course, user)) {
            course.setExams(examRepository.filterVisibleExams(course.getExams()));
        }
        return course;
    }

    /**
     * Get all courses for the given user
     *
     * @param user the user entity
     * @return an unmodifiable set of all courses for the user
     */
    public Set<Course> findAllActiveForUser(User user) {
        return courseRepository.findAllActive(ZonedDateTime.now()).stream().filter(course -> isCourseVisibleForUser(user, course)).collect(Collectors.toSet());
    }

    /**
     * Get all courses with exercises (filtered for given user)
     *
     * @param user the user entity
     * @return an unmodifiable list of all courses including exercises for the user
     */
    public Set<Course> findAllActiveWithExercisesForUser(User user) {
        long start = System.nanoTime();

        var userVisibleCourses = courseRepository.findAllActive().stream().filter(course -> isCourseVisibleForUser(user, course)).filter(Objects::nonNull)
                .collect(Collectors.toSet());

        if (log.isDebugEnabled()) {
            log.debug("Find user visible courses finished after {}", TimeLogUtil.formatDurationFrom(start));
        }
        long startFindAllExercises = System.nanoTime();
        var courseIds = userVisibleCourses.stream().map(DomainObject::getId).collect(Collectors.toSet());
        // TODO Performance: we only need the total score, the number of exercises and exams and - in case there is one - the currently active exercise(s)/exam(s)
        // we do NOT need to retrieve this information and send it to the client
        Set<Exercise> allExercises = exerciseRepository.findByCourseIdsWithCategories(courseIds);

        if (log.isDebugEnabled()) {
            log.debug("findAllExercisesByCourseIdsWithCategories finished with {} exercises after {}", allExercises.size(), TimeLogUtil.formatDurationFrom(startFindAllExercises));
        }
        var examCounts = examRepository.countVisibleExams(courseIds, ZonedDateTime.now());

        var lectureCounts = lectureRepository.countVisibleLectures(courseIds, ZonedDateTime.now());

        long startFilterAll = System.nanoTime();
        var courses = userVisibleCourses.stream().peek(course -> {
            // connect the exercises with the course
            course.setExercises(allExercises.stream().filter(ex -> ex.getCourseViaExerciseGroupOrCourseMember().getId().equals(course.getId())).collect(Collectors.toSet()));
            course.setExercises(exerciseService.filterExercisesForCourse(course, user));
            exerciseService.loadExerciseDetailsIfNecessary(course, user);
            long numberOfLectures = lectureCounts.stream().filter(count -> count.courseId() == course.getId()).map(CourseContentCount::count).findFirst().orElse(0L);
            course.setNumberOfLectures(numberOfLectures);
            long numberOfExams = examCounts.stream().filter(count -> count.courseId() == course.getId()).map(CourseContentCount::count).findFirst().orElse(0L);
            course.setNumberOfExams(numberOfExams);
            // we do not send actual lectures or exams to the client, not needed
            course.setLectures(Set.of());
            course.setExams(Set.of());
        }).collect(Collectors.toSet());

        if (log.isDebugEnabled()) {
            log.debug("all {} filterExercisesForCourse individually finished together after {}", courses.size(), TimeLogUtil.formatDurationFrom(startFilterAll));
            log.debug("Filter exercises, lectures, and exams finished after {}", TimeLogUtil.formatDurationFrom(start));
        }
        return courses;
    }

    private boolean isCourseVisibleForUser(User user, Course course) {
        // Instructors and TAs see all courses that have not yet finished
        if (authCheckService.isAtLeastTeachingAssistantInCourse(course, user)) {
            return true;
        }
        // Students see all courses that have already started (and not yet finished)
        if (user.getGroups().contains(course.getStudentGroupName())) {
            return course.getStartDate() == null || course.getStartDate().isBefore(ZonedDateTime.now());
        }

        return false;
    }

    /**
     * Gets all courses that the specified user can enroll in.
     *
     * @param user the user entity
     * @return unmodifiable set of courses the student can enroll in
     */
    public Set<Course> findAllEnrollableForUser(User user) {
        return courseRepository.findAllEnrollmentActiveWithOrganizationsAndPrerequisites(ZonedDateTime.now()).stream()
                .filter(course -> !user.getGroups().contains(course.getStudentGroupName())).collect(Collectors.toSet());
    }

    /**
     * Gets a set of all online courses for a specific LTI platform registration, filtered by the instructor user.
     *
     * @param registrationId the registration ID of the LTI platform to filter courses.
     * @param user           the User object representing the instructor whose courses are to be fetched.
     * @return a set of {@link Course} objects where the user is an instructor, related to the specified LTI platform.
     */
    public Set<Course> findAllOnlineCoursesForPlatformForUser(String registrationId, User user) {
        return courseRepository.findOnlineCoursesWithRegistrationIdEager(registrationId).stream().filter(course -> authCheckService.isInstructorInCourse(course, user))
                .collect(Collectors.toSet());
    }

    /**
     * Get the course deletion summary for the given course.
     *
     * @param course the course for which to get the deletion summary
     * @return the course deletion summary
     */
    public CourseDeletionSummaryDTO getDeletionSummary(Course course) {
        Long courseId = course.getId();

        List<Long> programmingExerciseIds = course.getExercises().stream().map(Exercise::getId).toList();
        long numberOfBuilds = buildJobRepository.countBuildJobsByExerciseIds(programmingExerciseIds);

        List<Post> posts = postRepository.findAllByCourseId(courseId);
        long numberOfCommunicationPosts = posts.size();
        long numberOfAnswerPosts = answerPostRepository.countAnswerPostsByPostIdIn(posts.stream().map(Post::getId).toList());
        long numberLectures = lectureRepository.countByCourse_Id(courseId);
        long numberExams = examRepository.countByCourse_Id(courseId);

        Map<ExerciseType, Long> countByExerciseType = exerciseService.countByCourseIdGroupByType(courseId);
        long numberProgrammingExercises = countByExerciseType.get(ExerciseType.PROGRAMMING);
        long numberTextExercises = countByExerciseType.get(ExerciseType.TEXT);
        long numberQuizExercises = countByExerciseType.get(ExerciseType.QUIZ);
        long numberFileUploadExercises = countByExerciseType.get(ExerciseType.FILE_UPLOAD);
        long numberModelingExercises = countByExerciseType.get(ExerciseType.MODELING);

        return new CourseDeletionSummaryDTO(numberOfBuilds, numberOfCommunicationPosts, numberOfAnswerPosts, numberProgrammingExercises, numberTextExercises,
                numberFileUploadExercises, numberModelingExercises, numberQuizExercises, numberExams, numberLectures);
    }

    /**
     * Deletes all elements associated with the course including:
     * <ul>
     * <li>The Course</li>
     * <li>All Exercises including:
     * submissions, participations, results, repositories and build plans, see {@link ExerciseDeletionService#delete}</li>
     * <li>All Lectures and their Attachments, see {@link LectureService#delete}</li>
     * <li>All GroupNotifications of the course, see {@link GroupNotificationRepository#delete}</li>
     * <li>All default groups created by Artemis, see {@link UserService#deleteGroup}</li>
     * <li>All Exams, see {@link ExamDeletionService#delete}</li>
     * <li>The Grading Scale if such exists, see {@link GradingScaleRepository#delete}</li>
     * </ul>
     *
     * @param course the course to be deleted
     */
    public void delete(Course course) {
        log.debug("Request to delete Course : {}", course.getTitle());

        deleteExercisesOfCourse(course);
        deleteLecturesOfCourse(course);
        deleteCompetenciesOfCourse(course);
        deleteTutorialGroupsOfCourse(course);
        deleteConversationsOfCourse(course);
        deleteNotificationsOfCourse(course);
        deleteDefaultGroups(course);
        deleteExamsOfCourse(course);
        deleteGradingScaleOfCourse(course);
        deleteFaqsOfCourse(course);
        learnerProfileApi.ifPresent(api -> api.deleteAllForCourse(course));
        irisSettingsApi.ifPresent(api -> api.deleteSettingsFor(course));
        courseRepository.deleteById(course.getId());
        log.debug("Successfully deleted course {}.", course.getTitle());
    }

    private void deleteTutorialGroupsOfCourse(Course course) {
        TutorialGroupApi api = tutorialGroupApi.orElseThrow(() -> new ApiNotPresentException(TutorialGroupApi.class, PROFILE_CORE));
        var tutorialGroups = api.findAllByCourseId(course.getId());
        // we first need to delete notifications and channels, only then we can delete the tutorial group
        tutorialGroups.forEach(tutorialGroup -> {
            tutorialGroupNotificationApi.ifPresent(notApi -> notApi.deleteAllByTutorialGroupId(tutorialGroup.getId()));
            tutorialGroupChannelManagementApi.ifPresent(manApi -> manApi.deleteTutorialGroupChannel(tutorialGroup));
            api.deleteById(tutorialGroup.getId());
        });
    }

    private void deleteConversationsOfCourse(Course course) {
        // We cannot delete tutorial group channels here because the tutorial group references the channel.
        // These are deleted on deleteTutorialGroupsOfCourse().
        // Posts and Conversation Participants should be automatically deleted due to cascade
        conversationRepository.deleteAllByCourseId(course.getId());
    }

    private void deleteGradingScaleOfCourse(Course course) {
        // delete course grading scale if it exists
        Optional<GradingScale> gradingScale = gradingScaleRepository.findByCourseId(course.getId());
        gradingScale.ifPresent(gradingScaleRepository::delete);
    }

    private void deleteExamsOfCourse(Course course) {
        // delete the Exams
        List<Exam> exams = examRepository.findByCourseId(course.getId());
        for (Exam exam : exams) {
            examDeletionService.delete(exam.getId());
        }
    }

    private void deleteDefaultGroups(Course course) {
        // only delete (default) groups which have been created by Artemis before
        if (Objects.equals(course.getStudentGroupName(), course.getDefaultStudentGroupName())) {
            userService.deleteGroup(course.getStudentGroupName());
        }
        if (Objects.equals(course.getTeachingAssistantGroupName(), course.getDefaultTeachingAssistantGroupName())) {
            userService.deleteGroup(course.getTeachingAssistantGroupName());
        }
        if (Objects.equals(course.getEditorGroupName(), course.getDefaultEditorGroupName())) {
            userService.deleteGroup(course.getEditorGroupName());
        }
        if (Objects.equals(course.getInstructorGroupName(), course.getDefaultInstructorGroupName())) {
            userService.deleteGroup(course.getInstructorGroupName());
        }
    }

    private void deleteNotificationsOfCourse(Course course) {
        List<GroupNotification> notifications = groupNotificationRepository.findAllByCourseId(course.getId());
        groupNotificationRepository.deleteAll(notifications);

        var courseNotifications = courseNotificationRepository.findAllByCourseId(course.getId());

        courseNotificationRepository.deleteAll(courseNotifications);
    }

    private void deleteLecturesOfCourse(Course course) {
        for (Lecture lecture : course.getLectures()) {
            lectureService.delete(lecture, false);
        }
    }

    private void deleteExercisesOfCourse(Course course) {
        for (Exercise exercise : course.getExercises()) {
            exerciseDeletionService.delete(exercise.getId(), true);
        }
    }

    private void deleteCompetenciesOfCourse(Course course) {
        competencyRelationApi.ifPresent(api -> api.deleteAllByCourseId(course.getId()));
        prerequisitesApi.ifPresent(api -> api.deleteAll(course.getPrerequisites()));
        competencyProgressApi.ifPresent(api -> api.deleteAll(course.getCompetencies()));
    }

    private void deleteFaqsOfCourse(Course course) {
        faqRepository.deleteAllByCourseId(course.getId());
    }

    /**
     * If the exercise is part of an exam, retrieve the course through ExerciseGroup -> Exam -> Course.
     * Otherwise, the course is already set and the id can be used to retrieve the course from the database.
     *
     * @param exercise the Exercise for which the course is retrieved
     * @return the Course of the Exercise
     */
    public Course retrieveCourseOverExerciseGroupOrCourseId(Exercise exercise) {

        if (exercise.isExamExercise()) {
            ExerciseGroup exerciseGroup = exerciseGroupRepository.findByIdElseThrow(exercise.getExerciseGroup().getId());
            exercise.setExerciseGroup(exerciseGroup);
            return exerciseGroup.getExam().getCourse();
        }
        else {
            Course course = courseRepository.findByIdElseThrow(exercise.getCourseViaExerciseGroupOrCourseMember().getId());
            exercise.setCourse(course);
            return course;
        }
    }

    /**
     * Enrolls a user in a course by adding them to the student group of the course
     *
     * @param user   The user that should get added to the course
     * @param course The course to which the user should get added to
     */
    public void enrollUserForCourseOrThrow(User user, Course course) {
        authCheckService.checkUserAllowedToEnrollInCourseElseThrow(user, course);
        userService.addUserToGroup(user, course.getStudentGroupName());
        if (course.getLearningPathsEnabled()) {
            learnerProfileApi.ifPresent(api -> api.createCourseLearnerProfile(course, user));
            learningPathApi.ifPresent(api -> api.generateLearningPathForUser(course, user));
        }
        final var auditEvent = new AuditEvent(user.getLogin(), Constants.ENROLL_IN_COURSE, "course=" + course.getTitle());
        auditEventRepository.add(auditEvent);
        log.info("User {} has successfully enrolled in course {}", user.getLogin(), course.getTitle());
    }

    /**
     * Add multiple users to the course so that they can access it
     * The passed list of UserDTOs must include at least one unique user identifier (i.e. registration number OR email OR login)
     * <p>
     * This method first tries to find the user in the internal Artemis user database (because the user is probably already using Artemis).
     * In case the user cannot be found, it additionally searches the connected LDAP in case it is configured.
     *
     * @param courseId    the id of the course
     * @param studentDTOs the list of students (with at least registration number)
     * @param courseGroup the group the students should be added to
     * @return the list of students who could not be enrolled in the course, because they could NOT be found in the Artemis database and could NOT be found in the TUM LDAP
     */
    public List<StudentDTO> registerUsersForCourseGroup(Long courseId, List<StudentDTO> studentDTOs, String courseGroup) {
        var course = courseRepository.findByIdElseThrow(courseId);
        if (course.getLearningPathsEnabled()) {
            course = courseRepository.findWithEagerCompetenciesAndPrerequisitesByIdElseThrow(course.getId());
        }
        String courseGroupName = course.defineCourseGroupName(courseGroup);
        Role courseGroupRole = Role.fromString(courseGroup);
        List<StudentDTO> notFoundStudentsDTOs = new ArrayList<>();
        for (var studentDto : studentDTOs) {
            var optionalStudent = userService.findUserAndAddToCourse(studentDto.registrationNumber(), studentDto.login(), studentDto.email(), courseGroupName);
            if (optionalStudent.isEmpty()) {
                notFoundStudentsDTOs.add(studentDto);
            }
            else if (courseGroupRole == Role.STUDENT && course.getLearningPathsEnabled()) {
                final Course finalCourse = course;
                learnerProfileApi.ifPresent(api -> api.createCourseLearnerProfile(finalCourse, optionalStudent.get()));
                learningPathApi.ifPresent(api -> api.generateLearningPathForUser(finalCourse, optionalStudent.get()));
            }
        }

        return notFoundStudentsDTOs;
    }

    /**
     * Unenroll a user from a course by removing them from the student group of the course
     *
     * @param user   The user that should get removed from the course
     * @param course The course from which the user should be removed from
     */
    public void unenrollUserForCourseOrThrow(User user, Course course) {
        authCheckService.checkUserAllowedToUnenrollFromCourseElseThrow(course);
        userService.removeUserFromGroup(user, course.getStudentGroupName());
        learnerProfileApi.ifPresent(api -> api.deleteCourseLearnerProfile(course, user));
        final var auditEvent = new AuditEvent(user.getLogin(), Constants.UNENROLL_FROM_COURSE, "course=" + course.getTitle());
        auditEventRepository.add(auditEvent);
        log.info("User {} has successfully unenrolled from course {}", user.getLogin(), course.getTitle());
    }

    /**
     * Fetches a list of Courses
     *
     * @param onlyActive Whether to include courses with a past endDate
     * @return A list of Courses for the course management overview
     */
    public List<Course> getAllCoursesForManagementOverview(boolean onlyActive) {
        var user = userRepository.getUserWithGroupsAndAuthorities();
        boolean isAdmin = authCheckService.isAdmin(user);
        if (isAdmin && !onlyActive) {
            // TODO: we should avoid using findAll() here, as it might return a huge amount of data
            return courseRepository.findAll();
        }

        if (isAdmin) {
            return courseRepository.findAllNotEnded(ZonedDateTime.now());
        }
        var userGroups = new ArrayList<>(user.getGroups());

        if (onlyActive) {
            return courseRepository.findAllNotEndedCoursesByManagementGroupNames(ZonedDateTime.now(), userGroups);
        }

        return courseRepository.findAllCoursesByManagementGroupNames(userGroups);
    }

    /**
     * Retrieves all inactive courses from non-null semesters that the current user is enrolled in
     * for the course archive.
     *
     * @return A list of courses for the course archive.
     */
    public Set<CourseForArchiveDTO> getAllCoursesForCourseArchive() {
        var user = userRepository.getUserWithGroupsAndAuthorities();
        boolean isAdmin = authCheckService.isAdmin(user);
        return courseRepository.findInactiveCoursesForUserRolesWithNonNullSemester(isAdmin, user.getGroups(), ZonedDateTime.now());
    }

    /**
     * Get the active students for these particular exercise ids
     *
     * @param exerciseIds the ids to get the active students for
     * @param periodIndex the deviation from the current time
     * @param length      the length of the chart which we want to fill. This can either be 4 for the course overview or 17 for the course detail view
     * @param date        the date for which the active students' calculation should end (e.g. now)
     * @return An Integer list containing active students for each index. An index corresponds to a week
     */
    public List<Integer> getActiveStudents(Set<Long> exerciseIds, long periodIndex, int length, ZonedDateTime date) {
        /*
         * If the course did not start yet, the length of the chart will be negative (as the time difference between the start date end the current date is passed). In this case,
         * we return an empty list.
         */
        if (length < 0) {
            return new ArrayList<>(0);
        }
        LocalDateTime localStartDate = date.toLocalDateTime().with(DayOfWeek.MONDAY);
        LocalDateTime localEndDate = date.toLocalDateTime().with(DayOfWeek.SUNDAY);
        ZoneId zone = date.getZone();
        // startDate is the starting point of the data collection which is the Monday 3 weeks ago +/- the deviation from the current timeframe
        ZonedDateTime startDate = localStartDate.atZone(zone).minusWeeks((length - 1) + (length * (-periodIndex))).withHour(0).withMinute(0).withSecond(0).withNano(0);
        // the endDate depends on whether the current week is shown. If it is, the endDate is the Sunday of the current week at 23:59.
        // If the timeframe was adapted (periodIndex != 0), the endDate needs to be adapted according to the deviation
        ZonedDateTime endDate = periodIndex != 0 ? localEndDate.atZone(zone).minusWeeks(length * (-periodIndex)).withHour(23).withMinute(59).withSecond(59)
                : localEndDate.atZone(zone).withHour(23).withMinute(59).withSecond(59);
        if (exerciseIds.isEmpty()) {
            // avoid database call if there are no exercises to reduce performance issues
            return List.of();
        }
        List<StatisticsEntry> outcome = courseRepository.getActiveStudents(exerciseIds, startDate, endDate);
        List<StatisticsEntry> distinctOutcome = removeDuplicateActiveUserRows(outcome, startDate);
        List<Integer> result = new ArrayList<>(Collections.nCopies(length, 0));
        statisticsRepository.sortDataIntoWeeks(distinctOutcome, result, startDate);
        return result;
    }

    /**
     * The List of StatisticsEntries can contain duplicated entries, which means that a user has two entries in the same week.
     * This method compares the values and returns a List<StatisticsEntry> without duplicated entries.
     *
     * @param activeUserRows a list of entries
     * @param startDate      the startDate of the period
     * @return a List<StatisticsEntry> containing date and amount of active users in this period
     */

    private List<StatisticsEntry> removeDuplicateActiveUserRows(List<StatisticsEntry> activeUserRows, ZonedDateTime startDate) {
        int startIndex = statisticsRepository.getWeekOfDate(startDate);
        Map<Integer, Set<String>> usersByDate = new HashMap<>();
        for (StatisticsEntry listElement : activeUserRows) {
            // listElement.date has the form "2021-05-04", to convert it to ZonedDateTime, it needs a time
            String dateOfElement = listElement.getDate() + " 10:00";
            var zone = startDate.getZone();
            DateTimeFormatter formatter = DateTimeFormatter.ofPattern("yyyy-MM-dd HH:mm");
            ZonedDateTime date = LocalDateTime.parse(dateOfElement, formatter).atZone(zone);
            int index = statisticsRepository.getWeekOfDate(date);
            /*
             * The database stores entries in UTC, so it can happen that entries lay in the calendar week one week before the calendar week of the startDate If startDate lays in a
             * calendar week other than the first one, we simply check whether the calendar week of the entry equals to the calendar week of startDate - 1. If startDate lays in the
             * first calendar week, we check whether the calendar week of the entry equals the last calendar week of the prior year. In either case, if the condition resolves to
             * true, we shift the index the submission is sorted in to the calendar week of startDate, as this is the first bucket in the timeframe of interest.
             */
            var unifiedDateWeekBeforeStartIndex = startIndex == 1 ? Math.toIntExact(IsoFields.WEEK_OF_WEEK_BASED_YEAR.rangeRefinedBy(startDate.minusWeeks(1)).getMaximum())
                    : startIndex - 1;
            index = index == unifiedDateWeekBeforeStartIndex ? startIndex : index;
            statisticsRepository.addUserToTimeslot(usersByDate, listElement, index);
        }
        List<StatisticsEntry> returnList = new ArrayList<>();
        usersByDate.forEach((date, users) -> {
            int year = date < statisticsRepository.getWeekOfDate(startDate) ? startDate.getYear() + 1 : startDate.getYear();
            ZonedDateTime firstDateOfYear = ZonedDateTime.of(year, 1, 1, 0, 0, 0, 0, startDate.getZone());
            ZonedDateTime start = statisticsRepository.getWeekOfDate(firstDateOfYear) == 1 ? firstDateOfYear.plusWeeks(date - 1) : firstDateOfYear.plusWeeks(date);
            StatisticsEntry listElement = new StatisticsEntry(start, users.size());
            returnList.add(listElement);
        });
        return returnList;
    }

    /**
     * Fetches Course Management Detail View data from repository and returns a DTO
     *
     * @param course       the course for with the details should be calculated
     * @param gradingScale the grading scale for the course
     * @return The DTO for the course management detail view
     */
    public CourseManagementDetailViewDTO getStatsForDetailView(Course course, GradingScale gradingScale) {

        var numberOfStudentsInCourse = Math.toIntExact(userRepository.countUserInGroup(course.getStudentGroupName()));
        var numberOfTeachingAssistantsInCourse = Math.toIntExact(userRepository.countUserInGroup(course.getTeachingAssistantGroupName()));
        var numberOfEditorsInCourse = Math.toIntExact(userRepository.countUserInGroup(course.getEditorGroupName()));
        var numberOfInstructorsInCourse = Math.toIntExact(userRepository.countUserInGroup(course.getInstructorGroupName()));

        Set<Exercise> exercises = exerciseRepository.findAllExercisesByCourseId(course.getId());
        if (exercises == null || exercises.isEmpty()) {
            return new CourseManagementDetailViewDTO(numberOfStudentsInCourse, numberOfTeachingAssistantsInCourse, numberOfEditorsInCourse, numberOfInstructorsInCourse, 0.0, 0L,
                    0L, 0.0, 0L, 0L, 0.0, 0L, 0L, 0.0, 0.0, 0.0, List.of(), 0.0);
        }
        // For the average score we need to only consider scores which are included completely or as bonus
        Set<Exercise> includedExercises = exercises.stream().filter(Exercise::isCourseExercise)
                .filter(exercise -> !exercise.getIncludedInOverallScore().equals(IncludedInOverallScore.NOT_INCLUDED)).collect(Collectors.toSet());
        Double averageScoreForCourse = participantScoreRepository.findAvgScore(includedExercises);
        averageScoreForCourse = averageScoreForCourse != null ? averageScoreForCourse : 0.0;
        double currentMaxAverageScore = includedExercises.stream().map(Exercise::getMaxPoints).mapToDouble(Double::doubleValue).sum();

        // calculate scores taking presentation points into account, if a grading scale is present and set for graded presentations
        if (gradingScale != null && gradingScale.getCourse().equals(course) && gradingScale.getPresentationsNumber() != null && gradingScale.getPresentationsWeight() != null) {
            double maxBaseScore = includedExercises.stream().filter(e -> !e.getIncludedInOverallScore().equals(IncludedInOverallScore.INCLUDED_AS_BONUS))
                    .map(Exercise::getMaxPoints).mapToDouble(Double::doubleValue).sum();
            currentMaxAverageScore += presentationPointsCalculationService.calculateReachablePresentationPoints(gradingScale, maxBaseScore);

            double avgPresentationScore = studentParticipationRepository.getAvgPresentationScoreByCourseId(course.getId());
            averageScoreForCourse = gradingScale.getPresentationsWeight() / 100.0 * avgPresentationScore
                    + (100.0 - gradingScale.getPresentationsWeight()) / 100.0 * averageScoreForCourse;
        }

        Set<Long> exerciseIds = exercises.stream().map(Exercise::getId).collect(Collectors.toSet());

        var endDate = this.determineEndDateForActiveStudents(course);
        var spanSize = this.determineTimeSpanSizeForActiveStudents(course, endDate, 17);
        var activeStudents = getActiveStudents(exerciseIds, 0, spanSize, endDate);

        DueDateStat assessments = resultRepository.countNumberOfAssessments(exerciseIds);
        long numberOfAssessments = assessments.inTime() + assessments.late();

        long numberOfInTimeSubmissions = submissionRepository.countAllByExerciseIdsSubmittedBeforeDueDate(exerciseIds)
                + programmingExerciseRepository.countAllSubmissionsByExerciseIdsSubmitted(exerciseIds);
        long numberOfLateSubmissions = submissionRepository.countAllByExerciseIdsSubmittedAfterDueDate(exerciseIds);

        long numberOfSubmissions = numberOfInTimeSubmissions + numberOfLateSubmissions;
        var currentPercentageAssessments = calculatePercentage(numberOfAssessments, numberOfSubmissions);

        long currentAbsoluteComplaints = complaintResponseRepository
                .countByComplaint_Result_Participation_Exercise_Course_Id_AndComplaint_ComplaintType_AndSubmittedTimeIsNotNull(course.getId(), COMPLAINT);
        long currentMaxComplaints = complaintRepository.countByResult_Participation_Exercise_Course_IdAndComplaintType(course.getId(), COMPLAINT);
        var currentPercentageComplaints = calculatePercentage(currentAbsoluteComplaints, currentMaxComplaints);

        long currentAbsoluteMoreFeedbacks = complaintResponseRepository
                .countByComplaint_Result_Participation_Exercise_Course_Id_AndComplaint_ComplaintType_AndSubmittedTimeIsNotNull(course.getId(), MORE_FEEDBACK);
        long currentMaxMoreFeedbacks = complaintRepository.countByResult_Participation_Exercise_Course_IdAndComplaintType(course.getId(), MORE_FEEDBACK);
        var currentPercentageMoreFeedbacks = calculatePercentage(currentAbsoluteMoreFeedbacks, currentMaxMoreFeedbacks);

        var currentAbsoluteAverageScore = roundScoreSpecifiedByCourseSettings((averageScoreForCourse / 100.0) * currentMaxAverageScore, course);
        var currentPercentageAverageScore = currentMaxAverageScore > 0.0 ? roundScoreSpecifiedByCourseSettings(averageScoreForCourse, course) : 0.0;

        double currentTotalLlmCostInEur = llmTokenUsageTraceRepository.calculateTotalLlmCostInEurForCourse(course.getId());

        return new CourseManagementDetailViewDTO(numberOfStudentsInCourse, numberOfTeachingAssistantsInCourse, numberOfEditorsInCourse, numberOfInstructorsInCourse,
                currentPercentageAssessments, numberOfAssessments, numberOfSubmissions, currentPercentageComplaints, currentAbsoluteComplaints, currentMaxComplaints,
                currentPercentageMoreFeedbacks, currentAbsoluteMoreFeedbacks, currentMaxMoreFeedbacks, currentPercentageAverageScore, currentAbsoluteAverageScore,
                currentMaxAverageScore, activeStudents, currentTotalLlmCostInEur);
    }

    private double calculatePercentage(double positive, double total) {
        return total > 0.0 ? Math.round(positive * 1000.0 / total) / 10.0 : 0.0;
    }

    /**
     * calculate statistics for the course administration dashboard
     *
     * @param course the course for which the statistics should be calculated
     * @return a DTO containing the statistics
     */
    public StatsForDashboardDTO getStatsForDashboardDTO(Course course) {
        Set<Long> courseExerciseIds = exerciseRepository.findAllIdsByCourseId(course.getId());

        StatsForDashboardDTO stats = new StatsForDashboardDTO();

        long numberOfInTimeSubmissions = submissionRepository.countAllByExerciseIdsSubmittedBeforeDueDate(courseExerciseIds);
        numberOfInTimeSubmissions += programmingExerciseRepository.countAllSubmissionsByExerciseIdsSubmitted(courseExerciseIds);

        final long numberOfLateSubmissions = submissionRepository.countAllByExerciseIdsSubmittedAfterDueDate(courseExerciseIds);
        DueDateStat totalNumberOfAssessments = resultRepository.countNumberOfAssessments(courseExerciseIds);
        stats.setTotalNumberOfAssessments(totalNumberOfAssessments);

        // no examMode here, so it's the same as totalNumberOfAssessments
        DueDateStat[] numberOfAssessmentsOfCorrectionRounds = { totalNumberOfAssessments };
        stats.setNumberOfAssessmentsOfCorrectionRounds(numberOfAssessmentsOfCorrectionRounds);
        stats.setNumberOfSubmissions(new DueDateStat(numberOfInTimeSubmissions, numberOfLateSubmissions));

        final long numberOfMoreFeedbackRequests = complaintService.countMoreFeedbackRequestsByCourseId(course.getId());
        stats.setNumberOfMoreFeedbackRequests(numberOfMoreFeedbackRequests);
        final long numberOfMoreFeedbackComplaintResponses = complaintService.countMoreFeedbackRequestResponsesByCourseId(course.getId());
        stats.setNumberOfOpenMoreFeedbackRequests(numberOfMoreFeedbackRequests - numberOfMoreFeedbackComplaintResponses);
        final long numberOfComplaints = complaintService.countComplaintsByCourseId(course.getId());
        stats.setNumberOfComplaints(numberOfComplaints);
        final long numberOfComplaintResponses = complaintService.countComplaintResponsesByCourseId(course.getId());
        stats.setNumberOfOpenComplaints(numberOfComplaints - numberOfComplaintResponses);
        final long numberOfAssessmentLocks = submissionRepository.countLockedSubmissionsByUserIdAndCourseId(userRepository.getUserWithGroupsAndAuthorities().getId(),
                course.getId());
        stats.setNumberOfAssessmentLocks(numberOfAssessmentLocks);
        final long totalNumberOfAssessmentLocks = submissionRepository.countLockedSubmissionsByCourseId(course.getId());
        stats.setTotalNumberOfAssessmentLocks(totalNumberOfAssessmentLocks);

        List<TutorLeaderboardDTO> leaderboardEntries = tutorLeaderboardService.getCourseLeaderboard(course, courseExerciseIds);
        stats.setTutorLeaderboardEntries(leaderboardEntries);
        stats.setNumberOfRatings(ratingRepository.countByResult_Participation_Exercise_Course_Id(course.getId()));
        return stats;
    }

    /**
     * Archives the course by creating a zip file will student submissions for
     * both the course exercises and exams.
     *
     * @param course the course to archive
     */
    @Async
    public void archiveCourse(Course course) {
        long start = System.nanoTime();
        SecurityUtils.setAuthorizationObject();

        // Archiving a course is only possible after the course is over
        if (ZonedDateTime.now().isBefore(course.getEndDate())) {
            return;
        }

        // This contains possible errors encountered during the archive process
        List<String> exportErrors = Collections.synchronizedList(new ArrayList<>());

        groupNotificationService.notifyInstructorGroupAboutCourseArchiveState(course, NotificationType.COURSE_ARCHIVE_STARTED, exportErrors);

        try {
            // Create course archives directory if it doesn't exist
            Files.createDirectories(courseArchivesDirPath);
            log.info("Created the course archives directory at {} because it didn't exist.", courseArchivesDirPath);

            // Export the course to the archives' directory.
            var archivedCoursePath = courseExamExportService.exportCourse(course, courseArchivesDirPath, exportErrors);

            // Attach the path to the archive to the course and save it in the database
            if (archivedCoursePath.isPresent()) {
                course.setCourseArchivePath(archivedCoursePath.get().getFileName().toString());
                courseRepository.saveAndFlush(course);
            }
            else {
                groupNotificationService.notifyInstructorGroupAboutCourseArchiveState(course, NotificationType.COURSE_ARCHIVE_FAILED, exportErrors);
                return;
            }
        }
        catch (Exception e) {
            var error = "Failed to create course archives directory " + courseArchivesDirPath + ": " + e.getMessage();
            exportErrors.add(error);
            log.info(error);
        }

        groupNotificationService.notifyInstructorGroupAboutCourseArchiveState(course, NotificationType.COURSE_ARCHIVE_FINISHED, exportErrors);
        log.info("archive course took {}", TimeLogUtil.formatDurationFrom(start));
    }

    /**
     * Cleans up a course by cleaning up all exercises from that course. This deletes all student
     * repositories and build plans. Note that a course has to be archived first before being cleaned up.
     *
     * @param courseId  The id of the course to clean up
     * @param principal the user that wants to cleanup the course
     */
    public void cleanupCourse(Long courseId, Principal principal) {
        final var auditEvent = new AuditEvent(principal.getName(), Constants.CLEANUP_COURSE, "course=" + courseId);
        auditEventRepository.add(auditEvent);
        // Get the course with all exercises
        var course = courseRepository.findByIdWithEagerExercisesElseThrow(courseId);
        if (!course.hasCourseArchive()) {
            log.info("Cannot clean up course {} because it hasn't been archived.", courseId);
            return;
        }

        // The Objects::nonNull is needed here because the relationship exam -> exercise groups is ordered and
        // hibernate sometimes adds nulls into the list of exercise groups to keep the order
        Set<Exercise> examExercises = examRepository.findByCourseIdWithExerciseGroupsAndExercises(courseId).stream().flatMap(e -> e.getExerciseGroups().stream())
                .filter(Objects::nonNull).map(ExerciseGroup::getExercises).flatMap(Collection::stream).collect(Collectors.toSet());

        var exercisesToCleanup = Stream.concat(course.getExercises().stream(), examExercises.stream()).collect(Collectors.toSet());
        exercisesToCleanup.forEach(exercise -> {
            if (exercise instanceof ProgrammingExercise) {
                exerciseDeletionService.cleanup(exercise.getId(), true);
            }
        });

        log.info("The course {} has been cleaned up!", courseId);
    }

    /**
     * Returns all users in a course that belong to the given group
     *
     * @param course    the course
     * @param groupName the name of the group
     * @return list of users
     */
    @NotNull
    public ResponseEntity<Set<User>> getAllUsersInGroup(Course course, String groupName) {
        authCheckService.checkHasAtLeastRoleInCourseElseThrow(Role.INSTRUCTOR, course, null);
        var usersInGroup = userRepository.findAllByIsDeletedIsFalseAndGroupsContains(groupName);
        usersInGroup.forEach(user -> {
            // explicitly set the registration number
            user.setVisibleRegistrationNumber(user.getRegistrationNumber());
            // remove some values which are not needed in the client
            user.setLastNotificationRead(null);
            user.setActivationKey(null);
            user.setLangKey(null);
            user.setLastNotificationRead(null);
            user.setCreatedDate(null);
        });
        removeUserVariables(usersInGroup);
        return ResponseEntity.ok().body(usersInGroup);
    }

    /**
     * Search for users of all user groups by login or name in course
     *
     * @param course     Course in which to search students
     * @param nameOfUser Login or name by which to search students
     * @return users whose login matched
     */
    public List<User> searchOtherUsersNameInCourse(Course course, String nameOfUser) {
        Set<String> groupNames = new HashSet<>();
        groupNames.add(course.getStudentGroupName());
        groupNames.add(course.getTeachingAssistantGroupName());
        groupNames.add(course.getEditorGroupName());
        groupNames.add(course.getInstructorGroupName());

        List<User> searchResult = userRepository.searchByNameInGroups(groupNames, nameOfUser);
        removeUserVariables(searchResult);

        // users should not find themselves
        User searchingUser = userRepository.getUser();
        searchResult = searchResult.stream().distinct().filter(user -> !user.getId().equals(searchingUser.getId())).toList();

        return (searchResult);
    }

    /**
     * adds a given user to a user group
     *
     * @param user   user to be added to a group
     * @param group  user-group where the user should be added
     * @param course the course in which the user should be added
     */
    public void addUserToGroup(User user, String group, Course course) {
        userService.addUserToGroup(user, group);
        if (group.equals(course.getStudentGroupName()) && course.getLearningPathsEnabled()) {
            Course courseWithCompetencies = courseRepository.findWithEagerCompetenciesAndPrerequisitesByIdElseThrow(course.getId());
            learnerProfileApi.ifPresent(api -> api.createCourseLearnerProfile(course, user));
            learningPathApi.ifPresent(api -> api.generateLearningPathForUser(courseWithCompetencies, user));
        }
    }

    /**
     * removes a given user to a user group
     *
     * @param user  user to be removed from a group
     * @param group user-group where the user should be removed
     */
    public void removeUserFromGroup(User user, String group) {
        userService.removeUserFromGroup(user, group);
    }

    /**
     * If the corresponding group (student, tutor, editor, instructor) is not defined, this method will set the default group.
     *
     * @param course the course (typically created on the client and not yet existing) for which the groups should be validated
     */
    public void setDefaultGroupsIfNotSet(Course course) {
        if (!StringUtils.hasText(course.getStudentGroupName())) {
            course.setStudentGroupName(course.getDefaultStudentGroupName());
        }

        if (!StringUtils.hasText(course.getTeachingAssistantGroupName())) {
            course.setTeachingAssistantGroupName(course.getDefaultTeachingAssistantGroupName());
        }

        if (!StringUtils.hasText(course.getEditorGroupName())) {
            course.setEditorGroupName(course.getDefaultEditorGroupName());
        }

        if (!StringUtils.hasText(course.getInstructorGroupName())) {
            course.setInstructorGroupName(course.getDefaultInstructorGroupName());
        }
    }

    /**
     * Special case for editors: checks if the default editor group needs to be created when old courses are edited
     *
     * @param course the course for which the default editor group will be created if it does not exist
     */
    public void checkIfEditorGroupsNeedsToBeCreated(Course course) {
        // Courses that have been created before Artemis version 4.11.9 do not have an editor group.
        // The editor group would be need to be set manually by instructors for the course and manually added to external user management.
        // To increase the usability the group is automatically generated when a user is added.
        if (!StringUtils.hasText(course.getEditorGroupName())) {
            course.setEditorGroupName(course.getDefaultEditorGroupName());
            courseRepository.save(course);
        }
    }

    /**
     * Determines end date for the displayed time span of active student charts
     * If the course end date is passed, only information until this date are collected and sent
     *
     * @param course the corresponding course the active students should be collected
     * @return end date of the time span
     */
    public ZonedDateTime determineEndDateForActiveStudents(Course course) {
        var endDate = ZonedDateTime.now();
        if (course.getEndDate() != null && ZonedDateTime.now().isAfter(course.getEndDate())) {
            endDate = course.getEndDate();
        }
        return endDate;
    }

    /**
     * Determines the allowed time span for active student charts
     * The span time can be restricted if the temporal distance between the course start date
     * and the priorly determined end date is smaller than the intended time frame
     *
     * @param course      the corresponding course the time frame should be computed
     * @param endDate     the priorly determined end date of the time span
     * @param maximalSize the normal time span size
     * @return the allowed time span size
     */
    public int determineTimeSpanSizeForActiveStudents(Course course, ZonedDateTime endDate, int maximalSize) {
        var spanTime = maximalSize;
        if (course.getStartDate() != null) {
            long amountOfWeeksBetween = calculateWeeksBetweenDates(course.getStartDate(), endDate);
            spanTime = Math.toIntExact(Math.min(maximalSize, amountOfWeeksBetween));
        }
        return spanTime;
    }

    /**
     * Auxiliary method that returns the number of weeks between two dates
     * Note: The calculation includes the week of the end date. This is needed for the active students line charts
     *
     * @param startDate the start date of the period to calculate
     * @param endDate   the end date of the period to calculate
     * @return the number of weeks the period contains + one week
     */
    public long calculateWeeksBetweenDates(ZonedDateTime startDate, ZonedDateTime endDate) {
        startDate = startDate.withZoneSameInstant(endDate.getZone());
        var mondayInWeekOfStart = startDate.with(DayOfWeek.MONDAY).withHour(0).withMinute(0).withSecond(0).withNano(0);
        var mondayInWeekOfEnd = endDate.plusWeeks(1).with(DayOfWeek.MONDAY).withHour(0).withMinute(0).withSecond(0).withNano(0);
        return mondayInWeekOfStart.until(mondayInWeekOfEnd, ChronoUnit.WEEKS);
    }

    /**
     * Helper method which removes some values from the user entity which are not needed in the client
     *
     * @param usersInGroup user whose variables are removed
     */
    private void removeUserVariables(Iterable<User> usersInGroup) {
        usersInGroup.forEach(user -> {
            user.setLastNotificationRead(null);
            user.setActivationKey(null);
            user.setLangKey(null);
            user.setLastNotificationRead(null);
            user.setCreatedDate(null);
        });
    }

    /**
     * Checks if learning paths are enabled for the given course. If not, a BadRequestException is thrown.
     * <p>
     * If fetching the course from the database is not necessary, prefer using the method {@link #checkLearningPathsEnabledElseThrow(long)} with the course id as parameter.
     *
     * @param course the course to check
     */
    public void checkLearningPathsEnabledElseThrow(@NotNull Course course) {
        if (!course.getLearningPathsEnabled()) {
            throw new BadRequestException("Learning paths are not enabled for this course.");
        }
    }

    /**
     * Checks if learning paths are enabled for the given course. If not, a BadRequestException is thrown.
     *
     * @param courseId the id of the course to check
     */
    public void checkLearningPathsEnabledElseThrow(long courseId) {
        if (!courseRepository.hasLearningPathsEnabled(courseId)) {
            throw new BadRequestException("Learning paths are not enabled for this course.");
        }
    }
}<|MERGE_RESOLUTION|>--- conflicted
+++ resolved
@@ -234,13 +234,8 @@
             ComplaintService complaintService, ComplaintRepository complaintRepository, ResultRepository resultRepository, ComplaintResponseRepository complaintResponseRepository,
             SubmissionRepository submissionRepository, ProgrammingExerciseRepository programmingExerciseRepository, ExerciseRepository exerciseRepository,
             ParticipantScoreRepository participantScoreRepository, PresentationPointsCalculationService presentationPointsCalculationService,
-<<<<<<< HEAD
             Optional<TutorialGroupApi> tutorialGroupApi, Optional<PlagiarismCaseApi> plagiarismCaseApi, ConversationRepository conversationRepository,
-            Optional<LearningPathApi> learningPathApi, Optional<IrisSettingsService> irisSettingsService, LectureRepository lectureRepository,
-=======
-            Optional<TutorialGroupApi> tutorialGroupApi, PlagiarismCaseRepository plagiarismCaseRepository, ConversationRepository conversationRepository,
             Optional<LearningPathApi> learningPathApi, Optional<IrisSettingsApi> irisSettingsApi, LectureRepository lectureRepository,
->>>>>>> a9452958
             Optional<TutorialGroupNotificationApi> tutorialGroupNotificationApi, Optional<TutorialGroupChannelManagementApi> tutorialGroupChannelManagementApi,
             Optional<PrerequisitesApi> prerequisitesApi, Optional<CompetencyRelationApi> competencyRelationApi, PostRepository postRepository,
             AnswerPostRepository answerPostRepository, BuildJobRepository buildJobRepository, FaqRepository faqRepository, Optional<LearnerProfileApi> learnerProfileApi,
