package de.tum.cit.aet.artemis.core.service;

import static de.tum.cit.aet.artemis.assessment.domain.ComplaintType.COMPLAINT;
import static de.tum.cit.aet.artemis.assessment.domain.ComplaintType.MORE_FEEDBACK;
import static de.tum.cit.aet.artemis.core.config.Constants.PROFILE_CORE;
import static de.tum.cit.aet.artemis.core.util.RoundingUtil.roundScoreSpecifiedByCourseSettings;

import java.nio.file.Files;
import java.nio.file.Path;
import java.security.Principal;
import java.time.DayOfWeek;
import java.time.LocalDateTime;
import java.time.ZoneId;
import java.time.ZonedDateTime;
import java.time.format.DateTimeFormatter;
import java.time.temporal.ChronoUnit;
import java.time.temporal.IsoFields;
import java.util.ArrayList;
import java.util.Collection;
import java.util.Collections;
import java.util.HashMap;
import java.util.HashSet;
import java.util.List;
import java.util.Map;
import java.util.Objects;
import java.util.Optional;
import java.util.Set;
import java.util.stream.Collectors;
import java.util.stream.Stream;

import jakarta.validation.constraints.NotNull;
import jakarta.ws.rs.BadRequestException;

import org.slf4j.Logger;
import org.slf4j.LoggerFactory;
import org.springframework.beans.factory.annotation.Value;
import org.springframework.boot.actuate.audit.AuditEvent;
import org.springframework.boot.actuate.audit.AuditEventRepository;
import org.springframework.context.annotation.Profile;
import org.springframework.data.domain.Page;
import org.springframework.http.ResponseEntity;
import org.springframework.scheduling.annotation.Async;
import org.springframework.stereotype.Service;
import org.springframework.util.StringUtils;

import de.tum.cit.aet.artemis.assessment.domain.GradingScale;
import de.tum.cit.aet.artemis.assessment.repository.ComplaintRepository;
import de.tum.cit.aet.artemis.assessment.repository.ComplaintResponseRepository;
import de.tum.cit.aet.artemis.assessment.repository.GradingScaleRepository;
import de.tum.cit.aet.artemis.assessment.repository.ParticipantScoreRepository;
import de.tum.cit.aet.artemis.assessment.repository.RatingRepository;
import de.tum.cit.aet.artemis.assessment.repository.ResultRepository;
import de.tum.cit.aet.artemis.assessment.service.ComplaintService;
import de.tum.cit.aet.artemis.assessment.service.PresentationPointsCalculationService;
import de.tum.cit.aet.artemis.assessment.service.TutorLeaderboardService;
import de.tum.cit.aet.artemis.atlas.api.CompetencyProgressApi;
import de.tum.cit.aet.artemis.atlas.api.CompetencyRelationApi;
import de.tum.cit.aet.artemis.atlas.api.LearnerProfileApi;
import de.tum.cit.aet.artemis.atlas.api.LearningPathApi;
import de.tum.cit.aet.artemis.atlas.api.PrerequisitesApi;
import de.tum.cit.aet.artemis.communication.domain.FaqState;
import de.tum.cit.aet.artemis.communication.domain.NotificationType;
import de.tum.cit.aet.artemis.communication.domain.Post;
import de.tum.cit.aet.artemis.communication.domain.notification.GroupNotification;
import de.tum.cit.aet.artemis.communication.repository.AnswerPostRepository;
import de.tum.cit.aet.artemis.communication.repository.FaqRepository;
import de.tum.cit.aet.artemis.communication.repository.GroupNotificationRepository;
import de.tum.cit.aet.artemis.communication.repository.PostRepository;
import de.tum.cit.aet.artemis.communication.repository.conversation.ConversationRepository;
import de.tum.cit.aet.artemis.communication.service.notifications.GroupNotificationService;
import de.tum.cit.aet.artemis.core.config.Constants;
import de.tum.cit.aet.artemis.core.domain.Course;
import de.tum.cit.aet.artemis.core.domain.DomainObject;
import de.tum.cit.aet.artemis.core.domain.User;
import de.tum.cit.aet.artemis.core.dto.CourseContentCount;
import de.tum.cit.aet.artemis.core.dto.CourseDeletionSummaryDTO;
import de.tum.cit.aet.artemis.core.dto.CourseForArchiveDTO;
import de.tum.cit.aet.artemis.core.dto.CourseManagementDetailViewDTO;
import de.tum.cit.aet.artemis.core.dto.DueDateStat;
import de.tum.cit.aet.artemis.core.dto.SearchResultPageDTO;
import de.tum.cit.aet.artemis.core.dto.StatisticsEntry;
import de.tum.cit.aet.artemis.core.dto.StatsForDashboardDTO;
import de.tum.cit.aet.artemis.core.dto.StudentDTO;
import de.tum.cit.aet.artemis.core.dto.TutorLeaderboardDTO;
import de.tum.cit.aet.artemis.core.dto.pageablesearch.SearchTermPageableSearchDTO;
import de.tum.cit.aet.artemis.core.exception.ApiNotPresentException;
import de.tum.cit.aet.artemis.core.repository.CourseRepository;
import de.tum.cit.aet.artemis.core.repository.LLMTokenUsageTraceRepository;
import de.tum.cit.aet.artemis.core.repository.StatisticsRepository;
import de.tum.cit.aet.artemis.core.repository.UserRepository;
import de.tum.cit.aet.artemis.core.security.Role;
import de.tum.cit.aet.artemis.core.security.SecurityUtils;
import de.tum.cit.aet.artemis.core.service.export.CourseExamExportService;
import de.tum.cit.aet.artemis.core.service.user.UserService;
import de.tum.cit.aet.artemis.core.util.PageUtil;
import de.tum.cit.aet.artemis.core.util.TimeLogUtil;
import de.tum.cit.aet.artemis.exam.api.ExamDeletionApi;
import de.tum.cit.aet.artemis.exam.api.ExamMetricsApi;
import de.tum.cit.aet.artemis.exam.api.ExamRepositoryApi;
import de.tum.cit.aet.artemis.exam.api.ExerciseGroupApi;
import de.tum.cit.aet.artemis.exam.domain.Exam;
import de.tum.cit.aet.artemis.exam.domain.ExerciseGroup;
import de.tum.cit.aet.artemis.exercise.domain.Exercise;
import de.tum.cit.aet.artemis.exercise.domain.ExerciseType;
import de.tum.cit.aet.artemis.exercise.domain.IncludedInOverallScore;
import de.tum.cit.aet.artemis.exercise.repository.ExerciseRepository;
import de.tum.cit.aet.artemis.exercise.repository.StudentParticipationRepository;
import de.tum.cit.aet.artemis.exercise.repository.SubmissionRepository;
import de.tum.cit.aet.artemis.exercise.service.ExerciseDeletionService;
import de.tum.cit.aet.artemis.exercise.service.ExerciseService;
import de.tum.cit.aet.artemis.iris.service.settings.IrisSettingsService;
import de.tum.cit.aet.artemis.lecture.domain.Lecture;
import de.tum.cit.aet.artemis.lecture.repository.LectureRepository;
import de.tum.cit.aet.artemis.lecture.service.LectureService;
import de.tum.cit.aet.artemis.plagiarism.domain.PlagiarismCase;
import de.tum.cit.aet.artemis.plagiarism.repository.PlagiarismCaseRepository;
import de.tum.cit.aet.artemis.programming.domain.ProgrammingExercise;
import de.tum.cit.aet.artemis.programming.repository.BuildJobRepository;
import de.tum.cit.aet.artemis.programming.repository.ProgrammingExerciseRepository;
import de.tum.cit.aet.artemis.tutorialgroup.repository.TutorialGroupNotificationRepository;
import de.tum.cit.aet.artemis.tutorialgroup.repository.TutorialGroupRepository;
import de.tum.cit.aet.artemis.tutorialgroup.service.TutorialGroupChannelManagementService;

/**
 * Service Implementation for managing Course.
 */
@Profile(PROFILE_CORE)
@Service
public class CourseService {

    private static final Logger log = LoggerFactory.getLogger(CourseService.class);

    @Value("${artemis.course-archives-path}")
    private Path courseArchivesDirPath;

    private final TutorialGroupChannelManagementService tutorialGroupChannelManagementService;

    private final Optional<CompetencyRelationApi> competencyRelationApi;

    private final ExerciseService exerciseService;

    private final ExerciseDeletionService exerciseDeletionService;

    private final AuthorizationCheckService authCheckService;

    private final LectureService lectureService;

    private final GroupNotificationRepository groupNotificationRepository;

    private final UserService userService;

    private final Optional<ExerciseGroupApi> exerciseGroupApi;

    private final CourseExamExportService courseExamExportService;

    private final Optional<ExamDeletionApi> examDeletionApi;

    private final Optional<ExamRepositoryApi> examRepositoryApi;

    private final Optional<ExamMetricsApi> examMetricsApi;

    private final GroupNotificationService groupNotificationService;

    private final CourseRepository courseRepository;

    private final UserRepository userRepository;

    private final AuditEventRepository auditEventRepository;

    private final Optional<CompetencyProgressApi> competencyProgressApi;

    private final Optional<PrerequisitesApi> prerequisitesApi;

    private final GradingScaleRepository gradingScaleRepository;

    private final StatisticsRepository statisticsRepository;

    private final StudentParticipationRepository studentParticipationRepository;

    private final TutorLeaderboardService tutorLeaderboardService;

    private final RatingRepository ratingRepository;

    private final ComplaintService complaintService;

    private final ComplaintRepository complaintRepository;

    private final ComplaintResponseRepository complaintResponseRepository;

    private final SubmissionRepository submissionRepository;

    private final ProgrammingExerciseRepository programmingExerciseRepository;

    private final ResultRepository resultRepository;

    private final ExerciseRepository exerciseRepository;

    private final ParticipantScoreRepository participantScoreRepository;

    private final PresentationPointsCalculationService presentationPointsCalculationService;

    private final TutorialGroupRepository tutorialGroupRepository;

    private final PlagiarismCaseRepository plagiarismCaseRepository;

    private final ConversationRepository conversationRepository;

    private final Optional<LearningPathApi> learningPathApi;

    private final Optional<IrisSettingsService> irisSettingsService;

    private final LectureRepository lectureRepository;

    private final TutorialGroupNotificationRepository tutorialGroupNotificationRepository;

    private final PostRepository postRepository;

    private final AnswerPostRepository answerPostRepository;

    private final BuildJobRepository buildJobRepository;

    private final FaqRepository faqRepository;

    private final Optional<LearnerProfileApi> learnerProfileApi;

    private final LLMTokenUsageTraceRepository llmTokenUsageTraceRepository;

<<<<<<< HEAD
    public CourseService(Optional<ExamMetricsApi> examMetricsApi, CourseRepository courseRepository, ExerciseService exerciseService,
            ExerciseDeletionService exerciseDeletionService, AuthorizationCheckService authCheckService, UserRepository userRepository, LectureService lectureService,
            GroupNotificationRepository groupNotificationRepository, Optional<ExerciseGroupApi> exerciseGroupApi, AuditEventRepository auditEventRepository,
            UserService userService, Optional<ExamDeletionApi> examDeletionApi, CompetencyProgressApi competencyProgressApi, GroupNotificationService groupNotificationService,
            Optional<ExamRepositoryApi> examRepositoryApi, CourseExamExportService courseExamExportService, GradingScaleRepository gradingScaleRepository,
            StatisticsRepository statisticsRepository, StudentParticipationRepository studentParticipationRepository, TutorLeaderboardService tutorLeaderboardService,
            RatingRepository ratingRepository, ComplaintService complaintService, ComplaintRepository complaintRepository, ResultRepository resultRepository,
            ComplaintResponseRepository complaintResponseRepository, SubmissionRepository submissionRepository, ProgrammingExerciseRepository programmingExerciseRepository,
            ExerciseRepository exerciseRepository, ParticipantScoreRepository participantScoreRepository, PresentationPointsCalculationService presentationPointsCalculationService,
=======
    public CourseService(CourseRepository courseRepository, ExerciseService exerciseService, ExerciseDeletionService exerciseDeletionService,
            AuthorizationCheckService authCheckService, UserRepository userRepository, LectureService lectureService, GroupNotificationRepository groupNotificationRepository,
            ExerciseGroupRepository exerciseGroupRepository, AuditEventRepository auditEventRepository, UserService userService, ExamDeletionService examDeletionService,
            Optional<CompetencyProgressApi> competencyProgressApi, GroupNotificationService groupNotificationService, ExamRepository examRepository,
            CourseExamExportService courseExamExportService, GradingScaleRepository gradingScaleRepository, StatisticsRepository statisticsRepository,
            StudentParticipationRepository studentParticipationRepository, TutorLeaderboardService tutorLeaderboardService, RatingRepository ratingRepository,
            ComplaintService complaintService, ComplaintRepository complaintRepository, ResultRepository resultRepository, ComplaintResponseRepository complaintResponseRepository,
            SubmissionRepository submissionRepository, ProgrammingExerciseRepository programmingExerciseRepository, ExerciseRepository exerciseRepository,
            ParticipantScoreRepository participantScoreRepository, PresentationPointsCalculationService presentationPointsCalculationService,
>>>>>>> 039e6c80
            TutorialGroupRepository tutorialGroupRepository, PlagiarismCaseRepository plagiarismCaseRepository, ConversationRepository conversationRepository,
            Optional<LearningPathApi> learningPathApi, Optional<IrisSettingsService> irisSettingsService, LectureRepository lectureRepository,
            TutorialGroupNotificationRepository tutorialGroupNotificationRepository, TutorialGroupChannelManagementService tutorialGroupChannelManagementService,
<<<<<<< HEAD
            PrerequisitesApi prerequisitesApi, CompetencyRelationApi competencyRelationApi, PostRepository postRepository, AnswerPostRepository answerPostRepository,
            BuildJobRepository buildJobRepository, FaqRepository faqRepository, LearnerProfileApi learnerProfileApi, LLMTokenUsageTraceRepository llmTokenUsageTraceRepository) {
        this.examMetricsApi = examMetricsApi;

=======
            Optional<PrerequisitesApi> prerequisitesApi, Optional<CompetencyRelationApi> competencyRelationApi, PostRepository postRepository,
            AnswerPostRepository answerPostRepository, BuildJobRepository buildJobRepository, FaqRepository faqRepository, Optional<LearnerProfileApi> learnerProfileApi,
            LLMTokenUsageTraceRepository llmTokenUsageTraceRepository) {
>>>>>>> 039e6c80
        this.courseRepository = courseRepository;
        this.exerciseService = exerciseService;
        this.exerciseDeletionService = exerciseDeletionService;
        this.authCheckService = authCheckService;
        this.userRepository = userRepository;
        this.lectureService = lectureService;
        this.groupNotificationRepository = groupNotificationRepository;
        this.exerciseGroupApi = exerciseGroupApi;
        this.auditEventRepository = auditEventRepository;
        this.userService = userService;
        this.examDeletionApi = examDeletionApi;
        this.competencyProgressApi = competencyProgressApi;
        this.groupNotificationService = groupNotificationService;
        this.examRepositoryApi = examRepositoryApi;
        this.courseExamExportService = courseExamExportService;
        this.gradingScaleRepository = gradingScaleRepository;
        this.statisticsRepository = statisticsRepository;
        this.studentParticipationRepository = studentParticipationRepository;
        this.tutorLeaderboardService = tutorLeaderboardService;
        this.ratingRepository = ratingRepository;
        this.complaintService = complaintService;
        this.complaintRepository = complaintRepository;
        this.complaintResponseRepository = complaintResponseRepository;
        this.submissionRepository = submissionRepository;
        this.programmingExerciseRepository = programmingExerciseRepository;
        this.resultRepository = resultRepository;
        this.exerciseRepository = exerciseRepository;
        this.participantScoreRepository = participantScoreRepository;
        this.presentationPointsCalculationService = presentationPointsCalculationService;
        this.tutorialGroupRepository = tutorialGroupRepository;
        this.plagiarismCaseRepository = plagiarismCaseRepository;
        this.conversationRepository = conversationRepository;
        this.learningPathApi = learningPathApi;
        this.irisSettingsService = irisSettingsService;
        this.lectureRepository = lectureRepository;
        this.tutorialGroupNotificationRepository = tutorialGroupNotificationRepository;
        this.tutorialGroupChannelManagementService = tutorialGroupChannelManagementService;
        this.prerequisitesApi = prerequisitesApi;
        this.competencyRelationApi = competencyRelationApi;
        this.buildJobRepository = buildJobRepository;
        this.postRepository = postRepository;
        this.answerPostRepository = answerPostRepository;
        this.faqRepository = faqRepository;
        this.learnerProfileApi = learnerProfileApi;
        this.llmTokenUsageTraceRepository = llmTokenUsageTraceRepository;
    }

    /**
     * Search for all courses fitting a {@link SearchTermPageableSearchDTO search query}. The result is paged.
     *
     * @param search The search query defining the search term and the size of the returned page
     * @param user   The user for whom to fetch all available lectures
     * @return A wrapper object containing a list of all found courses and the total number of pages
     */
    public SearchResultPageDTO<Course> getAllOnPageWithSize(final SearchTermPageableSearchDTO<String> search, final User user) {
        final var pageable = PageUtil.createDefaultPageRequest(search, PageUtil.ColumnMapping.COURSE);

        final var searchTerm = search.getSearchTerm();
        final Page<Course> coursePage;
        if (authCheckService.isAdmin(user)) {
            coursePage = courseRepository.findByTitleIgnoreCaseContaining(searchTerm, pageable);
        }
        else {
            coursePage = courseRepository.findByTitleInCoursesWhereInstructorOrEditor(searchTerm, user.getGroups(), pageable);
        }
        return new SearchResultPageDTO<>(coursePage.getContent(), coursePage.getTotalPages());
    }

    /**
     * Note: The number of courses should not change
     *
     * @param courses         the courses for which the participations should be fetched
     * @param user            the user for which the participations should be fetched
     * @param includeTestRuns flag that indicates whether test run participations should be included
     */
    public void fetchParticipationsWithSubmissionsAndResultsForCourses(Collection<Course> courses, User user, boolean includeTestRuns) {
        var exercises = courses.stream().flatMap(course -> course.getExercises().stream()).collect(Collectors.toSet());
        var participationsOfUserInExercises = studentParticipationRepository.getAllParticipationsOfUserInExercises(user, exercises, includeTestRuns);
        if (participationsOfUserInExercises.isEmpty()) {
            return;
        }
        for (Course course : courses) {
            boolean isStudent = !authCheckService.isAtLeastTeachingAssistantInCourse(course, user);
            for (Exercise exercise : course.getExercises()) {
                // add participation with submission and result to each exercise
                exerciseService.filterForCourseDashboard(exercise, participationsOfUserInExercises, isStudent);
                // remove sensitive information from the exercise for students
                if (isStudent) {
                    exercise.filterSensitiveInformation();
                }
            }
        }
    }

    /**
     * Add plagiarism cases to each exercise.
     *
     * @param exercises the course exercises for which the plagiarism cases should be fetched.
     * @param userId    the user for which the plagiarism cases should be fetched.
     */
    public void fetchPlagiarismCasesForCourseExercises(Set<Exercise> exercises, Long userId) {
        Set<Long> exerciseIds = exercises.stream().map(Exercise::getId).collect(Collectors.toSet());
        List<PlagiarismCase> plagiarismCasesOfUserInCourseExercises = plagiarismCaseRepository.findByStudentIdAndExerciseIds(userId, exerciseIds);
        for (Exercise exercise : exercises) {
            // Add plagiarism cases to each exercise.
            Set<PlagiarismCase> plagiarismCasesForExercise = plagiarismCasesOfUserInCourseExercises.stream()
                    .filter(plagiarismCase -> plagiarismCase.getExercise().getId().equals(exercise.getId())).collect(Collectors.toSet());
            exercise.setPlagiarismCases(plagiarismCasesForExercise);
        }
    }

    /**
     * Get one course with exercises, lectures, exams, competencies and tutorial groups (filtered for given user)
     *
     * @param courseId the course to fetch
     * @param user     the user entity
     * @return the course including exercises, lectures, exams, competencies and tutorial groups (filtered for given user)
     */
    public Course findOneWithExercisesAndLecturesAndExamsAndCompetenciesAndTutorialGroupsAndFaqForUser(Long courseId, User user) {
        var api = examRepositoryApi.orElseThrow(() -> new ApiNotPresentException(ExamRepositoryApi.class, PROFILE_CORE));

        Course course = courseRepository.findByIdWithLecturesElseThrow(courseId);
        // Load exercises with categories separately because this is faster than loading them with lectures and exam above (the query would become too complex)
        course.setExercises(exerciseRepository.findByCourseIdWithCategories(course.getId()));
        course.setExercises(exerciseService.filterExercisesForCourse(course, user));
        exerciseService.loadExerciseDetailsIfNecessary(course, user);
        course.setExams(api.findByCourseIdForUser(course.getId(), user.getId(), user.getGroups(), ZonedDateTime.now()));
        // TODO: in the future, we only want to know if lectures exist, the actual lectures will be loaded when the user navigates into the lecture
        course.setLectures(lectureService.filterVisibleLecturesWithActiveAttachments(course, course.getLectures(), user));
        // NOTE: in this call we only want to know if competencies exist in the course, we will load them when the user navigates into them
        competencyProgressApi.ifPresent(api -> course.setNumberOfCompetencies(api.countByCourse(course)));
        // NOTE: in this call we only want to know if prerequisites exist in the course, we will load them when the user navigates into them
        prerequisitesApi.ifPresent(api -> course.setNumberOfPrerequisites(api.countByCourse(course)));
        // NOTE: in this call we only want to know if tutorial groups exist in the course, we will load them when the user navigates into them
        course.setNumberOfTutorialGroups(tutorialGroupRepository.countByCourse(course));
        if (course.isFaqEnabled()) {
            course.setFaqs(faqRepository.findAllByCourseIdAndFaqState(courseId, FaqState.ACCEPTED));
        }
        if (authCheckService.isOnlyStudentInCourse(course, user)) {
            course.setExams(api.filterVisibleExams(course.getExams()));
        }
        return course;
    }

    /**
     * Get all courses for the given user
     *
     * @param user the user entity
     * @return an unmodifiable set of all courses for the user
     */
    public Set<Course> findAllActiveForUser(User user) {
        return courseRepository.findAllActive(ZonedDateTime.now()).stream().filter(course -> isCourseVisibleForUser(user, course)).collect(Collectors.toSet());
    }

    /**
     * Get all courses with exercises (filtered for given user)
     *
     * @param user the user entity
     * @return an unmodifiable list of all courses including exercises for the user
     */
    public Set<Course> findAllActiveWithExercisesForUser(User user) {
        var api = examMetricsApi.orElseThrow(() -> new ApiNotPresentException(ExamMetricsApi.class, PROFILE_CORE));

        long start = System.nanoTime();

        var userVisibleCourses = courseRepository.findAllActive().stream().filter(course -> isCourseVisibleForUser(user, course)).filter(Objects::nonNull)
                .collect(Collectors.toSet());

        if (log.isDebugEnabled()) {
            log.debug("Find user visible courses finished after {}", TimeLogUtil.formatDurationFrom(start));
        }
        long startFindAllExercises = System.nanoTime();
        var courseIds = userVisibleCourses.stream().map(DomainObject::getId).collect(Collectors.toSet());
        // TODO Performance: we only need the total score, the number of exercises and exams and - in case there is one - the currently active exercise(s)/exam(s)
        // we do NOT need to retrieve this information and send it to the client
        Set<Exercise> allExercises = exerciseRepository.findByCourseIdsWithCategories(courseIds);

        if (log.isDebugEnabled()) {
            log.debug("findAllExercisesByCourseIdsWithCategories finished with {} exercises after {}", allExercises.size(), TimeLogUtil.formatDurationFrom(startFindAllExercises));
        }
        var examCounts = api.countVisibleExams(courseIds, ZonedDateTime.now());

        var lectureCounts = lectureRepository.countVisibleLectures(courseIds, ZonedDateTime.now());

        long startFilterAll = System.nanoTime();
        var courses = userVisibleCourses.stream().peek(course -> {
            // connect the exercises with the course
            course.setExercises(allExercises.stream().filter(ex -> ex.getCourseViaExerciseGroupOrCourseMember().getId().equals(course.getId())).collect(Collectors.toSet()));
            course.setExercises(exerciseService.filterExercisesForCourse(course, user));
            exerciseService.loadExerciseDetailsIfNecessary(course, user);
            long numberOfLectures = lectureCounts.stream().filter(count -> count.courseId() == course.getId()).map(CourseContentCount::count).findFirst().orElse(0L);
            course.setNumberOfLectures(numberOfLectures);
            long numberOfExams = examCounts.stream().filter(count -> count.courseId() == course.getId()).map(CourseContentCount::count).findFirst().orElse(0L);
            course.setNumberOfExams(numberOfExams);
            // we do not send actual lectures or exams to the client, not needed
            course.setLectures(Set.of());
            course.setExams(Set.of());
        }).collect(Collectors.toSet());

        if (log.isDebugEnabled()) {
            log.debug("all {} filterExercisesForCourse individually finished together after {}", courses.size(), TimeLogUtil.formatDurationFrom(startFilterAll));
            log.debug("Filter exercises, lectures, and exams finished after {}", TimeLogUtil.formatDurationFrom(start));
        }
        return courses;
    }

    private boolean isCourseVisibleForUser(User user, Course course) {
        // Instructors and TAs see all courses that have not yet finished
        if (authCheckService.isAtLeastTeachingAssistantInCourse(course, user)) {
            return true;
        }
        // Students see all courses that have already started (and not yet finished)
        if (user.getGroups().contains(course.getStudentGroupName())) {
            return course.getStartDate() == null || course.getStartDate().isBefore(ZonedDateTime.now());
        }

        return false;
    }

    /**
     * Gets all courses that the specified user can enroll in.
     *
     * @param user the user entity
     * @return unmodifiable set of courses the student can enroll in
     */
    public Set<Course> findAllEnrollableForUser(User user) {
        return courseRepository.findAllEnrollmentActiveWithOrganizationsAndPrerequisites(ZonedDateTime.now()).stream()
                .filter(course -> !user.getGroups().contains(course.getStudentGroupName())).collect(Collectors.toSet());
    }

    /**
     * Gets a set of all online courses for a specific LTI platform registration, filtered by the instructor user.
     *
     * @param registrationId the registration ID of the LTI platform to filter courses.
     * @param user           the User object representing the instructor whose courses are to be fetched.
     * @return a set of {@link Course} objects where the user is an instructor, related to the specified LTI platform.
     */
    public Set<Course> findAllOnlineCoursesForPlatformForUser(String registrationId, User user) {
        return courseRepository.findOnlineCoursesWithRegistrationIdEager(registrationId).stream().filter(course -> authCheckService.isInstructorInCourse(course, user))
                .collect(Collectors.toSet());
    }

    /**
     * Get the course deletion summary for the given course.
     *
     * @param course the course for which to get the deletion summary
     * @return the course deletion summary
     */
    public CourseDeletionSummaryDTO getDeletionSummary(Course course) {
        var api = examMetricsApi.orElseThrow(() -> new ApiNotPresentException(ExamMetricsApi.class, PROFILE_CORE));

        Long courseId = course.getId();

        List<Long> programmingExerciseIds = course.getExercises().stream().map(Exercise::getId).toList();
        long numberOfBuilds = buildJobRepository.countBuildJobsByExerciseIds(programmingExerciseIds);

        List<Post> posts = postRepository.findAllByCourseId(courseId);
        long numberOfCommunicationPosts = posts.size();
        long numberOfAnswerPosts = answerPostRepository.countAnswerPostsByPostIdIn(posts.stream().map(Post::getId).toList());
        long numberLectures = lectureRepository.countByCourse_Id(courseId);
        long numberExams = api.countByCourseId(courseId);

        Map<ExerciseType, Long> countByExerciseType = exerciseService.countByCourseIdGroupByType(courseId);
        long numberProgrammingExercises = countByExerciseType.get(ExerciseType.PROGRAMMING);
        long numberTextExercises = countByExerciseType.get(ExerciseType.TEXT);
        long numberQuizExercises = countByExerciseType.get(ExerciseType.QUIZ);
        long numberFileUploadExercises = countByExerciseType.get(ExerciseType.FILE_UPLOAD);
        long numberModelingExercises = countByExerciseType.get(ExerciseType.MODELING);

        return new CourseDeletionSummaryDTO(numberOfBuilds, numberOfCommunicationPosts, numberOfAnswerPosts, numberProgrammingExercises, numberTextExercises,
                numberFileUploadExercises, numberModelingExercises, numberQuizExercises, numberExams, numberLectures);
    }

    /**
     * Deletes all elements associated with the course including:
     * <ul>
     * <li>The Course</li>
     * <li>All Exercises including:
     * submissions, participations, results, repositories and build plans, see {@link ExerciseDeletionService#delete}</li>
     * <li>All Lectures and their Attachments, see {@link LectureService#delete}</li>
     * <li>All GroupNotifications of the course, see {@link GroupNotificationRepository#delete}</li>
     * <li>All default groups created by Artemis, see {@link UserService#deleteGroup}</li>
     * <li>All Exams, see {@link ExamDeletionApi#delete}</li>
     * <li>The Grading Scale if such exists, see {@link GradingScaleRepository#delete}</li>
     * </ul>
     *
     * @param course the course to be deleted
     */
    public void delete(Course course) {
        log.debug("Request to delete Course : {}", course.getTitle());

        deleteExercisesOfCourse(course);
        deleteLecturesOfCourse(course);
        deleteCompetenciesOfCourse(course);
        deleteTutorialGroupsOfCourse(course);
        deleteConversationsOfCourse(course);
        deleteNotificationsOfCourse(course);
        deleteDefaultGroups(course);
        deleteExamsOfCourse(course);
        deleteGradingScaleOfCourse(course);
        deleteFaqsOfCourse(course);
        learnerProfileApi.ifPresent(api -> api.deleteAllForCourse(course));
        irisSettingsService.ifPresent(iss -> iss.deleteSettingsFor(course));
        courseRepository.deleteById(course.getId());
        log.debug("Successfully deleted course {}.", course.getTitle());
    }

    private void deleteTutorialGroupsOfCourse(Course course) {
        var tutorialGroups = tutorialGroupRepository.findAllByCourseId(course.getId());
        // we first need to delete notifications and channels, only then we can delete the tutorial group
        tutorialGroups.forEach(tutorialGroup -> {
            tutorialGroupNotificationRepository.deleteAllByTutorialGroupId(tutorialGroup.getId());
            tutorialGroupChannelManagementService.deleteTutorialGroupChannel(tutorialGroup);
            tutorialGroupRepository.deleteById(tutorialGroup.getId());
        });
    }

    private void deleteConversationsOfCourse(Course course) {
        // We cannot delete tutorial group channels here because the tutorial group references the channel.
        // These are deleted on deleteTutorialGroupsOfCourse().
        // Posts and Conversation Participants should be automatically deleted due to cascade
        conversationRepository.deleteAllByCourseId(course.getId());
    }

    private void deleteGradingScaleOfCourse(Course course) {
        // delete course grading scale if it exists
        Optional<GradingScale> gradingScale = gradingScaleRepository.findByCourseId(course.getId());
        gradingScale.ifPresent(gradingScaleRepository::delete);
    }

    private void deleteExamsOfCourse(Course course) {
        var deletionApi = examDeletionApi.orElseThrow(() -> new ApiNotPresentException(ExamDeletionApi.class, PROFILE_CORE));
        var api = examRepositoryApi.orElseThrow(() -> new ApiNotPresentException(ExamRepositoryApi.class, PROFILE_CORE));
        // delete the Exams
        List<Exam> exams = api.findByCourseId(course.getId());
        for (Exam exam : exams) {
            deletionApi.delete(exam.getId());
        }
    }

    private void deleteDefaultGroups(Course course) {
        // only delete (default) groups which have been created by Artemis before
        if (Objects.equals(course.getStudentGroupName(), course.getDefaultStudentGroupName())) {
            userService.deleteGroup(course.getStudentGroupName());
        }
        if (Objects.equals(course.getTeachingAssistantGroupName(), course.getDefaultTeachingAssistantGroupName())) {
            userService.deleteGroup(course.getTeachingAssistantGroupName());
        }
        if (Objects.equals(course.getEditorGroupName(), course.getDefaultEditorGroupName())) {
            userService.deleteGroup(course.getEditorGroupName());
        }
        if (Objects.equals(course.getInstructorGroupName(), course.getDefaultInstructorGroupName())) {
            userService.deleteGroup(course.getInstructorGroupName());
        }
    }

    private void deleteNotificationsOfCourse(Course course) {
        List<GroupNotification> notifications = groupNotificationRepository.findAllByCourseId(course.getId());
        groupNotificationRepository.deleteAll(notifications);
    }

    private void deleteLecturesOfCourse(Course course) {
        for (Lecture lecture : course.getLectures()) {
            lectureService.delete(lecture, false);
        }
    }

    private void deleteExercisesOfCourse(Course course) {
        for (Exercise exercise : course.getExercises()) {
            exerciseDeletionService.delete(exercise.getId(), true, true);
        }
    }

    private void deleteCompetenciesOfCourse(Course course) {
        competencyRelationApi.ifPresent(api -> api.deleteAllByCourseId(course.getId()));
        prerequisitesApi.ifPresent(api -> api.deleteAll(course.getPrerequisites()));
        competencyProgressApi.ifPresent(api -> api.deleteAll(course.getCompetencies()));
    }

    private void deleteFaqsOfCourse(Course course) {
        faqRepository.deleteAllByCourseId(course.getId());
    }

    /**
     * If the exercise is part of an exam, retrieve the course through ExerciseGroup -> Exam -> Course.
     * Otherwise, the course is already set and the id can be used to retrieve the course from the database.
     *
     * @param exercise the Exercise for which the course is retrieved
     * @return the Course of the Exercise
     */
    public Course retrieveCourseOverExerciseGroupOrCourseId(Exercise exercise) {

        if (exercise.isExamExercise()) {
            var api = exerciseGroupApi.orElseThrow(() -> new ApiNotPresentException(ExerciseGroupApi.class, PROFILE_CORE));
            ExerciseGroup exerciseGroup = api.findByIdElseThrow(exercise.getExerciseGroup().getId());
            exercise.setExerciseGroup(exerciseGroup);
            return exerciseGroup.getExam().getCourse();
        }
        else {
            Course course = courseRepository.findByIdElseThrow(exercise.getCourseViaExerciseGroupOrCourseMember().getId());
            exercise.setCourse(course);
            return course;
        }
    }

    /**
     * Enrolls a user in a course by adding them to the student group of the course
     *
     * @param user   The user that should get added to the course
     * @param course The course to which the user should get added to
     */
    public void enrollUserForCourseOrThrow(User user, Course course) {
        authCheckService.checkUserAllowedToEnrollInCourseElseThrow(user, course);
        userService.addUserToGroup(user, course.getStudentGroupName());
        if (course.getLearningPathsEnabled()) {
            learnerProfileApi.ifPresent(api -> api.createCourseLearnerProfile(course, user));
            learningPathApi.ifPresent(api -> api.generateLearningPathForUser(course, user));
        }
        final var auditEvent = new AuditEvent(user.getLogin(), Constants.ENROLL_IN_COURSE, "course=" + course.getTitle());
        auditEventRepository.add(auditEvent);
        log.info("User {} has successfully enrolled in course {}", user.getLogin(), course.getTitle());
    }

    /**
     * Add multiple users to the course so that they can access it
     * The passed list of UserDTOs must include at least one unique user identifier (i.e. registration number OR email OR login)
     * <p>
     * This method first tries to find the user in the internal Artemis user database (because the user is probably already using Artemis).
     * In case the user cannot be found, it additionally searches the connected LDAP in case it is configured.
     *
     * @param courseId    the id of the course
     * @param studentDTOs the list of students (with at least registration number)
     * @param courseGroup the group the students should be added to
     * @return the list of students who could not be enrolled in the course, because they could NOT be found in the Artemis database and could NOT be found in the TUM LDAP
     */
    public List<StudentDTO> registerUsersForCourseGroup(Long courseId, List<StudentDTO> studentDTOs, String courseGroup) {
        var course = courseRepository.findByIdElseThrow(courseId);
        if (course.getLearningPathsEnabled()) {
            course = courseRepository.findWithEagerCompetenciesAndPrerequisitesByIdElseThrow(course.getId());
        }
        String courseGroupName = course.defineCourseGroupName(courseGroup);
        Role courseGroupRole = Role.fromString(courseGroup);
        List<StudentDTO> notFoundStudentsDTOs = new ArrayList<>();
        for (var studentDto : studentDTOs) {
            var optionalStudent = userService.findUserAndAddToCourse(studentDto.registrationNumber(), studentDto.login(), studentDto.email(), courseGroupName);
            if (optionalStudent.isEmpty()) {
                notFoundStudentsDTOs.add(studentDto);
            }
            else if (courseGroupRole == Role.STUDENT && course.getLearningPathsEnabled()) {
                final Course finalCourse = course;
                learnerProfileApi.ifPresent(api -> api.createCourseLearnerProfile(finalCourse, optionalStudent.get()));
                learningPathApi.ifPresent(api -> api.generateLearningPathForUser(finalCourse, optionalStudent.get()));
            }
        }

        return notFoundStudentsDTOs;
    }

    /**
     * Unenroll a user from a course by removing them from the student group of the course
     *
     * @param user   The user that should get removed from the course
     * @param course The course from which the user should be removed from
     */
    public void unenrollUserForCourseOrThrow(User user, Course course) {
        authCheckService.checkUserAllowedToUnenrollFromCourseElseThrow(course);
        userService.removeUserFromGroup(user, course.getStudentGroupName());
        learnerProfileApi.ifPresent(api -> api.deleteCourseLearnerProfile(course, user));
        final var auditEvent = new AuditEvent(user.getLogin(), Constants.UNENROLL_FROM_COURSE, "course=" + course.getTitle());
        auditEventRepository.add(auditEvent);
        log.info("User {} has successfully unenrolled from course {}", user.getLogin(), course.getTitle());
    }

    /**
     * Fetches a list of Courses
     *
     * @param onlyActive Whether to include courses with a past endDate
     * @return A list of Courses for the course management overview
     */
    public List<Course> getAllCoursesForManagementOverview(boolean onlyActive) {
        var user = userRepository.getUserWithGroupsAndAuthorities();
        boolean isAdmin = authCheckService.isAdmin(user);
        if (isAdmin && !onlyActive) {
            // TODO: we should avoid using findAll() here, as it might return a huge amount of data
            return courseRepository.findAll();
        }

        if (isAdmin) {
            return courseRepository.findAllNotEnded(ZonedDateTime.now());
        }
        var userGroups = new ArrayList<>(user.getGroups());

        if (onlyActive) {
            return courseRepository.findAllNotEndedCoursesByManagementGroupNames(ZonedDateTime.now(), userGroups);
        }

        return courseRepository.findAllCoursesByManagementGroupNames(userGroups);
    }

    /**
     * Retrieves all inactive courses from non-null semesters that the current user is enrolled in
     * for the course archive.
     *
     * @return A list of courses for the course archive.
     */
    public Set<CourseForArchiveDTO> getAllCoursesForCourseArchive() {
        var user = userRepository.getUserWithGroupsAndAuthorities();
        boolean isAdmin = authCheckService.isAdmin(user);
        return courseRepository.findInactiveCoursesForUserRolesWithNonNullSemester(isAdmin, user.getGroups(), ZonedDateTime.now());
    }

    /**
     * Get the active students for these particular exercise ids
     *
     * @param exerciseIds the ids to get the active students for
     * @param periodIndex the deviation from the current time
     * @param length      the length of the chart which we want to fill. This can either be 4 for the course overview or 17 for the course detail view
     * @param date        the date for which the active students' calculation should end (e.g. now)
     * @return An Integer list containing active students for each index. An index corresponds to a week
     */
    public List<Integer> getActiveStudents(Set<Long> exerciseIds, long periodIndex, int length, ZonedDateTime date) {
        /*
         * If the course did not start yet, the length of the chart will be negative (as the time difference between the start date end the current date is passed). In this case,
         * we return an empty list.
         */
        if (length < 0) {
            return new ArrayList<>(0);
        }
        LocalDateTime localStartDate = date.toLocalDateTime().with(DayOfWeek.MONDAY);
        LocalDateTime localEndDate = date.toLocalDateTime().with(DayOfWeek.SUNDAY);
        ZoneId zone = date.getZone();
        // startDate is the starting point of the data collection which is the Monday 3 weeks ago +/- the deviation from the current timeframe
        ZonedDateTime startDate = localStartDate.atZone(zone).minusWeeks((length - 1) + (length * (-periodIndex))).withHour(0).withMinute(0).withSecond(0).withNano(0);
        // the endDate depends on whether the current week is shown. If it is, the endDate is the Sunday of the current week at 23:59.
        // If the timeframe was adapted (periodIndex != 0), the endDate needs to be adapted according to the deviation
        ZonedDateTime endDate = periodIndex != 0 ? localEndDate.atZone(zone).minusWeeks(length * (-periodIndex)).withHour(23).withMinute(59).withSecond(59)
                : localEndDate.atZone(zone).withHour(23).withMinute(59).withSecond(59);
        if (exerciseIds.isEmpty()) {
            // avoid database call if there are no exercises to reduce performance issues
            return List.of();
        }
        List<StatisticsEntry> outcome = courseRepository.getActiveStudents(exerciseIds, startDate, endDate);
        List<StatisticsEntry> distinctOutcome = removeDuplicateActiveUserRows(outcome, startDate);
        List<Integer> result = new ArrayList<>(Collections.nCopies(length, 0));
        statisticsRepository.sortDataIntoWeeks(distinctOutcome, result, startDate);
        return result;
    }

    /**
     * The List of StatisticsEntries can contain duplicated entries, which means that a user has two entries in the same week.
     * This method compares the values and returns a List<StatisticsEntry> without duplicated entries.
     *
     * @param activeUserRows a list of entries
     * @param startDate      the startDate of the period
     * @return a List<StatisticsEntry> containing date and amount of active users in this period
     */

    private List<StatisticsEntry> removeDuplicateActiveUserRows(List<StatisticsEntry> activeUserRows, ZonedDateTime startDate) {
        int startIndex = statisticsRepository.getWeekOfDate(startDate);
        Map<Integer, Set<String>> usersByDate = new HashMap<>();
        for (StatisticsEntry listElement : activeUserRows) {
            // listElement.date has the form "2021-05-04", to convert it to ZonedDateTime, it needs a time
            String dateOfElement = listElement.getDate() + " 10:00";
            var zone = startDate.getZone();
            DateTimeFormatter formatter = DateTimeFormatter.ofPattern("yyyy-MM-dd HH:mm");
            ZonedDateTime date = LocalDateTime.parse(dateOfElement, formatter).atZone(zone);
            int index = statisticsRepository.getWeekOfDate(date);
            /*
             * The database stores entries in UTC, so it can happen that entries lay in the calendar week one week before the calendar week of the startDate If startDate lays in a
             * calendar week other than the first one, we simply check whether the calendar week of the entry equals to the calendar week of startDate - 1. If startDate lays in the
             * first calendar week, we check whether the calendar week of the entry equals the last calendar week of the prior year. In either case, if the condition resolves to
             * true, we shift the index the submission is sorted in to the calendar week of startDate, as this is the first bucket in the timeframe of interest.
             */
            var unifiedDateWeekBeforeStartIndex = startIndex == 1 ? Math.toIntExact(IsoFields.WEEK_OF_WEEK_BASED_YEAR.rangeRefinedBy(startDate.minusWeeks(1)).getMaximum())
                    : startIndex - 1;
            index = index == unifiedDateWeekBeforeStartIndex ? startIndex : index;
            statisticsRepository.addUserToTimeslot(usersByDate, listElement, index);
        }
        List<StatisticsEntry> returnList = new ArrayList<>();
        usersByDate.forEach((date, users) -> {
            int year = date < statisticsRepository.getWeekOfDate(startDate) ? startDate.getYear() + 1 : startDate.getYear();
            ZonedDateTime firstDateOfYear = ZonedDateTime.of(year, 1, 1, 0, 0, 0, 0, startDate.getZone());
            ZonedDateTime start = statisticsRepository.getWeekOfDate(firstDateOfYear) == 1 ? firstDateOfYear.plusWeeks(date - 1) : firstDateOfYear.plusWeeks(date);
            StatisticsEntry listElement = new StatisticsEntry(start, users.size());
            returnList.add(listElement);
        });
        return returnList;
    }

    /**
     * Fetches Course Management Detail View data from repository and returns a DTO
     *
     * @param course       the course for with the details should be calculated
     * @param gradingScale the grading scale for the course
     * @return The DTO for the course management detail view
     */
    public CourseManagementDetailViewDTO getStatsForDetailView(Course course, GradingScale gradingScale) {

        var numberOfStudentsInCourse = Math.toIntExact(userRepository.countUserInGroup(course.getStudentGroupName()));
        var numberOfTeachingAssistantsInCourse = Math.toIntExact(userRepository.countUserInGroup(course.getTeachingAssistantGroupName()));
        var numberOfEditorsInCourse = Math.toIntExact(userRepository.countUserInGroup(course.getEditorGroupName()));
        var numberOfInstructorsInCourse = Math.toIntExact(userRepository.countUserInGroup(course.getInstructorGroupName()));

        Set<Exercise> exercises = exerciseRepository.findAllExercisesByCourseId(course.getId());
        if (exercises == null || exercises.isEmpty()) {
            return new CourseManagementDetailViewDTO(numberOfStudentsInCourse, numberOfTeachingAssistantsInCourse, numberOfEditorsInCourse, numberOfInstructorsInCourse, 0.0, 0L,
                    0L, 0.0, 0L, 0L, 0.0, 0L, 0L, 0.0, 0.0, 0.0, List.of(), 0.0);
        }
        // For the average score we need to only consider scores which are included completely or as bonus
        Set<Exercise> includedExercises = exercises.stream().filter(Exercise::isCourseExercise)
                .filter(exercise -> !exercise.getIncludedInOverallScore().equals(IncludedInOverallScore.NOT_INCLUDED)).collect(Collectors.toSet());
        Double averageScoreForCourse = participantScoreRepository.findAvgScore(includedExercises);
        averageScoreForCourse = averageScoreForCourse != null ? averageScoreForCourse : 0.0;
        double currentMaxAverageScore = includedExercises.stream().map(Exercise::getMaxPoints).mapToDouble(Double::doubleValue).sum();

        // calculate scores taking presentation points into account, if a grading scale is present and set for graded presentations
        if (gradingScale != null && gradingScale.getCourse().equals(course) && gradingScale.getPresentationsNumber() != null && gradingScale.getPresentationsWeight() != null) {
            double maxBaseScore = includedExercises.stream().filter(e -> !e.getIncludedInOverallScore().equals(IncludedInOverallScore.INCLUDED_AS_BONUS))
                    .map(Exercise::getMaxPoints).mapToDouble(Double::doubleValue).sum();
            currentMaxAverageScore += presentationPointsCalculationService.calculateReachablePresentationPoints(gradingScale, maxBaseScore);

            double avgPresentationScore = studentParticipationRepository.getAvgPresentationScoreByCourseId(course.getId());
            averageScoreForCourse = gradingScale.getPresentationsWeight() / 100.0 * avgPresentationScore
                    + (100.0 - gradingScale.getPresentationsWeight()) / 100.0 * averageScoreForCourse;
        }

        Set<Long> exerciseIds = exercises.stream().map(Exercise::getId).collect(Collectors.toSet());

        var endDate = this.determineEndDateForActiveStudents(course);
        var spanSize = this.determineTimeSpanSizeForActiveStudents(course, endDate, 17);
        var activeStudents = getActiveStudents(exerciseIds, 0, spanSize, endDate);

        DueDateStat assessments = resultRepository.countNumberOfAssessments(exerciseIds);
        long numberOfAssessments = assessments.inTime() + assessments.late();

        long numberOfInTimeSubmissions = submissionRepository.countAllByExerciseIdsSubmittedBeforeDueDate(exerciseIds)
                + programmingExerciseRepository.countAllSubmissionsByExerciseIdsSubmitted(exerciseIds);
        long numberOfLateSubmissions = submissionRepository.countAllByExerciseIdsSubmittedAfterDueDate(exerciseIds);

        long numberOfSubmissions = numberOfInTimeSubmissions + numberOfLateSubmissions;
        var currentPercentageAssessments = calculatePercentage(numberOfAssessments, numberOfSubmissions);

        long currentAbsoluteComplaints = complaintResponseRepository
                .countByComplaint_Result_Participation_Exercise_Course_Id_AndComplaint_ComplaintType_AndSubmittedTimeIsNotNull(course.getId(), COMPLAINT);
        long currentMaxComplaints = complaintRepository.countByResult_Participation_Exercise_Course_IdAndComplaintType(course.getId(), COMPLAINT);
        var currentPercentageComplaints = calculatePercentage(currentAbsoluteComplaints, currentMaxComplaints);

        long currentAbsoluteMoreFeedbacks = complaintResponseRepository
                .countByComplaint_Result_Participation_Exercise_Course_Id_AndComplaint_ComplaintType_AndSubmittedTimeIsNotNull(course.getId(), MORE_FEEDBACK);
        long currentMaxMoreFeedbacks = complaintRepository.countByResult_Participation_Exercise_Course_IdAndComplaintType(course.getId(), MORE_FEEDBACK);
        var currentPercentageMoreFeedbacks = calculatePercentage(currentAbsoluteMoreFeedbacks, currentMaxMoreFeedbacks);

        var currentAbsoluteAverageScore = roundScoreSpecifiedByCourseSettings((averageScoreForCourse / 100.0) * currentMaxAverageScore, course);
        var currentPercentageAverageScore = currentMaxAverageScore > 0.0 ? roundScoreSpecifiedByCourseSettings(averageScoreForCourse, course) : 0.0;

        double currentTotalLlmCostInEur = llmTokenUsageTraceRepository.calculateTotalLlmCostInEurForCourse(course.getId());

        return new CourseManagementDetailViewDTO(numberOfStudentsInCourse, numberOfTeachingAssistantsInCourse, numberOfEditorsInCourse, numberOfInstructorsInCourse,
                currentPercentageAssessments, numberOfAssessments, numberOfSubmissions, currentPercentageComplaints, currentAbsoluteComplaints, currentMaxComplaints,
                currentPercentageMoreFeedbacks, currentAbsoluteMoreFeedbacks, currentMaxMoreFeedbacks, currentPercentageAverageScore, currentAbsoluteAverageScore,
                currentMaxAverageScore, activeStudents, currentTotalLlmCostInEur);
    }

    private double calculatePercentage(double positive, double total) {
        return total > 0.0 ? Math.round(positive * 1000.0 / total) / 10.0 : 0.0;
    }

    /**
     * calculate statistics for the course administration dashboard
     *
     * @param course the course for which the statistics should be calculated
     * @return a DTO containing the statistics
     */
    public StatsForDashboardDTO getStatsForDashboardDTO(Course course) {
        Set<Long> courseExerciseIds = exerciseRepository.findAllIdsByCourseId(course.getId());

        StatsForDashboardDTO stats = new StatsForDashboardDTO();

        long numberOfInTimeSubmissions = submissionRepository.countAllByExerciseIdsSubmittedBeforeDueDate(courseExerciseIds);
        numberOfInTimeSubmissions += programmingExerciseRepository.countAllSubmissionsByExerciseIdsSubmitted(courseExerciseIds);

        final long numberOfLateSubmissions = submissionRepository.countAllByExerciseIdsSubmittedAfterDueDate(courseExerciseIds);
        DueDateStat totalNumberOfAssessments = resultRepository.countNumberOfAssessments(courseExerciseIds);
        stats.setTotalNumberOfAssessments(totalNumberOfAssessments);

        // no examMode here, so it's the same as totalNumberOfAssessments
        DueDateStat[] numberOfAssessmentsOfCorrectionRounds = { totalNumberOfAssessments };
        stats.setNumberOfAssessmentsOfCorrectionRounds(numberOfAssessmentsOfCorrectionRounds);
        stats.setNumberOfSubmissions(new DueDateStat(numberOfInTimeSubmissions, numberOfLateSubmissions));

        final long numberOfMoreFeedbackRequests = complaintService.countMoreFeedbackRequestsByCourseId(course.getId());
        stats.setNumberOfMoreFeedbackRequests(numberOfMoreFeedbackRequests);
        final long numberOfMoreFeedbackComplaintResponses = complaintService.countMoreFeedbackRequestResponsesByCourseId(course.getId());
        stats.setNumberOfOpenMoreFeedbackRequests(numberOfMoreFeedbackRequests - numberOfMoreFeedbackComplaintResponses);
        final long numberOfComplaints = complaintService.countComplaintsByCourseId(course.getId());
        stats.setNumberOfComplaints(numberOfComplaints);
        final long numberOfComplaintResponses = complaintService.countComplaintResponsesByCourseId(course.getId());
        stats.setNumberOfOpenComplaints(numberOfComplaints - numberOfComplaintResponses);
        final long numberOfAssessmentLocks = submissionRepository.countLockedSubmissionsByUserIdAndCourseId(userRepository.getUserWithGroupsAndAuthorities().getId(),
                course.getId());
        stats.setNumberOfAssessmentLocks(numberOfAssessmentLocks);
        final long totalNumberOfAssessmentLocks = submissionRepository.countLockedSubmissionsByCourseId(course.getId());
        stats.setTotalNumberOfAssessmentLocks(totalNumberOfAssessmentLocks);

        List<TutorLeaderboardDTO> leaderboardEntries = tutorLeaderboardService.getCourseLeaderboard(course, courseExerciseIds);
        stats.setTutorLeaderboardEntries(leaderboardEntries);
        stats.setNumberOfRatings(ratingRepository.countByResult_Participation_Exercise_Course_Id(course.getId()));
        return stats;
    }

    /**
     * Archives the course by creating a zip file will student submissions for
     * both the course exercises and exams.
     *
     * @param course the course to archive
     */
    @Async
    public void archiveCourse(Course course) {
        long start = System.nanoTime();
        SecurityUtils.setAuthorizationObject();

        // Archiving a course is only possible after the course is over
        if (ZonedDateTime.now().isBefore(course.getEndDate())) {
            return;
        }

        // This contains possible errors encountered during the archive process
        List<String> exportErrors = Collections.synchronizedList(new ArrayList<>());

        groupNotificationService.notifyInstructorGroupAboutCourseArchiveState(course, NotificationType.COURSE_ARCHIVE_STARTED, exportErrors);

        try {
            // Create course archives directory if it doesn't exist
            Files.createDirectories(courseArchivesDirPath);
            log.info("Created the course archives directory at {} because it didn't exist.", courseArchivesDirPath);

            // Export the course to the archives' directory.
            var archivedCoursePath = courseExamExportService.exportCourse(course, courseArchivesDirPath, exportErrors);

            // Attach the path to the archive to the course and save it in the database
            if (archivedCoursePath.isPresent()) {
                course.setCourseArchivePath(archivedCoursePath.get().getFileName().toString());
                courseRepository.saveAndFlush(course);
            }
            else {
                groupNotificationService.notifyInstructorGroupAboutCourseArchiveState(course, NotificationType.COURSE_ARCHIVE_FAILED, exportErrors);
                return;
            }
        }
        catch (Exception e) {
            var error = "Failed to create course archives directory " + courseArchivesDirPath + ": " + e.getMessage();
            exportErrors.add(error);
            log.info(error);
        }

        groupNotificationService.notifyInstructorGroupAboutCourseArchiveState(course, NotificationType.COURSE_ARCHIVE_FINISHED, exportErrors);
        log.info("archive course took {}", TimeLogUtil.formatDurationFrom(start));
    }

    /**
     * Cleans up a course by cleaning up all exercises from that course. This deletes all student
     * repositories and build plans. Note that a course has to be archived first before being cleaned up.
     *
     * @param courseId  The id of the course to clean up
     * @param principal the user that wants to cleanup the course
     */
    public void cleanupCourse(Long courseId, Principal principal) {
        final var auditEvent = new AuditEvent(principal.getName(), Constants.CLEANUP_COURSE, "course=" + courseId);
        auditEventRepository.add(auditEvent);
        // Get the course with all exercises
        var course = courseRepository.findByIdWithEagerExercisesElseThrow(courseId);
        if (!course.hasCourseArchive()) {
            log.info("Cannot clean up course {} because it hasn't been archived.", courseId);
            return;
        }

        // The Objects::nonNull is needed here because the relationship exam -> exercise groups is ordered and
        // hibernate sometimes adds nulls into the list of exercise groups to keep the order
        Set<Exercise> examExercises = examRepositoryApi.map(api -> api.getExercisesByCourseId(courseId)).orElse(Set.of());

        var exercisesToCleanup = Stream.concat(course.getExercises().stream(), examExercises.stream()).collect(Collectors.toSet());
        exercisesToCleanup.forEach(exercise -> {
            if (exercise instanceof ProgrammingExercise) {
                exerciseDeletionService.cleanup(exercise.getId(), true);
            }
        });

        log.info("The course {} has been cleaned up!", courseId);
    }

    /**
     * Returns all users in a course that belong to the given group
     *
     * @param course    the course
     * @param groupName the name of the group
     * @return list of users
     */
    @NotNull
    public ResponseEntity<Set<User>> getAllUsersInGroup(Course course, String groupName) {
        authCheckService.checkHasAtLeastRoleInCourseElseThrow(Role.INSTRUCTOR, course, null);
        var usersInGroup = userRepository.findAllByIsDeletedIsFalseAndGroupsContains(groupName);
        usersInGroup.forEach(user -> {
            // explicitly set the registration number
            user.setVisibleRegistrationNumber(user.getRegistrationNumber());
            // remove some values which are not needed in the client
            user.setLastNotificationRead(null);
            user.setActivationKey(null);
            user.setLangKey(null);
            user.setLastNotificationRead(null);
            user.setLastModifiedBy(null);
            user.setLastModifiedDate(null);
            user.setCreatedBy(null);
            user.setCreatedDate(null);
        });
        removeUserVariables(usersInGroup);
        return ResponseEntity.ok().body(usersInGroup);
    }

    /**
     * Search for users of all user groups by login or name in course
     *
     * @param course     Course in which to search students
     * @param nameOfUser Login or name by which to search students
     * @return users whose login matched
     */
    public List<User> searchOtherUsersNameInCourse(Course course, String nameOfUser) {
        Set<String> groupNames = new HashSet<>();
        groupNames.add(course.getStudentGroupName());
        groupNames.add(course.getTeachingAssistantGroupName());
        groupNames.add(course.getEditorGroupName());
        groupNames.add(course.getInstructorGroupName());

        List<User> searchResult = userRepository.searchByNameInGroups(groupNames, nameOfUser);
        removeUserVariables(searchResult);

        // users should not find themselves
        User searchingUser = userRepository.getUser();
        searchResult = searchResult.stream().distinct().filter(user -> !user.getId().equals(searchingUser.getId())).toList();

        return (searchResult);
    }

    /**
     * adds a given user to a user group
     *
     * @param user   user to be added to a group
     * @param group  user-group where the user should be added
     * @param course the course in which the user should be added
     */
    public void addUserToGroup(User user, String group, Course course) {
        userService.addUserToGroup(user, group);
        if (group.equals(course.getStudentGroupName()) && course.getLearningPathsEnabled()) {
            Course courseWithCompetencies = courseRepository.findWithEagerCompetenciesAndPrerequisitesByIdElseThrow(course.getId());
            learnerProfileApi.ifPresent(api -> api.createCourseLearnerProfile(course, user));
            learningPathApi.ifPresent(api -> api.generateLearningPathForUser(courseWithCompetencies, user));
        }
    }

    /**
     * removes a given user to a user group
     *
     * @param user  user to be removed from a group
     * @param group user-group where the user should be removed
     */
    public void removeUserFromGroup(User user, String group) {
        userService.removeUserFromGroup(user, group);
    }

    /**
     * If the corresponding group (student, tutor, editor, instructor) is not defined, this method will set the default group.
     *
     * @param course the course (typically created on the client and not yet existing) for which the groups should be validated
     */
    public void setDefaultGroupsIfNotSet(Course course) {
        if (!StringUtils.hasText(course.getStudentGroupName())) {
            course.setStudentGroupName(course.getDefaultStudentGroupName());
        }

        if (!StringUtils.hasText(course.getTeachingAssistantGroupName())) {
            course.setTeachingAssistantGroupName(course.getDefaultTeachingAssistantGroupName());
        }

        if (!StringUtils.hasText(course.getEditorGroupName())) {
            course.setEditorGroupName(course.getDefaultEditorGroupName());
        }

        if (!StringUtils.hasText(course.getInstructorGroupName())) {
            course.setInstructorGroupName(course.getDefaultInstructorGroupName());
        }
    }

    /**
     * Special case for editors: checks if the default editor group needs to be created when old courses are edited
     *
     * @param course the course for which the default editor group will be created if it does not exist
     */
    public void checkIfEditorGroupsNeedsToBeCreated(Course course) {
        // Courses that have been created before Artemis version 4.11.9 do not have an editor group.
        // The editor group would be need to be set manually by instructors for the course and manually added to external user management.
        // To increase the usability the group is automatically generated when a user is added.
        if (!StringUtils.hasText(course.getEditorGroupName())) {
            course.setEditorGroupName(course.getDefaultEditorGroupName());
            courseRepository.save(course);
        }
    }

    /**
     * Determines end date for the displayed time span of active student charts
     * If the course end date is passed, only information until this date are collected and sent
     *
     * @param course the corresponding course the active students should be collected
     * @return end date of the time span
     */
    public ZonedDateTime determineEndDateForActiveStudents(Course course) {
        var endDate = ZonedDateTime.now();
        if (course.getEndDate() != null && ZonedDateTime.now().isAfter(course.getEndDate())) {
            endDate = course.getEndDate();
        }
        return endDate;
    }

    /**
     * Determines the allowed time span for active student charts
     * The span time can be restricted if the temporal distance between the course start date
     * and the priorly determined end date is smaller than the intended time frame
     *
     * @param course      the corresponding course the time frame should be computed
     * @param endDate     the priorly determined end date of the time span
     * @param maximalSize the normal time span size
     * @return the allowed time span size
     */
    public int determineTimeSpanSizeForActiveStudents(Course course, ZonedDateTime endDate, int maximalSize) {
        var spanTime = maximalSize;
        if (course.getStartDate() != null) {
            long amountOfWeeksBetween = calculateWeeksBetweenDates(course.getStartDate(), endDate);
            spanTime = Math.toIntExact(Math.min(maximalSize, amountOfWeeksBetween));
        }
        return spanTime;
    }

    /**
     * Auxiliary method that returns the number of weeks between two dates
     * Note: The calculation includes the week of the end date. This is needed for the active students line charts
     *
     * @param startDate the start date of the period to calculate
     * @param endDate   the end date of the period to calculate
     * @return the number of weeks the period contains + one week
     */
    public long calculateWeeksBetweenDates(ZonedDateTime startDate, ZonedDateTime endDate) {
        startDate = startDate.withZoneSameInstant(endDate.getZone());
        var mondayInWeekOfStart = startDate.with(DayOfWeek.MONDAY).withHour(0).withMinute(0).withSecond(0).withNano(0);
        var mondayInWeekOfEnd = endDate.plusWeeks(1).with(DayOfWeek.MONDAY).withHour(0).withMinute(0).withSecond(0).withNano(0);
        return mondayInWeekOfStart.until(mondayInWeekOfEnd, ChronoUnit.WEEKS);
    }

    /**
     * Helper method which removes some values from the user entity which are not needed in the client
     *
     * @param usersInGroup user whose variables are removed
     */
    private void removeUserVariables(Iterable<User> usersInGroup) {
        usersInGroup.forEach(user -> {
            user.setLastNotificationRead(null);
            user.setActivationKey(null);
            user.setLangKey(null);
            user.setLastNotificationRead(null);
            user.setLastModifiedBy(null);
            user.setLastModifiedDate(null);
            user.setCreatedBy(null);
            user.setCreatedDate(null);
        });
    }

    /**
     * Checks if learning paths are enabled for the given course. If not, a BadRequestException is thrown.
     * <p>
     * If fetching the course from the database is not necessary, prefer using the method {@link #checkLearningPathsEnabledElseThrow(long)} with the course id as parameter.
     *
     * @param course the course to check
     */
    public void checkLearningPathsEnabledElseThrow(@NotNull Course course) {
        if (!course.getLearningPathsEnabled()) {
            throw new BadRequestException("Learning paths are not enabled for this course.");
        }
    }

    /**
     * Checks if learning paths are enabled for the given course. If not, a BadRequestException is thrown.
     *
     * @param courseId the id of the course to check
     */
    public void checkLearningPathsEnabledElseThrow(long courseId) {
        if (!courseRepository.hasLearningPathsEnabled(courseId)) {
            throw new BadRequestException("Learning paths are not enabled for this course.");
        }
    }
}<|MERGE_RESOLUTION|>--- conflicted
+++ resolved
@@ -225,40 +225,21 @@
 
     private final LLMTokenUsageTraceRepository llmTokenUsageTraceRepository;
 
-<<<<<<< HEAD
-    public CourseService(Optional<ExamMetricsApi> examMetricsApi, CourseRepository courseRepository, ExerciseService exerciseService,
-            ExerciseDeletionService exerciseDeletionService, AuthorizationCheckService authCheckService, UserRepository userRepository, LectureService lectureService,
-            GroupNotificationRepository groupNotificationRepository, Optional<ExerciseGroupApi> exerciseGroupApi, AuditEventRepository auditEventRepository,
-            UserService userService, Optional<ExamDeletionApi> examDeletionApi, CompetencyProgressApi competencyProgressApi, GroupNotificationService groupNotificationService,
-            Optional<ExamRepositoryApi> examRepositoryApi, CourseExamExportService courseExamExportService, GradingScaleRepository gradingScaleRepository,
-            StatisticsRepository statisticsRepository, StudentParticipationRepository studentParticipationRepository, TutorLeaderboardService tutorLeaderboardService,
-            RatingRepository ratingRepository, ComplaintService complaintService, ComplaintRepository complaintRepository, ResultRepository resultRepository,
-            ComplaintResponseRepository complaintResponseRepository, SubmissionRepository submissionRepository, ProgrammingExerciseRepository programmingExerciseRepository,
-            ExerciseRepository exerciseRepository, ParticipantScoreRepository participantScoreRepository, PresentationPointsCalculationService presentationPointsCalculationService,
-=======
-    public CourseService(CourseRepository courseRepository, ExerciseService exerciseService, ExerciseDeletionService exerciseDeletionService,
+    public CourseService(Optional<ExamMetricsApi> examMetricsApi, CourseRepository courseRepository, ExerciseService exerciseService, ExerciseDeletionService exerciseDeletionService,
             AuthorizationCheckService authCheckService, UserRepository userRepository, LectureService lectureService, GroupNotificationRepository groupNotificationRepository,
-            ExerciseGroupRepository exerciseGroupRepository, AuditEventRepository auditEventRepository, UserService userService, ExamDeletionService examDeletionService,
-            Optional<CompetencyProgressApi> competencyProgressApi, GroupNotificationService groupNotificationService, ExamRepository examRepository,
+            ExerciseGroupRepository exerciseGroupRepository, AuditEventRepository auditEventRepository, UserService userService, Optional<ExamDeletionApi> examDeletionApi, CompetencyProgressApi competencyProgressApi, GroupNotificationService groupNotificationService,
+                         Optional<ExamRepositoryApi> examRepositoryApi,
             CourseExamExportService courseExamExportService, GradingScaleRepository gradingScaleRepository, StatisticsRepository statisticsRepository,
             StudentParticipationRepository studentParticipationRepository, TutorLeaderboardService tutorLeaderboardService, RatingRepository ratingRepository,
             ComplaintService complaintService, ComplaintRepository complaintRepository, ResultRepository resultRepository, ComplaintResponseRepository complaintResponseRepository,
             SubmissionRepository submissionRepository, ProgrammingExerciseRepository programmingExerciseRepository, ExerciseRepository exerciseRepository,
             ParticipantScoreRepository participantScoreRepository, PresentationPointsCalculationService presentationPointsCalculationService,
->>>>>>> 039e6c80
             TutorialGroupRepository tutorialGroupRepository, PlagiarismCaseRepository plagiarismCaseRepository, ConversationRepository conversationRepository,
             Optional<LearningPathApi> learningPathApi, Optional<IrisSettingsService> irisSettingsService, LectureRepository lectureRepository,
             TutorialGroupNotificationRepository tutorialGroupNotificationRepository, TutorialGroupChannelManagementService tutorialGroupChannelManagementService,
-<<<<<<< HEAD
-            PrerequisitesApi prerequisitesApi, CompetencyRelationApi competencyRelationApi, PostRepository postRepository, AnswerPostRepository answerPostRepository,
-            BuildJobRepository buildJobRepository, FaqRepository faqRepository, LearnerProfileApi learnerProfileApi, LLMTokenUsageTraceRepository llmTokenUsageTraceRepository) {
+            Optional<PrerequisitesApi> prerequisitesApi, Optional<CompetencyRelationApi> competencyRelationApi, PostRepository postRepository,
+            AnswerPostRepository answerPostRepository, BuildJobRepository buildJobRepository, FaqRepository faqRepository, Optional<LearnerProfileApi> learnerProfileApi, LLMTokenUsageTraceRepository llmTokenUsageTraceRepository) {
         this.examMetricsApi = examMetricsApi;
-
-=======
-            Optional<PrerequisitesApi> prerequisitesApi, Optional<CompetencyRelationApi> competencyRelationApi, PostRepository postRepository,
-            AnswerPostRepository answerPostRepository, BuildJobRepository buildJobRepository, FaqRepository faqRepository, Optional<LearnerProfileApi> learnerProfileApi,
-            LLMTokenUsageTraceRepository llmTokenUsageTraceRepository) {
->>>>>>> 039e6c80
         this.courseRepository = courseRepository;
         this.exerciseService = exerciseService;
         this.exerciseDeletionService = exerciseDeletionService;
