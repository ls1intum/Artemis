package de.tum.cit.aet.artemis.core.service;

import static de.tum.cit.aet.artemis.assessment.domain.ComplaintType.COMPLAINT;
import static de.tum.cit.aet.artemis.assessment.domain.ComplaintType.MORE_FEEDBACK;
import static de.tum.cit.aet.artemis.core.config.Constants.PROFILE_CORE;
import static de.tum.cit.aet.artemis.core.util.RoundingUtil.roundScoreSpecifiedByCourseSettings;

import java.nio.file.Files;
import java.nio.file.Path;
import java.security.Principal;
import java.time.DayOfWeek;
import java.time.LocalDateTime;
import java.time.ZoneId;
import java.time.ZonedDateTime;
import java.time.format.DateTimeFormatter;
import java.time.temporal.ChronoUnit;
import java.time.temporal.IsoFields;
import java.util.ArrayList;
import java.util.Collection;
import java.util.Collections;
import java.util.HashMap;
import java.util.HashSet;
import java.util.List;
import java.util.Map;
import java.util.Objects;
import java.util.Optional;
import java.util.Set;
import java.util.stream.Collectors;
import java.util.stream.Stream;

import jakarta.validation.constraints.NotNull;
import jakarta.ws.rs.BadRequestException;

import org.slf4j.Logger;
import org.slf4j.LoggerFactory;
import org.springframework.beans.factory.annotation.Value;
import org.springframework.boot.actuate.audit.AuditEvent;
import org.springframework.boot.actuate.audit.AuditEventRepository;
import org.springframework.context.annotation.Profile;
import org.springframework.data.domain.Page;
import org.springframework.http.ResponseEntity;
import org.springframework.scheduling.annotation.Async;
import org.springframework.stereotype.Service;
import org.springframework.util.StringUtils;

import de.tum.cit.aet.artemis.assessment.domain.GradingScale;
import de.tum.cit.aet.artemis.assessment.repository.ComplaintRepository;
import de.tum.cit.aet.artemis.assessment.repository.ComplaintResponseRepository;
import de.tum.cit.aet.artemis.assessment.repository.GradingScaleRepository;
import de.tum.cit.aet.artemis.assessment.repository.ParticipantScoreRepository;
import de.tum.cit.aet.artemis.assessment.repository.RatingRepository;
import de.tum.cit.aet.artemis.assessment.repository.ResultRepository;
import de.tum.cit.aet.artemis.assessment.service.ComplaintService;
import de.tum.cit.aet.artemis.assessment.service.PresentationPointsCalculationService;
import de.tum.cit.aet.artemis.assessment.service.TutorLeaderboardService;
import de.tum.cit.aet.artemis.atlas.api.CompetencyProgressApi;
import de.tum.cit.aet.artemis.atlas.api.CompetencyRelationApi;
import de.tum.cit.aet.artemis.atlas.api.LearnerProfileApi;
import de.tum.cit.aet.artemis.atlas.api.LearningPathApi;
import de.tum.cit.aet.artemis.atlas.api.PrerequisitesApi;
import de.tum.cit.aet.artemis.communication.domain.FaqState;
import de.tum.cit.aet.artemis.communication.domain.NotificationType;
import de.tum.cit.aet.artemis.communication.domain.notification.GroupNotification;
import de.tum.cit.aet.artemis.communication.repository.AnswerPostRepository;
import de.tum.cit.aet.artemis.communication.repository.CourseNotificationRepository;
import de.tum.cit.aet.artemis.communication.repository.FaqRepository;
import de.tum.cit.aet.artemis.communication.repository.GroupNotificationRepository;
import de.tum.cit.aet.artemis.communication.repository.PostRepository;
import de.tum.cit.aet.artemis.communication.repository.conversation.ConversationRepository;
import de.tum.cit.aet.artemis.communication.service.notifications.GroupNotificationService;
import de.tum.cit.aet.artemis.core.config.Constants;
import de.tum.cit.aet.artemis.core.domain.Course;
import de.tum.cit.aet.artemis.core.domain.DomainObject;
import de.tum.cit.aet.artemis.core.domain.User;
import de.tum.cit.aet.artemis.core.dto.CourseContentCount;
import de.tum.cit.aet.artemis.core.dto.CourseDeletionSummaryDTO;
import de.tum.cit.aet.artemis.core.dto.CourseForArchiveDTO;
import de.tum.cit.aet.artemis.core.dto.CourseManagementDetailViewDTO;
import de.tum.cit.aet.artemis.core.dto.DueDateStat;
import de.tum.cit.aet.artemis.core.dto.SearchResultPageDTO;
import de.tum.cit.aet.artemis.core.dto.StatisticsEntry;
import de.tum.cit.aet.artemis.core.dto.StatsForDashboardDTO;
import de.tum.cit.aet.artemis.core.dto.StudentDTO;
import de.tum.cit.aet.artemis.core.dto.TutorLeaderboardDTO;
import de.tum.cit.aet.artemis.core.dto.pageablesearch.SearchTermPageableSearchDTO;
import de.tum.cit.aet.artemis.core.exception.ApiProfileNotPresentException;
import de.tum.cit.aet.artemis.core.repository.CourseRepository;
import de.tum.cit.aet.artemis.core.repository.LLMTokenUsageTraceRepository;
import de.tum.cit.aet.artemis.core.repository.StatisticsRepository;
import de.tum.cit.aet.artemis.core.repository.UserRepository;
import de.tum.cit.aet.artemis.core.security.Role;
import de.tum.cit.aet.artemis.core.security.SecurityUtils;
import de.tum.cit.aet.artemis.core.service.export.CourseExamExportService;
import de.tum.cit.aet.artemis.core.service.user.UserService;
import de.tum.cit.aet.artemis.core.util.PageUtil;
import de.tum.cit.aet.artemis.core.util.TimeLogUtil;
import de.tum.cit.aet.artemis.exam.api.ExamDeletionApi;
import de.tum.cit.aet.artemis.exam.api.ExamMetricsApi;
import de.tum.cit.aet.artemis.exam.api.ExamRepositoryApi;
import de.tum.cit.aet.artemis.exam.api.ExerciseGroupApi;
import de.tum.cit.aet.artemis.exam.config.ExamApiNotPresentException;
import de.tum.cit.aet.artemis.exam.domain.Exam;
import de.tum.cit.aet.artemis.exam.domain.ExerciseGroup;
import de.tum.cit.aet.artemis.exercise.domain.Exercise;
import de.tum.cit.aet.artemis.exercise.domain.ExerciseType;
import de.tum.cit.aet.artemis.exercise.domain.IncludedInOverallScore;
import de.tum.cit.aet.artemis.exercise.repository.ExerciseRepository;
import de.tum.cit.aet.artemis.exercise.repository.StudentParticipationRepository;
import de.tum.cit.aet.artemis.exercise.repository.SubmissionRepository;
import de.tum.cit.aet.artemis.exercise.service.ExerciseDeletionService;
import de.tum.cit.aet.artemis.exercise.service.ExerciseService;
import de.tum.cit.aet.artemis.iris.api.IrisSettingsApi;
import de.tum.cit.aet.artemis.lecture.domain.Lecture;
import de.tum.cit.aet.artemis.lecture.repository.LectureRepository;
import de.tum.cit.aet.artemis.lecture.service.LectureService;
import de.tum.cit.aet.artemis.plagiarism.api.PlagiarismCaseApi;
import de.tum.cit.aet.artemis.plagiarism.domain.PlagiarismCase;
import de.tum.cit.aet.artemis.programming.domain.ProgrammingExercise;
import de.tum.cit.aet.artemis.programming.repository.BuildJobRepository;
import de.tum.cit.aet.artemis.programming.repository.ProgrammingExerciseRepository;
import de.tum.cit.aet.artemis.tutorialgroup.api.TutorialGroupApi;
import de.tum.cit.aet.artemis.tutorialgroup.api.TutorialGroupChannelManagementApi;
import de.tum.cit.aet.artemis.tutorialgroup.api.TutorialGroupNotificationApi;

/**
 * Service Implementation for managing Course.
 */
@Profile(PROFILE_CORE)
@Service
public class CourseService {

    private static final Logger log = LoggerFactory.getLogger(CourseService.class);

    @Value("${artemis.course-archives-path}")
    private Path courseArchivesDirPath;

    private final Optional<TutorialGroupChannelManagementApi> tutorialGroupChannelManagementApi;

    private final Optional<CompetencyRelationApi> competencyRelationApi;

    private final ExerciseService exerciseService;

    private final ExerciseDeletionService exerciseDeletionService;

    private final AuthorizationCheckService authCheckService;

    private final LectureService lectureService;

    private final GroupNotificationRepository groupNotificationRepository;

    private final UserService userService;

    private final Optional<ExerciseGroupApi> exerciseGroupApi;

    private final CourseExamExportService courseExamExportService;

    private final Optional<ExamDeletionApi> examDeletionApi;

    private final Optional<ExamRepositoryApi> examRepositoryApi;

    private final Optional<ExamMetricsApi> examMetricsApi;

    private final GroupNotificationService groupNotificationService;

    private final CourseRepository courseRepository;

    private final UserRepository userRepository;

    private final AuditEventRepository auditEventRepository;

    private final Optional<CompetencyProgressApi> competencyProgressApi;

    private final Optional<PrerequisitesApi> prerequisitesApi;

    private final GradingScaleRepository gradingScaleRepository;

    private final StatisticsRepository statisticsRepository;

    private final StudentParticipationRepository studentParticipationRepository;

    private final TutorLeaderboardService tutorLeaderboardService;

    private final RatingRepository ratingRepository;

    private final ComplaintService complaintService;

    private final ComplaintRepository complaintRepository;

    private final ComplaintResponseRepository complaintResponseRepository;

    private final SubmissionRepository submissionRepository;

    private final ProgrammingExerciseRepository programmingExerciseRepository;

    private final ResultRepository resultRepository;

    private final ExerciseRepository exerciseRepository;

    private final ParticipantScoreRepository participantScoreRepository;

    private final PresentationPointsCalculationService presentationPointsCalculationService;

    private final Optional<TutorialGroupApi> tutorialGroupApi;

    private final Optional<PlagiarismCaseApi> plagiarismCaseApi;

    private final ConversationRepository conversationRepository;

    private final Optional<LearningPathApi> learningPathApi;

    private final Optional<IrisSettingsApi> irisSettingsApi;

    private final LectureRepository lectureRepository;

    private final Optional<TutorialGroupNotificationApi> tutorialGroupNotificationApi;

    private final PostRepository postRepository;

    private final AnswerPostRepository answerPostRepository;

    private final BuildJobRepository buildJobRepository;

    private final FaqRepository faqRepository;

    private final Optional<LearnerProfileApi> learnerProfileApi;

    private final LLMTokenUsageTraceRepository llmTokenUsageTraceRepository;

    private final CourseNotificationRepository courseNotificationRepository;

    public CourseService(Optional<ExamMetricsApi> examMetricsApi, CourseRepository courseRepository, ExerciseService exerciseService,
            ExerciseDeletionService exerciseDeletionService, AuthorizationCheckService authCheckService, UserRepository userRepository, LectureService lectureService,
            GroupNotificationRepository groupNotificationRepository, AuditEventRepository auditEventRepository, UserService userService, Optional<ExamDeletionApi> examDeletionApi,
            Optional<CompetencyProgressApi> competencyProgressApi, GroupNotificationService groupNotificationService, Optional<ExamRepositoryApi> examRepositoryApi,
            Optional<ExerciseGroupApi> exerciseGroupApi, CourseExamExportService courseExamExportService, GradingScaleRepository gradingScaleRepository,
            StatisticsRepository statisticsRepository, StudentParticipationRepository studentParticipationRepository, TutorLeaderboardService tutorLeaderboardService,
            RatingRepository ratingRepository, ComplaintService complaintService, ComplaintRepository complaintRepository, ResultRepository resultRepository,
            ComplaintResponseRepository complaintResponseRepository, SubmissionRepository submissionRepository, ProgrammingExerciseRepository programmingExerciseRepository,
            ExerciseRepository exerciseRepository, ParticipantScoreRepository participantScoreRepository, PresentationPointsCalculationService presentationPointsCalculationService,
            Optional<TutorialGroupApi> tutorialGroupApi, Optional<PlagiarismCaseApi> plagiarismCaseApi, ConversationRepository conversationRepository,
            Optional<LearningPathApi> learningPathApi, Optional<IrisSettingsApi> irisSettingsApi, LectureRepository lectureRepository,
            Optional<TutorialGroupNotificationApi> tutorialGroupNotificationApi, Optional<TutorialGroupChannelManagementApi> tutorialGroupChannelManagementApi,
            Optional<PrerequisitesApi> prerequisitesApi, Optional<CompetencyRelationApi> competencyRelationApi, PostRepository postRepository,
            AnswerPostRepository answerPostRepository, BuildJobRepository buildJobRepository, FaqRepository faqRepository, Optional<LearnerProfileApi> learnerProfileApi,
            LLMTokenUsageTraceRepository llmTokenUsageTraceRepository, CourseNotificationRepository courseNotificationRepository) {
        this.examMetricsApi = examMetricsApi;
        this.courseRepository = courseRepository;
        this.exerciseService = exerciseService;
        this.exerciseDeletionService = exerciseDeletionService;
        this.authCheckService = authCheckService;
        this.userRepository = userRepository;
        this.lectureService = lectureService;
        this.groupNotificationRepository = groupNotificationRepository;
        this.exerciseGroupApi = exerciseGroupApi;
        this.auditEventRepository = auditEventRepository;
        this.userService = userService;
        this.examDeletionApi = examDeletionApi;
        this.competencyProgressApi = competencyProgressApi;
        this.groupNotificationService = groupNotificationService;
        this.examRepositoryApi = examRepositoryApi;
        this.courseExamExportService = courseExamExportService;
        this.gradingScaleRepository = gradingScaleRepository;
        this.statisticsRepository = statisticsRepository;
        this.studentParticipationRepository = studentParticipationRepository;
        this.tutorLeaderboardService = tutorLeaderboardService;
        this.ratingRepository = ratingRepository;
        this.complaintService = complaintService;
        this.complaintRepository = complaintRepository;
        this.complaintResponseRepository = complaintResponseRepository;
        this.submissionRepository = submissionRepository;
        this.programmingExerciseRepository = programmingExerciseRepository;
        this.resultRepository = resultRepository;
        this.exerciseRepository = exerciseRepository;
        this.participantScoreRepository = participantScoreRepository;
        this.presentationPointsCalculationService = presentationPointsCalculationService;
        this.tutorialGroupApi = tutorialGroupApi;
        this.plagiarismCaseApi = plagiarismCaseApi;
        this.conversationRepository = conversationRepository;
        this.learningPathApi = learningPathApi;
        this.irisSettingsApi = irisSettingsApi;
        this.lectureRepository = lectureRepository;
        this.tutorialGroupNotificationApi = tutorialGroupNotificationApi;
        this.tutorialGroupChannelManagementApi = tutorialGroupChannelManagementApi;
        this.prerequisitesApi = prerequisitesApi;
        this.competencyRelationApi = competencyRelationApi;
        this.buildJobRepository = buildJobRepository;
        this.postRepository = postRepository;
        this.answerPostRepository = answerPostRepository;
        this.faqRepository = faqRepository;
        this.learnerProfileApi = learnerProfileApi;
        this.llmTokenUsageTraceRepository = llmTokenUsageTraceRepository;
        this.courseNotificationRepository = courseNotificationRepository;
    }

    /**
     * Search for all courses fitting a {@link SearchTermPageableSearchDTO search query}. The result is paged.
     *
     * @param search The search query defining the search term and the size of the returned page
     * @param user   The user for whom to fetch all available lectures
     * @return A wrapper object containing a list of all found courses and the total number of pages
     */
    public SearchResultPageDTO<Course> getAllOnPageWithSize(final SearchTermPageableSearchDTO<String> search, final User user) {
        final var pageable = PageUtil.createDefaultPageRequest(search, PageUtil.ColumnMapping.COURSE);

        final var searchTerm = search.getSearchTerm();
        final Page<Course> coursePage;
        if (authCheckService.isAdmin(user)) {
            coursePage = courseRepository.findByTitleIgnoreCaseContaining(searchTerm, pageable);
        }
        else {
            coursePage = courseRepository.findByTitleInCoursesWhereInstructorOrEditor(searchTerm, user.getGroups(), pageable);
        }
        return new SearchResultPageDTO<>(coursePage.getContent(), coursePage.getTotalPages());
    }

    /**
     * Note: The number of courses should not change
     *
     * @param courses         the courses for which the participations should be fetched
     * @param user            the user for which the participations should be fetched
     * @param includeTestRuns flag that indicates whether test run participations should be included
     */
    public void fetchParticipationsWithSubmissionsAndResultsForCourses(Collection<Course> courses, User user, boolean includeTestRuns) {
        var exercises = courses.stream().flatMap(course -> course.getExercises().stream()).collect(Collectors.toSet());
        var participationsOfUserInExercises = studentParticipationRepository.getAllParticipationsOfUserInExercises(user, exercises, includeTestRuns);
        if (participationsOfUserInExercises.isEmpty()) {
            return;
        }
        for (Course course : courses) {
            boolean isStudent = !authCheckService.isAtLeastTeachingAssistantInCourse(course, user);
            for (Exercise exercise : course.getExercises()) {
                // add participation with submission and result to each exercise
                exerciseService.filterExerciseForCourseDashboard(exercise, participationsOfUserInExercises, isStudent);
                // remove sensitive information from the exercise for students
                if (isStudent) {
                    exercise.filterSensitiveInformation();
                }
            }
        }
    }

    /**
     * Add plagiarism cases to each exercise.
     *
     * @param exercises the course exercises for which the plagiarism cases should be fetched.
     * @param userId    the user for which the plagiarism cases should be fetched.
     */
    public void fetchPlagiarismCasesForCourseExercises(Set<Exercise> exercises, Long userId) {
        if (plagiarismCaseApi.isEmpty()) {
            return;
        }

        PlagiarismCaseApi api = plagiarismCaseApi.get();
        Set<Long> exerciseIds = exercises.stream().map(Exercise::getId).collect(Collectors.toSet());
        List<PlagiarismCase> plagiarismCasesOfUserInCourseExercises = api.findByStudentIdAndExerciseIds(userId, exerciseIds);
        for (Exercise exercise : exercises) {
            // Add plagiarism cases to each exercise.
            Set<PlagiarismCase> plagiarismCasesForExercise = plagiarismCasesOfUserInCourseExercises.stream()
                    .filter(plagiarismCase -> plagiarismCase.getExercise().getId().equals(exercise.getId())).collect(Collectors.toSet());
            exercise.setPlagiarismCases(plagiarismCasesForExercise);
        }
    }

    /**
     * Get one course with exercises, lectures, exams, competencies and tutorial groups (filtered for given user)
     *
     * @param courseId the course to fetch
     * @param user     the user entity
     * @return the course including exercises, lectures, exams, competencies and tutorial groups (filtered for given user)
     */
    public Course findOneWithExercisesAndLecturesAndExamsAndCompetenciesAndTutorialGroupsAndFaqForUser(Long courseId, User user) {
        Course course = courseRepository.findByIdWithLecturesElseThrow(courseId);
        // Load exercises with categories separately because this is faster than loading them with lectures and exam above (the query would become too complex)
        course.setExercises(exerciseRepository.findByCourseIdWithCategories(course.getId()));
        course.setExercises(exerciseService.filterExercisesForCourse(course, user));
        exerciseService.loadExerciseDetailsIfNecessary(course, user);
        examRepositoryApi.ifPresent(api -> course.setExams(api.findByCourseIdForUser(course.getId(), user.getId(), user.getGroups(), ZonedDateTime.now())));
        // TODO: in the future, we only want to know if lectures exist, the actual lectures will be loaded when the user navigates into the lecture
        course.setLectures(lectureService.filterVisibleLecturesWithActiveAttachments(course, course.getLectures(), user));
        // NOTE: in this call we only want to know if competencies exist in the course, we will load them when the user navigates into them
        competencyProgressApi.ifPresent(api -> course.setNumberOfCompetencies(api.countByCourse(course)));
        // NOTE: in this call we only want to know if prerequisites exist in the course, we will load them when the user navigates into them
        prerequisitesApi.ifPresent(api -> course.setNumberOfPrerequisites(api.countByCourse(course)));
        // NOTE: in this call we only want to know if tutorial groups exist in the course, we will load them when the user navigates into them
        if (tutorialGroupApi.isPresent()) {
            course.setNumberOfTutorialGroups(tutorialGroupApi.get().countByCourse(course));
        }
        else {
            course.setNumberOfTutorialGroups(0L);
        }
        if (course.isFaqEnabled()) {
            course.setFaqs(faqRepository.findAllByCourseIdAndFaqState(courseId, FaqState.ACCEPTED));
        }
        if (authCheckService.isOnlyStudentInCourse(course, user) && examRepositoryApi.isPresent()) {
            var examRepoApi = examRepositoryApi.get();
            course.setExams(examRepoApi.filterVisibleExams(course.getExams()));
        }
        return course;
    }

    /**
     * Get all courses for the given user
     *
     * @param user the user entity
     * @return an unmodifiable set of all courses for the user
     */
    public Set<Course> findAllActiveForUser(User user) {
        return courseRepository.findAllActive(ZonedDateTime.now()).stream().filter(course -> isCourseVisibleForUser(user, course)).collect(Collectors.toSet());
    }

    /**
     * Get all courses with exercises (filtered for given user)
     *
     * @param user the user entity
     * @return an unmodifiable list of all courses including exercises for the user
     */
    public Set<Course> findAllActiveWithExercisesForUser(User user) {
        long start = System.nanoTime();

        var userVisibleCourses = courseRepository.findAllActive().stream().filter(course -> isCourseVisibleForUser(user, course)).filter(Objects::nonNull)
                .collect(Collectors.toSet());

        if (log.isDebugEnabled()) {
            log.debug("Find user visible courses finished after {}", TimeLogUtil.formatDurationFrom(start));
        }
        long startFindAllExercises = System.nanoTime();
        var courseIds = userVisibleCourses.stream().map(DomainObject::getId).collect(Collectors.toSet());
        // TODO Performance: we only need the total score, the number of exercises and exams and - in case there is one - the currently active exercise(s)/exam(s)
        // we do NOT need to retrieve this information and send it to the client
        Set<Exercise> allExercises = exerciseRepository.findByCourseIdsWithCategories(courseIds);

        if (log.isDebugEnabled()) {
            log.debug("findAllExercisesByCourseIdsWithCategories finished with {} exercises after {}", allExercises.size(), TimeLogUtil.formatDurationFrom(startFindAllExercises));
        }
        var examCounts = examMetricsApi.map(api -> api.countVisibleExams(courseIds, ZonedDateTime.now())).orElse(Set.of());

        var lectureCounts = lectureRepository.countVisibleLectures(courseIds, ZonedDateTime.now());

        long startFilterAll = System.nanoTime();
        var courses = userVisibleCourses.stream().peek(course -> {
            // connect the exercises with the course
            course.setExercises(allExercises.stream().filter(ex -> ex.getCourseViaExerciseGroupOrCourseMember().getId().equals(course.getId())).collect(Collectors.toSet()));
            course.setExercises(exerciseService.filterExercisesForCourse(course, user));
            exerciseService.loadExerciseDetailsIfNecessary(course, user);
            long numberOfLectures = lectureCounts.stream().filter(count -> count.courseId() == course.getId()).map(CourseContentCount::count).findFirst().orElse(0L);
            course.setNumberOfLectures(numberOfLectures);
            long numberOfExams = examCounts.stream().filter(count -> count.courseId() == course.getId()).map(CourseContentCount::count).findFirst().orElse(0L);
            course.setNumberOfExams(numberOfExams);
            // we do not send actual lectures or exams to the client, not needed
            course.setLectures(Set.of());
            course.setExams(Set.of());
        }).collect(Collectors.toSet());

        if (log.isDebugEnabled()) {
            log.debug("all {} filterExercisesForCourse individually finished together after {}", courses.size(), TimeLogUtil.formatDurationFrom(startFilterAll));
            log.debug("Filter exercises, lectures, and exams finished after {}", TimeLogUtil.formatDurationFrom(start));
        }
        return courses;
    }

    private boolean isCourseVisibleForUser(User user, Course course) {
        // Instructors and TAs see all courses that have not yet finished
        if (authCheckService.isAtLeastTeachingAssistantInCourse(course, user)) {
            return true;
        }
        // Students see all courses that have already started (and not yet finished)
        if (user.getGroups().contains(course.getStudentGroupName())) {
            return course.getStartDate() == null || course.getStartDate().isBefore(ZonedDateTime.now());
        }

        return false;
    }

    /**
     * Gets all courses that the specified user can enroll in.
     *
     * @param user the user entity
     * @return unmodifiable set of courses the student can enroll in
     */
    public Set<Course> findAllEnrollableForUser(User user) {
        return courseRepository.findAllEnrollmentActiveWithOrganizationsAndPrerequisites(ZonedDateTime.now()).stream()
                .filter(course -> !user.getGroups().contains(course.getStudentGroupName())).collect(Collectors.toSet());
    }

    /**
     * Gets a set of all online courses for a specific LTI platform registration, filtered by the instructor user.
     *
     * @param registrationId the registration ID of the LTI platform to filter courses.
     * @param user           the User object representing the instructor whose courses are to be fetched.
     * @return a set of {@link Course} objects where the user is an instructor, related to the specified LTI platform.
     */
    public Set<Course> findAllOnlineCoursesForPlatformForUser(String registrationId, User user) {
        return courseRepository.findOnlineCoursesWithRegistrationIdEager(registrationId).stream().filter(course -> authCheckService.isInstructorInCourse(course, user))
                .collect(Collectors.toSet());
    }

    /**
     * Get the course deletion summary for the given course.
     *
     * @param courseId the id of the course for which to get the deletion summary
     * @return the course deletion summary
     */
<<<<<<< HEAD
    public CourseDeletionSummaryDTO getDeletionSummary(Course course) {
        ExamMetricsApi api = examMetricsApi.orElseThrow(() -> new ExamApiNotPresentException(ExamMetricsApi.class));

        Long courseId = course.getId();
=======
    public CourseDeletionSummaryDTO getDeletionSummary(long courseId) {
>>>>>>> 306491a0

        long numberOfBuilds = buildJobRepository.countBuildJobsByCourseId(courseId);

        long numberOfCommunicationPosts = postRepository.countPostsByCourseId(courseId);
        long numberOfAnswerPosts = answerPostRepository.countAnswerPostsByCourseId(courseId);
        long numberLectures = lectureRepository.countByCourse_Id(courseId);
        long numberExams = api.countByCourseId(courseId);

        Map<ExerciseType, Long> countByExerciseType = exerciseService.countByCourseIdGroupByType(courseId);
        long numberProgrammingExercises = countByExerciseType.get(ExerciseType.PROGRAMMING);
        long numberTextExercises = countByExerciseType.get(ExerciseType.TEXT);
        long numberQuizExercises = countByExerciseType.get(ExerciseType.QUIZ);
        long numberFileUploadExercises = countByExerciseType.get(ExerciseType.FILE_UPLOAD);
        long numberModelingExercises = countByExerciseType.get(ExerciseType.MODELING);

        return new CourseDeletionSummaryDTO(numberOfBuilds, numberOfCommunicationPosts, numberOfAnswerPosts, numberProgrammingExercises, numberTextExercises,
                numberFileUploadExercises, numberModelingExercises, numberQuizExercises, numberExams, numberLectures);
    }

    /**
     * Deletes all elements associated with the course including:
     * <ul>
     * <li>The Course</li>
     * <li>All Exercises including:
     * submissions, participations, results, repositories and build plans, see {@link ExerciseDeletionService#delete}</li>
     * <li>All Lectures and their Attachments, see {@link LectureService#delete}</li>
     * <li>All GroupNotifications of the course, see {@link GroupNotificationRepository#delete}</li>
     * <li>All default groups created by Artemis, see {@link UserService#deleteGroup}</li>
     * <li>All Exams, see {@link ExamDeletionApi#delete}</li>
     * <li>The Grading Scale if such exists, see {@link GradingScaleRepository#delete}</li>
     * </ul>
     *
     * @param course the course to be deleted
     */
    public void delete(Course course) {
        log.debug("Request to delete Course : {}", course.getTitle());

        deleteExercisesOfCourse(course);
        deleteLecturesOfCourse(course);
        deleteCompetenciesOfCourse(course);
        deleteTutorialGroupsOfCourse(course);
        deleteConversationsOfCourse(course);
        deleteNotificationsOfCourse(course);
        deleteDefaultGroups(course);
        deleteExamsOfCourse(course);
        deleteGradingScaleOfCourse(course);
        deleteFaqsOfCourse(course);
        learnerProfileApi.ifPresent(api -> api.deleteAllForCourse(course));
        irisSettingsApi.ifPresent(api -> api.deleteSettingsFor(course));
        courseRepository.deleteById(course.getId());
        log.debug("Successfully deleted course {}.", course.getTitle());
    }

    private void deleteTutorialGroupsOfCourse(Course course) {
        TutorialGroupApi api = tutorialGroupApi.orElseThrow(() -> new ApiProfileNotPresentException(TutorialGroupApi.class, PROFILE_CORE));
        var tutorialGroups = api.findAllByCourseId(course.getId());
        // we first need to delete notifications and channels, only then we can delete the tutorial group
        tutorialGroups.forEach(tutorialGroup -> {
            tutorialGroupNotificationApi.ifPresent(notApi -> notApi.deleteAllByTutorialGroupId(tutorialGroup.getId()));
            tutorialGroupChannelManagementApi.ifPresent(manApi -> manApi.deleteTutorialGroupChannel(tutorialGroup));
            api.deleteById(tutorialGroup.getId());
        });
    }

    private void deleteConversationsOfCourse(Course course) {
        // We cannot delete tutorial group channels here because the tutorial group references the channel.
        // These are deleted on deleteTutorialGroupsOfCourse().
        // Posts and Conversation Participants should be automatically deleted due to cascade
        conversationRepository.deleteAllByCourseId(course.getId());
    }

    private void deleteGradingScaleOfCourse(Course course) {
        // delete course grading scale if it exists
        Optional<GradingScale> gradingScale = gradingScaleRepository.findByCourseId(course.getId());
        gradingScale.ifPresent(gradingScaleRepository::delete);
    }

    private void deleteExamsOfCourse(Course course) {
        var deletionApi = examDeletionApi.orElseThrow(() -> new ExamApiNotPresentException(ExamDeletionApi.class));
        ExamRepositoryApi api = examRepositoryApi.orElseThrow(() -> new ExamApiNotPresentException(ExamRepositoryApi.class));
        // delete the Exams
        List<Exam> exams = api.findByCourseId(course.getId());
        for (Exam exam : exams) {
            deletionApi.delete(exam.getId());
        }
    }

    private void deleteDefaultGroups(Course course) {
        // only delete (default) groups which have been created by Artemis before
        if (Objects.equals(course.getStudentGroupName(), course.getDefaultStudentGroupName())) {
            userService.deleteGroup(course.getStudentGroupName());
        }
        if (Objects.equals(course.getTeachingAssistantGroupName(), course.getDefaultTeachingAssistantGroupName())) {
            userService.deleteGroup(course.getTeachingAssistantGroupName());
        }
        if (Objects.equals(course.getEditorGroupName(), course.getDefaultEditorGroupName())) {
            userService.deleteGroup(course.getEditorGroupName());
        }
        if (Objects.equals(course.getInstructorGroupName(), course.getDefaultInstructorGroupName())) {
            userService.deleteGroup(course.getInstructorGroupName());
        }
    }

    private void deleteNotificationsOfCourse(Course course) {
        List<GroupNotification> notifications = groupNotificationRepository.findAllByCourseId(course.getId());
        groupNotificationRepository.deleteAll(notifications);

        var courseNotifications = courseNotificationRepository.findAllByCourseId(course.getId());

        courseNotificationRepository.deleteAll(courseNotifications);
    }

    private void deleteLecturesOfCourse(Course course) {
        for (Lecture lecture : course.getLectures()) {
            lectureService.delete(lecture, false);
        }
    }

    private void deleteExercisesOfCourse(Course course) {
        for (Exercise exercise : course.getExercises()) {
            exerciseDeletionService.delete(exercise.getId(), true);
        }
    }

    private void deleteCompetenciesOfCourse(Course course) {
        competencyRelationApi.ifPresent(api -> api.deleteAllByCourseId(course.getId()));
        prerequisitesApi.ifPresent(api -> api.deleteAll(course.getPrerequisites()));
        competencyProgressApi.ifPresent(api -> api.deleteAll(course.getCompetencies()));
    }

    private void deleteFaqsOfCourse(Course course) {
        faqRepository.deleteAllByCourseId(course.getId());
    }

    /**
     * If the exercise is part of an exam, retrieve the course through ExerciseGroup -> Exam -> Course.
     * Otherwise, the course is already set and the id can be used to retrieve the course from the database.
     *
     * @param exercise the Exercise for which the course is retrieved
     * @return the Course of the Exercise
     */
    public Course retrieveCourseOverExerciseGroupOrCourseId(Exercise exercise) {

        if (exercise.isExamExercise()) {
            ExerciseGroupApi api = exerciseGroupApi.orElseThrow(() -> new ExamApiNotPresentException(ExerciseGroupApi.class));
            ExerciseGroup exerciseGroup = api.findByIdElseThrow(exercise.getExerciseGroup().getId());
            exercise.setExerciseGroup(exerciseGroup);
            return exerciseGroup.getExam().getCourse();
        }
        else {
            Course course = courseRepository.findByIdElseThrow(exercise.getCourseViaExerciseGroupOrCourseMember().getId());
            exercise.setCourse(course);
            return course;
        }
    }

    /**
     * Enrolls a user in a course by adding them to the student group of the course
     *
     * @param user   The user that should get added to the course
     * @param course The course to which the user should get added to
     */
    public void enrollUserForCourseOrThrow(User user, Course course) {
        authCheckService.checkUserAllowedToEnrollInCourseElseThrow(user, course);
        userService.addUserToGroup(user, course.getStudentGroupName());
        if (course.getLearningPathsEnabled()) {
            learnerProfileApi.ifPresent(api -> api.createCourseLearnerProfile(course, user));
            learningPathApi.ifPresent(api -> api.generateLearningPathForUser(course, user));
        }
        final var auditEvent = new AuditEvent(user.getLogin(), Constants.ENROLL_IN_COURSE, "course=" + course.getTitle());
        auditEventRepository.add(auditEvent);
        log.info("User {} has successfully enrolled in course {}", user.getLogin(), course.getTitle());
    }

    /**
     * Add multiple users to the course so that they can access it
     * The passed list of UserDTOs must include at least one unique user identifier (i.e. registration number OR email OR login)
     * <p>
     * This method first tries to find the user in the internal Artemis user database (because the user is probably already using Artemis).
     * In case the user cannot be found, it additionally searches the connected LDAP in case it is configured.
     *
     * @param courseId    the id of the course
     * @param studentDTOs the list of students (with at least registration number)
     * @param courseGroup the group the students should be added to
     * @return the list of students who could not be enrolled in the course, because they could NOT be found in the Artemis database and could NOT be found in the TUM LDAP
     */
    public List<StudentDTO> registerUsersForCourseGroup(Long courseId, List<StudentDTO> studentDTOs, String courseGroup) {
        var course = courseRepository.findByIdElseThrow(courseId);
        if (course.getLearningPathsEnabled()) {
            course = courseRepository.findWithEagerCompetenciesAndPrerequisitesByIdElseThrow(course.getId());
        }
        String courseGroupName = course.defineCourseGroupName(courseGroup);
        Role courseGroupRole = Role.fromString(courseGroup);
        List<StudentDTO> notFoundStudentsDTOs = new ArrayList<>();
        for (var studentDto : studentDTOs) {
            var optionalStudent = userService.findUserAndAddToCourse(studentDto.registrationNumber(), studentDto.login(), studentDto.email(), courseGroupName);
            if (optionalStudent.isEmpty()) {
                notFoundStudentsDTOs.add(studentDto);
            }
            else if (courseGroupRole == Role.STUDENT && course.getLearningPathsEnabled()) {
                final Course finalCourse = course;
                learnerProfileApi.ifPresent(api -> api.createCourseLearnerProfile(finalCourse, optionalStudent.get()));
                learningPathApi.ifPresent(api -> api.generateLearningPathForUser(finalCourse, optionalStudent.get()));
            }
        }

        return notFoundStudentsDTOs;
    }

    /**
     * Unenroll a user from a course by removing them from the student group of the course
     *
     * @param user   The user that should get removed from the course
     * @param course The course from which the user should be removed from
     */
    public void unenrollUserForCourseOrThrow(User user, Course course) {
        authCheckService.checkUserAllowedToUnenrollFromCourseElseThrow(course);
        userService.removeUserFromGroup(user, course.getStudentGroupName());
        learnerProfileApi.ifPresent(api -> api.deleteCourseLearnerProfile(course, user));
        final var auditEvent = new AuditEvent(user.getLogin(), Constants.UNENROLL_FROM_COURSE, "course=" + course.getTitle());
        auditEventRepository.add(auditEvent);
        log.info("User {} has successfully unenrolled from course {}", user.getLogin(), course.getTitle());
    }

    /**
     * Fetches a list of Courses
     *
     * @param onlyActive Whether to include courses with a past endDate
     * @return A list of Courses for the course management overview
     */
    public List<Course> getAllCoursesForManagementOverview(boolean onlyActive) {
        var user = userRepository.getUserWithGroupsAndAuthorities();
        boolean isAdmin = authCheckService.isAdmin(user);
        if (isAdmin && !onlyActive) {
            // TODO: we should avoid using findAll() here, as it might return a huge amount of data
            return courseRepository.findAll();
        }

        if (isAdmin) {
            return courseRepository.findAllNotEnded(ZonedDateTime.now());
        }
        var userGroups = new ArrayList<>(user.getGroups());

        if (onlyActive) {
            return courseRepository.findAllNotEndedCoursesByManagementGroupNames(ZonedDateTime.now(), userGroups);
        }

        return courseRepository.findAllCoursesByManagementGroupNames(userGroups);
    }

    /**
     * Retrieves all inactive courses from non-null semesters that the current user is enrolled in
     * for the course archive.
     *
     * @return A list of courses for the course archive.
     */
    public Set<CourseForArchiveDTO> getAllCoursesForCourseArchive() {
        var user = userRepository.getUserWithGroupsAndAuthorities();
        boolean isAdmin = authCheckService.isAdmin(user);
        return courseRepository.findInactiveCoursesForUserRolesWithNonNullSemester(isAdmin, user.getGroups(), ZonedDateTime.now());
    }

    /**
     * Get the active students for these particular exercise ids
     *
     * @param exerciseIds the ids to get the active students for
     * @param periodIndex the deviation from the current time
     * @param length      the length of the chart which we want to fill. This can either be 4 for the course overview or 17 for the course detail view
     * @param date        the date for which the active students' calculation should end (e.g. now)
     * @return An Integer list containing active students for each index. An index corresponds to a week
     */
    public List<Integer> getActiveStudents(Set<Long> exerciseIds, long periodIndex, int length, ZonedDateTime date) {
        /*
         * If the course did not start yet, the length of the chart will be negative (as the time difference between the start date end the current date is passed). In this case,
         * we return an empty list.
         */
        if (length < 0) {
            return new ArrayList<>(0);
        }
        LocalDateTime localStartDate = date.toLocalDateTime().with(DayOfWeek.MONDAY);
        LocalDateTime localEndDate = date.toLocalDateTime().with(DayOfWeek.SUNDAY);
        ZoneId zone = date.getZone();
        // startDate is the starting point of the data collection which is the Monday 3 weeks ago +/- the deviation from the current timeframe
        ZonedDateTime startDate = localStartDate.atZone(zone).minusWeeks((length - 1) + (length * (-periodIndex))).withHour(0).withMinute(0).withSecond(0).withNano(0);
        // the endDate depends on whether the current week is shown. If it is, the endDate is the Sunday of the current week at 23:59.
        // If the timeframe was adapted (periodIndex != 0), the endDate needs to be adapted according to the deviation
        ZonedDateTime endDate = periodIndex != 0 ? localEndDate.atZone(zone).minusWeeks(length * (-periodIndex)).withHour(23).withMinute(59).withSecond(59)
                : localEndDate.atZone(zone).withHour(23).withMinute(59).withSecond(59);
        if (exerciseIds.isEmpty()) {
            // avoid database call if there are no exercises to reduce performance issues
            return List.of();
        }
        List<StatisticsEntry> outcome = courseRepository.getActiveStudents(exerciseIds, startDate, endDate);
        List<StatisticsEntry> distinctOutcome = removeDuplicateActiveUserRows(outcome, startDate);
        List<Integer> result = new ArrayList<>(Collections.nCopies(length, 0));
        statisticsRepository.sortDataIntoWeeks(distinctOutcome, result, startDate);
        return result;
    }

    /**
     * The List of StatisticsEntries can contain duplicated entries, which means that a user has two entries in the same week.
     * This method compares the values and returns a List<StatisticsEntry> without duplicated entries.
     *
     * @param activeUserRows a list of entries
     * @param startDate      the startDate of the period
     * @return a List<StatisticsEntry> containing date and amount of active users in this period
     */

    private List<StatisticsEntry> removeDuplicateActiveUserRows(List<StatisticsEntry> activeUserRows, ZonedDateTime startDate) {
        int startIndex = statisticsRepository.getWeekOfDate(startDate);
        Map<Integer, Set<String>> usersByDate = new HashMap<>();
        for (StatisticsEntry listElement : activeUserRows) {
            // listElement.date has the form "2021-05-04", to convert it to ZonedDateTime, it needs a time
            String dateOfElement = listElement.getDate() + " 10:00";
            var zone = startDate.getZone();
            DateTimeFormatter formatter = DateTimeFormatter.ofPattern("yyyy-MM-dd HH:mm");
            ZonedDateTime date = LocalDateTime.parse(dateOfElement, formatter).atZone(zone);
            int index = statisticsRepository.getWeekOfDate(date);
            /*
             * The database stores entries in UTC, so it can happen that entries lay in the calendar week one week before the calendar week of the startDate If startDate lays in a
             * calendar week other than the first one, we simply check whether the calendar week of the entry equals to the calendar week of startDate - 1. If startDate lays in the
             * first calendar week, we check whether the calendar week of the entry equals the last calendar week of the prior year. In either case, if the condition resolves to
             * true, we shift the index the submission is sorted in to the calendar week of startDate, as this is the first bucket in the timeframe of interest.
             */
            var unifiedDateWeekBeforeStartIndex = startIndex == 1 ? Math.toIntExact(IsoFields.WEEK_OF_WEEK_BASED_YEAR.rangeRefinedBy(startDate.minusWeeks(1)).getMaximum())
                    : startIndex - 1;
            index = index == unifiedDateWeekBeforeStartIndex ? startIndex : index;
            statisticsRepository.addUserToTimeslot(usersByDate, listElement, index);
        }
        List<StatisticsEntry> returnList = new ArrayList<>();
        usersByDate.forEach((date, users) -> {
            int year = date < statisticsRepository.getWeekOfDate(startDate) ? startDate.getYear() + 1 : startDate.getYear();
            ZonedDateTime firstDateOfYear = ZonedDateTime.of(year, 1, 1, 0, 0, 0, 0, startDate.getZone());
            ZonedDateTime start = statisticsRepository.getWeekOfDate(firstDateOfYear) == 1 ? firstDateOfYear.plusWeeks(date - 1) : firstDateOfYear.plusWeeks(date);
            StatisticsEntry listElement = new StatisticsEntry(start, users.size());
            returnList.add(listElement);
        });
        return returnList;
    }

    /**
     * Fetches Course Management Detail View data from repository and returns a DTO
     *
     * @param course       the course for with the details should be calculated
     * @param gradingScale the grading scale for the course
     * @return The DTO for the course management detail view
     */
    public CourseManagementDetailViewDTO getStatsForDetailView(Course course, GradingScale gradingScale) {

        var numberOfStudentsInCourse = Math.toIntExact(userRepository.countUserInGroup(course.getStudentGroupName()));
        var numberOfTeachingAssistantsInCourse = Math.toIntExact(userRepository.countUserInGroup(course.getTeachingAssistantGroupName()));
        var numberOfEditorsInCourse = Math.toIntExact(userRepository.countUserInGroup(course.getEditorGroupName()));
        var numberOfInstructorsInCourse = Math.toIntExact(userRepository.countUserInGroup(course.getInstructorGroupName()));

        Set<Exercise> exercises = exerciseRepository.findAllExercisesByCourseId(course.getId());
        if (exercises == null || exercises.isEmpty()) {
            return new CourseManagementDetailViewDTO(numberOfStudentsInCourse, numberOfTeachingAssistantsInCourse, numberOfEditorsInCourse, numberOfInstructorsInCourse, 0.0, 0L,
                    0L, 0.0, 0L, 0L, 0.0, 0L, 0L, 0.0, 0.0, 0.0, List.of(), 0.0);
        }
        // For the average score we need to only consider scores which are included completely or as bonus
        Set<Exercise> includedExercises = exercises.stream().filter(Exercise::isCourseExercise)
                .filter(exercise -> !exercise.getIncludedInOverallScore().equals(IncludedInOverallScore.NOT_INCLUDED)).collect(Collectors.toSet());
        Double averageScoreForCourse = participantScoreRepository.findAvgScore(includedExercises);
        averageScoreForCourse = averageScoreForCourse != null ? averageScoreForCourse : 0.0;
        double currentMaxAverageScore = includedExercises.stream().map(Exercise::getMaxPoints).mapToDouble(Double::doubleValue).sum();

        // calculate scores taking presentation points into account, if a grading scale is present and set for graded presentations
        if (gradingScale != null && gradingScale.getCourse().equals(course) && gradingScale.getPresentationsNumber() != null && gradingScale.getPresentationsWeight() != null) {
            double maxBaseScore = includedExercises.stream().filter(e -> !e.getIncludedInOverallScore().equals(IncludedInOverallScore.INCLUDED_AS_BONUS))
                    .map(Exercise::getMaxPoints).mapToDouble(Double::doubleValue).sum();
            currentMaxAverageScore += presentationPointsCalculationService.calculateReachablePresentationPoints(gradingScale, maxBaseScore);

            double avgPresentationScore = studentParticipationRepository.getAvgPresentationScoreByCourseId(course.getId());
            averageScoreForCourse = gradingScale.getPresentationsWeight() / 100.0 * avgPresentationScore
                    + (100.0 - gradingScale.getPresentationsWeight()) / 100.0 * averageScoreForCourse;
        }

        Set<Long> exerciseIds = exercises.stream().map(Exercise::getId).collect(Collectors.toSet());

        var endDate = this.determineEndDateForActiveStudents(course);
        var spanSize = this.determineTimeSpanSizeForActiveStudents(course, endDate, 17);
        var activeStudents = getActiveStudents(exerciseIds, 0, spanSize, endDate);

        DueDateStat assessments = resultRepository.countNumberOfAssessments(exerciseIds);
        long numberOfAssessments = assessments.inTime() + assessments.late();

        long numberOfInTimeSubmissions = submissionRepository.countAllByExerciseIdsSubmittedBeforeDueDate(exerciseIds)
                + programmingExerciseRepository.countAllSubmissionsByExerciseIdsSubmitted(exerciseIds);
        long numberOfLateSubmissions = submissionRepository.countAllByExerciseIdsSubmittedAfterDueDate(exerciseIds);

        long numberOfSubmissions = numberOfInTimeSubmissions + numberOfLateSubmissions;
        var currentPercentageAssessments = calculatePercentage(numberOfAssessments, numberOfSubmissions);

        long currentAbsoluteComplaints = complaintResponseRepository
                .countByComplaint_Result_Participation_Exercise_Course_Id_AndComplaint_ComplaintType_AndSubmittedTimeIsNotNull(course.getId(), COMPLAINT);
        long currentMaxComplaints = complaintRepository.countByResult_Participation_Exercise_Course_IdAndComplaintType(course.getId(), COMPLAINT);
        var currentPercentageComplaints = calculatePercentage(currentAbsoluteComplaints, currentMaxComplaints);

        long currentAbsoluteMoreFeedbacks = complaintResponseRepository
                .countByComplaint_Result_Participation_Exercise_Course_Id_AndComplaint_ComplaintType_AndSubmittedTimeIsNotNull(course.getId(), MORE_FEEDBACK);
        long currentMaxMoreFeedbacks = complaintRepository.countByResult_Participation_Exercise_Course_IdAndComplaintType(course.getId(), MORE_FEEDBACK);
        var currentPercentageMoreFeedbacks = calculatePercentage(currentAbsoluteMoreFeedbacks, currentMaxMoreFeedbacks);

        var currentAbsoluteAverageScore = roundScoreSpecifiedByCourseSettings((averageScoreForCourse / 100.0) * currentMaxAverageScore, course);
        var currentPercentageAverageScore = currentMaxAverageScore > 0.0 ? roundScoreSpecifiedByCourseSettings(averageScoreForCourse, course) : 0.0;

        double currentTotalLlmCostInEur = llmTokenUsageTraceRepository.calculateTotalLlmCostInEurForCourse(course.getId());

        return new CourseManagementDetailViewDTO(numberOfStudentsInCourse, numberOfTeachingAssistantsInCourse, numberOfEditorsInCourse, numberOfInstructorsInCourse,
                currentPercentageAssessments, numberOfAssessments, numberOfSubmissions, currentPercentageComplaints, currentAbsoluteComplaints, currentMaxComplaints,
                currentPercentageMoreFeedbacks, currentAbsoluteMoreFeedbacks, currentMaxMoreFeedbacks, currentPercentageAverageScore, currentAbsoluteAverageScore,
                currentMaxAverageScore, activeStudents, currentTotalLlmCostInEur);
    }

    private double calculatePercentage(double positive, double total) {
        return total > 0.0 ? Math.round(positive * 1000.0 / total) / 10.0 : 0.0;
    }

    /**
     * calculate statistics for the course administration dashboard
     *
     * @param course the course for which the statistics should be calculated
     * @return a DTO containing the statistics
     */
    public StatsForDashboardDTO getStatsForDashboardDTO(Course course) {
        Set<Long> courseExerciseIds = exerciseRepository.findAllIdsByCourseId(course.getId());

        StatsForDashboardDTO stats = new StatsForDashboardDTO();

        long numberOfInTimeSubmissions = submissionRepository.countAllByExerciseIdsSubmittedBeforeDueDate(courseExerciseIds);
        numberOfInTimeSubmissions += programmingExerciseRepository.countAllSubmissionsByExerciseIdsSubmitted(courseExerciseIds);

        final long numberOfLateSubmissions = submissionRepository.countAllByExerciseIdsSubmittedAfterDueDate(courseExerciseIds);
        DueDateStat totalNumberOfAssessments = resultRepository.countNumberOfAssessments(courseExerciseIds);
        stats.setTotalNumberOfAssessments(totalNumberOfAssessments);

        // no examMode here, so it's the same as totalNumberOfAssessments
        DueDateStat[] numberOfAssessmentsOfCorrectionRounds = { totalNumberOfAssessments };
        stats.setNumberOfAssessmentsOfCorrectionRounds(numberOfAssessmentsOfCorrectionRounds);
        stats.setNumberOfSubmissions(new DueDateStat(numberOfInTimeSubmissions, numberOfLateSubmissions));

        final long numberOfMoreFeedbackRequests = complaintService.countMoreFeedbackRequestsByCourseId(course.getId());
        stats.setNumberOfMoreFeedbackRequests(numberOfMoreFeedbackRequests);
        final long numberOfMoreFeedbackComplaintResponses = complaintService.countMoreFeedbackRequestResponsesByCourseId(course.getId());
        stats.setNumberOfOpenMoreFeedbackRequests(numberOfMoreFeedbackRequests - numberOfMoreFeedbackComplaintResponses);
        final long numberOfComplaints = complaintService.countComplaintsByCourseId(course.getId());
        stats.setNumberOfComplaints(numberOfComplaints);
        final long numberOfComplaintResponses = complaintService.countComplaintResponsesByCourseId(course.getId());
        stats.setNumberOfOpenComplaints(numberOfComplaints - numberOfComplaintResponses);
        final long numberOfAssessmentLocks = submissionRepository.countLockedSubmissionsByUserIdAndCourseId(userRepository.getUserWithGroupsAndAuthorities().getId(),
                course.getId());
        stats.setNumberOfAssessmentLocks(numberOfAssessmentLocks);
        final long totalNumberOfAssessmentLocks = submissionRepository.countLockedSubmissionsByCourseId(course.getId());
        stats.setTotalNumberOfAssessmentLocks(totalNumberOfAssessmentLocks);

        List<TutorLeaderboardDTO> leaderboardEntries = tutorLeaderboardService.getCourseLeaderboard(course, courseExerciseIds);
        stats.setTutorLeaderboardEntries(leaderboardEntries);
        stats.setNumberOfRatings(ratingRepository.countByResult_Participation_Exercise_Course_Id(course.getId()));
        return stats;
    }

    /**
     * Archives the course by creating a zip file will student submissions for
     * both the course exercises and exams.
     *
     * @param course the course to archive
     */
    @Async
    public void archiveCourse(Course course) {
        long start = System.nanoTime();
        SecurityUtils.setAuthorizationObject();

        // Archiving a course is only possible after the course is over
        if (ZonedDateTime.now().isBefore(course.getEndDate())) {
            return;
        }

        // This contains possible errors encountered during the archive process
        List<String> exportErrors = Collections.synchronizedList(new ArrayList<>());

        groupNotificationService.notifyInstructorGroupAboutCourseArchiveState(course, NotificationType.COURSE_ARCHIVE_STARTED, exportErrors);

        try {
            // Create course archives directory if it doesn't exist
            Files.createDirectories(courseArchivesDirPath);
            log.info("Created the course archives directory at {} because it didn't exist.", courseArchivesDirPath);

            // Export the course to the archives' directory.
            var archivedCoursePath = courseExamExportService.exportCourse(course, courseArchivesDirPath, exportErrors);

            // Attach the path to the archive to the course and save it in the database
            if (archivedCoursePath.isPresent()) {
                course.setCourseArchivePath(archivedCoursePath.get().getFileName().toString());
                courseRepository.saveAndFlush(course);
            }
            else {
                groupNotificationService.notifyInstructorGroupAboutCourseArchiveState(course, NotificationType.COURSE_ARCHIVE_FAILED, exportErrors);
                return;
            }
        }
        catch (Exception e) {
            var error = "Failed to create course archives directory " + courseArchivesDirPath + ": " + e.getMessage();
            exportErrors.add(error);
            log.info(error);
        }

        groupNotificationService.notifyInstructorGroupAboutCourseArchiveState(course, NotificationType.COURSE_ARCHIVE_FINISHED, exportErrors);
        log.info("archive course took {}", TimeLogUtil.formatDurationFrom(start));
    }

    /**
     * Cleans up a course by cleaning up all exercises from that course. This deletes all student
     * repositories and build plans. Note that a course has to be archived first before being cleaned up.
     *
     * @param courseId  The id of the course to clean up
     * @param principal the user that wants to cleanup the course
     */
    public void cleanupCourse(Long courseId, Principal principal) {
        final var auditEvent = new AuditEvent(principal.getName(), Constants.CLEANUP_COURSE, "course=" + courseId);
        auditEventRepository.add(auditEvent);
        // Get the course with all exercises
        var course = courseRepository.findByIdWithEagerExercisesElseThrow(courseId);
        if (!course.hasCourseArchive()) {
            log.info("Cannot clean up course {} because it hasn't been archived.", courseId);
            return;
        }

        // The Objects::nonNull is needed here because the relationship exam -> exercise groups is ordered and
        // hibernate sometimes adds nulls into the list of exercise groups to keep the order
        Set<Exercise> examExercises = examRepositoryApi.map(api -> api.getExercisesByCourseId(courseId)).orElse(Set.of());

        var exercisesToCleanup = Stream.concat(course.getExercises().stream(), examExercises.stream()).collect(Collectors.toSet());
        exercisesToCleanup.forEach(exercise -> {
            if (exercise instanceof ProgrammingExercise) {
                exerciseDeletionService.cleanup(exercise.getId(), true);
            }
        });

        log.info("The course {} has been cleaned up!", courseId);
    }

    /**
     * Returns all users in a course that belong to the given group
     *
     * @param course    the course
     * @param groupName the name of the group
     * @return list of users
     */
    @NotNull
    public ResponseEntity<Set<User>> getAllUsersInGroup(Course course, String groupName) {
        authCheckService.checkHasAtLeastRoleInCourseElseThrow(Role.INSTRUCTOR, course, null);
        var usersInGroup = userRepository.findAllByDeletedIsFalseAndGroupsContains(groupName);
        usersInGroup.forEach(user -> {
            // explicitly set the registration number
            user.setVisibleRegistrationNumber(user.getRegistrationNumber());
            // remove some values which are not needed in the client
            user.setLastNotificationRead(null);
            user.setActivationKey(null);
            user.setLangKey(null);
            user.setLastNotificationRead(null);
            user.setCreatedDate(null);
        });
        removeUserVariables(usersInGroup);
        return ResponseEntity.ok().body(usersInGroup);
    }

    /**
     * Search for users of all user groups by login or name in course
     *
     * @param course     Course in which to search students
     * @param nameOfUser Login or name by which to search students
     * @return users whose login matched
     */
    public List<User> searchOtherUsersNameInCourse(Course course, String nameOfUser) {
        Set<String> groupNames = new HashSet<>();
        groupNames.add(course.getStudentGroupName());
        groupNames.add(course.getTeachingAssistantGroupName());
        groupNames.add(course.getEditorGroupName());
        groupNames.add(course.getInstructorGroupName());

        List<User> searchResult = userRepository.searchByNameInGroups(groupNames, nameOfUser);
        removeUserVariables(searchResult);

        // users should not find themselves
        User searchingUser = userRepository.getUser();
        searchResult = searchResult.stream().distinct().filter(user -> !user.getId().equals(searchingUser.getId())).toList();

        return (searchResult);
    }

    /**
     * adds a given user to a user group
     *
     * @param user   user to be added to a group
     * @param group  user-group where the user should be added
     * @param course the course in which the user should be added
     */
    public void addUserToGroup(User user, String group, Course course) {
        userService.addUserToGroup(user, group);
        if (group.equals(course.getStudentGroupName()) && course.getLearningPathsEnabled()) {
            Course courseWithCompetencies = courseRepository.findWithEagerCompetenciesAndPrerequisitesByIdElseThrow(course.getId());
            learnerProfileApi.ifPresent(api -> api.createCourseLearnerProfile(course, user));
            learningPathApi.ifPresent(api -> api.generateLearningPathForUser(courseWithCompetencies, user));
        }
    }

    /**
     * removes a given user to a user group
     *
     * @param user  user to be removed from a group
     * @param group user-group where the user should be removed
     */
    public void removeUserFromGroup(User user, String group) {
        userService.removeUserFromGroup(user, group);
    }

    /**
     * If the corresponding group (student, tutor, editor, instructor) is not defined, this method will set the default group.
     *
     * @param course the course (typically created on the client and not yet existing) for which the groups should be validated
     */
    public void setDefaultGroupsIfNotSet(Course course) {
        if (!StringUtils.hasText(course.getStudentGroupName())) {
            course.setStudentGroupName(course.getDefaultStudentGroupName());
        }

        if (!StringUtils.hasText(course.getTeachingAssistantGroupName())) {
            course.setTeachingAssistantGroupName(course.getDefaultTeachingAssistantGroupName());
        }

        if (!StringUtils.hasText(course.getEditorGroupName())) {
            course.setEditorGroupName(course.getDefaultEditorGroupName());
        }

        if (!StringUtils.hasText(course.getInstructorGroupName())) {
            course.setInstructorGroupName(course.getDefaultInstructorGroupName());
        }
    }

    /**
     * Special case for editors: checks if the default editor group needs to be created when old courses are edited
     *
     * @param course the course for which the default editor group will be created if it does not exist
     */
    public void checkIfEditorGroupsNeedsToBeCreated(Course course) {
        // Courses that have been created before Artemis version 4.11.9 do not have an editor group.
        // The editor group would be need to be set manually by instructors for the course and manually added to external user management.
        // To increase the usability the group is automatically generated when a user is added.
        if (!StringUtils.hasText(course.getEditorGroupName())) {
            course.setEditorGroupName(course.getDefaultEditorGroupName());
            courseRepository.save(course);
        }
    }

    /**
     * Determines end date for the displayed time span of active student charts
     * If the course end date is passed, only information until this date are collected and sent
     *
     * @param course the corresponding course the active students should be collected
     * @return end date of the time span
     */
    public ZonedDateTime determineEndDateForActiveStudents(Course course) {
        var endDate = ZonedDateTime.now();
        if (course.getEndDate() != null && ZonedDateTime.now().isAfter(course.getEndDate())) {
            endDate = course.getEndDate();
        }
        return endDate;
    }

    /**
     * Determines the allowed time span for active student charts
     * The span time can be restricted if the temporal distance between the course start date
     * and the priorly determined end date is smaller than the intended time frame
     *
     * @param course      the corresponding course the time frame should be computed
     * @param endDate     the priorly determined end date of the time span
     * @param maximalSize the normal time span size
     * @return the allowed time span size
     */
    public int determineTimeSpanSizeForActiveStudents(Course course, ZonedDateTime endDate, int maximalSize) {
        var spanTime = maximalSize;
        if (course.getStartDate() != null) {
            long amountOfWeeksBetween = calculateWeeksBetweenDates(course.getStartDate(), endDate);
            spanTime = Math.toIntExact(Math.min(maximalSize, amountOfWeeksBetween));
        }
        return spanTime;
    }

    /**
     * Auxiliary method that returns the number of weeks between two dates
     * Note: The calculation includes the week of the end date. This is needed for the active students line charts
     *
     * @param startDate the start date of the period to calculate
     * @param endDate   the end date of the period to calculate
     * @return the number of weeks the period contains + one week
     */
    public long calculateWeeksBetweenDates(ZonedDateTime startDate, ZonedDateTime endDate) {
        startDate = startDate.withZoneSameInstant(endDate.getZone());
        var mondayInWeekOfStart = startDate.with(DayOfWeek.MONDAY).withHour(0).withMinute(0).withSecond(0).withNano(0);
        var mondayInWeekOfEnd = endDate.plusWeeks(1).with(DayOfWeek.MONDAY).withHour(0).withMinute(0).withSecond(0).withNano(0);
        return mondayInWeekOfStart.until(mondayInWeekOfEnd, ChronoUnit.WEEKS);
    }

    /**
     * Helper method which removes some values from the user entity which are not needed in the client
     *
     * @param usersInGroup user whose variables are removed
     */
    private void removeUserVariables(Iterable<User> usersInGroup) {
        usersInGroup.forEach(user -> {
            user.setLastNotificationRead(null);
            user.setActivationKey(null);
            user.setLangKey(null);
            user.setLastNotificationRead(null);
            user.setCreatedDate(null);
        });
    }

    /**
     * Checks if learning paths are enabled for the given course. If not, a BadRequestException is thrown.
     * <p>
     * If fetching the course from the database is not necessary, prefer using the method {@link #checkLearningPathsEnabledElseThrow(long)} with the course id as parameter.
     *
     * @param course the course to check
     */
    public void checkLearningPathsEnabledElseThrow(@NotNull Course course) {
        if (!course.getLearningPathsEnabled()) {
            throw new BadRequestException("Learning paths are not enabled for this course.");
        }
    }

    /**
     * Checks if learning paths are enabled for the given course. If not, a BadRequestException is thrown.
     *
     * @param courseId the id of the course to check
     */
    public void checkLearningPathsEnabledElseThrow(long courseId) {
        if (!courseRepository.hasLearningPathsEnabled(courseId)) {
            throw new BadRequestException("Learning paths are not enabled for this course.");
        }
    }
}<|MERGE_RESOLUTION|>--- conflicted
+++ resolved
@@ -500,21 +500,14 @@
      * @param courseId the id of the course for which to get the deletion summary
      * @return the course deletion summary
      */
-<<<<<<< HEAD
-    public CourseDeletionSummaryDTO getDeletionSummary(Course course) {
-        ExamMetricsApi api = examMetricsApi.orElseThrow(() -> new ExamApiNotPresentException(ExamMetricsApi.class));
-
-        Long courseId = course.getId();
-=======
     public CourseDeletionSummaryDTO getDeletionSummary(long courseId) {
->>>>>>> 306491a0
 
         long numberOfBuilds = buildJobRepository.countBuildJobsByCourseId(courseId);
 
         long numberOfCommunicationPosts = postRepository.countPostsByCourseId(courseId);
         long numberOfAnswerPosts = answerPostRepository.countAnswerPostsByCourseId(courseId);
         long numberLectures = lectureRepository.countByCourse_Id(courseId);
-        long numberExams = api.countByCourseId(courseId);
+        long numberExams = examMetricsApi.map(api -> api.countByCourseId(courseId)).orElse(0L);
 
         Map<ExerciseType, Long> countByExerciseType = exerciseService.countByCourseIdGroupByType(courseId);
         long numberProgrammingExercises = countByExerciseType.get(ExerciseType.PROGRAMMING);
@@ -586,8 +579,11 @@
     }
 
     private void deleteExamsOfCourse(Course course) {
-        var deletionApi = examDeletionApi.orElseThrow(() -> new ExamApiNotPresentException(ExamDeletionApi.class));
-        ExamRepositoryApi api = examRepositoryApi.orElseThrow(() -> new ExamApiNotPresentException(ExamRepositoryApi.class));
+        if (examDeletionApi.isEmpty() || examRepositoryApi.isEmpty()) {
+            return;
+        }
+        var deletionApi = examDeletionApi.get();
+        ExamRepositoryApi api = examRepositoryApi.get();
         // delete the Exams
         List<Exam> exams = api.findByCourseId(course.getId());
         for (Exam exam : exams) {
