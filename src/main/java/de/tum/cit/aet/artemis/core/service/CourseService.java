package de.tum.cit.aet.artemis.core.service;

import static de.tum.cit.aet.artemis.assessment.domain.ComplaintType.COMPLAINT;
import static de.tum.cit.aet.artemis.assessment.domain.ComplaintType.MORE_FEEDBACK;
import static de.tum.cit.aet.artemis.core.config.Constants.PROFILE_CORE;
import static de.tum.cit.aet.artemis.core.util.RoundingUtil.roundScoreSpecifiedByCourseSettings;

import java.nio.file.Files;
import java.nio.file.Path;
import java.security.Principal;
import java.time.DayOfWeek;
import java.time.LocalDateTime;
import java.time.ZoneId;
import java.time.ZonedDateTime;
import java.time.format.DateTimeFormatter;
import java.time.temporal.ChronoUnit;
import java.time.temporal.IsoFields;
import java.util.ArrayList;
import java.util.Collection;
import java.util.Collections;
import java.util.HashMap;
import java.util.HashSet;
import java.util.List;
import java.util.Map;
import java.util.Objects;
import java.util.Optional;
import java.util.Set;
import java.util.stream.Collectors;
import java.util.stream.Stream;

import jakarta.validation.constraints.NotNull;
import jakarta.ws.rs.BadRequestException;

import org.slf4j.Logger;
import org.slf4j.LoggerFactory;
import org.springframework.beans.factory.annotation.Value;
import org.springframework.boot.actuate.audit.AuditEvent;
import org.springframework.boot.actuate.audit.AuditEventRepository;
import org.springframework.context.annotation.Profile;
import org.springframework.data.domain.Page;
import org.springframework.http.ResponseEntity;
import org.springframework.scheduling.annotation.Async;
import org.springframework.stereotype.Service;
import org.springframework.util.StringUtils;

import de.tum.cit.aet.artemis.assessment.domain.GradingScale;
import de.tum.cit.aet.artemis.assessment.repository.ComplaintRepository;
import de.tum.cit.aet.artemis.assessment.repository.ComplaintResponseRepository;
import de.tum.cit.aet.artemis.assessment.repository.GradingScaleRepository;
import de.tum.cit.aet.artemis.assessment.repository.ParticipantScoreRepository;
import de.tum.cit.aet.artemis.assessment.repository.RatingRepository;
import de.tum.cit.aet.artemis.assessment.repository.ResultRepository;
import de.tum.cit.aet.artemis.assessment.service.ComplaintService;
import de.tum.cit.aet.artemis.assessment.service.PresentationPointsCalculationService;
import de.tum.cit.aet.artemis.assessment.service.TutorLeaderboardService;
import de.tum.cit.aet.artemis.atlas.api.CompetencyProgressApi;
import de.tum.cit.aet.artemis.atlas.api.CompetencyRelationApi;
import de.tum.cit.aet.artemis.atlas.api.LearnerProfileApi;
import de.tum.cit.aet.artemis.atlas.api.LearningPathApi;
import de.tum.cit.aet.artemis.atlas.api.PrerequisitesApi;
import de.tum.cit.aet.artemis.communication.domain.FaqState;
import de.tum.cit.aet.artemis.communication.domain.NotificationType;
import de.tum.cit.aet.artemis.communication.domain.Post;
import de.tum.cit.aet.artemis.communication.domain.notification.GroupNotification;
import de.tum.cit.aet.artemis.communication.repository.AnswerPostRepository;
import de.tum.cit.aet.artemis.communication.repository.FaqRepository;
import de.tum.cit.aet.artemis.communication.repository.GroupNotificationRepository;
import de.tum.cit.aet.artemis.communication.repository.PostRepository;
import de.tum.cit.aet.artemis.communication.repository.conversation.ConversationRepository;
import de.tum.cit.aet.artemis.communication.service.notifications.GroupNotificationService;
import de.tum.cit.aet.artemis.core.config.Constants;
import de.tum.cit.aet.artemis.core.domain.Course;
import de.tum.cit.aet.artemis.core.domain.DomainObject;
import de.tum.cit.aet.artemis.core.domain.User;
import de.tum.cit.aet.artemis.core.dto.CourseContentCount;
import de.tum.cit.aet.artemis.core.dto.CourseDeletionSummaryDTO;
import de.tum.cit.aet.artemis.core.dto.CourseForArchiveDTO;
import de.tum.cit.aet.artemis.core.dto.CourseManagementDetailViewDTO;
import de.tum.cit.aet.artemis.core.dto.DueDateStat;
import de.tum.cit.aet.artemis.core.dto.SearchResultPageDTO;
import de.tum.cit.aet.artemis.core.dto.StatisticsEntry;
import de.tum.cit.aet.artemis.core.dto.StatsForDashboardDTO;
import de.tum.cit.aet.artemis.core.dto.StudentDTO;
import de.tum.cit.aet.artemis.core.dto.TutorLeaderboardDTO;
import de.tum.cit.aet.artemis.core.dto.pageablesearch.SearchTermPageableSearchDTO;
import de.tum.cit.aet.artemis.core.repository.CourseRepository;
import de.tum.cit.aet.artemis.core.repository.LLMTokenUsageTraceRepository;
import de.tum.cit.aet.artemis.core.repository.StatisticsRepository;
import de.tum.cit.aet.artemis.core.repository.UserRepository;
import de.tum.cit.aet.artemis.core.security.Role;
import de.tum.cit.aet.artemis.core.security.SecurityUtils;
import de.tum.cit.aet.artemis.core.service.export.CourseExamExportService;
import de.tum.cit.aet.artemis.core.service.user.UserService;
import de.tum.cit.aet.artemis.core.util.PageUtil;
import de.tum.cit.aet.artemis.core.util.TimeLogUtil;
import de.tum.cit.aet.artemis.exam.domain.Exam;
import de.tum.cit.aet.artemis.exam.domain.ExerciseGroup;
import de.tum.cit.aet.artemis.exam.repository.ExamRepository;
import de.tum.cit.aet.artemis.exam.repository.ExerciseGroupRepository;
import de.tum.cit.aet.artemis.exam.service.ExamDeletionService;
import de.tum.cit.aet.artemis.exercise.domain.Exercise;
import de.tum.cit.aet.artemis.exercise.domain.ExerciseType;
import de.tum.cit.aet.artemis.exercise.domain.IncludedInOverallScore;
import de.tum.cit.aet.artemis.exercise.repository.ExerciseRepository;
import de.tum.cit.aet.artemis.exercise.repository.StudentParticipationRepository;
import de.tum.cit.aet.artemis.exercise.repository.SubmissionRepository;
import de.tum.cit.aet.artemis.exercise.service.ExerciseDeletionService;
import de.tum.cit.aet.artemis.exercise.service.ExerciseService;
import de.tum.cit.aet.artemis.iris.service.settings.IrisSettingsService;
import de.tum.cit.aet.artemis.lecture.domain.Lecture;
import de.tum.cit.aet.artemis.lecture.repository.LectureRepository;
import de.tum.cit.aet.artemis.lecture.service.LectureService;
import de.tum.cit.aet.artemis.plagiarism.domain.PlagiarismCase;
import de.tum.cit.aet.artemis.plagiarism.repository.PlagiarismCaseRepository;
import de.tum.cit.aet.artemis.programming.domain.ProgrammingExercise;
import de.tum.cit.aet.artemis.programming.repository.BuildJobRepository;
import de.tum.cit.aet.artemis.programming.repository.ProgrammingExerciseRepository;
import de.tum.cit.aet.artemis.tutorialgroup.repository.TutorialGroupNotificationRepository;
import de.tum.cit.aet.artemis.tutorialgroup.repository.TutorialGroupRepository;
import de.tum.cit.aet.artemis.tutorialgroup.service.TutorialGroupChannelManagementService;

/**
 * Service Implementation for managing Course.
 */
@Profile(PROFILE_CORE)
@Service
public class CourseService {

    private static final Logger log = LoggerFactory.getLogger(CourseService.class);

    @Value("${artemis.course-archives-path}")
    private Path courseArchivesDirPath;

    private final TutorialGroupChannelManagementService tutorialGroupChannelManagementService;

    private final Optional<CompetencyRelationApi> competencyRelationApi;

    private final ExerciseService exerciseService;

    private final ExerciseDeletionService exerciseDeletionService;

    private final AuthorizationCheckService authCheckService;

    private final LectureService lectureService;

    private final GroupNotificationRepository groupNotificationRepository;

    private final UserService userService;

    private final ExerciseGroupRepository exerciseGroupRepository;

    private final CourseExamExportService courseExamExportService;

    private final ExamDeletionService examDeletionService;

    private final ExamRepository examRepository;

    private final GroupNotificationService groupNotificationService;

    private final CourseRepository courseRepository;

    private final UserRepository userRepository;

    private final AuditEventRepository auditEventRepository;

    private final Optional<CompetencyProgressApi> competencyProgressApi;

    private final Optional<PrerequisitesApi> prerequisitesApi;

    private final GradingScaleRepository gradingScaleRepository;

    private final StatisticsRepository statisticsRepository;

    private final StudentParticipationRepository studentParticipationRepository;

    private final TutorLeaderboardService tutorLeaderboardService;

    private final RatingRepository ratingRepository;

    private final ComplaintService complaintService;

    private final ComplaintRepository complaintRepository;

    private final ComplaintResponseRepository complaintResponseRepository;

    private final SubmissionRepository submissionRepository;

    private final ProgrammingExerciseRepository programmingExerciseRepository;

    private final ResultRepository resultRepository;

    private final ExerciseRepository exerciseRepository;

    private final ParticipantScoreRepository participantScoreRepository;

    private final PresentationPointsCalculationService presentationPointsCalculationService;

    private final TutorialGroupRepository tutorialGroupRepository;

    private final PlagiarismCaseRepository plagiarismCaseRepository;

    private final ConversationRepository conversationRepository;

    private final Optional<LearningPathApi> learningPathApi;

    private final Optional<IrisSettingsService> irisSettingsService;

    private final LectureRepository lectureRepository;

    private final TutorialGroupNotificationRepository tutorialGroupNotificationRepository;

    private final PostRepository postRepository;

    private final AnswerPostRepository answerPostRepository;

    private final BuildJobRepository buildJobRepository;

    private final FaqRepository faqRepository;

    private final LearnerProfileApi learnerProfileApi;

    private final LLMTokenUsageTraceRepository llmTokenUsageTraceRepository;

    public CourseService(CourseRepository courseRepository, ExerciseService exerciseService, ExerciseDeletionService exerciseDeletionService,
            AuthorizationCheckService authCheckService, UserRepository userRepository, LectureService lectureService, GroupNotificationRepository groupNotificationRepository,
            ExerciseGroupRepository exerciseGroupRepository, AuditEventRepository auditEventRepository, UserService userService, ExamDeletionService examDeletionService,
            Optional<CompetencyProgressApi> competencyProgressApi, GroupNotificationService groupNotificationService, ExamRepository examRepository,
            CourseExamExportService courseExamExportService, GradingScaleRepository gradingScaleRepository, StatisticsRepository statisticsRepository,
            StudentParticipationRepository studentParticipationRepository, TutorLeaderboardService tutorLeaderboardService, RatingRepository ratingRepository,
            ComplaintService complaintService, ComplaintRepository complaintRepository, ResultRepository resultRepository, ComplaintResponseRepository complaintResponseRepository,
            SubmissionRepository submissionRepository, ProgrammingExerciseRepository programmingExerciseRepository, ExerciseRepository exerciseRepository,
            ParticipantScoreRepository participantScoreRepository, PresentationPointsCalculationService presentationPointsCalculationService,
            TutorialGroupRepository tutorialGroupRepository, PlagiarismCaseRepository plagiarismCaseRepository, ConversationRepository conversationRepository,
            Optional<LearningPathApi> learningPathApi, Optional<IrisSettingsService> irisSettingsService, LectureRepository lectureRepository,
            TutorialGroupNotificationRepository tutorialGroupNotificationRepository, TutorialGroupChannelManagementService tutorialGroupChannelManagementService,
<<<<<<< HEAD
            Optional<PrerequisitesApi> prerequisitesApi, Optional<CompetencyRelationApi> competencyRelationApi, PostRepository postRepository,
            AnswerPostRepository answerPostRepository, BuildJobRepository buildJobRepository, FaqRepository faqRepository,
            LLMTokenUsageTraceRepository llmTokenUsageTraceRepository) {
=======
            PrerequisitesApi prerequisitesApi, CompetencyRelationApi competencyRelationApi, PostRepository postRepository, AnswerPostRepository answerPostRepository,
            BuildJobRepository buildJobRepository, FaqRepository faqRepository, LearnerProfileApi learnerProfileApi, LLMTokenUsageTraceRepository llmTokenUsageTraceRepository) {

>>>>>>> e4fcadf9
        this.courseRepository = courseRepository;
        this.exerciseService = exerciseService;
        this.exerciseDeletionService = exerciseDeletionService;
        this.authCheckService = authCheckService;
        this.userRepository = userRepository;
        this.lectureService = lectureService;
        this.groupNotificationRepository = groupNotificationRepository;
        this.exerciseGroupRepository = exerciseGroupRepository;
        this.auditEventRepository = auditEventRepository;
        this.userService = userService;
        this.examDeletionService = examDeletionService;
        this.competencyProgressApi = competencyProgressApi;
        this.groupNotificationService = groupNotificationService;
        this.examRepository = examRepository;
        this.courseExamExportService = courseExamExportService;
        this.gradingScaleRepository = gradingScaleRepository;
        this.statisticsRepository = statisticsRepository;
        this.studentParticipationRepository = studentParticipationRepository;
        this.tutorLeaderboardService = tutorLeaderboardService;
        this.ratingRepository = ratingRepository;
        this.complaintService = complaintService;
        this.complaintRepository = complaintRepository;
        this.complaintResponseRepository = complaintResponseRepository;
        this.submissionRepository = submissionRepository;
        this.programmingExerciseRepository = programmingExerciseRepository;
        this.resultRepository = resultRepository;
        this.exerciseRepository = exerciseRepository;
        this.participantScoreRepository = participantScoreRepository;
        this.presentationPointsCalculationService = presentationPointsCalculationService;
        this.tutorialGroupRepository = tutorialGroupRepository;
        this.plagiarismCaseRepository = plagiarismCaseRepository;
        this.conversationRepository = conversationRepository;
        this.learningPathApi = learningPathApi;
        this.irisSettingsService = irisSettingsService;
        this.lectureRepository = lectureRepository;
        this.tutorialGroupNotificationRepository = tutorialGroupNotificationRepository;
        this.tutorialGroupChannelManagementService = tutorialGroupChannelManagementService;
        this.prerequisitesApi = prerequisitesApi;
        this.competencyRelationApi = competencyRelationApi;
        this.buildJobRepository = buildJobRepository;
        this.postRepository = postRepository;
        this.answerPostRepository = answerPostRepository;
        this.faqRepository = faqRepository;
        this.learnerProfileApi = learnerProfileApi;
        this.llmTokenUsageTraceRepository = llmTokenUsageTraceRepository;
    }

    /**
     * Search for all courses fitting a {@link SearchTermPageableSearchDTO search query}. The result is paged.
     *
     * @param search The search query defining the search term and the size of the returned page
     * @param user   The user for whom to fetch all available lectures
     * @return A wrapper object containing a list of all found courses and the total number of pages
     */
    public SearchResultPageDTO<Course> getAllOnPageWithSize(final SearchTermPageableSearchDTO<String> search, final User user) {
        final var pageable = PageUtil.createDefaultPageRequest(search, PageUtil.ColumnMapping.COURSE);

        final var searchTerm = search.getSearchTerm();
        final Page<Course> coursePage;
        if (authCheckService.isAdmin(user)) {
            coursePage = courseRepository.findByTitleIgnoreCaseContaining(searchTerm, pageable);
        }
        else {
            coursePage = courseRepository.findByTitleInCoursesWhereInstructorOrEditor(searchTerm, user.getGroups(), pageable);
        }
        return new SearchResultPageDTO<>(coursePage.getContent(), coursePage.getTotalPages());
    }

    /**
     * Note: The number of courses should not change
     *
     * @param courses         the courses for which the participations should be fetched
     * @param user            the user for which the participations should be fetched
     * @param includeTestRuns flag that indicates whether test run participations should be included
     */
    public void fetchParticipationsWithSubmissionsAndResultsForCourses(Collection<Course> courses, User user, boolean includeTestRuns) {
        var exercises = courses.stream().flatMap(course -> course.getExercises().stream()).collect(Collectors.toSet());
        var participationsOfUserInExercises = studentParticipationRepository.getAllParticipationsOfUserInExercises(user, exercises, includeTestRuns);
        if (participationsOfUserInExercises.isEmpty()) {
            return;
        }
        for (Course course : courses) {
            boolean isStudent = !authCheckService.isAtLeastTeachingAssistantInCourse(course, user);
            for (Exercise exercise : course.getExercises()) {
                // add participation with submission and result to each exercise
                exerciseService.filterForCourseDashboard(exercise, participationsOfUserInExercises, isStudent);
                // remove sensitive information from the exercise for students
                if (isStudent) {
                    exercise.filterSensitiveInformation();
                }
            }
        }
    }

    /**
     * Add plagiarism cases to each exercise.
     *
     * @param exercises the course exercises for which the plagiarism cases should be fetched.
     * @param userId    the user for which the plagiarism cases should be fetched.
     */
    public void fetchPlagiarismCasesForCourseExercises(Set<Exercise> exercises, Long userId) {
        Set<Long> exerciseIds = exercises.stream().map(Exercise::getId).collect(Collectors.toSet());
        List<PlagiarismCase> plagiarismCasesOfUserInCourseExercises = plagiarismCaseRepository.findByStudentIdAndExerciseIds(userId, exerciseIds);
        for (Exercise exercise : exercises) {
            // Add plagiarism cases to each exercise.
            Set<PlagiarismCase> plagiarismCasesForExercise = plagiarismCasesOfUserInCourseExercises.stream()
                    .filter(plagiarismCase -> plagiarismCase.getExercise().getId().equals(exercise.getId())).collect(Collectors.toSet());
            exercise.setPlagiarismCases(plagiarismCasesForExercise);
        }
    }

    /**
     * Get one course with exercises, lectures, exams, competencies and tutorial groups (filtered for given user)
     *
     * @param courseId the course to fetch
     * @param user     the user entity
     * @return the course including exercises, lectures, exams, competencies and tutorial groups (filtered for given user)
     */
    public Course findOneWithExercisesAndLecturesAndExamsAndCompetenciesAndTutorialGroupsAndFaqForUser(Long courseId, User user) {
        Course course = courseRepository.findByIdWithLecturesElseThrow(courseId);
        // Load exercises with categories separately because this is faster than loading them with lectures and exam above (the query would become too complex)
        course.setExercises(exerciseRepository.findByCourseIdWithCategories(course.getId()));
        course.setExercises(exerciseService.filterExercisesForCourse(course, user));
        exerciseService.loadExerciseDetailsIfNecessary(course, user);
        course.setExams(examRepository.findByCourseIdForUser(course.getId(), user.getId(), user.getGroups(), ZonedDateTime.now()));
        // TODO: in the future, we only want to know if lectures exist, the actual lectures will be loaded when the user navigates into the lecture
        course.setLectures(lectureService.filterVisibleLecturesWithActiveAttachments(course, course.getLectures(), user));
        // NOTE: in this call we only want to know if competencies exist in the course, we will load them when the user navigates into them
        competencyProgressApi.ifPresent(api -> course.setNumberOfCompetencies(api.countByCourse(course)));
        // NOTE: in this call we only want to know if prerequisites exist in the course, we will load them when the user navigates into them
        prerequisitesApi.ifPresent(api -> course.setNumberOfPrerequisites(api.countByCourse(course)));
        // NOTE: in this call we only want to know if tutorial groups exist in the course, we will load them when the user navigates into them
        course.setNumberOfTutorialGroups(tutorialGroupRepository.countByCourse(course));
        if (course.isFaqEnabled()) {
            course.setFaqs(faqRepository.findAllByCourseIdAndFaqState(courseId, FaqState.ACCEPTED));
        }
        if (authCheckService.isOnlyStudentInCourse(course, user)) {
            course.setExams(examRepository.filterVisibleExams(course.getExams()));
        }
        return course;
    }

    /**
     * Get all courses for the given user
     *
     * @param user the user entity
     * @return an unmodifiable set of all courses for the user
     */
    public Set<Course> findAllActiveForUser(User user) {
        return courseRepository.findAllActive(ZonedDateTime.now()).stream().filter(course -> isCourseVisibleForUser(user, course)).collect(Collectors.toSet());
    }

    /**
     * Get all courses with exercises (filtered for given user)
     *
     * @param user the user entity
     * @return an unmodifiable list of all courses including exercises for the user
     */
    public Set<Course> findAllActiveWithExercisesForUser(User user) {
        long start = System.nanoTime();

        var userVisibleCourses = courseRepository.findAllActive().stream().filter(course -> isCourseVisibleForUser(user, course)).filter(Objects::nonNull)
                .collect(Collectors.toSet());

        if (log.isDebugEnabled()) {
            log.debug("Find user visible courses finished after {}", TimeLogUtil.formatDurationFrom(start));
        }
        long startFindAllExercises = System.nanoTime();
        var courseIds = userVisibleCourses.stream().map(DomainObject::getId).collect(Collectors.toSet());
        // TODO Performance: we only need the total score, the number of exercises and exams and - in case there is one - the currently active exercise(s)/exam(s)
        // we do NOT need to retrieve this information and send it to the client
        Set<Exercise> allExercises = exerciseRepository.findByCourseIdsWithCategories(courseIds);

        if (log.isDebugEnabled()) {
            log.debug("findAllExercisesByCourseIdsWithCategories finished with {} exercises after {}", allExercises.size(), TimeLogUtil.formatDurationFrom(startFindAllExercises));
        }
        var examCounts = examRepository.countVisibleExams(courseIds, ZonedDateTime.now());

        var lectureCounts = lectureRepository.countVisibleLectures(courseIds, ZonedDateTime.now());

        long startFilterAll = System.nanoTime();
        var courses = userVisibleCourses.stream().peek(course -> {
            // connect the exercises with the course
            course.setExercises(allExercises.stream().filter(ex -> ex.getCourseViaExerciseGroupOrCourseMember().getId().equals(course.getId())).collect(Collectors.toSet()));
            course.setExercises(exerciseService.filterExercisesForCourse(course, user));
            exerciseService.loadExerciseDetailsIfNecessary(course, user);
            long numberOfLectures = lectureCounts.stream().filter(count -> count.courseId() == course.getId()).map(CourseContentCount::count).findFirst().orElse(0L);
            course.setNumberOfLectures(numberOfLectures);
            long numberOfExams = examCounts.stream().filter(count -> count.courseId() == course.getId()).map(CourseContentCount::count).findFirst().orElse(0L);
            course.setNumberOfExams(numberOfExams);
            // we do not send actual lectures or exams to the client, not needed
            course.setLectures(Set.of());
            course.setExams(Set.of());
        }).collect(Collectors.toSet());

        if (log.isDebugEnabled()) {
            log.debug("all {} filterExercisesForCourse individually finished together after {}", courses.size(), TimeLogUtil.formatDurationFrom(startFilterAll));
            log.debug("Filter exercises, lectures, and exams finished after {}", TimeLogUtil.formatDurationFrom(start));
        }
        return courses;
    }

    private boolean isCourseVisibleForUser(User user, Course course) {
        // Instructors and TAs see all courses that have not yet finished
        if (authCheckService.isAtLeastTeachingAssistantInCourse(course, user)) {
            return true;
        }
        // Students see all courses that have already started (and not yet finished)
        if (user.getGroups().contains(course.getStudentGroupName())) {
            return course.getStartDate() == null || course.getStartDate().isBefore(ZonedDateTime.now());
        }

        return false;
    }

    /**
     * Gets all courses that the specified user can enroll in.
     *
     * @param user the user entity
     * @return unmodifiable set of courses the student can enroll in
     */
    public Set<Course> findAllEnrollableForUser(User user) {
        return courseRepository.findAllEnrollmentActiveWithOrganizationsAndPrerequisites(ZonedDateTime.now()).stream()
                .filter(course -> !user.getGroups().contains(course.getStudentGroupName())).collect(Collectors.toSet());
    }

    /**
     * Gets a set of all online courses for a specific LTI platform registration, filtered by the instructor user.
     *
     * @param registrationId the registration ID of the LTI platform to filter courses.
     * @param user           the User object representing the instructor whose courses are to be fetched.
     * @return a set of {@link Course} objects where the user is an instructor, related to the specified LTI platform.
     */
    public Set<Course> findAllOnlineCoursesForPlatformForUser(String registrationId, User user) {
        return courseRepository.findOnlineCoursesWithRegistrationIdEager(registrationId).stream().filter(course -> authCheckService.isInstructorInCourse(course, user))
                .collect(Collectors.toSet());
    }

    /**
     * Get the course deletion summary for the given course.
     *
     * @param course the course for which to get the deletion summary
     * @return the course deletion summary
     */
    public CourseDeletionSummaryDTO getDeletionSummary(Course course) {
        Long courseId = course.getId();

        List<Long> programmingExerciseIds = course.getExercises().stream().map(Exercise::getId).toList();
        long numberOfBuilds = buildJobRepository.countBuildJobsByExerciseIds(programmingExerciseIds);

        List<Post> posts = postRepository.findAllByCourseId(courseId);
        long numberOfCommunicationPosts = posts.size();
        long numberOfAnswerPosts = answerPostRepository.countAnswerPostsByPostIdIn(posts.stream().map(Post::getId).toList());
        long numberLectures = lectureRepository.countByCourse_Id(courseId);
        long numberExams = examRepository.countByCourse_Id(courseId);

        Map<ExerciseType, Long> countByExerciseType = exerciseService.countByCourseIdGroupByType(courseId);
        long numberProgrammingExercises = countByExerciseType.get(ExerciseType.PROGRAMMING);
        long numberTextExercises = countByExerciseType.get(ExerciseType.TEXT);
        long numberQuizExercises = countByExerciseType.get(ExerciseType.QUIZ);
        long numberFileUploadExercises = countByExerciseType.get(ExerciseType.FILE_UPLOAD);
        long numberModelingExercises = countByExerciseType.get(ExerciseType.MODELING);

        return new CourseDeletionSummaryDTO(numberOfBuilds, numberOfCommunicationPosts, numberOfAnswerPosts, numberProgrammingExercises, numberTextExercises,
                numberFileUploadExercises, numberModelingExercises, numberQuizExercises, numberExams, numberLectures);
    }

    /**
     * Deletes all elements associated with the course including:
     * <ul>
     * <li>The Course</li>
     * <li>All Exercises including:
     * submissions, participations, results, repositories and build plans, see {@link ExerciseDeletionService#delete}</li>
     * <li>All Lectures and their Attachments, see {@link LectureService#delete}</li>
     * <li>All GroupNotifications of the course, see {@link GroupNotificationRepository#delete}</li>
     * <li>All default groups created by Artemis, see {@link UserService#deleteGroup}</li>
     * <li>All Exams, see {@link ExamDeletionService#delete}</li>
     * <li>The Grading Scale if such exists, see {@link GradingScaleRepository#delete}</li>
     * </ul>
     *
     * @param course the course to be deleted
     */
    public void delete(Course course) {
        log.debug("Request to delete Course : {}", course.getTitle());

        deleteExercisesOfCourse(course);
        deleteLecturesOfCourse(course);
        deleteCompetenciesOfCourse(course);
        deleteTutorialGroupsOfCourse(course);
        deleteConversationsOfCourse(course);
        deleteNotificationsOfCourse(course);
        deleteDefaultGroups(course);
        deleteExamsOfCourse(course);
        deleteGradingScaleOfCourse(course);
        deleteFaqsOfCourse(course);
        learnerProfileApi.deleteAllForCourse(course);
        irisSettingsService.ifPresent(iss -> iss.deleteSettingsFor(course));
        courseRepository.deleteById(course.getId());
        log.debug("Successfully deleted course {}.", course.getTitle());
    }

    private void deleteTutorialGroupsOfCourse(Course course) {
        var tutorialGroups = tutorialGroupRepository.findAllByCourseId(course.getId());
        // we first need to delete notifications and channels, only then we can delete the tutorial group
        tutorialGroups.forEach(tutorialGroup -> {
            tutorialGroupNotificationRepository.deleteAllByTutorialGroupId(tutorialGroup.getId());
            tutorialGroupChannelManagementService.deleteTutorialGroupChannel(tutorialGroup);
            tutorialGroupRepository.deleteById(tutorialGroup.getId());
        });
    }

    private void deleteConversationsOfCourse(Course course) {
        // We cannot delete tutorial group channels here because the tutorial group references the channel.
        // These are deleted on deleteTutorialGroupsOfCourse().
        // Posts and Conversation Participants should be automatically deleted due to cascade
        conversationRepository.deleteAllByCourseId(course.getId());
    }

    private void deleteGradingScaleOfCourse(Course course) {
        // delete course grading scale if it exists
        Optional<GradingScale> gradingScale = gradingScaleRepository.findByCourseId(course.getId());
        gradingScale.ifPresent(gradingScaleRepository::delete);
    }

    private void deleteExamsOfCourse(Course course) {
        // delete the Exams
        List<Exam> exams = examRepository.findByCourseId(course.getId());
        for (Exam exam : exams) {
            examDeletionService.delete(exam.getId());
        }
    }

    private void deleteDefaultGroups(Course course) {
        // only delete (default) groups which have been created by Artemis before
        if (Objects.equals(course.getStudentGroupName(), course.getDefaultStudentGroupName())) {
            userService.deleteGroup(course.getStudentGroupName());
        }
        if (Objects.equals(course.getTeachingAssistantGroupName(), course.getDefaultTeachingAssistantGroupName())) {
            userService.deleteGroup(course.getTeachingAssistantGroupName());
        }
        if (Objects.equals(course.getEditorGroupName(), course.getDefaultEditorGroupName())) {
            userService.deleteGroup(course.getEditorGroupName());
        }
        if (Objects.equals(course.getInstructorGroupName(), course.getDefaultInstructorGroupName())) {
            userService.deleteGroup(course.getInstructorGroupName());
        }
    }

    private void deleteNotificationsOfCourse(Course course) {
        List<GroupNotification> notifications = groupNotificationRepository.findAllByCourseId(course.getId());
        groupNotificationRepository.deleteAll(notifications);
    }

    private void deleteLecturesOfCourse(Course course) {
        for (Lecture lecture : course.getLectures()) {
            lectureService.delete(lecture, false);
        }
    }

    private void deleteExercisesOfCourse(Course course) {
        for (Exercise exercise : course.getExercises()) {
            exerciseDeletionService.delete(exercise.getId(), true, true);
        }
    }

    private void deleteCompetenciesOfCourse(Course course) {
        competencyRelationApi.ifPresent(api -> api.deleteAllByCourseId(course.getId()));
        prerequisitesApi.ifPresent(api -> api.deleteAll(course.getPrerequisites()));
        competencyProgressApi.ifPresent(api -> api.deleteAll(course.getCompetencies()));
    }

    private void deleteFaqsOfCourse(Course course) {
        faqRepository.deleteAllByCourseId(course.getId());
    }

    /**
     * If the exercise is part of an exam, retrieve the course through ExerciseGroup -> Exam -> Course.
     * Otherwise, the course is already set and the id can be used to retrieve the course from the database.
     *
     * @param exercise the Exercise for which the course is retrieved
     * @return the Course of the Exercise
     */
    public Course retrieveCourseOverExerciseGroupOrCourseId(Exercise exercise) {

        if (exercise.isExamExercise()) {
            ExerciseGroup exerciseGroup = exerciseGroupRepository.findByIdElseThrow(exercise.getExerciseGroup().getId());
            exercise.setExerciseGroup(exerciseGroup);
            return exerciseGroup.getExam().getCourse();
        }
        else {
            Course course = courseRepository.findByIdElseThrow(exercise.getCourseViaExerciseGroupOrCourseMember().getId());
            exercise.setCourse(course);
            return course;
        }
    }

    /**
     * Enrolls a user in a course by adding them to the student group of the course
     *
     * @param user   The user that should get added to the course
     * @param course The course to which the user should get added to
     */
    public void enrollUserForCourseOrThrow(User user, Course course) {
        authCheckService.checkUserAllowedToEnrollInCourseElseThrow(user, course);
        userService.addUserToGroup(user, course.getStudentGroupName());
<<<<<<< HEAD
        if (course.getLearningPathsEnabled() && learningPathApi.isPresent()) {
            learningPathApi.get().generateLearningPathForUser(course, user);
=======
        if (course.getLearningPathsEnabled()) {
            learnerProfileApi.createCourseLearnerProfile(course, user);
            learningPathApi.generateLearningPathForUser(course, user);
>>>>>>> e4fcadf9
        }
        final var auditEvent = new AuditEvent(user.getLogin(), Constants.ENROLL_IN_COURSE, "course=" + course.getTitle());
        auditEventRepository.add(auditEvent);
        log.info("User {} has successfully enrolled in course {}", user.getLogin(), course.getTitle());
    }

    /**
     * Add multiple users to the course so that they can access it
     * The passed list of UserDTOs must include at least one unique user identifier (i.e. registration number OR email OR login)
     * <p>
     * This method first tries to find the user in the internal Artemis user database (because the user is probably already using Artemis).
     * In case the user cannot be found, it additionally searches the connected LDAP in case it is configured.
     *
     * @param courseId    the id of the course
     * @param studentDTOs the list of students (with at least registration number)
     * @param courseGroup the group the students should be added to
     * @return the list of students who could not be enrolled in the course, because they could NOT be found in the Artemis database and could NOT be found in the TUM LDAP
     */
    public List<StudentDTO> registerUsersForCourseGroup(Long courseId, List<StudentDTO> studentDTOs, String courseGroup) {
        var course = courseRepository.findByIdElseThrow(courseId);
        if (course.getLearningPathsEnabled()) {
            course = courseRepository.findWithEagerCompetenciesAndPrerequisitesByIdElseThrow(course.getId());
        }
        String courseGroupName = course.defineCourseGroupName(courseGroup);
        Role courseGroupRole = Role.fromString(courseGroup);
        List<StudentDTO> notFoundStudentsDTOs = new ArrayList<>();
        for (var studentDto : studentDTOs) {
            var optionalStudent = userService.findUserAndAddToCourse(studentDto.registrationNumber(), studentDto.login(), studentDto.email(), courseGroupName);
            if (optionalStudent.isEmpty()) {
                notFoundStudentsDTOs.add(studentDto);
            }
<<<<<<< HEAD
            else if (courseGroupRole == Role.STUDENT && course.getLearningPathsEnabled() && learningPathApi.isPresent()) {
                learningPathApi.get().generateLearningPathForUser(course, optionalStudent.get());
=======
            else if (courseGroupRole == Role.STUDENT && course.getLearningPathsEnabled()) {
                learnerProfileApi.createCourseLearnerProfile(course, optionalStudent.get());
                learningPathApi.generateLearningPathForUser(course, optionalStudent.get());
>>>>>>> e4fcadf9
            }
        }

        return notFoundStudentsDTOs;
    }

    /**
     * Unenroll a user from a course by removing them from the student group of the course
     *
     * @param user   The user that should get removed from the course
     * @param course The course from which the user should be removed from
     */
    public void unenrollUserForCourseOrThrow(User user, Course course) {
        authCheckService.checkUserAllowedToUnenrollFromCourseElseThrow(user, course);
        userService.removeUserFromGroup(user, course.getStudentGroupName());
        learnerProfileApi.deleteCourseLearnerProfile(course, user);
        final var auditEvent = new AuditEvent(user.getLogin(), Constants.UNENROLL_FROM_COURSE, "course=" + course.getTitle());
        auditEventRepository.add(auditEvent);
        log.info("User {} has successfully unenrolled from course {}", user.getLogin(), course.getTitle());
    }

    /**
     * Fetches a list of Courses
     *
     * @param onlyActive Whether to include courses with a past endDate
     * @return A list of Courses for the course management overview
     */
    public List<Course> getAllCoursesForManagementOverview(boolean onlyActive) {
        var user = userRepository.getUserWithGroupsAndAuthorities();
        boolean isAdmin = authCheckService.isAdmin(user);
        if (isAdmin && !onlyActive) {
            // TODO: we should avoid using findAll() here, as it might return a huge amount of data
            return courseRepository.findAll();
        }

        if (isAdmin) {
            return courseRepository.findAllNotEnded(ZonedDateTime.now());
        }
        var userGroups = new ArrayList<>(user.getGroups());

        if (onlyActive) {
            return courseRepository.findAllNotEndedCoursesByManagementGroupNames(ZonedDateTime.now(), userGroups);
        }

        return courseRepository.findAllCoursesByManagementGroupNames(userGroups);
    }

    /**
     * Retrieves all inactive courses from non-null semesters that the current user is enrolled in
     * for the course archive.
     *
     * @return A list of courses for the course archive.
     */
    public Set<CourseForArchiveDTO> getAllCoursesForCourseArchive() {
        var user = userRepository.getUserWithGroupsAndAuthorities();
        boolean isAdmin = authCheckService.isAdmin(user);
        return courseRepository.findInactiveCoursesForUserRolesWithNonNullSemester(isAdmin, user.getGroups(), ZonedDateTime.now());
    }

    /**
     * Get the active students for these particular exercise ids
     *
     * @param exerciseIds the ids to get the active students for
     * @param periodIndex the deviation from the current time
     * @param length      the length of the chart which we want to fill. This can either be 4 for the course overview or 17 for the course detail view
     * @param date        the date for which the active students' calculation should end (e.g. now)
     * @return An Integer list containing active students for each index. An index corresponds to a week
     */
    public List<Integer> getActiveStudents(Set<Long> exerciseIds, long periodIndex, int length, ZonedDateTime date) {
        /*
         * If the course did not start yet, the length of the chart will be negative (as the time difference between the start date end the current date is passed). In this case,
         * we return an empty list.
         */
        if (length < 0) {
            return new ArrayList<>(0);
        }
        LocalDateTime localStartDate = date.toLocalDateTime().with(DayOfWeek.MONDAY);
        LocalDateTime localEndDate = date.toLocalDateTime().with(DayOfWeek.SUNDAY);
        ZoneId zone = date.getZone();
        // startDate is the starting point of the data collection which is the Monday 3 weeks ago +/- the deviation from the current timeframe
        ZonedDateTime startDate = localStartDate.atZone(zone).minusWeeks((length - 1) + (length * (-periodIndex))).withHour(0).withMinute(0).withSecond(0).withNano(0);
        // the endDate depends on whether the current week is shown. If it is, the endDate is the Sunday of the current week at 23:59.
        // If the timeframe was adapted (periodIndex != 0), the endDate needs to be adapted according to the deviation
        ZonedDateTime endDate = periodIndex != 0 ? localEndDate.atZone(zone).minusWeeks(length * (-periodIndex)).withHour(23).withMinute(59).withSecond(59)
                : localEndDate.atZone(zone).withHour(23).withMinute(59).withSecond(59);
        if (exerciseIds.isEmpty()) {
            // avoid database call if there are no exercises to reduce performance issues
            return List.of();
        }
        List<StatisticsEntry> outcome = courseRepository.getActiveStudents(exerciseIds, startDate, endDate);
        List<StatisticsEntry> distinctOutcome = removeDuplicateActiveUserRows(outcome, startDate);
        List<Integer> result = new ArrayList<>(Collections.nCopies(length, 0));
        statisticsRepository.sortDataIntoWeeks(distinctOutcome, result, startDate);
        return result;
    }

    /**
     * The List of StatisticsEntries can contain duplicated entries, which means that a user has two entries in the same week.
     * This method compares the values and returns a List<StatisticsEntry> without duplicated entries.
     *
     * @param activeUserRows a list of entries
     * @param startDate      the startDate of the period
     * @return a List<StatisticsEntry> containing date and amount of active users in this period
     */

    private List<StatisticsEntry> removeDuplicateActiveUserRows(List<StatisticsEntry> activeUserRows, ZonedDateTime startDate) {
        int startIndex = statisticsRepository.getWeekOfDate(startDate);
        Map<Integer, Set<String>> usersByDate = new HashMap<>();
        for (StatisticsEntry listElement : activeUserRows) {
            // listElement.date has the form "2021-05-04", to convert it to ZonedDateTime, it needs a time
            String dateOfElement = listElement.getDate() + " 10:00";
            var zone = startDate.getZone();
            DateTimeFormatter formatter = DateTimeFormatter.ofPattern("yyyy-MM-dd HH:mm");
            ZonedDateTime date = LocalDateTime.parse(dateOfElement, formatter).atZone(zone);
            int index = statisticsRepository.getWeekOfDate(date);
            /*
             * The database stores entries in UTC, so it can happen that entries lay in the calendar week one week before the calendar week of the startDate If startDate lays in a
             * calendar week other than the first one, we simply check whether the calendar week of the entry equals to the calendar week of startDate - 1. If startDate lays in the
             * first calendar week, we check whether the calendar week of the entry equals the last calendar week of the prior year. In either case, if the condition resolves to
             * true, we shift the index the submission is sorted in to the calendar week of startDate, as this is the first bucket in the timeframe of interest.
             */
            var unifiedDateWeekBeforeStartIndex = startIndex == 1 ? Math.toIntExact(IsoFields.WEEK_OF_WEEK_BASED_YEAR.rangeRefinedBy(startDate.minusWeeks(1)).getMaximum())
                    : startIndex - 1;
            index = index == unifiedDateWeekBeforeStartIndex ? startIndex : index;
            statisticsRepository.addUserToTimeslot(usersByDate, listElement, index);
        }
        List<StatisticsEntry> returnList = new ArrayList<>();
        usersByDate.forEach((date, users) -> {
            int year = date < statisticsRepository.getWeekOfDate(startDate) ? startDate.getYear() + 1 : startDate.getYear();
            ZonedDateTime firstDateOfYear = ZonedDateTime.of(year, 1, 1, 0, 0, 0, 0, startDate.getZone());
            ZonedDateTime start = statisticsRepository.getWeekOfDate(firstDateOfYear) == 1 ? firstDateOfYear.plusWeeks(date - 1) : firstDateOfYear.plusWeeks(date);
            StatisticsEntry listElement = new StatisticsEntry(start, users.size());
            returnList.add(listElement);
        });
        return returnList;
    }

    /**
     * Fetches Course Management Detail View data from repository and returns a DTO
     *
     * @param course       the course for with the details should be calculated
     * @param gradingScale the grading scale for the course
     * @return The DTO for the course management detail view
     */
    public CourseManagementDetailViewDTO getStatsForDetailView(Course course, GradingScale gradingScale) {

        var numberOfStudentsInCourse = Math.toIntExact(userRepository.countUserInGroup(course.getStudentGroupName()));
        var numberOfTeachingAssistantsInCourse = Math.toIntExact(userRepository.countUserInGroup(course.getTeachingAssistantGroupName()));
        var numberOfEditorsInCourse = Math.toIntExact(userRepository.countUserInGroup(course.getEditorGroupName()));
        var numberOfInstructorsInCourse = Math.toIntExact(userRepository.countUserInGroup(course.getInstructorGroupName()));

        Set<Exercise> exercises = exerciseRepository.findAllExercisesByCourseId(course.getId());
        if (exercises == null || exercises.isEmpty()) {
            return new CourseManagementDetailViewDTO(numberOfStudentsInCourse, numberOfTeachingAssistantsInCourse, numberOfEditorsInCourse, numberOfInstructorsInCourse, 0.0, 0L,
                    0L, 0.0, 0L, 0L, 0.0, 0L, 0L, 0.0, 0.0, 0.0, List.of(), 0.0);
        }
        // For the average score we need to only consider scores which are included completely or as bonus
        Set<Exercise> includedExercises = exercises.stream().filter(Exercise::isCourseExercise)
                .filter(exercise -> !exercise.getIncludedInOverallScore().equals(IncludedInOverallScore.NOT_INCLUDED)).collect(Collectors.toSet());
        Double averageScoreForCourse = participantScoreRepository.findAvgScore(includedExercises);
        averageScoreForCourse = averageScoreForCourse != null ? averageScoreForCourse : 0.0;
        double currentMaxAverageScore = includedExercises.stream().map(Exercise::getMaxPoints).mapToDouble(Double::doubleValue).sum();

        // calculate scores taking presentation points into account, if a grading scale is present and set for graded presentations
        if (gradingScale != null && gradingScale.getCourse().equals(course) && gradingScale.getPresentationsNumber() != null && gradingScale.getPresentationsWeight() != null) {
            double maxBaseScore = includedExercises.stream().filter(e -> !e.getIncludedInOverallScore().equals(IncludedInOverallScore.INCLUDED_AS_BONUS))
                    .map(Exercise::getMaxPoints).mapToDouble(Double::doubleValue).sum();
            currentMaxAverageScore += presentationPointsCalculationService.calculateReachablePresentationPoints(gradingScale, maxBaseScore);

            double avgPresentationScore = studentParticipationRepository.getAvgPresentationScoreByCourseId(course.getId());
            averageScoreForCourse = gradingScale.getPresentationsWeight() / 100.0 * avgPresentationScore
                    + (100.0 - gradingScale.getPresentationsWeight()) / 100.0 * averageScoreForCourse;
        }

        Set<Long> exerciseIds = exercises.stream().map(Exercise::getId).collect(Collectors.toSet());

        var endDate = this.determineEndDateForActiveStudents(course);
        var spanSize = this.determineTimeSpanSizeForActiveStudents(course, endDate, 17);
        var activeStudents = getActiveStudents(exerciseIds, 0, spanSize, endDate);

        DueDateStat assessments = resultRepository.countNumberOfAssessments(exerciseIds);
        long numberOfAssessments = assessments.inTime() + assessments.late();

        long numberOfInTimeSubmissions = submissionRepository.countAllByExerciseIdsSubmittedBeforeDueDate(exerciseIds)
                + programmingExerciseRepository.countAllSubmissionsByExerciseIdsSubmitted(exerciseIds);
        long numberOfLateSubmissions = submissionRepository.countAllByExerciseIdsSubmittedAfterDueDate(exerciseIds);

        long numberOfSubmissions = numberOfInTimeSubmissions + numberOfLateSubmissions;
        var currentPercentageAssessments = calculatePercentage(numberOfAssessments, numberOfSubmissions);

        long currentAbsoluteComplaints = complaintResponseRepository
                .countByComplaint_Result_Participation_Exercise_Course_Id_AndComplaint_ComplaintType_AndSubmittedTimeIsNotNull(course.getId(), COMPLAINT);
        long currentMaxComplaints = complaintRepository.countByResult_Participation_Exercise_Course_IdAndComplaintType(course.getId(), COMPLAINT);
        var currentPercentageComplaints = calculatePercentage(currentAbsoluteComplaints, currentMaxComplaints);

        long currentAbsoluteMoreFeedbacks = complaintResponseRepository
                .countByComplaint_Result_Participation_Exercise_Course_Id_AndComplaint_ComplaintType_AndSubmittedTimeIsNotNull(course.getId(), MORE_FEEDBACK);
        long currentMaxMoreFeedbacks = complaintRepository.countByResult_Participation_Exercise_Course_IdAndComplaintType(course.getId(), MORE_FEEDBACK);
        var currentPercentageMoreFeedbacks = calculatePercentage(currentAbsoluteMoreFeedbacks, currentMaxMoreFeedbacks);

        var currentAbsoluteAverageScore = roundScoreSpecifiedByCourseSettings((averageScoreForCourse / 100.0) * currentMaxAverageScore, course);
        var currentPercentageAverageScore = currentMaxAverageScore > 0.0 ? roundScoreSpecifiedByCourseSettings(averageScoreForCourse, course) : 0.0;

        double currentTotalLlmCostInEur = llmTokenUsageTraceRepository.calculateTotalLlmCostInEurForCourse(course.getId());

        return new CourseManagementDetailViewDTO(numberOfStudentsInCourse, numberOfTeachingAssistantsInCourse, numberOfEditorsInCourse, numberOfInstructorsInCourse,
                currentPercentageAssessments, numberOfAssessments, numberOfSubmissions, currentPercentageComplaints, currentAbsoluteComplaints, currentMaxComplaints,
                currentPercentageMoreFeedbacks, currentAbsoluteMoreFeedbacks, currentMaxMoreFeedbacks, currentPercentageAverageScore, currentAbsoluteAverageScore,
                currentMaxAverageScore, activeStudents, currentTotalLlmCostInEur);
    }

    private double calculatePercentage(double positive, double total) {
        return total > 0.0 ? Math.round(positive * 1000.0 / total) / 10.0 : 0.0;
    }

    /**
     * calculate statistics for the course administration dashboard
     *
     * @param course the course for which the statistics should be calculated
     * @return a DTO containing the statistics
     */
    public StatsForDashboardDTO getStatsForDashboardDTO(Course course) {
        Set<Long> courseExerciseIds = exerciseRepository.findAllIdsByCourseId(course.getId());

        StatsForDashboardDTO stats = new StatsForDashboardDTO();

        long numberOfInTimeSubmissions = submissionRepository.countAllByExerciseIdsSubmittedBeforeDueDate(courseExerciseIds);
        numberOfInTimeSubmissions += programmingExerciseRepository.countAllSubmissionsByExerciseIdsSubmitted(courseExerciseIds);

        final long numberOfLateSubmissions = submissionRepository.countAllByExerciseIdsSubmittedAfterDueDate(courseExerciseIds);
        DueDateStat totalNumberOfAssessments = resultRepository.countNumberOfAssessments(courseExerciseIds);
        stats.setTotalNumberOfAssessments(totalNumberOfAssessments);

        // no examMode here, so it's the same as totalNumberOfAssessments
        DueDateStat[] numberOfAssessmentsOfCorrectionRounds = { totalNumberOfAssessments };
        stats.setNumberOfAssessmentsOfCorrectionRounds(numberOfAssessmentsOfCorrectionRounds);
        stats.setNumberOfSubmissions(new DueDateStat(numberOfInTimeSubmissions, numberOfLateSubmissions));

        final long numberOfMoreFeedbackRequests = complaintService.countMoreFeedbackRequestsByCourseId(course.getId());
        stats.setNumberOfMoreFeedbackRequests(numberOfMoreFeedbackRequests);
        final long numberOfMoreFeedbackComplaintResponses = complaintService.countMoreFeedbackRequestResponsesByCourseId(course.getId());
        stats.setNumberOfOpenMoreFeedbackRequests(numberOfMoreFeedbackRequests - numberOfMoreFeedbackComplaintResponses);
        final long numberOfComplaints = complaintService.countComplaintsByCourseId(course.getId());
        stats.setNumberOfComplaints(numberOfComplaints);
        final long numberOfComplaintResponses = complaintService.countComplaintResponsesByCourseId(course.getId());
        stats.setNumberOfOpenComplaints(numberOfComplaints - numberOfComplaintResponses);
        final long numberOfAssessmentLocks = submissionRepository.countLockedSubmissionsByUserIdAndCourseId(userRepository.getUserWithGroupsAndAuthorities().getId(),
                course.getId());
        stats.setNumberOfAssessmentLocks(numberOfAssessmentLocks);
        final long totalNumberOfAssessmentLocks = submissionRepository.countLockedSubmissionsByCourseId(course.getId());
        stats.setTotalNumberOfAssessmentLocks(totalNumberOfAssessmentLocks);

        List<TutorLeaderboardDTO> leaderboardEntries = tutorLeaderboardService.getCourseLeaderboard(course, courseExerciseIds);
        stats.setTutorLeaderboardEntries(leaderboardEntries);
        stats.setNumberOfRatings(ratingRepository.countByResult_Participation_Exercise_Course_Id(course.getId()));
        return stats;
    }

    /**
     * Archives the course by creating a zip file will student submissions for
     * both the course exercises and exams.
     *
     * @param course the course to archive
     */
    @Async
    public void archiveCourse(Course course) {
        long start = System.nanoTime();
        SecurityUtils.setAuthorizationObject();

        // Archiving a course is only possible after the course is over
        if (ZonedDateTime.now().isBefore(course.getEndDate())) {
            return;
        }

        // This contains possible errors encountered during the archive process
        List<String> exportErrors = Collections.synchronizedList(new ArrayList<>());

        groupNotificationService.notifyInstructorGroupAboutCourseArchiveState(course, NotificationType.COURSE_ARCHIVE_STARTED, exportErrors);

        try {
            // Create course archives directory if it doesn't exist
            Files.createDirectories(courseArchivesDirPath);
            log.info("Created the course archives directory at {} because it didn't exist.", courseArchivesDirPath);

            // Export the course to the archives' directory.
            var archivedCoursePath = courseExamExportService.exportCourse(course, courseArchivesDirPath, exportErrors);

            // Attach the path to the archive to the course and save it in the database
            if (archivedCoursePath.isPresent()) {
                course.setCourseArchivePath(archivedCoursePath.get().getFileName().toString());
                courseRepository.saveAndFlush(course);
            }
            else {
                groupNotificationService.notifyInstructorGroupAboutCourseArchiveState(course, NotificationType.COURSE_ARCHIVE_FAILED, exportErrors);
                return;
            }
        }
        catch (Exception e) {
            var error = "Failed to create course archives directory " + courseArchivesDirPath + ": " + e.getMessage();
            exportErrors.add(error);
            log.info(error);
        }

        groupNotificationService.notifyInstructorGroupAboutCourseArchiveState(course, NotificationType.COURSE_ARCHIVE_FINISHED, exportErrors);
        log.info("archive course took {}", TimeLogUtil.formatDurationFrom(start));
    }

    /**
     * Cleans up a course by cleaning up all exercises from that course. This deletes all student
     * repositories and build plans. Note that a course has to be archived first before being cleaned up.
     *
     * @param courseId  The id of the course to clean up
     * @param principal the user that wants to cleanup the course
     */
    public void cleanupCourse(Long courseId, Principal principal) {
        final var auditEvent = new AuditEvent(principal.getName(), Constants.CLEANUP_COURSE, "course=" + courseId);
        auditEventRepository.add(auditEvent);
        // Get the course with all exercises
        var course = courseRepository.findByIdWithEagerExercisesElseThrow(courseId);
        if (!course.hasCourseArchive()) {
            log.info("Cannot clean up course {} because it hasn't been archived.", courseId);
            return;
        }

        // The Objects::nonNull is needed here because the relationship exam -> exercise groups is ordered and
        // hibernate sometimes adds nulls into the list of exercise groups to keep the order
        Set<Exercise> examExercises = examRepository.findByCourseIdWithExerciseGroupsAndExercises(courseId).stream().flatMap(e -> e.getExerciseGroups().stream())
                .filter(Objects::nonNull).map(ExerciseGroup::getExercises).flatMap(Collection::stream).collect(Collectors.toSet());

        var exercisesToCleanup = Stream.concat(course.getExercises().stream(), examExercises.stream()).collect(Collectors.toSet());
        exercisesToCleanup.forEach(exercise -> {
            if (exercise instanceof ProgrammingExercise) {
                exerciseDeletionService.cleanup(exercise.getId(), true);
            }
        });

        log.info("The course {} has been cleaned up!", courseId);
    }

    /**
     * Returns all users in a course that belong to the given group
     *
     * @param course    the course
     * @param groupName the name of the group
     * @return list of users
     */
    @NotNull
    public ResponseEntity<Set<User>> getAllUsersInGroup(Course course, String groupName) {
        authCheckService.checkHasAtLeastRoleInCourseElseThrow(Role.INSTRUCTOR, course, null);
        var usersInGroup = userRepository.findAllByIsDeletedIsFalseAndGroupsContains(groupName);
        usersInGroup.forEach(user -> {
            // explicitly set the registration number
            user.setVisibleRegistrationNumber(user.getRegistrationNumber());
            // remove some values which are not needed in the client
            user.setLastNotificationRead(null);
            user.setActivationKey(null);
            user.setLangKey(null);
            user.setLastNotificationRead(null);
            user.setLastModifiedBy(null);
            user.setLastModifiedDate(null);
            user.setCreatedBy(null);
            user.setCreatedDate(null);
        });
        removeUserVariables(usersInGroup);
        return ResponseEntity.ok().body(usersInGroup);
    }

    /**
     * Search for users of all user groups by login or name in course
     *
     * @param course     Course in which to search students
     * @param nameOfUser Login or name by which to search students
     * @return users whose login matched
     */
    public List<User> searchOtherUsersNameInCourse(Course course, String nameOfUser) {
        Set<String> groupNames = new HashSet<>();
        groupNames.add(course.getStudentGroupName());
        groupNames.add(course.getTeachingAssistantGroupName());
        groupNames.add(course.getEditorGroupName());
        groupNames.add(course.getInstructorGroupName());

        List<User> searchResult = userRepository.searchByNameInGroups(groupNames, nameOfUser);
        removeUserVariables(searchResult);

        // users should not find themselves
        User searchingUser = userRepository.getUser();
        searchResult = searchResult.stream().distinct().filter(user -> !user.getId().equals(searchingUser.getId())).toList();

        return (searchResult);
    }

    /**
     * adds a given user to a user group
     *
     * @param user   user to be added to a group
     * @param group  user-group where the user should be added
     * @param course the course in which the user should be added
     */
    public void addUserToGroup(User user, String group, Course course) {
        userService.addUserToGroup(user, group);
        if (group.equals(course.getStudentGroupName()) && course.getLearningPathsEnabled()) {
            Course courseWithCompetencies = courseRepository.findWithEagerCompetenciesAndPrerequisitesByIdElseThrow(course.getId());
            learnerProfileApi.createCourseLearnerProfile(course, user);
            learningPathApi.generateLearningPathForUser(courseWithCompetencies, user);
        }
    }

    /**
     * removes a given user to a user group
     *
     * @param user  user to be removed from a group
     * @param group user-group where the user should be removed
     */
    public void removeUserFromGroup(User user, String group) {
        userService.removeUserFromGroup(user, group);
    }

    /**
     * If the corresponding group (student, tutor, editor, instructor) is not defined, this method will set the default group.
     *
     * @param course the course (typically created on the client and not yet existing) for which the groups should be validated
     */
    public void setDefaultGroupsIfNotSet(Course course) {
        if (!StringUtils.hasText(course.getStudentGroupName())) {
            course.setStudentGroupName(course.getDefaultStudentGroupName());
        }

        if (!StringUtils.hasText(course.getTeachingAssistantGroupName())) {
            course.setTeachingAssistantGroupName(course.getDefaultTeachingAssistantGroupName());
        }

        if (!StringUtils.hasText(course.getEditorGroupName())) {
            course.setEditorGroupName(course.getDefaultEditorGroupName());
        }

        if (!StringUtils.hasText(course.getInstructorGroupName())) {
            course.setInstructorGroupName(course.getDefaultInstructorGroupName());
        }
    }

    /**
     * Special case for editors: checks if the default editor group needs to be created when old courses are edited
     *
     * @param course the course for which the default editor group will be created if it does not exist
     */
    public void checkIfEditorGroupsNeedsToBeCreated(Course course) {
        // Courses that have been created before Artemis version 4.11.9 do not have an editor group.
        // The editor group would be need to be set manually by instructors for the course and manually added to external user management.
        // To increase the usability the group is automatically generated when a user is added.
        if (!StringUtils.hasText(course.getEditorGroupName())) {
            course.setEditorGroupName(course.getDefaultEditorGroupName());
            courseRepository.save(course);
        }
    }

    /**
     * Determines end date for the displayed time span of active student charts
     * If the course end date is passed, only information until this date are collected and sent
     *
     * @param course the corresponding course the active students should be collected
     * @return end date of the time span
     */
    public ZonedDateTime determineEndDateForActiveStudents(Course course) {
        var endDate = ZonedDateTime.now();
        if (course.getEndDate() != null && ZonedDateTime.now().isAfter(course.getEndDate())) {
            endDate = course.getEndDate();
        }
        return endDate;
    }

    /**
     * Determines the allowed time span for active student charts
     * The span time can be restricted if the temporal distance between the course start date
     * and the priorly determined end date is smaller than the intended time frame
     *
     * @param course      the corresponding course the time frame should be computed
     * @param endDate     the priorly determined end date of the time span
     * @param maximalSize the normal time span size
     * @return the allowed time span size
     */
    public int determineTimeSpanSizeForActiveStudents(Course course, ZonedDateTime endDate, int maximalSize) {
        var spanTime = maximalSize;
        if (course.getStartDate() != null) {
            long amountOfWeeksBetween = calculateWeeksBetweenDates(course.getStartDate(), endDate);
            spanTime = Math.toIntExact(Math.min(maximalSize, amountOfWeeksBetween));
        }
        return spanTime;
    }

    /**
     * Auxiliary method that returns the number of weeks between two dates
     * Note: The calculation includes the week of the end date. This is needed for the active students line charts
     *
     * @param startDate the start date of the period to calculate
     * @param endDate   the end date of the period to calculate
     * @return the number of weeks the period contains + one week
     */
    public long calculateWeeksBetweenDates(ZonedDateTime startDate, ZonedDateTime endDate) {
        startDate = startDate.withZoneSameInstant(endDate.getZone());
        var mondayInWeekOfStart = startDate.with(DayOfWeek.MONDAY).withHour(0).withMinute(0).withSecond(0).withNano(0);
        var mondayInWeekOfEnd = endDate.plusWeeks(1).with(DayOfWeek.MONDAY).withHour(0).withMinute(0).withSecond(0).withNano(0);
        return mondayInWeekOfStart.until(mondayInWeekOfEnd, ChronoUnit.WEEKS);
    }

    /**
     * Helper method which removes some values from the user entity which are not needed in the client
     *
     * @param usersInGroup user whose variables are removed
     */
    private void removeUserVariables(Iterable<User> usersInGroup) {
        usersInGroup.forEach(user -> {
            user.setLastNotificationRead(null);
            user.setActivationKey(null);
            user.setLangKey(null);
            user.setLastNotificationRead(null);
            user.setLastModifiedBy(null);
            user.setLastModifiedDate(null);
            user.setCreatedBy(null);
            user.setCreatedDate(null);
        });
    }

    /**
     * Checks if learning paths are enabled for the given course. If not, a BadRequestException is thrown.
     * <p>
     * If fetching the course from the database is not necessary, prefer using the method {@link #checkLearningPathsEnabledElseThrow(long)} with the course id as parameter.
     *
     * @param course the course to check
     */
    public void checkLearningPathsEnabledElseThrow(@NotNull Course course) {
        if (!course.getLearningPathsEnabled()) {
            throw new BadRequestException("Learning paths are not enabled for this course.");
        }
    }

    /**
     * Checks if learning paths are enabled for the given course. If not, a BadRequestException is thrown.
     *
     * @param courseId the id of the course to check
     */
    public void checkLearningPathsEnabledElseThrow(long courseId) {
        if (!courseRepository.hasLearningPathsEnabled(courseId)) {
            throw new BadRequestException("Learning paths are not enabled for this course.");
        }
    }
}<|MERGE_RESOLUTION|>--- conflicted
+++ resolved
@@ -233,15 +233,9 @@
             TutorialGroupRepository tutorialGroupRepository, PlagiarismCaseRepository plagiarismCaseRepository, ConversationRepository conversationRepository,
             Optional<LearningPathApi> learningPathApi, Optional<IrisSettingsService> irisSettingsService, LectureRepository lectureRepository,
             TutorialGroupNotificationRepository tutorialGroupNotificationRepository, TutorialGroupChannelManagementService tutorialGroupChannelManagementService,
-<<<<<<< HEAD
             Optional<PrerequisitesApi> prerequisitesApi, Optional<CompetencyRelationApi> competencyRelationApi, PostRepository postRepository,
-            AnswerPostRepository answerPostRepository, BuildJobRepository buildJobRepository, FaqRepository faqRepository,
+            AnswerPostRepository answerPostRepository, BuildJobRepository buildJobRepository, FaqRepository faqRepository, LearnerProfileApi learnerProfileApi,
             LLMTokenUsageTraceRepository llmTokenUsageTraceRepository) {
-=======
-            PrerequisitesApi prerequisitesApi, CompetencyRelationApi competencyRelationApi, PostRepository postRepository, AnswerPostRepository answerPostRepository,
-            BuildJobRepository buildJobRepository, FaqRepository faqRepository, LearnerProfileApi learnerProfileApi, LLMTokenUsageTraceRepository llmTokenUsageTraceRepository) {
-
->>>>>>> e4fcadf9
         this.courseRepository = courseRepository;
         this.exerciseService = exerciseService;
         this.exerciseDeletionService = exerciseDeletionService;
@@ -647,14 +641,9 @@
     public void enrollUserForCourseOrThrow(User user, Course course) {
         authCheckService.checkUserAllowedToEnrollInCourseElseThrow(user, course);
         userService.addUserToGroup(user, course.getStudentGroupName());
-<<<<<<< HEAD
         if (course.getLearningPathsEnabled() && learningPathApi.isPresent()) {
+            learnerProfileApi.createCourseLearnerProfile(course, user);
             learningPathApi.get().generateLearningPathForUser(course, user);
-=======
-        if (course.getLearningPathsEnabled()) {
-            learnerProfileApi.createCourseLearnerProfile(course, user);
-            learningPathApi.generateLearningPathForUser(course, user);
->>>>>>> e4fcadf9
         }
         final var auditEvent = new AuditEvent(user.getLogin(), Constants.ENROLL_IN_COURSE, "course=" + course.getTitle());
         auditEventRepository.add(auditEvent);
@@ -686,14 +675,9 @@
             if (optionalStudent.isEmpty()) {
                 notFoundStudentsDTOs.add(studentDto);
             }
-<<<<<<< HEAD
             else if (courseGroupRole == Role.STUDENT && course.getLearningPathsEnabled() && learningPathApi.isPresent()) {
+                learnerProfileApi.createCourseLearnerProfile(course, optionalStudent.get());
                 learningPathApi.get().generateLearningPathForUser(course, optionalStudent.get());
-=======
-            else if (courseGroupRole == Role.STUDENT && course.getLearningPathsEnabled()) {
-                learnerProfileApi.createCourseLearnerProfile(course, optionalStudent.get());
-                learningPathApi.generateLearningPathForUser(course, optionalStudent.get());
->>>>>>> e4fcadf9
             }
         }
 
