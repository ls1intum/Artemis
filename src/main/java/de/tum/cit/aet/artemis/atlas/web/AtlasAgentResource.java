--- conflicted
+++ resolved
@@ -68,37 +68,22 @@
             final CompletableFuture<AgentChatResult> future = atlasAgentService.processChatMessage(request.message(), courseId, sessionId);
             final AgentChatResult result = future.get(CHAT_TIMEOUT_SECONDS, TimeUnit.SECONDS);
 
-<<<<<<< HEAD
-            return ResponseEntity.ok(new AtlasAgentChatResponseDTO(result.message(), request.sessionId(), ZonedDateTime.now(), true, result.competenciesModified(),
+  //sessionId replace request.sessionid
+            return ResponseEntity.ok(new AtlasAgentChatResponseDTO(result.message(), sessionId, ZonedDateTime.now(), true, result.competenciesModified(),
                     result.competencyPreview(), result.batchCompetencyPreview()));
         }
         catch (TimeoutException te) {
             return ResponseEntity.status(HttpStatus.GATEWAY_TIMEOUT)
                     .body(new AtlasAgentChatResponseDTO("The agent timed out. Please try again.", request.sessionId(), ZonedDateTime.now(), false, false, null, null));
-=======
-            return ResponseEntity.ok(new AtlasAgentChatResponseDTO(result.message(), sessionId, ZonedDateTime.now(), true, result.competenciesModified()));
-        }
-        catch (TimeoutException te) {
-            return ResponseEntity.status(HttpStatus.GATEWAY_TIMEOUT)
-                    .body(new AtlasAgentChatResponseDTO("The agent timed out. Please try again.", sessionId, ZonedDateTime.now(), false, false));
->>>>>>> 873bdff6
         }
         catch (InterruptedException ie) {
             Thread.currentThread().interrupt();
             return ResponseEntity.status(HttpStatus.SERVICE_UNAVAILABLE)
-<<<<<<< HEAD
-                    .body(new AtlasAgentChatResponseDTO("The request was interrupted. Please try again.", request.sessionId(), ZonedDateTime.now(), false, false, null, null));
+                    .body(new AtlasAgentChatResponseDTO("The request was interrupted. Please try again.", sessionId, ZonedDateTime.now(), false, false, null, null));
         }
         catch (ExecutionException ee) {
             return ResponseEntity.status(HttpStatus.BAD_GATEWAY)
-                    .body(new AtlasAgentChatResponseDTO("Upstream error while processing your request.", request.sessionId(), ZonedDateTime.now(), false, false, null, null));
-=======
-                    .body(new AtlasAgentChatResponseDTO("The request was interrupted. Please try again.", sessionId, ZonedDateTime.now(), false, false));
-        }
-        catch (ExecutionException ee) {
-            return ResponseEntity.status(HttpStatus.BAD_GATEWAY)
-                    .body(new AtlasAgentChatResponseDTO("Upstream error while processing your request.", sessionId, ZonedDateTime.now(), false, false));
->>>>>>> 873bdff6
+                    .body(new AtlasAgentChatResponseDTO("Upstream error while processing your request.", sessionId, ZonedDateTime.now(), false, false, null, null));
         }
     }
 
