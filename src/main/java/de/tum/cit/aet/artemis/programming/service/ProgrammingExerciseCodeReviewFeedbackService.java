package de.tum.cit.aet.artemis.programming.service;

import static de.tum.cit.aet.artemis.core.config.Constants.PROFILE_ATHENA;
import static de.tum.cit.aet.artemis.core.config.Constants.PROFILE_CORE;
import static java.time.ZonedDateTime.now;

import java.time.ZonedDateTime;
import java.util.Comparator;
import java.util.List;
import java.util.Objects;
import java.util.Optional;
import java.util.concurrent.CompletableFuture;

import org.slf4j.Logger;
import org.slf4j.LoggerFactory;
import org.springframework.context.annotation.Profile;
import org.springframework.stereotype.Service;

import de.tum.cit.aet.artemis.assessment.domain.AssessmentType;
import de.tum.cit.aet.artemis.assessment.domain.Feedback;
import de.tum.cit.aet.artemis.assessment.domain.FeedbackType;
import de.tum.cit.aet.artemis.assessment.repository.ResultRepository;
import de.tum.cit.aet.artemis.assessment.service.ResultService;
import de.tum.cit.aet.artemis.athena.api.AthenaFeedbackApi;
import de.tum.cit.aet.artemis.communication.service.notifications.GroupNotificationService;
import de.tum.cit.aet.artemis.core.exception.ApiProfileNotPresentException;
import de.tum.cit.aet.artemis.core.exception.BadRequestAlertException;
import de.tum.cit.aet.artemis.exercise.service.SubmissionService;
import de.tum.cit.aet.artemis.programming.domain.ProgrammingExercise;
import de.tum.cit.aet.artemis.programming.domain.ProgrammingExerciseStudentParticipation;
import de.tum.cit.aet.artemis.programming.domain.ProgrammingSubmission;
import de.tum.cit.aet.artemis.programming.repository.ProgrammingExerciseStudentParticipationRepository;

/**
 * Service class for managing code review feedback on programming exercises.
 * This service handles the processing of feedback requests for programming exercises,
 * including automatic generation of feedback through integration with external services
 * such as Athena.
 */
@Profile(PROFILE_CORE)
@Service
public class ProgrammingExerciseCodeReviewFeedbackService {

    private static final Logger log = LoggerFactory.getLogger(ProgrammingExerciseCodeReviewFeedbackService.class);

    public static final String NON_GRADED_FEEDBACK_SUGGESTION = "NonGradedFeedbackSuggestion:";

    private final GroupNotificationService groupNotificationService;

    private final Optional<AthenaFeedbackApi> athenaFeedbackApi;

    private final ProgrammingExerciseStudentParticipationRepository programmingExerciseStudentParticipationRepository;

    private final SubmissionService submissionService;

    private final ResultService resultService;

    private final ResultRepository resultRepository;

    private final ProgrammingExerciseParticipationService programmingExerciseParticipationService;

    private final ProgrammingMessagingService programmingMessagingService;

    public ProgrammingExerciseCodeReviewFeedbackService(GroupNotificationService groupNotificationService, Optional<AthenaFeedbackApi> athenaFeedbackApi,
            SubmissionService submissionService, ResultService resultService, ProgrammingExerciseStudentParticipationRepository programmingExerciseStudentParticipationRepository,
            ResultRepository resultRepository, ProgrammingExerciseParticipationService programmingExerciseParticipationService1,
            ProgrammingMessagingService programmingMessagingService) {
        this.groupNotificationService = groupNotificationService;
        this.athenaFeedbackApi = athenaFeedbackApi;
        this.submissionService = submissionService;
        this.resultService = resultService;
        this.programmingExerciseStudentParticipationRepository = programmingExerciseStudentParticipationRepository;
        this.resultRepository = resultRepository;
        this.programmingExerciseParticipationService = programmingExerciseParticipationService1;
        this.programmingMessagingService = programmingMessagingService;
    }

    /**
     * Handles the request for generating feedback for a programming exercise.
     * This method decides whether to generate feedback automatically using Athena,
     * or notify a tutor to manually process the feedback.
     *
     * @param exerciseId          the id of the programming exercise.
     * @param participation       the student participation associated with the exercise.
     * @param programmingExercise the programming exercise object.
     * @return ProgrammingExerciseStudentParticipation updated programming exercise for a tutor assessment
     */
    public ProgrammingExerciseStudentParticipation handleNonGradedFeedbackRequest(Long exerciseId, ProgrammingExerciseStudentParticipation participation,
            ProgrammingExercise programmingExercise) {
        if (this.athenaFeedbackApi.isPresent()) {
            this.athenaFeedbackApi.get().checkRateLimitOrThrow(participation);
            CompletableFuture.runAsync(() -> this.generateAutomaticNonGradedFeedback(participation, programmingExercise));
            return participation;
        }
        else {
            log.debug("tutor is responsible to process feedback request: {}", exerciseId);
            groupNotificationService.notifyTutorGroupAboutNewFeedbackRequest(programmingExercise);
            return setIndividualDueDate(participation, true);
        }
    }

    /**
     * Generates automatic non-graded feedback for a programming exercise submission.
     * This method leverages the Athena service to generate feedback based on the latest submission.
     *
     * @param participation       the student participation associated with the exercise.
     * @param programmingExercise the programming exercise object.
     */
    public void generateAutomaticNonGradedFeedback(ProgrammingExerciseStudentParticipation participation, ProgrammingExercise programmingExercise) {
        log.debug("Using athena to generate (programming exercise) feedback request: {}", programmingExercise.getId());

        // athena takes over the control here
        var submissionOptional = programmingExerciseParticipationService.findProgrammingExerciseParticipationWithLatestSubmissionAndResult(participation.getId())
                .findLatestSubmission();
        if (submissionOptional.isEmpty()) {
            throw new BadRequestAlertException("No legal submissions found", "submission", "noSubmissionExists", true);
        }
        var submission = submissionOptional.get();

        // save result and transmit it over websockets to notify the client about the status
        var automaticResult = this.submissionService.saveNewEmptyResult(submission);
        automaticResult.setAssessmentType(AssessmentType.AUTOMATIC_ATHENA);
        automaticResult.setRated(true); // we want to use this feedback to give the grade in the future
        automaticResult.setScore(100.0);
        automaticResult.setSuccessful(null);
        automaticResult.setCompletionDate(ZonedDateTime.now().plusMinutes(5)); // we do not want to show dates without a completion date, but we want the students to know their
                                                                               // feedback request is in work
        automaticResult = this.resultRepository.save(automaticResult);

        try {

            this.programmingMessagingService.notifyUserAboutNewResult(automaticResult, participation);
            // now the client should be able to see new result

            log.debug("Submission id: {}", submission.getId());

<<<<<<< HEAD
            AthenaFeedbackApi api = athenaFeedbackApi.orElseThrow(() -> new ApiNotPresentException(AthenaFeedbackApi.class, PROFILE_ATHENA));
            var athenaResponse = api.getProgrammingFeedbackSuggestions(programmingExercise, (ProgrammingSubmission) submission, true);
=======
            AthenaFeedbackApi api = athenaFeedbackApi.orElseThrow(() -> new ApiProfileNotPresentException(AthenaFeedbackApi.class, PROFILE_ATHENA));
            var athenaResponse = api.getProgrammingFeedbackSuggestions(programmingExercise, (ProgrammingSubmission) submission, false);
>>>>>>> 954fed43

            List<Feedback> feedbacks = athenaResponse.stream().filter(individualFeedbackItem -> individualFeedbackItem.filePath() != null)
                    .filter(individualFeedbackItem -> individualFeedbackItem.description() != null).map(individualFeedbackItem -> {
                        var feedback = new Feedback();
                        String feedbackText;
                        if (Objects.nonNull(individualFeedbackItem.lineStart())) {
                            if (Objects.nonNull(individualFeedbackItem.lineEnd()) && !individualFeedbackItem.lineStart().equals(individualFeedbackItem.lineEnd())) {
                                feedbackText = String.format(NON_GRADED_FEEDBACK_SUGGESTION + "File %s at lines %d-%d", individualFeedbackItem.filePath(),
                                        individualFeedbackItem.lineStart(), individualFeedbackItem.lineEnd());
                            }
                            else {
                                feedbackText = String.format(NON_GRADED_FEEDBACK_SUGGESTION + "File %s at line %d", individualFeedbackItem.filePath(),
                                        individualFeedbackItem.lineStart());
                            }
                            feedback.setReference(String.format("file:%s_line:%d", individualFeedbackItem.filePath(), individualFeedbackItem.lineStart()));
                        }
                        else {
                            feedbackText = String.format(NON_GRADED_FEEDBACK_SUGGESTION + "File %s", individualFeedbackItem.filePath());
                        }
                        feedback.setText(feedbackText);
                        feedback.setDetailText(individualFeedbackItem.description());
                        feedback.setHasLongFeedbackText(false);
                        feedback.setType(FeedbackType.AUTOMATIC);
                        feedback.setCredits(individualFeedbackItem.credits());
                        return feedback;
                    }).sorted(Comparator.comparing(Feedback::getCredits, Comparator.nullsLast(Comparator.naturalOrder()))).toList();

            automaticResult.setSuccessful(true);
            automaticResult.setCompletionDate(ZonedDateTime.now());

            this.resultService.storeFeedbackInResult(automaticResult, feedbacks, true);

            this.programmingMessagingService.notifyUserAboutNewResult(automaticResult, participation);
        }
        catch (Exception e) {
            log.error("Could not generate feedback", e);
            automaticResult.setSuccessful(false);
            automaticResult.setCompletionDate(ZonedDateTime.now());
            this.resultRepository.save(automaticResult);
            this.programmingMessagingService.notifyUserAboutNewResult(automaticResult, participation);
        }
    }

    /**
     * Sets an individual due date for a participation, locks the repository,
     * and invalidates previous results to prepare for new feedback.
     *
     * @param participation             the programming exercise student participation.
     * @param invalidatePreviousResults flag indicating whether to invalidate previous results.
     */
    private ProgrammingExerciseStudentParticipation setIndividualDueDate(ProgrammingExerciseStudentParticipation participation, boolean invalidatePreviousResults) {
        // The participations due date is a flag showing that a feedback request is sent
        participation.setIndividualDueDate(now());

        participation = programmingExerciseStudentParticipationRepository.save(participation);
        // Circumvent lazy loading after save
        participation.setParticipant(participation.getParticipant());

        if (invalidatePreviousResults) {
            var participationResults = participation.getResults();
            participationResults.forEach(participationResult -> participationResult.setRated(false));
            this.resultRepository.saveAll(participationResults);
        }

        return participation;
    }
}<|MERGE_RESOLUTION|>--- conflicted
+++ resolved
@@ -11,6 +11,7 @@
 import java.util.Optional;
 import java.util.concurrent.CompletableFuture;
 
+import de.tum.cit.aet.artemis.core.exception.ApiNotPresentException;
 import org.slf4j.Logger;
 import org.slf4j.LoggerFactory;
 import org.springframework.context.annotation.Profile;
@@ -134,13 +135,8 @@
 
             log.debug("Submission id: {}", submission.getId());
 
-<<<<<<< HEAD
-            AthenaFeedbackApi api = athenaFeedbackApi.orElseThrow(() -> new ApiNotPresentException(AthenaFeedbackApi.class, PROFILE_ATHENA));
+            AthenaFeedbackApi api = athenaFeedbackApi.orElseThrow(() -> new ApiProfileNotPresentException(AthenaFeedbackApi.class, PROFILE_ATHENA));
             var athenaResponse = api.getProgrammingFeedbackSuggestions(programmingExercise, (ProgrammingSubmission) submission, true);
-=======
-            AthenaFeedbackApi api = athenaFeedbackApi.orElseThrow(() -> new ApiProfileNotPresentException(AthenaFeedbackApi.class, PROFILE_ATHENA));
-            var athenaResponse = api.getProgrammingFeedbackSuggestions(programmingExercise, (ProgrammingSubmission) submission, false);
->>>>>>> 954fed43
 
             List<Feedback> feedbacks = athenaResponse.stream().filter(individualFeedbackItem -> individualFeedbackItem.filePath() != null)
                     .filter(individualFeedbackItem -> individualFeedbackItem.description() != null).map(individualFeedbackItem -> {
