--- conflicted
+++ resolved
@@ -137,17 +137,12 @@
 
             log.debug("Submission id: {}", submission.getId());
 
-<<<<<<< HEAD
             /*
              * var athenaResponse = this.athenaFeedbackSuggestionsService.orElseThrow().getProgrammingFeedbackSuggestions(programmingExercise, (ProgrammingSubmission) submission,
-             * false);
+             * true);
              */
             var athenaResponse = List.of(new ProgrammingFeedbackDTO(0, 1, 2, "aaa1", "aaas", 3, null, "Xpense/XpenseModel/Model Objects/Transaction.swift", 0, 1),
-                    new ProgrammingFeedbackDTO(1, 1, 2, "bbb2", "bbbs", 3, null, "Xpense/XpenseModel/Model Objects/Transaction.swift", 3, 4));
-=======
-            var athenaResponse = this.athenaFeedbackSuggestionsService.orElseThrow().getProgrammingFeedbackSuggestions(programmingExercise, (ProgrammingSubmission) submission,
-                    true);
->>>>>>> 82d77bc1
+                new ProgrammingFeedbackDTO(1, 1, 2, "bbb2", "bbbs", 3, null, "Xpense/XpenseModel/Model Objects/Transaction.swift", 3, 4));
 
             List<Feedback> feedbacks = athenaResponse.stream().filter(individualFeedbackItem -> individualFeedbackItem.filePath() != null)
                     .filter(individualFeedbackItem -> individualFeedbackItem.description() != null).map(individualFeedbackItem -> {
