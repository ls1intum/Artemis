--- conflicted
+++ resolved
@@ -134,13 +134,8 @@
 
             log.debug("Submission id: {}", submission.getId());
 
-<<<<<<< HEAD
-            var athenaResponse = this.athenaFeedbackSuggestionsService.orElseThrow().getProgrammingFeedbackSuggestions(programmingExercise, (ProgrammingSubmission) submission,
-                    true);
-=======
             AthenaFeedbackApi api = athenaFeedbackApi.orElseThrow(() -> new ApiNotPresentException(AthenaFeedbackApi.class, PROFILE_ATHENA));
-            var athenaResponse = api.getProgrammingFeedbackSuggestions(programmingExercise, (ProgrammingSubmission) submission, false);
->>>>>>> b099120f
+            var athenaResponse = api.getProgrammingFeedbackSuggestions(programmingExercise, (ProgrammingSubmission) submission, true);
 
             List<Feedback> feedbacks = athenaResponse.stream().filter(individualFeedbackItem -> individualFeedbackItem.filePath() != null)
                     .filter(individualFeedbackItem -> individualFeedbackItem.description() != null).map(individualFeedbackItem -> {
