--- conflicted
+++ resolved
@@ -224,12 +224,6 @@
 
         long countOfSuccessfulRequests = athenaResults.stream().filter(result -> result.isSuccessful() == Boolean.TRUE).count();
 
-<<<<<<< HEAD
-        if (countOfAthenaResultsInProcessOrSuccessful >= 20) {
-            throw new BadRequestAlertException("Cannot send additional AI feedback requests now. Try again later!", "participation", "preconditions not met");
-        }
-=======
->>>>>>> dabd8727
         if (countOfSuccessfulRequests >= 20) {
             throw new BadRequestAlertException("Maximum number of AI feedback requests reached.", "participation", "maxAthenaResultsReached", true);
         }
