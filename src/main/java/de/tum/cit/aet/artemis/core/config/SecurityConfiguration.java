package de.tum.cit.aet.artemis.core.config;

import static de.tum.cit.aet.artemis.core.config.Constants.PROFILE_CORE;

import java.util.List;
import java.util.Optional;

import jakarta.annotation.PostConstruct;

import org.springframework.beans.factory.annotation.Qualifier;
import org.springframework.beans.factory.annotation.Value;
import org.springframework.context.annotation.Bean;
import org.springframework.context.annotation.Configuration;
import org.springframework.context.annotation.Profile;
import org.springframework.security.access.expression.method.DefaultMethodSecurityExpressionHandler;
import org.springframework.security.access.hierarchicalroles.RoleHierarchy;
import org.springframework.security.access.hierarchicalroles.RoleHierarchyImpl;
import org.springframework.security.authentication.AuthenticationManager;
import org.springframework.security.authentication.AuthenticationProvider;
import org.springframework.security.authorization.AuthorizationDecision;
import org.springframework.security.config.annotation.authentication.builders.AuthenticationManagerBuilder;
import org.springframework.security.config.annotation.method.configuration.EnableMethodSecurity;
import org.springframework.security.config.annotation.web.builders.HttpSecurity;
import org.springframework.security.config.annotation.web.configuration.EnableWebSecurity;
import org.springframework.security.config.annotation.web.configurers.CsrfConfigurer;
import org.springframework.security.config.annotation.web.configurers.HeadersConfigurer;
import org.springframework.security.config.http.SessionCreationPolicy;
import org.springframework.security.core.userdetails.UserDetailsService;
import org.springframework.security.crypto.password.PasswordEncoder;
import org.springframework.security.web.SecurityFilterChain;
import org.springframework.security.web.authentication.UsernamePasswordAuthenticationFilter;
import org.springframework.security.web.authentication.www.BasicAuthenticationFilter;
import org.springframework.security.web.header.writers.ReferrerPolicyHeaderWriter;
import org.springframework.web.filter.CorsFilter;
import org.springframework.web.servlet.HandlerExceptionResolver;
import org.zalando.problem.spring.web.advice.security.SecurityProblemSupport;

import de.tum.cit.aet.artemis.core.security.DomainUserDetailsService;
import de.tum.cit.aet.artemis.core.security.Role;
import de.tum.cit.aet.artemis.core.security.filter.SpaWebFilter;
import de.tum.cit.aet.artemis.core.security.jwt.JWTConfigurer;
import de.tum.cit.aet.artemis.core.security.jwt.JWTCookieService;
import de.tum.cit.aet.artemis.core.security.jwt.TokenProvider;
import de.tum.cit.aet.artemis.core.security.passkey.ArtemisPasskeyWebAuthnConfigurer;
import de.tum.cit.aet.artemis.core.service.ProfileService;
import de.tum.cit.aet.artemis.core.service.user.PasswordService;
import de.tum.cit.aet.artemis.lti.config.CustomLti13Configurer;

@Configuration
@EnableWebSecurity
@EnableMethodSecurity(securedEnabled = true)
@Profile(PROFILE_CORE)
public class SecurityConfiguration {

    private final CorsFilter corsFilter;

    private final Optional<CustomLti13Configurer> customLti13Configurer;

    private final ArtemisPasskeyWebAuthnConfigurer passkeyWebAuthnConfigurer;

    private final JWTCookieService jwtCookieService;

    private final PasswordService passwordService;

    private final ProfileService profileService;

    private final TokenProvider tokenProvider;

    @Value("${artemis.user-management.passkey.token-validity-in-seconds-for-passkey:15552000}")
    private long tokenValidityInSecondsForPasskey;

    @Value("${" + Constants.PASSKEY_ENABLED_PROPERTY_NAME + ":false}")
    private boolean passkeyEnabled;

    @Value("#{'${spring.prometheus.monitoringIp:127.0.0.1}'.split(',')}")
    private List<String> monitoringIpAddresses;

    /**
     * Validates the configuration of the validity duration of passkey generated jwts
     *
     * @throws IllegalStateException if the server URL configuration is invalid
     */
    @PostConstruct
    public void validatePasskeyJwtValidityConfiguration() {
        if (passkeyEnabled) {
            if (tokenValidityInSecondsForPasskey <= 0) {
                throw new IllegalStateException("Token validity in seconds for passkey must be greater than 0 when passkey authentication is enabled.");
            }
        }
    }

    public SecurityConfiguration(CorsFilter corsFilter, Optional<CustomLti13Configurer> customLti13Configurer, ArtemisPasskeyWebAuthnConfigurer passkeyWebAuthnConfigurer,
            PasswordService passwordService, ProfileService profileService, TokenProvider tokenProvider, JWTCookieService jwtCookieService) {
        this.corsFilter = corsFilter;
        this.customLti13Configurer = customLti13Configurer;
        this.passkeyWebAuthnConfigurer = passkeyWebAuthnConfigurer;
        this.passwordService = passwordService;
        this.profileService = profileService;
        this.tokenProvider = tokenProvider;
        this.jwtCookieService = jwtCookieService;
    }

    /**
     * Spring Security will attempt to authenticate with the providers in the order they're added. If an external provider is configured, it will be queried first;
     * the internal database is used as a fallback if external authentication fails or is not configured.
     *
     * @param http                             The {@link HttpSecurity} to configure.
     * @param userDetailsService               The {@link UserDetailsService} to use for internal authentication. See {@link DomainUserDetailsService} for the current
     *                                             implementation.
     * @param remoteUserAuthenticationProvider An optional {@link AuthenticationProvider} for external authentication (e.g., LDAP).
     * @return The {@link AuthenticationManager} to use for authenticating users.
     */
    @Bean
    public AuthenticationManager authenticationManager(HttpSecurity http, UserDetailsService userDetailsService, Optional<AuthenticationProvider> remoteUserAuthenticationProvider)
            throws Exception {
        var builder = http.getSharedObject(AuthenticationManagerBuilder.class);
        // Configure the user details service for internal authentication using the Artemis database.
        builder.userDetailsService(userDetailsService);
        // Optionally configure an external authentication provider (e.g., {@link de.tum.cit.aet.artemis.service.connectors.ldap.LdapAuthenticationProvider}) for remote user
        // authentication.
        remoteUserAuthenticationProvider.ifPresent(builder::authenticationProvider);
        // Spring Security processes authentication providers in the order they're added. If an external provider is configured,
        // it will be tried first. The internal database-backed provider serves as a fallback if external authentication is not available or fails.
        return builder.build();
    }

    // NOTE: this replaces the old @Import annotation above the class because it does not work with Spring Boot 3.3 and Spring Security 6.3 any more
    @Bean
    public SecurityProblemSupport securityProblemSupport(@Qualifier("handlerExceptionResolver") HandlerExceptionResolver resolver) {
        return new SecurityProblemSupport(resolver);
    }

    @Bean
    public PasswordEncoder passwordEncoder() {
        return this.passwordService.getPasswordEncoder();
    }

    /**
     * Creates and configures a {@link DefaultMethodSecurityExpressionHandler} bean for handling security expressions.
     * <p>
     * This method sets up a {@link DefaultMethodSecurityExpressionHandler} with a role hierarchy,
     * enhancing Spring Security's method security expression handling capabilities. By setting a role hierarchy,
     * it allows the application to interpret security expressions in a way that respects the hierarchy of roles,
     * making authorization decisions more flexible and intuitive.
     * </p>
     *
     * @return A fully configured {@link DefaultMethodSecurityExpressionHandler} instance ready for use
     *         in securing methods based on security expressions.
     */
    @Bean
    public DefaultMethodSecurityExpressionHandler methodExpressionHandler() {
        DefaultMethodSecurityExpressionHandler expressionHandler = new DefaultMethodSecurityExpressionHandler();
        expressionHandler.setRoleHierarchy(roleHierarchy());
        return expressionHandler;
    }

    /**
     * Defines the hierarchy of roles within the application's security context.
     * <p>
     * This method configures and returns a {@link RoleHierarchy} bean that establishes a clear hierarchy among
     * different user roles. By setting this hierarchy, the application can enforce security rules in a nuanced manner,
     * acknowledging that some roles inherently include the permissions of others beneath them.
     * The hierarchy defined here starts with the most privileged role, 'ROLE_ADMIN', and cascades down to the least,
     * 'ROLE_ANONYMOUS', ensuring a structured and scalable approach to role-based access control.
     * </p>
     *
     * @return A {@link RoleHierarchy} instance with a predefined hierarchy of roles, ready to be used by the
     *         Spring Security framework to evaluate permissions across the application.
     */
    @Bean
    public RoleHierarchy roleHierarchy() {
        return RoleHierarchyImpl.fromHierarchy("ROLE_ADMIN > ROLE_INSTRUCTOR > ROLE_EDITOR > ROLE_TA > ROLE_USER > ROLE_ANONYMOUS");
    }

    /**
     * Configures the {@link SecurityFilterChain} for the application, specifying security settings for HTTP requests.
     * <p>
     * This method uses a fluent API to configure {@link HttpSecurity} by:
     * <ul>
     * <li>Disabling CSRF protection, as it might be handled client-side or deemed unnecessary for stateless APIs.</li>
     * <li>Setting up CORS filtering.</li>
     * <li>Customizing exception handling for authentication and access denial.</li>
     * <li>Defining content security policy, frame options, and other security headers.</li>
     * <li>Configuring session management to be stateless, suitable for RESTful and SPA-oriented architectures.</li>
     * <li>Specifying access rules for various endpoints, allowing fine-grained control over access based on roles.</li>
     * <li>Adding custom security configurations, such as LTI support if enabled.</li>
     * </ul>
     * </p>
     *
     * @param http                   The {@link HttpSecurity} object to configure security settings for HTTP requests.
     * @param securityProblemSupport The {@link SecurityProblemSupport} instance to handle authentication entry points and access denied responses.
     * @return The configured {@link SecurityFilterChain}.
     * @throws Exception If an error occurs during the configuration process.
     */
    @Bean
    public SecurityFilterChain securityFilterChain(HttpSecurity http, SecurityProblemSupport securityProblemSupport) throws Exception {
        // @formatter:off
        http
            // Disables CSRF (Cross-Site Request Forgery) protection; useful in stateless APIs where the token management is unnecessary.
            .csrf(CsrfConfigurer::disable)
            // Adds a CORS (Cross-Origin Resource Sharing) filter before the username/password authentication to handle cross-origin requests.
            .addFilterBefore(corsFilter, UsernamePasswordAuthenticationFilter.class)
            // Configures exception handling with a custom entry point and access denied handler for authentication issues.
            .exceptionHandling(handler -> handler.authenticationEntryPoint(securityProblemSupport).accessDeniedHandler(securityProblemSupport))
            // Adds a custom filter for Single Page Applications (SPA), i.e. the client, after the basic authentication filter.
            .addFilterAfter(new SpaWebFilter(), BasicAuthenticationFilter.class)
            // Configures security headers.
            .headers(headers -> headers
                // Sets Content Security Policy (CSP) directives to prevent XSS attacks.
                .contentSecurityPolicy(csp -> csp.policyDirectives("script-src 'self' 'unsafe-inline' 'unsafe-eval'"))
                // Prevents the website from being framed, avoiding clickjacking attacks.
                .frameOptions(HeadersConfigurer.FrameOptionsConfig::deny)
                // Sets Referrer Policy to limit the amount of referrer information sent with requests.
                .referrerPolicy(referrer -> referrer.policy(ReferrerPolicyHeaderWriter.ReferrerPolicy.STRICT_ORIGIN_WHEN_CROSS_ORIGIN))
                // Disables HTTP Strict Transport Security as it is managed at the reverse proxy level (typically nginx).
                .httpStrictTransportSecurity((HeadersConfigurer.HstsConfig::disable))
                // Defines Permissions Policy to restrict what features the browser is allowed to use.
                .permissionsPolicyHeader(permissions -> permissions.policy("camera=(), fullscreen=(*), geolocation=(), gyroscope=(), magnetometer=(), microphone=(), midi=(), payment=(), sync-xhr=()")))
            // Configures sessions to be stateless; appropriate for REST APIs where no session is required.
            .sessionManagement(session -> session.sessionCreationPolicy(SessionCreationPolicy.STATELESS))
            // Configures authorization for various URL patterns. The patterns are considered in order.
            .authorizeHttpRequests(requests -> {
                requests
                    // NOTE: Always have a look at {@link de.tum.cit.aet.artemis.core.security.filter.SpaWebFilter} to see which URLs are forwarded to the SPA
                    // Client related URLs and publicly accessible information (allowed for everyone).
                    .requestMatchers("/", "/index.html", "/public/**").permitAll()
                    .requestMatchers("/*.js", "/*.css", "/*.map", "/*.json").permitAll()
                    .requestMatchers("/manifest.webapp", "/robots.txt").permitAll()
                    .requestMatchers("/content/**", "/i18n/*.json", "/logo/*").permitAll()
                    // Information and health endpoints do not need authentication
                    .requestMatchers("/management/info", "/management/health").permitAll()
                    // Admin area requires specific authority.
                    .requestMatchers("/api/*/admin/**").hasAuthority(Role.ADMIN.getAuthority())
                    // Publicly accessible API endpoints (allowed for everyone).
                    .requestMatchers("/api/*/public/**").permitAll()
                    .requestMatchers("/login/webauthn").permitAll()
                    // Websocket and other specific endpoints allowed without authentication.
                    .requestMatchers("/websocket/**").permitAll()
                    .requestMatchers("/.well-known/jwks.json").permitAll()
                    .requestMatchers("/.well-known/assetlinks.json").permitAll()
<<<<<<< HEAD
                    //nebula transcipt endpoint
                    .requestMatchers("/api/lecture/*/lecture-unit/*/nebula-transcriber").permitAll()
                    // Prometheus endpoint protected by IP address.
                    .requestMatchers("/management/prometheus/**").access((authentication, context) -> new AuthorizationDecision(monitoringIpAddresses.contains(context.getRequest().getRemoteAddr())));


                // LocalVC related URLs: LocalVCPushFilter and LocalVCFetchFilter handle authentication on their own
                    if (profileService.isLocalVcsActive()) {
=======
                    .requestMatchers("/.well-known/apple-app-site-association").permitAll()
                    // Prometheus endpoint protected by IP address.
                    .requestMatchers("/management/prometheus/**").access((authentication, context) -> new AuthorizationDecision(monitoringIpAddresses.contains(context.getRequest().getRemoteAddr())));

                    // LocalVC related URLs: LocalVCPushFilter and LocalVCFetchFilter handle authentication on their own
                    if (profileService.isLocalVCActive()) {
>>>>>>> dce69c06
                        requests.requestMatchers("/git/**").permitAll();
                    }

                    // All other requests must be authenticated. Additional authorization happens on the endpoints themselves.
                    requests.requestMatchers("/**").authenticated();
                }
            )
            // Applies additional configurations defined in a custom security configurer adapter.
            .with(securityConfigurerAdapter(), configurer -> configurer.configure(http));

        // Configure WebAuthn passkey if enabled
        passkeyWebAuthnConfigurer.configure(http);

        // @formatter:on

        // Conditionally adds configuration for LTI if it is active.
        if (profileService.isLtiActive()) {
            // Activates the LTI endpoints and filters.
            http.with(customLti13Configurer.orElseThrow(), configurer -> configurer.configure(http));
        }

        // Builds and returns the SecurityFilterChain.
        return http.build();
    }

    /**
     * Creates and returns a JWTConfigurer instance. This configurer is responsible for integrating JWT-based authentication
     * into the Spring Security filter chain. It configures how the security framework handles JWTs for authorizing requests.
     *
     * @return JWTConfigurer configured with a token provider that generates and validates JWT tokens.
     */
    private JWTConfigurer securityConfigurerAdapter() {
        return new JWTConfigurer(tokenProvider, jwtCookieService, tokenValidityInSecondsForPasskey);
    }
}<|MERGE_RESOLUTION|>--- conflicted
+++ resolved
@@ -238,23 +238,15 @@
                     .requestMatchers("/websocket/**").permitAll()
                     .requestMatchers("/.well-known/jwks.json").permitAll()
                     .requestMatchers("/.well-known/assetlinks.json").permitAll()
-<<<<<<< HEAD
                     //nebula transcipt endpoint
                     .requestMatchers("/api/lecture/*/lecture-unit/*/nebula-transcriber").permitAll()
-                    // Prometheus endpoint protected by IP address.
-                    .requestMatchers("/management/prometheus/**").access((authentication, context) -> new AuthorizationDecision(monitoringIpAddresses.contains(context.getRequest().getRemoteAddr())));
-
-
-                // LocalVC related URLs: LocalVCPushFilter and LocalVCFetchFilter handle authentication on their own
-                    if (profileService.isLocalVcsActive()) {
-=======
                     .requestMatchers("/.well-known/apple-app-site-association").permitAll()
                     // Prometheus endpoint protected by IP address.
                     .requestMatchers("/management/prometheus/**").access((authentication, context) -> new AuthorizationDecision(monitoringIpAddresses.contains(context.getRequest().getRemoteAddr())));
 
                     // LocalVC related URLs: LocalVCPushFilter and LocalVCFetchFilter handle authentication on their own
                     if (profileService.isLocalVCActive()) {
->>>>>>> dce69c06
+
                         requests.requestMatchers("/git/**").permitAll();
                     }
 
