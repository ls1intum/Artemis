--- conflicted
+++ resolved
@@ -207,12 +207,7 @@
      * @throws Exception If an error occurs during the configuration process.
      */
     @Bean
-<<<<<<< HEAD
-    public SecurityFilterChain filterChain(HttpSecurity http, SecurityProblemSupport securityProblemSupport) throws Exception {
-
-=======
     public SecurityFilterChain securityFilterChain(HttpSecurity http, SecurityProblemSupport securityProblemSupport) throws Exception {
->>>>>>> 8b3c4edd
         // @formatter:off
         http
             // Disables CSRF (Cross-Site Request Forgery) protection; useful in stateless APIs where the token management is unnecessary.
@@ -234,11 +229,7 @@
                 // Disables HTTP Strict Transport Security as it is managed at the reverse proxy level (typically nginx).
                 .httpStrictTransportSecurity((HeadersConfigurer.HstsConfig::disable))
                 // Defines Permissions Policy to restrict what features the browser is allowed to use.
-<<<<<<< HEAD
-                .permissionsPolicy(config -> config.policy("camera=(), fullscreen=(*), geolocation=(), gyroscope=(), magnetometer=(), microphone=(), midi=(), payment=(), sync-xhr=(), publickey-credentials-get *")))
-=======
-                .permissionsPolicyHeader(permissions -> permissions.policy("camera=(), fullscreen=(*), geolocation=(), gyroscope=(), magnetometer=(), microphone=(), midi=(), payment=(), sync-xhr=()")))
->>>>>>> 8b3c4edd
+                .permissionsPolicy(permissions -> permissions.policy("camera=(), fullscreen=(*), geolocation=(), gyroscope=(), magnetometer=(), microphone=(), midi=(), payment=(), sync-xhr=(), publickey-credentials-get *")))
             // Configures sessions to be stateless; appropriate for REST APIs where no session is required.
             .sessionManagement(session -> session.sessionCreationPolicy(SessionCreationPolicy.STATELESS))
             // Configures authorization for various URL patterns. The patterns are considered in order.
