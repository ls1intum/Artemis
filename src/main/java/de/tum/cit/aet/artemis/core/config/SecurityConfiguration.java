package de.tum.cit.aet.artemis.core.config;

import static de.tum.cit.aet.artemis.core.config.Constants.PROFILE_CORE;

import java.util.List;
import java.util.Optional;

import org.springframework.beans.factory.annotation.Qualifier;
import org.springframework.beans.factory.annotation.Value;
import org.springframework.context.annotation.Bean;
import org.springframework.context.annotation.Configuration;
import org.springframework.context.annotation.Lazy;
import org.springframework.context.annotation.Profile;
import org.springframework.security.access.expression.method.DefaultMethodSecurityExpressionHandler;
import org.springframework.security.access.hierarchicalroles.RoleHierarchy;
import org.springframework.security.access.hierarchicalroles.RoleHierarchyImpl;
import org.springframework.security.authentication.AuthenticationManager;
import org.springframework.security.authentication.AuthenticationProvider;
import org.springframework.security.authorization.AuthorizationDecision;
import org.springframework.security.config.annotation.authentication.builders.AuthenticationManagerBuilder;
import org.springframework.security.config.annotation.method.configuration.EnableMethodSecurity;
import org.springframework.security.config.annotation.web.builders.HttpSecurity;
import org.springframework.security.config.annotation.web.configuration.EnableWebSecurity;
import org.springframework.security.config.annotation.web.configurers.CsrfConfigurer;
import org.springframework.security.config.annotation.web.configurers.HeadersConfigurer;
import org.springframework.security.config.http.SessionCreationPolicy;
import org.springframework.security.core.userdetails.UserDetailsService;
import org.springframework.security.crypto.password.PasswordEncoder;
import org.springframework.security.web.SecurityFilterChain;
import org.springframework.security.web.authentication.UsernamePasswordAuthenticationFilter;
import org.springframework.security.web.authentication.www.BasicAuthenticationFilter;
import org.springframework.security.web.header.writers.ReferrerPolicyHeaderWriter;
import org.springframework.web.filter.CorsFilter;
import org.springframework.web.servlet.HandlerExceptionResolver;
import org.zalando.problem.spring.web.advice.security.SecurityProblemSupport;

import de.tum.cit.aet.artemis.core.security.DomainUserDetailsService;
import de.tum.cit.aet.artemis.core.security.Role;
import de.tum.cit.aet.artemis.core.security.filter.SpaWebFilter;
import de.tum.cit.aet.artemis.core.security.jwt.JWTConfigurer;
import de.tum.cit.aet.artemis.core.security.jwt.JWTCookieService;
import de.tum.cit.aet.artemis.core.security.jwt.TokenProvider;
import de.tum.cit.aet.artemis.core.security.passkey.ArtemisPasskeyWebAuthnConfigurer;
import de.tum.cit.aet.artemis.core.service.ProfileService;
import de.tum.cit.aet.artemis.core.service.user.PasswordService;
import de.tum.cit.aet.artemis.lti.config.CustomLti13Configurer;

@Configuration
@EnableWebSecurity
@EnableMethodSecurity(securedEnabled = true)
@Profile(PROFILE_CORE)
public class SecurityConfiguration {

    private final CorsFilter corsFilter;

    private final Optional<CustomLti13Configurer> customLti13Configurer;

    private final ArtemisPasskeyWebAuthnConfigurer passkeyWebAuthnConfigurer;

    private final JWTCookieService jwtCookieService;

    private final PasswordService passwordService;

    private final ProfileService profileService;

    private final TokenProvider tokenProvider;

    @Value("${artemis.user-management.passkey.token-validity-in-seconds-for-passkey:15552000}")
    private long tokenValidityInSecondsForPasskey;

    @Value("${" + Constants.PASSKEY_ENABLED_PROPERTY_NAME + ":false}")
    private boolean passkeyEnabled;

    @Value("#{'${spring.prometheus.monitoringIp:127.0.0.1}'.split(',')}")
    private List<String> monitoringIpAddresses;

    /**
     * Validates the configuration of the validity duration of passkey generated jwts
     *
     * @throws IllegalStateException if the server URL configuration is invalid
     */
<<<<<<< HEAD
    public void validatePasskeyAllowedOriginConfiguration() {
=======
    @PostConstruct
    public void validatePasskeyJwtValidityConfiguration() {
>>>>>>> 0a44110a
        if (passkeyEnabled) {
            if (tokenValidityInSecondsForPasskey <= 0) {
                throw new IllegalStateException("Token validity in seconds for passkey must be greater than 0 when passkey authentication is enabled.");
            }
        }
    }

    public SecurityConfiguration(CorsFilter corsFilter, Optional<CustomLti13Configurer> customLti13Configurer, ArtemisPasskeyWebAuthnConfigurer passkeyWebAuthnConfigurer,
            PasswordService passwordService, ProfileService profileService, TokenProvider tokenProvider, JWTCookieService jwtCookieService) {
        this.corsFilter = corsFilter;
        this.customLti13Configurer = customLti13Configurer;
        this.passkeyWebAuthnConfigurer = passkeyWebAuthnConfigurer;
        this.passwordService = passwordService;
        this.profileService = profileService;
        this.tokenProvider = tokenProvider;
        this.jwtCookieService = jwtCookieService;
    }

    /**
     * Spring Security will attempt to authenticate with the providers in the order they're added. If an external provider is configured, it will be queried first;
     * the internal database is used as a fallback if external authentication fails or is not configured.
     *
     * @param http                             The {@link HttpSecurity} to configure.
     * @param userDetailsService               The {@link UserDetailsService} to use for internal authentication. See {@link DomainUserDetailsService} for the current
     *                                             implementation.
     * @param remoteUserAuthenticationProvider An optional {@link AuthenticationProvider} for external authentication (e.g., LDAP).
     * @return The {@link AuthenticationManager} to use for authenticating users.
     */
    @Bean
    @Lazy
    public AuthenticationManager authenticationManager(HttpSecurity http, UserDetailsService userDetailsService, Optional<AuthenticationProvider> remoteUserAuthenticationProvider)
            throws Exception {
        var builder = http.getSharedObject(AuthenticationManagerBuilder.class);
        // Configure the user details service for internal authentication using the Artemis database.
        builder.userDetailsService(userDetailsService);
        // Optionally configure an external authentication provider (e.g., {@link de.tum.cit.aet.artemis.service.connectors.ldap.LdapAuthenticationProvider}) for remote user
        // authentication.
        remoteUserAuthenticationProvider.ifPresent(builder::authenticationProvider);
        // Spring Security processes authentication providers in the order they're added. If an external provider is configured,
        // it will be tried first. The internal database-backed provider serves as a fallback if external authentication is not available or fails.
        return builder.build();
    }

    // NOTE: this replaces the old @Import annotation above the class because it does not work with Spring Boot 3.3 and Spring Security 6.3 any more
    @Bean
    @Lazy
    public SecurityProblemSupport securityProblemSupport(@Qualifier("handlerExceptionResolver") HandlerExceptionResolver resolver) {
        return new SecurityProblemSupport(resolver);
    }

    @Bean
    @Lazy
    public PasswordEncoder passwordEncoder() {
        return this.passwordService.getPasswordEncoder();
    }

    /**
     * Creates and configures a {@link DefaultMethodSecurityExpressionHandler} bean for handling security expressions.
     * <p>
     * This method sets up a {@link DefaultMethodSecurityExpressionHandler} with a role hierarchy,
     * enhancing Spring Security's method security expression handling capabilities. By setting a role hierarchy,
     * it allows the application to interpret security expressions in a way that respects the hierarchy of roles,
     * making authorization decisions more flexible and intuitive.
     * </p>
     *
     * @return A fully configured {@link DefaultMethodSecurityExpressionHandler} instance ready for use
     *         in securing methods based on security expressions.
     */
    @Bean
    @Lazy
    public DefaultMethodSecurityExpressionHandler methodExpressionHandler() {
        DefaultMethodSecurityExpressionHandler expressionHandler = new DefaultMethodSecurityExpressionHandler();
        expressionHandler.setRoleHierarchy(roleHierarchy());
        return expressionHandler;
    }

    /**
     * Defines the hierarchy of roles within the application's security context.
     * <p>
     * This method configures and returns a {@link RoleHierarchy} bean that establishes a clear hierarchy among
     * different user roles. By setting this hierarchy, the application can enforce security rules in a nuanced manner,
     * acknowledging that some roles inherently include the permissions of others beneath them.
     * The hierarchy defined here starts with the most privileged role, 'ROLE_ADMIN', and cascades down to the least,
     * 'ROLE_ANONYMOUS', ensuring a structured and scalable approach to role-based access control.
     * </p>
     *
     * @return A {@link RoleHierarchy} instance with a predefined hierarchy of roles, ready to be used by the
     *         Spring Security framework to evaluate permissions across the application.
     */
    @Bean
    @Lazy
    public RoleHierarchy roleHierarchy() {
        return RoleHierarchyImpl.fromHierarchy("ROLE_ADMIN > ROLE_INSTRUCTOR > ROLE_EDITOR > ROLE_TA > ROLE_USER > ROLE_ANONYMOUS");
    }

    /**
     * Configures the {@link SecurityFilterChain} for the application, specifying security settings for HTTP requests.
     * <p>
     * This method uses a fluent API to configure {@link HttpSecurity} by:
     * <ul>
     * <li>Disabling CSRF protection, as it might be handled client-side or deemed unnecessary for stateless APIs.</li>
     * <li>Setting up CORS filtering.</li>
     * <li>Customizing exception handling for authentication and access denial.</li>
     * <li>Defining content security policy, frame options, and other security headers.</li>
     * <li>Configuring session management to be stateless, suitable for RESTful and SPA-oriented architectures.</li>
     * <li>Specifying access rules for various endpoints, allowing fine-grained control over access based on roles.</li>
     * <li>Adding custom security configurations, such as LTI support if enabled.</li>
     * </ul>
     * </p>
     *
     * @param http                   The {@link HttpSecurity} object to configure security settings for HTTP requests.
     * @param securityProblemSupport The {@link SecurityProblemSupport} instance to handle authentication entry points and access denied responses.
     * @return The configured {@link SecurityFilterChain}.
     * @throws Exception If an error occurs during the configuration process.
     */
    @Bean
    @Lazy
    public SecurityFilterChain securityFilterChain(HttpSecurity http, SecurityProblemSupport securityProblemSupport) throws Exception {
        // @formatter:off
        http
            // Disables CSRF (Cross-Site Request Forgery) protection; useful in stateless APIs where the token management is unnecessary.
            .csrf(CsrfConfigurer::disable)
            // Adds a CORS (Cross-Origin Resource Sharing) filter before the username/password authentication to handle cross-origin requests.
            .addFilterBefore(corsFilter, UsernamePasswordAuthenticationFilter.class)
            // Configures exception handling with a custom entry point and access denied handler for authentication issues.
            .exceptionHandling(handler -> handler.authenticationEntryPoint(securityProblemSupport).accessDeniedHandler(securityProblemSupport))
            // Adds a custom filter for Single Page Applications (SPA), i.e. the client, after the basic authentication filter.
            .addFilterAfter(new SpaWebFilter(), BasicAuthenticationFilter.class)
            // Configures security headers.
            .headers(headers -> headers
                // Sets Content Security Policy (CSP) directives to prevent XSS attacks.
                .contentSecurityPolicy(csp -> csp.policyDirectives("script-src 'self' 'unsafe-inline' 'unsafe-eval'"))
                // Prevents the website from being framed, avoiding clickjacking attacks.
                .frameOptions(HeadersConfigurer.FrameOptionsConfig::deny)
                // Sets Referrer Policy to limit the amount of referrer information sent with requests.
                .referrerPolicy(referrer -> referrer.policy(ReferrerPolicyHeaderWriter.ReferrerPolicy.STRICT_ORIGIN_WHEN_CROSS_ORIGIN))
                // Disables HTTP Strict Transport Security as it is managed at the reverse proxy level (typically nginx).
                .httpStrictTransportSecurity((HeadersConfigurer.HstsConfig::disable))
                // Defines Permissions Policy to restrict what features the browser is allowed to use.
                .permissionsPolicyHeader(permissions -> permissions.policy("camera=(), fullscreen=(*), geolocation=(), gyroscope=(), magnetometer=(), microphone=(), midi=(), payment=(), sync-xhr=()")))
            // Configures sessions to be stateless; appropriate for REST APIs where no session is required.
            .sessionManagement(session -> session.sessionCreationPolicy(SessionCreationPolicy.STATELESS))
            // Configures authorization for various URL patterns. The patterns are considered in order.
            .authorizeHttpRequests(requests -> {
                requests
                    // NOTE: Always have a look at {@link de.tum.cit.aet.artemis.core.security.filter.SpaWebFilter} to see which URLs are forwarded to the SPA
                    // Client related URLs and publicly accessible information (allowed for everyone).
                    .requestMatchers("/", "/index.html", "/public/**").permitAll()
                    .requestMatchers("/*.js", "/*.css", "/*.map", "/*.json").permitAll()
                    .requestMatchers("/manifest.webapp", "/robots.txt").permitAll()
                    .requestMatchers("/content/**", "/i18n/*.json", "/logo/*").permitAll()
                    // Information and health endpoints do not need authentication
                    .requestMatchers("/management/info", "/management/health").permitAll()
                    // Admin area requires specific authority.
                    .requestMatchers("/api/*/admin/**").hasAuthority(Role.ADMIN.getAuthority())
                    // Publicly accessible API endpoints (allowed for everyone).
                    .requestMatchers("/api/*/public/**").permitAll()
                    .requestMatchers("/login/webauthn").permitAll()
                    // Websocket and other specific endpoints allowed without authentication.
                    .requestMatchers("/websocket/**").permitAll()
                    .requestMatchers("/.well-known/jwks.json").permitAll()
                    .requestMatchers("/.well-known/assetlinks.json").permitAll()
                    .requestMatchers("/.well-known/apple-app-site-association").permitAll()
                    // Prometheus endpoint protected by IP address.
                    .requestMatchers("/management/prometheus/**").access((authentication, context) -> new AuthorizationDecision(monitoringIpAddresses.contains(context.getRequest().getRemoteAddr())));

                    // LocalVC related URLs: LocalVCPushFilter and LocalVCFetchFilter handle authentication on their own
                    if (profileService.isLocalVCActive()) {
                        requests.requestMatchers("/git/**").permitAll();
                    }

                    // All other requests must be authenticated. Additional authorization happens on the endpoints themselves.
                    requests.requestMatchers("/**").authenticated();
                }
            )
            // Applies additional configurations defined in a custom security configurer adapter.
            .with(securityConfigurerAdapter(), configurer -> configurer.configure(http));

<<<<<<< HEAD
        if (passkeyEnabled) {
            validatePasskeyAllowedOriginConfiguration();
            WebAuthnConfigurer<HttpSecurity> webAuthnConfigurer = new ArtemisWebAuthnConfigurer<>(
                converter,
                jwtCookieService,
                userRepository,
                publicKeyCredentialUserEntityRepository,
                userCredentialRepository,
                publicKeyCredentialCreationOptionsRepository,
                publicKeyCredentialRequestOptionsRepository
            );
            Set<String> allowedOrigins = new HashSet<>(Set.of(clientUrlToRegisterPasskey.toString(), clientUrlToAuthenticateWithPasskey.toString()));
            if (androidSha256CertFingerprintRelease != null) {
                allowedOrigins.add(AndroidApkKeyHashUtil.getHashFromFingerprint(androidSha256CertFingerprintRelease));
            }
            if (androidSha256CertFingerprintDebug != null) {
                allowedOrigins.add(AndroidApkKeyHashUtil.getHashFromFingerprint(androidSha256CertFingerprintDebug));
            }
            http.with(webAuthnConfigurer, configurer -> {
                configurer
                    .allowedOrigins(allowedOrigins)
                    .rpId(clientUrlToRegisterPasskey.getHost())
                    .rpName("Artemis");
            });
        }
=======
        // Configure WebAuthn passkey if enabled
        passkeyWebAuthnConfigurer.configure(http);

>>>>>>> 0a44110a
        // @formatter:on

        // Conditionally adds configuration for LTI if it is active.
        if (profileService.isLtiActive()) {
            // Activates the LTI endpoints and filters.
            http.with(customLti13Configurer.orElseThrow(), configurer -> configurer.configure(http));
        }

        // Builds and returns the SecurityFilterChain.
        return http.build();
    }

    /**
     * Creates and returns a JWTConfigurer instance. This configurer is responsible for integrating JWT-based authentication
     * into the Spring Security filter chain. It configures how the security framework handles JWTs for authorizing requests.
     *
     * @return JWTConfigurer configured with a token provider that generates and validates JWT tokens.
     */
    private JWTConfigurer securityConfigurerAdapter() {
        return new JWTConfigurer(tokenProvider, jwtCookieService, tokenValidityInSecondsForPasskey);
    }
}<|MERGE_RESOLUTION|>--- conflicted
+++ resolved
@@ -79,12 +79,8 @@
      *
      * @throws IllegalStateException if the server URL configuration is invalid
      */
-<<<<<<< HEAD
-    public void validatePasskeyAllowedOriginConfiguration() {
-=======
     @PostConstruct
     public void validatePasskeyJwtValidityConfiguration() {
->>>>>>> 0a44110a
         if (passkeyEnabled) {
             if (tokenValidityInSecondsForPasskey <= 0) {
                 throw new IllegalStateException("Token validity in seconds for passkey must be greater than 0 when passkey authentication is enabled.");
@@ -263,37 +259,9 @@
             // Applies additional configurations defined in a custom security configurer adapter.
             .with(securityConfigurerAdapter(), configurer -> configurer.configure(http));
 
-<<<<<<< HEAD
-        if (passkeyEnabled) {
-            validatePasskeyAllowedOriginConfiguration();
-            WebAuthnConfigurer<HttpSecurity> webAuthnConfigurer = new ArtemisWebAuthnConfigurer<>(
-                converter,
-                jwtCookieService,
-                userRepository,
-                publicKeyCredentialUserEntityRepository,
-                userCredentialRepository,
-                publicKeyCredentialCreationOptionsRepository,
-                publicKeyCredentialRequestOptionsRepository
-            );
-            Set<String> allowedOrigins = new HashSet<>(Set.of(clientUrlToRegisterPasskey.toString(), clientUrlToAuthenticateWithPasskey.toString()));
-            if (androidSha256CertFingerprintRelease != null) {
-                allowedOrigins.add(AndroidApkKeyHashUtil.getHashFromFingerprint(androidSha256CertFingerprintRelease));
-            }
-            if (androidSha256CertFingerprintDebug != null) {
-                allowedOrigins.add(AndroidApkKeyHashUtil.getHashFromFingerprint(androidSha256CertFingerprintDebug));
-            }
-            http.with(webAuthnConfigurer, configurer -> {
-                configurer
-                    .allowedOrigins(allowedOrigins)
-                    .rpId(clientUrlToRegisterPasskey.getHost())
-                    .rpName("Artemis");
-            });
-        }
-=======
         // Configure WebAuthn passkey if enabled
         passkeyWebAuthnConfigurer.configure(http);
 
->>>>>>> 0a44110a
         // @formatter:on
 
         // Conditionally adds configuration for LTI if it is active.
