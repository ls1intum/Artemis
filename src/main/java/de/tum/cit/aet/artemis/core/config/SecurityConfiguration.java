--- conflicted
+++ resolved
@@ -226,32 +226,7 @@
             .sessionManagement(session -> session.sessionCreationPolicy(SessionCreationPolicy.STATELESS))
             // Configures authorization for various URL patterns. The patterns are considered in order.
             .authorizeHttpRequests(requests -> {
-<<<<<<< HEAD
-                    requests
-                        // NOTE: Always have a look at {@link de.tum.cit.aet.artemis.core.security.filter.SpaWebFilter} to see which URLs are forwarded to the SPA
-                        // Client related URLs and publicly accessible information (allowed for everyone).
-                        .requestMatchers("/", "/index.html", "/public/**").permitAll()
-                        .requestMatchers("/*.js", "/*.css", "/*.map", "/*.json").permitAll()
-                        .requestMatchers("/manifest.webapp", "/robots.txt").permitAll()
-                        .requestMatchers("/content/**", "/i18n/*.json", "/logo/*").permitAll()
-                        // Information and health endpoints do not need authentication
-                        .requestMatchers("/management/info", "/management/health").permitAll()
-                        // Admin area requires specific authority.
-                        .requestMatchers("/api/*/admin/**").hasAuthority(Role.ADMIN.getAuthority())
-                        // Publicly accessible API endpoints (allowed for everyone).
-                        .requestMatchers("/api/*/public/**").permitAll()
-                        .requestMatchers("/login/webauthn").permitAll()
-                        // Websocket and other specific endpoints allowed without authentication.
-                        .requestMatchers("/websocket/**").permitAll()
-                        .requestMatchers("/.well-known/jwks.json").permitAll()
-                        .requestMatchers("/.well-known/assetlinks.json").permitAll()
-                        .requestMatchers("/.well-known/apple-app-site-association").permitAll()
-                        // Prometheus endpoint protected by IP address.
-                        .requestMatchers("/management/prometheus/**").access((authentication, context) -> new AuthorizationDecision(monitoringIpAddresses.contains(context.getRequest().getRemoteAddr())))
-                        .requestMatchers(("/api-docs")).permitAll()
-                        .requestMatchers(("/api-docs.yaml")).permitAll()
-                        .requestMatchers("/swagger-ui/**").permitAll();
-=======
+
                 requests
                     // NOTE: Always have a look at {@link de.tum.cit.aet.artemis.core.security.filter.SpaWebFilter} to see which URLs are forwarded to the SPA
                     // Client related URLs and publicly accessible information (allowed for everyone).
@@ -276,7 +251,7 @@
                     .requestMatchers(("/api-docs")).permitAll()
                     .requestMatchers(("/api-docs.yaml")).permitAll()
                     .requestMatchers("/swagger-ui/**").permitAll();
->>>>>>> 05e5103b
+
                     // `/git/**` endpoints (JGit servlet + LocalVC filters) are only registered under the `localvc` profile
                     // LocalVCFetchFilter/LocalVCPushFilter handle auth
                     requests.requestMatchers("/git/**").permitAll();
