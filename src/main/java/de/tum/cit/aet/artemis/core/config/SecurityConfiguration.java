--- conflicted
+++ resolved
@@ -226,7 +226,6 @@
             .sessionManagement(session -> session.sessionCreationPolicy(SessionCreationPolicy.STATELESS))
             // Configures authorization for various URL patterns. The patterns are considered in order.
             .authorizeHttpRequests(requests -> {
-
                 requests
                     // NOTE: Always have a look at {@link de.tum.cit.aet.artemis.core.security.filter.SpaWebFilter} to see which URLs are forwarded to the SPA
                     // Client related URLs and publicly accessible information (allowed for everyone).
@@ -250,13 +249,8 @@
                     .requestMatchers("/management/prometheus/**").access((authentication, context) -> new AuthorizationDecision(monitoringIpAddresses.contains(context.getRequest().getRemoteAddr())))
                     .requestMatchers(("/api-docs")).permitAll()
                     .requestMatchers(("/api-docs.yaml")).permitAll()
-<<<<<<< HEAD
-                    .requestMatchers("/swagger-ui/**").permitAll();
-
-=======
                     .requestMatchers("/swagger-ui/**").permitAll()
                     .requestMatchers("/api/core/calendar/courses/*/calendar-events-ics").permitAll()
->>>>>>> c2b2d375
                     // `/git/**` endpoints (JGit servlet + LocalVC filters) are only registered under the `localvc` profile
                     // LocalVCFetchFilter/LocalVCPushFilter handle auth
                     .requestMatchers("/git/**").permitAll();
@@ -271,13 +265,8 @@
         // @formatter:on
 
         // Configure WebAuthn passkey if enabled
-<<<<<<< HEAD
-        if(passkeyEnabled){
-            passkeyWebAuthnConfigurer.orElseThrow(()->new IllegalStateException("Passkey enabled but SecurityConfigurer could not be injected")).configure(http);
-=======
         if (passkeyEnabled) {
             passkeyWebAuthnConfigurer.orElseThrow(() -> new IllegalStateException("Passkey enabled but SecurityConfigurer could not be injected")).configure(http);
->>>>>>> c2b2d375
         }
 
         // Conditionally adds configuration for LTI if it is active.
