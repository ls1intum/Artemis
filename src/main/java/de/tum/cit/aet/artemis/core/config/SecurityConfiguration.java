--- conflicted
+++ resolved
@@ -33,11 +33,6 @@
 import org.springframework.web.servlet.HandlerExceptionResolver;
 import org.zalando.problem.spring.web.advice.security.SecurityProblemSupport;
 
-<<<<<<< HEAD
-import de.tum.cit.aet.artemis.communication.service.notifications.MailSendingService;
-import de.tum.cit.aet.artemis.core.repository.UserRepository;
-=======
->>>>>>> a40357af
 import de.tum.cit.aet.artemis.core.security.DomainUserDetailsService;
 import de.tum.cit.aet.artemis.core.security.Role;
 import de.tum.cit.aet.artemis.core.security.filter.SpaWebFilter;
@@ -66,90 +61,17 @@
 
     private final TokenProvider tokenProvider;
 
-<<<<<<< HEAD
-    private final UserCredentialRepository userCredentialRepository;
-
-    private final UserRepository userRepository;
-
-    private final PublicKeyCredentialCreationOptionsRepository publicKeyCredentialCreationOptionsRepository;
-
-    private final PublicKeyCredentialRequestOptionsRepository publicKeyCredentialRequestOptionsRepository;
-
-    private final MailSendingService mailSendingService;
-
     @Value("#{'${spring.prometheus.monitoringIp:127.0.0.1}'.split(',')}")
     private List<String> monitoringIpAddresses;
 
-    @Value("${" + Constants.PASSKEY_ENABLED_PROPERTY_NAME + ":false}")
-    private boolean passkeyEnabled;
-
-    /**
-     * We expect the server URL to equal the client URL
-     */
-    @Value("${server.url}")
-    private String serverUrl;
-
-    @Value("${client.port:${server.port}}")
-    private String port;
-
-    @Value("${artemis.androidSha256CertFingerprints.release: #{null}}")
-    private String androidSha256CertFingerprintRelease;
-
-    @Value("${artemis.androidSha256CertFingerprints.debug: #{null}}")
-    private String androidSha256CertFingerprintDebug;
-
-    private URL clientUrlToRegisterPasskey;
-
-    private URL clientUrlToAuthenticateWithPasskey;
-
-    /**
-     * Validates the configuration for allowed origins when passkey authentication is enabled.
-     * <p>
-     * This method ensures that the server URL and port are correctly configured for WebAuthn
-     * when passkey authentication is enabled. If the configuration is invalid, an exception is thrown.
-     * </p>
-     *
-     * @throws IllegalStateException if the server URL configuration is invalid
-     */
-    @PostConstruct
-    public void validatePasskeyAllowedOriginConfiguration() {
-        if (passkeyEnabled) {
-            try {
-                clientUrlToRegisterPasskey = new URI(serverUrl).toURL();
-                clientUrlToAuthenticateWithPasskey = new URI(serverUrl + ":" + port).toURL();
-            }
-            catch (URISyntaxException | MalformedURLException e) {
-                throw new IllegalStateException("Invalid server URL configuration for WebAuthn: " + e.getMessage(), e);
-            }
-        }
-    }
-
-    public SecurityConfiguration(CorsFilter corsFilter, MappingJackson2HttpMessageConverter converter, Optional<CustomLti13Configurer> customLti13Configurer,
-            JWTCookieService jwtCookieService, PasswordService passwordService, ProfileService profileService,
-            PublicKeyCredentialCreationOptionsRepository publicKeyCredentialCreationOptionsRepository,
-            PublicKeyCredentialRequestOptionsRepository publicKeyCredentialRequestOptionsRepository,
-            PublicKeyCredentialUserEntityRepository publicKeyCredentialUserEntityRepository, TokenProvider tokenProvider, UserCredentialRepository userCredentialRepository,
-            UserRepository userRepository, MailSendingService mailSendingService) {
-        this.converter = converter;
-=======
-    @Value("#{'${spring.prometheus.monitoringIp:127.0.0.1}'.split(',')}")
-    private List<String> monitoringIpAddresses;
-
     public SecurityConfiguration(CorsFilter corsFilter, Optional<CustomLti13Configurer> customLti13Configurer, ArtemisPasskeyWebAuthnConfigurer passkeyWebAuthnConfigurer,
             PasswordService passwordService, ProfileService profileService, TokenProvider tokenProvider) {
->>>>>>> a40357af
         this.corsFilter = corsFilter;
         this.customLti13Configurer = customLti13Configurer;
         this.passkeyWebAuthnConfigurer = passkeyWebAuthnConfigurer;
         this.passwordService = passwordService;
         this.profileService = profileService;
         this.tokenProvider = tokenProvider;
-<<<<<<< HEAD
-        this.userCredentialRepository = userCredentialRepository;
-        this.userRepository = userRepository;
-        this.mailSendingService = mailSendingService;
-=======
->>>>>>> a40357af
     }
 
     /**
@@ -306,37 +228,9 @@
             // Applies additional configurations defined in a custom security configurer adapter.
             .with(securityConfigurerAdapter(), configurer -> configurer.configure(http));
 
-<<<<<<< HEAD
-        if (passkeyEnabled) {
-            WebAuthnConfigurer<HttpSecurity> webAuthnConfigurer = new ArtemisWebAuthnConfigurer<>(
-                converter,
-                jwtCookieService,
-                userRepository,
-                publicKeyCredentialUserEntityRepository,
-                userCredentialRepository,
-                publicKeyCredentialCreationOptionsRepository,
-                publicKeyCredentialRequestOptionsRepository,
-                mailSendingService
-            );
-            Set<String> allowedOrigins = new HashSet<>(Set.of(clientUrlToRegisterPasskey.toString(), clientUrlToAuthenticateWithPasskey.toString()));
-            if (androidSha256CertFingerprintRelease != null) {
-                allowedOrigins.add(AndroidApkKeyHashUtil.getHashFromFingerprint(androidSha256CertFingerprintRelease));
-            }
-            if (androidSha256CertFingerprintDebug != null) {
-                allowedOrigins.add(AndroidApkKeyHashUtil.getHashFromFingerprint(androidSha256CertFingerprintDebug));
-            }
-            http.with(webAuthnConfigurer, configurer -> {
-                configurer
-                    .allowedOrigins(allowedOrigins)
-                    .rpId(clientUrlToRegisterPasskey.getHost())
-                    .rpName("Artemis");
-            });
-        }
-=======
         // Configure WebAuthn passkey if enabled
         passkeyWebAuthnConfigurer.configure(http);
 
->>>>>>> a40357af
         // @formatter:on
 
         // Conditionally adds configuration for LTI if it is active.
