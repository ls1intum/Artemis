--- conflicted
+++ resolved
@@ -43,10 +43,7 @@
         programmingLanguageFeatures.put(C, new ProgrammingLanguageFeature(C, false, false, true, false, false, List.of(FACT, GCC), false, false));
         programmingLanguageFeatures.put(HASKELL, new ProgrammingLanguageFeature(HASKELL, false, false, false, false, true, List.of(), false, false));
         programmingLanguageFeatures.put(RUST, new ProgrammingLanguageFeature(RUST, false, false, false, false, false, List.of(), false, false));
-<<<<<<< HEAD
+        programmingLanguageFeatures.put(JAVASCRIPT, new ProgrammingLanguageFeature(JAVASCRIPT, false, false, false, false, false, List.of(), false, false));
         programmingLanguageFeatures.put(R, new ProgrammingLanguageFeature(R, false, false, true, false, false, List.of(), false, false));
-=======
-        programmingLanguageFeatures.put(JAVASCRIPT, new ProgrammingLanguageFeature(JAVASCRIPT, false, false, false, false, false, List.of(), false, false));
->>>>>>> 0354197a
     }
 }