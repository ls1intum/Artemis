package de.tum.cit.aet.artemis.programming.service.jenkins;

import static de.tum.cit.aet.artemis.programming.domain.ProgrammingLanguage.C;
import static de.tum.cit.aet.artemis.programming.domain.ProgrammingLanguage.C_PLUS_PLUS;
import static de.tum.cit.aet.artemis.programming.domain.ProgrammingLanguage.EMPTY;
import static de.tum.cit.aet.artemis.programming.domain.ProgrammingLanguage.HASKELL;
import static de.tum.cit.aet.artemis.programming.domain.ProgrammingLanguage.JAVA;
import static de.tum.cit.aet.artemis.programming.domain.ProgrammingLanguage.JAVASCRIPT;
import static de.tum.cit.aet.artemis.programming.domain.ProgrammingLanguage.KOTLIN;
import static de.tum.cit.aet.artemis.programming.domain.ProgrammingLanguage.PYTHON;
import static de.tum.cit.aet.artemis.programming.domain.ProgrammingLanguage.RUST;
import static de.tum.cit.aet.artemis.programming.domain.ProgrammingLanguage.SWIFT;
import static de.tum.cit.aet.artemis.programming.domain.ProjectType.FACT;
import static de.tum.cit.aet.artemis.programming.domain.ProjectType.GCC;
import static de.tum.cit.aet.artemis.programming.domain.ProjectType.GRADLE_GRADLE;
import static de.tum.cit.aet.artemis.programming.domain.ProjectType.MAVEN_BLACKBOX;
import static de.tum.cit.aet.artemis.programming.domain.ProjectType.MAVEN_MAVEN;
import static de.tum.cit.aet.artemis.programming.domain.ProjectType.PLAIN;
import static de.tum.cit.aet.artemis.programming.domain.ProjectType.PLAIN_GRADLE;
import static de.tum.cit.aet.artemis.programming.domain.ProjectType.PLAIN_MAVEN;

import java.util.List;

import org.springframework.context.annotation.Profile;
import org.springframework.stereotype.Service;

import de.tum.cit.aet.artemis.programming.service.ProgrammingLanguageFeature;
import de.tum.cit.aet.artemis.programming.service.ProgrammingLanguageFeatureService;

@Service
@Profile("jenkins")
public class JenkinsProgrammingLanguageFeatureService extends ProgrammingLanguageFeatureService {

    public JenkinsProgrammingLanguageFeatureService() {
        // Must be extended once a new programming language is added
        programmingLanguageFeatures.put(EMPTY, new ProgrammingLanguageFeature(EMPTY, false, false, false, false, false, List.of(), false, false));
        programmingLanguageFeatures.put(JAVA,
                new ProgrammingLanguageFeature(JAVA, true, true, true, true, false, List.of(PLAIN_GRADLE, GRADLE_GRADLE, PLAIN_MAVEN, MAVEN_MAVEN, MAVEN_BLACKBOX), true, false));
        programmingLanguageFeatures.put(KOTLIN, new ProgrammingLanguageFeature(KOTLIN, true, false, true, true, false, List.of(), true, false));
        programmingLanguageFeatures.put(PYTHON, new ProgrammingLanguageFeature(PYTHON, false, false, true, false, false, List.of(), false, false));
        // Jenkins is not supporting XCODE at the moment
        programmingLanguageFeatures.put(SWIFT, new ProgrammingLanguageFeature(SWIFT, false, true, true, true, false, List.of(PLAIN), false, false));
        programmingLanguageFeatures.put(C, new ProgrammingLanguageFeature(C, false, false, true, false, false, List.of(FACT, GCC), false, false));
        programmingLanguageFeatures.put(HASKELL, new ProgrammingLanguageFeature(HASKELL, false, false, false, false, true, List.of(), false, false));
<<<<<<< HEAD
        programmingLanguageFeatures.put(RUST, new ProgrammingLanguageFeature(RUST, false, false, false, false, false, List.of(), false, false));
        programmingLanguageFeatures.put(JAVASCRIPT, new ProgrammingLanguageFeature(JAVASCRIPT, false, false, false, false, false, List.of(), false, false));
        programmingLanguageFeatures.put(C_PLUS_PLUS, new ProgrammingLanguageFeature(C_PLUS_PLUS, false, false, true, false, false, List.of(), false, false));
=======
        programmingLanguageFeatures.put(RUST, new ProgrammingLanguageFeature(RUST, false, false, true, false, false, List.of(), false, false));
        programmingLanguageFeatures.put(JAVASCRIPT, new ProgrammingLanguageFeature(JAVASCRIPT, false, false, true, false, false, List.of(), false, false));
>>>>>>> e3db5995
    }
}<|MERGE_RESOLUTION|>--- conflicted
+++ resolved
@@ -42,13 +42,8 @@
         programmingLanguageFeatures.put(SWIFT, new ProgrammingLanguageFeature(SWIFT, false, true, true, true, false, List.of(PLAIN), false, false));
         programmingLanguageFeatures.put(C, new ProgrammingLanguageFeature(C, false, false, true, false, false, List.of(FACT, GCC), false, false));
         programmingLanguageFeatures.put(HASKELL, new ProgrammingLanguageFeature(HASKELL, false, false, false, false, true, List.of(), false, false));
-<<<<<<< HEAD
-        programmingLanguageFeatures.put(RUST, new ProgrammingLanguageFeature(RUST, false, false, false, false, false, List.of(), false, false));
-        programmingLanguageFeatures.put(JAVASCRIPT, new ProgrammingLanguageFeature(JAVASCRIPT, false, false, false, false, false, List.of(), false, false));
-        programmingLanguageFeatures.put(C_PLUS_PLUS, new ProgrammingLanguageFeature(C_PLUS_PLUS, false, false, true, false, false, List.of(), false, false));
-=======
         programmingLanguageFeatures.put(RUST, new ProgrammingLanguageFeature(RUST, false, false, true, false, false, List.of(), false, false));
         programmingLanguageFeatures.put(JAVASCRIPT, new ProgrammingLanguageFeature(JAVASCRIPT, false, false, true, false, false, List.of(), false, false));
->>>>>>> e3db5995
+        programmingLanguageFeatures.put(C_PLUS_PLUS, new ProgrammingLanguageFeature(C_PLUS_PLUS, false, false, true, false, false, List.of(), false, false));
     }
 }