package de.tum.cit.aet.artemis.lecture.service;

import static de.tum.cit.aet.artemis.core.config.Constants.PROFILE_CORE;

import java.net.URI;
import java.nio.file.Path;
import java.util.ArrayList;
import java.util.List;
import java.util.Optional;

import org.slf4j.Logger;
import org.slf4j.LoggerFactory;
import org.springframework.context.annotation.Profile;
import org.springframework.stereotype.Service;

import de.tum.cit.aet.artemis.core.service.FilePathService;
import de.tum.cit.aet.artemis.core.service.FileService;
import de.tum.cit.aet.artemis.iris.repository.IrisSettingsRepository;
import de.tum.cit.aet.artemis.iris.service.pyris.PyrisWebhookService;
import de.tum.cit.aet.artemis.lecture.domain.Attachment;
import de.tum.cit.aet.artemis.lecture.domain.AttachmentVideoUnit;
import de.tum.cit.aet.artemis.lecture.domain.ExerciseUnit;
import de.tum.cit.aet.artemis.lecture.domain.Lecture;
import de.tum.cit.aet.artemis.lecture.domain.LectureUnit;
import de.tum.cit.aet.artemis.lecture.domain.OnlineUnit;
import de.tum.cit.aet.artemis.lecture.domain.TextUnit;
import de.tum.cit.aet.artemis.lecture.repository.AttachmentRepository;
import de.tum.cit.aet.artemis.lecture.repository.LectureUnitRepository;

@Profile(PROFILE_CORE)
@Service
public class LectureUnitImportService {

    private static final Logger log = LoggerFactory.getLogger(LectureUnitImportService.class);

    private final LectureUnitRepository lectureUnitRepository;

    private final AttachmentRepository attachmentRepository;

    private final FileService fileService;

    private final SlideSplitterService slideSplitterService;

    private final Optional<PyrisWebhookService> pyrisWebhookService;

    private final Optional<IrisSettingsRepository> irisSettingsRepository;

    public LectureUnitImportService(LectureUnitRepository lectureUnitRepository, AttachmentRepository attachmentRepository, FileService fileService,
            SlideSplitterService slideSplitterService, Optional<PyrisWebhookService> pyrisWebhookService, Optional<IrisSettingsRepository> irisSettingsRepository) {
        this.lectureUnitRepository = lectureUnitRepository;
        this.attachmentRepository = attachmentRepository;
        this.fileService = fileService;
        this.slideSplitterService = slideSplitterService;
        this.pyrisWebhookService = pyrisWebhookService;
        this.irisSettingsRepository = irisSettingsRepository;
    }

    /**
     * This function imports the lecture units from the {@code importedLecture} and appends them to the {@code lecture}
     *
     * @param importedLecture The original lecture to be copied
     * @param lecture         The new lecture to which the lecture units are appended
     */
    public void importLectureUnits(Lecture importedLecture, Lecture lecture) {
        log.debug("Importing lecture units from lecture with Id {}", importedLecture.getId());
        List<LectureUnit> lectureUnits = new ArrayList<>();
        for (LectureUnit lectureUnit : importedLecture.getLectureUnits()) {
            LectureUnit clonedLectureUnit = importLectureUnit(lectureUnit);
            if (clonedLectureUnit != null) {
                clonedLectureUnit.setLecture(lecture);
                lectureUnits.add(clonedLectureUnit);
            }
        }
        lecture.setLectureUnits(lectureUnits);
        lectureUnitRepository.saveAll(lectureUnits);

        // Send lectures to pyris
        if (pyrisWebhookService.isPresent() && irisSettingsRepository.isPresent()) {
<<<<<<< HEAD
            pyrisWebhookService.get().autoUpdateAttachmentUnitsInPyris(lecture.getCourse().getId(),
=======
            pyrisWebhookService.get().autoUpdateAttachmentVideoUnitsInPyris(lecture.getCourse().getId(),
>>>>>>> b9cea56f
                    lectureUnits.stream().filter(lectureUnit -> lectureUnit instanceof AttachmentVideoUnit).map(lectureUnit -> (AttachmentVideoUnit) lectureUnit).toList());
        }
    }

    /**
     * This function imports the {@code importedLectureUnit} and returns it
     *
     * @param importedLectureUnit The original lecture unit to be copied
     * @return The imported lecture unit
     */
    public LectureUnit importLectureUnit(final LectureUnit importedLectureUnit) {
        log.debug("Creating a new LectureUnit from lecture unit {}", importedLectureUnit);

        switch (importedLectureUnit) {
            case TextUnit importedTextUnit -> {
                TextUnit textUnit = new TextUnit();
                textUnit.setName(importedTextUnit.getName());
                textUnit.setReleaseDate(importedTextUnit.getReleaseDate());
                textUnit.setContent(importedTextUnit.getContent());

                return lectureUnitRepository.save(textUnit);
            }
<<<<<<< HEAD
            case VideoUnit importedVideoUnit -> {
                VideoUnit videoUnit = new VideoUnit();
                videoUnit.setName(importedVideoUnit.getName());
                videoUnit.setReleaseDate(importedVideoUnit.getReleaseDate());
                videoUnit.setDescription(importedVideoUnit.getDescription());
                videoUnit.setSource(importedVideoUnit.getSource());

                return lectureUnitRepository.save(videoUnit);
            }
            case AttachmentVideoUnit importedAttachmentVideoUnit -> {
                // Create and save the attachment unit, then the attachment itself, as the id is needed for file handling
                AttachmentVideoUnit attachmentVideoUnit = new AttachmentVideoUnit();
                attachmentVideoUnit.setDescription(importedAttachmentVideoUnit.getDescription());
=======
            case AttachmentVideoUnit importedAttachmentVideoUnit -> {
                // Create and save the attachment unit, then the attachment itself, as the id is needed for file handling
                AttachmentVideoUnit attachmentVideoUnit = new AttachmentVideoUnit();
                attachmentVideoUnit.setName(importedAttachmentVideoUnit.getName());
                attachmentVideoUnit.setReleaseDate(importedAttachmentVideoUnit.getReleaseDate());
                attachmentVideoUnit.setDescription(importedAttachmentVideoUnit.getDescription());
                attachmentVideoUnit.setVideoSource(importedAttachmentVideoUnit.getVideoSource());
>>>>>>> b9cea56f
                attachmentVideoUnit = lectureUnitRepository.save(attachmentVideoUnit);

                Attachment attachment = importAttachment(attachmentVideoUnit.getId(), importedAttachmentVideoUnit.getAttachment());
                attachment.setAttachmentVideoUnit(attachmentVideoUnit);
                attachmentRepository.save(attachment);
                if (attachment.getLink().endsWith(".pdf")) {
<<<<<<< HEAD
                    slideSplitterService.splitAttachmentUnitIntoSingleSlides(attachmentVideoUnit);
=======
                    slideSplitterService.splitAttachmentVideoUnitIntoSingleSlides(attachmentVideoUnit);
>>>>>>> b9cea56f
                }
                attachmentVideoUnit.setAttachment(attachment);
                return attachmentVideoUnit;
            }
            case OnlineUnit importedOnlineUnit -> {
                OnlineUnit onlineUnit = new OnlineUnit();
                onlineUnit.setName(importedOnlineUnit.getName());
                onlineUnit.setReleaseDate(importedOnlineUnit.getReleaseDate());
                onlineUnit.setDescription(importedOnlineUnit.getDescription());
                onlineUnit.setSource(importedOnlineUnit.getSource());

                return lectureUnitRepository.save(onlineUnit);
            }
            case ExerciseUnit ignored -> {
                // TODO: Import exercises and link them to the exerciseUnit
                // We have a dedicated exercise import system, so this is left out for now
                return null;
            }
            default -> throw new IllegalArgumentException("Unknown lecture unit type: " + importedLectureUnit.getClass());
        }
    }

    /**
     * This function imports the {@code importedAttachment}, and duplicates its file and returns it
     *
     * @param entityId           The id of the new entity to which the attachment is linked
     * @param importedAttachment The original attachment to be copied
     * @return The imported attachment with the file also duplicated to the temp directory on disk
     */
    public Attachment importAttachment(Long entityId, final Attachment importedAttachment) {
        log.debug("Creating a new Attachment from attachment {}", importedAttachment);

        Attachment attachment = new Attachment();
        attachment.setName(importedAttachment.getName());
        attachment.setUploadDate(importedAttachment.getUploadDate());
        attachment.setReleaseDate(importedAttachment.getReleaseDate());
        attachment.setVersion(importedAttachment.getVersion());
        attachment.setAttachmentType(importedAttachment.getAttachmentType());

        Path oldPath = FilePathService.actualPathForPublicPathOrThrow(URI.create(importedAttachment.getLink()));
        Path newPath;
        if (oldPath.toString().contains("/attachment-unit/")) {
            newPath = FilePathService.getAttachmentVideoUnitFilePath().resolve(entityId.toString());
        }
        else {
            newPath = FilePathService.getLectureAttachmentFilePath().resolve(entityId.toString());
        }
        log.debug("Copying attachment file from {} to {}", oldPath, newPath);
        Path savePath = fileService.copyExistingFileToTarget(oldPath, newPath);
        attachment.setLink(FilePathService.publicPathForActualPathOrThrow(savePath, entityId).toString());
        return attachment;
    }
}<|MERGE_RESOLUTION|>--- conflicted
+++ resolved
@@ -76,11 +76,7 @@
 
         // Send lectures to pyris
         if (pyrisWebhookService.isPresent() && irisSettingsRepository.isPresent()) {
-<<<<<<< HEAD
-            pyrisWebhookService.get().autoUpdateAttachmentUnitsInPyris(lecture.getCourse().getId(),
-=======
             pyrisWebhookService.get().autoUpdateAttachmentVideoUnitsInPyris(lecture.getCourse().getId(),
->>>>>>> b9cea56f
                     lectureUnits.stream().filter(lectureUnit -> lectureUnit instanceof AttachmentVideoUnit).map(lectureUnit -> (AttachmentVideoUnit) lectureUnit).toList());
         }
     }
@@ -103,21 +99,6 @@
 
                 return lectureUnitRepository.save(textUnit);
             }
-<<<<<<< HEAD
-            case VideoUnit importedVideoUnit -> {
-                VideoUnit videoUnit = new VideoUnit();
-                videoUnit.setName(importedVideoUnit.getName());
-                videoUnit.setReleaseDate(importedVideoUnit.getReleaseDate());
-                videoUnit.setDescription(importedVideoUnit.getDescription());
-                videoUnit.setSource(importedVideoUnit.getSource());
-
-                return lectureUnitRepository.save(videoUnit);
-            }
-            case AttachmentVideoUnit importedAttachmentVideoUnit -> {
-                // Create and save the attachment unit, then the attachment itself, as the id is needed for file handling
-                AttachmentVideoUnit attachmentVideoUnit = new AttachmentVideoUnit();
-                attachmentVideoUnit.setDescription(importedAttachmentVideoUnit.getDescription());
-=======
             case AttachmentVideoUnit importedAttachmentVideoUnit -> {
                 // Create and save the attachment unit, then the attachment itself, as the id is needed for file handling
                 AttachmentVideoUnit attachmentVideoUnit = new AttachmentVideoUnit();
@@ -125,18 +106,13 @@
                 attachmentVideoUnit.setReleaseDate(importedAttachmentVideoUnit.getReleaseDate());
                 attachmentVideoUnit.setDescription(importedAttachmentVideoUnit.getDescription());
                 attachmentVideoUnit.setVideoSource(importedAttachmentVideoUnit.getVideoSource());
->>>>>>> b9cea56f
                 attachmentVideoUnit = lectureUnitRepository.save(attachmentVideoUnit);
 
                 Attachment attachment = importAttachment(attachmentVideoUnit.getId(), importedAttachmentVideoUnit.getAttachment());
                 attachment.setAttachmentVideoUnit(attachmentVideoUnit);
                 attachmentRepository.save(attachment);
                 if (attachment.getLink().endsWith(".pdf")) {
-<<<<<<< HEAD
-                    slideSplitterService.splitAttachmentUnitIntoSingleSlides(attachmentVideoUnit);
-=======
                     slideSplitterService.splitAttachmentVideoUnitIntoSingleSlides(attachmentVideoUnit);
->>>>>>> b9cea56f
                 }
                 attachmentVideoUnit.setAttachment(attachment);
                 return attachmentVideoUnit;
