package de.tum.cit.aet.artemis.lecture.service;

import static de.tum.cit.aet.artemis.core.config.Constants.PROFILE_CORE;

import java.net.URI;
import java.nio.file.Path;
import java.util.ArrayList;
import java.util.List;
import java.util.Optional;

import org.slf4j.Logger;
import org.slf4j.LoggerFactory;
import org.springframework.context.annotation.Profile;
import org.springframework.stereotype.Service;

import de.tum.cit.aet.artemis.core.service.FilePathService;
import de.tum.cit.aet.artemis.core.service.FileService;
import de.tum.cit.aet.artemis.iris.api.IrisLectureApi;
import de.tum.cit.aet.artemis.lecture.domain.Attachment;
import de.tum.cit.aet.artemis.lecture.domain.AttachmentVideoUnit;
import de.tum.cit.aet.artemis.lecture.domain.ExerciseUnit;
import de.tum.cit.aet.artemis.lecture.domain.Lecture;
import de.tum.cit.aet.artemis.lecture.domain.LectureUnit;
import de.tum.cit.aet.artemis.lecture.domain.OnlineUnit;
import de.tum.cit.aet.artemis.lecture.domain.TextUnit;
import de.tum.cit.aet.artemis.lecture.repository.AttachmentRepository;
import de.tum.cit.aet.artemis.lecture.repository.LectureUnitRepository;

@Profile(PROFILE_CORE)
@Service
public class LectureUnitImportService {

    private static final Logger log = LoggerFactory.getLogger(LectureUnitImportService.class);

    private final LectureUnitRepository lectureUnitRepository;

    private final AttachmentRepository attachmentRepository;

    private final FileService fileService;

    private final SlideSplitterService slideSplitterService;

    private final Optional<IrisLectureApi> irisLectureApi;

    public LectureUnitImportService(LectureUnitRepository lectureUnitRepository, AttachmentRepository attachmentRepository, FileService fileService,
            SlideSplitterService slideSplitterService, Optional<IrisLectureApi> irisLectureApi) {
        this.lectureUnitRepository = lectureUnitRepository;
        this.attachmentRepository = attachmentRepository;
        this.fileService = fileService;
        this.slideSplitterService = slideSplitterService;
        this.irisLectureApi = irisLectureApi;
    }

    /**
     * This function imports the lecture units from the {@code importedLecture} and appends them to the {@code lecture}
     *
     * @param importedLecture The original lecture to be copied
     * @param lecture         The new lecture to which the lecture units are appended
     */
    public void importLectureUnits(Lecture importedLecture, Lecture lecture) {
        log.debug("Importing lecture units from lecture with Id {}", importedLecture.getId());
        List<LectureUnit> lectureUnits = new ArrayList<>();
        for (LectureUnit lectureUnit : importedLecture.getLectureUnits()) {
            LectureUnit clonedLectureUnit = importLectureUnit(lectureUnit);
            if (clonedLectureUnit != null) {
                clonedLectureUnit.setLecture(lecture);
                lectureUnits.add(clonedLectureUnit);
            }
        }
        lecture.setLectureUnits(lectureUnits);
        lectureUnitRepository.saveAll(lectureUnits);

        // Send lectures to pyris
<<<<<<< HEAD
        if (pyrisWebhookService.isPresent() && irisSettingsRepository.isPresent()) {
            pyrisWebhookService.get().autoUpdateAttachmentVideoUnitsInPyris(lecture.getCourse().getId(),
                    lectureUnits.stream().filter(lectureUnit -> lectureUnit instanceof AttachmentVideoUnit).map(lectureUnit -> (AttachmentVideoUnit) lectureUnit).toList());
        }
=======
        irisLectureApi.ifPresent(lectureApi -> lectureApi.autoUpdateAttachmentUnitsInPyris(lecture.getCourse().getId(),
                lectureUnits.stream().filter(lectureUnit -> lectureUnit instanceof AttachmentUnit).map(lectureUnit -> (AttachmentUnit) lectureUnit).toList()));
>>>>>>> 2696734b
    }

    /**
     * This function imports the {@code importedLectureUnit} and returns it
     *
     * @param importedLectureUnit The original lecture unit to be copied
     * @return The imported lecture unit
     */
    public LectureUnit importLectureUnit(final LectureUnit importedLectureUnit) {
        log.debug("Creating a new LectureUnit from lecture unit {}", importedLectureUnit);

        switch (importedLectureUnit) {
            case TextUnit importedTextUnit -> {
                TextUnit textUnit = new TextUnit();
                textUnit.setName(importedTextUnit.getName());
                textUnit.setReleaseDate(importedTextUnit.getReleaseDate());
                textUnit.setContent(importedTextUnit.getContent());

                return lectureUnitRepository.save(textUnit);
            }
            case AttachmentVideoUnit importedAttachmentVideoUnit -> {
                // Create and save the attachment unit, then the attachment itself, as the id is needed for file handling
                AttachmentVideoUnit attachmentVideoUnit = new AttachmentVideoUnit();
                attachmentVideoUnit.setName(importedAttachmentVideoUnit.getName());
                attachmentVideoUnit.setReleaseDate(importedAttachmentVideoUnit.getReleaseDate());
                attachmentVideoUnit.setDescription(importedAttachmentVideoUnit.getDescription());
                attachmentVideoUnit.setVideoSource(importedAttachmentVideoUnit.getVideoSource());
                attachmentVideoUnit = lectureUnitRepository.save(attachmentVideoUnit);

                Attachment attachment = importAttachment(attachmentVideoUnit.getId(), importedAttachmentVideoUnit.getAttachment());
                attachment.setAttachmentVideoUnit(attachmentVideoUnit);
                attachmentRepository.save(attachment);
                if (attachment.getLink().endsWith(".pdf")) {
                    slideSplitterService.splitAttachmentVideoUnitIntoSingleSlides(attachmentVideoUnit);
                }
                attachmentVideoUnit.setAttachment(attachment);
                return attachmentVideoUnit;
            }
            case OnlineUnit importedOnlineUnit -> {
                OnlineUnit onlineUnit = new OnlineUnit();
                onlineUnit.setName(importedOnlineUnit.getName());
                onlineUnit.setReleaseDate(importedOnlineUnit.getReleaseDate());
                onlineUnit.setDescription(importedOnlineUnit.getDescription());
                onlineUnit.setSource(importedOnlineUnit.getSource());

                return lectureUnitRepository.save(onlineUnit);
            }
            case ExerciseUnit ignored -> {
                // TODO: Import exercises and link them to the exerciseUnit
                // We have a dedicated exercise import system, so this is left out for now
                return null;
            }
            default -> throw new IllegalArgumentException("Unknown lecture unit type: " + importedLectureUnit.getClass());
        }
    }

    /**
     * This function imports the {@code importedAttachment}, and duplicates its file and returns it
     *
     * @param entityId           The id of the new entity to which the attachment is linked
     * @param importedAttachment The original attachment to be copied
     * @return The imported attachment with the file also duplicated to the temp directory on disk
     */
    public Attachment importAttachment(Long entityId, final Attachment importedAttachment) {
        log.debug("Creating a new Attachment from attachment {}", importedAttachment);

        Attachment attachment = new Attachment();
        attachment.setName(importedAttachment.getName());
        attachment.setUploadDate(importedAttachment.getUploadDate());
        attachment.setReleaseDate(importedAttachment.getReleaseDate());
        attachment.setVersion(importedAttachment.getVersion());
        attachment.setAttachmentType(importedAttachment.getAttachmentType());

        Path oldPath = FilePathService.actualPathForPublicPathOrThrow(URI.create(importedAttachment.getLink()));
        Path newPath;
        if (oldPath.toString().contains("/attachment-unit/")) {
            newPath = FilePathService.getAttachmentVideoUnitFilePath().resolve(entityId.toString());
        }
        else {
            newPath = FilePathService.getLectureAttachmentFilePath().resolve(entityId.toString());
        }
        log.debug("Copying attachment file from {} to {}", oldPath, newPath);
        Path savePath = fileService.copyExistingFileToTarget(oldPath, newPath);
        attachment.setLink(FilePathService.publicPathForActualPathOrThrow(savePath, entityId).toString());
        return attachment;
    }
}<|MERGE_RESOLUTION|>--- conflicted
+++ resolved
@@ -71,15 +71,8 @@
         lectureUnitRepository.saveAll(lectureUnits);
 
         // Send lectures to pyris
-<<<<<<< HEAD
-        if (pyrisWebhookService.isPresent() && irisSettingsRepository.isPresent()) {
-            pyrisWebhookService.get().autoUpdateAttachmentVideoUnitsInPyris(lecture.getCourse().getId(),
-                    lectureUnits.stream().filter(lectureUnit -> lectureUnit instanceof AttachmentVideoUnit).map(lectureUnit -> (AttachmentVideoUnit) lectureUnit).toList());
-        }
-=======
-        irisLectureApi.ifPresent(lectureApi -> lectureApi.autoUpdateAttachmentUnitsInPyris(lecture.getCourse().getId(),
-                lectureUnits.stream().filter(lectureUnit -> lectureUnit instanceof AttachmentUnit).map(lectureUnit -> (AttachmentUnit) lectureUnit).toList()));
->>>>>>> 2696734b
+        irisLectureApi.ifPresent(lectureApi -> lectureApi.autoUpdateAttachmentVideoUnitsInPyris(lecture.getCourse().getId(),
+                lectureUnits.stream().filter(lectureUnit -> lectureUnit instanceof AttachmentVideoUnit).map(lectureUnit -> (AttachmentVideoUnit) lectureUnit).toList()));
     }
 
     /**
