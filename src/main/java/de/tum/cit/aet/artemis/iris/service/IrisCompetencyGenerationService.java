package de.tum.cit.aet.artemis.iris.service;

import static de.tum.cit.aet.artemis.core.config.Constants.PROFILE_IRIS;

import org.springframework.context.annotation.Profile;
import org.springframework.stereotype.Service;

import de.tum.cit.aet.artemis.atlas.domain.competency.CompetencyTaxonomy;
import de.tum.cit.aet.artemis.core.domain.Course;
import de.tum.cit.aet.artemis.core.domain.LLMServiceType;
import de.tum.cit.aet.artemis.core.domain.User;
<<<<<<< HEAD
=======
import de.tum.cit.aet.artemis.core.repository.CourseRepository;
import de.tum.cit.aet.artemis.core.repository.UserRepository;
import de.tum.cit.aet.artemis.core.service.LLMTokenUsageService;
import de.tum.cit.aet.artemis.iris.service.pyris.PyrisJobService;
>>>>>>> 7503f9cd
import de.tum.cit.aet.artemis.iris.service.pyris.PyrisPipelineService;
import de.tum.cit.aet.artemis.iris.service.pyris.dto.competency.PyrisCompetencyExtractionPipelineExecutionDTO;
import de.tum.cit.aet.artemis.iris.service.pyris.dto.competency.PyrisCompetencyRecommendationDTO;
import de.tum.cit.aet.artemis.iris.service.pyris.dto.competency.PyrisCompetencyStatusUpdateDTO;
import de.tum.cit.aet.artemis.iris.service.pyris.job.CompetencyExtractionJob;
import de.tum.cit.aet.artemis.iris.service.websocket.IrisWebsocketService;

/**
 * Service to handle the Competency generation subsystem of Iris.
 */
@Service
@Profile(PROFILE_IRIS)
public class IrisCompetencyGenerationService {

    private final PyrisPipelineService pyrisPipelineService;

    private final LLMTokenUsageService llmTokenUsageService;

    private final CourseRepository courseRepository;

    private final IrisWebsocketService websocketService;

<<<<<<< HEAD
    public IrisCompetencyGenerationService(PyrisPipelineService pyrisPipelineService, IrisWebsocketService websocketService) {
=======
    private final PyrisJobService pyrisJobService;

    private final UserRepository userRepository;

    public IrisCompetencyGenerationService(PyrisPipelineService pyrisPipelineService, LLMTokenUsageService llmTokenUsageService, CourseRepository courseRepository,
            IrisWebsocketService websocketService, PyrisJobService pyrisJobService, UserRepository userRepository) {
>>>>>>> 7503f9cd
        this.pyrisPipelineService = pyrisPipelineService;
        this.llmTokenUsageService = llmTokenUsageService;
        this.courseRepository = courseRepository;
        this.websocketService = websocketService;
<<<<<<< HEAD
=======
        this.pyrisJobService = pyrisJobService;
        this.userRepository = userRepository;
>>>>>>> 7503f9cd
    }

    /**
     * Executes the competency extraction pipeline on Pyris for a given course, user and course description
     *
     * @param user                the user for which the pipeline should be executed
     * @param course              the course for which the pipeline should be executed
     * @param courseDescription   the description of the course
     * @param currentCompetencies the current competencies of the course (to avoid re-extraction)
     */
    public void executeCompetencyExtractionPipeline(User user, Course course, String courseDescription, PyrisCompetencyRecommendationDTO[] currentCompetencies) {
        // @formatter:off
        pyrisPipelineService.executePipeline(
                "competency-extraction",
                "default",
<<<<<<< HEAD
                jobId -> new CompetencyExtractionJob(jobId, course.getId(), user.getLogin()),
=======
                pyrisJobService.createTokenForJob(token -> new CompetencyExtractionJob(token, course.getId(), user.getId())),
>>>>>>> 7503f9cd
                executionDto -> new PyrisCompetencyExtractionPipelineExecutionDTO(executionDto, courseDescription, currentCompetencies, CompetencyTaxonomy.values(), 5),
                stages -> websocketService.send(user.getLogin(), websocketTopic(course.getId()), new PyrisCompetencyStatusUpdateDTO(stages, null, null))
        );
        // @formatter:on
    }

    /**
     * Takes a status update from Pyris containing a new competency extraction result and sends it to the client via websocket
     *
     * @param job          Job related to the status update
     * @param statusUpdate the status update containing the new competency recommendations
     * @return the same job that was passed in
     */
    public CompetencyExtractionJob handleStatusUpdate(CompetencyExtractionJob job, PyrisCompetencyStatusUpdateDTO statusUpdate) {
        Course course = courseRepository.findByIdForUpdateElseThrow(job.courseId());
        if (statusUpdate.tokens() != null && !statusUpdate.tokens().isEmpty()) {
            llmTokenUsageService.saveLLMTokenUsage(statusUpdate.tokens(), LLMServiceType.IRIS, builder -> builder.withCourse(course.getId()).withUser(job.userId()));
        }

        var user = userRepository.findById(job.userId()).orElseThrow();
        websocketService.send(user.getLogin(), websocketTopic(job.courseId()), statusUpdate);

        return job;
    }

    private static String websocketTopic(long courseId) {
        return "competencies/" + courseId;
    }

}<|MERGE_RESOLUTION|>--- conflicted
+++ resolved
@@ -9,13 +9,9 @@
 import de.tum.cit.aet.artemis.core.domain.Course;
 import de.tum.cit.aet.artemis.core.domain.LLMServiceType;
 import de.tum.cit.aet.artemis.core.domain.User;
-<<<<<<< HEAD
-=======
 import de.tum.cit.aet.artemis.core.repository.CourseRepository;
 import de.tum.cit.aet.artemis.core.repository.UserRepository;
 import de.tum.cit.aet.artemis.core.service.LLMTokenUsageService;
-import de.tum.cit.aet.artemis.iris.service.pyris.PyrisJobService;
->>>>>>> 7503f9cd
 import de.tum.cit.aet.artemis.iris.service.pyris.PyrisPipelineService;
 import de.tum.cit.aet.artemis.iris.service.pyris.dto.competency.PyrisCompetencyExtractionPipelineExecutionDTO;
 import de.tum.cit.aet.artemis.iris.service.pyris.dto.competency.PyrisCompetencyRecommendationDTO;
@@ -38,25 +34,15 @@
 
     private final IrisWebsocketService websocketService;
 
-<<<<<<< HEAD
-    public IrisCompetencyGenerationService(PyrisPipelineService pyrisPipelineService, IrisWebsocketService websocketService) {
-=======
-    private final PyrisJobService pyrisJobService;
-
     private final UserRepository userRepository;
 
     public IrisCompetencyGenerationService(PyrisPipelineService pyrisPipelineService, LLMTokenUsageService llmTokenUsageService, CourseRepository courseRepository,
-            IrisWebsocketService websocketService, PyrisJobService pyrisJobService, UserRepository userRepository) {
->>>>>>> 7503f9cd
+            IrisWebsocketService websocketService, UserRepository userRepository) {
         this.pyrisPipelineService = pyrisPipelineService;
         this.llmTokenUsageService = llmTokenUsageService;
         this.courseRepository = courseRepository;
         this.websocketService = websocketService;
-<<<<<<< HEAD
-=======
-        this.pyrisJobService = pyrisJobService;
         this.userRepository = userRepository;
->>>>>>> 7503f9cd
     }
 
     /**
@@ -72,11 +58,7 @@
         pyrisPipelineService.executePipeline(
                 "competency-extraction",
                 "default",
-<<<<<<< HEAD
-                jobId -> new CompetencyExtractionJob(jobId, course.getId(), user.getLogin()),
-=======
-                pyrisJobService.createTokenForJob(token -> new CompetencyExtractionJob(token, course.getId(), user.getId())),
->>>>>>> 7503f9cd
+                jobId -> new CompetencyExtractionJob(jobId, course.getId(), user.getId()),
                 executionDto -> new PyrisCompetencyExtractionPipelineExecutionDTO(executionDto, courseDescription, currentCompetencies, CompetencyTaxonomy.values(), 5),
                 stages -> websocketService.send(user.getLogin(), websocketTopic(course.getId()), new PyrisCompetencyStatusUpdateDTO(stages, null, null))
         );
