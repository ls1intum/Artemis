package de.tum.cit.aet.artemis.core.security.jwt;

import java.io.IOException;

import jakarta.annotation.Nullable;
import jakarta.servlet.FilterChain;
import jakarta.servlet.ServletException;
import jakarta.servlet.ServletRequest;
import jakarta.servlet.ServletResponse;
import jakarta.servlet.http.Cookie;
import jakarta.servlet.http.HttpServletRequest;
import jakarta.servlet.http.HttpServletResponse;

import org.springframework.security.core.Authentication;
import org.springframework.security.core.context.SecurityContextHolder;
import org.springframework.util.StringUtils;
import org.springframework.web.filter.GenericFilterBean;
import org.springframework.web.util.WebUtils;

/**
 * Filters incoming requests and installs a Spring Security principal if a header corresponding to a valid user is found.
 */
public class JWTFilter extends GenericFilterBean {

    public static final String JWT_COOKIE_NAME = "jwt";

    private static final String AUTHORIZATION_HEADER = "Authorization";

    private static final String BEARER_PREFIX = "Bearer ";

    private final TokenProvider tokenProvider;

    public JWTFilter(TokenProvider tokenProvider) {
        this.tokenProvider = tokenProvider;
    }

    @Override
    public void doFilter(ServletRequest servletRequest, ServletResponse servletResponse, FilterChain filterChain) throws IOException, ServletException {
        HttpServletRequest httpServletRequest = (HttpServletRequest) servletRequest;
        HttpServletResponse httpServletResponse = (HttpServletResponse) servletResponse;
        String jwtToken;
        try {
            jwtToken = extractValidJwt(httpServletRequest, this.tokenProvider);
        }
        catch (IllegalArgumentException e) {
            httpServletResponse.sendError(HttpServletResponse.SC_BAD_REQUEST);
            return;
        }

        if (jwtToken != null) {
            Authentication authentication = this.tokenProvider.getAuthentication(jwtToken);
            SecurityContextHolder.getContext().setAuthentication(authentication);
        }

        filterChain.doFilter(servletRequest, servletResponse);
    }

    /**
     * Extracts the valid jwt found in the cookie or the Authorization header
     *
     * @param httpServletRequest the http request
     * @param tokenProvider      the Artemis token provider used to generate and validate jwt's
     * @return the valid jwt or null if not found or invalid
     */
    public static @Nullable String extractValidJwt(HttpServletRequest httpServletRequest, TokenProvider tokenProvider) {
        var cookie = WebUtils.getCookie(httpServletRequest, JWT_COOKIE_NAME);
<<<<<<< HEAD
        var authHeader = httpServletRequest.getHeader("Authorization");
=======
        var authHeader = httpServletRequest.getHeader(AUTHORIZATION_HEADER);
>>>>>>> 1b257edd

        if (cookie == null && authHeader == null) {
            return null;
        }

        if (cookie != null && authHeader != null) {
            // Single Method Enforcement: Only one method of authentication is allowed
<<<<<<< HEAD
            throw new IllegalArgumentException("Only one method of authentication is allowed");
=======
            throw new IllegalArgumentException("Multiple authentication methods detected: Both JWT cookie and Bearer token are present");
>>>>>>> 1b257edd
        }

        String jwtToken = cookie != null ? getJwtFromCookie(cookie) : getJwtFromBearer(authHeader);

        if (!isJwtValid(tokenProvider, jwtToken)) {
            return null;
        }

        return jwtToken;
    }

    /**
     * Extracts the jwt from the cookie
     *
     * @param jwtCookie the cookie with Key "jwt"
     * @return the jwt or null if not found
     */
    private static @Nullable String getJwtFromCookie(@Nullable Cookie jwtCookie) {
        if (jwtCookie == null) {
            return null;
        }
        return jwtCookie.getValue();
    }

    /**
     * Extracts the jwt from the Authorization header
     *
     * @param jwtBearer the content of the Authorization header
     * @return the jwt or null if not found
     */
    private static @Nullable String getJwtFromBearer(@Nullable String jwtBearer) {
<<<<<<< HEAD
        if (!StringUtils.hasText(jwtBearer) || !jwtBearer.startsWith("Bearer ")) {
            return null;
        }

        return jwtBearer.substring(7).trim();
=======
        if (!StringUtils.hasText(jwtBearer) || !jwtBearer.startsWith(BEARER_PREFIX)) {
            return null;
        }

        String token = jwtBearer.substring(BEARER_PREFIX.length()).trim();
        return StringUtils.hasText(token) ? token : null;
>>>>>>> 1b257edd
    }

    /**
     * Checks if the jwt is valid
     *
     * @param tokenProvider the Artemis token provider used to generate and validate jwt's
     * @param jwtToken      the jwt
     * @return true if the jwt is valid, false if missing or invalid
     */
    private static boolean isJwtValid(TokenProvider tokenProvider, @Nullable String jwtToken) {
        return StringUtils.hasText(jwtToken) && tokenProvider.validateTokenForAuthority(jwtToken);
    }
}<|MERGE_RESOLUTION|>--- conflicted
+++ resolved
@@ -64,11 +64,7 @@
      */
     public static @Nullable String extractValidJwt(HttpServletRequest httpServletRequest, TokenProvider tokenProvider) {
         var cookie = WebUtils.getCookie(httpServletRequest, JWT_COOKIE_NAME);
-<<<<<<< HEAD
-        var authHeader = httpServletRequest.getHeader("Authorization");
-=======
         var authHeader = httpServletRequest.getHeader(AUTHORIZATION_HEADER);
->>>>>>> 1b257edd
 
         if (cookie == null && authHeader == null) {
             return null;
@@ -76,11 +72,7 @@
 
         if (cookie != null && authHeader != null) {
             // Single Method Enforcement: Only one method of authentication is allowed
-<<<<<<< HEAD
-            throw new IllegalArgumentException("Only one method of authentication is allowed");
-=======
             throw new IllegalArgumentException("Multiple authentication methods detected: Both JWT cookie and Bearer token are present");
->>>>>>> 1b257edd
         }
 
         String jwtToken = cookie != null ? getJwtFromCookie(cookie) : getJwtFromBearer(authHeader);
@@ -112,20 +104,12 @@
      * @return the jwt or null if not found
      */
     private static @Nullable String getJwtFromBearer(@Nullable String jwtBearer) {
-<<<<<<< HEAD
-        if (!StringUtils.hasText(jwtBearer) || !jwtBearer.startsWith("Bearer ")) {
-            return null;
-        }
-
-        return jwtBearer.substring(7).trim();
-=======
         if (!StringUtils.hasText(jwtBearer) || !jwtBearer.startsWith(BEARER_PREFIX)) {
             return null;
         }
 
         String token = jwtBearer.substring(BEARER_PREFIX.length()).trim();
         return StringUtils.hasText(token) ? token : null;
->>>>>>> 1b257edd
     }
 
     /**
