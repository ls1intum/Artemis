--- conflicted
+++ resolved
@@ -10,7 +10,6 @@
 import jakarta.servlet.http.Cookie;
 import jakarta.servlet.http.HttpServletRequest;
 
-import org.springframework.lang.Nullable;
 import org.springframework.security.core.Authentication;
 import org.springframework.security.core.context.SecurityContextHolder;
 import org.springframework.util.StringUtils;
@@ -34,11 +33,6 @@
     public void doFilter(ServletRequest servletRequest, ServletResponse servletResponse, FilterChain filterChain) throws IOException, ServletException {
         HttpServletRequest httpServletRequest = (HttpServletRequest) servletRequest;
 
-<<<<<<< HEAD
-        // check if valid JWT token is in the cookie or in the Authorization header
-        // then proceed to do authentication with this token
-=======
->>>>>>> e8bde675
         String jwtToken = extractValidJwt(httpServletRequest, this.tokenProvider);
         if (jwtToken != null) {
             Authentication authentication = this.tokenProvider.getAuthentication(jwtToken);
@@ -49,32 +43,6 @@
     }
 
     /**
-<<<<<<< HEAD
-     * // Extracts the first valid jwt token found in the cookie or the Authorization header
-     *
-     * @param httpServletRequest the http request
-     * @param tokenProvider      the artemis token provider used to generate and validate jwt's
-     * @return the valid jwt token or null if not found or invalid
-     */
-    public static @Nullable String extractValidJwt(HttpServletRequest httpServletRequest, TokenProvider tokenProvider) {
-        String jwtToken = getJwtFromCookie(WebUtils.getCookie(httpServletRequest, JWT_COOKIE_NAME));
-        if (isJwtValid(tokenProvider, jwtToken)) {
-            return jwtToken;
-        }
-        jwtToken = getJwtFromBearer(httpServletRequest.getHeader("Authorization"));
-        if (isJwtValid(tokenProvider, jwtToken)) {
-            return jwtToken;
-        }
-        return null;
-    }
-
-    /**
-     * Extracts the jwt token from the cookie
-     *
-     * @param jwtCookie the cookie with Key "jwt"
-     * @return the jwt token or null if not found
-     */
-=======
      * Extracts the first valid jwt found in the cookie or the Authorization header
      *
      * @param httpServletRequest the http request
@@ -99,7 +67,6 @@
      * @param jwtCookie the cookie with Key "jwt"
      * @return the jwt or null if not found
      */
->>>>>>> e8bde675
     private static @Nullable String getJwtFromCookie(Cookie jwtCookie) {
         if (jwtCookie == null) {
             return null;
@@ -108,17 +75,10 @@
     }
 
     /**
-<<<<<<< HEAD
-     * Extracts the jwt token from the Authorization header
-     *
-     * @param jwtBearer the content of the Authorization header
-     * @return the jwt token or null if not found
-=======
      * Extracts the jwt from the Authorization header
      *
      * @param jwtBearer the content of the Authorization header
      * @return the jwt or null if not found
->>>>>>> e8bde675
      */
     private static @Nullable String getJwtFromBearer(String jwtBearer) {
         if (!StringUtils.hasText(jwtBearer) || !jwtBearer.startsWith("Bearer ")) {
@@ -129,17 +89,10 @@
     }
 
     /**
-<<<<<<< HEAD
-     * Checks if the jwt token is valid
-     *
-     * @param tokenProvider the artemis token provider used to generate and validate jwt's
-     * @param jwtToken      the jwt token
-=======
      * Checks if the jwt is valid
      *
      * @param tokenProvider the Artemis token provider used to generate and validate jwt's
      * @param jwtToken      the jwt
->>>>>>> e8bde675
      * @return true if the jwt is valid, false if missing or invalid
      */
     private static boolean isJwtValid(TokenProvider tokenProvider, String jwtToken) {
