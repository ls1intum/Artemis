package de.tum.cit.aet.artemis.lti.service;

import static de.tum.cit.aet.artemis.core.config.Constants.PROFILE_LTI;

import java.util.ArrayList;
import java.util.HashMap;
import java.util.List;
import java.util.Map;
import java.util.Optional;
import java.util.Set;

import org.glassfish.jersey.uri.UriComponent;
import org.springframework.beans.factory.annotation.Value;
import org.springframework.context.annotation.Profile;
import org.springframework.security.oauth2.core.oidc.OidcIdToken;
import org.springframework.stereotype.Service;
import org.springframework.web.util.UriComponentsBuilder;

import de.tum.cit.aet.artemis.atlas.domain.competency.Competency;
import de.tum.cit.aet.artemis.core.domain.Course;
import de.tum.cit.aet.artemis.core.exception.BadRequestAlertException;
import de.tum.cit.aet.artemis.core.repository.CourseRepository;
import de.tum.cit.aet.artemis.exercise.domain.Exercise;
import de.tum.cit.aet.artemis.exercise.domain.IncludedInOverallScore;
import de.tum.cit.aet.artemis.exercise.repository.ExerciseRepository;
import de.tum.cit.aet.artemis.lecture.domain.Lecture;
import de.tum.cit.aet.artemis.lecture.repository.LectureRepository;
import de.tum.cit.aet.artemis.lti.config.Lti13TokenRetriever;
import de.tum.cit.aet.artemis.lti.dto.Lti13DeepLinkingResponse;

/**
 * Service for handling LTI deep linking functionality.
 */
@Service
@Profile(PROFILE_LTI)
public class LtiDeepLinkingService {

    @Value("${server.url}")
    private String artemisServerUrl;

    private static final double DEFAULT_SCORE_MAXIMUM = 100D;

    private final CourseRepository courseRepository;

    private final ExerciseRepository exerciseRepository;

    private final LectureRepository lectureRepository;

    private final Lti13TokenRetriever tokenRetriever;

    /**
     * Constructor for LtiDeepLinkingService.
     *
     * @param exerciseRepository The repository for exercises.
     * @param tokenRetriever     The LTI 1.3 token retriever.
     */
    public LtiDeepLinkingService(CourseRepository courseRepository, ExerciseRepository exerciseRepository, LectureRepository lectureRepository,
            Lti13TokenRetriever tokenRetriever) {
        this.courseRepository = courseRepository;
        this.exerciseRepository = exerciseRepository;
        this.lectureRepository = lectureRepository;
        this.tokenRetriever = tokenRetriever;
    }

    /**
     * Constructs an LTI Deep Linking response URL with JWT for the specified course and exercise.
     *
     * @param ltiIdToken           OIDC ID token with the user's authentication claims.
     * @param clientRegistrationId Client registration ID for the LTI tool.
     * @param courseId             ID of the course for deep linking.
     * @param unitIds              Set of IDs of the exercises/lectures for deep linking.
<<<<<<< HEAD
=======
     * @param type                 The type of deep linking (exercise, lecture, competency, iris, learning path).
>>>>>>> 77248938
     * @return Constructed deep linking response URL.
     * @throws BadRequestAlertException if there are issues with the OIDC ID token claims.
     */
    public String performDeepLinking(OidcIdToken ltiIdToken, String clientRegistrationId, Long courseId, Set<Long> unitIds, DeepLinkingType type) {
        // Initialize DeepLinkingResponse
        Lti13DeepLinkingResponse lti13DeepLinkingResponse = Lti13DeepLinkingResponse.from(ltiIdToken, clientRegistrationId);
        // Dynamically populate content items based on the type
        ArrayList<Map<String, Object>> contentItems = switch (type) {
            case EXERCISE -> {
                if (unitIds == null || unitIds.isEmpty()) {
                    throw new BadRequestAlertException("No exercise IDs provided for deep linking", "LTI", "noExerciseIds");
                }
                yield populateExerciseContentItems(String.valueOf(courseId), unitIds);
            }
            case LECTURE -> {
                if (unitIds == null || unitIds.isEmpty()) {
                    throw new BadRequestAlertException("No lecture IDs provided for deep linking", "LTI", "noLectureIds");
                }
                yield populateLectureContentItems(String.valueOf(courseId), unitIds);
            }
            case COMPETENCY -> populateCompetencyContentItems(String.valueOf(courseId));
            case IRIS -> populateIrisContentItems(String.valueOf(courseId));
            case LEARNING_PATH -> populateLearningPathsContentItems(String.valueOf(courseId));
            default -> throw new BadRequestAlertException("Invalid deep linking type provided", "LTI", "invalidType");
        };
        lti13DeepLinkingResponse = lti13DeepLinkingResponse.setContentItems(contentItems);

        // Prepare return url with jwt and id parameters
        return this.buildLtiDeepLinkResponse(clientRegistrationId, lti13DeepLinkingResponse);
    }

    /**
     * Build an LTI deep linking response URL.
     *
     * @return The LTI deep link response URL.
     */
    private String buildLtiDeepLinkResponse(String clientRegistrationId, Lti13DeepLinkingResponse lti13DeepLinkingResponse) {
        UriComponentsBuilder uriComponentsBuilder = UriComponentsBuilder.fromUriString(this.artemisServerUrl + "/lti/select-content");

        String jwt = tokenRetriever.createDeepLinkingJWT(clientRegistrationId, lti13DeepLinkingResponse.getClaims());
        String returnUrl = lti13DeepLinkingResponse.returnUrl();

        // Validate properties are set to create a response
        validateDeepLinkingResponseSettings(returnUrl, jwt, lti13DeepLinkingResponse.deploymentId());

        uriComponentsBuilder.queryParam("jwt", jwt);
        uriComponentsBuilder.queryParam("id", lti13DeepLinkingResponse.deploymentId());
        uriComponentsBuilder.queryParam("deepLinkUri", UriComponent.encode(returnUrl, UriComponent.Type.QUERY_PARAM));

        return uriComponentsBuilder.build().toUriString();

    }

    /**
     * Populate content items for deep linking response.
     *
     * @param courseId    The course ID.
     * @param exerciseIds The set of exercise IDs.
     */
    private ArrayList<Map<String, Object>> populateExerciseContentItems(String courseId, Set<Long> exerciseIds) {
        ArrayList<Map<String, Object>> contentItems = new ArrayList<>();
        for (Long exerciseId : exerciseIds) {
            Map<String, Object> item = setExerciseContentItem(courseId, String.valueOf(exerciseId));
            contentItems.add(item);
        }
        return contentItems;
    }

    /**
     * Populate content items for deep linking response with lectures.
     *
     * @param courseId   The course ID.
     * @param lectureIds The set of lecture IDs.
     */
    private ArrayList<Map<String, Object>> populateLectureContentItems(String courseId, Set<Long> lectureIds) {
        ArrayList<Map<String, Object>> contentItems = new ArrayList<>();
        for (Long lectureId : lectureIds) {
            Map<String, Object> item = setLectureContentItem(courseId, String.valueOf(lectureId));
            contentItems.add(item);

        }
        return contentItems;
    }

    /**
     * Populate content items for deep linking response with competencies.
     *
     * @param courseId The course ID.
     */
    private ArrayList<Map<String, Object>> populateCompetencyContentItems(String courseId) {
        return new ArrayList<>(List.of(setCompetencyContentItem(courseId)));
    }

    /**
     * Populate content items for deep linking response with Iris.
     *
     * @param courseId The course ID.
     */
    private ArrayList<Map<String, Object>> populateIrisContentItems(String courseId) {
        return new ArrayList<>(List.of(setIrisContentItem(courseId)));
    }

    /**
     * Populate content items for deep linking response with learning paths.
     *
     * @param courseId The course ID.
     */
    private ArrayList<Map<String, Object>> populateLearningPathsContentItems(String courseId) {
        return new ArrayList<>(List.of(setLearningPathContentItem(courseId)));
    }

    private Map<String, Object> setExerciseContentItem(String courseId, String exerciseId) {
        Optional<Exercise> exerciseOpt = exerciseRepository.findById(Long.valueOf(exerciseId));
        String launchUrl = String.format(artemisServerUrl + "/courses/%s/exercises/%s", courseId, exerciseId);
        return exerciseOpt.map(exercise -> createExerciseContentItem(exerciseOpt.get(), launchUrl)).orElse(null);
    }

    private Map<String, Object> setLectureContentItem(String courseId, String lectureId) {
        Optional<Lecture> lectureOpt = lectureRepository.findById(Long.valueOf(lectureId));
        String launchUrl = String.format(artemisServerUrl + "/courses/%s/lectures/%s", courseId, lectureId);
        return lectureOpt.map(lecture -> createLectureContentItem(lectureOpt.get(), launchUrl)).orElse(null);
    }

    private Map<String, Object> setCompetencyContentItem(String courseId) {
        Optional<Competency> competencyOpt = courseRepository.findWithEagerCompetenciesAndPrerequisitesById(Long.parseLong(courseId))
                .flatMap(course -> course.getCompetencies().stream().findFirst());
        String launchUrl = String.format(artemisServerUrl + "/courses/%s/competencies", courseId);
        return competencyOpt.map(competency -> createSingleUnitContentItem(launchUrl)).orElse(null);
    }

    private Map<String, Object> setLearningPathContentItem(String courseId) {
        boolean hasLearningPaths = courseRepository.findWithEagerLearningPathsAndLearningPathCompetenciesByIdElseThrow(Long.parseLong(courseId)).getLearningPathsEnabled();
        if (hasLearningPaths) {
            String launchUrl = String.format(artemisServerUrl + "/courses/%s/learning-path", courseId);
            return createSingleUnitContentItem(launchUrl);
        }
        return null;
    }

    private Map<String, Object> setIrisContentItem(String courseId) {
        Optional<Course> courseOpt = courseRepository.findById(Long.parseLong(courseId));
        if (courseOpt.isPresent()) {
            if (courseOpt.get().getStudentCourseAnalyticsDashboardEnabled()) {
                String launchUrl = String.format(artemisServerUrl + "/courses/%s/dashboard", courseId);
                return createSingleUnitContentItem(launchUrl);
            }
            else {
                return null;
            }
        }
        return null;
    }

    private Map<String, Object> createExerciseContentItem(Exercise exercise, String url) {

        Map<String, Object> item = new HashMap<>();
        item.put("type", "ltiResourceLink");
        item.put("title", exercise.getTitle());
        item.put("url", url);

        addLineItemIfIncluded(exercise, item);
        return item;
    }

    private Map<String, Object> createLectureContentItem(Lecture lecture, String url) {

        Map<String, Object> item = new HashMap<>();
        item.put("type", "ltiResourceLink");
        item.put("title", lecture.getTitle());
        item.put("url", url);

        return item;
    }

    private Map<String, Object> createSingleUnitContentItem(String url) {

        Map<String, Object> item = new HashMap<>();
        item.put("type", "ltiResourceLink");
        item.put("title", "competency");
        item.put("url", url);

        return item;
    }

    private void validateDeepLinkingResponseSettings(String returnURL, String jwt, String deploymentId) {
        if (isEmptyString(jwt)) {
            throw new BadRequestAlertException("Deep linking response cannot be created", "LTI", "deepLinkingResponseFailed");
        }

        if (isEmptyString(returnURL)) {
            throw new BadRequestAlertException("Cannot find platform return URL", "LTI", "deepLinkReturnURLEmpty");
        }

        if (isEmptyString(deploymentId)) {
            throw new BadRequestAlertException("Platform deployment id cannot be empty", "LTI", "deploymentIdEmpty");
        }
    }

    private boolean isEmptyString(String string) {
        return string == null || string.isEmpty();
    }

    private void addLineItemIfIncluded(Exercise exercise, Map<String, Object> item) {
        if (exercise.getIncludedInOverallScore() != IncludedInOverallScore.NOT_INCLUDED) {
            Map<String, Object> lineItem = new HashMap<>();
            lineItem.put("scoreMaximum", DEFAULT_SCORE_MAXIMUM);
            item.put("lineItem", lineItem);
        }
    }
}<|MERGE_RESOLUTION|>--- conflicted
+++ resolved
@@ -69,10 +69,7 @@
      * @param clientRegistrationId Client registration ID for the LTI tool.
      * @param courseId             ID of the course for deep linking.
      * @param unitIds              Set of IDs of the exercises/lectures for deep linking.
-<<<<<<< HEAD
-=======
      * @param type                 The type of deep linking (exercise, lecture, competency, iris, learning path).
->>>>>>> 77248938
      * @return Constructed deep linking response URL.
      * @throws BadRequestAlertException if there are issues with the OIDC ID token claims.
      */
