package de.tum.cit.aet.artemis.programming.service.localci;

import static de.tum.cit.aet.artemis.core.config.Constants.PROFILE_LOCALCI;

import java.time.Duration;
import java.time.ZonedDateTime;
import java.util.ArrayList;
import java.util.Collections;
import java.util.List;
import java.util.Map;
import java.util.Objects;
import java.util.PriorityQueue;
import java.util.Set;
import java.util.function.Function;
import java.util.stream.Collectors;

import jakarta.annotation.PostConstruct;

import org.redisson.api.RMap;
import org.redisson.api.RPriorityQueue;
import org.redisson.api.RTopic;
import org.redisson.api.RedissonClient;
import org.slf4j.Logger;
import org.slf4j.LoggerFactory;
import org.springframework.context.annotation.Profile;
import org.springframework.data.domain.Page;
import org.springframework.data.domain.PageImpl;
import org.springframework.data.domain.PageRequest;
import org.springframework.data.domain.Sort;
import org.springframework.scheduling.annotation.Scheduled;
import org.springframework.stereotype.Service;

<<<<<<< HEAD
=======
import com.hazelcast.collection.IQueue;
import com.hazelcast.core.HazelcastInstance;
import com.hazelcast.map.IMap;
import com.hazelcast.map.listener.EntryAddedListener;
import com.hazelcast.map.listener.EntryRemovedListener;
import com.hazelcast.map.listener.EntryUpdatedListener;
import com.hazelcast.topic.ITopic;

>>>>>>> 33fc7409
import de.tum.cit.aet.artemis.buildagent.dto.BuildAgentInformation;
import de.tum.cit.aet.artemis.buildagent.dto.BuildJobQueueItem;
import de.tum.cit.aet.artemis.buildagent.dto.DockerImageBuild;
import de.tum.cit.aet.artemis.buildagent.dto.ResultQueueItem;
import de.tum.cit.aet.artemis.core.dto.SortingOrder;
import de.tum.cit.aet.artemis.core.dto.pageablesearch.FinishedBuildJobPageableSearchDTO;
import de.tum.cit.aet.artemis.core.service.ProfileService;
import de.tum.cit.aet.artemis.programming.domain.build.BuildJob;
import de.tum.cit.aet.artemis.programming.repository.BuildJobRepository;

/**
 * Includes methods for managing and retrieving the shared build job queue and build agent information. Also contains methods for cancelling build jobs.
 */
@Service
@Profile(PROFILE_LOCALCI)
public class SharedQueueManagementService {

    private static final Logger log = LoggerFactory.getLogger(SharedQueueManagementService.class);

    private final BuildJobRepository buildJobRepository;

    private final RedissonClient redissonClient;

    private final ProfileService profileService;

    private RPriorityQueue<BuildJobQueueItem> buildJobQueue;

    private IQueue<ResultQueueItem> resultQueue;

    /**
     * Map of build jobs currently being processed across all nodes
     */
    private RMap<String, BuildJobQueueItem> processingJobs;

    private RMap<String, BuildAgentInformation> buildAgentInformation;

    private RMap<String, ZonedDateTime> dockerImageCleanupInfo;

    private RTopic canceledBuildJobsTopic;

    private RTopic pauseBuildAgentTopic;

    private RTopic resumeBuildAgentTopic;

<<<<<<< HEAD
    public SharedQueueManagementService(BuildJobRepository buildJobRepository, RedissonClient redissonClient, ProfileService profileService) {
=======
    private int buildAgentsCapacity;

    private int runningBuildJobCount;

    public SharedQueueManagementService(BuildJobRepository buildJobRepository, @Qualifier("hazelcastInstance") HazelcastInstance hazelcastInstance, ProfileService profileService) {
>>>>>>> 33fc7409
        this.buildJobRepository = buildJobRepository;
        this.redissonClient = redissonClient;
        this.profileService = profileService;
    }

    /**
     * Initialize relevant data from hazelcast
     */
    @PostConstruct
    public void init() {
<<<<<<< HEAD
        this.buildAgentInformation = this.redissonClient.getMap("buildAgentInformation");
        this.processingJobs = this.redissonClient.getMap("processingJobs");
        this.buildJobQueue = this.redissonClient.getPriorityQueue("buildJobQueue");
        this.buildJobQueue.trySetComparator(new LocalCIPriorityQueueComparator());
        this.canceledBuildJobsTopic = this.redissonClient.getTopic("canceledBuildJobsTopic");
        this.pauseBuildAgentTopic = this.redissonClient.getTopic("pauseBuildAgentTopic");
        this.resumeBuildAgentTopic = this.redissonClient.getTopic("resumeBuildAgentTopic");
        this.dockerImageCleanupInfo = this.redissonClient.getMap("dockerImageCleanupInfo");
=======
        this.buildAgentInformation = this.hazelcastInstance.getMap("buildAgentInformation");
        this.processingJobs = this.hazelcastInstance.getMap("processingJobs");
        this.queue = this.hazelcastInstance.getQueue("buildJobQueue");
        this.canceledBuildJobsTopic = hazelcastInstance.getTopic("canceledBuildJobsTopic");
        this.dockerImageCleanupInfo = this.hazelcastInstance.getMap("dockerImageCleanupInfo");
        this.pauseBuildAgentTopic = hazelcastInstance.getTopic("pauseBuildAgentTopic");
        this.resumeBuildAgentTopic = hazelcastInstance.getTopic("resumeBuildAgentTopic");
        this.buildAgentInformation.addEntryListener(new BuildAgentListener(), false);
        this.updateBuildAgentCapacity();
        this.resultQueue = this.hazelcastInstance.getQueue("buildResultQueue");
>>>>>>> 33fc7409
    }

    /**
     * Pushes the last build dates for all docker images to the hazelcast map dockerImageCleanupInfo, only executed on the main node (with active scheduling)
     * This method is scheduled to run every 5 minutes with an initial delay of 30 seconds.
     */
    @Scheduled(fixedRate = 5 * 60 * 1000, initialDelay = 30 * 1000)
    public void pushDockerImageCleanupInfo() {
        if (profileService.isSchedulingActive()) {
            var startDate = System.currentTimeMillis();
            dockerImageCleanupInfo.clear();
            Set<DockerImageBuild> lastBuildDatesForDockerImages = buildJobRepository.findAllLastBuildDatesForDockerImages();
            for (DockerImageBuild dockerImageBuild : lastBuildDatesForDockerImages) {
                dockerImageCleanupInfo.put(dockerImageBuild.dockerImage(), dockerImageBuild.lastBuildCompletionDate());
            }
            log.info("pushDockerImageCleanupInfo took {}ms", System.currentTimeMillis() - startDate);
        }
    }

    public List<BuildJobQueueItem> getQueuedJobs() {
        return new ArrayList<>(buildJobQueue);
    }

    public int getQueuedJobsSize() {
        return buildJobQueue.size();
    }

    public List<BuildJobQueueItem> getProcessingJobs() {
        return processingJobs.values().stream().toList();
    }

    public int getProcessingJobsSize() {
        return processingJobs.size();
    }

    public List<BuildJobQueueItem> getQueuedJobsForCourse(long courseId) {
        return buildJobQueue.stream().filter(job -> job.courseId() == courseId).toList();
    }

    public List<BuildJobQueueItem> getProcessingJobsForCourse(long courseId) {
        return getProcessingJobs().stream().filter(job -> job.courseId() == courseId).toList();
    }

    public List<BuildJobQueueItem> getQueuedJobsForParticipation(long participationId) {
        return getQueuedJobs().stream().filter(job -> job.participationId() == participationId).toList();
    }

    public List<BuildJobQueueItem> getProcessingJobsForParticipation(long participationId) {
        return getProcessingJobs().stream().filter(job -> job.participationId() == participationId).toList();
    }

    public List<BuildAgentInformation> getBuildAgentInformation() {
        // NOTE: we should not use streams with IMap, because it can be unstable, when many items are added at the same time and there is a slow network condition
        return new ArrayList<>(buildAgentInformation.values());
    }

    public int getBuildAgentInformationSize() {
        return buildAgentInformation.size();
    }

    public List<BuildAgentInformation> getBuildAgentInformationWithoutRecentBuildJobs() {
        return getBuildAgentInformation().stream().map(agent -> new BuildAgentInformation(agent.buildAgent(), agent.maxNumberOfConcurrentBuildJobs(),
                agent.numberOfCurrentBuildJobs(), agent.runningBuildJobs(), agent.status(), null, null)).toList();
    }

    public void pauseBuildAgent(String agent) {
        pauseBuildAgentTopic.publish(agent);
    }

    public void pauseAllBuildAgents() {
        getBuildAgentInformation().forEach(agent -> pauseBuildAgent(agent.buildAgent().name()));
    }

    public void resumeBuildAgent(String agent) {
        resumeBuildAgentTopic.publish(agent);
    }

    public void resumeAllBuildAgents() {
        getBuildAgentInformation().forEach(agent -> resumeBuildAgent(agent.buildAgent().name()));
    }

    /**
     * Cancel a build job by removing it from the queue or stopping the build process.
     *
     * @param buildJobId id of the build job to cancel
     */
    public void cancelBuildJob(String buildJobId) {
        // Remove build job if it is queued
        List<BuildJobQueueItem> queuedJobs = getQueuedJobs();
        if (queuedJobs.stream().anyMatch(job -> Objects.equals(job.id(), buildJobId))) {
            List<BuildJobQueueItem> toRemove = new ArrayList<>();
            for (BuildJobQueueItem job : queuedJobs) {
                if (Objects.equals(job.id(), buildJobId)) {
                    toRemove.add(job);
                }
            }
            buildJobQueue.removeAll(toRemove);
        }
        else {
            // Cancel build job if it is currently being processed
            BuildJobQueueItem buildJob = processingJobs.remove(buildJobId);
            if (buildJob != null) {
                triggerBuildJobCancellation(buildJobId);
            }
        }
    }

    /**
     * Trigger the cancellation of the build job for the given buildJobId.
     * The listener for the canceledBuildJobsTopic will then cancel the build job.
     *
     * @param buildJobId The id of the build job that should be cancelled.
     */
    private void triggerBuildJobCancellation(String buildJobId) {
        // Publish a message to the topic indicating that the specific build job should be canceled
        canceledBuildJobsTopic.publish(buildJobId);
    }

    /**
     * Cancel all queued build jobs.
     */
    public void cancelAllQueuedBuildJobs() {
        log.debug("Cancelling all queued build jobs");
        buildJobQueue.clear();
    }

    /**
     * Cancel all running build jobs.
     */
    public void cancelAllRunningBuildJobs() {
        List<BuildJobQueueItem> runningJobs = getProcessingJobs();
        for (BuildJobQueueItem buildJob : runningJobs) {
            cancelBuildJob(buildJob.id());
        }
    }

    /**
     * Cancel all running build jobs for an agent.
     *
     * @param agentName name of the agent
     */
    public void cancelAllRunningBuildJobsForAgent(String agentName) {
        // TODO: implement better filtering based on predicates to avoid retrieving all values
        getProcessingJobs().stream().filter(job -> Objects.equals(job.buildAgent().name(), agentName)).forEach(job -> cancelBuildJob(job.id()));
    }

    /**
     * Cancel all queued build jobs for a course.
     *
     * @param courseId id of the course
     */
    public void cancelAllQueuedBuildJobsForCourse(long courseId) {
        // TODO: implement better searching based on predicates to avoid retrieving all values
        List<BuildJobQueueItem> queuedJobs = getQueuedJobs();
        List<BuildJobQueueItem> toRemove = new ArrayList<>();
        for (BuildJobQueueItem job : queuedJobs) {
            if (job.courseId() == courseId) {
                toRemove.add(job);
            }
        }
        buildJobQueue.removeAll(toRemove);
    }

    /**
     * Cancel all running build jobs for a course.
     *
     * @param courseId id of the course
     */
    public void cancelAllRunningBuildJobsForCourse(long courseId) {
        List<BuildJobQueueItem> runningJobs = getProcessingJobs();
        for (BuildJobQueueItem buildJob : runningJobs) {
            if (buildJob.courseId() == courseId) {
                cancelBuildJob(buildJob.id());
            }
        }
    }

    /**
     * Remove all queued build jobs for a participation from the shared build job queue.
     *
     * @param participationId id of the participation
     */
    public void cancelAllJobsForParticipation(long participationId) {
        // TODO: implement better searching based on predicates to avoid retrieving all values
        List<BuildJobQueueItem> toRemove = new ArrayList<>();
        List<BuildJobQueueItem> queuedJobs = getQueuedJobs();
        for (BuildJobQueueItem queuedJob : queuedJobs) {
            if (queuedJob.participationId() == participationId) {
                toRemove.add(queuedJob);
            }
        }
        buildJobQueue.removeAll(toRemove);

        List<BuildJobQueueItem> runningJobs = getProcessingJobs();
        for (BuildJobQueueItem runningJob : runningJobs) {
            if (runningJob.participationId() == participationId) {
                cancelBuildJob(runningJob.id());
            }
        }
    }

    /**
     * Clear all build related data from the distributed data structures.
     * This method should only be called by an admin user.
     */
    public void clearDistributedData() {
        queue.clear();
        processingJobs.clear();
        dockerImageCleanupInfo.clear();
        resultQueue.clear();
        buildAgentInformation.clear();
    }

    /**
     * Get all finished build jobs that match the search criteria.
     *
     * @param search   the search criteria
     * @param courseId the id of the course
     * @return the page of build jobs
     */
    public Page<BuildJob> getFilteredFinishedBuildJobs(FinishedBuildJobPageableSearchDTO search, Long courseId) {
        Duration buildDurationLower = search.buildDurationLower() == null ? null : Duration.ofSeconds(search.buildDurationLower());
        Duration buildDurationUpper = search.buildDurationUpper() == null ? null : Duration.ofSeconds(search.buildDurationUpper());

        var sortOptions = Sort.by(search.pageable().getSortedColumn());
        sortOptions = search.pageable().getSortingOrder() == SortingOrder.ASCENDING ? sortOptions.ascending() : sortOptions.descending();
        var pageRequest = PageRequest.of(search.pageable().getPage() - 1, search.pageable().getPageSize(), sortOptions);

        Page<Long> buildJobIdsPage = buildJobRepository.findIdsByFilterCriteria(search.buildStatus(), search.buildAgentAddress(), search.startDate(), search.endDate(),
                search.pageable().getSearchTerm(), courseId, buildDurationLower, buildDurationUpper, pageRequest);

        List<Long> buildJobIds = buildJobIdsPage.toList();
        // Fetch the build jobs with results. Since this query used "IN" clause, the order of the results is not guaranteed. We need to order them by the order of the ids.
        List<BuildJob> unorderedBuildJobs = buildJobRepository.findWithDataByIdIn(buildJobIds);

        Map<Long, BuildJob> buildJobMap = unorderedBuildJobs.stream().collect(Collectors.toMap(BuildJob::getId, Function.identity()));

        List<BuildJob> orderedBuildJobs = buildJobIds.stream().map(buildJobMap::get).toList();

        return new PageImpl<>(orderedBuildJobs, buildJobIdsPage.getPageable(), buildJobIdsPage.getTotalElements());
    }

    /**
     * Estimates how long the job will be queued for on the participation ID.
     *
     * @param participationId the ID of the participation for which the queue release date is estimated
     * @return the estimated queue release date as a {@link ZonedDateTime}
     */
    public ZonedDateTime getBuildJobEstimatedStartDate(long participationId) {
        if (queue.isEmpty() || this.buildAgentsCapacity > this.runningBuildJobCount + queue.size()) {
            return ZonedDateTime.now();
        }

        String buildJobId = getIdOfQueuedJobFromParticipation(participationId);

        if (buildJobId == null) {
            return ZonedDateTime.now();
        }

        // Get the jobs queued before the job for the participation
        List<BuildJobQueueItem> jobsQueuedBefore = getQueuedJobs().stream().sorted(new LocalCIPriorityQueueComparator()).takeWhile(job -> !job.id().equals(buildJobId)).toList();

        ZonedDateTime now = ZonedDateTime.now();

        // Get the remaining duration of the build jobs currently being processed
        List<Long> agentsAvailabilities = new ArrayList<>(getProcessingJobs().stream().map(job -> getBuildJobRemainingDuration(job, now)).sorted().toList());

        if (agentsAvailabilities.size() < this.buildAgentsCapacity) {
            int agentsToAdd = this.buildAgentsCapacity - agentsAvailabilities.size();
            agentsAvailabilities.addAll(Collections.nCopies(agentsToAdd, 0L));
        }
        else {
            agentsAvailabilities = agentsAvailabilities.subList(0, this.buildAgentsCapacity);
            log.warn("There are more processing jobs than the build agents' capacity. This should not happen. Processing jobs: {}, Build agents: {}", processingJobs,
                    buildAgentInformation);
        }

        if (jobsQueuedBefore.size() < agentsAvailabilities.size()) {
            return now.plusSeconds(agentsAvailabilities.get(jobsQueuedBefore.size()));
        }
        else {
            return now.plusSeconds(calculateNextJobQueueDuration(agentsAvailabilities, jobsQueuedBefore));
        }
    }

    private String getIdOfQueuedJobFromParticipation(long participationId) {
        var participationBuildJobIds = getQueuedJobs().stream().filter(job -> job.participationId() == participationId).map(BuildJobQueueItem::id).toList();
        if (participationBuildJobIds.isEmpty()) {
            return null;
        }
        return participationBuildJobIds.getLast();
    }

    private Long calculateNextJobQueueDuration(List<Long> agentsAvailabilities, List<BuildJobQueueItem> jobsQueuedBefore) {
        PriorityQueue<Long> agentAvailabilitiesQueue = new PriorityQueue<>(agentsAvailabilities);
        for (BuildJobQueueItem job : jobsQueuedBefore) {
            Long agentRemainingTimeObj = agentAvailabilitiesQueue.poll();
            long agentRemainingTime = agentRemainingTimeObj == null ? 0 : agentRemainingTimeObj;
            agentRemainingTime = Math.max(0, agentRemainingTime);
            agentAvailabilitiesQueue.add(agentRemainingTime + job.jobTimingInfo().estimatedDuration());
        }
        Long agentRemainingTimeObj = agentAvailabilitiesQueue.poll();
        return agentRemainingTimeObj == null ? 0 : agentRemainingTimeObj;
    }

    private long getBuildJobRemainingDuration(BuildJobQueueItem buildJob, ZonedDateTime now) {
        ZonedDateTime estimatedCompletionDate = buildJob.jobTimingInfo().estimatedCompletionDate();
        if (estimatedCompletionDate == null) {
            return 0;
        }
        if (estimatedCompletionDate.isBefore(now)) {
            return 0;
        }
        return Duration.between(now, estimatedCompletionDate).toSeconds();
    }

    private class BuildAgentListener
            implements EntryAddedListener<String, BuildAgentInformation>, EntryRemovedListener<String, BuildAgentInformation>, EntryUpdatedListener<String, BuildAgentInformation> {

        @Override
        public void entryAdded(com.hazelcast.core.EntryEvent<String, BuildAgentInformation> event) {
            log.debug("Build agent added: {}", event.getValue());
            updateBuildAgentCapacity();
        }

        @Override
        public void entryRemoved(com.hazelcast.core.EntryEvent<String, BuildAgentInformation> event) {
            log.debug("Build agent removed: {}", event.getOldValue());
            updateBuildAgentCapacity();
        }

        @Override
        public void entryUpdated(com.hazelcast.core.EntryEvent<String, BuildAgentInformation> event) {
            log.debug("Build agent updated: {}", event.getValue());
            updateBuildAgentCapacity();
        }
    }

    private void updateBuildAgentCapacity() {
        buildAgentsCapacity = getBuildAgentInformation().stream().mapToInt(BuildAgentInformation::maxNumberOfConcurrentBuildJobs).sum();
        runningBuildJobCount = getBuildAgentInformation().stream().mapToInt(BuildAgentInformation::numberOfCurrentBuildJobs).sum();
    }

    /**
     * Check if a submission is currently being processed.
     *
     * @param participationId the id of the participation
     * @param commitHash      the commit hash
     * @return the build start date and estimated completion date of the submission if it is currently being processed, null otherwise
     */
    public BuildTimingInfo isSubmissionProcessing(long participationId, String commitHash) {
        var buildJob = getProcessingJobs().stream().filter(job -> job.participationId() == participationId && Objects.equals(commitHash, job.buildConfig().assignmentCommitHash()))
                .findFirst();
        if (buildJob.isPresent()) {
            return new BuildTimingInfo(buildJob.get().jobTimingInfo().buildStartDate(), buildJob.get().jobTimingInfo().estimatedCompletionDate());
        }
        return null;
    }

    public record BuildTimingInfo(ZonedDateTime buildStartDate, ZonedDateTime estimatedCompletionDate) {
    }
}<|MERGE_RESOLUTION|>--- conflicted
+++ resolved
@@ -18,8 +18,11 @@
 
 import org.redisson.api.RMap;
 import org.redisson.api.RPriorityQueue;
+import org.redisson.api.RQueue;
 import org.redisson.api.RTopic;
 import org.redisson.api.RedissonClient;
+import org.redisson.api.listener.MapPutListener;
+import org.redisson.api.listener.MapRemoveListener;
 import org.slf4j.Logger;
 import org.slf4j.LoggerFactory;
 import org.springframework.context.annotation.Profile;
@@ -30,17 +33,6 @@
 import org.springframework.scheduling.annotation.Scheduled;
 import org.springframework.stereotype.Service;
 
-<<<<<<< HEAD
-=======
-import com.hazelcast.collection.IQueue;
-import com.hazelcast.core.HazelcastInstance;
-import com.hazelcast.map.IMap;
-import com.hazelcast.map.listener.EntryAddedListener;
-import com.hazelcast.map.listener.EntryRemovedListener;
-import com.hazelcast.map.listener.EntryUpdatedListener;
-import com.hazelcast.topic.ITopic;
-
->>>>>>> 33fc7409
 import de.tum.cit.aet.artemis.buildagent.dto.BuildAgentInformation;
 import de.tum.cit.aet.artemis.buildagent.dto.BuildJobQueueItem;
 import de.tum.cit.aet.artemis.buildagent.dto.DockerImageBuild;
@@ -68,7 +60,7 @@
 
     private RPriorityQueue<BuildJobQueueItem> buildJobQueue;
 
-    private IQueue<ResultQueueItem> resultQueue;
+    private RQueue<ResultQueueItem> resultQueue;
 
     /**
      * Map of build jobs currently being processed across all nodes
@@ -85,15 +77,11 @@
 
     private RTopic resumeBuildAgentTopic;
 
-<<<<<<< HEAD
+    private int buildAgentsCapacity;
+
+    private int runningBuildJobCount;
+
     public SharedQueueManagementService(BuildJobRepository buildJobRepository, RedissonClient redissonClient, ProfileService profileService) {
-=======
-    private int buildAgentsCapacity;
-
-    private int runningBuildJobCount;
-
-    public SharedQueueManagementService(BuildJobRepository buildJobRepository, @Qualifier("hazelcastInstance") HazelcastInstance hazelcastInstance, ProfileService profileService) {
->>>>>>> 33fc7409
         this.buildJobRepository = buildJobRepository;
         this.redissonClient = redissonClient;
         this.profileService = profileService;
@@ -104,8 +92,16 @@
      */
     @PostConstruct
     public void init() {
-<<<<<<< HEAD
         this.buildAgentInformation = this.redissonClient.getMap("buildAgentInformation");
+        // TODO check if can simplify adding those listeners in general
+        this.buildAgentInformation.addListener((MapPutListener) item -> {
+            updateBuildAgentCapacity();
+        });
+
+        this.buildAgentInformation.addListener((MapRemoveListener) item -> {
+            updateBuildAgentCapacity();
+        });
+
         this.processingJobs = this.redissonClient.getMap("processingJobs");
         this.buildJobQueue = this.redissonClient.getPriorityQueue("buildJobQueue");
         this.buildJobQueue.trySetComparator(new LocalCIPriorityQueueComparator());
@@ -113,18 +109,9 @@
         this.pauseBuildAgentTopic = this.redissonClient.getTopic("pauseBuildAgentTopic");
         this.resumeBuildAgentTopic = this.redissonClient.getTopic("resumeBuildAgentTopic");
         this.dockerImageCleanupInfo = this.redissonClient.getMap("dockerImageCleanupInfo");
-=======
-        this.buildAgentInformation = this.hazelcastInstance.getMap("buildAgentInformation");
-        this.processingJobs = this.hazelcastInstance.getMap("processingJobs");
-        this.queue = this.hazelcastInstance.getQueue("buildJobQueue");
-        this.canceledBuildJobsTopic = hazelcastInstance.getTopic("canceledBuildJobsTopic");
-        this.dockerImageCleanupInfo = this.hazelcastInstance.getMap("dockerImageCleanupInfo");
-        this.pauseBuildAgentTopic = hazelcastInstance.getTopic("pauseBuildAgentTopic");
-        this.resumeBuildAgentTopic = hazelcastInstance.getTopic("resumeBuildAgentTopic");
-        this.buildAgentInformation.addEntryListener(new BuildAgentListener(), false);
         this.updateBuildAgentCapacity();
-        this.resultQueue = this.hazelcastInstance.getQueue("buildResultQueue");
->>>>>>> 33fc7409
+        this.resultQueue = this.redissonClient.getQueue("buildResultQueue");
+
     }
 
     /**
@@ -331,7 +318,7 @@
      * This method should only be called by an admin user.
      */
     public void clearDistributedData() {
-        queue.clear();
+        buildJobQueue.clear();
         processingJobs.clear();
         dockerImageCleanupInfo.clear();
         resultQueue.clear();
@@ -374,7 +361,7 @@
      * @return the estimated queue release date as a {@link ZonedDateTime}
      */
     public ZonedDateTime getBuildJobEstimatedStartDate(long participationId) {
-        if (queue.isEmpty() || this.buildAgentsCapacity > this.runningBuildJobCount + queue.size()) {
+        if (buildJobQueue.isEmpty() || this.buildAgentsCapacity > this.runningBuildJobCount + buildJobQueue.size()) {
             return ZonedDateTime.now();
         }
 
@@ -441,28 +428,6 @@
         return Duration.between(now, estimatedCompletionDate).toSeconds();
     }
 
-    private class BuildAgentListener
-            implements EntryAddedListener<String, BuildAgentInformation>, EntryRemovedListener<String, BuildAgentInformation>, EntryUpdatedListener<String, BuildAgentInformation> {
-
-        @Override
-        public void entryAdded(com.hazelcast.core.EntryEvent<String, BuildAgentInformation> event) {
-            log.debug("Build agent added: {}", event.getValue());
-            updateBuildAgentCapacity();
-        }
-
-        @Override
-        public void entryRemoved(com.hazelcast.core.EntryEvent<String, BuildAgentInformation> event) {
-            log.debug("Build agent removed: {}", event.getOldValue());
-            updateBuildAgentCapacity();
-        }
-
-        @Override
-        public void entryUpdated(com.hazelcast.core.EntryEvent<String, BuildAgentInformation> event) {
-            log.debug("Build agent updated: {}", event.getValue());
-            updateBuildAgentCapacity();
-        }
-    }
-
     private void updateBuildAgentCapacity() {
         buildAgentsCapacity = getBuildAgentInformation().stream().mapToInt(BuildAgentInformation::maxNumberOfConcurrentBuildJobs).sum();
         runningBuildJobCount = getBuildAgentInformation().stream().mapToInt(BuildAgentInformation::numberOfCurrentBuildJobs).sum();
