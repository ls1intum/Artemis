--- conflicted
+++ resolved
@@ -32,15 +32,9 @@
     public TemplateUpgradeService getUpgradeService(ProgrammingLanguage programmingLanguage) {
         return switch (programmingLanguage) {
             case JAVA -> javaRepositoryUpgradeService;
-<<<<<<< HEAD
-            case KOTLIN, PYTHON, C, HASKELL, VHDL, ASSEMBLER, SWIFT, OCAML, EMPTY, RUST, JAVASCRIPT, R, C_PLUS_PLUS, TYPESCRIPT, C_SHARP, GO, BASH, RUBY ->
+            case KOTLIN, PYTHON, C, HASKELL, VHDL, ASSEMBLER, SWIFT, OCAML, EMPTY, RUST, JAVASCRIPT, R, C_PLUS_PLUS, TYPESCRIPT, C_SHARP, GO, BASH, MATLAB, RUBY ->
                 defaultRepositoryUpgradeService;
-            case SQL, MATLAB, POWERSHELL, ADA, DART, PHP -> throw new UnsupportedOperationException("Unsupported programming language: " + programmingLanguage);
-=======
-            case KOTLIN, PYTHON, C, HASKELL, VHDL, ASSEMBLER, SWIFT, OCAML, EMPTY, RUST, JAVASCRIPT, R, C_PLUS_PLUS, TYPESCRIPT, C_SHARP, GO, BASH, MATLAB ->
-                defaultRepositoryUpgradeService;
-            case SQL, RUBY, POWERSHELL, ADA, DART, PHP -> throw new UnsupportedOperationException("Unsupported programming language: " + programmingLanguage);
->>>>>>> 623907b1
+            case SQL, POWERSHELL, ADA, DART, PHP -> throw new UnsupportedOperationException("Unsupported programming language: " + programmingLanguage);
         };
     }
 }