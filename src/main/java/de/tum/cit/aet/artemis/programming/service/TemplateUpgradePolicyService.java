--- conflicted
+++ resolved
@@ -32,13 +32,8 @@
     public TemplateUpgradeService getUpgradeService(ProgrammingLanguage programmingLanguage) {
         return switch (programmingLanguage) {
             case JAVA -> javaRepositoryUpgradeService;
-<<<<<<< HEAD
-            case KOTLIN, PYTHON, C, HASKELL, VHDL, ASSEMBLER, SWIFT, OCAML, EMPTY, RUST, R -> defaultRepositoryUpgradeService;
-            case JAVASCRIPT, C_SHARP, C_PLUS_PLUS, SQL, TYPESCRIPT, GO, MATLAB, BASH, RUBY, POWERSHELL, ADA, DART, PHP ->
-=======
-            case KOTLIN, PYTHON, C, HASKELL, VHDL, ASSEMBLER, SWIFT, OCAML, EMPTY, RUST, JAVASCRIPT -> defaultRepositoryUpgradeService;
-            case C_SHARP, C_PLUS_PLUS, SQL, R, TYPESCRIPT, GO, MATLAB, BASH, RUBY, POWERSHELL, ADA, DART, PHP ->
->>>>>>> 0354197a
+            case KOTLIN, PYTHON, C, HASKELL, VHDL, ASSEMBLER, SWIFT, OCAML, EMPTY, RUST, JAVASCRIPT, R -> defaultRepositoryUpgradeService;
+            case C_SHARP, C_PLUS_PLUS, SQL, TYPESCRIPT, GO, MATLAB, BASH, RUBY, POWERSHELL, ADA, DART, PHP ->
                 throw new UnsupportedOperationException("Unsupported programming language: " + programmingLanguage);
         };
     }
