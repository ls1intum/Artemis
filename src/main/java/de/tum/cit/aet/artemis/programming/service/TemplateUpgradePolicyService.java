package de.tum.cit.aet.artemis.programming.service;

import static de.tum.cit.aet.artemis.core.config.Constants.PROFILE_CORE;

import org.springframework.context.annotation.Profile;
import org.springframework.stereotype.Service;

import de.tum.cit.aet.artemis.programming.domain.ProgrammingLanguage;

/**
 * The policy for choosing the appropriate service for upgrading of template files
 */
@Profile(PROFILE_CORE)
@Service
public class TemplateUpgradePolicyService {

    private final JavaTemplateUpgradeService javaRepositoryUpgradeService;

    private final DefaultTemplateUpgradeService defaultRepositoryUpgradeService;

    public TemplateUpgradePolicyService(JavaTemplateUpgradeService javaRepositoryUpgradeService, DefaultTemplateUpgradeService defaultRepositoryUpgradeService) {
        this.javaRepositoryUpgradeService = javaRepositoryUpgradeService;
        this.defaultRepositoryUpgradeService = defaultRepositoryUpgradeService;
    }

    /**
     * Returns a programming language specific service which upgrades the template files in repositories.
     *
     * @param programmingLanguage The programming language of the programming exercise to be upgraded
     * @return The upgrade service for the programming language
     */
    public TemplateUpgradeService getUpgradeService(ProgrammingLanguage programmingLanguage) {
        return switch (programmingLanguage) {
            case JAVA -> javaRepositoryUpgradeService;
<<<<<<< HEAD
            case KOTLIN, PYTHON, C, HASKELL, VHDL, ASSEMBLER, SWIFT, OCAML, EMPTY, RUST, JAVASCRIPT, R, TYPESCRIPT -> defaultRepositoryUpgradeService;
            case C_SHARP, C_PLUS_PLUS, SQL, GO, MATLAB, BASH, RUBY, POWERSHELL, ADA, DART, PHP ->
=======
            case KOTLIN, PYTHON, C, HASKELL, VHDL, ASSEMBLER, SWIFT, OCAML, EMPTY, RUST, JAVASCRIPT, R, C_PLUS_PLUS -> defaultRepositoryUpgradeService;
            case C_SHARP, SQL, TYPESCRIPT, GO, MATLAB, BASH, RUBY, POWERSHELL, ADA, DART, PHP ->
>>>>>>> f3a48adb
                throw new UnsupportedOperationException("Unsupported programming language: " + programmingLanguage);
        };
    }
}<|MERGE_RESOLUTION|>--- conflicted
+++ resolved
@@ -32,13 +32,8 @@
     public TemplateUpgradeService getUpgradeService(ProgrammingLanguage programmingLanguage) {
         return switch (programmingLanguage) {
             case JAVA -> javaRepositoryUpgradeService;
-<<<<<<< HEAD
-            case KOTLIN, PYTHON, C, HASKELL, VHDL, ASSEMBLER, SWIFT, OCAML, EMPTY, RUST, JAVASCRIPT, R, TYPESCRIPT -> defaultRepositoryUpgradeService;
-            case C_SHARP, C_PLUS_PLUS, SQL, GO, MATLAB, BASH, RUBY, POWERSHELL, ADA, DART, PHP ->
-=======
-            case KOTLIN, PYTHON, C, HASKELL, VHDL, ASSEMBLER, SWIFT, OCAML, EMPTY, RUST, JAVASCRIPT, R, C_PLUS_PLUS -> defaultRepositoryUpgradeService;
-            case C_SHARP, SQL, TYPESCRIPT, GO, MATLAB, BASH, RUBY, POWERSHELL, ADA, DART, PHP ->
->>>>>>> f3a48adb
+            case KOTLIN, PYTHON, C, HASKELL, VHDL, ASSEMBLER, SWIFT, OCAML, EMPTY, RUST, JAVASCRIPT, R, C_PLUS_PLUS, TYPESCRIPT -> defaultRepositoryUpgradeService;
+            case C_SHARP, SQL, GO, MATLAB, BASH, RUBY, POWERSHELL, ADA, DART, PHP ->
                 throw new UnsupportedOperationException("Unsupported programming language: " + programmingLanguage);
         };
     }
