--- conflicted
+++ resolved
@@ -55,27 +55,19 @@
 
     private final TeamRepository teamRepository;
 
-<<<<<<< HEAD
+    private final Optional<PyrisEventService> pyrisEventService;
+
     private final ParticipationRepository participationRepository;
 
     public ProgrammingMessagingService(GroupNotificationService groupNotificationService, WebsocketMessagingService websocketMessagingService,
-            ResultWebsocketService resultWebsocketService, Optional<LtiNewResultService> ltiNewResultService, TeamRepository teamRepository,
-            ParticipationRepository participationRepository) {
-=======
-    private final Optional<PyrisEventService> pyrisEventService;
-
-    public ProgrammingMessagingService(GroupNotificationService groupNotificationService, WebsocketMessagingService websocketMessagingService,
-            ResultWebsocketService resultWebsocketService, Optional<LtiNewResultService> ltiNewResultService, TeamRepository teamRepository,
-            Optional<PyrisEventService> pyrisEventService) {
->>>>>>> da468e28
+                                       ResultWebsocketService resultWebsocketService, Optional<LtiNewResultService> ltiNewResultService, TeamRepository teamRepository,
+                                       Optional<PyrisEventService> pyrisEventService, ParticipationRepository participationRepository) {
         this.groupNotificationService = groupNotificationService;
         this.websocketMessagingService = websocketMessagingService;
         this.resultWebsocketService = resultWebsocketService;
         this.ltiNewResultService = ltiNewResultService;
         this.teamRepository = teamRepository;
-<<<<<<< HEAD
         this.participationRepository = participationRepository;
-=======
         this.pyrisEventService = pyrisEventService;
     }
 
@@ -83,13 +75,16 @@
         return EXERCISE_TOPIC_ROOT + exerciseId + PROGRAMMING_SUBMISSION_TOPIC;
     }
 
+    private static String getSubmissionProcessingTopicForTAAndAbove(Long exerciseId) {
+        return EXERCISE_TOPIC_ROOT + exerciseId + SUBMISSION_PROCESSING;
+    }
+
     public static String getProgrammingExerciseTestCaseChangedTopic(Long programmingExerciseId) {
         return "/topic/programming-exercises/" + programmingExerciseId + "/test-cases-changed";
     }
 
     private static String getProgrammingExerciseAllExerciseBuildsTriggeredTopic(Long programmingExerciseId) {
         return "/topic/programming-exercises/" + programmingExerciseId + "/all-builds-triggered";
->>>>>>> da468e28
     }
 
     public void notifyInstructorAboutStartedExerciseBuildRun(ProgrammingExercise programmingExercise) {
@@ -179,25 +174,6 @@
         groupNotificationService.notifyInstructorGroupAboutIllegalSubmissionsForExercise(exercise, notificationText);
     }
 
-<<<<<<< HEAD
-    private static String getExerciseTopicForTAAndAbove(long exerciseId) {
-        return EXERCISE_TOPIC_ROOT + exerciseId + PROGRAMMING_SUBMISSION_TOPIC;
-    }
-
-    private static String getSubmissionProcessingTopicForTAAndAbove(Long exerciseId) {
-        return EXERCISE_TOPIC_ROOT + exerciseId + SUBMISSION_PROCESSING;
-    }
-
-    public static String getProgrammingExerciseTestCaseChangedTopic(Long programmingExerciseId) {
-        return "/topic/programming-exercises/" + programmingExerciseId + "/test-cases-changed";
-    }
-
-    private static String getProgrammingExerciseAllExerciseBuildsTriggeredTopic(Long programmingExerciseId) {
-        return "/topic/programming-exercises/" + programmingExerciseId + "/all-builds-triggered";
-    }
-
-=======
->>>>>>> da468e28
     /**
      * Notify user about new result.
      *
