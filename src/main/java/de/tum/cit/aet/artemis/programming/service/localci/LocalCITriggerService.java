--- conflicted
+++ resolved
@@ -107,13 +107,11 @@
 
     private final ExerciseDateService exerciseDateService;
 
-<<<<<<< HEAD
+    private final ProgrammingExerciseBuildConfigService programmingExerciseBuildConfigService;
+
     private static final int DEFAULT_BUILD_DURATION = 17;
 
     private static final double BUILD_DURATION_SAFETY_FACTOR = 1.2;
-=======
-    private final ProgrammingExerciseBuildConfigService programmingExerciseBuildConfigService;
->>>>>>> 96ca4ec8
 
     public LocalCITriggerService(@Qualifier("hazelcastInstance") HazelcastInstance hazelcastInstance, AeolusTemplateService aeolusTemplateService,
             ProgrammingLanguageConfiguration programmingLanguageConfiguration, AuxiliaryRepositoryRepository auxiliaryRepositoryRepository,
@@ -121,11 +119,8 @@
             SolutionProgrammingExerciseParticipationRepository solutionProgrammingExerciseParticipationRepository,
             LocalCIBuildConfigurationService localCIBuildConfigurationService, GitService gitService, ExerciseDateService exerciseDateService,
             ProgrammingExerciseBuildConfigRepository programmingExerciseBuildConfigRepository, BuildScriptProviderService buildScriptProviderService,
-<<<<<<< HEAD
+            ProgrammingExerciseBuildConfigService programmingExerciseBuildConfigService,
             ProgrammingExerciseBuildStatisticsRepository programmingExerciseBuildStatisticsRepository) {
-=======
-            ProgrammingExerciseBuildConfigService programmingExerciseBuildConfigService) {
->>>>>>> 96ca4ec8
         this.hazelcastInstance = hazelcastInstance;
         this.aeolusTemplateService = aeolusTemplateService;
         this.programmingLanguageConfiguration = programmingLanguageConfiguration;
@@ -138,11 +133,8 @@
         this.programmingExerciseBuildConfigRepository = programmingExerciseBuildConfigRepository;
         this.exerciseDateService = exerciseDateService;
         this.buildScriptProviderService = buildScriptProviderService;
-<<<<<<< HEAD
+        this.programmingExerciseBuildConfigService = programmingExerciseBuildConfigService;
         this.programmingExerciseBuildStatisticsRepository = programmingExerciseBuildStatisticsRepository;
-=======
-        this.programmingExerciseBuildConfigService = programmingExerciseBuildConfigService;
->>>>>>> 96ca4ec8
     }
 
     @PostConstruct
