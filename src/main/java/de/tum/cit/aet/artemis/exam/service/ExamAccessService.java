--- conflicted
+++ resolved
@@ -73,94 +73,20 @@
      * @param examId   The id of the exam
      * @return a ResponseEntity with the exam
      */
-<<<<<<< HEAD
-
-    public StudentExam getExamInCourseElseThrow(Long courseId, Long examId) {
-        User currentUser = userRepository.getUserWithGroupsAndAuthorities();
-=======
     public StudentExam getOrCreateStudentExamElseThrow(Long courseId, Long examId) {
         User currentUser = userRepository.getUserWithGroupsAndAuthorities();
 
->>>>>>> cf1ea29a
         // Check that the current user is at least student in the course.
         Course course = courseRepository.findByIdElseThrow(courseId);
         authorizationCheckService.checkHasAtLeastRoleInCourseElseThrow(Role.STUDENT, course, currentUser);
 
-        Exam exam = examRepository.findWithExerciseGroupsAndExercisesByIdOrElseThrow(examId);
-        checkExamBelongsToCourseElseThrow(courseId, exam);
-
-        if (!examId.equals(exam.getId())) {
-            throw new BadRequestAlertException("The provided examId does not match with the examId of the studentExam", ENTITY_NAME, "examIdMismatch");
-        }
-
-        // Check that the exam is visible
-        if (exam.getVisibleDate() != null && exam.getVisibleDate().isAfter(ZonedDateTime.now())) {
-            throw new AccessForbiddenException(ENTITY_NAME, examId);
-        }
-
-        if (exam.isTestExam()) {
-            return getOrGenerateTestExam(exam, course, currentUser);
-        }
-        else {
-            return getOrGenerateNormalExam(examId, currentUser);
-        }
-        // NOTE: the check examRepository.isUserRegisteredForExam is not necessary because we already checked before that there is a student exam in this case for the current user
-    }
-
-    /**
-     * Fetches an unfinished StudentExam for a test exam if one exists. If no unfinished StudentExam exists, generates a new one.
-     *
-     * @param exam        The exam which StudentExam belongs to
-     * @param course      The course which the exam belongs to
-     * @param currentUser The current user
-     * @return the StudentExam
-     * @throws BadRequestAlertException If the exam had already ended
-     * @throws IllegalStateException    If the user has more than one unfinished student exam
-     */
-    private StudentExam getOrGenerateTestExam(Exam exam, Course course, User currentUser) {
-        StudentExam studentExam;
-<<<<<<< HEAD
-
-        if (this.examDateService.isExamOver(exam)) {
-            throw new BadRequestAlertException("Test exam has already ended", ENTITY_NAME, "examHasAlreadyEnded", true);
-        }
-
-        List<StudentExam> unfinishedStudentExams = studentExamRepository.findStudentExamsForTestExamsByUserIdAndExamId(currentUser.getId(), exam.getId()).stream()
-                .filter(attempt -> !attempt.isFinished()).toList();
-
-        if (unfinishedStudentExams.isEmpty()) {
-            studentExam = studentExamService.generateIndividualStudentExam(exam, currentUser);
-            // For the start of the exam, the exercises are not needed. They are later loaded via StudentExamResource
-            studentExam.setExercises(null);
-        }
-        else if (unfinishedStudentExams.size() == 1) {
-            studentExam = unfinishedStudentExams.getFirst();
-        }
-        else {
-            throw new IllegalStateException(
-                    "User " + currentUser.getId() + " has " + unfinishedStudentExams.size() + " unfinished test exams for exam " + exam.getId() + " in course " + course.getId());
-        }
-        // Check that the current user is registered for the test exam. Otherwise, the student can self-register
-        examRegistrationService.checkRegistrationOrRegisterStudentToTestExam(course, exam.getId(), currentUser);
-        return studentExam;
-    }
-
-    /**
-     * Fetches a real exam for the given examId and userId.
-     *
-     * @param examId      the id of the Exam
-     * @param currentUser The current user
-     * @return the StudentExam
-     */
-    private StudentExam getOrGenerateNormalExam(Long examId, User currentUser) {
         // Check that the student exam exists
         Optional<StudentExam> optionalStudentExam = studentExamRepository.findByExamIdAndUserId(examId, currentUser.getId());
-        // If an studentExam can be found, we can proceed
-=======
+
+        StudentExam studentExam;
         // If an studentExam can be found, we can immediately proceed
->>>>>>> cf1ea29a
         if (optionalStudentExam.isPresent()) {
-            return optionalStudentExam.get();
+            studentExam = optionalStudentExam.get();
         }
         else {
             Exam exam = examRepository.findWithExerciseGroupsAndExercisesByIdOrElseThrow(examId);
@@ -174,18 +100,9 @@
             boolean isExamEnded = ZonedDateTime.now().isAfter(exam.getEndDate());
             // Generate a student exam if the following conditions are met:
             // 1. The exam has not ended.
-            // 2. User is registered for the exam
-            // 3. User can click the start button.
+            // 2. The exam is either a test exam, OR it is a normal exam where the user is registered and can click the start button.
             // Allowing student exams to be generated only when students can click the start button prevents inconsistencies.
             // For example, this avoids a scenario where a student generates an exam and an instructor adds an exercise group afterward.
-<<<<<<< HEAD
-            if (!isExamEnded && examRegistrationService.isUserRegisteredForExam(examId, currentUser.getId()) && canExamBeStarted) {
-                StudentExam studentExam = studentExamService.generateIndividualStudentExam(examWithExerciseGroupsAndExercises, currentUser);
-                // For the start of the exam, the exercises are not needed. They are later loaded via StudentExamResource
-                studentExam.setExercises(null);
-                return studentExam;
-=======
->>>>>>> cf1ea29a
 
             if (isExamEnded) {
                 throw new BadRequestAlertException("The exam has already ended. Cannot generate student exam.", ENTITY_NAME, "examEnded", true);
@@ -202,8 +119,6 @@
                 studentExam.setExercises(null);
             }
         }
-<<<<<<< HEAD
-=======
 
         Exam exam = studentExam.getExam();
 
@@ -225,7 +140,6 @@
         // NOTE: the check examRepository.isUserRegisteredForExam is not necessary because we already checked before that there is a student exam in this case for the current user
 
         return studentExam;
->>>>>>> cf1ea29a
     }
 
     /**
