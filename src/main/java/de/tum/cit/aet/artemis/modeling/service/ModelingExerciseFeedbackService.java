--- conflicted
+++ resolved
@@ -162,13 +162,8 @@
      * @throws NetworkingException if there's a problem communicating with Athena
      */
     private List<Feedback> getAthenaFeedback(ModelingExercise modelingExercise, ModelingSubmission submission) throws NetworkingException {
-<<<<<<< HEAD
-        AthenaFeedbackApi api = athenaFeedbackApi.orElseThrow(() -> new ApiNotPresentException(AthenaFeedbackApi.class, PROFILE_ATHENA));
-        return api.getModelingFeedbackSuggestions(modelingExercise, submission, true).stream().filter(feedbackItem -> feedbackItem.description() != null)
-=======
         AthenaFeedbackApi api = athenaFeedbackApi.orElseThrow(() -> new ApiProfileNotPresentException(AthenaFeedbackApi.class, PROFILE_ATHENA));
         return api.getModelingFeedbackSuggestions(modelingExercise, submission, false).stream().filter(feedbackItem -> feedbackItem.description() != null)
->>>>>>> 954fed43
                 .map(this::convertToFeedback).toList();
     }
 
