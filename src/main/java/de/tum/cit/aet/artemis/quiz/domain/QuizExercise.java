package de.tum.cit.aet.artemis.quiz.domain;

import static de.tum.cit.aet.artemis.exercise.domain.ExerciseType.QUIZ;

import java.time.ZonedDateTime;
import java.util.ArrayList;
import java.util.HashSet;
import java.util.List;
import java.util.Objects;
import java.util.Set;

import jakarta.annotation.Nullable;
import jakarta.persistence.CascadeType;
import jakarta.persistence.Column;
import jakarta.persistence.DiscriminatorValue;
import jakarta.persistence.Entity;
import jakarta.persistence.EnumType;
import jakarta.persistence.Enumerated;
import jakarta.persistence.FetchType;
import jakarta.persistence.JoinColumn;
import jakarta.persistence.OneToMany;
import jakarta.persistence.OneToOne;
import jakarta.persistence.OrderColumn;
import jakarta.persistence.Transient;

import org.hibernate.Hibernate;
import org.hibernate.annotations.Cache;
import org.hibernate.annotations.CacheConcurrencyStrategy;

import com.fasterxml.jackson.annotation.JsonIgnore;
import com.fasterxml.jackson.annotation.JsonInclude;
import com.fasterxml.jackson.annotation.JsonProperty;

import de.tum.cit.aet.artemis.assessment.domain.Result;
import de.tum.cit.aet.artemis.core.exception.BadRequestAlertException;
import de.tum.cit.aet.artemis.exercise.domain.Exercise;
import de.tum.cit.aet.artemis.exercise.domain.ExerciseType;
import de.tum.cit.aet.artemis.exercise.domain.participation.Participation;
<<<<<<< HEAD
import de.tum.cit.aet.artemis.exercise.domain.participation.StudentParticipation;
=======
import de.tum.cit.aet.artemis.quiz.config.QuizView;
>>>>>>> c3d7e518

/**
 * A QuizExercise contains multiple quiz quizQuestions, which can be either multiple choice, drag and drop or short answer. Artemis supports live quizzes with a start and end time
 * which are
 * rated. Within this time, students can participate in the quiz and select their answers to the given quizQuestions. After the end time, the quiz is automatically evaluated
 * Instructors can choose to open the quiz for practice so that students can participate arbitrarily often with an unrated result
 */
@Entity
@DiscriminatorValue(value = "Q")
@JsonInclude(JsonInclude.Include.NON_EMPTY)
public class QuizExercise extends Exercise implements QuizConfiguration {

    @Column(name = "randomize_question_order")
    private Boolean randomizeQuestionOrder;

    // not used at the moment
    @Column(name = "allowed_number_of_attempts")
    private Integer allowedNumberOfAttempts;

    @Transient
    private transient Integer remainingNumberOfAttempts;

    @Column(name = "is_open_for_practice")
    private Boolean isOpenForPractice;

    @Enumerated(EnumType.STRING)
    @Column(name = "quiz_mode", columnDefinition = "varchar(63) default 'SYNCHRONIZED'", nullable = false)
    private QuizMode quizMode = QuizMode.SYNCHRONIZED; // default value

    /**
     * The duration of the quiz exercise in seconds
     */
    @Column(name = "duration")
    private Integer duration;

    @OneToOne(fetch = FetchType.LAZY, cascade = CascadeType.ALL, orphanRemoval = true)
    @JoinColumn(unique = true)
    private QuizPointStatistic quizPointStatistic;

    // TODO: test if we should use mappedBy here as well
    @OneToMany(cascade = CascadeType.ALL, orphanRemoval = true)
    @OrderColumn
    @JoinColumn(name = "exercise_id")
    @Cache(usage = CacheConcurrencyStrategy.NONSTRICT_READ_WRITE)
    private List<QuizQuestion> quizQuestions = new ArrayList<>();

    @OneToMany(mappedBy = "quizExercise", cascade = CascadeType.ALL, orphanRemoval = true, fetch = FetchType.LAZY)
    @Cache(usage = CacheConcurrencyStrategy.NONSTRICT_READ_WRITE)
    private Set<QuizBatch> quizBatches = new HashSet<>();

    // used to distinguish the type when used in collections (e.g. SearchResultPageDTO --> resultsOnPage)
    @Override
    public String getType() {
        return "quiz";
    }

    public Boolean isRandomizeQuestionOrder() {
        return randomizeQuestionOrder;
    }

    public void setRandomizeQuestionOrder(Boolean randomizeQuestionOrder) {
        this.randomizeQuestionOrder = randomizeQuestionOrder;
    }

    public Integer getAllowedNumberOfAttempts() {
        return allowedNumberOfAttempts;
    }

    public void setAllowedNumberOfAttempts(Integer allowedNumberOfAttempts) {
        this.allowedNumberOfAttempts = allowedNumberOfAttempts;
    }

    @JsonProperty
    public Integer getRemainingNumberOfAttempts() {
        return remainingNumberOfAttempts;
    }

    public void setRemainingNumberOfAttempts(Integer remainingNumberOfAttempts) {
        this.remainingNumberOfAttempts = remainingNumberOfAttempts;
    }

    public Boolean isIsOpenForPractice() {
        return isOpenForPractice;
    }

    public void setIsOpenForPractice(Boolean isOpenForPractice) {
        this.isOpenForPractice = isOpenForPractice;
    }

    public Integer getDuration() {
        return duration;
    }

    public void setDuration(Integer duration) {
        this.duration = duration;
    }

    public QuizExercise duration(Integer duration) {
        this.duration = duration;
        return this;
    }

    public QuizPointStatistic getQuizPointStatistic() {
        return quizPointStatistic;
    }

    public void setQuizPointStatistic(QuizPointStatistic quizPointStatistic) {
        this.quizPointStatistic = quizPointStatistic;
    }

    public Set<QuizBatch> getQuizBatches() {
        return quizBatches;
    }

    public void setQuizBatches(Set<QuizBatch> quizBatches) {
        this.quizBatches = quizBatches;
    }

    public QuizMode getQuizMode() {
        return quizMode;
    }

    public void setQuizMode(QuizMode quizMode) {
        this.quizMode = quizMode;
    }

    /**
     * Check if the quiz has started, that means quiz batches could potentially start
     *
     * @return true if quiz has started, false otherwise
     */
    public boolean isQuizStarted() {
        return isVisibleToStudents();
    }

    /**
     * Check if the quiz has ended
     *
     * @return true if quiz has ended, false otherwise
     */
    public boolean isQuizEnded() {
        return getDueDate() != null && ZonedDateTime.now().isAfter(getDueDate());
    }

    /**
     * Check if the quiz should be filtered for students (because it hasn't ended yet)
     *
     * @return true if quiz should be filtered, false otherwise
     */
    @JsonIgnore
    public boolean shouldFilterForStudents() {
        return !isQuizEnded();
    }

    /**
     * Check if the quiz is valid. This means, the quiz needs a title, a valid duration, at least one question, and all quizQuestions must be valid
     *
     * @return true if the quiz is valid, otherwise false
     */
    @JsonIgnore
    public boolean isValid() {
        // check title
        if (getTitle() == null || getTitle().isEmpty()) {
            return false;
        }

        // check duration (only for course exercises)
        if (isCourseExercise()) {
            if (getDuration() == null || getDuration() < 0) {
                return false;
            }
        }

        // check quizQuestions
        if (getQuizQuestions() == null || getQuizQuestions().isEmpty()) {
            return false;
        }
        for (QuizQuestion quizQuestion : getQuizQuestions()) {
            if (!quizQuestion.isValid()) {
                return false;
            }
        }

        // passed all checks
        return true;
    }

    @Override
    public List<QuizQuestion> getQuizQuestions() {
        return quizQuestions;
    }

    public void setQuizQuestions(List<QuizQuestion> quizQuestions) {
        this.quizQuestions = quizQuestions;
    }

    public void addQuestions(QuizQuestion quizQuestion) {
        this.quizQuestions.add(quizQuestion);
        quizQuestion.setExercise(this);
    }

    /**
     * filter this quiz exercise for students depending on the current state of the batch that the student participates in
     *
     * @param batch The batch that the student that should be filtered for is currrently in
     */
    public void applyAppropriateFilterForStudents(@Nullable QuizBatch batch) {
        if (isQuizEnded()) {
            return; // no filtering required after the end of the quiz
        }
        if (batch == null || !batch.isSubmissionAllowed()) {
            filterSensitiveInformation();
        }
        else if (shouldFilterForStudents()) {
            filterForStudentsDuringQuiz();
        }
    }

    /**
     * set all sensitive information to null, so no info with respect to the solution gets leaked to students through json
     */
    @Override
    public void filterSensitiveInformation() {
        setQuizPointStatistic(null);
        setQuizQuestions(new ArrayList<>());
        super.filterSensitiveInformation();
    }

    /**
     * filter out information about correct answers, so no info with respect to the solution gets leaked to students through json
     */
    public void filterForStudentsDuringQuiz() {
        // filter out statistics
        setQuizPointStatistic(null);

        // filter out statistics, explanations, and any information about correct answers
        // from all quizQuestions (so students can't find them in the JSON while answering the quiz)
        for (QuizQuestion quizQuestion : this.getQuizQuestions()) {
            quizQuestion.filterForStudentsDuringQuiz();
        }
    }

    /**
     * filter out information about correct answers
     */
    public void filterForStatisticWebsocket() {

        // filter out explanations, and any information about correct answers
        // from all quizQuestions (so students can't find them in the JSON while answering the quiz)
        for (QuizQuestion quizQuestion : this.getQuizQuestions()) {
            quizQuestion.filterForStatisticWebsocket();
        }
    }

    /**
     * Get the score for this submission as a number from 0 to 100 (100 being the best possible result)
     *
     * @param quizSubmission the submission that should be evaluated
     * @return the resulting score
     */
    public Double getScoreForSubmission(QuizSubmission quizSubmission) {
        double score = quizSubmission.getScoreInPoints(getQuizQuestions());
        double maxPoints = getOverallQuizPoints();
        // map the resulting score to the 0 to 100 scale
        return 100.0 * score / maxPoints;
    }

    /**
     * Get question by ID
     *
     * @param questionId the ID of the question, which should be found
     * @return the question with the given ID, or null if the question is not contained in the quizExercise
     */
    public QuizQuestion findQuestionById(Long questionId) {

        if (questionId != null) {
            // iterate through all quizQuestions of this quiz
            for (QuizQuestion quizQuestion : quizQuestions) {
                // return quizQuestion if the IDs are equal
                if (quizQuestion.getId().equals(questionId)) {
                    return quizQuestion;
                }
            }
        }
        return null;
    }

    @Override
    public Set<Result> findResultsFilteredForStudents(Participation participation) {
        if (shouldFilterForStudents()) {
            // results are never relevant before quiz has ended => return null
            return null;
        }
        else {
            return participation.getResults();
        }
    }

    @Override
    public ExerciseType getExerciseType() {
        return QUIZ;
    }

    /**
     * undo all changes which are not allowed after the dueDate ( dueDate, releaseDate, 'question.points', adding Questions and Answers)
     *
     * @param originalQuizExercise the original QuizExercise object, which will be compared with this quizExercise
     */
    public void undoUnallowedChanges(QuizExercise originalQuizExercise) {

        // reset unchangeable attributes: ( dueDate, releaseDate, question.points)
        this.setDueDate(originalQuizExercise.getDueDate());
        this.setReleaseDate(originalQuizExercise.getReleaseDate());
        this.setStartDate(originalQuizExercise.getStartDate());

        // cannot update batches
        this.setQuizBatches(originalQuizExercise.getQuizBatches());

        // remove added Questions, which are not allowed to be added
        Set<QuizQuestion> addedQuizQuestions = new HashSet<>();

        // check every question
        for (QuizQuestion quizQuestion : quizQuestions) {
            // check if the quizQuestion were already in the originalQuizExercise -> if not it's an added quizQuestion
            if (originalQuizExercise.getQuizQuestions().contains(quizQuestion)) {
                // find original unchanged quizQuestion
                QuizQuestion originalQuizQuestion = originalQuizExercise.findQuestionById(quizQuestion.getId());
                // reset score (not allowed changing)
                quizQuestion.setPoints(originalQuizQuestion.getPoints());
                // correct invalid = null to invalid = false
                if (quizQuestion.isInvalid() == null) {
                    quizQuestion.setInvalid(false);
                }
                // reset invalid if the quizQuestion is already invalid
                quizQuestion.setInvalid(quizQuestion.isInvalid() || (originalQuizQuestion.isInvalid() != null && originalQuizQuestion.isInvalid()));

                // undo all not allowed changes in the answers of the QuizQuestion
                quizQuestion.undoUnallowedChanges(originalQuizQuestion);

            }
            else {
                // quizQuestion is added (not allowed), mark quizQuestion for remove
                addedQuizQuestions.add(quizQuestion);
            }
        }
        // remove all added quizQuestions
        quizQuestions.removeAll(addedQuizQuestions);
    }

    /**
     * check if an update of the Results and Statistics is necessary after the re-evaluation of this quiz
     *
     * @param originalQuizExercise the original QuizExercise object, which will be compared with this quizExercise
     * @return a boolean which is true if an update is necessary and false if not
     */
    public boolean checkIfRecalculationIsNecessary(QuizExercise originalQuizExercise) {

        boolean updateOfResultsAndStatisticsNecessary = false;

        // check every question
        for (QuizQuestion quizQuestion : quizQuestions) {
            // check if the quizQuestion were already in the originalQuizExercise
            if (originalQuizExercise.getQuizQuestions().contains(quizQuestion)) {
                // find original unchanged quizQuestion
                QuizQuestion originalQuizQuestion = originalQuizExercise.findQuestionById(quizQuestion.getId());

                // check if a quizQuestion is set invalid or if the scoringType has changed
                // if true an update of the Statistics and Results is necessary
                updateOfResultsAndStatisticsNecessary = updateOfResultsAndStatisticsNecessary || (quizQuestion.isInvalid() && originalQuizQuestion.isInvalid() == null)
                        || (quizQuestion.isInvalid() && !originalQuizQuestion.isInvalid()) || !Objects.equals(quizQuestion.getScoringType(), originalQuizQuestion.getScoringType());

                // check if the quizQuestion-changes make an update of the statistics and results necessary
                updateOfResultsAndStatisticsNecessary = updateOfResultsAndStatisticsNecessary || quizQuestion.isUpdateOfResultsAndStatisticsNecessary(originalQuizQuestion);
            }
        }
        // check if a question was deleted (not allowed added questions are not relevant)
        // if true an update of the Statistics and Results is necessary
        if (quizQuestions.size() != originalQuizExercise.getQuizQuestions().size()) {
            updateOfResultsAndStatisticsNecessary = true;
        }
        return updateOfResultsAndStatisticsNecessary;
    }

    /**
     * Get the maximum total score for this quiz
     *
     * @return the sum of all the quizQuestions' maximum scores
     */
    @JsonIgnore
    public Double getOverallQuizPoints() {
        double maxPoints = 0.0;
        // iterate through all quizQuestions of this quiz and add up the score
        if (quizQuestions != null && Hibernate.isInitialized(quizQuestions)) {
            for (QuizQuestion quizQuestion : getQuizQuestions()) {
                maxPoints += quizQuestion.getPoints();
            }
        }
        return maxPoints;
    }

    @Override
    public Double getMaxPoints() {
        // this is a temporary solution for legacy exercises where maxScore was not set
        Double score = super.getMaxPoints();
        if (score != null) {
            return score;
        }
        else if (quizQuestions != null && Hibernate.isInitialized(quizQuestions)) {
            return getOverallQuizPoints();
        }
        return null;
    }

    /**
     * correct the associated quizPointStatistic
     * 1. add new PointCounters for new Scores
     * 2. delete old PointCounters if the score is no longer contained
     */
    public void recalculatePointCounters() {
        if (quizPointStatistic == null || !Hibernate.isInitialized(quizPointStatistic)) {
            return;
        }

        double quizPoints = getOverallQuizPoints();

        // add new PointCounter
        for (double i = 0.0; i <= quizPoints; i++) {  // for variable ScoreSteps change: i++ into: i= i + scoreStep
            quizPointStatistic.addScore(i);
        }
        // delete old PointCounter
        Set<PointCounter> pointCounterToDelete = new HashSet<>();
        for (PointCounter pointCounter : quizPointStatistic.getPointCounters()) {
            if (pointCounter.getId() != null) {                                                                                        // for variable ScoreSteps add:
                if (pointCounter.getPoints() > quizPoints || pointCounter.getPoints() < 0 || quizQuestions == null
                        || quizQuestions.isEmpty()/* || (pointCounter.getPoints()% scoreStep) != 0 */) {
                    pointCounterToDelete.add(pointCounter);
                    pointCounter.setQuizPointStatistic(null);
                }
            }
        }
        quizPointStatistic.getPointCounters().removeAll(pointCounterToDelete);
    }

    /**
     * add Result to all Statistics of the given QuizExercise
     *
     * @param result         the result which will be added
     * @param quizSubmission the quiz submission which corresponds to the result and includes the submitted answers (loaded eagerly)
     */
    public void addResultToAllStatistics(Result result, QuizSubmission quizSubmission) {

        // update QuizPointStatistic with the result
        if (result != null) {
            getQuizPointStatistic().addResult(result.getScore(), result.isRated());
            for (QuizQuestion quizQuestion : getQuizQuestions()) {
                // update QuestionStatistics with the result
                if (quizQuestion.getQuizQuestionStatistic() != null && quizSubmission != null) {
                    quizQuestion.getQuizQuestionStatistic().addResult(quizSubmission.getSubmittedAnswerForQuestion(quizQuestion), result.isRated());
                }
            }
        }
    }

    /**
     * remove Result from all Statistics of the given QuizExercise
     *
     * @param result the result which will be removed (NOTE: add the submission to the result previously (this would improve the performance)
     */
    public void removeResultFromAllStatistics(Result result) {
        // update QuizPointStatistic with the result
        if (result != null) {
            // check if result contains a quizSubmission if true -> it's not necessary to fetch it from the database
            QuizSubmission quizSubmission = (QuizSubmission) result.getSubmission();
            getQuizPointStatistic().removeOldResult(result.getScore(), result.isRated());
            for (QuizQuestion quizQuestion : getQuizQuestions()) {
                // update QuestionStatistics with the result
                if (quizQuestion.getQuizQuestionStatistic() != null) {
                    quizQuestion.getQuizQuestionStatistic().removeOldResult(quizSubmission.getSubmittedAnswerForQuestion(quizQuestion), result.isRated());
                }
            }
        }
    }

    @JsonIgnore
    @Override
    public void validateDates() {
        super.validateDates();
        quizBatches.forEach(quizBatch -> {
            if (quizBatch.getStartTime() != null && getReleaseDate() != null && quizBatch.getStartTime().isBefore(getReleaseDate())) {
                throw new BadRequestAlertException("Start time must not be before release date!", getTitle(), "noValidDates");
            }
        });
    }

    @Override
    public void setQuestionParent(QuizQuestion quizQuestion) {
        quizQuestion.setExercise(this);
    }

    /**
     * Recreate missing pointers from children to parents that were removed by @JSONIgnore
     */
    @Override
    public void reconnectJSONIgnoreAttributes() {
        QuizConfiguration.super.reconnectJSONIgnoreAttributes();

        // reconnect pointCounters
        for (PointCounter pointCounter : getQuizPointStatistic().getPointCounters()) {
            if (pointCounter.getId() != null) {
                pointCounter.setQuizPointStatistic(getQuizPointStatistic());
            }
        }

        // reconnect quizBatches
        if (getQuizBatches() != null) {
            for (QuizBatch quizBatch : getQuizBatches()) {
                quizBatch.setQuizExercise(this);
            }
        }
    }

    @Override
    public String toString() {
        return "QuizExercise{" + "id=" + getId() + ", title='" + getTitle() + "'" + ", randomizeQuestionOrder='" + isRandomizeQuestionOrder() + "'" + ", allowedNumberOfAttempts='"
                + getAllowedNumberOfAttempts() + "'" + ", isOpenForPractice='" + isIsOpenForPractice() + "'" + ", releaseDate='" + getReleaseDate() + "'" + ", duration='"
                + getDuration() + "'" + ", dueDate='" + getDueDate() + "'" + "}";
    }

}<|MERGE_RESOLUTION|>--- conflicted
+++ resolved
@@ -36,11 +36,6 @@
 import de.tum.cit.aet.artemis.exercise.domain.Exercise;
 import de.tum.cit.aet.artemis.exercise.domain.ExerciseType;
 import de.tum.cit.aet.artemis.exercise.domain.participation.Participation;
-<<<<<<< HEAD
-import de.tum.cit.aet.artemis.exercise.domain.participation.StudentParticipation;
-=======
-import de.tum.cit.aet.artemis.quiz.config.QuizView;
->>>>>>> c3d7e518
 
 /**
  * A QuizExercise contains multiple quiz quizQuestions, which can be either multiple choice, drag and drop or short answer. Artemis supports live quizzes with a start and end time
@@ -568,5 +563,4 @@
                 + getAllowedNumberOfAttempts() + "'" + ", isOpenForPractice='" + isIsOpenForPractice() + "'" + ", releaseDate='" + getReleaseDate() + "'" + ", duration='"
                 + getDuration() + "'" + ", dueDate='" + getDueDate() + "'" + "}";
     }
-
 }