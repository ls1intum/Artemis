package de.tum.cit.aet.artemis.iris.domain.settings;

import jakarta.persistence.CascadeType;
import jakarta.persistence.DiscriminatorValue;
import jakarta.persistence.Entity;
import jakarta.persistence.FetchType;
import jakarta.persistence.JoinColumn;
import jakarta.persistence.OneToOne;

import com.fasterxml.jackson.annotation.JsonInclude;

import de.tum.cit.aet.artemis.core.domain.Course;

/**
 * An {@link IrisSettings} implementation for course specific settings.
 * Course settings are used to override global settings and allows all sub setting types.
 */
@Entity
@DiscriminatorValue("COURSE")
@JsonInclude(JsonInclude.Include.NON_EMPTY)
public class IrisCourseSettings extends IrisSettings {

    @OneToOne(optional = false)
    @JoinColumn(name = "course_id", unique = true, nullable = false)
    private Course course;

    @OneToOne(cascade = CascadeType.ALL, orphanRemoval = true, fetch = FetchType.EAGER)
    @JoinColumn(name = "iris_chat_settings_id")
    private IrisChatSubSettings irisChatSettings;

    @OneToOne(cascade = CascadeType.ALL, orphanRemoval = true, fetch = FetchType.EAGER)
    @JoinColumn(name = "iris_text_exercise_chat_settings_id")
    private IrisTextExerciseChatSubSettings irisTextExerciseChatSettings;

    @OneToOne(cascade = CascadeType.ALL, orphanRemoval = true, fetch = FetchType.EAGER, optional = false)
    @JoinColumn(name = "iris_course_chat_settings_id")
    private IrisCourseChatSubSettings irisCourseChatSettings;

    @OneToOne(cascade = CascadeType.ALL, orphanRemoval = true, fetch = FetchType.EAGER)
    @JoinColumn(name = "iris_lecture_ingestion_settings_id")
    private IrisLectureIngestionSubSettings irisLectureIngestionSettings;

    @OneToOne(cascade = CascadeType.ALL, orphanRemoval = true, fetch = FetchType.EAGER)
    @JoinColumn(name = "iris_lecture_chat_settings_id")
    private IrisLectureChatSubSettings irisLectureChatSettings;

    @OneToOne(cascade = CascadeType.ALL, orphanRemoval = true, fetch = FetchType.EAGER, optional = false)
    @JoinColumn(name = "iris_competency_generation_settings_id")
    private IrisCompetencyGenerationSubSettings irisCompetencyGenerationSettings;

    public Course getCourse() {
        return course;
    }

    public void setCourse(Course course) {
        this.course = course;
    }

    @Override
    public IrisLectureIngestionSubSettings getIrisLectureIngestionSettings() {
        return irisLectureIngestionSettings;
    }

    @Override
    public void setIrisLectureIngestionSettings(IrisLectureIngestionSubSettings irisLectureIngestionSettings) {
        this.irisLectureIngestionSettings = irisLectureIngestionSettings;
    }

    @Override
    public IrisChatSubSettings getIrisChatSettings() {
        return irisChatSettings;
    }

    @Override
    public void setIrisChatSettings(IrisChatSubSettings irisChatSettings) {
        this.irisChatSettings = irisChatSettings;
    }

    @Override
    public IrisTextExerciseChatSubSettings getIrisTextExerciseChatSettings() {
        return irisTextExerciseChatSettings;
    }

    @Override
    public void setIrisTextExerciseChatSettings(IrisTextExerciseChatSubSettings irisTextExerciseChatSettings) {
        this.irisTextExerciseChatSettings = irisTextExerciseChatSettings;
    }

    @Override
<<<<<<< HEAD
    public IrisLectureChatSubSettings getIrisLectureChatSettings() {
        return irisLectureChatSettings;
    }

    @Override
    public void setIrisLectureChatSettings(IrisLectureChatSubSettings irisLectureChatSettings) {
        this.irisLectureChatSettings = irisLectureChatSettings;
=======
    public IrisCourseChatSubSettings getIrisCourseChatSettings() {
        return irisCourseChatSettings;
    }

    @Override
    public void setIrisCourseChatSettings(IrisCourseChatSubSettings irisCourseChatSettings) {
        this.irisCourseChatSettings = irisCourseChatSettings;
>>>>>>> bb052261
    }

    @Override
    public IrisCompetencyGenerationSubSettings getIrisCompetencyGenerationSettings() {
        return irisCompetencyGenerationSettings;
    }

    @Override
    public void setIrisCompetencyGenerationSettings(IrisCompetencyGenerationSubSettings irisCompetencyGenerationSubSettings) {
        this.irisCompetencyGenerationSettings = irisCompetencyGenerationSubSettings;
    }
}<|MERGE_RESOLUTION|>--- conflicted
+++ resolved
@@ -87,7 +87,6 @@
     }
 
     @Override
-<<<<<<< HEAD
     public IrisLectureChatSubSettings getIrisLectureChatSettings() {
         return irisLectureChatSettings;
     }
@@ -95,7 +94,9 @@
     @Override
     public void setIrisLectureChatSettings(IrisLectureChatSubSettings irisLectureChatSettings) {
         this.irisLectureChatSettings = irisLectureChatSettings;
-=======
+    }
+
+    @Override
     public IrisCourseChatSubSettings getIrisCourseChatSettings() {
         return irisCourseChatSettings;
     }
@@ -103,7 +104,6 @@
     @Override
     public void setIrisCourseChatSettings(IrisCourseChatSubSettings irisCourseChatSettings) {
         this.irisCourseChatSettings = irisCourseChatSettings;
->>>>>>> bb052261
     }
 
     @Override
