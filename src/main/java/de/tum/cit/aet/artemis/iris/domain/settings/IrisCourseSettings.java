package de.tum.cit.aet.artemis.iris.domain.settings;

import jakarta.persistence.CascadeType;
import jakarta.persistence.DiscriminatorValue;
import jakarta.persistence.Entity;
import jakarta.persistence.FetchType;
import jakarta.persistence.JoinColumn;
import jakarta.persistence.OneToOne;

import com.fasterxml.jackson.annotation.JsonInclude;

import de.tum.cit.aet.artemis.core.domain.Course;

/**
 * An {@link IrisSettings} implementation for course specific settings.
 * Course settings are used to override global settings and allows all sub setting types.
 */
@Entity
@DiscriminatorValue("COURSE")
@JsonInclude(JsonInclude.Include.NON_EMPTY)
public class IrisCourseSettings extends IrisSettings {

    @OneToOne(optional = false)
    @JoinColumn(name = "course_id", unique = true, nullable = false)
    private Course course;

    @OneToOne(cascade = CascadeType.ALL, orphanRemoval = true, fetch = FetchType.EAGER)
    @JoinColumn(name = "iris_chat_settings_id")
    private IrisChatSubSettings irisChatSettings;

    @OneToOne(cascade = CascadeType.ALL, orphanRemoval = true, fetch = FetchType.EAGER)
    @JoinColumn(name = "iris_text_exercise_chat_settings_id")
    private IrisTextExerciseChatSubSettings irisTextExerciseChatSettings;

    @OneToOne(cascade = CascadeType.ALL, orphanRemoval = true, fetch = FetchType.EAGER, optional = false)
    @JoinColumn(name = "iris_course_chat_settings_id")
    private IrisCourseChatSubSettings irisCourseChatSettings;

    @OneToOne(cascade = CascadeType.ALL, orphanRemoval = true, fetch = FetchType.EAGER)
    @JoinColumn(name = "iris_lecture_ingestion_settings_id")
    private IrisLectureIngestionSubSettings irisLectureIngestionSettings;

    @OneToOne(cascade = CascadeType.ALL, orphanRemoval = true, fetch = FetchType.EAGER)
<<<<<<< HEAD
    @JoinColumn(name = "iris_lecture_chat_settings_id")
    private IrisLectureChatSubSettings irisLectureChatSettings;
=======
    @JoinColumn(name = "iris_faq_ingestion_settings_id")
    private IrisFaqIngestionSubSettings irisFaqIngestionSettings;
>>>>>>> 33588612

    @OneToOne(cascade = CascadeType.ALL, orphanRemoval = true, fetch = FetchType.EAGER, optional = false)
    @JoinColumn(name = "iris_competency_generation_settings_id")
    private IrisCompetencyGenerationSubSettings irisCompetencyGenerationSettings;

    public Course getCourse() {
        return course;
    }

    public void setCourse(Course course) {
        this.course = course;
    }

    @Override
    public IrisLectureIngestionSubSettings getIrisLectureIngestionSettings() {
        return irisLectureIngestionSettings;
    }

    @Override
    public void setIrisLectureIngestionSettings(IrisLectureIngestionSubSettings irisLectureIngestionSettings) {
        this.irisLectureIngestionSettings = irisLectureIngestionSettings;
    }

    @Override
    public IrisChatSubSettings getIrisChatSettings() {
        return irisChatSettings;
    }

    @Override
    public void setIrisChatSettings(IrisChatSubSettings irisChatSettings) {
        this.irisChatSettings = irisChatSettings;
    }

    @Override
    public IrisTextExerciseChatSubSettings getIrisTextExerciseChatSettings() {
        return irisTextExerciseChatSettings;
    }

    @Override
    public void setIrisTextExerciseChatSettings(IrisTextExerciseChatSubSettings irisTextExerciseChatSettings) {
        this.irisTextExerciseChatSettings = irisTextExerciseChatSettings;
    }

    @Override
    public IrisLectureChatSubSettings getIrisLectureChatSettings() {
        return irisLectureChatSettings;
    }

    @Override
    public void setIrisLectureChatSettings(IrisLectureChatSubSettings irisLectureChatSettings) {
        this.irisLectureChatSettings = irisLectureChatSettings;
    }

    @Override
    public IrisCourseChatSubSettings getIrisCourseChatSettings() {
        return irisCourseChatSettings;
    }

    @Override
    public void setIrisCourseChatSettings(IrisCourseChatSubSettings irisCourseChatSettings) {
        this.irisCourseChatSettings = irisCourseChatSettings;
    }

    @Override
    public IrisCompetencyGenerationSubSettings getIrisCompetencyGenerationSettings() {
        return irisCompetencyGenerationSettings;
    }

    @Override
    public void setIrisCompetencyGenerationSettings(IrisCompetencyGenerationSubSettings irisCompetencyGenerationSubSettings) {
        this.irisCompetencyGenerationSettings = irisCompetencyGenerationSubSettings;
    }

    @Override
    public IrisFaqIngestionSubSettings getIrisFaqIngestionSettings() {
        return irisFaqIngestionSettings;
    }

    @Override
    public void setIrisFaqIngestionSettings(IrisFaqIngestionSubSettings irisFaqIngestionSubSettings) {
        this.irisFaqIngestionSettings = irisFaqIngestionSubSettings;
    }
}<|MERGE_RESOLUTION|>--- conflicted
+++ resolved
@@ -41,13 +41,12 @@
     private IrisLectureIngestionSubSettings irisLectureIngestionSettings;
 
     @OneToOne(cascade = CascadeType.ALL, orphanRemoval = true, fetch = FetchType.EAGER)
-<<<<<<< HEAD
     @JoinColumn(name = "iris_lecture_chat_settings_id")
     private IrisLectureChatSubSettings irisLectureChatSettings;
-=======
+
+    @OneToOne(cascade = CascadeType.ALL, orphanRemoval = true, fetch = FetchType.EAGER)
     @JoinColumn(name = "iris_faq_ingestion_settings_id")
     private IrisFaqIngestionSubSettings irisFaqIngestionSettings;
->>>>>>> 33588612
 
     @OneToOne(cascade = CascadeType.ALL, orphanRemoval = true, fetch = FetchType.EAGER, optional = false)
     @JoinColumn(name = "iris_competency_generation_settings_id")
