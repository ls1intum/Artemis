--- conflicted
+++ resolved
@@ -53,16 +53,9 @@
     public ModelingSubmissionService(ModelingSubmissionRepository modelingSubmissionRepository, SubmissionRepository submissionRepository, ResultRepository resultRepository,
             UserRepository userRepository, SubmissionVersionService submissionVersionService, ParticipationService participationService,
             StudentParticipationRepository studentParticipationRepository, AuthorizationCheckService authCheckService, FeedbackRepository feedbackRepository,
-<<<<<<< HEAD
             Optional<ExamDateApi> examDateApi, ExerciseDateService exerciseDateService, CourseRepository courseRepository, ParticipationRepository participationRepository,
-            ModelElementRepository modelElementRepository, ComplaintRepository complaintRepository, FeedbackService feedbackService,
-            Optional<AthenaSubmissionSelectionService> athenaSubmissionSelectionService) {
+            ComplaintRepository complaintRepository, FeedbackService feedbackService, Optional<AthenaApi> athenaSubmissionSelectionService) {
         super(submissionRepository, userRepository, authCheckService, resultRepository, studentParticipationRepository, participationService, feedbackRepository, examDateApi,
-=======
-            ExamDateService examDateService, ExerciseDateService exerciseDateService, CourseRepository courseRepository, ParticipationRepository participationRepository,
-            ComplaintRepository complaintRepository, FeedbackService feedbackService, Optional<AthenaApi> athenaSubmissionSelectionService) {
-        super(submissionRepository, userRepository, authCheckService, resultRepository, studentParticipationRepository, participationService, feedbackRepository, examDateService,
->>>>>>> 65964e55
                 exerciseDateService, courseRepository, participationRepository, complaintRepository, feedbackService, athenaSubmissionSelectionService);
         this.modelingSubmissionRepository = modelingSubmissionRepository;
         this.submissionVersionService = submissionVersionService;
