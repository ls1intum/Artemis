--- conflicted
+++ resolved
@@ -85,14 +85,8 @@
     public ExerciseDeletionService(ExerciseRepository exerciseRepository, ExerciseUnitRepository exerciseUnitRepository, ParticipationService participationService,
             ProgrammingExerciseService programmingExerciseService, ModelingExerciseService modelingExerciseService, QuizExerciseService quizExerciseService,
             TutorParticipationRepository tutorParticipationRepository, ExampleSubmissionService exampleSubmissionService, StudentExamRepository studentExamRepository,
-<<<<<<< HEAD
             LectureUnitService lectureUnitService, PlagiarismResultRepository plagiarismResultRepository, Optional<TextApi> textApi, ChannelRepository channelRepository,
-            ChannelService channelService, CompetencyProgressApi competencyProgressApi, Optional<IrisSettingsService> irisSettingsService) {
-=======
-            LectureUnitService lectureUnitService, PlagiarismResultRepository plagiarismResultRepository, TextExerciseService textExerciseService,
-            ChannelRepository channelRepository, ChannelService channelService, Optional<CompetencyProgressApi> competencyProgressApi,
-            Optional<IrisSettingsService> irisSettingsService) {
->>>>>>> 039e6c80
+            ChannelService channelService, Optional<CompetencyProgressApi> competencyProgressApi, Optional<IrisSettingsService> irisSettingsService) {
         this.exerciseRepository = exerciseRepository;
         this.participationService = participationService;
         this.programmingExerciseService = programmingExerciseService;
