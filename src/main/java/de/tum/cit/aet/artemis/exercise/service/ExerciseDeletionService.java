--- conflicted
+++ resolved
@@ -86,12 +86,8 @@
             ProgrammingExerciseService programmingExerciseService, ModelingExerciseService modelingExerciseService, QuizExerciseService quizExerciseService,
             TutorParticipationRepository tutorParticipationRepository, ExampleSubmissionService exampleSubmissionService, StudentExamRepository studentExamRepository,
             LectureUnitService lectureUnitService, PlagiarismResultRepository plagiarismResultRepository, TextExerciseService textExerciseService,
-<<<<<<< HEAD
-            ChannelRepository channelRepository, ChannelService channelService, CompetencyProgressApi competencyProgressApi) {
-=======
-            ChannelRepository channelRepository, ChannelService channelService, CompetencyProgressService competencyProgressService,
+            ChannelRepository channelRepository, ChannelService channelService, CompetencyProgressApi competencyProgressApi,
             Optional<IrisSettingsService> irisSettingsService) {
->>>>>>> 7503f9cd
         this.exerciseRepository = exerciseRepository;
         this.participationService = participationService;
         this.programmingExerciseService = programmingExerciseService;
@@ -106,12 +102,8 @@
         this.textExerciseService = textExerciseService;
         this.channelRepository = channelRepository;
         this.channelService = channelService;
-<<<<<<< HEAD
         this.competencyProgressApi = competencyProgressApi;
-=======
-        this.competencyProgressService = competencyProgressService;
         this.irisSettingsService = irisSettingsService;
->>>>>>> 7503f9cd
     }
 
     /**
