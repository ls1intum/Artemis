--- conflicted
+++ resolved
@@ -80,17 +80,10 @@
     private final Optional<IrisSettingsApi> irisSettingsApi;
 
     public ExerciseDeletionService(ExerciseRepository exerciseRepository, ExerciseUnitRepository exerciseUnitRepository, ParticipationService participationService,
-<<<<<<< HEAD
-            ProgrammingExerciseService programmingExerciseService, ModelingExerciseService modelingExerciseService, QuizExerciseService quizExerciseService,
-            TutorParticipationRepository tutorParticipationRepository, ExampleSubmissionService exampleSubmissionService, Optional<StudentExamApi> studentExamApi,
-            LectureUnitService lectureUnitService, PlagiarismResultRepository plagiarismResultRepository, Optional<TextApi> textApi, ChannelRepository channelRepository,
-            ChannelService channelService, Optional<CompetencyProgressApi> competencyProgressApi, Optional<IrisSettingsService> irisSettingsService) {
-=======
             ProgrammingExerciseService programmingExerciseService, QuizExerciseService quizExerciseService, TutorParticipationRepository tutorParticipationRepository,
-            ExampleSubmissionService exampleSubmissionService, StudentExamRepository studentExamRepository, LectureUnitService lectureUnitService,
+            ExampleSubmissionService exampleSubmissionService, Optional<StudentExamApi> studentExamApi, LectureUnitService lectureUnitService,
             PlagiarismResultRepository plagiarismResultRepository, Optional<TextApi> textApi, ChannelRepository channelRepository, ChannelService channelService,
             Optional<CompetencyProgressApi> competencyProgressApi, Optional<IrisSettingsApi> irisSettingsApi) {
->>>>>>> a9452958
         this.exerciseRepository = exerciseRepository;
         this.participationService = participationService;
         this.programmingExerciseService = programmingExerciseService;
