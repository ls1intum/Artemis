--- conflicted
+++ resolved
@@ -170,11 +170,7 @@
      */
     @GetMapping("courses/{courseId}/course-competencies")
     @EnforceAtLeastStudentInCourse
-<<<<<<< HEAD
-    public ResponseEntity<List<CourseCompetency>> getCourseCompetenciesWithOwnProgress(@PathVariable long courseId) {
-=======
-    public ResponseEntity<List<CourseCompetency>> getCourseCompetenciesWithProgress(@PathVariable long courseId, @RequestParam(defaultValue = "false") boolean filter) {
->>>>>>> 1b9e7f8d
+    public ResponseEntity<List<CourseCompetency>> getCourseCompetenciesWithOwnProgress(@PathVariable long courseId, @RequestParam(defaultValue = "false") boolean filter) {
         log.debug("REST request to get competencies for course with id: {}", courseId);
         User user = userRepository.getUserWithGroupsAndAuthorities();
         final var competencies = courseCompetencyService.findCourseCompetenciesWithProgressForUserByCourseId(courseId, user.getId(), filter);
