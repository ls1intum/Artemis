package de.tum.cit.aet.artemis.atlas.dto;

import java.time.ZonedDateTime;
import java.util.List;

import jakarta.validation.constraints.NotBlank;
import jakarta.validation.constraints.NotNull;
import jakarta.validation.constraints.Size;

import org.jspecify.annotations.Nullable;

import com.fasterxml.jackson.annotation.JsonInclude;

/**
 * DTO for Atlas Agent chat responses.
 * Contains the agent's message, preview data for competencies and relations, and metadata.
 */
@JsonInclude(JsonInclude.Include.NON_EMPTY)
<<<<<<< HEAD
public record AtlasAgentChatResponseDTO(@NotBlank @Size(max = 10000) String message, @Nullable String sessionId, @NotNull ZonedDateTime timestamp, boolean success,
        boolean competenciesModified, @Nullable SingleCompetencyPreviewResponseDTO competencyPreview, @Nullable BatchCompetencyPreviewResponseDTO batchCompetencyPreview,
        @Nullable SingleRelationPreviewResponseDTO relationPreview, @Nullable BatchRelationPreviewResponseDTO batchRelationPreview,
        @Nullable RelationGraphPreviewDTO relationGraphPreview) {
=======
public record AtlasAgentChatResponseDTO(@NotBlank @Size(max = 10000) String message, @NotNull ZonedDateTime timestamp, boolean competenciesModified,
        @Nullable List<CompetencyPreviewDTO> competencyPreviews) {
>>>>>>> 80a82ffe
}<|MERGE_RESOLUTION|>--- conflicted
+++ resolved
@@ -16,13 +16,7 @@
  * Contains the agent's message, preview data for competencies and relations, and metadata.
  */
 @JsonInclude(JsonInclude.Include.NON_EMPTY)
-<<<<<<< HEAD
-public record AtlasAgentChatResponseDTO(@NotBlank @Size(max = 10000) String message, @Nullable String sessionId, @NotNull ZonedDateTime timestamp, boolean success,
-        boolean competenciesModified, @Nullable SingleCompetencyPreviewResponseDTO competencyPreview, @Nullable BatchCompetencyPreviewResponseDTO batchCompetencyPreview,
-        @Nullable SingleRelationPreviewResponseDTO relationPreview, @Nullable BatchRelationPreviewResponseDTO batchRelationPreview,
-        @Nullable RelationGraphPreviewDTO relationGraphPreview) {
-=======
 public record AtlasAgentChatResponseDTO(@NotBlank @Size(max = 10000) String message, @NotNull ZonedDateTime timestamp, boolean competenciesModified,
-        @Nullable List<CompetencyPreviewDTO> competencyPreviews) {
->>>>>>> 80a82ffe
+        @Nullable List<CompetencyPreviewDTO> competencyPreviews, @Nullable SingleRelationPreviewResponseDTO relationPreview,
+        @Nullable BatchRelationPreviewResponseDTO batchRelationPreview, @Nullable RelationGraphPreviewDTO relationGraphPreview) {
 }