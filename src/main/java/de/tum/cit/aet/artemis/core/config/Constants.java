package de.tum.cit.aet.artemis.core.config;

import java.util.regex.Pattern;

import de.tum.cit.aet.artemis.core.domain.User;
import de.tum.cit.aet.artemis.lti.web.LtiResource;
import de.tum.cit.aet.artemis.programming.domain.ProgrammingExerciseStudentParticipation;
import de.tum.cit.aet.artemis.programming.domain.ProgrammingSubmission;
import de.tum.cit.aet.artemis.programming.service.ProgrammingSubmissionService;

/**
 * Application constants.
 */
public final class Constants {

    // NOTE: those 4 values have to be the same as in app.constants.ts
    public static final int USERNAME_MIN_LENGTH = 4;

    public static final int USERNAME_MAX_LENGTH = 50;

    public static final int PASSWORD_MIN_LENGTH = 8;

    public static final int PASSWORD_MAX_LENGTH = 100;

    public static int COMPLAINT_LOCK_DURATION_IN_MINUTES = 24 * 60; // 24h; Same as in artemisApp.locks.acquired

    public static final int SECONDS_BEFORE_RELEASE_DATE_FOR_COMBINING_TEMPLATE_COMMITS = 15;

    public static final int SECONDS_AFTER_RELEASE_DATE_FOR_UNLOCKING_STUDENT_EXAM_REPOS = 5;

    // Regex for acceptable logins
    public static final String LOGIN_REGEX = "^[_'.@A-Za-z0-9-]*$";

    public static final String SIMPLE_EMAIL_REGEX = "^[A-Za-z0-9+_.-]+@[A-Za-z0-9.-]+$";

    public static final String SYSTEM_ACCOUNT = "system";

    public static final String DEFAULT_LANGUAGE = "en";

    public static final int QUIZ_GRACE_PERIOD_IN_SECONDS = 5;

    public static final int MAX_ENVIRONMENT_VARIABLES_DOCKER_FLAG_LENGTH = 1000;

    /**
     * The default REST/URL-path prefix for accessing file uploads.
     * Don't use this constant elsewhere than in the Presentation-Layer to reduce
     * coupling between the persistence layer {@link de.tum.cit.aet.artemis.core.domain.DomainObject }) and the
     * presentation layer ({@link org.springframework.web.bind.annotation.RestController}).
     * There might be exceptions if the path can be considered part of the business logic, and not presentation.
     */
    public static final String ARTEMIS_FILE_PATH_PREFIX = "/api/core/files/";

    /**
     * This constant determines how many seconds after the exercise due dates submissions will still be considered rated.
     * Submissions after the grace period exceeded will be flagged as illegal.
     * <p>
     * This is needed because locking programming exercise repositories might take up to 60 seconds,
     * especially for exercises with many participants.
     * If the student was able to successfully push their solution, this solution should still be graded, even if
     * the push was a few seconds late.
     *
     * @see ProgrammingSubmissionService#isAllowedToSubmit(ProgrammingExerciseStudentParticipation, User, ProgrammingSubmission)
     */
    public static final int PROGRAMMING_GRACE_PERIOD_SECONDS = 60;

    public static final String FILEPATH_ID_PLACEHOLDER = "PLACEHOLDER_FOR_ID";

    public static final String EXERCISE_TOPIC_ROOT = "/topic/exercise/";

    public static final String NEW_RESULT_TOPIC = "/topic/newResults";

    public static final String NEW_RESULT_RESOURCE_API_PATH = "/api/programming/public/programming-exercises/new-result";

    public static final String PROGRAMMING_SUBMISSION_TOPIC = "/newSubmissions";

    public static final String NEW_SUBMISSION_TOPIC = "/topic" + PROGRAMMING_SUBMISSION_TOPIC;

    public static final String SUBMISSION_PROCESSING = "/submissionProcessing";

    public static final String SUBMISSION_PROCESSING_TOPIC = "/topic" + SUBMISSION_PROCESSING;

    public static final String ATHENA_PROGRAMMING_EXERCISE_REPOSITORY_API_PATH = "/api/athena/public/programming-exercises/";

    // short names should have at least 3 characters and must start with a letter
    public static final String SHORT_NAME_REGEX = "^[a-zA-Z][a-zA-Z0-9]{2,}";

    public static final Pattern SHORT_NAME_PATTERN = Pattern.compile(SHORT_NAME_REGEX);

    public static final String FILE_ENDING_REGEX = "^[a-zA-Z0-9]{1,5}";

    public static final Pattern FILE_ENDING_PATTERN = Pattern.compile(FILE_ENDING_REGEX);

    public static final Pattern TITLE_NAME_PATTERN = Pattern.compile("^[a-zA-Z0-9_\\-\\s]*");

    public static final String TUM_LDAP_MATRIKEL_NUMBER = "imMatrikelNr";

    public static final String TUM_LDAP_MAIN_EMAIL = "imHauptEMail";

    public static final String TUM_LDAP_EMAILS = "imEmailAdressen";

    // NOTE: the following values for programming exercises are hard-coded at the moment
    public static final String TEST_REPO_NAME = "tests";

    public static final String ASSIGNMENT_REPO_NAME = "assignment";

    public static final String SOLUTION_REPO_NAME = "solution";

    // Used to cut off CI specific path segments when receiving static code analysis reports
    public static final String ASSIGNMENT_DIRECTORY = "/" + ASSIGNMENT_REPO_NAME + "/";

    public static final String TEST_WORKING_DIRECTORY = "test";

    // Used as a value for <sourceDirectory> for the Java template pom.xml
    public static final String STUDENT_WORKING_DIRECTORY = ASSIGNMENT_DIRECTORY + "src";

    public static final String USER_FIRST_NAME_AFTER_SOFT_DELETE = "Deleted";

    public static final String USER_LAST_NAME_AFTER_SOFT_DELETE = "User";

    public static final String USER_EMAIL_DOMAIN_AFTER_SOFT_DELETE = "@user.deleted";

    // TODO: the following numbers should be configurable in the yml files

    public static final long MAX_NUMBER_OF_LOCKED_SUBMISSIONS_PER_TUTOR = 10;

    // Note: The values in input.constants.ts (client) need to be the same
    public static final long MAX_FILE_SIZE_COMMUNICATION = 5 * 1024 * 1024; // 5 MB

    // Note: The values in input.constants.ts (client) need to be the same
    public static final long MAX_SUBMISSION_FILE_SIZE = 8 * 1024 * 1024; // 8 MB

    // Note: The values in input.constants.ts (client) need to be the same
    public static final int MAX_SUBMISSION_TEXT_LENGTH = 30_000; // 30.000 characters

    public static final int MAX_SUBMISSION_MODEL_LENGTH = 100_000; // 100.000 characters

    public static final int MAX_QUIZ_SHORT_ANSWER_TEXT_LENGTH = 255; // Must be consistent with database column definition

    public static final String TEST_CASES_DUPLICATE_NOTIFICATION = "There are duplicated test cases in this programming exercise. All test cases have to be unique and cannot have the same name. The following test cases are duplicated: ";

    public static final String TEST_CASES_CHANGED_RUN_COMPLETED_NOTIFICATION = "Build and Test run complete. New results were created for the programming exercise's student submissions with the updated test case settings.";

    public static final String BUILD_RUN_STARTED_FOR_PROGRAMMING_EXERCISE = "Build run triggered for programming exercise";

    public static final String BUILD_RUN_COMPLETE_FOR_PROGRAMMING_EXERCISE = "All builds triggered for programming exercise";

    public static final String PROGRAMMING_EXERCISE_FAILED_STASH_OPERATIONS_NOTIFICATION = "When stashing the changes for the student repositories, not all operations were successful. Number of failed operations: ";

    public static final String PROGRAMMING_EXERCISE_SUCCESSFUL_STASH_OPERATION_NOTIFICATION = "The unsubmitted changes in the student repositories for this programming exercise were stashed successfully.";

    /**
     * Maximum length in the database for the feedback detail text.
     */
    public static final int FEEDBACK_DETAIL_TEXT_DATABASE_MAX_LENGTH = 5000;

    /**
     * Maximum length of feedback detail texts before a long feedback is created.
     */
    public static final int FEEDBACK_DETAIL_TEXT_SOFT_MAX_LENGTH = 1000;

    /**
     * Maximum length for feedback detail text that is trimmed and moved to a connected long feedback instead.
     */
    public static final int FEEDBACK_PREVIEW_TEXT_MAX_LENGTH = 300;

    /**
     * Arbitrary limit that is unlikely to be reached by real feedback in practice.
     * Avoids filling the DB with huge text blobs, e.g. in case an infinite loop in a test case outputs a lot of text.
     */
    public static final int LONG_FEEDBACK_MAX_LENGTH = 10_000_000;

    // This value limits the amount of characters allowed for a complaint response text.
    // Set to 65535 as the db-column has type TEXT which can hold up to 65535 characters.
    // Also, the value on the client side must match this value.
    public static final int COMPLAINT_RESPONSE_TEXT_LIMIT = 65535;

    // This value limits the amount of characters allowed for a complaint text.
    // Set to 65535 as the db-column has type TEXT which can hold up to 65535 characters.
    // Also, the value on the client side must match this value.
    public static final int COMPLAINT_TEXT_LIMIT = 65535;

    public static final String SETUP_COMMIT_MESSAGE = "Setup";

    public static final String ENROLL_IN_COURSE = "ENROLL_IN_COURSE";

    public static final String UNENROLL_FROM_COURSE = "UNENROLL_FROM_COURSE";

    public static final String CLEANUP_COURSE = "CLEANUP_COURSE";

    public static final String CLEANUP_EXAM = "CLEANUP_EXAM";

    public static final String DELETE_EXERCISE = "DELETE_EXERCISE";

    public static final String EDIT_EXERCISE = "EDIT_EXERCISE";

    public static final String DELETE_COURSE = "DELETE_COURSE";

    public static final String DELETE_EXAM = "DELETE_EXAM";

    public static final String UPDATE_EXAM = "UPDATE_EXAM";

    public static final String ADD_USER_TO_EXAM = "ADD_USER_TO_EXAM";

    public static final String REMOVE_USER_FROM_EXAM = "REMOVE_USER_FROM_EXAM";

    public static final String REMOVE_ALL_USERS_FROM_EXAM = "REMOVE_ALL_USERS_FROM_EXAM";

    public static final String RESET_EXAM = "RESET_EXAM";

    // same constant as in the client
    public static final int EXAM_START_WAIT_TIME_MINUTES = 5;

    public static final String TOGGLE_STUDENT_EXAM_SUBMITTED = "TOGGLE_STUDENT_EXAM_SUBMITTED";

    public static final String TOGGLE_STUDENT_EXAM_UNSUBMITTED = "TOGGLE_STUDENT_EXAM_UNSUBMITTED";

    public static final String PREPARE_EXERCISE_START = "PREPARE_EXERCISE_START";

    public static final String GENERATE_STUDENT_EXAMS = "GENERATE_STUDENT_EXAMS";

    public static final String GENERATE_MISSING_STUDENT_EXAMS = "GENERATE_MISSING_STUDENT_EXAMS";

    public static final String DELETE_PARTICIPATION = "DELETE_PARTICIPATION";

    public static final String DELETE_TEAM = "DELETE_TEAM";

    public static final String DELETE_EXERCISE_GROUP = "DELETE_EXERCISE_GROUP";

    public static final String IMPORT_TEAMS = "IMPORT_TEAMS";

    public static final String RE_EVALUATE_RESULTS = "RE_EVALUATE_RESULTS";

    public static final String RESET_GRADING = "RESET_GRADING";

    public static final String TRIGGER_INSTRUCTOR_BUILD = "TRIGGER_INSTRUCTOR_BUILD";

    public static final String INFO_BUILD_PLAN_URL_DETAIL = "buildPlanURLTemplate";

    public static final String INFO_COMMIT_HASH_URL_DETAIL = "commitHashURLTemplate";

    public static final String INFO_SSH_CLONE_URL_DETAIL = "sshCloneURLTemplate";

    public static final String INFO_SSH_KEYS_URL_DETAIL = "sshKeysURL";

    public static final String INFO_CODE_BUTTON_REPOSITORY_AUTHENTICATION_MECHANISMS = "repositoryAuthenticationMechanisms";

    public static final String REGISTRATION_ENABLED = "registrationEnabled";

    public static final String NEEDS_TO_ACCEPT_TERMS = "needsToAcceptTerms";

    public static final String ALLOWED_EMAIL_PATTERN = "allowedEmailPattern";

    public static final String ALLOWED_EMAIL_PATTERN_READABLE = "allowedEmailPatternReadable";

    public static final String ALLOWED_LDAP_USERNAME_PATTERN = "allowedLdapUsernamePattern";

    public static final String ACCOUNT_NAME = "accountName";

    public static final String ALLOWED_COURSE_REGISTRATION_USERNAME_PATTERN = "allowedCourseRegistrationUsernamePattern";

    public static final String ARTEMIS_GROUP_DEFAULT_PREFIX = "artemis-";

    public static final String HAZELCAST_QUIZ_SCHEDULER = "quizScheduleServiceExecutor";

    public static final String HAZELCAST_QUIZ_PREFIX = "quiz-";

    public static final String HAZELCAST_EXERCISE_CACHE = HAZELCAST_QUIZ_PREFIX + "exercise-cache";

    public static final int HAZELCAST_QUIZ_EXERCISE_CACHE_SERIALIZER_ID = 1;

    public static final int HAZELCAST_PATH_SERIALIZER_ID = 2;

    public static final String HAZELCAST_PLAGIARISM_PREFIX = "plagiarism-";

    public static final String HAZELCAST_ACTIVE_PLAGIARISM_CHECKS_PER_COURSE_CACHE = HAZELCAST_PLAGIARISM_PREFIX + "active-plagiarism-checks-per-course-cache";

    public static final String VERSION_CONTROL_URL = "versionControlUrl";

    public static final String VERSION_CONTROL_NAME = "versionControlName";

    public static final String CONTINUOUS_INTEGRATION_NAME = "continuousIntegrationName";

    public static final String INSTRUCTOR_BUILD_TIMEOUT_MIN_OPTION = "buildTimeoutMin";

    public static final String INSTRUCTOR_BUILD_TIMEOUT_MAX_OPTION = "buildTimeoutMax";

    public static final String INSTRUCTOR_BUILD_TIMEOUT_DEFAULT_OPTION = "buildTimeoutDefault";

    public static final String DOCKER_FLAG_CPUS = "defaultContainerCpuCount";

    public static final String DOCKER_FLAG_MEMORY_MB = "defaultContainerMemoryLimitInMB";

    public static final String DOCKER_FLAG_MEMORY_SWAP_MB = "defaultContainerMemorySwapLimitInMB";

    public static final String USE_EXTERNAL = "useExternal";

    public static final String EXTERNAL_CREDENTIAL_PROVIDER = "externalCredentialProvider";

    public static final String EXTERNAL_PASSWORD_RESET_LINK_MAP = "externalPasswordResetLinkMap";

    public static final String VOTE_EMOJI_ID = "heavy_plus_sign";

    public static final String EXAM_EXERCISE_START_STATUS = "exam-exercise-start-status";

    public static final String PUSH_NOTIFICATION_ENCRYPTION_ALGORITHM = "AES/CBC/PKCS5Padding";

    /**
     * The name of the Spring profile used to choose the local VC system.
     */
    public static final String PROFILE_LOCALVC = "localvc";

    /**
     * The name of the Spring profile used to choose the local CI system.
     */
    public static final String PROFILE_LOCALCI = "localci";

    /**
     * The name of the Spring profile used to process build jobs in a local CI setup.
     */
    public static final String PROFILE_BUILDAGENT = "buildagent";

    public static final String PROFILE_TEST_BUILDAGENT = "buildagent-test";

    /**
     * The name of the Spring profile used to process build jobs in a Jenkins setup.
     */
    public static final String PROFILE_JENKINS = "jenkins";

    /**
     * The name of the Spring profile used for Artemis functionality.
     */
    public static final String PROFILE_ARTEMIS = "artemis";

    /**
     * The name of the Spring profile used for Artemis core functionality.
     */
    public static final String PROFILE_CORE = "core";

    /**
     * The name of the Spring profile used for Iris / Pyris functionality.
     */
    public static final String PROFILE_IRIS = "iris";

    /**
     * The name of the Spring profile used for Athena functionality.
     */
    public static final String PROFILE_ATHENA = "athena";

    /**
     * The name of the Spring profile used for Athena functionality.
     */
    public static final String PROFILE_APOLLON = "apollon";

    /**
     * The name of the Spring profile used for the Aeolus external system.
     */
    public static final String PROFILE_AEOLUS = "aeolus";

    /**
     * The name of the Spring profile used for activating LTI in Artemis, see {@link LtiResource}.
     */
    public static final String PROFILE_LTI = "lti";

    /**
     * The name of the Spring profile used for activating SAML2 in Artemis, see {@link de.tum.cit.aet.artemis.core.service.connectors.SAML2Service}.
     */
    public static final String PROFILE_SAML2 = "saml2";

    public static final String PROFILE_SCHEDULING = "scheduling";

    public static final String PROFILE_CORE_AND_SCHEDULING = PROFILE_CORE + " & " + PROFILE_SCHEDULING;

    /**
     * The name of the Spring profile used for Theia as an external online IDE.
     */
    public static final String PROFILE_THEIA = "theia";

    /**
     * The name of the profile for integration independent tests
     */
    public static final String PROFILE_TEST_INDEPENDENT = "test-independent-integration";

    /**
     * The InfoContributor's detail key for the Theia Portal URL
     */
    public static final String THEIA_PORTAL_URL = "theiaPortalURL";

    /**
     * The InfoContributor's detail key for the active module features.
     */
    public static final String ACTIVE_MODULE_FEATURES = "activeModuleFeatures";

    /**
     * The name of the module feature used for Atlas functionality.
     */
    public static final String MODULE_FEATURE_ATLAS = "atlas";

    /**
<<<<<<< HEAD
     * The name of the module feature used for plagiarism functionality.
     */
    public static final String MODULE_FEATURE_PLAGIARISM = "plagiarism";
=======
     * The name of the module feature used for Text Exercise functionality.
     */
    public static final String MODULE_FEATURE_TEXT = "text";
>>>>>>> 6f5da7e1

    /**
     * The name of the property used to enable or disable Atlas functionality.
     */
    public static final String ATLAS_ENABLED_PROPERTY_NAME = "artemis.atlas.enabled";

    /**
<<<<<<< HEAD
     * The name of the property used to enable or disable plagiarism functionality.
     */
    public static final String PLAGIARISM_ENABLED_PROPERTY_NAME = "artemis.plagiarism.enabled";
=======
     * The name of the property used to enable or disable text exercise functionality.
     */
    public static final String TEXT_ENABLED_PROPERTY_NAME = "artemis.text.enabled";
>>>>>>> 6f5da7e1

    /**
     * Size of an unsigned tinyInt in SQL, that is used in the database
     */
    public static final int SIZE_OF_UNSIGNED_TINYINT = 255;

    /**
     * The maximum length of a group conversation human-readable name before it is truncated if no name is specified.
     */
    public static final int GROUP_CONVERSATION_HUMAN_READABLE_NAME_LIMIT = 100;

    /**
     * The value of the version field we send with each push notification to the native clients (Android & iOS).
     */
    public static final int PUSH_NOTIFICATION_VERSION = 1;

    /**
     * The value of the version field we send with each push notification to the native clients (Android & iOS).
     */
    public static final int PUSH_NOTIFICATION_MINOR_VERSION = 2;

    /**
     * The directory in the docker container in which the build script is executed
     */
    public static final String LOCAL_CI_WORKING_DIRECTORY = "/var/tmp";

    /**
     * The directory in the docker container in which the results can be found
     */
    public static final String LOCAL_CI_RESULTS_DIRECTORY = "/results";

    /**
     * The directory to which repositories temporarily get cloned for the build job execution
     */
    public static final String CHECKED_OUT_REPOS_TEMP_DIR = "checked-out-repos";

    /**
     * Minimum score for a result to be considered successful and shown in green
     */
    public static final int MIN_SCORE_GREEN = 80;

    public static final String ASSIGNMENT_REPO_PLACEHOLDER = "${studentWorkingDirectory}";

    public static final String TEST_REPO_PLACEHOLDER = "${testWorkingDirectory}";

    public static final String SOLUTION_REPO_PLACEHOLDER = "${solutionWorkingDirectory}";

    public static final String ASSIGNMENT_REPO_PARENT_PLACEHOLDER = "${studentParentWorkingDirectoryName}";

    public static final String ASSIGNMENT_REPO_PLACEHOLDER_NO_SLASH = "${studentWorkingDirectoryNoSlash}";

    public static final Pattern ALLOWED_CHECKOUT_DIRECTORY = Pattern.compile("[\\w-]+(/[\\w-]+)*$");

    private Constants() {
    }
}<|MERGE_RESOLUTION|>--- conflicted
+++ resolved
@@ -396,15 +396,14 @@
     public static final String MODULE_FEATURE_ATLAS = "atlas";
 
     /**
-<<<<<<< HEAD
      * The name of the module feature used for plagiarism functionality.
      */
     public static final String MODULE_FEATURE_PLAGIARISM = "plagiarism";
-=======
+
+    /**
      * The name of the module feature used for Text Exercise functionality.
      */
     public static final String MODULE_FEATURE_TEXT = "text";
->>>>>>> 6f5da7e1
 
     /**
      * The name of the property used to enable or disable Atlas functionality.
@@ -412,15 +411,14 @@
     public static final String ATLAS_ENABLED_PROPERTY_NAME = "artemis.atlas.enabled";
 
     /**
-<<<<<<< HEAD
      * The name of the property used to enable or disable plagiarism functionality.
      */
     public static final String PLAGIARISM_ENABLED_PROPERTY_NAME = "artemis.plagiarism.enabled";
-=======
+
+    /**
      * The name of the property used to enable or disable text exercise functionality.
      */
     public static final String TEXT_ENABLED_PROPERTY_NAME = "artemis.text.enabled";
->>>>>>> 6f5da7e1
 
     /**
      * Size of an unsigned tinyInt in SQL, that is used in the database
