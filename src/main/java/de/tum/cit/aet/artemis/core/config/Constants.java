package de.tum.cit.aet.artemis.core.config;

import java.util.regex.Pattern;

/**
 * Application constants.
 */
public final class Constants {

    // NOTE: those 4 values have to be the same as in app.constants.ts
    public static final int USERNAME_MIN_LENGTH = 4;

    public static final int USERNAME_MAX_LENGTH = 50;

    public static final int PASSWORD_MIN_LENGTH = 8;

    public static final int PASSWORD_MAX_LENGTH = 100;

    public static int COMPLAINT_LOCK_DURATION_IN_MINUTES = 24 * 60; // 24h; Same as in artemisApp.locks.acquired

    public static final int SECONDS_BEFORE_RELEASE_DATE_FOR_COMBINING_TEMPLATE_COMMITS = 15;

    // Regex for acceptable logins
    public static final String LOGIN_REGEX = "^[_'.@A-Za-z0-9-]*$";

    public static final String SIMPLE_EMAIL_REGEX = "^[A-Za-z0-9+_.-]+@[A-Za-z0-9.-]+$";

    public static final String SYSTEM_ACCOUNT = "system";

    public static final String DEFAULT_LANGUAGE = "en";

    public static final int QUIZ_GRACE_PERIOD_IN_SECONDS = 5;

    public static final int MAX_ENVIRONMENT_VARIABLES_DOCKER_FLAG_LENGTH = 1000;

    /**
     * The default REST/URL-path prefix for accessing file uploads.
     * Don't use this constant elsewhere than in the Presentation-Layer to reduce
     * coupling between the persistence layer {@link de.tum.cit.aet.artemis.core.domain.DomainObject }) and the
     * presentation layer ({@link org.springframework.web.bind.annotation.RestController}).
     * There might be exceptions if the path can be considered part of the business logic, and not presentation.
     */
    public static final String ARTEMIS_FILE_PATH_PREFIX = "/api/core/files/";

    /**
     * This constant determines how many seconds after the exercise due dates submissions will still be considered rated.
     * Submissions after the grace period exceeded will be unrated.
     * <p>
     * If the student was able to successfully push their solution, this solution should still be graded, even if
     * the processing of the push was up to 1s late.
     * <p>
     * Have a look at setRatedIfNotAfterDueDate(Participation participation, ZonedDateTime submissionDate) in
     * de.tum.cit.aet.artemis.assessment.domain.Result.
     */
    public static final int PROGRAMMING_GRACE_PERIOD_SECONDS = 1;

    public static final String FILEPATH_ID_PLACEHOLDER = "PLACEHOLDER_FOR_ID";

    public static final String EXERCISE_TOPIC_ROOT = "/topic/exercise/";

    public static final String NEW_RESULT_TOPIC = "/topic/newResults";

    public static final String NEW_RESULT_RESOURCE_API_PATH = "/api/programming/public/programming-exercises/new-result";

    public static final String PROGRAMMING_SUBMISSION_TOPIC = "/newSubmissions";

    public static final String NEW_SUBMISSION_TOPIC = "/topic" + PROGRAMMING_SUBMISSION_TOPIC;

    public static final String SUBMISSION_PROCESSING = "/submissionProcessing";

    public static final String SUBMISSION_PROCESSING_TOPIC = "/topic" + SUBMISSION_PROCESSING;

    public static final String ATHENA_PROGRAMMING_EXERCISE_REPOSITORY_API_PATH = "/api/athena/public/programming-exercises/";

    // short names should have at least 3 characters and must start with a letter
    public static final String SHORT_NAME_REGEX = "^[a-zA-Z][a-zA-Z0-9]{2,}";

    public static final Pattern SHORT_NAME_PATTERN = Pattern.compile(SHORT_NAME_REGEX);

    public static final String FILE_ENDING_REGEX = "^[a-zA-Z0-9]{1,5}";

    public static final Pattern FILE_ENDING_PATTERN = Pattern.compile(FILE_ENDING_REGEX);

    public static final Pattern TITLE_NAME_PATTERN = Pattern.compile("^[a-zA-Z0-9_\\-\\s]*");

    public static final String TUM_LDAP_MATRIKEL_NUMBER = "imMatrikelNr";

    public static final String TUM_LDAP_MAIN_EMAIL = "imHauptEMail";

    public static final String TUM_LDAP_EMAILS = "imEmailAdressen";

    // NOTE: the following values for programming exercises are hard-coded at the moment
    public static final String TEST_REPO_NAME = "tests";

    public static final String ASSIGNMENT_REPO_NAME = "assignment";

    public static final String SOLUTION_REPO_NAME = "solution";

    // Used to cut off CI specific path segments when receiving static code analysis reports
    public static final String ASSIGNMENT_DIRECTORY = "/" + ASSIGNMENT_REPO_NAME + "/";

    // Used as a value for <sourceDirectory> for the Java template pom.xml
    public static final String STUDENT_WORKING_DIRECTORY = ASSIGNMENT_DIRECTORY + "src";

    public static final String USER_FIRST_NAME_AFTER_SOFT_DELETE = "Deleted";

    public static final String USER_LAST_NAME_AFTER_SOFT_DELETE = "User";

    public static final String USER_EMAIL_DOMAIN_AFTER_SOFT_DELETE = "@user.deleted";

    // TODO: the following numbers should be configurable in the yml files

    public static final long MAX_NUMBER_OF_LOCKED_SUBMISSIONS_PER_TUTOR = 10;

    // Note: The values in input.constants.ts (client) need to be the same
    public static final long MAX_FILE_SIZE_COMMUNICATION = 5 * 1024 * 1024; // 5 MB

    // Note: The values in input.constants.ts (client) need to be the same
    public static final long MAX_SUBMISSION_FILE_SIZE = 8 * 1024 * 1024; // 8 MB

    // Note: The values in input.constants.ts (client) need to be the same
    public static final int MAX_SUBMISSION_TEXT_LENGTH = 30_000; // 30.000 characters

    public static final int MAX_SUBMISSION_MODEL_LENGTH = 100_000; // 100.000 characters

    public static final int MAX_QUIZ_SHORT_ANSWER_TEXT_LENGTH = 255; // Must be consistent with database column definition

    public static final String TEST_CASES_DUPLICATE_NOTIFICATION = "There are duplicated test cases in this programming exercise. All test cases have to be unique and cannot have the same name. The following test cases are duplicated: ";

    /**
     * Maximum length in the database for the feedback detail text.
     */
    public static final int FEEDBACK_DETAIL_TEXT_DATABASE_MAX_LENGTH = 5000;

    /**
     * Maximum length of feedback detail texts before a long feedback is created.
     */
    public static final int FEEDBACK_DETAIL_TEXT_SOFT_MAX_LENGTH = 1000;

    /**
     * Maximum length for feedback detail text that is trimmed and moved to a connected long feedback instead.
     */
    public static final int FEEDBACK_PREVIEW_TEXT_MAX_LENGTH = 300;

    /**
     * Arbitrary limit that is unlikely to be reached by real feedback in practice.
     * Avoids filling the DB with huge text blobs, e.g. in case an infinite loop in a test case outputs a lot of text.
     */
    public static final int LONG_FEEDBACK_MAX_LENGTH = 10_000_000;

    // This value limits the amount of characters allowed for a complaint response text.
    // Set to 65535 as the db-column has type TEXT which can hold up to 65535 characters.
    // Also, the value on the client side must match this value.
    public static final int COMPLAINT_RESPONSE_TEXT_LIMIT = 65535;

    // This value limits the amount of characters allowed for a complaint text.
    // Set to 65535 as the db-column has type TEXT which can hold up to 65535 characters.
    // Also, the value on the client side must match this value.
    public static final int COMPLAINT_TEXT_LIMIT = 65535;

    // This value limits the amount of characters allowed for custom instructions in Iris sub-settings.
    public static final int IRIS_CUSTOM_INSTRUCTIONS_MAX_LENGTH = 2048;

    public static final String SETUP_COMMIT_MESSAGE = "Setup";

    public static final String ENROLL_IN_COURSE = "ENROLL_IN_COURSE";

    public static final String UNENROLL_FROM_COURSE = "UNENROLL_FROM_COURSE";

    public static final String CLEANUP_COURSE = "CLEANUP_COURSE";

    public static final String CLEANUP_EXAM = "CLEANUP_EXAM";

    public static final String DELETE_EXERCISE = "DELETE_EXERCISE";

    public static final String EDIT_EXERCISE = "EDIT_EXERCISE";

    public static final String DELETE_COURSE = "DELETE_COURSE";

    public static final String DELETE_EXAM = "DELETE_EXAM";

    public static final String UPDATE_EXAM = "UPDATE_EXAM";

    public static final String ADD_USER_TO_EXAM = "ADD_USER_TO_EXAM";

    public static final String REMOVE_USER_FROM_EXAM = "REMOVE_USER_FROM_EXAM";

    public static final String REMOVE_ALL_USERS_FROM_EXAM = "REMOVE_ALL_USERS_FROM_EXAM";

    public static final String RESET_EXAM = "RESET_EXAM";

    // same constant as in the client
    public static final int EXAM_START_WAIT_TIME_MINUTES = 5;

    public static final String TOGGLE_STUDENT_EXAM_SUBMITTED = "TOGGLE_STUDENT_EXAM_SUBMITTED";

    public static final String TOGGLE_STUDENT_EXAM_UNSUBMITTED = "TOGGLE_STUDENT_EXAM_UNSUBMITTED";

    public static final String PREPARE_EXERCISE_START = "PREPARE_EXERCISE_START";

    public static final String GENERATE_STUDENT_EXAMS = "GENERATE_STUDENT_EXAMS";

    public static final String GENERATE_MISSING_STUDENT_EXAMS = "GENERATE_MISSING_STUDENT_EXAMS";

    public static final String DELETE_PARTICIPATION = "DELETE_PARTICIPATION";

    public static final String DELETE_TEAM = "DELETE_TEAM";

    public static final String DELETE_EXERCISE_GROUP = "DELETE_EXERCISE_GROUP";

    public static final String IMPORT_TEAMS = "IMPORT_TEAMS";

    public static final String RE_EVALUATE_RESULTS = "RE_EVALUATE_RESULTS";

    public static final String RESET_GRADING = "RESET_GRADING";

    public static final String TRIGGER_INSTRUCTOR_BUILD = "TRIGGER_INSTRUCTOR_BUILD";

    public static final String INFO_BUILD_PLAN_URL_DETAIL = "buildPlanURLTemplate";

    public static final String INFO_SSH_CLONE_URL_DETAIL = "sshCloneURLTemplate";

    public static final String INFO_CODE_BUTTON_REPOSITORY_AUTHENTICATION_MECHANISMS = "repositoryAuthenticationMechanisms";

    public static final String REGISTRATION_ENABLED = "registrationEnabled";

    public static final String NEEDS_TO_ACCEPT_TERMS = "needsToAcceptTerms";

    public static final String ALLOWED_EMAIL_PATTERN = "allowedEmailPattern";

    public static final String ALLOWED_EMAIL_PATTERN_READABLE = "allowedEmailPatternReadable";

    public static final String ALLOWED_LDAP_USERNAME_PATTERN = "allowedLdapUsernamePattern";

    public static final String ACCOUNT_NAME = "accountName";

    public static final String ALLOWED_COURSE_REGISTRATION_USERNAME_PATTERN = "allowedCourseRegistrationUsernamePattern";

    public static final String ARTEMIS_GROUP_DEFAULT_PREFIX = "artemis-";

    public static final int HAZELCAST_PATH_SERIALIZER_ID = 2;

    public static final String HAZELCAST_PLAGIARISM_PREFIX = "plagiarism-";

    public static final String HAZELCAST_ACTIVE_PLAGIARISM_CHECKS_PER_COURSE_CACHE = HAZELCAST_PLAGIARISM_PREFIX + "active-plagiarism-checks-per-course-cache";

    public static final String VERSION_CONTROL_URL = "versionControlUrl";

    public static final String VERSION_CONTROL_NAME = "versionControlName";

    public static final String CONTINUOUS_INTEGRATION_NAME = "continuousIntegrationName";

    public static final String INSTRUCTOR_BUILD_TIMEOUT_MIN_OPTION = "buildTimeoutMin";

    public static final String INSTRUCTOR_BUILD_TIMEOUT_MAX_OPTION = "buildTimeoutMax";

    public static final String INSTRUCTOR_BUILD_TIMEOUT_DEFAULT_OPTION = "buildTimeoutDefault";

    public static final String DOCKER_FLAG_CPUS = "defaultContainerCpuCount";

    public static final String DOCKER_FLAG_MEMORY_MB = "defaultContainerMemoryLimitInMB";

    public static final String DOCKER_FLAG_MEMORY_SWAP_MB = "defaultContainerMemorySwapLimitInMB";

    public static final String USE_EXTERNAL = "useExternal";

    public static final String EXTERNAL_CREDENTIAL_PROVIDER = "externalCredentialProvider";

    public static final String EXTERNAL_PASSWORD_RESET_LINK_MAP = "externalPasswordResetLinkMap";

    public static final String VOTE_EMOJI_ID = "heavy_plus_sign";

    public static final String EXAM_EXERCISE_START_STATUS = "exam-exercise-start-status";

    public static final String PUSH_NOTIFICATION_ENCRYPTION_ALGORITHM = "AES/CBC/PKCS5Padding";

    /**
     * The name of the Spring profile used to choose the local VC system.
     */
    public static final String PROFILE_LOCALVC = "localvc";

    /**
     * The name of the Spring profile used to choose the local CI system.
     */
    public static final String PROFILE_LOCALCI = "localci";

    /**
     * The name of the Spring profile used to process build jobs in a local CI setup.
     */
    public static final String PROFILE_BUILDAGENT = "buildagent";

    public static final String PROFILE_TEST_BUILDAGENT = "buildagent-test";

    /**
     * The name of the Spring profile used to process build jobs in a Jenkins setup.
     */
    public static final String PROFILE_JENKINS = "jenkins";

    /**
     * The name of the Spring profile used for Artemis functionality.
     */
    public static final String PROFILE_ARTEMIS = "artemis";

    /**
     * The name of the Spring profile used for Artemis core functionality.
     */
    public static final String PROFILE_CORE = "core";

    /**
     * The name of the Spring profile used for Iris / Pyris functionality.
     */
    public static final String PROFILE_IRIS = "iris";

    /**
     * The name of the Spring profile used for Athena functionality.
     */
    public static final String PROFILE_ATHENA = "athena";

    /**
     * The name of the Spring profile used for Hyperion functionality.
     */
    public static final String PROFILE_HYPERION = "hyperion";

    /**
     * The name of the Spring profile used for Athena functionality.
     */
    public static final String PROFILE_APOLLON = "apollon";

    /**
     * The name of the Spring profile used for the external Aeolus system.
     */
    public static final String PROFILE_AEOLUS = "aeolus";

    /**
     * The name of the Spring profile used for the external LDAP system.
     * Use this profile if you want to synchronize users with an external LDAP system, but you want to route the authentication through another system
     */
    public static final String PROFILE_LDAP = "ldap";

    /**
     * The name of the Spring profile used for activating LTI in Artemis, see {@link de.tum.cit.aet.artemis.lti.web.LtiResource}.
     */
    public static final String PROFILE_LTI = "lti";

    /**
     * The name of the Spring profile used for activating SAML2 in Artemis, see {@link de.tum.cit.aet.artemis.core.service.connectors.SAML2Service}.
     */
    public static final String PROFILE_SAML2 = "saml2";

    /**
     * The name of the Spring profile used for activating the scheduling functionality.
     * NOTE: please only use this profile if the service is not used in non-scheduling services or resources, otherwise the multi node configuration does not work.
     * If you need to communicate scheduling changes (e.g. based on exercise / lecture / slides changes) to node1 with scheduling active,
     * please use {@link de.tum.cit.aet.artemis.core.service.messaging.InstanceMessageSendService} and
     * {@link de.tum.cit.aet.artemis.core.service.messaging.InstanceMessageReceiveService}
     */
    public static final String PROFILE_SCHEDULING = "scheduling";

    /**
     * Profile combination for one primary node (in multi node setups, we typically call this node1), where scheduling AND core is active
     * The distinction is necessary, because otherwise most scheduled operations (regarding database and file system) should only be executed ONCE on the primary node and NOT
     * on secondary nodes.
     * NOTE: secondary nodes should only use PROFILE_CORE
     */
    public static final String PROFILE_CORE_AND_SCHEDULING = PROFILE_CORE + " & " + PROFILE_SCHEDULING;

    /**
     * Profile combination for one primary node, where LTI AND scheduling is active
     */
    public static final String PROFILE_LTI_AND_SCHEDULING = PROFILE_LTI + " & " + PROFILE_SCHEDULING;

    /**
     * The name of the Spring profile used for Theia as an external online IDE.
     */
    public static final String PROFILE_THEIA = "theia";

    /**
     * The name of the profile for integration independent tests
     */
    public static final String PROFILE_TEST_INDEPENDENT = "test-independent-integration";

    /**
     * The InfoContributor's detail key for the Theia Portal URL
     */
    public static final String THEIA_PORTAL_URL = "theiaPortalURL";

    /**
     * The InfoContributor's detail key for the active module features.
     */
    public static final String ACTIVE_MODULE_FEATURES = "activeModuleFeatures";

    /**
     * The name of the module feature used for Passkey functionality.
     */
    public static final String FEATURE_PASSKEY = "passkey";

    /**
     * The name of the module feature used for Atlas functionality.
     */
    public static final String MODULE_FEATURE_ATLAS = "atlas";

    /**
     * The name of the module feature used for Exam functionality.
     */
    public static final String MODULE_FEATURE_EXAM = "exam";

    /**
     * The name of the module feature used for plagiarism functionality.
     */
    public static final String MODULE_FEATURE_PLAGIARISM = "plagiarism";

    /**
     * The name of the module feature used for Text Exercise functionality.
     */
    public static final String MODULE_FEATURE_TEXT = "text";

    /**
     * The name of the module feature used for Atlas functionality.
     */
    public static final String MODULE_FEATURE_TUTORIALGROUP = "tutorialgroup";

    /**
     * The name of the property used to enable or disable Atlas functionality.
     */
    public static final String ATLAS_ENABLED_PROPERTY_NAME = "artemis.atlas.enabled";

    /**
     * The name of the property used to enable or disable exam functionality.
     */
    public static final String EXAM_ENABLED_PROPERTY_NAME = "artemis.exam.enabled";

    /**
     * The name of the property used to enable or disable plagiarism functionality.
     */
    public static final String PLAGIARISM_ENABLED_PROPERTY_NAME = "artemis.plagiarism.enabled";

    /**
     * The name of the property used to enable or disable text exercise functionality.
     */
    public static final String TEXT_ENABLED_PROPERTY_NAME = "artemis.text.enabled";

    /**
     * The name of the property used to enable or disable tutorial group functionality.
     */
    public static final String TUTORIAL_GROUP_ENABLED_PROPERTY_NAME = "artemis.tutorialgroup.enabled";

    /**
     * The name of the property used to enable or disable the passkey authentication functionality.
     */
    public static final String PASSKEY_ENABLED_PROPERTY_NAME = "artemis.user-management.passkey.enabled";

    /**
     * The name of the property used to define the directories for file uploads.
     */
    public static final String UPLOADS_FILE_PATH_PROPERTY_NAME = "artemis.file-upload-path";

    /**
     * The fallback value when no value for the uploads file path is defined.
     */
    public static final String UPLOADS_FILE_PATH_DEFAULT = "uploads";

    /**
     * Size of an unsigned tinyInt in SQL, that is used in the database
     */
    public static final int SIZE_OF_UNSIGNED_TINYINT = 255;

    /**
     * The maximum length of a group conversation human-readable name before it is truncated if no name is specified.
     */
    public static final int GROUP_CONVERSATION_HUMAN_READABLE_NAME_LIMIT = 100;

    /**
     * The value of the version field we send with each push notification to the native clients (Android & iOS).
     */
    public static final int PUSH_NOTIFICATION_VERSION = 1;

    /**
     * The directory in the docker container in which the results can be found
     */
    public static final String LOCAL_CI_RESULTS_DIRECTORY = "/results";

    /**
     * The directory in the docker container in which the build script is executed
     */
    public static final String LOCAL_CI_DOCKER_CONTAINER_WORKING_DIRECTORY = "/var/tmp";

    /**
     * Minimum score for a result to be considered successful and shown in green
     */
    public static final int MIN_SCORE_GREEN = 80;

    public static final String ASSIGNMENT_REPO_PLACEHOLDER = "${studentWorkingDirectory}";

    public static final String TEST_REPO_PLACEHOLDER = "${testWorkingDirectory}";

    public static final String SOLUTION_REPO_PLACEHOLDER = "${solutionWorkingDirectory}";

    public static final String ASSIGNMENT_REPO_PARENT_PLACEHOLDER = "${studentParentWorkingDirectoryName}";

    public static final String ASSIGNMENT_REPO_PLACEHOLDER_NO_SLASH = "${studentWorkingDirectoryNoSlash}";

    public static final Pattern ALLOWED_CHECKOUT_DIRECTORY = Pattern.compile("[\\w-]+(/[\\w-]+)*$");

<<<<<<< HEAD
    // gRPC channel configuration
    public static final String GRPC_CHANNEL_HYPERION = "hyperionChannel";

    public static final long GRPC_KEEP_ALIVE_TIME_SECONDS = 30;

    public static final long GRPC_KEEP_ALIVE_TIMEOUT_SECONDS = 5;

    public static final long GRPC_IDLE_TIMEOUT_MINUTES = 5;

    public static final int GRPC_MAX_INBOUND_MESSAGE_SIZE = 16 * 1024 * 1024; // 16MB

    public static final int GRPC_MAX_RETRY_ATTEMPTS = 3;
=======
    public static final String JWT_COOKIE_NAME = "jwt";

    public static final String BEARER_PREFIX = "Bearer ";
>>>>>>> df33ff96

    private Constants() {
    }
}<|MERGE_RESOLUTION|>--- conflicted
+++ resolved
@@ -501,24 +501,9 @@
 
     public static final Pattern ALLOWED_CHECKOUT_DIRECTORY = Pattern.compile("[\\w-]+(/[\\w-]+)*$");
 
-<<<<<<< HEAD
-    // gRPC channel configuration
-    public static final String GRPC_CHANNEL_HYPERION = "hyperionChannel";
-
-    public static final long GRPC_KEEP_ALIVE_TIME_SECONDS = 30;
-
-    public static final long GRPC_KEEP_ALIVE_TIMEOUT_SECONDS = 5;
-
-    public static final long GRPC_IDLE_TIMEOUT_MINUTES = 5;
-
-    public static final int GRPC_MAX_INBOUND_MESSAGE_SIZE = 16 * 1024 * 1024; // 16MB
-
-    public static final int GRPC_MAX_RETRY_ATTEMPTS = 3;
-=======
     public static final String JWT_COOKIE_NAME = "jwt";
 
     public static final String BEARER_PREFIX = "Bearer ";
->>>>>>> df33ff96
 
     private Constants() {
     }
