--- conflicted
+++ resolved
@@ -348,15 +348,14 @@
     public static final String PROFILE_CORE_AND_SCHEDULING = PROFILE_CORE + " & " + PROFILE_SCHEDULING;
 
     /**
-<<<<<<< HEAD
      * Profile combination for one primary node (in multi node setups, we typically call this node1), where scheduling, core AND iris is active
      */
     public static final String PROFILE_CORE_AND_SCHEDULING_AND_IRIS = PROFILE_CORE + " & " + PROFILE_SCHEDULING + " & " + PROFILE_IRIS;
-=======
+
+    /**
      * Profile combination for one primary node, where LTI AND scheduling is active
      */
     public static final String PROFILE_LTI_AND_SCHEDULING = PROFILE_LTI + " & " + PROFILE_SCHEDULING;
->>>>>>> 27f327a0
 
     /**
      * The name of the Spring profile used for Theia as an external online IDE.
