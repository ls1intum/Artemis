--- conflicted
+++ resolved
@@ -421,11 +421,7 @@
     public static final String MODULE_FEATURE_TUTORIALGROUP = "tutorialgroup";
 
     /**
-<<<<<<< HEAD
-     * The name of the module feature used for Atlas functionality.
-=======
      * The name of the module feature used for nebula functionality.
->>>>>>> 1bf627db
      */
     public static final String MODULE_FEATURE_NEBULA = "nebula";
 
