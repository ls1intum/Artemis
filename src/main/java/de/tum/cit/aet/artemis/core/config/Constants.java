package de.tum.cit.aet.artemis.core.config;

import java.util.regex.Pattern;

/**
 * Application constants.
 */
public final class Constants {

    // NOTE: those 4 values have to be the same as in app.constants.ts
    public static final int USERNAME_MIN_LENGTH = 4;

    public static final int USERNAME_MAX_LENGTH = 50;

    public static final int PASSWORD_MIN_LENGTH = 8;

    public static final int PASSWORD_MAX_LENGTH = 100;

    public static int COMPLAINT_LOCK_DURATION_IN_MINUTES = 24 * 60; // 24h; Same as in artemisApp.locks.acquired

    // Regex for acceptable logins
    public static final String LOGIN_REGEX = "^[_'.@A-Za-z0-9-]*$";

    public static final String SIMPLE_EMAIL_REGEX = "^[A-Za-z0-9+_.-]+@[A-Za-z0-9.-]+$";

    public static final String SYSTEM_ACCOUNT = "system";

    public static final String DEFAULT_LANGUAGE = "en";

    public static final int QUIZ_GRACE_PERIOD_IN_SECONDS = 5;

    public static final int MAX_ENVIRONMENT_VARIABLES_DOCKER_FLAG_LENGTH = 1000;

    /**
     * The default REST/URL-path prefix for accessing file uploads.
     * Don't use this constant elsewhere than in the Presentation-Layer to reduce
     * coupling between the persistence layer {@link de.tum.cit.aet.artemis.core.domain.DomainObject }) and the
     * presentation layer ({@link org.springframework.web.bind.annotation.RestController}).
     * There might be exceptions if the path can be considered part of the business logic, and not presentation.
     */
    public static final String ARTEMIS_FILE_PATH_PREFIX = "/api/core/files/";

    /**
     * This constant determines how many seconds after the exercise due dates submissions will still be considered rated.
     * Submissions after the grace period exceeded will be unrated.
     * <p>
     * If the student was able to successfully push their solution, this solution should still be graded, even if
     * the processing of the push was up to 1s late.
     * <p>
     * Have a look at setRatedIfNotAfterDueDate(Participation participation, ZonedDateTime submissionDate) in
     * de.tum.cit.aet.artemis.assessment.domain.Result.
     */
    public static final int PROGRAMMING_GRACE_PERIOD_SECONDS = 1;

    public static final String FILEPATH_ID_PLACEHOLDER = "PLACEHOLDER_FOR_ID";

    public static final String EXERCISE_TOPIC_ROOT = "/topic/exercise/";

    public static final String NEW_RESULT_TOPIC = "/topic/newResults";

    public static final String NEW_RESULT_RESOURCE_API_PATH = "/api/programming/public/programming-exercises/new-result";

    public static final String PROGRAMMING_SUBMISSION_TOPIC = "/newSubmissions";

    public static final String NEW_SUBMISSION_TOPIC = "/topic" + PROGRAMMING_SUBMISSION_TOPIC;

    public static final String SUBMISSION_PROCESSING = "/submissionProcessing";

    public static final String SUBMISSION_PROCESSING_TOPIC = "/topic" + SUBMISSION_PROCESSING;

    public static final String ATHENA_PROGRAMMING_EXERCISE_REPOSITORY_API_PATH = "/api/athena/public/programming-exercises/";

    // short names should have at least 3 characters and must start with a letter
    public static final String SHORT_NAME_REGEX = "^[a-zA-Z][a-zA-Z0-9]{2,}";

    public static final Pattern SHORT_NAME_PATTERN = Pattern.compile(SHORT_NAME_REGEX);

    public static final String FILE_ENDING_REGEX = "^[a-zA-Z0-9]{1,5}";

    public static final Pattern FILE_ENDING_PATTERN = Pattern.compile(FILE_ENDING_REGEX);

    public static final Pattern TITLE_NAME_PATTERN = Pattern.compile("^[a-zA-Z0-9_\\-\\s]*");

    public static final String TUM_LDAP_MATRIKEL_NUMBER = "imMatrikelNr";

    public static final String TUM_LDAP_MAIN_EMAIL = "imHauptEMail";

    public static final String TUM_LDAP_EMAILS = "imEmailAdressen";

    // NOTE: the following values for programming exercises are hard-coded at the moment
    public static final String TEST_REPO_NAME = "tests";

    public static final String ASSIGNMENT_REPO_NAME = "assignment";

    public static final String SOLUTION_REPO_NAME = "solution";

    // Used to cut off CI specific path segments when receiving static code analysis reports
    public static final String ASSIGNMENT_DIRECTORY = "/" + ASSIGNMENT_REPO_NAME + "/";

    // Used as a value for <sourceDirectory> for the Java template pom.xml
    public static final String STUDENT_WORKING_DIRECTORY = ASSIGNMENT_DIRECTORY + "src";

    public static final String USER_FIRST_NAME_AFTER_SOFT_DELETE = "Deleted";

    public static final String USER_LAST_NAME_AFTER_SOFT_DELETE = "User";

    public static final String USER_EMAIL_DOMAIN_AFTER_SOFT_DELETE = "@user.deleted";

    // TODO: the following numbers should be configurable in the yml files

    public static final long MAX_NUMBER_OF_LOCKED_SUBMISSIONS_PER_TUTOR = 10;

    // Note: The values in input.constants.ts (client) need to be the same
    public static final long MAX_FILE_SIZE_COMMUNICATION = 5 * 1024 * 1024; // 5 MB

    // Note: The values in input.constants.ts (client) need to be the same
    public static final long MAX_SUBMISSION_FILE_SIZE = 8 * 1024 * 1024; // 8 MB

    // Note: The values in input.constants.ts (client) need to be the same
    public static final int MAX_SUBMISSION_TEXT_LENGTH = 30_000; // 30.000 characters

    public static final int MAX_SUBMISSION_MODEL_LENGTH = 100_000; // 100.000 characters

    public static final int MAX_QUIZ_SHORT_ANSWER_TEXT_LENGTH = 255; // Must be consistent with database column definition

    /**
     * Maximum length in the database for the feedback detail text.
     */
    public static final int FEEDBACK_DETAIL_TEXT_DATABASE_MAX_LENGTH = 5000;

    /**
     * Maximum length of feedback detail texts before a long feedback is created.
     */
    public static final int FEEDBACK_DETAIL_TEXT_SOFT_MAX_LENGTH = 1000;

    /**
     * Maximum length for feedback detail text that is trimmed and moved to a connected long feedback instead.
     */
    public static final int FEEDBACK_PREVIEW_TEXT_MAX_LENGTH = 300;

    /**
     * Arbitrary limit that is unlikely to be reached by real feedback in practice.
     * Avoids filling the DB with huge text blobs, e.g. in case an infinite loop in a test case outputs a lot of text.
     */
    public static final int LONG_FEEDBACK_MAX_LENGTH = 10_000_000;

    // This value limits the amount of characters allowed for a complaint response text.
    // Set to 65535 as the db-column has type TEXT which can hold up to 65535 characters.
    // Also, the value on the client side must match this value.
    public static final int COMPLAINT_RESPONSE_TEXT_LIMIT = 65535;

    // This value limits the amount of characters allowed for a complaint text.
    // Set to 65535 as the db-column has type TEXT which can hold up to 65535 characters.
    // Also, the value on the client side must match this value.
    public static final int COMPLAINT_TEXT_LIMIT = 65535;

    // This value limits the amount of characters allowed for custom instructions in Iris sub-settings.
    public static final int IRIS_CUSTOM_INSTRUCTIONS_MAX_LENGTH = 2048;

    public static final String SETUP_COMMIT_MESSAGE = "Setup";

    public static final String ENROLL_IN_COURSE = "ENROLL_IN_COURSE";

    public static final String UNENROLL_FROM_COURSE = "UNENROLL_FROM_COURSE";

    public static final String CLEANUP_COURSE = "CLEANUP_COURSE";

    public static final String CLEANUP_EXAM = "CLEANUP_EXAM";

    public static final String DELETE_EXERCISE = "DELETE_EXERCISE";

    public static final String EDIT_EXERCISE = "EDIT_EXERCISE";

    public static final String DELETE_COURSE = "DELETE_COURSE";

    public static final String DELETE_EXAM = "DELETE_EXAM";

    public static final String UPDATE_EXAM = "UPDATE_EXAM";

    public static final String ADD_USER_TO_EXAM = "ADD_USER_TO_EXAM";

    public static final String REMOVE_USER_FROM_EXAM = "REMOVE_USER_FROM_EXAM";

    public static final String REMOVE_ALL_USERS_FROM_EXAM = "REMOVE_ALL_USERS_FROM_EXAM";

    public static final String RESET_EXAM = "RESET_EXAM";

    // same constant as in the client
    public static final int EXAM_START_WAIT_TIME_MINUTES = 5;

    public static final String TOGGLE_STUDENT_EXAM_SUBMITTED = "TOGGLE_STUDENT_EXAM_SUBMITTED";

    public static final String TOGGLE_STUDENT_EXAM_UNSUBMITTED = "TOGGLE_STUDENT_EXAM_UNSUBMITTED";

    public static final String PREPARE_EXERCISE_START = "PREPARE_EXERCISE_START";

    public static final String GENERATE_STUDENT_EXAMS = "GENERATE_STUDENT_EXAMS";

    public static final String GENERATE_MISSING_STUDENT_EXAMS = "GENERATE_MISSING_STUDENT_EXAMS";

    public static final String DELETE_PARTICIPATION = "DELETE_PARTICIPATION";

    public static final String DELETE_TEAM = "DELETE_TEAM";

    public static final String DELETE_EXERCISE_GROUP = "DELETE_EXERCISE_GROUP";

    public static final String IMPORT_TEAMS = "IMPORT_TEAMS";

    public static final String RE_EVALUATE_RESULTS = "RE_EVALUATE_RESULTS";

    public static final String RESET_GRADING = "RESET_GRADING";

    public static final String TRIGGER_INSTRUCTOR_BUILD = "TRIGGER_INSTRUCTOR_BUILD";

    public static final String INFO_BUILD_PLAN_URL_DETAIL = "buildPlanURLTemplate";

    public static final String INFO_SSH_CLONE_URL_DETAIL = "sshCloneURLTemplate";

    public static final String INFO_CODE_BUTTON_REPOSITORY_AUTHENTICATION_MECHANISMS = "repositoryAuthenticationMechanisms";

    public static final String REGISTRATION_ENABLED = "registrationEnabled";

    public static final String NEEDS_TO_ACCEPT_TERMS = "needsToAcceptTerms";

    public static final String ALLOWED_EMAIL_PATTERN = "allowedEmailPattern";

    public static final String ALLOWED_EMAIL_PATTERN_READABLE = "allowedEmailPatternReadable";

    public static final String ALLOWED_LDAP_USERNAME_PATTERN = "allowedLdapUsernamePattern";

    public static final String ACCOUNT_NAME = "accountName";

    public static final String ALLOWED_COURSE_REGISTRATION_USERNAME_PATTERN = "allowedCourseRegistrationUsernamePattern";

    public static final String ARTEMIS_GROUP_DEFAULT_PREFIX = "artemis-";

    public static final int HAZELCAST_PATH_SERIALIZER_ID = 2;

    public static final String HAZELCAST_PLAGIARISM_PREFIX = "plagiarism-";

    public static final String HAZELCAST_ACTIVE_PLAGIARISM_CHECKS_PER_COURSE_CACHE = HAZELCAST_PLAGIARISM_PREFIX + "active-plagiarism-checks-per-course-cache";

    public static final String VERSION_CONTROL_URL = "versionControlUrl";

    public static final String VERSION_CONTROL_NAME = "versionControlName";

    public static final String CONTINUOUS_INTEGRATION_NAME = "continuousIntegrationName";

    public static final String INSTRUCTOR_BUILD_TIMEOUT_MIN_OPTION = "buildTimeoutMin";

    public static final String INSTRUCTOR_BUILD_TIMEOUT_MAX_OPTION = "buildTimeoutMax";

    public static final String INSTRUCTOR_BUILD_TIMEOUT_DEFAULT_OPTION = "buildTimeoutDefault";

    public static final String DOCKER_FLAG_CPUS = "defaultContainerCpuCount";

    public static final String DOCKER_FLAG_MEMORY_MB = "defaultContainerMemoryLimitInMB";

    public static final String DOCKER_FLAG_MEMORY_SWAP_MB = "defaultContainerMemorySwapLimitInMB";

    public static final String USE_EXTERNAL = "useExternal";

    public static final String EXTERNAL_CREDENTIAL_PROVIDER = "externalCredentialProvider";

    public static final String EXTERNAL_PASSWORD_RESET_LINK_MAP = "externalPasswordResetLinkMap";

    public static final String VOTE_EMOJI_ID = "heavy_plus_sign";

    public static final String EXAM_EXERCISE_START_STATUS = "exam-exercise-start-status";

    public static final String PUSH_NOTIFICATION_ENCRYPTION_ALGORITHM = "AES/CBC/PKCS5Padding";

    /**
     * The name of the Spring profile used to choose the local VC system.
     */
    public static final String PROFILE_LOCALVC = "localvc";

    /**
     * The name of the Spring profile used to choose the local CI system.
     */
    public static final String PROFILE_LOCALCI = "localci";

    /**
     * The name of the Spring profile used to process build jobs in a local CI setup.
     */
    public static final String PROFILE_BUILDAGENT = "buildagent";

    public static final String PROFILE_TEST_BUILDAGENT = "buildagent-test";

    /**
     * The name of the Spring profile used to process build jobs in a Jenkins setup.
     */
    public static final String PROFILE_JENKINS = "jenkins";

    /**
     * The name of the Spring profile used for Artemis functionality.
     */
    public static final String PROFILE_ARTEMIS = "artemis";

    /**
     * The name of the Spring profile used for Artemis core functionality.
     */
    public static final String PROFILE_CORE = "core";

    /**
     * The name of the Spring profile used for Iris / Pyris functionality.
     */
    public static final String PROFILE_IRIS = "iris";

    /**
     * The name of the Spring profile used for Athena functionality.
     */
    public static final String PROFILE_ATHENA = "athena";

    /**
     * The name of the Spring profile used for Athena functionality.
     */
    public static final String PROFILE_APOLLON = "apollon";

    /**
     * The name of the Spring profile used for the external Aeolus system.
     */
    public static final String PROFILE_AEOLUS = "aeolus";

    /**
     * The name of the Spring profile used for the external LDAP system.
     * Use this profile if you want to synchronize users with an external LDAP system, but you want to route the authentication through another system
     */
    public static final String PROFILE_LDAP = "ldap";

    /**
     * The name of the Spring profile used for activating LTI in Artemis, see {@link de.tum.cit.aet.artemis.lti.web.LtiResource}.
     */
    public static final String PROFILE_LTI = "lti";

    /**
     * The name of the Spring profile used for activating SAML2 in Artemis, see {@link de.tum.cit.aet.artemis.core.service.connectors.SAML2Service}.
     */
    public static final String PROFILE_SAML2 = "saml2";

    /**
     * The name of the Spring profile used for activating the scheduling functionality.
     * NOTE: please only use this profile if the service is not used in non-scheduling services or resources, otherwise the multi node configuration does not work.
     * If you need to communicate scheduling changes (e.g. based on exercise / lecture / slides changes) to node1 with scheduling active,
     * please use {@link de.tum.cit.aet.artemis.core.service.messaging.InstanceMessageSendService} and
     * {@link de.tum.cit.aet.artemis.core.service.messaging.InstanceMessageReceiveService}
     */
    public static final String PROFILE_SCHEDULING = "scheduling";

    /**
     * Profile combination for one primary node (in multi node setups, we typically call this node1), where scheduling AND core is active
     * The distinction is necessary, because otherwise most scheduled operations (regarding database and file system) should only be executed ONCE on the primary node and NOT
     * on secondary nodes.
     * NOTE: secondary nodes should only use PROFILE_CORE
     */
    public static final String PROFILE_CORE_AND_SCHEDULING = PROFILE_CORE + " & " + PROFILE_SCHEDULING;

    /**
     * Profile combination for one primary node (in multi node setups, we typically call this node1), where scheduling, core AND iris is active
     */
    public static final String PROFILE_CORE_AND_SCHEDULING_AND_IRIS = PROFILE_CORE + " & " + PROFILE_SCHEDULING + " & " + PROFILE_IRIS;

    /**
     * Profile combination for one primary node, where LTI AND scheduling is active
     */
    public static final String PROFILE_LTI_AND_SCHEDULING = PROFILE_LTI + " & " + PROFILE_SCHEDULING;

    /**
     * The name of the Spring profile used for Theia as an external online IDE.
     */
    public static final String PROFILE_THEIA = "theia";

    /**
     * The name of the profile for integration independent tests
     */
    public static final String PROFILE_TEST_INDEPENDENT = "test-independent-integration";

    /**
     * The InfoContributor's detail key for the Theia Portal URL
     */
    public static final String THEIA_PORTAL_URL = "theiaPortalURL";

    /**
     * The InfoContributor's detail key for the active module features.
     */
    public static final String ACTIVE_MODULE_FEATURES = "activeModuleFeatures";

    /**
     * The name of the module feature used for Passkey functionality.
     */
    public static final String FEATURE_PASSKEY = "passkey";

    /**
     * The name of the module feature used for Atlas functionality.
     */
    public static final String MODULE_FEATURE_ATLAS = "atlas";

    /**
     * The name of the module feature used for Hyperion functionality.
     */
    public static final String MODULE_FEATURE_HYPERION = "hyperion";

    /**
     * The name of the module feature used for Exam functionality.
     */
    public static final String MODULE_FEATURE_EXAM = "exam";

    /**
     * The name of the module feature used for plagiarism functionality.
     */
    public static final String MODULE_FEATURE_PLAGIARISM = "plagiarism";

    /**
     * The name of the module feature used for Text Exercise functionality.
     */
    public static final String MODULE_FEATURE_TEXT = "text";

    /**
     * The name of the module feature used for Atlas functionality.
     */
    public static final String MODULE_FEATURE_TUTORIALGROUP = "tutorialgroup";

    /**
<<<<<<< HEAD
     * The name of the module feature used for Atlas functionality.
=======
     * The name of the module feature used for nebula functionality.
>>>>>>> 904cc537
     */
    public static final String MODULE_FEATURE_NEBULA = "nebula";

    /**
     * The name of the property used to enable or disable Atlas functionality.
     */
    public static final String ATLAS_ENABLED_PROPERTY_NAME = "artemis.atlas.enabled";

    /**
     * The name of the property used to enable or disable Hyperion functionality.
     */
    public static final String HYPERION_ENABLED_PROPERTY_NAME = "artemis.hyperion.enabled";

    /**
     * The name of the property used to enable or disable exam functionality.
     */
    public static final String EXAM_ENABLED_PROPERTY_NAME = "artemis.exam.enabled";

    /**
     * The name of the property used to enable or disable plagiarism functionality.
     */
    public static final String PLAGIARISM_ENABLED_PROPERTY_NAME = "artemis.plagiarism.enabled";

    /**
     * The name of the property used to enable or disable text exercise functionality.
     */
    public static final String TEXT_ENABLED_PROPERTY_NAME = "artemis.text.enabled";

    /**
     * The name of the property used to enable or disable tutorial group functionality.
     */
    public static final String TUTORIAL_GROUP_ENABLED_PROPERTY_NAME = "artemis.tutorialgroup.enabled";

    /**
     * The name of the property used to enable or disable the passkey authentication functionality.
     */
    public static final String PASSKEY_ENABLED_PROPERTY_NAME = "artemis.user-management.passkey.enabled";

    /**
     * The name of the property used to enable or disable nebula functionalities.
     */
    public static final String NEBULA_ENABLED_PROPERTY_NAME = "artemis.nebula.enabled";

    /**
     * The name of the property used to define the directories for file uploads.
     */
    public static final String UPLOADS_FILE_PATH_PROPERTY_NAME = "artemis.file-upload-path";

    /**
     * The fallback value when no value for the uploads file path is defined.
     */
    public static final String UPLOADS_FILE_PATH_DEFAULT = "uploads";

    /**
     * Size of an unsigned tinyInt in SQL, that is used in the database
     */
    public static final int SIZE_OF_UNSIGNED_TINYINT = 255;

    /**
     * The maximum length of a group conversation human-readable name before it is truncated if no name is specified.
     */
    public static final int GROUP_CONVERSATION_HUMAN_READABLE_NAME_LIMIT = 100;

    /**
     * The value of the version field we send with each push notification to the native clients (Android & iOS).
     */
    public static final int PUSH_NOTIFICATION_VERSION = 1;

    /**
     * The directory in the docker container in which the results can be found
     */
    public static final String LOCAL_CI_RESULTS_DIRECTORY = "/results";

    /**
     * The directory in the docker container in which the build script is executed
     */
    public static final String LOCAL_CI_DOCKER_CONTAINER_WORKING_DIRECTORY = "/var/tmp";

    /**
     * Minimum score for a result to be considered successful and shown in green
     */
    public static final int MIN_SCORE_GREEN = 80;

    public static final String ASSIGNMENT_REPO_PLACEHOLDER = "${studentWorkingDirectory}";

    public static final String TEST_REPO_PLACEHOLDER = "${testWorkingDirectory}";

    public static final String SOLUTION_REPO_PLACEHOLDER = "${solutionWorkingDirectory}";

    public static final String ASSIGNMENT_REPO_PARENT_PLACEHOLDER = "${studentParentWorkingDirectoryName}";

    public static final String ASSIGNMENT_REPO_PLACEHOLDER_NO_SLASH = "${studentWorkingDirectoryNoSlash}";

    public static final Pattern ALLOWED_CHECKOUT_DIRECTORY = Pattern.compile("[\\w-]+(/[\\w-]+)*$");

    public static final String JWT_COOKIE_NAME = "jwt";

    public static final String BEARER_PREFIX = "Bearer ";

    private Constants() {
    }
}<|MERGE_RESOLUTION|>--- conflicted
+++ resolved
@@ -421,11 +421,7 @@
     public static final String MODULE_FEATURE_TUTORIALGROUP = "tutorialgroup";
 
     /**
-<<<<<<< HEAD
-     * The name of the module feature used for Atlas functionality.
-=======
      * The name of the module feature used for nebula functionality.
->>>>>>> 904cc537
      */
     public static final String MODULE_FEATURE_NEBULA = "nebula";
 
@@ -463,11 +459,6 @@
      * The name of the property used to enable or disable the passkey authentication functionality.
      */
     public static final String PASSKEY_ENABLED_PROPERTY_NAME = "artemis.user-management.passkey.enabled";
-
-    /**
-     * The name of the property used to enable or disable nebula functionalities.
-     */
-    public static final String NEBULA_ENABLED_PROPERTY_NAME = "artemis.nebula.enabled";
 
     /**
      * The name of the property used to define the directories for file uploads.
