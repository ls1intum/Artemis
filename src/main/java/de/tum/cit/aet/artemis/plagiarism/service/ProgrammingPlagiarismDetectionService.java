--- conflicted
+++ resolved
@@ -316,17 +316,11 @@
             case PYTHON -> new PythonLanguage();
             case SWIFT -> new SwiftLanguage();
             case KOTLIN -> new KotlinLanguage();
-<<<<<<< HEAD
-            case C_PLUS_PLUS -> new CPPLanguage();
-            default -> throw new BadRequestAlertException("Programming language " + programmingExercise.getProgrammingLanguage() + " not supported for plagiarism check.",
-                    "ProgrammingExercise", "notSupported");
-=======
             case RUST -> new RustLanguage();
             case JAVASCRIPT -> new JavaScriptLanguage();
-            case EMPTY, PHP, DART, HASKELL, ASSEMBLER, OCAML, C_SHARP, C_PLUS_PLUS, SQL, R, TYPESCRIPT, GO, MATLAB, BASH, VHDL, RUBY, POWERSHELL, ADA ->
-                throw new BadRequestAlertException("Programming language " + programmingExercise.getProgrammingLanguage() + " not supported for plagiarism check.",
-                        "ProgrammingExercise", "notSupported");
->>>>>>> e3db5995
+            case C_PLUS_PLUS -> new CPPLanguage();
+            case EMPTY, PHP, DART, HASKELL, ASSEMBLER, OCAML, C_SHARP, SQL, R, TYPESCRIPT, GO, MATLAB, BASH, VHDL, RUBY, POWERSHELL, ADA -> throw new BadRequestAlertException(
+                    "Programming language " + programmingExercise.getProgrammingLanguage() + " not supported for plagiarism check.", "ProgrammingExercise", "notSupported");
         };
     }
 
