--- conflicted
+++ resolved
@@ -7,6 +7,10 @@
 import java.util.Map;
 import java.util.concurrent.CompletableFuture;
 
+import de.tum.cit.aet.artemis.atlas.dto.AtlasAgentChatResponseDTO;
+import de.tum.cit.aet.artemis.atlas.dto.BatchRelationPreviewResponseDTO;
+import de.tum.cit.aet.artemis.atlas.dto.CompetencyPreviewDTO;
+import de.tum.cit.aet.artemis.atlas.dto.SingleRelationPreviewResponseDTO;
 import org.jspecify.annotations.Nullable;
 import org.springframework.ai.azure.openai.AzureOpenAiChatOptions;
 import org.springframework.ai.chat.client.ChatClient;
@@ -29,16 +33,7 @@
 import com.google.common.cache.CacheBuilder;
 
 import de.tum.cit.aet.artemis.atlas.config.AtlasEnabled;
-import de.tum.cit.aet.artemis.atlas.dto.AtlasAgentChatResponseDTO;
 import de.tum.cit.aet.artemis.atlas.dto.AtlasAgentHistoryMessageDTO;
-<<<<<<< HEAD
-import de.tum.cit.aet.artemis.atlas.dto.BatchCompetencyPreviewResponseDTO;
-import de.tum.cit.aet.artemis.atlas.dto.BatchRelationPreviewResponseDTO;
-import de.tum.cit.aet.artemis.atlas.dto.SingleCompetencyPreviewResponseDTO;
-import de.tum.cit.aet.artemis.atlas.dto.SingleRelationPreviewResponseDTO;
-=======
-import de.tum.cit.aet.artemis.atlas.dto.CompetencyPreviewDTO;
->>>>>>> 80a82ffe
 
 /**
  * Service for Atlas Agent functionality with Azure OpenAI integration.
@@ -60,8 +55,6 @@
 
     private static final String CREATE_APPROVED_COMPETENCY = "[CREATE_APPROVED_COMPETENCY]";
 
-    private static final String CREATE_APPROVED_RELATION = "[CREATE_APPROVED_RELATION]";
-
     private static final String RETURN_TO_MAIN_AGENT = "%%ARTEMIS_RETURN_TO_MAIN_AGENT%%";
 
     private static final String PREVIEW_DATA_START_MARKER = "%%PREVIEW_DATA_START%%";
@@ -75,39 +68,17 @@
     private static final int MAX_SESSIONS = 5000;
 
     /**
-     * <p>
      * Track which agent is active for each session.
-     * </p>
-     *
      * Uses Guava Cache with automatic eviction to prevent memory leaks:
-     * <ul>
-     * <li>Entries expire after 2 hours of inactivity (<code>expireAfterAccess</code>).</li>
-     * <li>Maximum 5000 sessions cached (<code>maximumSize</code>).</li>
-     * <li>Automatic cleanup on access and during garbage collection.</li>
-     * </ul>
+     * - Entries expire after 2 hours of inactivity (expireAfterAccess)
+     * - Maximum 5000 sessions cached (maximumSize)
+     * - Automatic cleanup on access and during GC
      */
     private final Cache<String, AgentType> sessionAgentMap = CacheBuilder.newBuilder().expireAfterAccess(SESSION_EXPIRY_DURATION).maximumSize(MAX_SESSIONS).build();
 
-    /**
-     * <p>
-     * Track pending competency operations for each session.
-     * </p>
-     *
-     * Uses Guava Cache with automatic eviction to prevent memory leaks:
-     * <ul>
-     * <li>Entries expire after 2 hours of inactivity (<code>expireAfterAccess</code>).</li>
-     * <li>Maximum 5000 sessions cached (<code>maximumSize</code>).</li>
-     * <li>Automatic cleanup on access and during garbage collection.</li>
-     * </ul>
-     *
-     * @see <a href="https://guava.dev/releases/33.0.0-jre/api/docs/com/google/common/cache/Cache.html">Guava Cache Documentation</a>
-     */
-    private final Cache<String, List<CompetencyExpertToolsService.CompetencyOperation>> sessionPendingCompetencyOperationsCache = CacheBuilder.newBuilder()
+    private final Cache<String, List<CompetencyExpertToolsService.CompetencyOperation>> sessionCompetencyDataCache = CacheBuilder.newBuilder()
             .expireAfterAccess(SESSION_EXPIRY_DURATION).maximumSize(MAX_SESSIONS).build();
 
-    private final Cache<String, List<CompetencyMappingToolsService.RelationOperation>> sessionRelationDataCache = CacheBuilder.newBuilder()
-            .expireAfterAccess(SESSION_EXPIRY_DURATION).maximumSize(MAX_SESSIONS).build();
-
     private final ChatClient chatClient;
 
     private final AtlasPromptTemplateService templateService;
@@ -116,13 +87,13 @@
 
     private final ToolCallbackProvider competencyExpertToolCallbackProvider;
 
-    private final ToolCallbackProvider competencyMapperToolCallbackProvider;
-
     private final ChatMemory chatMemory;
 
-    private final String deploymentName;
-
-    private final double temperature;
+    @Value("${atlas.chat-model:gpt-4o}")
+    private String deploymentName;
+
+    @Value("${atlas.chat-temperature:0.2}")
+    private double temperature;
 
     private final ObjectMapper objectMapper = new ObjectMapper();
 
@@ -133,85 +104,44 @@
     private static final ThreadLocal<Boolean> competencyModifiedInCurrentRequest = ThreadLocal.withInitial(() -> false);
 
     /**
-     * Get the cached pending competency operations for a session.
+     * Get the cached competency data for a session.
      * Used by Competency Expert to retrieve previous preview data for refinement.
      *
      * @param sessionId the session ID
-     * @return the cached pending competency operations, or null if none exist
-     */
-    public List<CompetencyExpertToolsService.CompetencyOperation> getCachedPendingCompetencyOperations(String sessionId) {
-        return sessionPendingCompetencyOperationsCache.getIfPresent(sessionId);
-    }
-
-    /**
-     * Cache pending competency operations for a session.
+     * @return the cached competency operations, or null if none exist
+     */
+    public List<CompetencyExpertToolsService.CompetencyOperation> getCachedCompetencyData(String sessionId) {
+        return sessionCompetencyDataCache.getIfPresent(sessionId);
+    }
+
+    /**
+     * Cache competency data for a session.
      * Called after preview generation to enable deterministic refinements.
      *
-     * @param sessionId  the session ID
-     * @param operations the competency operations to cache
-     */
-    public void cachePendingCompetencyOperations(String sessionId, List<CompetencyExpertToolsService.CompetencyOperation> operations) {
-        sessionPendingCompetencyOperationsCache.put(sessionId, operations);
-    }
-
-    /**
-     * Clear cached pending competency operations for a session.
+     * @param sessionId the session ID
+     * @param data      the competency operations to cache
+     */
+    public void cacheCompetencyData(String sessionId, List<CompetencyExpertToolsService.CompetencyOperation> data) {
+        sessionCompetencyDataCache.put(sessionId, data);
+    }
+
+    /**
+     * Clear cached competency data for a session.
      * Called after successful save or when starting a new competency flow.
      *
      * @param sessionId the session ID
      */
-    public void clearCachedPendingCompetencyOperations(String sessionId) {
-        sessionPendingCompetencyOperationsCache.invalidate(sessionId);
-    }
-
-    /**
-     * Get the cached relation data for a session.
-     * Used by Competency Mapper to retrieve previous preview data for refinement.
-     *
-     * @param sessionId the session ID
-     * @return the cached relation operations, or null if none exist
-     */
-    public List<CompetencyMappingToolsService.RelationOperation> getCachedRelationData(String sessionId) {
-        return sessionRelationDataCache.getIfPresent(sessionId);
-    }
-
-    /**
-     * Cache relation data for a session.
-     * Called after preview generation to enable deterministic refinements.
-     *
-     * @param sessionId the session ID
-     * @param data      the relation operations to cache
-     */
-    public void cacheRelationData(String sessionId, List<CompetencyMappingToolsService.RelationOperation> data) {
-        sessionRelationDataCache.put(sessionId, data);
-    }
-
-    /**
-     * Clear cached relation data for a session.
-     * Called after successful save or when starting a new relation flow.
-     *
-     * @param sessionId the session ID
-     */
-    public void clearCachedRelationData(String sessionId) {
-        sessionRelationDataCache.invalidate(sessionId);
+    public void clearCachedCompetencyData(String sessionId) {
+        sessionCompetencyDataCache.invalidate(sessionId);
     }
 
     public AtlasAgentService(@Nullable ChatClient chatClient, AtlasPromptTemplateService templateService, @Nullable ToolCallbackProvider mainAgentToolCallbackProvider,
-<<<<<<< HEAD
-            @Nullable ToolCallbackProvider competencyExpertToolCallbackProvider, @Nullable ToolCallbackProvider competencyMapperToolCallbackProvider,
-            @Nullable ChatMemory chatMemory) {
-=======
-            @Nullable ToolCallbackProvider competencyExpertToolCallbackProvider, @Nullable ChatMemory chatMemory, @Value("${atlas.chat-model:gpt-4o}") String deploymentName,
-            @Value("${atlas.chat-temperature:0.2}") double temperature) {
->>>>>>> 80a82ffe
+            @Nullable ToolCallbackProvider competencyExpertToolCallbackProvider, @Nullable ChatMemory chatMemory) {
         this.chatClient = chatClient;
         this.templateService = templateService;
         this.mainAgentToolCallbackProvider = mainAgentToolCallbackProvider;
         this.competencyExpertToolCallbackProvider = competencyExpertToolCallbackProvider;
-        this.competencyMapperToolCallbackProvider = competencyMapperToolCallbackProvider;
         this.chatMemory = chatMemory;
-        this.deploymentName = deploymentName;
-        this.temperature = temperature;
     }
 
     /**
@@ -227,15 +157,13 @@
     public CompletableFuture<AtlasAgentChatResponseDTO> processChatMessage(String message, Long courseId, String sessionId) {
         if (chatClient == null) {
             return CompletableFuture
-                    .completedFuture(new AtlasAgentChatResponseDTO("Atlas Agent is not available. Please contact your administrator.", ZonedDateTime.now(), false, null));
+                    .completedFuture(new AtlasAgentChatResponseDTO("Atlas Agent is not available. Please contact your administrator.", ZonedDateTime.now(), false, null, null, null, null));
         }
 
         try {
             CompetencyExpertToolsService.setCurrentSessionId(sessionId);
-            CompetencyMappingToolsService.setCurrentSessionId(sessionId);
             resetCompetencyModifiedFlag();
             CompetencyExpertToolsService.clearAllPreviews();
-            CompetencyMappingToolsService.clearAllPreviews();
 
             String response = delegateTheRightAgent(message, courseId, sessionId);
 
@@ -256,7 +184,6 @@
                     if (!messages.isEmpty() && messages.getLast().getMessageType() == MessageType.ASSISTANT) {
                         List<Message> updatedMessages = new ArrayList<>(messages.subList(0, messages.size() - 1));
                         updatedMessages.add(new AssistantMessage(responseWithEmbeddedData));
-
                         chatMemory.clear(sessionId);
                         updatedMessages.forEach(msg -> chatMemory.add(sessionId, msg));
                     }
@@ -291,7 +218,6 @@
                         updatedMessages.forEach(msg -> chatMemory.add(sessionId, msg));
                     }
                 }
-
                 sessionAgentMap.put(sessionId, AgentType.MAIN_AGENT);
                 return CompletableFuture.completedFuture(new AtlasAgentChatResponseDTO(creationResponse, ZonedDateTime.now(), competencyModifiedInCurrentRequest.get(), previews));
             }
@@ -364,49 +290,20 @@
 
             boolean competenciesModified = competencyModifiedInCurrentRequest.get();
 
-<<<<<<< HEAD
-            // Retrieve preview data from ThreadLocal (set by previewCompetencies tool during execution)
-            SingleCompetencyPreviewResponseDTO singlePreview = CompetencyExpertToolsService.getSinglePreview();
-            BatchCompetencyPreviewResponseDTO batchPreview = CompetencyExpertToolsService.getBatchPreview();
-            SingleRelationPreviewResponseDTO singleRelationPreview = CompetencyMappingToolsService.getSingleRelationPreview();
-            BatchRelationPreviewResponseDTO batchRelationPreview = CompetencyMappingToolsService.getBatchRelationPreview();
-=======
             List<CompetencyPreviewDTO> previews = CompetencyExpertToolsService.getPreviews();
->>>>>>> 80a82ffe
-
+
+            // Use the LLM's natural language response
             String finalResponse = (!response.trim().isEmpty()) ? response : "I apologize, but I couldn't generate a response.";
 
-<<<<<<< HEAD
-            // Retrieve any relation graph preview
-            de.tum.cit.aet.artemis.atlas.dto.RelationGraphPreviewDTO relationGraphPreview = CompetencyMappingToolsService.getRelationGraphPreview();
-
-            return CompletableFuture.completedFuture(
-                    new AgentChatResultDTO(finalResponse, competenciesModified, singlePreview, batchPreview, singleRelationPreview, batchRelationPreview, relationGraphPreview));
-=======
-            // Embed preview data in response for chat memory persistence
-            String responseWithEmbeddedData = embedPreviewDataInResponse(finalResponse, previews);
-
-            // Update chat memory with embedded preview data if previews exist
-            if (chatMemory != null && !responseWithEmbeddedData.equals(finalResponse)) {
-                List<Message> messages = chatMemory.get(sessionId);
-                if (!messages.isEmpty() && messages.getLast().getMessageType() == MessageType.ASSISTANT) {
-                    List<Message> updatedMessages = new ArrayList<>(messages.subList(0, messages.size() - 1));
-                    updatedMessages.add(new AssistantMessage(responseWithEmbeddedData));
-
-                    chatMemory.clear(sessionId);
-                    updatedMessages.forEach(msg -> chatMemory.add(sessionId, msg));
-                }
-            }
-
-            return CompletableFuture.completedFuture(new AtlasAgentChatResponseDTO(finalResponse, ZonedDateTime.now(), competenciesModified, previews));
->>>>>>> 80a82ffe
+            return CompletableFuture.completedFuture(new AgentChatResultDTO(finalResponse, competenciesModified, singlePreview, batchPreview));
 
         }
         catch (Exception e) {
-            return CompletableFuture.completedFuture(new AtlasAgentChatResponseDTO("I apologize, but I'm having trouble processing your request right now. Please try again later.",
-                    ZonedDateTime.now(), false, null));
+            return CompletableFuture
+                    .completedFuture(new AgentChatResultDTO("I apologize, but I'm having trouble processing your request right now. Please try again later.", false));
         }
         finally {
+            // Clean up ThreadLocal to prevent memory leaks
             competencyModifiedInCurrentRequest.remove();
             CompetencyExpertToolsService.clearCurrentSessionId();
             CompetencyExpertToolsService.clearAllPreviews();
@@ -432,20 +329,14 @@
         if (agentType.equals(AgentType.MAIN_AGENT)) {
             resourcePath = "/prompts/atlas/agent_system_prompt.st";
         }
-        else if (agentType.equals(AgentType.COMPETENCY_EXPERT)) {
+        else {
             resourcePath = "/prompts/atlas/competency_expert_system_prompt.st";
         }
-<<<<<<< HEAD
-        else {
-            resourcePath = "/prompts/atlas/competency_mapper_system_prompt.st";
-        }
         // Load agent system prompt
-=======
->>>>>>> 80a82ffe
         Map<String, String> variables = Map.of();
         String systemPrompt = templateService.render(resourcePath, variables);
 
-        // Append courseId to system prompt in order for the sub-companions to have course context (invisible to conversation history)
+        // Append courseId to system prompt (invisible to conversation history)
         String systemPromptWithContext = systemPrompt + "\n\nCONTEXT FOR THIS REQUEST:\nCourse ID: " + courseId;
 
         ToolCallingChatOptions options = AzureOpenAiChatOptions.builder().deploymentName(deploymentName).temperature(temperature).build();
@@ -456,6 +347,7 @@
             promptSpec = promptSpec.advisors(MessageChatMemoryAdvisor.builder(chatMemory).conversationId(sessionId).build());
         }
 
+        // Add appropriate agent tools based on agent type
         if (agentType.equals(AgentType.MAIN_AGENT)) {
             if (mainAgentToolCallbackProvider != null) {
                 promptSpec = promptSpec.toolCallbacks(mainAgentToolCallbackProvider);
@@ -477,32 +369,20 @@
     }
 
     /**
-     * Extract the brief content from the delegation marker (overload for backward compatibility).
-     * Uses DELEGATE_TO_COMPETENCY_EXPERT as the default marker.
+     * Extract the brief content from the delegation marker.
+     * Expected format:
+     * %%ARTEMIS_DELEGATE_TO_COMPETENCY_EXPERT%%:TOPIC/TOPICS: ...\\nREQUIREMENTS: ...\\nCONSTRAINTS: ...\\nCONTEXT: ...
      *
      * @param response The response containing the delegation marker
      * @return The extracted brief content
      */
     private String extractBriefFromDelegationMarker(String response) {
-        return extractBriefFromDelegationMarker(response, DELEGATE_TO_COMPETENCY_EXPERT);
-    }
-
-    /**
-     * Extract the brief content from the delegation marker.
-     * Expected format:
-     * %%MARKER%%:TOPIC/TOPICS: ...\\nREQUIREMENTS: ...\\nCONSTRAINTS: ...\\nCONTEXT: ...
-     *
-     * @param response The response containing the delegation marker
-     * @param marker   The delegation marker to extract from
-     * @return The extracted brief content
-     */
-    private String extractBriefFromDelegationMarker(String response, String marker) {
-        int startIndex = response.indexOf(marker);
+        int startIndex = response.indexOf(DELEGATE_TO_COMPETENCY_EXPERT);
         if (startIndex == -1) {
             return "";
         }
 
-        int markerEnd = startIndex + marker.length();
+        int markerEnd = startIndex + DELEGATE_TO_COMPETENCY_EXPERT.length();
         if (markerEnd >= response.length() || response.charAt(markerEnd) != ':') {
             return "";
         }
@@ -612,6 +492,7 @@
             return response + " " + PREVIEW_DATA_START_MARKER + jsonData + PREVIEW_DATA_END_MARKER;
         }
         catch (JsonProcessingException e) {
+            // If JSON serialization fails, return response without preview data
             return response;
         }
     }
@@ -639,7 +520,6 @@
             return response + " " + PREVIEW_DATA_START_MARKER + jsonData + PREVIEW_DATA_END_MARKER;
         }
         catch (JsonProcessingException e) {
-            // If JSON serialization fails, return response without preview data
             return response;
         }
     }
