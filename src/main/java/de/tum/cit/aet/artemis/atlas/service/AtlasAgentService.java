package de.tum.cit.aet.artemis.atlas.service;

import java.util.Map;
import java.util.concurrent.CompletableFuture;

import jakarta.annotation.Nullable;

import org.springframework.ai.azure.openai.AzureOpenAiChatOptions;
import org.springframework.ai.chat.client.ChatClient;
import org.springframework.ai.chat.client.ChatClient.ChatClientRequestSpec;
import org.springframework.ai.chat.client.advisor.MessageChatMemoryAdvisor;
import org.springframework.ai.chat.memory.ChatMemory;
import org.springframework.ai.tool.ToolCallbackProvider;
import org.springframework.beans.factory.annotation.Value;
import org.springframework.context.annotation.Conditional;
import org.springframework.context.annotation.Lazy;
import org.springframework.stereotype.Service;

import de.tum.cit.aet.artemis.atlas.config.AtlasEnabled;

/**
 * Service for Atlas Agent functionality with Azure OpenAI integration.
 * Handles chat interactions and competency-related AI assistance.
 */
@Lazy
@Service
@Conditional(AtlasEnabled.class)
public class AtlasAgentService {

    private final ChatClient chatClient;

    private final AtlasPromptTemplateService templateService;

    private final ToolCallbackProvider toolCallbackProvider;

    private final ChatMemory chatMemory;

    private static final ThreadLocal<Boolean> competencyCreatedInCurrentRequest = ThreadLocal.withInitial(() -> false);

    private final String chatModel;

    public AtlasAgentService(@Nullable ChatClient chatClient, AtlasPromptTemplateService templateService, @Nullable ToolCallbackProvider toolCallbackProvider,
<<<<<<< HEAD
            @Nullable ChatMemory chatMemory, @Nullable AtlasAgentToolsService atlasAgentToolsService, @Value("${artemis.atlas.chat-model}") String chatModel) {
=======
            @Nullable ChatMemory chatMemory) {
>>>>>>> 7832c415
        this.chatClient = chatClient;
        this.templateService = templateService;
        this.toolCallbackProvider = toolCallbackProvider;
        this.chatMemory = chatMemory;
<<<<<<< HEAD
        this.atlasAgentToolsService = atlasAgentToolsService;
        this.chatModel = chatModel;
=======
>>>>>>> 7832c415
    }

    /**
     * Process a chat message for the given course and return AI response with modification status.
     * Uses ThreadLocal state tracking to detect competency modifications.
     *
     * @param message   The user's message
     * @param courseId  The course ID for context
     * @param sessionId The session ID for chat memory
     * @return Result containing the AI response and competency modification flag
     */
    public CompletableFuture<AgentChatResult> processChatMessage(String message, Long courseId, String sessionId) {
        try {
            // Reset the flag at the start of each request
            competencyCreatedInCurrentRequest.set(false);

            String resourcePath = "/prompts/atlas/agent_system_prompt.st";
            Map<String, String> variables = Map.of();
            String systemPrompt = templateService.render(resourcePath, variables);

            AzureOpenAiChatOptions options = AzureOpenAiChatOptions.builder().deploymentName(chatModel).build();

            ChatClientRequestSpec promptSpec = chatClient.prompt().system(systemPrompt).user(String.format("Course ID: %d\n\n%s", courseId, message)).options(options);

            // Add chat memory advisor
            if (chatMemory != null) {
                promptSpec = promptSpec.advisors(MessageChatMemoryAdvisor.builder(chatMemory).conversationId(sessionId).build());
            }

            // Add tools
            if (toolCallbackProvider != null) {
                promptSpec = promptSpec.toolCallbacks(toolCallbackProvider);
            }

            // Execute the chat (tools are executed internally by Spring AI)
            String response = promptSpec.call().chatResponse().getResult().getOutput().getText();

            // Check if competency was created during this request
            boolean competenciesModified = competencyCreatedInCurrentRequest.get();

            String finalResponse = response != null && !response.trim().isEmpty() ? response : "I apologize, but I couldn't generate a response.";

            return CompletableFuture.completedFuture(new AgentChatResult(finalResponse, competenciesModified));

        }
        catch (Exception e) {
            return CompletableFuture.completedFuture(new AgentChatResult("I apologize, but I'm having trouble processing your request right now. Please try again later.", false));
        }
        finally {
            // Clean up ThreadLocal to prevent memory leaks
            competencyCreatedInCurrentRequest.remove();
        }
    }

    /**
     * Marks that a competency was created during the current request.
     * This method is called by tool methods (e.g., createCompetency) to signal
     * that a competency modification occurred during tool execution.
     */
    public static void markCompetencyCreated() {
        competencyCreatedInCurrentRequest.set(true);
    }

    /**
     * Check if the Atlas Agent service is available and properly configured.
     *
     * @return true if the service is ready, false otherwise
     */
    public boolean isAvailable() {
        try {
            return chatClient != null;
        }
        catch (Exception e) {
            return false;
        }
    }
}<|MERGE_RESOLUTION|>--- conflicted
+++ resolved
@@ -40,20 +40,13 @@
     private final String chatModel;
 
     public AtlasAgentService(@Nullable ChatClient chatClient, AtlasPromptTemplateService templateService, @Nullable ToolCallbackProvider toolCallbackProvider,
-<<<<<<< HEAD
             @Nullable ChatMemory chatMemory, @Nullable AtlasAgentToolsService atlasAgentToolsService, @Value("${artemis.atlas.chat-model}") String chatModel) {
-=======
-            @Nullable ChatMemory chatMemory) {
->>>>>>> 7832c415
         this.chatClient = chatClient;
         this.templateService = templateService;
         this.toolCallbackProvider = toolCallbackProvider;
         this.chatMemory = chatMemory;
-<<<<<<< HEAD
         this.atlasAgentToolsService = atlasAgentToolsService;
         this.chatModel = chatModel;
-=======
->>>>>>> 7832c415
     }
 
     /**
