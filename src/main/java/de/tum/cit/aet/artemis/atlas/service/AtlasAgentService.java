--- conflicted
+++ resolved
@@ -4,24 +4,15 @@
 import java.util.concurrent.CompletableFuture;
 import java.util.concurrent.ConcurrentHashMap;
 
-<<<<<<< HEAD
 import jakarta.annotation.Nullable;
 
-=======
->>>>>>> 7ea54b60
 import org.springframework.ai.azure.openai.AzureOpenAiChatOptions;
 import org.springframework.ai.chat.client.ChatClient;
 import org.springframework.ai.chat.client.ChatClient.ChatClientRequestSpec;
 import org.springframework.ai.chat.client.advisor.MessageChatMemoryAdvisor;
 import org.springframework.ai.chat.memory.ChatMemory;
-<<<<<<< HEAD
-import org.springframework.ai.tool.ToolCallbackProvider;
-=======
 import org.springframework.ai.model.tool.ToolCallingChatOptions;
 import org.springframework.ai.tool.ToolCallbackProvider;
-import org.springframework.beans.factory.annotation.Autowired;
-import org.springframework.beans.factory.annotation.Qualifier;
->>>>>>> 7ea54b60
 import org.springframework.context.annotation.Conditional;
 import org.springframework.context.annotation.Lazy;
 import org.springframework.stereotype.Service;
@@ -38,8 +29,6 @@
 @Conditional(AtlasEnabled.class)
 public class AtlasAgentService {
 
-<<<<<<< HEAD
-=======
     private enum AgentType {
         MAIN_AGENT, COMPETENCY_EXPERT
     }
@@ -51,35 +40,10 @@
     // Track which agent is active for each session
     private final Map<String, AgentType> sessionAgentMap = new ConcurrentHashMap<>();
 
->>>>>>> 7ea54b60
     private final ChatClient chatClient;
 
     private final AtlasPromptTemplateService templateService;
 
-<<<<<<< HEAD
-    private final ToolCallbackProvider toolCallbackProvider;
-
-    private final ChatMemory chatMemory;
-
-    private final AtlasAgentToolsService atlasAgentToolsService;
-
-    public AtlasAgentService(@Nullable ChatClient chatClient, AtlasPromptTemplateService templateService, @Nullable ToolCallbackProvider toolCallbackProvider,
-            @Nullable ChatMemory chatMemory, @Nullable AtlasAgentToolsService atlasAgentToolsService) {
-        this.chatClient = chatClient;
-        this.templateService = templateService;
-        this.toolCallbackProvider = toolCallbackProvider;
-        this.chatMemory = chatMemory;
-        this.atlasAgentToolsService = atlasAgentToolsService;
-    }
-
-    /**
-     * Process a chat message for the given course and return AI response with modification status.
-     * Uses request-scoped state tracking to detect competency modifications.
-     *
-     * @param message   The user's message
-     * @param courseId  The course ID for context
-     * @param sessionId The session ID for chat memory
-=======
     private final ToolCallbackProvider mainAgentToolCallbackProvider;
 
     private final ToolCallbackProvider competencyExpertToolCallbackProvider;
@@ -88,10 +52,9 @@
 
     private final CompetencyExpertToolsService competencyExpertToolsService;
 
-    public AtlasAgentService(@Autowired(required = false) ChatClient chatClient, AtlasPromptTemplateService templateService,
-            @Autowired(required = false) @Qualifier("mainAgentToolCallbackProvider") ToolCallbackProvider mainAgentToolCallbackProvider,
-            @Autowired(required = false) @Qualifier("competencyExpertToolCallbackProvider") ToolCallbackProvider competencyExpertToolCallbackProvider,
-            @Autowired(required = false) ChatMemory chatMemory, @Autowired(required = false) CompetencyExpertToolsService competencyExpertToolsService) {
+    public AtlasAgentService(@Nullable ChatClient chatClient, AtlasPromptTemplateService templateService, @Nullable ToolCallbackProvider mainAgentToolCallbackProvider,
+            @Nullable ToolCallbackProvider competencyExpertToolCallbackProvider, @Nullable ChatMemory chatMemory,
+            @Nullable CompetencyExpertToolsService competencyExpertToolsService) {
         this.chatClient = chatClient;
         this.templateService = templateService;
         this.mainAgentToolCallbackProvider = mainAgentToolCallbackProvider;
@@ -107,13 +70,10 @@
      * @param message   The user's message
      * @param courseId  The course ID for context
      * @param sessionId The session ID for chat memory and agent tracking
->>>>>>> 7ea54b60
      * @return Result containing the AI response and competency modification flag
      */
     public CompletableFuture<AgentChatResult> processChatMessage(String message, Long courseId, String sessionId) {
         try {
-<<<<<<< HEAD
-=======
             // Determine which agent should handle this message
             AgentType activeAgent = sessionAgentMap.getOrDefault(sessionId, AgentType.MAIN_AGENT);
 
@@ -125,7 +85,6 @@
             else {
                 response = processWithMainAgent(message, courseId, sessionId);
             }
->>>>>>> 7ea54b60
 
             // Check for delegation markers and update session state
             if (response.contains(DELEGATE_TO_COMPETENCY_EXPERT)) {
@@ -133,30 +92,6 @@
                 // Remove the marker from the response before returning to user
                 response = response.replace(DELEGATE_TO_COMPETENCY_EXPERT, "").trim();
 
-<<<<<<< HEAD
-            AzureOpenAiChatOptions options = AzureOpenAiChatOptions.builder().deploymentName("gpt-4o").temperature(1.0).build();
-
-            ChatClientRequestSpec promptSpec = chatClient.prompt().system(systemPrompt).user(String.format("Course ID: %d\n\n%s", courseId, message)).options(options);
-
-            // Add chat memory advisor
-            if (chatMemory != null) {
-                promptSpec = promptSpec.advisors(MessageChatMemoryAdvisor.builder(chatMemory).conversationId(sessionId).build());
-            }
-
-            // Add tools
-            if (toolCallbackProvider != null) {
-                promptSpec = promptSpec.toolCallbacks(toolCallbackProvider);
-            }
-
-            // Execute the chat (tools are executed internally by Spring AI)
-            String response = promptSpec.call().content();
-
-            // Check if createCompetency was called by examining the service state
-            boolean competenciesModified = atlasAgentToolsService != null && atlasAgentToolsService.wasCompetencyCreated();
-
-            String finalResponse = response != null && !response.trim().isEmpty() ? response : "I apologize, but I couldn't generate a response.";
-
-=======
                 // Immediately invoke Competency Expert with the original user message
                 // This allows the expert to react to what the instructor already said
                 String expertResponse = processWithCompetencyExpert(message, courseId, sessionId);
@@ -171,9 +106,8 @@
             // Check if competency was created
             boolean competenciesModified = competencyExpertToolsService != null && competencyExpertToolsService.wasCompetencyCreated();
 
-            String finalResponse = response != null && !response.trim().isEmpty() ? response : "I apologize, but I couldn't generate a response.";
+            String finalResponse = !response.trim().isEmpty() ? response : "I apologize, but I couldn't generate a response.";
 
->>>>>>> 7ea54b60
             return CompletableFuture.completedFuture(new AgentChatResult(finalResponse, competenciesModified));
 
         }
