--- conflicted
+++ resolved
@@ -1,9 +1,6 @@
 package de.tum.cit.aet.artemis.atlas.service;
 
-<<<<<<< HEAD
 import java.time.Duration;
-=======
->>>>>>> 873bdff6
 import java.util.List;
 import java.util.Map;
 import java.util.concurrent.CompletableFuture;
@@ -14,12 +11,9 @@
 import org.springframework.ai.chat.client.ChatClient;
 import org.springframework.ai.chat.client.ChatClient.ChatClientRequestSpec;
 import org.springframework.ai.chat.memory.ChatMemory;
-<<<<<<< HEAD
 import org.springframework.ai.model.tool.ToolCallingChatOptions;
-=======
 import org.springframework.ai.chat.messages.Message;
 import org.springframework.ai.chat.messages.MessageType;
->>>>>>> 873bdff6
 import org.springframework.ai.tool.ToolCallbackProvider;
 import org.springframework.context.annotation.Conditional;
 import org.springframework.context.annotation.Lazy;
@@ -29,12 +23,9 @@
 import com.google.common.cache.CacheBuilder;
 
 import de.tum.cit.aet.artemis.atlas.config.AtlasEnabled;
-<<<<<<< HEAD
 import de.tum.cit.aet.artemis.atlas.dto.BatchCompetencyPreviewResponseDTO;
 import de.tum.cit.aet.artemis.atlas.dto.SingleCompetencyPreviewResponseDTO;
-=======
 import de.tum.cit.aet.artemis.atlas.dto.AtlasAgentHistoryMessageDTO;
->>>>>>> 873bdff6
 
 /**
  * Service for Atlas Agent functionality with Azure OpenAI integration.
@@ -147,15 +138,10 @@
         }
 
         try {
-<<<<<<< HEAD
             // Set sessionId in ThreadLocal so tools can access it
             CompetencyExpertToolsService.setCurrentSessionId(sessionId);
             resetCompetencyModifiedFlag();
             CompetencyExpertToolsService.clearAllPreviews();
-=======
-            // Reset the ThreadLocal flag at the start of each request
-            competencyCreatedInCurrentRequest.set(false);
->>>>>>> 873bdff6
 
             // Determine which agent should handle this message (Guava Cache returns null if not present)
             AgentType activeAgent = sessionAgentMap.getIfPresent(sessionId);
@@ -165,7 +151,6 @@
             // Route to the appropriate agent
             String response = delegateTheRightAgent(message, courseId, sessionId, activeAgent);
 
-<<<<<<< HEAD
             // Check for delegation markers and update session state
             if (response.contains(DELEGATE_TO_COMPETENCY_EXPERT)) {
                 // Extract brief from marker: %%ARTEMIS_DELEGATE_TO_COMPETENCY_EXPERT%%:brief_content]
@@ -177,19 +162,6 @@
                 // Retrieve preview data from ThreadLocal (set by Competency Expert's previewCompetencies tool)
                 SingleCompetencyPreviewResponseDTO singlePreview = CompetencyExpertToolsService.getAndClearSinglePreview();
                 BatchCompetencyPreviewResponseDTO batchPreview = CompetencyExpertToolsService.getAndClearBatchPreview();
-=======
-            // Add course ID to system prompt instead of user message to avoid storing it in chat history
-            String enhancedSystemPrompt = String.format("%s\n\nContext: You are assisting with Course ID: %d", systemPrompt, courseId);
-
-            AzureOpenAiChatOptions options = AzureOpenAiChatOptions.builder().deploymentName("gpt-4o").temperature(1.0).build();
-
-            ChatClientRequestSpec promptSpec = chatClient.prompt().system(enhancedSystemPrompt).user(message).options(options);
-
-            // Add chat memory advisor using persistent JDBC-based memory
-            if (chatMemory != null) {
-                promptSpec = promptSpec.advisors(advisor -> advisor.param(ChatMemory.CONVERSATION_ID, sessionId));
-            }
->>>>>>> 873bdff6
 
                 // Return immediately with Competency Expert's response and preview data
                 // Stay on MAIN_AGENT - Atlas Core continues managing the workflow
@@ -244,14 +216,9 @@
             return CompletableFuture.completedFuture(new AgentChatResult("I apologize, but I'm having trouble processing your request right now. Please try again later.", false));
         }
         finally {
-<<<<<<< HEAD
             // Clean up ThreadLocal to prevent memory leaks
             competencyModifiedInCurrentRequest.remove();
             CompetencyExpertToolsService.clearCurrentSessionId();
-=======
-            // Always clean up ThreadLocal to prevent memory leaks and state pollution
-            competencyCreatedInCurrentRequest.remove();
->>>>>>> 873bdff6
         }
 
     }
@@ -376,8 +343,6 @@
         }
     }
 
-<<<<<<< HEAD
-=======
     /**
      * Check if the Atlas Agent service is available and properly configured.
      *
@@ -399,5 +364,4 @@
     public String generateSessionId(Long courseId, Long userId) {
         return String.format("course_%d_user_%d", courseId, userId);
     }
->>>>>>> 873bdff6
 }