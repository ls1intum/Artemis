package de.tum.cit.aet.artemis.iris.service.session;

import static de.tum.cit.aet.artemis.core.config.Constants.PROFILE_IRIS;

import java.util.List;
import java.util.Objects;
import java.util.Optional;

import org.slf4j.Logger;
import org.slf4j.LoggerFactory;
import org.springframework.context.annotation.Profile;
import org.springframework.stereotype.Service;

import com.fasterxml.jackson.databind.ObjectMapper;

<<<<<<< HEAD
import de.tum.cit.aet.artemis.communication.domain.conversation.Channel;
=======
import de.tum.cit.aet.artemis.communication.repository.PostRepository;
>>>>>>> 8244bbd3
import de.tum.cit.aet.artemis.core.domain.User;
import de.tum.cit.aet.artemis.core.exception.AccessForbiddenException;
import de.tum.cit.aet.artemis.core.security.Role;
import de.tum.cit.aet.artemis.core.service.AuthorizationCheckService;
import de.tum.cit.aet.artemis.core.service.LLMTokenUsageService;
import de.tum.cit.aet.artemis.exercise.domain.Submission;
import de.tum.cit.aet.artemis.iris.domain.message.IrisMessage;
import de.tum.cit.aet.artemis.iris.domain.session.IrisTutorSuggestionSession;
import de.tum.cit.aet.artemis.iris.domain.settings.IrisSubSettingsType;
import de.tum.cit.aet.artemis.iris.repository.IrisSessionRepository;
import de.tum.cit.aet.artemis.iris.service.IrisMessageService;
import de.tum.cit.aet.artemis.iris.service.IrisRateLimitService;
import de.tum.cit.aet.artemis.iris.service.pyris.PyrisDTOService;
import de.tum.cit.aet.artemis.iris.service.pyris.PyrisPipelineService;
import de.tum.cit.aet.artemis.iris.service.pyris.dto.data.PyrisProgrammingExerciseDTO;
import de.tum.cit.aet.artemis.iris.service.pyris.dto.data.PyrisSubmissionDTO;
import de.tum.cit.aet.artemis.iris.service.pyris.dto.data.PyrisTextExerciseDTO;
import de.tum.cit.aet.artemis.iris.service.settings.IrisSettingsService;
import de.tum.cit.aet.artemis.iris.service.websocket.IrisChatWebsocketService;
import de.tum.cit.aet.artemis.programming.domain.ProgrammingExercise;
import de.tum.cit.aet.artemis.programming.domain.ProgrammingExerciseStudentParticipation;
import de.tum.cit.aet.artemis.programming.domain.ProgrammingSubmission;
import de.tum.cit.aet.artemis.programming.repository.ProgrammingExerciseRepository;
import de.tum.cit.aet.artemis.programming.repository.ProgrammingExerciseStudentParticipationRepository;
import de.tum.cit.aet.artemis.programming.repository.ProgrammingSubmissionRepository;
import de.tum.cit.aet.artemis.text.domain.TextExercise;

/**
 * Service for managing Iris tutor suggestion sessions.
 * <p>
 * This service is responsible for handling the business logic of Iris tutor suggestion sessions.
 * </p>
 */
@Service
@Profile(PROFILE_IRIS)
public class IrisTutorSuggestionSessionService extends AbstractIrisChatSessionService<IrisTutorSuggestionSession> implements IrisRateLimitedFeatureInterface {

    private static final Logger log = LoggerFactory.getLogger(IrisTutorSuggestionSessionService.class);

    private final IrisSessionRepository irisSessionRepository;

    private final IrisChatWebsocketService irisChatWebsocketService;

    private final IrisRateLimitService rateLimitService;

    private final PyrisPipelineService pyrisPipelineService;

    private final AuthorizationCheckService authCheckService;

    private final IrisSettingsService irisSettingsService;

<<<<<<< HEAD
    private final ProgrammingExerciseRepository programmingExerciseRepository;

    private final ProgrammingExerciseStudentParticipationRepository programmingExerciseStudentParticipationRepository;

    private final ProgrammingSubmissionRepository programmingSubmissionRepository;

    private final PyrisDTOService pyrisDTOService;

    public IrisTutorSuggestionSessionService(IrisSessionRepository irisSessionRepository, ObjectMapper objectMapper, IrisMessageService irisMessageService,
            IrisChatWebsocketService irisChatWebsocketService, LLMTokenUsageService llmTokenUsageService, IrisRateLimitService rateLimitService,
            PyrisPipelineService pyrisPipelineService, AuthorizationCheckService authCheckService, IrisSettingsService irisSettingsService,
            ProgrammingExerciseRepository programmingExerciseRepository, ProgrammingExerciseStudentParticipationRepository programmingExerciseStudentParticipationRepository,
            ProgrammingSubmissionRepository programmingSubmissionRepository, PyrisDTOService pyrisDTOService) {
=======
    private final PostRepository postRepository;

    public IrisTutorSuggestionSessionService(IrisSessionRepository irisSessionRepository, ObjectMapper objectMapper, IrisMessageService irisMessageService,
            IrisChatWebsocketService irisChatWebsocketService, LLMTokenUsageService llmTokenUsageService, IrisRateLimitService rateLimitService,
            PyrisPipelineService pyrisPipelineService, AuthorizationCheckService authCheckService, IrisSettingsService irisSettingsService, PostRepository postRepository) {
>>>>>>> 8244bbd3
        super(irisSessionRepository, objectMapper, irisMessageService, irisChatWebsocketService, llmTokenUsageService);
        this.irisSessionRepository = irisSessionRepository;
        this.irisChatWebsocketService = irisChatWebsocketService;
        this.rateLimitService = rateLimitService;
        this.pyrisPipelineService = pyrisPipelineService;
        this.authCheckService = authCheckService;
        this.irisSettingsService = irisSettingsService;
<<<<<<< HEAD
        this.programmingExerciseRepository = programmingExerciseRepository;
        this.programmingExerciseStudentParticipationRepository = programmingExerciseStudentParticipationRepository;
        this.programmingSubmissionRepository = programmingSubmissionRepository;
        this.pyrisDTOService = pyrisDTOService;
=======
        this.postRepository = postRepository;
>>>>>>> 8244bbd3
    }

    @Override
    protected void setLLMTokenUsageParameters(LLMTokenUsageService.LLMTokenUsageBuilder builder, IrisTutorSuggestionSession session) {
        var post = postRepository.findPostOrMessagePostByIdElseThrow(session.getPostId());
        builder.withCourse(post.getCoursePostingBelongsTo().getId());
    }

    @Override
    public void sendOverWebsocket(IrisTutorSuggestionSession session, IrisMessage message) {
        irisChatWebsocketService.sendMessage(session, message, null);
    }

    @Override
    public void requestAndHandleResponse(IrisTutorSuggestionSession irisSession) {
        requestAndHandleResponse(irisSession, Optional.empty());
    }

    /**
     * Requests and handles the response from the Pyris pipeline for the given session.
     *
     * @param session The IrisTutorSuggestionSession to handle
     * @param event   Optional event to pass to the Pyris pipeline
     */
    public void requestAndHandleResponse(IrisTutorSuggestionSession session, Optional<String> event) {
        var chatSession = (IrisTutorSuggestionSession) irisSessionRepository.findByIdWithMessagesAndContents(session.getId());

        var variant = "default";
        var post = postRepository.findPostOrMessagePostByIdElseThrow(session.getPostId());

<<<<<<< HEAD
        var post = chatSession.getPost();

        var course = post.getCoursePostingBelongsTo();
        if (course == null) {
            throw new IllegalStateException("Course not found for session " + chatSession.getId());
        }

        var conversation = post.getConversation();
        if (conversation == null) {
            throw new IllegalStateException("Conversation not found for session " + chatSession.getId());
        }

        if (conversation instanceof Channel channel) {
            Optional<Long> lectureIdOptional = Optional.empty();
            Optional<PyrisTextExerciseDTO> textExerciseDTOOptional = Optional.empty();
            Optional<PyrisSubmissionDTO> submissionDTOOptional = Optional.empty();
            Optional<PyrisProgrammingExerciseDTO> programmingExerciseDTOOptional = Optional.empty();

            var lecture = channel.getLecture();
            if (lecture != null) {
                lectureIdOptional = Optional.of(lecture.getId());
            }
            var exercise = channel.getExercise();
            if (exercise != null) {
                switch (exercise.getExerciseType()) {
                    case PROGRAMMING -> {
                        ProgrammingExercise programmingExercise = programmingExerciseRepository.findByIdWithTemplateAndSolutionParticipationElseThrow(exercise.getId());
                        var latestSubmission = getLatestSubmissionIfExists(programmingExercise, chatSession.getUser());
                        PyrisSubmissionDTO pyrisSubmissionDTO = latestSubmission.map(pyrisDTOService::toPyrisSubmissionDTO).orElse(null);
                        PyrisProgrammingExerciseDTO pyrisProgrammingExerciseDTO = pyrisDTOService.toPyrisProgrammingExerciseDTO(programmingExercise);
                        if (pyrisSubmissionDTO != null) {
                            submissionDTOOptional = Optional.of(pyrisSubmissionDTO);
                        }
                        programmingExerciseDTOOptional = Optional.of(pyrisProgrammingExerciseDTO);
                    }
                    case TEXT -> {
                        TextExercise textExercise = (TextExercise) exercise;
                        textExerciseDTOOptional = Optional.of(PyrisTextExerciseDTO.ofWithExampleSolution(textExercise));
                    }
                }
            }
            pyrisPipelineService.executeTutorSuggestionPipeline(variant, chatSession, event, lectureIdOptional, textExerciseDTOOptional, submissionDTOOptional,
                    programmingExerciseDTOOptional);
        }
=======
        pyrisPipelineService.executeTutorSuggestionPipeline(variant, chatSession, event, post);
>>>>>>> 8244bbd3
    }

    @Override
    public void checkRateLimit(User user) {
        rateLimitService.checkRateLimitElseThrow(user);
    }

    @Override
    public void checkHasAccessTo(User user, IrisTutorSuggestionSession irisSession) {
        var post = postRepository.findPostOrMessagePostByIdElseThrow(irisSession.getPostId());
        authCheckService.checkHasAtLeastRoleInCourseElseThrow(Role.TEACHING_ASSISTANT, post.getCoursePostingBelongsTo(), user);
        if (!Objects.equals(irisSession.getUser(), user)) {
            throw new AccessForbiddenException("Iris Session", irisSession.getId());
        }
    }

    @Override
    public void checkIsFeatureActivatedFor(IrisTutorSuggestionSession irisSession) {
        var post = postRepository.findPostOrMessagePostByIdElseThrow(irisSession.getPostId());
        irisSettingsService.isEnabledForElseThrow(IrisSubSettingsType.TUTOR_SUGGESTION, post.getCoursePostingBelongsTo());
    }

    private Optional<ProgrammingSubmission> getLatestSubmissionIfExists(ProgrammingExercise exercise, User user) {
        List<ProgrammingExerciseStudentParticipation> participations;
        if (exercise.isTeamMode()) {
            participations = programmingExerciseStudentParticipationRepository.findAllWithSubmissionByExerciseIdAndStudentLoginInTeam(exercise.getId(), user.getLogin());
        }
        else {
            participations = programmingExerciseStudentParticipationRepository.findAllWithSubmissionsByExerciseIdAndStudentLogin(exercise.getId(), user.getLogin());
        }

        if (participations.isEmpty()) {
            return Optional.empty();
        }
        return participations.getLast().getSubmissions().stream().max(Submission::compareTo)
                .flatMap(sub -> programmingSubmissionRepository.findWithEagerResultsAndFeedbacksAndBuildLogsById(sub.getId()));
    }
}<|MERGE_RESOLUTION|>--- conflicted
+++ resolved
@@ -13,11 +13,8 @@
 
 import com.fasterxml.jackson.databind.ObjectMapper;
 
-<<<<<<< HEAD
 import de.tum.cit.aet.artemis.communication.domain.conversation.Channel;
-=======
 import de.tum.cit.aet.artemis.communication.repository.PostRepository;
->>>>>>> 8244bbd3
 import de.tum.cit.aet.artemis.core.domain.User;
 import de.tum.cit.aet.artemis.core.exception.AccessForbiddenException;
 import de.tum.cit.aet.artemis.core.security.Role;
@@ -69,7 +66,6 @@
 
     private final IrisSettingsService irisSettingsService;
 
-<<<<<<< HEAD
     private final ProgrammingExerciseRepository programmingExerciseRepository;
 
     private final ProgrammingExerciseStudentParticipationRepository programmingExerciseStudentParticipationRepository;
@@ -77,19 +73,14 @@
     private final ProgrammingSubmissionRepository programmingSubmissionRepository;
 
     private final PyrisDTOService pyrisDTOService;
+
+    private final PostRepository postRepository;
 
     public IrisTutorSuggestionSessionService(IrisSessionRepository irisSessionRepository, ObjectMapper objectMapper, IrisMessageService irisMessageService,
             IrisChatWebsocketService irisChatWebsocketService, LLMTokenUsageService llmTokenUsageService, IrisRateLimitService rateLimitService,
             PyrisPipelineService pyrisPipelineService, AuthorizationCheckService authCheckService, IrisSettingsService irisSettingsService,
             ProgrammingExerciseRepository programmingExerciseRepository, ProgrammingExerciseStudentParticipationRepository programmingExerciseStudentParticipationRepository,
-            ProgrammingSubmissionRepository programmingSubmissionRepository, PyrisDTOService pyrisDTOService) {
-=======
-    private final PostRepository postRepository;
-
-    public IrisTutorSuggestionSessionService(IrisSessionRepository irisSessionRepository, ObjectMapper objectMapper, IrisMessageService irisMessageService,
-            IrisChatWebsocketService irisChatWebsocketService, LLMTokenUsageService llmTokenUsageService, IrisRateLimitService rateLimitService,
-            PyrisPipelineService pyrisPipelineService, AuthorizationCheckService authCheckService, IrisSettingsService irisSettingsService, PostRepository postRepository) {
->>>>>>> 8244bbd3
+            ProgrammingSubmissionRepository programmingSubmissionRepository, PyrisDTOService pyrisDTOService, PostRepository postRepository) {
         super(irisSessionRepository, objectMapper, irisMessageService, irisChatWebsocketService, llmTokenUsageService);
         this.irisSessionRepository = irisSessionRepository;
         this.irisChatWebsocketService = irisChatWebsocketService;
@@ -97,14 +88,11 @@
         this.pyrisPipelineService = pyrisPipelineService;
         this.authCheckService = authCheckService;
         this.irisSettingsService = irisSettingsService;
-<<<<<<< HEAD
         this.programmingExerciseRepository = programmingExerciseRepository;
         this.programmingExerciseStudentParticipationRepository = programmingExerciseStudentParticipationRepository;
         this.programmingSubmissionRepository = programmingSubmissionRepository;
         this.pyrisDTOService = pyrisDTOService;
-=======
         this.postRepository = postRepository;
->>>>>>> 8244bbd3
     }
 
     @Override
@@ -134,9 +122,6 @@
 
         var variant = "default";
         var post = postRepository.findPostOrMessagePostByIdElseThrow(session.getPostId());
-
-<<<<<<< HEAD
-        var post = chatSession.getPost();
 
         var course = post.getCoursePostingBelongsTo();
         if (course == null) {
@@ -178,11 +163,8 @@
                 }
             }
             pyrisPipelineService.executeTutorSuggestionPipeline(variant, chatSession, event, lectureIdOptional, textExerciseDTOOptional, submissionDTOOptional,
-                    programmingExerciseDTOOptional);
-        }
-=======
-        pyrisPipelineService.executeTutorSuggestionPipeline(variant, chatSession, event, post);
->>>>>>> 8244bbd3
+                    programmingExerciseDTOOptional, post);
+        }
     }
 
     @Override
