package de.tum.cit.aet.artemis.iris.service.session;

import static de.tum.cit.aet.artemis.core.config.Constants.PROFILE_IRIS;

import java.util.List;
import java.util.Optional;
import java.util.concurrent.atomic.AtomicReference;

import org.slf4j.Logger;
import org.slf4j.LoggerFactory;
import org.springframework.context.annotation.Lazy;
import org.springframework.context.annotation.Profile;
import org.springframework.stereotype.Service;

import com.fasterxml.jackson.databind.ObjectMapper;

import de.tum.cit.aet.artemis.communication.domain.conversation.Channel;
import de.tum.cit.aet.artemis.communication.repository.PostRepository;
import de.tum.cit.aet.artemis.core.domain.LLMServiceType;
import de.tum.cit.aet.artemis.core.domain.User;
import de.tum.cit.aet.artemis.core.exception.AccessForbiddenException;
<<<<<<< HEAD
=======
import de.tum.cit.aet.artemis.core.exception.ConflictException;
>>>>>>> dce541a6
import de.tum.cit.aet.artemis.core.repository.UserRepository;
import de.tum.cit.aet.artemis.core.security.Role;
import de.tum.cit.aet.artemis.core.service.AuthorizationCheckService;
import de.tum.cit.aet.artemis.core.service.LLMTokenUsageService;
import de.tum.cit.aet.artemis.exercise.domain.Submission;
import de.tum.cit.aet.artemis.iris.domain.message.IrisMessage;
import de.tum.cit.aet.artemis.iris.domain.message.IrisMessageSender;
import de.tum.cit.aet.artemis.iris.domain.message.IrisTextMessageContent;
import de.tum.cit.aet.artemis.iris.domain.session.IrisTutorSuggestionSession;
import de.tum.cit.aet.artemis.iris.domain.settings.IrisSubSettingsType;
import de.tum.cit.aet.artemis.iris.repository.IrisSessionRepository;
import de.tum.cit.aet.artemis.iris.service.IrisMessageService;
import de.tum.cit.aet.artemis.iris.service.IrisRateLimitService;
import de.tum.cit.aet.artemis.iris.service.pyris.PyrisDTOService;
import de.tum.cit.aet.artemis.iris.service.pyris.PyrisPipelineService;
import de.tum.cit.aet.artemis.iris.service.pyris.dto.TutorSuggestionStatusUpdateDTO;
import de.tum.cit.aet.artemis.iris.service.pyris.dto.data.PyrisProgrammingExerciseDTO;
import de.tum.cit.aet.artemis.iris.service.pyris.dto.data.PyrisSubmissionDTO;
import de.tum.cit.aet.artemis.iris.service.pyris.dto.data.PyrisTextExerciseDTO;
import de.tum.cit.aet.artemis.iris.service.pyris.job.TrackedSessionBasedPyrisJob;
import de.tum.cit.aet.artemis.iris.service.settings.IrisSettingsService;
import de.tum.cit.aet.artemis.iris.service.websocket.IrisChatWebsocketService;
import de.tum.cit.aet.artemis.programming.domain.ProgrammingExercise;
import de.tum.cit.aet.artemis.programming.domain.ProgrammingExerciseStudentParticipation;
import de.tum.cit.aet.artemis.programming.domain.ProgrammingSubmission;
import de.tum.cit.aet.artemis.programming.repository.ProgrammingExerciseRepository;
import de.tum.cit.aet.artemis.programming.repository.ProgrammingExerciseStudentParticipationRepository;
import de.tum.cit.aet.artemis.programming.repository.ProgrammingSubmissionRepository;
import de.tum.cit.aet.artemis.text.domain.TextExercise;

/**
 * Service for managing Iris tutor suggestion sessions.
 * <p>
 * This service is responsible for handling the business logic of Iris tutor suggestion sessions.
 * </p>
 */
@Service
@Profile(PROFILE_IRIS)
@Lazy
public class IrisTutorSuggestionSessionService extends AbstractIrisChatSessionService<IrisTutorSuggestionSession> implements IrisRateLimitedFeatureInterface {

    private static final Logger log = LoggerFactory.getLogger(IrisTutorSuggestionSessionService.class);

    private final IrisSessionRepository irisSessionRepository;

    private final IrisChatWebsocketService irisChatWebsocketService;

    private final IrisRateLimitService rateLimitService;

    private final PyrisPipelineService pyrisPipelineService;

    private final AuthorizationCheckService authCheckService;

    private final IrisSettingsService irisSettingsService;

    private final ProgrammingExerciseRepository programmingExerciseRepository;

    private final ProgrammingExerciseStudentParticipationRepository programmingExerciseStudentParticipationRepository;

    private final ProgrammingSubmissionRepository programmingSubmissionRepository;

    private final PyrisDTOService pyrisDTOService;

    private final PostRepository postRepository;

    private final IrisMessageService irisMessageService;

    private final LLMTokenUsageService llmTokenUsageService;

    private final UserRepository userRepository;

    public IrisTutorSuggestionSessionService(IrisSessionRepository irisSessionRepository, ObjectMapper objectMapper, IrisMessageService irisMessageService,
            IrisChatWebsocketService irisChatWebsocketService, LLMTokenUsageService llmTokenUsageService, IrisRateLimitService rateLimitService,
            PyrisPipelineService pyrisPipelineService, AuthorizationCheckService authCheckService, IrisSettingsService irisSettingsService,
            ProgrammingExerciseRepository programmingExerciseRepository, ProgrammingExerciseStudentParticipationRepository programmingExerciseStudentParticipationRepository,
            ProgrammingSubmissionRepository programmingSubmissionRepository, PyrisDTOService pyrisDTOService, PostRepository postRepository, UserRepository userRepository) {
        super(irisSessionRepository, objectMapper, irisMessageService, irisChatWebsocketService, llmTokenUsageService);
        this.irisSessionRepository = irisSessionRepository;
        this.irisChatWebsocketService = irisChatWebsocketService;
        this.rateLimitService = rateLimitService;
        this.pyrisPipelineService = pyrisPipelineService;
        this.authCheckService = authCheckService;
        this.irisSettingsService = irisSettingsService;
        this.programmingExerciseRepository = programmingExerciseRepository;
        this.programmingExerciseStudentParticipationRepository = programmingExerciseStudentParticipationRepository;
        this.programmingSubmissionRepository = programmingSubmissionRepository;
        this.pyrisDTOService = pyrisDTOService;
        this.postRepository = postRepository;
        this.irisMessageService = irisMessageService;
        this.llmTokenUsageService = llmTokenUsageService;
        this.userRepository = userRepository;
    }

    @Override
    protected void setLLMTokenUsageParameters(LLMTokenUsageService.LLMTokenUsageBuilder builder, IrisTutorSuggestionSession session) {
        var post = postRepository.findPostOrMessagePostByIdElseThrow(session.getPostId());
        builder.withCourse(post.getCoursePostingBelongsTo().getId());
    }

    @Override
    public void sendOverWebsocket(IrisTutorSuggestionSession session, IrisMessage message) {
        irisChatWebsocketService.sendMessage(session, message, null);
    }

    @Override
    public void requestAndHandleResponse(IrisTutorSuggestionSession irisSession) {
        requestAndHandleResponse(irisSession, Optional.empty());
    }

    /**
     * Requests and handles the response from the Pyris pipeline for the given session.
     *
     * @param session The IrisTutorSuggestionSession to handle
     * @param event   Optional event to pass to the Pyris pipeline
     */
    public void requestAndHandleResponse(IrisTutorSuggestionSession session, Optional<String> event) {
        var chatSession = (IrisTutorSuggestionSession) irisSessionRepository.findByIdWithMessagesAndContents(session.getId());

        var variant = "default";
        var post = postRepository.findPostOrMessagePostByIdElseThrow(session.getPostId());

        var course = post.getCoursePostingBelongsTo();
        if (course == null) {
            throw new IllegalStateException("Course not found for session " + chatSession.getId());
        }

<<<<<<< HEAD
=======
        var settings = irisSettingsService.getCombinedIrisSettingsFor(course, false).irisTutorSuggestionSettings();
        if (!settings.enabled()) {
            throw new ConflictException("Tutor Suggestions are not enabled for this course", "Iris", "irisDisabled");
        }

>>>>>>> dce541a6
        var conversation = post.getConversation();
        if (conversation == null) {
            throw new IllegalStateException("Conversation not found for session " + chatSession.getId());
        }
<<<<<<< HEAD

        if (conversation instanceof Channel channel) {
            Optional<Long> lectureIdOptional = Optional.empty();
            Optional<PyrisTextExerciseDTO> textExerciseDTOOptional = Optional.empty();
            Optional<PyrisSubmissionDTO> submissionDTOOptional = Optional.empty();
            Optional<PyrisProgrammingExerciseDTO> programmingExerciseDTOOptional = Optional.empty();

=======

        if (conversation instanceof Channel channel) {
            Optional<Long> lectureIdOptional = Optional.empty();
            Optional<PyrisTextExerciseDTO> textExerciseDTOOptional = Optional.empty();
            Optional<PyrisSubmissionDTO> submissionDTOOptional = Optional.empty();
            Optional<PyrisProgrammingExerciseDTO> programmingExerciseDTOOptional = Optional.empty();

>>>>>>> dce541a6
            var lecture = channel.getLecture();
            if (lecture != null) {
                lectureIdOptional = Optional.of(lecture.getId());
            }
            var exercise = channel.getExercise();
            if (exercise != null) {
                switch (exercise.getExerciseType()) {
                    case PROGRAMMING -> {
                        ProgrammingExercise programmingExercise = programmingExerciseRepository.findByIdWithTemplateAndSolutionParticipationElseThrow(exercise.getId());
                        var user = userRepository.findByIdElseThrow(session.getUserId());
                        var latestSubmission = getLatestSubmissionIfExists(programmingExercise, user);
                        PyrisSubmissionDTO pyrisSubmissionDTO = latestSubmission.map(pyrisDTOService::toPyrisSubmissionDTO).orElse(null);
                        PyrisProgrammingExerciseDTO pyrisProgrammingExerciseDTO = pyrisDTOService.toPyrisProgrammingExerciseDTO(programmingExercise);
                        if (pyrisSubmissionDTO != null) {
                            submissionDTOOptional = Optional.of(pyrisSubmissionDTO);
                        }
                        programmingExerciseDTOOptional = Optional.of(pyrisProgrammingExerciseDTO);
                    }
                    case TEXT -> {
                        TextExercise textExercise = (TextExercise) exercise;
                        textExerciseDTOOptional = Optional.of(PyrisTextExerciseDTO.ofWithExampleSolution(textExercise));
                    }
                }
            }
            pyrisPipelineService.executeTutorSuggestionPipeline(variant, chatSession, event, lectureIdOptional, textExerciseDTOOptional, submissionDTOOptional,
                    programmingExerciseDTOOptional, post);
        }
    }

    @Override
    public void checkRateLimit(User user) {
        rateLimitService.checkRateLimitElseThrow(user);
    }

    @Override
    public void checkHasAccessTo(User user, IrisTutorSuggestionSession irisSession) {
        var post = postRepository.findPostOrMessagePostByIdElseThrow(irisSession.getPostId());
        authCheckService.checkHasAtLeastRoleInCourseElseThrow(Role.TEACHING_ASSISTANT, post.getCoursePostingBelongsTo(), user);
        if (irisSession.getUserId() != user.getId()) {
            throw new AccessForbiddenException("Iris Session", irisSession.getId());
        }
    }

    @Override
    public void checkIsFeatureActivatedFor(IrisTutorSuggestionSession irisSession) {
        var post = postRepository.findPostOrMessagePostByIdElseThrow(irisSession.getPostId());
        irisSettingsService.isEnabledForElseThrow(IrisSubSettingsType.TUTOR_SUGGESTION, post.getCoursePostingBelongsTo());
    }

    private Optional<ProgrammingSubmission> getLatestSubmissionIfExists(ProgrammingExercise exercise, User user) {
        List<ProgrammingExerciseStudentParticipation> participations;
        if (exercise.isTeamMode()) {
            participations = programmingExerciseStudentParticipationRepository.findAllWithSubmissionByExerciseIdAndStudentLoginInTeam(exercise.getId(), user.getLogin());
        }
        else {
            participations = programmingExerciseStudentParticipationRepository.findAllWithSubmissionsByExerciseIdAndStudentLogin(exercise.getId(), user.getLogin());
        }

        if (participations.isEmpty()) {
            return Optional.empty();
        }
        return participations.getLast().getSubmissions().stream().max(Submission::compareTo)
                .flatMap(sub -> programmingSubmissionRepository.findWithEagerResultsAndFeedbacksAndBuildLogsById(sub.getId()));
    }

    /**
     * Handles tutor suggestion job status updates.
     *
     * @param job          The job to handle
     * @param statusUpdate The status update to handle
     * @return The updated job
     */
    public TrackedSessionBasedPyrisJob handleStatusUpdate(TrackedSessionBasedPyrisJob job, TutorSuggestionStatusUpdateDTO statusUpdate) {
        var session = (IrisTutorSuggestionSession) irisSessionRepository.findByIdWithMessagesAndContents(job.sessionId());
        IrisMessage savedMessage;
        IrisMessage savedArtifact;
        if (statusUpdate.artifact() != null || statusUpdate.result() != null) {
            if (statusUpdate.artifact() != null) {
                var artifact = new IrisMessage();
                artifact.addContent(new IrisTextMessageContent(statusUpdate.artifact()));
                savedArtifact = irisMessageService.saveMessage(artifact, session, IrisMessageSender.ARTIFACT);
                irisChatWebsocketService.sendMessage(session, savedArtifact, statusUpdate.stages());
            }
            else {
                savedArtifact = null;
            }
            if (statusUpdate.result() != null && !statusUpdate.result().isEmpty()) {
                var message = new IrisMessage();
                message.addContent(new IrisTextMessageContent(statusUpdate.result()));
                savedMessage = irisMessageService.saveMessage(message, session, IrisMessageSender.LLM);
                irisChatWebsocketService.sendMessage(session, savedMessage, statusUpdate.stages());
            }
            else {
                savedMessage = null;
            }
        }
        else {
            savedMessage = null;
            savedArtifact = null;
            irisChatWebsocketService.sendStatusUpdate(session, statusUpdate.stages(), null, statusUpdate.tokens());
        }

        AtomicReference<TrackedSessionBasedPyrisJob> updatedJob = new AtomicReference<>(job);
        if (statusUpdate.tokens() != null && !statusUpdate.tokens().isEmpty()) {
            if (savedMessage != null || savedArtifact != null) {
                var messageId = savedArtifact != null ? savedArtifact.getId() : savedMessage.getId();
                // generated message is first sent and generated trace is saved
                var llmTokenUsageTrace = llmTokenUsageService.saveLLMTokenUsage(statusUpdate.tokens(), LLMServiceType.IRIS, builder -> {
                    builder.withIrisMessageID(messageId).withUser(session.getUserId());
                    this.setLLMTokenUsageParameters(builder, session);
                    return builder;
                });

                updatedJob.set(job.withTraceId(llmTokenUsageTrace.getId()));
            }
            else {
                // interaction suggestion is sent and appended to the generated trace if it exists
                Optional.ofNullable(job.traceId()).flatMap(llmTokenUsageService::findLLMTokenUsageTraceById)
                        .ifPresentOrElse(trace -> llmTokenUsageService.appendRequestsToTrace(statusUpdate.tokens(), trace), () -> {
                            var llmTokenUsage = llmTokenUsageService.saveLLMTokenUsage(statusUpdate.tokens(), LLMServiceType.IRIS, builder -> {
                                builder.withUser(session.getUserId());
                                this.setLLMTokenUsageParameters(builder, session);
                                return builder;
                            });

                            updatedJob.set(job.withTraceId(llmTokenUsage.getId()));
                        });
            }
        }

        return updatedJob.get();
    }
}<|MERGE_RESOLUTION|>--- conflicted
+++ resolved
@@ -19,10 +19,7 @@
 import de.tum.cit.aet.artemis.core.domain.LLMServiceType;
 import de.tum.cit.aet.artemis.core.domain.User;
 import de.tum.cit.aet.artemis.core.exception.AccessForbiddenException;
-<<<<<<< HEAD
-=======
 import de.tum.cit.aet.artemis.core.exception.ConflictException;
->>>>>>> dce541a6
 import de.tum.cit.aet.artemis.core.repository.UserRepository;
 import de.tum.cit.aet.artemis.core.security.Role;
 import de.tum.cit.aet.artemis.core.service.AuthorizationCheckService;
@@ -149,19 +146,15 @@
             throw new IllegalStateException("Course not found for session " + chatSession.getId());
         }
 
-<<<<<<< HEAD
-=======
         var settings = irisSettingsService.getCombinedIrisSettingsFor(course, false).irisTutorSuggestionSettings();
         if (!settings.enabled()) {
             throw new ConflictException("Tutor Suggestions are not enabled for this course", "Iris", "irisDisabled");
         }
 
->>>>>>> dce541a6
         var conversation = post.getConversation();
         if (conversation == null) {
             throw new IllegalStateException("Conversation not found for session " + chatSession.getId());
         }
-<<<<<<< HEAD
 
         if (conversation instanceof Channel channel) {
             Optional<Long> lectureIdOptional = Optional.empty();
@@ -169,15 +162,6 @@
             Optional<PyrisSubmissionDTO> submissionDTOOptional = Optional.empty();
             Optional<PyrisProgrammingExerciseDTO> programmingExerciseDTOOptional = Optional.empty();
 
-=======
-
-        if (conversation instanceof Channel channel) {
-            Optional<Long> lectureIdOptional = Optional.empty();
-            Optional<PyrisTextExerciseDTO> textExerciseDTOOptional = Optional.empty();
-            Optional<PyrisSubmissionDTO> submissionDTOOptional = Optional.empty();
-            Optional<PyrisProgrammingExerciseDTO> programmingExerciseDTOOptional = Optional.empty();
-
->>>>>>> dce541a6
             var lecture = channel.getLecture();
             if (lecture != null) {
                 lectureIdOptional = Optional.of(lecture.getId());
