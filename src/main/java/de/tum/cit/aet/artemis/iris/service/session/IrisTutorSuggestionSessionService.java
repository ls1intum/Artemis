--- conflicted
+++ resolved
@@ -14,10 +14,7 @@
 import com.fasterxml.jackson.databind.ObjectMapper;
 
 import de.tum.cit.aet.artemis.communication.domain.conversation.Channel;
-<<<<<<< HEAD
-=======
 import de.tum.cit.aet.artemis.communication.dto.PostDTO;
->>>>>>> 98db6247
 import de.tum.cit.aet.artemis.communication.repository.PostRepository;
 import de.tum.cit.aet.artemis.core.domain.LLMServiceType;
 import de.tum.cit.aet.artemis.core.domain.User;
@@ -141,10 +138,7 @@
 
         var variant = "default";
         var post = postRepository.findPostOrMessagePostByIdElseThrow(session.getPostId());
-<<<<<<< HEAD
-=======
         var postDTO = new PostDTO(post, null);
->>>>>>> 98db6247
 
         var course = post.getCoursePostingBelongsTo();
         if (course == null) {
@@ -192,11 +186,7 @@
                 }
             }
             pyrisPipelineService.executeTutorSuggestionPipeline(variant, chatSession, event, lectureIdOptional, textExerciseDTOOptional, submissionDTOOptional,
-<<<<<<< HEAD
-                    programmingExerciseDTOOptional, post);
-=======
                     programmingExerciseDTOOptional, postDTO);
->>>>>>> 98db6247
         }
     }
 
