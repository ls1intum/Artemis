package de.tum.cit.aet.artemis.exam.service;

import static de.tum.cit.aet.artemis.core.util.RoundingUtil.roundScoreSpecifiedByCourseSettings;
import static java.time.ZonedDateTime.now;

import java.io.IOException;
import java.nio.file.Files;
import java.nio.file.Path;
import java.security.Principal;
import java.time.ZonedDateTime;
import java.util.ArrayList;
import java.util.Collection;
import java.util.Collections;
import java.util.HashMap;
import java.util.HashSet;
import java.util.List;
import java.util.Map;
import java.util.Objects;
import java.util.Optional;
import java.util.OptionalDouble;
import java.util.Set;
import java.util.stream.Collectors;

import jakarta.annotation.Nullable;
import jakarta.validation.constraints.NotNull;

import org.eclipse.jgit.api.errors.GitAPIException;
import org.slf4j.Logger;
import org.slf4j.LoggerFactory;
import org.springframework.beans.factory.annotation.Value;
import org.springframework.boot.actuate.audit.AuditEvent;
import org.springframework.boot.actuate.audit.AuditEventRepository;
import org.springframework.context.annotation.Conditional;
import org.springframework.context.annotation.Lazy;
import org.springframework.data.domain.Page;
import org.springframework.data.domain.Pageable;
import org.springframework.scheduling.annotation.Async;
import org.springframework.stereotype.Service;

import com.fasterxml.jackson.databind.ObjectMapper;

import de.tum.cit.aet.artemis.assessment.domain.AssessmentType;
import de.tum.cit.aet.artemis.assessment.domain.BonusStrategy;
import de.tum.cit.aet.artemis.assessment.domain.ComplaintType;
import de.tum.cit.aet.artemis.assessment.domain.GradeStep;
import de.tum.cit.aet.artemis.assessment.domain.GradingScale;
import de.tum.cit.aet.artemis.assessment.domain.Result;
import de.tum.cit.aet.artemis.assessment.dto.BonusExampleDTO;
import de.tum.cit.aet.artemis.assessment.dto.BonusResultDTO;
import de.tum.cit.aet.artemis.assessment.dto.BonusSourceResultDTO;
import de.tum.cit.aet.artemis.assessment.repository.ComplaintRepository;
import de.tum.cit.aet.artemis.assessment.repository.ComplaintResponseRepository;
import de.tum.cit.aet.artemis.assessment.repository.GradingScaleRepository;
import de.tum.cit.aet.artemis.assessment.repository.ResultRepository;
import de.tum.cit.aet.artemis.assessment.service.BonusService;
import de.tum.cit.aet.artemis.assessment.service.CourseScoreCalculationService;
import de.tum.cit.aet.artemis.assessment.service.TutorLeaderboardService;
import de.tum.cit.aet.artemis.core.config.Constants;
import de.tum.cit.aet.artemis.core.domain.Course;
import de.tum.cit.aet.artemis.core.domain.User;
import de.tum.cit.aet.artemis.core.dto.DueDateStat;
import de.tum.cit.aet.artemis.core.dto.SearchResultPageDTO;
import de.tum.cit.aet.artemis.core.dto.StatsForDashboardDTO;
import de.tum.cit.aet.artemis.core.dto.TutorLeaderboardDTO;
import de.tum.cit.aet.artemis.core.dto.pageablesearch.SearchTermPageableSearchDTO;
import de.tum.cit.aet.artemis.core.exception.AccessForbiddenException;
import de.tum.cit.aet.artemis.core.exception.BadRequestAlertException;
import de.tum.cit.aet.artemis.core.exception.EntityNotFoundException;
import de.tum.cit.aet.artemis.core.repository.CourseRepository;
import de.tum.cit.aet.artemis.core.repository.UserRepository;
import de.tum.cit.aet.artemis.core.security.SecurityUtils;
import de.tum.cit.aet.artemis.core.service.AuthorizationCheckService;
import de.tum.cit.aet.artemis.core.service.export.CourseExamExportService;
import de.tum.cit.aet.artemis.core.util.PageUtil;
import de.tum.cit.aet.artemis.core.util.TimeLogUtil;
import de.tum.cit.aet.artemis.exam.config.ExamEnabled;
import de.tum.cit.aet.artemis.exam.domain.Exam;
import de.tum.cit.aet.artemis.exam.domain.ExerciseGroup;
import de.tum.cit.aet.artemis.exam.domain.StudentExam;
import de.tum.cit.aet.artemis.exam.dto.ExamChecklistDTO;
import de.tum.cit.aet.artemis.exam.dto.ExamScoresDTO;
import de.tum.cit.aet.artemis.exam.dto.StudentExamWithGradeDTO;
import de.tum.cit.aet.artemis.exam.repository.ExamRepository;
import de.tum.cit.aet.artemis.exam.repository.StudentExamRepository;
import de.tum.cit.aet.artemis.exercise.domain.Exercise;
import de.tum.cit.aet.artemis.exercise.domain.IncludedInOverallScore;
import de.tum.cit.aet.artemis.exercise.domain.Submission;
import de.tum.cit.aet.artemis.exercise.domain.SubmissionType;
import de.tum.cit.aet.artemis.exercise.domain.participation.StudentParticipation;
import de.tum.cit.aet.artemis.exercise.repository.StudentParticipationRepository;
import de.tum.cit.aet.artemis.exercise.repository.SubmissionRepository;
import de.tum.cit.aet.artemis.exercise.service.ExerciseDeletionService;
import de.tum.cit.aet.artemis.fileupload.domain.FileUploadExercise;
import de.tum.cit.aet.artemis.fileupload.domain.FileUploadSubmission;
import de.tum.cit.aet.artemis.modeling.domain.ModelingExercise;
import de.tum.cit.aet.artemis.modeling.domain.ModelingSubmission;
import de.tum.cit.aet.artemis.plagiarism.api.PlagiarismCaseApi;
import de.tum.cit.aet.artemis.plagiarism.api.dtos.PlagiarismMapping;
import de.tum.cit.aet.artemis.plagiarism.domain.PlagiarismCase;
import de.tum.cit.aet.artemis.plagiarism.domain.PlagiarismVerdict;
import de.tum.cit.aet.artemis.programming.domain.ProgrammingExercise;
import de.tum.cit.aet.artemis.programming.domain.ProgrammingExerciseStudentParticipation;
import de.tum.cit.aet.artemis.programming.repository.ProgrammingExerciseRepository;
import de.tum.cit.aet.artemis.programming.service.GitService;
import de.tum.cit.aet.artemis.quiz.domain.QuizExercise;
import de.tum.cit.aet.artemis.quiz.domain.QuizSubmission;
import de.tum.cit.aet.artemis.quiz.domain.QuizSubmittedAnswerCount;
import de.tum.cit.aet.artemis.quiz.repository.QuizExerciseRepository;
import de.tum.cit.aet.artemis.quiz.repository.SubmittedAnswerRepository;
import de.tum.cit.aet.artemis.quiz.service.QuizResultService;
import de.tum.cit.aet.artemis.text.domain.TextExercise;
import de.tum.cit.aet.artemis.text.domain.TextSubmission;

/**
 * Service Implementation for managing exams.
 */
@Conditional(ExamEnabled.class)
@Lazy
@Service
public class ExamService {

    private static final int EXAM_ACTIVE_DAYS = 7;

    private static final Logger log = LoggerFactory.getLogger(ExamService.class);

    private static final boolean IS_TEST_RUN = false;

    private static final String NOT_ALLOWED_TO_ACCESS_THE_GRADE_SUMMARY = "You are not allowed to access the grade summary of a student exam ";

    private final QuizResultService quizResultService;

    private final UserRepository userRepository;

    private final StudentParticipationRepository studentParticipationRepository;

    private final ProgrammingExerciseRepository programmingExerciseRepository;

    private final QuizExerciseRepository quizExerciseRepository;

    private final ExamLiveEventsService examLiveEventsService;

    private final ExamRepository examRepository;

    private final StudentExamRepository studentExamRepository;

    private final ComplaintRepository complaintRepository;

    private final ComplaintResponseRepository complaintResponseRepository;

    private final ResultRepository resultRepository;

    private final SubmissionRepository submissionRepository;

    private final TutorLeaderboardService tutorLeaderboardService;

    private final GitService gitService;

    private final CourseExamExportService courseExamExportService;

    private final GradingScaleRepository gradingScaleRepository;

    private final Optional<PlagiarismCaseApi> plagiarismCaseApi;

    private final AuthorizationCheckService authorizationCheckService;

    private final BonusService bonusService;

    private final ExerciseDeletionService exerciseDeletionService;

    private final SubmittedAnswerRepository submittedAnswerRepository;

    private final AuditEventRepository auditEventRepository;

    private final CourseScoreCalculationService courseScoreCalculationService;

    private final CourseRepository courseRepository;

    private final ObjectMapper defaultObjectMapper;

    @Value("${artemis.course-archives-path}")
    private Path examArchivesDirPath;

    public ExamService(ExamRepository examRepository, StudentExamRepository studentExamRepository, TutorLeaderboardService tutorLeaderboardService,
            StudentParticipationRepository studentParticipationRepository, ComplaintRepository complaintRepository, ComplaintResponseRepository complaintResponseRepository,
            UserRepository userRepository, ProgrammingExerciseRepository programmingExerciseRepository, QuizExerciseRepository quizExerciseRepository,
            ExamLiveEventsService examLiveEventsService, ResultRepository resultRepository, SubmissionRepository submissionRepository,
            CourseExamExportService courseExamExportService, GitService gitService, GradingScaleRepository gradingScaleRepository, Optional<PlagiarismCaseApi> plagiarismCaseApi,
            AuthorizationCheckService authorizationCheckService, BonusService bonusService, ExerciseDeletionService exerciseDeletionService,
            SubmittedAnswerRepository submittedAnswerRepository, AuditEventRepository auditEventRepository, CourseScoreCalculationService courseScoreCalculationService,
            CourseRepository courseRepository, QuizResultService quizResultService) {
        this.examRepository = examRepository;
        this.studentExamRepository = studentExamRepository;
        this.userRepository = userRepository;
        this.studentParticipationRepository = studentParticipationRepository;
        this.programmingExerciseRepository = programmingExerciseRepository;
        this.complaintRepository = complaintRepository;
        this.complaintResponseRepository = complaintResponseRepository;
        this.quizExerciseRepository = quizExerciseRepository;
        this.examLiveEventsService = examLiveEventsService;
        this.resultRepository = resultRepository;
        this.submissionRepository = submissionRepository;
        this.tutorLeaderboardService = tutorLeaderboardService;
        this.courseExamExportService = courseExamExportService;
        this.gitService = gitService;
        this.gradingScaleRepository = gradingScaleRepository;
        this.plagiarismCaseApi = plagiarismCaseApi;
        this.authorizationCheckService = authorizationCheckService;
        this.bonusService = bonusService;
        this.exerciseDeletionService = exerciseDeletionService;
        this.submittedAnswerRepository = submittedAnswerRepository;
        this.auditEventRepository = auditEventRepository;
        this.courseScoreCalculationService = courseScoreCalculationService;
        this.courseRepository = courseRepository;
        this.defaultObjectMapper = new ObjectMapper();
        this.quizResultService = quizResultService;
    }

    private static boolean isSecondCorrectionEnabled(Exam exam) {
        return exam.getExerciseGroups().stream().flatMap(exerciseGroup -> exerciseGroup.getExercises().stream()).anyMatch(Exercise::getSecondCorrectionEnabled);
    }

    /**
     * Determines whether the student should see the result of the exam.
     * This is the case if the exam is started and not ended yet or if the results are already published.
     *
     * @param studentExam   The student exam
     * @param participation The participation of the student
     * @return true if the student should see the result, false otherwise
     */
    public static boolean shouldStudentSeeResult(StudentExam studentExam, StudentParticipation participation) {
        return (studentExam.getExam().isStarted() && !studentExam.isEnded() && participation instanceof ProgrammingExerciseStudentParticipation)
                || studentExam.areResultsPublishedYet();
    }

    /**
     * Helper method which attaches the result to its participation's latest submission.
     * For direct automatic feedback during the exam conduction for {@link ProgrammingExercise}, we need to attach the results.
     * We also attach the result if the results are already published for the exam.
     * If no suitable Result is found for StudentParticipation, an empty Result set is assigned to prevent LazyInitializationException on future reads.
     * See {@link StudentExam#areResultsPublishedYet}
     *
     * @param studentExam         the given studentExam
     * @param participation       the given participation of the student
     * @param isAtLeastInstructor flag for instructor access privileges
     */
    private static void setResultIfNecessary(StudentExam studentExam, StudentParticipation participation, boolean isAtLeastInstructor) {
        // Only set the result during the exam for programming exercises (for direct automatic feedback) or after publishing the results
        boolean isStudentAllowedToSeeResult = shouldStudentSeeResult(studentExam, participation);
        Optional<Submission> latestSubmission = participation.findLatestSubmission();

        if (latestSubmission.isPresent()) {
            var lastSubmission = latestSubmission.get();
            if (isStudentAllowedToSeeResult || isAtLeastInstructor) {
                Result latestResult = lastSubmission.getLatestResult();
                if (latestResult != null) {
                    latestResult.setSubmission(lastSubmission);
                    latestResult.filterSensitiveInformation();
                    lastSubmission.setResults(List.of(latestResult));
                }
            }
            else {
                lastSubmission.setResults(List.of());
            }
        }
    }

    private static Set<Exercise> getAllExercisesForExam(Exam exam) {
        return getAllExercisesForExamByType(exam, Exercise.class);
    }

    private static <T extends Exercise> Set<T> getAllExercisesForExamByType(Exam exam, Class<T> exerciseType) {
        return exam.getExerciseGroups().stream().flatMap(exerciseGroup -> exerciseGroup.getExercises().stream())
                // this also filters potential null values
                .filter(exerciseType::isInstance).map(exerciseType::cast).collect(Collectors.toSet());
    }

    /**
     * Get one exam by id with exercise groups and exercises.
     * Also fetches the template and solution participation for programming exercises and questions for quiz exercises.
     *
     * @param examId      the id of the entity
     * @param withDetails determines whether additional parameters such as template and solution participation for programming exercises
     *                        and questions for the quiz should be loaded
     * @return the exam with exercise groups
     */
    @NotNull
    public Exam findByIdWithExerciseGroupsAndExercisesElseThrow(Long examId, boolean withDetails) {
        log.debug("Request to get exam {} with exercise groups (with details: {})", examId, withDetails);
        if (!withDetails) {
            return examRepository.findWithExerciseGroupsAndExercisesByIdOrElseThrow(examId);
        }
        else {
            return examRepository.findWithExerciseGroupsAndExercisesAndDetailsByIdOrElseThrow(examId);
        }
    }

    /**
     * Puts students, result, exerciseGroups, bonus and related plagiarism verdicts together for ExamScoresDTO
     * Also calculates the scores of the related bonus source course or exam if present.
     *
     * @param examId the id of the exam
     * @return return ExamScoresDTO with students, scores, exerciseGroups, bonus and related plagiarism verdicts for the exam
     */
    public ExamScoresDTO calculateExamScores(Long examId) {
        Exam exam = examRepository.findWithExerciseGroupsAndExercisesByIdOrElseThrow(examId);

        List<StudentParticipation> studentParticipations = studentParticipationRepository.findByExamIdWithLatestSubmissionWithRelevantResultIgnoreTestRunParticipations(examId);
        log.info("Try to find quiz submitted answer counts");
        List<QuizSubmittedAnswerCount> submittedAnswerCounts = studentParticipationRepository.findSubmittedAnswerCountForQuizzesInExam(examId);
        log.info("Found {} quiz submitted answer counts", submittedAnswerCounts.size());

        // Counts how many participants each exercise has
        Map<Long, Long> exerciseIdToNumberParticipations = studentParticipations.stream()
                .collect(Collectors.groupingBy(studentParticipation -> studentParticipation.getExercise().getId(), Collectors.counting()));

        PlagiarismMapping plagiarismMapping = plagiarismCaseApi.map(api -> api.getPlagiarismMappingForExam(exam.getId())).orElse(PlagiarismMapping.empty());

        var exerciseGroups = new ArrayList<ExamScoresDTO.ExerciseGroup>();

        // Adding exercise group information to DTO
        for (ExerciseGroup exerciseGroup : exam.getExerciseGroups()) {
            // Find the maximum points for this exercise group
            OptionalDouble optionalMaxPointsGroup = exerciseGroup.getExercises().stream().mapToDouble(Exercise::getMaxPoints).max();
            Double maxPointsGroup = optionalMaxPointsGroup.orElse(0);

            // Counter for exerciseGroup participations. Is calculated by summing up the number of exercise participations
            long numberOfExerciseGroupParticipants = 0;
            var containedExercises = new ArrayList<ExamScoresDTO.ExerciseGroup.ExerciseInfo>();
            // Add information about exercise groups and exercises

            for (Exercise exercise : exerciseGroup.getExercises()) {
                Long participantsForExercise = exerciseIdToNumberParticipations.get(exercise.getId());
                // If no participation exists for an exercise then no entry exists in the map
                if (participantsForExercise == null) {
                    participantsForExercise = 0L;
                }
                numberOfExerciseGroupParticipants += participantsForExercise;
                containedExercises.add(new ExamScoresDTO.ExerciseGroup.ExerciseInfo(exercise.getId(), exercise.getTitle(), exercise.getMaxPoints(), participantsForExercise,
                        exercise.getClass().getSimpleName()));
            }
            var exerciseGroupDTO = new ExamScoresDTO.ExerciseGroup(exerciseGroup.getId(), exerciseGroup.getTitle(), maxPointsGroup, numberOfExerciseGroupParticipants,
                    containedExercises);
            exerciseGroups.add(exerciseGroupDTO);
        }

        // Adding registered student information to DTO
        Set<StudentExam> studentExams = studentExamRepository.findByExamId(examId); // fetched without test runs
        Optional<GradingScale> gradingScale = gradingScaleRepository.findByExamIdWithBonusFrom(examId);
        List<Long> studentIds = studentExams.stream().map(studentExam -> studentExam.getUser().getId()).toList();
        ExamBonusCalculator examBonusCalculator = createExamBonusCalculator(gradingScale, studentIds);

        var studentResults = new ArrayList<ExamScoresDTO.StudentResult>();

        for (StudentExam studentExam : studentExams) {
            // Adding student results information to DTO
            List<StudentParticipation> participationsOfStudent = studentParticipations.stream()
                    .filter(studentParticipation -> studentParticipation.getStudent().orElseThrow().getId().equals(studentExam.getUser().getId())).toList();
            var studentResult = calculateStudentResultWithGrade(studentExam, participationsOfStudent, exam, gradingScale, true, submittedAnswerCounts, plagiarismMapping,
                    examBonusCalculator);
            studentResults.add(studentResult);
        }

        // Updating exam information in DTO
        int numberOfStudentResults = studentResults.size();
        var averagePointsAchieved = 0.0;
        if (numberOfStudentResults != 0) {
            double sumOverallPoints = studentResults.stream().mapToDouble(ExamScoresDTO.StudentResult::overallPointsAchieved).sum();
            averagePointsAchieved = sumOverallPoints / numberOfStudentResults;
        }

        // the second correction has started if it is enabled in the exam and at least one exercise was started
        var hasSecondCorrectionAndStarted = exam.getNumberOfCorrectionRoundsInExam() > 1 && isSecondCorrectionEnabled(exam);
        return new ExamScoresDTO(exam.getId(), exam.getTitle(), exam.getExamMaxPoints(), averagePointsAchieved, hasSecondCorrectionAndStarted, exerciseGroups, studentResults);
    }

    /**
     * Calculates max points, max bonus points and achieved points per exercise if the given studentExam is assessed.
     * Includes the corresponding grade and grade type as well if a GradingScale is set for the relevant exam.
     *
     * @param studentExam             a StudentExam instance that will have its points and grades calculated if it is assessed
     * @param participationsOfStudent StudentParticipation list for the given studentExam with eagerly loaded latest submission and result
     * @return Student Exam results with exam grade calculated if applicable
     */
    @NotNull
    public StudentExamWithGradeDTO calculateStudentResultWithGradeAndPoints(StudentExam studentExam, List<StudentParticipation> participationsOfStudent) {
        // load again from the database because the exam object of the student exam might not have all the properties we need
        var exam = examRepository.findByIdElseThrow(studentExam.getExam().getId());
        var gradingScale = gradingScaleRepository.findByExamIdWithBonusFrom(exam.getId());
        Long studentId = studentExam.getUser().getId();
        List<PlagiarismCase> plagiarismCasesForStudent = plagiarismCaseApi.map(api -> api.findByExamIdAndStudentId(exam.getId(), studentId)).orElse(List.of());
        var plagiarismMapping = PlagiarismMapping.createFromPlagiarismCases(plagiarismCasesForStudent);
        ExamBonusCalculator examBonusCalculator = createExamBonusCalculator(gradingScale, List.of(studentId));
        var studentResult = calculateStudentResultWithGrade(studentExam, participationsOfStudent, exam, gradingScale, false, null, plagiarismMapping, examBonusCalculator);
        var exercises = studentExam.getExercises().stream().filter(Objects::nonNull).toList();
        var maxPoints = calculateMaxPointsSum(exercises, exam.getCourse());
        var maxBonusPoints = calculateMaxBonusPointsSum(exercises, exam.getCourse());
        var gradingType = gradingScale.map(GradingScale::getGradeType).orElse(null);
        var achievedPointsPerExercise = calculateAchievedPointsForExercises(participationsOfStudent, exam.getCourse(), plagiarismMapping);
        return new StudentExamWithGradeDTO(maxPoints, maxBonusPoints, gradingType, studentExam, studentResult, achievedPointsPerExercise);
    }

    @Nullable
    private ExamBonusCalculator createExamBonusCalculator(Optional<GradingScale> gradingScale, Collection<Long> studentIds) {
        if (gradingScale.isEmpty() || gradingScale.get().getBonusFrom().isEmpty()) {
            return null;
        }

        GradingScale bonusToGradingScale = gradingScale.get();
        var bonus = bonusToGradingScale.getBonusFrom().stream().findAny().orElseThrow();
        GradingScale sourceGradingScale = bonus.getSourceGradingScale();

        Map<Long, BonusSourceResultDTO> scoresMap = calculateBonusSourceStudentPoints(sourceGradingScale, studentIds);
        String bonusFromTitle = bonus.getSourceGradingScale().getTitle();
        BonusStrategy bonusStrategy = bonus.getBonusToGradingScale().getBonusStrategy();

        double tempSourceReachablePoints = sourceGradingScale.getMaxPoints();
        if (sourceGradingScale.getExam() == null && sourceGradingScale.getCourse() != null) {
            // fetch course with exercises to calculate reachable points
            Course course = courseRepository.findWithEagerExercisesById(sourceGradingScale.getCourse().getId());
            tempSourceReachablePoints = courseScoreCalculationService.calculateReachablePoints(sourceGradingScale, course.getExercises());
        }
        final double sourceReachablePoints = tempSourceReachablePoints;

        return (studentId, bonusToAchievedPoints) -> {
            BonusSourceResultDTO result = scoresMap != null ? scoresMap.get(studentId) : null;
            Double sourceAchievedPoints = 0.0;
            PlagiarismVerdict verdict = null;
            Integer presentationScoreThreshold = null;
            Double achievedPresentationScore = null;
            if (result != null) {
                sourceAchievedPoints = result.achievedPoints();
                verdict = result.mostSeverePlagiarismVerdict();
                achievedPresentationScore = result.achievedPresentationScore();
                presentationScoreThreshold = result.presentationScoreThreshold();
            }
            BonusExampleDTO bonusExample = bonusService.calculateGradeWithBonus(bonus, bonusToAchievedPoints, sourceAchievedPoints, sourceReachablePoints);
            String bonusGrade = null;
            if (result == null || !result.hasParticipated()) {
                bonusGrade = bonus.getSourceGradingScale().getNoParticipationGradeOrDefault();
            }
            else if (verdict == PlagiarismVerdict.PLAGIARISM) {
                bonusGrade = bonus.getSourceGradingScale().getPlagiarismGradeOrDefault();
            }
            else if (bonusExample.bonusGrade() != null) {
                bonusGrade = bonusExample.bonusGrade().toString();
            }

            return new BonusResultDTO(bonusStrategy, bonusFromTitle, bonusExample.studentPointsOfBonusSource(), bonusGrade, bonusExample.finalPoints(), bonusExample.finalGrade(),
                    verdict, achievedPresentationScore, presentationScoreThreshold);
        };
    }

    @Nullable
    private Map<Long, BonusSourceResultDTO> calculateBonusSourceStudentPoints(GradingScale sourceGradingScale, Collection<Long> studentIds) {
        try {
            if (sourceGradingScale.getCourse() != null) {
                return courseScoreCalculationService.calculateCourseScoresForExamBonusSource(sourceGradingScale.getCourse(), sourceGradingScale, studentIds);
            }
            else {
                return calculateExamScoresAsBonusSource(sourceGradingScale.getExam().getId(), studentIds);
            }
        }
        catch (AccessForbiddenException e) {
            // TODO: this is not a good implementation, we should check before if the user has access
            // The current user does not have access to the bonus exam or course, so they should see the grade without bonus.
            return null;
        }
    }

    private Map<Long, BonusSourceResultDTO> calculateExamScoresAsBonusSource(Long examId, Collection<Long> studentIds) {
        if (studentIds.size() == 1) {  // Optimize single student case by filtering in the database.
            Long studentId = studentIds.iterator().next();
            User targetUser = userRepository.findByIdWithGroupsAndAuthoritiesElseThrow(studentId);
            StudentExam studentExam = studentExamRepository.findWithExercisesByUserIdAndExamId(targetUser.getId(), examId, IS_TEST_RUN)
                    .orElseThrow(() -> new EntityNotFoundException("No student exam found for examId " + examId + " and userId " + studentId));

            StudentExamWithGradeDTO studentExamWithGradeDTO = getStudentExamGradesForSummary(targetUser, studentExam,
                    authorizationCheckService.isAtLeastInstructorInCourse(studentExam.getExam().getCourse(), targetUser));
            var studentResult = studentExamWithGradeDTO.studentResult();
            return Map.of(studentId, new BonusSourceResultDTO(studentResult.overallPointsAchieved(), studentResult.mostSeverePlagiarismVerdict(), null, null,
                    Boolean.TRUE.equals(studentResult.submitted())));
        }
        var scores = calculateExamScores(examId);
        var studentIdSet = new HashSet<>(studentIds);
        return scores.studentResults().stream().filter(studentResult -> studentIdSet.contains(studentResult.userId()))
                .collect(Collectors.toMap(ExamScoresDTO.StudentResult::userId, studentResult -> new BonusSourceResultDTO(studentResult.overallPointsAchieved(),
                        studentResult.mostSeverePlagiarismVerdict(), null, null, Boolean.TRUE.equals(studentResult.submitted()))));

    }

    /**
     * Return student exam result, aggregate points, assessment result for a student exam and grade calculations
     * if the exam is assessed.
     * <p>
     * See {@link StudentExamWithGradeDTO} for more explanation.
     *
     * @param targetUser                       the user who submitted the studentExam
     * @param studentExam                      the student exam to be evaluated
     * @param accessingUserIsAtLeastInstructor is passed to decide the access (e.g. for test runs access will be needed regardless of submission or published dates)
     * @return the student exam result with points and grade
     */
    public StudentExamWithGradeDTO getStudentExamGradesForSummary(User targetUser, StudentExam studentExam, boolean accessingUserIsAtLeastInstructor) {
        loadQuizExercisesForStudentExam(studentExam);
        boolean accessToSummaryAlwaysAllowed = studentExam.isTestRun() || accessingUserIsAtLeastInstructor;
        // check that the studentExam has been submitted, otherwise /student-exams/conduction should be used
        if (!Boolean.TRUE.equals(studentExam.isSubmitted()) && !accessToSummaryAlwaysAllowed) {
            throw new AccessForbiddenException(NOT_ALLOWED_TO_ACCESS_THE_GRADE_SUMMARY + "which was NOT submitted!");
        }
        if (!studentExam.areResultsPublishedYet() && !accessToSummaryAlwaysAllowed) {
            throw new AccessForbiddenException(NOT_ALLOWED_TO_ACCESS_THE_GRADE_SUMMARY + "before the release date of results");
        }

        // fetch participations, submissions and results and connect them to the studentExam
        fetchParticipationsSubmissionsAndResultsForExam(studentExam, targetUser);

        List<StudentParticipation> participations = studentExam.getExercises().stream().flatMap(exercise -> exercise.getStudentParticipations().stream()).toList();
        // fetch all submitted answers for quizzes
        submittedAnswerRepository.loadQuizSubmissionsSubmittedAnswers(participations);

        return calculateStudentResultWithGradeAndPoints(studentExam, participations);
    }

    /**
     * retrieves/calculates all the necessary grade information for the given student exam used in the data export
     *
     * @param studentExam the student exam for which the grade should be calculated
     * @return the student exam result with points and grade
     */
    public StudentExamWithGradeDTO getStudentExamGradeForDataExport(StudentExam studentExam) {
        loadQuizExercisesForStudentExam(studentExam);

        // fetch participations, submissions and results and connect them to the studentExam
        fetchParticipationsSubmissionsAndResultsForExam(studentExam, studentExam.getUser());

        List<StudentParticipation> participations = studentExam.getExercises().stream().filter(Objects::nonNull).flatMap(exercise -> exercise.getStudentParticipations().stream())
                .toList();
        // fetch all submitted answers for quizzes
        submittedAnswerRepository.loadQuizSubmissionsSubmittedAnswers(participations);
        return calculateStudentResultWithGradeAndPoints(studentExam, participations);
    }

    /**
     * Loads the quiz questions as is not possible to load them in a generic way with the entity graph used.
     * See {@link StudentParticipationRepository#findByStudentExamWithEagerLatestSubmissionsResult}
     *
     * @param studentExam the studentExam for which to load exercises
     */
    public void loadQuizExercisesForStudentExam(StudentExam studentExam) {
        for (int i = 0; i < studentExam.getExercises().size(); i++) {
            var exercise = studentExam.getExercises().get(i);
            if (exercise instanceof QuizExercise) {
                // reload and replace the quiz exercise
                var quizExercise = quizExerciseRepository.findByIdWithQuestionsElseThrow(exercise.getId());
                // filter quiz solutions when the publish result date is not set (or when set before the publish result date)
                if (!(studentExam.areResultsPublishedYet() || studentExam.isTestRun())) {
                    quizExercise.filterForStudentsDuringQuiz();
                }
                studentExam.getExercises().set(i, quizExercise);
            }
        }
    }

    /**
     * For all exercises from the student exam, fetch participation, submissions & result for the current user.
     *
     * @param studentExam the student exam in question
     * @param currentUser logged-in user with groups and authorities
     */
    public void fetchParticipationsSubmissionsAndResultsForExam(StudentExam studentExam, User currentUser) {

        // 1st: fetch participations, with latest submissions and results (a distinction for test runs, real exams and test exams is done within the following method)
        var participations = studentParticipationRepository.findByStudentExamWithEagerLatestSubmissionsResult(studentExam, false);

        // 2nd: fetch all submitted answers for quizzes
        submittedAnswerRepository.loadQuizSubmissionsSubmittedAnswers(participations);

        boolean isAtLeastInstructor = authorizationCheckService.isAtLeastInstructorInCourse(studentExam.getExam().getCourse(), currentUser);

        // 3rd: connect & filter the exercises and student participations including the latest submission and results where necessary, connect all relevant associations
        for (Exercise exercise : studentExam.getExercises()) {
            // exercises can be null if multiple student exams exist for the same student/exam combination
            if (exercise != null) {
                filterParticipationForExercise(studentExam, exercise, participations, isAtLeastInstructor);
            }
        }
    }

    /**
     * Finds the participation in participations that belongs to the given exercise and filters all unnecessary and sensitive information.
     * This ensures all relevant associations are available.
     * Handles setting the participation results using {@link #setResultIfNecessary(StudentExam, StudentParticipation, boolean)}.
     * Filters sensitive information using {@link Exercise#filterSensitiveInformation()} and {@link QuizSubmission#filterForExam(boolean, boolean)} for quiz exercises.
     *
     * @param studentExam         the given student exam
     * @param exercise            the exercise for which the user participation should be filtered
     * @param participations      the set of participations with eagerly loaded latest submission and result, wherein to search for the relevant participation
     * @param isAtLeastInstructor flag for instructor access privileges
     */
    public void filterParticipationForExercise(StudentExam studentExam, Exercise exercise, List<StudentParticipation> participations, boolean isAtLeastInstructor) {
        // remove the unnecessary inner course attribute
        exercise.setCourse(null);

        if (!(exercise instanceof QuizExercise)) {
            // Note: quiz exercises are filtered below
            exercise.filterSensitiveInformation();
        }

        if (!isAtLeastInstructor) {
            // If the exerciseGroup (and the exam) will be filtered out, move example solution publication date to the exercise to preserve this information.
            exercise.setExampleSolutionPublicationDate(exercise.getExerciseGroup().getExam().getExampleSolutionPublicationDate());
            exercise.getExerciseGroup().setExercises(null);
            exercise.getExerciseGroup().setExam(null);
        }

        if (exercise instanceof ProgrammingExercise programmingExercise) {
            programmingExercise.setTestRepositoryUri(null);
        }

        // get user's participation for the exercise
        StudentParticipation participation = participations != null ? exercise.findParticipation(participations) : null;

        // add relevant submission (relevancy depends on InitializationState) with its result to participation
        if (participation != null) {

            // we might need this information for programming exercises with submission policy
            participation.setSubmissionCount(participation.getSubmissions().size());

<<<<<<< HEAD
            // only include the latest submission
            Optional<Submission> optionalLatestSubmission = participation.findLatestSubmission();
=======
            // only loaded the latest submission
            Optional<Submission> optionalLatestSubmission = participation.getSubmissions().stream().findFirst();
>>>>>>> 4f02cbb1
            if (optionalLatestSubmission.isPresent()) {
                Submission latestSubmission = optionalLatestSubmission.get();
                latestSubmission.setParticipation(null);
                setResultIfNecessary(studentExam, participation, isAtLeastInstructor);

                if (exercise instanceof QuizExercise && latestSubmission instanceof QuizSubmission quizSubmission) {
                    // filter quiz solutions when the publishing result date is not set (or when set before the publish result date)
                    quizSubmission.filterForExam(studentExam.areResultsPublishedYet(), isAtLeastInstructor);
                }
            }
            // add participation into an array
            exercise.setStudentParticipations(Set.of(participation));
        }
        else {
            // To prevent LazyInitializationException.
            exercise.setStudentParticipations(Set.of());
        }
    }

    /**
     * Generates a StudentResult from the given studentExam and participations of the student by aggregating scores and points
     * achieved per exercise by the relevant student if the given studentExam is assessed.
     * Calculates the corresponding grade if a GradingScale is given.
     *
     * @param studentExam                    a StudentExam instance that will have its points and grades calculated if it is assessed
     * @param participationsOfStudent        StudentParticipation list for the given studentExam with eagerly loaded latest submission and results
     * @param exam                           the relevant exam
     * @param gradingScale                   optional GradingScale that will be used to set the grade type and the achieved grade if present
     * @param calculateFirstCorrectionPoints flag to determine whether to calculate the first correction results or not
     * @return exam result for a student who participated in the exam
     */
    private ExamScoresDTO.StudentResult calculateStudentResultWithGrade(StudentExam studentExam, List<StudentParticipation> participationsOfStudent, Exam exam,
            Optional<GradingScale> gradingScale, boolean calculateFirstCorrectionPoints, List<QuizSubmittedAnswerCount> quizSubmittedAnswerCounts,
            PlagiarismMapping plagiarismMapping, ExamBonusCalculator examBonusCalculator) {
        User user = studentExam.getUser();

        if (!Boolean.TRUE.equals(studentExam.isSubmitted())) {
            String noParticipationGrade = gradingScale.map(GradingScale::getNoParticipationGradeOrDefault).orElse(GradingScale.DEFAULT_NO_PARTICIPATION_GRADE);
            return new ExamScoresDTO.StudentResult(user.getId(), user.getName(), user.getEmail(), user.getLogin(), user.getRegistrationNumber(), studentExam.isSubmitted(), 0.0,
                    0.0, noParticipationGrade, noParticipationGrade, false, 0.0, null, null, null);
        }
        else if (plagiarismMapping.studentHasVerdict(user.getId(), PlagiarismVerdict.PLAGIARISM)) {
            String plagiarismGrade = gradingScale.map(GradingScale::getPlagiarismGradeOrDefault).orElse(GradingScale.DEFAULT_PLAGIARISM_GRADE);
            return new ExamScoresDTO.StudentResult(user.getId(), user.getName(), user.getEmail(), user.getLogin(), user.getRegistrationNumber(), studentExam.isSubmitted(), 0.0,
                    0.0, plagiarismGrade, plagiarismGrade, false, 0.0, null, null, PlagiarismVerdict.PLAGIARISM);
        }

        var overallPointsAchieved = 0.0;
        var overallScoreAchieved = 0.0;
        var overallPointsAchievedInFirstCorrection = 0.0;
        Map<Long, ExamScoresDTO.ExerciseResult> exerciseGroupIdToExerciseResult = new HashMap<>();
        var plagiarismCasesForStudent = plagiarismMapping.getPlagiarismCasesForStudent(user.getId());
        for (StudentParticipation studentParticipation : participationsOfStudent) {
            Exercise exercise = studentParticipation.getExercise();

            if (exercise == null) {
                continue;
            }
            // Relevant Result is already calculated
            Optional<Result> optionalRelevantResult = studentParticipation.getSubmissions().stream().findFirst()
                    .flatMap(submission -> Optional.ofNullable(submission.getLatestResult()));
            if (optionalRelevantResult.isPresent()) {
                Result relevantResult = optionalRelevantResult.get();
                PlagiarismCase plagiarismCase = plagiarismCasesForStudent.get(exercise.getId());
                double plagiarismPointDeductionPercentage = plagiarismCase != null ? plagiarismCase.getVerdictPointDeduction() : 0.0;
                double achievedPoints = calculateAchievedPoints(exercise, relevantResult, exam.getCourse(), plagiarismPointDeductionPercentage);

                // points earned in NOT_INCLUDED exercises do not count towards the students result in the exam
                if (!exercise.getIncludedInOverallScore().equals(IncludedInOverallScore.NOT_INCLUDED)) {
                    overallPointsAchieved += achievedPoints;
                }

                // Collect points of first correction, if a second correction exists
                if (calculateFirstCorrectionPoints && exam.getNumberOfCorrectionRoundsInExam() == 2
                        && !exercise.getIncludedInOverallScore().equals(IncludedInOverallScore.NOT_INCLUDED)) {
                    Optional<Submission> latestSubmission = studentParticipation.getSubmissions().stream().findFirst();
                    if (latestSubmission.isPresent()) {
                        Submission submission = latestSubmission.get();
                        // Check if second correction already started
                        if (submission.getManualResults().size() > 1) {
                            Result firstManualResult = submission.getFirstManualResult();
                            double achievedPointsInFirstCorrection = 0.0;
                            if (firstManualResult != null) {
                                achievedPointsInFirstCorrection = calculateAchievedPoints(exercise, firstManualResult, exam.getCourse(), plagiarismPointDeductionPercentage);
                            }
                            overallPointsAchievedInFirstCorrection += achievedPointsInFirstCorrection;
                        }
                    }
                }

                // Check whether the student attempted to solve the exercise
                boolean hasNonEmptySubmission = hasNonEmptySubmission(studentParticipation.getSubmissions(), exercise);
                // special handling for quizzes to avoid performance issues
                if (exercise instanceof QuizExercise && quizSubmittedAnswerCounts != null) {
                    hasNonEmptySubmission = hasNonEmptySubmissionInQuiz(studentParticipation, quizSubmittedAnswerCounts);
                }
                exerciseGroupIdToExerciseResult.put(exercise.getExerciseGroup().getId(), new ExamScoresDTO.ExerciseResult(exercise.getId(), exercise.getTitle(),
                        exercise.getMaxPoints(), relevantResult.getScore(), achievedPoints, hasNonEmptySubmission));
            }
        }

        // Round the points again to prevent floating point issues that might occur when summing up the exercise points (e.g. 0.3 + 0.3 + 0.3 = 0.8999999999999999)
        overallPointsAchieved = roundScoreSpecifiedByCourseSettings(overallPointsAchieved, exam.getCourse());

        var overallGrade = "";
        var overallGradeInFirstCorrection = "";
        var hasPassed = false;
        BonusResultDTO gradeWithBonus = null;

        if (exam.getExamMaxPoints() > 0) {
            overallScoreAchieved = (overallPointsAchieved / exam.getExamMaxPoints()) * 100.0;
            if (gradingScale.isPresent()) {
                // Calculate current student grade
                GradeStep studentGrade = gradingScaleRepository.matchPercentageToGradeStep(overallScoreAchieved, gradingScale.get().getId());
                var overallScoreAchievedInFirstCorrection = (overallPointsAchievedInFirstCorrection / exam.getExamMaxPoints()) * 100.0;
                GradeStep studentGradeInFirstCorrection = gradingScaleRepository.matchPercentageToGradeStep(overallScoreAchievedInFirstCorrection, gradingScale.get().getId());
                overallGrade = studentGrade.getGradeName();
                overallGradeInFirstCorrection = studentGradeInFirstCorrection.getGradeName();
                hasPassed = studentGrade.getIsPassingGrade();
                if (examBonusCalculator != null) {
                    gradeWithBonus = examBonusCalculator.calculateStudentGradesWithBonus(user.getId(), overallPointsAchieved);
                }
            }
        }
        PlagiarismVerdict mostSevereVerdict = null;
        if (!plagiarismCasesForStudent.isEmpty()) {
            var studentVerdictsFromExercises = plagiarismCasesForStudent.values().stream().map(PlagiarismCase::getVerdict).toList();
            mostSevereVerdict = PlagiarismVerdict.findMostSevereVerdict(studentVerdictsFromExercises);
        }
        return new ExamScoresDTO.StudentResult(user.getId(), user.getName(), user.getEmail(), user.getLogin(), user.getRegistrationNumber(), studentExam.isSubmitted(),
                overallPointsAchieved, overallScoreAchieved, overallGrade, overallGradeInFirstCorrection, hasPassed, overallPointsAchievedInFirstCorrection, gradeWithBonus,
                exerciseGroupIdToExerciseResult, mostSevereVerdict);
    }

    private boolean hasNonEmptySubmissionInQuiz(StudentParticipation studentParticipation, List<QuizSubmittedAnswerCount> quizSubmittedAnswerCounts) {
        // If an entry is NOT available, it means the quiz submission is empty, i.e.
        // If the participation is not contained in the list, it is empty, i.e. hasNonEmptySubmission is true when the participation is contained

        for (var quizSubmittedAnswerCount : quizSubmittedAnswerCounts) {
            if (quizSubmittedAnswerCount.participationId() == studentParticipation.getId()) {
                return true;
            }
        }
        return false;
    }

    /**
     * First rounds max points for each exercise according to their {@link IncludedInOverallScore} value and sums them up.
     *
     * @param exercises exercises to sum their max points, intended use case is passing all exercises in a {@link StudentExam}
     * @param course    supplies the rounding accuracy of scores
     * @return sum of rounded max points if exercises are given, else 0.0
     */
    private double calculateMaxPointsSum(List<Exercise> exercises, Course course) {
        if (exercises != null) {
            var exercisesIncluded = exercises.stream().filter(exercise -> exercise.getIncludedInOverallScore() == IncludedInOverallScore.INCLUDED_COMPLETELY);
            return roundScoreSpecifiedByCourseSettings(exercisesIncluded.map(Exercise::getMaxPoints).reduce(0.0, Double::sum), course);
        }
        return 0.0;
    }

    /**
     * First rounds max bonus points for each exercise according to their {@link IncludedInOverallScore} value and sums them up.
     *
     * @param exercises exercises to sum their bonus points, intended use case is passing all exercises in a {@link StudentExam}
     * @param course    supplies the rounding accuracy of scores
     * @return sum of rounded max bonus points if exercises are given, else 0.0
     */
    private double calculateMaxBonusPointsSum(List<Exercise> exercises, Course course) {
        if (exercises != null) {
            return roundScoreSpecifiedByCourseSettings(exercises.stream().map(this::calculateMaxBonusPoints).reduce(0.0, Double::sum), course);
        }
        return 0.0;
    }

    /**
     * Gets max bonus points for the given exercise.
     * - If the exercise is included completely, returns max bonus points
     * - If the exercise is included as a bonus, returns max points
     * - If the exercise is not included, returns 0.0
     *
     * @param exercise the exercise that the points will be read from
     * @return max bonus points for the exercise retrieved according to the conditions above
     */
    private double calculateMaxBonusPoints(Exercise exercise) {
        return switch (exercise.getIncludedInOverallScore()) {
            case INCLUDED_COMPLETELY -> exercise.getBonusPoints();
            case INCLUDED_AS_BONUS -> exercise.getMaxPoints();
            case NOT_INCLUDED -> 0.0;
        };
    }

    /**
     * Calculates and rounds the points achieved by a student for a given exercise with the given result.
     * <p>
     * Note: It is important that we round on the individual exercise level first and then sum up.
     * This is necessary so that the student arrives at the same overall result when doing their own recalculation.
     * Let's assume that the student achieved 1.05 points in each of 5 exercises.
     * In the client, these are now displayed rounded as 1.1 points.
     * If the student adds up the displayed points, they get a total of 5.5 points.
     * In order to get the same total result as the student, we have to round before summing.
     *
     * @param exercise the relevant exercise
     * @param result   the result for the given exercise
     * @param course   course to specify number of decimal places to round
     * @return the rounded points according to the student's achieved score and max points of the exercise
     */
    private double calculateAchievedPoints(Exercise exercise, Result result, Course course, double plagiarismPointDeductionPercentage) {
        if (result != null && result.getScore() != null) {
            double achievedPoints = roundScoreSpecifiedByCourseSettings(exercise.getMaxPoints() * result.getScore() / 100.0, course);
            if (plagiarismPointDeductionPercentage > 0.0) {
                achievedPoints = roundScoreSpecifiedByCourseSettings(achievedPoints * (100.0 - plagiarismPointDeductionPercentage) / 100.0, course);
            }
            return achievedPoints;
        }
        return 0.0;
    }

    private Map<Long, Double> calculateAchievedPointsForExercises(List<StudentParticipation> participationsOfStudent, Course course, PlagiarismMapping plagiarismMapping) {
        return participationsOfStudent.stream().collect(Collectors.toMap(participation -> participation.getExercise().getId(), participation -> {
            PlagiarismCase plagiarismCase = plagiarismMapping.getPlagiarismCase(participation.getStudent().orElseThrow().getId(), participation.getExercise().getId());
            double plagiarismPointDeductionPercentage = plagiarismCase != null ? plagiarismCase.getVerdictPointDeduction() : 0.0;
            Result result = participation.getSubmissions().stream().findFirst().flatMap(submission -> submission.getResults().stream().findFirst()).orElse(null);
            return calculateAchievedPoints(participation.getExercise(), result, course, plagiarismPointDeductionPercentage);
        }));
    }

    /**
     * Checks whether one of the submissions is not empty
     *
     * @param submissions Submissions to check
     * @param exercise    Exercise of the submissions
     * @return true if at least one submission is not empty else false
     */
    private boolean hasNonEmptySubmission(Set<Submission> submissions, Exercise exercise) {
        switch (exercise) {
            case ProgrammingExercise ignored -> {
                return submissions.stream().anyMatch(submission -> submission.getType() == SubmissionType.MANUAL);
            }
            case FileUploadExercise ignored -> {
                FileUploadSubmission textSubmission = (FileUploadSubmission) submissions.iterator().next();
                return textSubmission.getFilePath() != null && !textSubmission.getFilePath().isEmpty();
            }
            case TextExercise ignored -> {
                TextSubmission textSubmission = (TextSubmission) submissions.iterator().next();
                return textSubmission.getText() != null && !textSubmission.getText().isBlank();
            }
            case ModelingExercise ignored -> {
                ModelingSubmission modelingSubmission = (ModelingSubmission) submissions.iterator().next();
                try {
                    return !modelingSubmission.isEmpty(this.defaultObjectMapper);
                }
                catch (Exception e) {
                    // Then the student most likely submitted something which breaks the model, if parsing fails
                    return true;
                }
            }
            case QuizExercise ignored -> {
                // NOTE: due to performance concerns, this is handled differently, search for quizSubmittedAnswerCounts to find out more
                return true;
                // NOTE: due to performance concerns, this is handled differently, search for quizSubmittedAnswerCounts to find out more
            }
            case null, default -> throw new IllegalArgumentException("The exercise type of the exercise with id " + exercise.getId() + " is not supported");
        }
    }

    /**
     * Validates exercise settings.
     *
     * @param exam exam which is validated
     * @throws BadRequestAlertException an exception if the exam is not configured correctly
     */
    public void validateForStudentExamGeneration(Exam exam) throws BadRequestAlertException {
        List<ExerciseGroup> exerciseGroups = exam.getExerciseGroups();
        long numberOfExercises = exam.getNumberOfExercisesInExam() != null ? exam.getNumberOfExercisesInExam() : 0;
        long numberOfOptionalExercises = numberOfExercises - exerciseGroups.stream().filter(ExerciseGroup::getIsMandatory).count();

        // Ensure that all exercise groups have at least one exercise
        for (ExerciseGroup exerciseGroup : exam.getExerciseGroups()) {
            if (exerciseGroup.getExercises().isEmpty()) {
                throw new BadRequestAlertException("All exercise groups must have at least one exercise", "Exam", "artemisApp.exam.validation.atLeastOneExercisePerExerciseGroup");
            }
        }

        // Check that numberOfExercisesInExam is set
        if (exam.getNumberOfExercisesInExam() == null) {
            throw new BadRequestAlertException("The number of exercises in the exam is not set.", "Exam", "artemisApp.exam.validation.numberOfExercisesInExamNotSet");
        }

        // Check that there are enough exercise groups
        if (exam.getExerciseGroups().size() < exam.getNumberOfExercisesInExam()) {
            throw new BadRequestAlertException("The number of exercise groups is too small", "Exam", "artemisApp.exam.validation.tooFewExerciseGroups");
        }

        // Check that there are not too much mandatory exercise groups
        if (numberOfOptionalExercises < 0) {
            throw new BadRequestAlertException("The number of mandatory exercise groups is too large", "Exam", "artemisApp.exam.validation.tooManyMandatoryExerciseGroups");
        }

        // Ensure that all exercises in an exercise group have the same meaning for the exam score calculation
        for (ExerciseGroup exerciseGroup : exam.getExerciseGroups()) {
            Set<IncludedInOverallScore> meaningsForScoreCalculation = exerciseGroup.getExercises().stream().map(Exercise::getIncludedInOverallScore).collect(Collectors.toSet());
            if (meaningsForScoreCalculation.size() > 1) {
                throw new BadRequestAlertException("All exercises in an exercise group must have the same meaning for the exam score", "Exam",
                        "artemisApp.exam.validation.allExercisesInExerciseGroupOfSameIncludedType");
            }
        }

        // Check that the exam max points is set
        if (exam.getExamMaxPoints() == 0) {
            throw new BadRequestAlertException("The exam max points can not be 0.", "Exam", "artemisApp.exam.validation.maxPointsNotSet");
        }

        // Ensure that all exercises in an exercise group have the same amount of max points and max bonus points
        for (ExerciseGroup exerciseGroup : exam.getExerciseGroups()) {
            Set<Double> allMaxPoints = exerciseGroup.getExercises().stream().map(Exercise::getMaxPoints).collect(Collectors.toSet());
            Set<Double> allBonusPoints = exerciseGroup.getExercises().stream().map(Exercise::getBonusPoints).collect(Collectors.toSet());

            if (allMaxPoints.size() > 1 || allBonusPoints.size() > 1) {
                throw new BadRequestAlertException("All exercises in an exercise group need to give the same amount of points", "Exam",
                        "artemisApp.exam.validation.allExercisesInExerciseGroupGiveSameNumberOfPoints");
            }
        }

        // Ensure that the sum of all max points of mandatory exercise groups is not bigger than the max points set in the exam
        // At this point we are already sure that each exercise group has at least one exercise, all exercises in the group have the same no of points
        // and all are of the same calculation type, therefore we can just use any as representation for the group here
        Double pointsReachableByMandatoryExercises = 0.0;
        Set<ExerciseGroup> mandatoryExerciseGroups = exam.getExerciseGroups().stream().filter(ExerciseGroup::getIsMandatory).collect(Collectors.toSet());
        for (ExerciseGroup exerciseGroup : mandatoryExerciseGroups) {
            Exercise groupRepresentativeExercise = exerciseGroup.getExercises().stream().findAny().orElseThrow();
            if (groupRepresentativeExercise.getIncludedInOverallScore().equals(IncludedInOverallScore.INCLUDED_COMPLETELY)) {
                pointsReachableByMandatoryExercises += groupRepresentativeExercise.getMaxPoints();
            }
        }
        if (pointsReachableByMandatoryExercises > exam.getExamMaxPoints()) {
            throw new BadRequestAlertException("Check that you set the exam max points correctly! The max points a student can earn in the mandatory exercise groups is too big",
                    "Exam", "artemisApp.exam.validation.tooManyMaxPoints");
        }

        // Ensure that the sum of all max points of all exercise groups is at least as big as the max points set in the exam
        Double pointsReachable = 0.0;
        for (ExerciseGroup exerciseGroup : exam.getExerciseGroups()) {
            Exercise groupRepresentativeExercise = exerciseGroup.getExercises().stream().findAny().orElseThrow();
            if (groupRepresentativeExercise.getIncludedInOverallScore().equals(IncludedInOverallScore.INCLUDED_COMPLETELY)) {
                pointsReachable += groupRepresentativeExercise.getMaxPoints();
            }
        }
        if (pointsReachable < exam.getExamMaxPoints()) {
            throw new BadRequestAlertException("Check that you set the exam max points correctly! The max points a student can earn in the exercise groups is too low", "Exam",
                    "artemisApp.exam.validation.tooFewMaxPoints");
        }
    }

    /**
     * Gets all statistics for the instructor checklist regarding an exam
     *
     * @param exam         the exam for which to get statistics for
     * @param isInstructor flag indicating if the requesting user is instructor
     * @return a examStatisticsDTO filled with all statistics regarding the exam
     */
    public ExamChecklistDTO getStatsForChecklist(Exam exam, boolean isInstructor) {
        log.info("getStatsForChecklist invoked for exam {}", exam.getId());
        int numberOfCorrectionRoundsInExam = exam.getNumberOfCorrectionRoundsInExam();
        long start = System.nanoTime();

        List<Long> numberOfComplaintsOpenByExercise = new ArrayList<>();
        List<Long> numberOfComplaintResponsesByExercise = new ArrayList<>();
        List<DueDateStat[]> numberOfAssessmentsFinishedOfCorrectionRoundsByExercise = new ArrayList<>();
        List<Long> numberOfParticipationsGeneratedByExercise = new ArrayList<>();
        List<Long> numberOfParticipationsForAssessmentGeneratedByExercise = new ArrayList<>();

        // loop over all exercises and retrieve all needed counts for the properties at once
        var exercises = getAllExercisesForExam(exam);
        exercises.forEach(exercise -> {
            // number of complaints open
            numberOfComplaintsOpenByExercise.add(complaintRepository.countByResultParticipationExerciseIdAndComplaintTypeIgnoreTestRuns(exercise.getId(), ComplaintType.COMPLAINT));

            if (log.isDebugEnabled()) {
                log.debug("StatsTimeLog: number of complaints open done in {} for exercise {}", TimeLogUtil.formatDurationFrom(start), exercise.getId());
            }
            // number of complaints finished
            numberOfComplaintResponsesByExercise
                    .add(complaintResponseRepository.countComplaintResponseByExerciseIdAndComplaintTypeAndSubmittedTimeIsNotNull(exercise.getId(), ComplaintType.COMPLAINT));

            if (log.isDebugEnabled()) {
                log.debug("StatsTimeLog: number of complaints finished done in {} for exercise {}", TimeLogUtil.formatDurationFrom(start), exercise.getId());
            }
            // number of assessments done
            if (numberOfCorrectionRoundsInExam > 0) {
                numberOfAssessmentsFinishedOfCorrectionRoundsByExercise
                        .add(resultRepository.countNumberOfFinishedAssessmentsForExamExerciseForCorrectionRounds(exercise, numberOfCorrectionRoundsInExam));

                if (log.isDebugEnabled()) {
                    log.debug("StatsTimeLog: number of assessments done in {} for exercise {}", TimeLogUtil.formatDurationFrom(start), exercise.getId());
                }
            }

            // get number of all generated participations
            numberOfParticipationsGeneratedByExercise.add(studentParticipationRepository.countParticipationsByExerciseIdAndTestRun(exercise.getId(), false));
            if (log.isDebugEnabled()) {
                log.debug("StatsTimeLog: number of generated participations in {} for exercise {}", TimeLogUtil.formatDurationFrom(start), exercise.getId());
            }
            if (!(exercise instanceof QuizExercise || AssessmentType.AUTOMATIC == exercise.getAssessmentType())) {
                numberOfParticipationsForAssessmentGeneratedByExercise.add(submissionRepository.countByExerciseIdSubmittedBeforeDueDateIgnoreTestRuns(exercise.getId()));
            }
        });

        long totalNumberOfComplaints = 0;
        long totalNumberOfComplaintResponse = 0;
        Long[] totalNumberOfAssessmentsFinished = new Long[numberOfCorrectionRoundsInExam];
        long totalNumberOfParticipationsGenerated = 0;
        long totalNumberOfParticipationsForAssessment = 0;

        if (isInstructor) {
            // sum up all counts for the different properties
            for (Long numberOfParticipations : numberOfParticipationsGeneratedByExercise) {
                totalNumberOfParticipationsGenerated += numberOfParticipations != null ? numberOfParticipations : 0;
            }
        }
        // sum up all counts for the different properties
        for (Long numberOfParticipationsForAssessment : numberOfParticipationsForAssessmentGeneratedByExercise) {
            totalNumberOfParticipationsForAssessment += numberOfParticipationsForAssessment != null ? numberOfParticipationsForAssessment : 0;
        }

        for (DueDateStat[] dateStats : numberOfAssessmentsFinishedOfCorrectionRoundsByExercise) {
            for (int i = 0; i < numberOfCorrectionRoundsInExam; i++) {
                if (totalNumberOfAssessmentsFinished[i] == null) {
                    totalNumberOfAssessmentsFinished[i] = 0L;
                }
                totalNumberOfAssessmentsFinished[i] += dateStats[i].inTime();
            }
        }
        for (Long numberOfComplaints : numberOfComplaintsOpenByExercise) {
            totalNumberOfComplaints += numberOfComplaints;
        }
        for (Long numberOfComplaintResponse : numberOfComplaintResponsesByExercise) {
            totalNumberOfComplaintResponse += numberOfComplaintResponse;
        }

        boolean existsUnassessedQuizzes = submissionRepository.existsUnassessedQuizzesByExamId(exam.getId());

        if (isInstructor) {
            // set number of student exams that have been generated
            long numberOfGeneratedStudentExams = examRepository.countGeneratedStudentExamsByExamWithoutTestRuns(exam.getId());

            if (log.isDebugEnabled()) {
                log.debug("StatsTimeLog: number of generated student exams done in {}", TimeLogUtil.formatDurationFrom(start));
            }

            // set number of test runs
            long numberOfTestRuns = studentExamRepository.countTestRunsByExamId(exam.getId());
            if (log.isDebugEnabled()) {
                log.debug("StatsTimeLog: number of test runs done in {}", TimeLogUtil.formatDurationFrom(start));
            }

            // check if all exercises have been prepared for all students;
            boolean exercisesPrepared = numberOfGeneratedStudentExams != 0
                    && (exam.getNumberOfExercisesInExam() * numberOfGeneratedStudentExams) == totalNumberOfParticipationsGenerated;

            // set started and submitted exam properties
            long numberOfStudentExamsStarted = studentExamRepository.countStudentExamsStartedByExamIdIgnoreTestRuns(exam.getId());
            if (log.isDebugEnabled()) {
                log.debug("StatsTimeLog: number of student exams started done in {}", TimeLogUtil.formatDurationFrom(start));
            }
            long numberOfStudentExamsSubmitted = studentExamRepository.countStudentExamsSubmittedByExamIdIgnoreTestRuns(exam.getId());
            if (log.isDebugEnabled()) {
                log.debug("StatsTimeLog: number of student exams submitted done in {}", TimeLogUtil.formatDurationFrom(start));
            }

            return new ExamChecklistDTO(numberOfGeneratedStudentExams, numberOfTestRuns, totalNumberOfAssessmentsFinished, totalNumberOfParticipationsForAssessment,
                    numberOfStudentExamsSubmitted, numberOfStudentExamsStarted, totalNumberOfComplaints, totalNumberOfComplaintResponse, exercisesPrepared, existsUnassessedQuizzes,
                    null);

        }

        boolean existsUnsubmittedExercises = submissionRepository.existsUnsubmittedExercisesByExamId(exam.getId());

        // For non-instructors, consider what limited information they should receive and adjust accordingly
        return new ExamChecklistDTO(totalNumberOfAssessmentsFinished, totalNumberOfParticipationsForAssessment, existsUnassessedQuizzes, existsUnsubmittedExercises);
    }

    /**
     * Evaluates all the quiz exercises of an exam (which must be loaded from database with exercise groups and exercises)
     *
     * @param exam the exam for which the quiz exercises should be evaluated (including exercise groups and exercises)
     * @return number of evaluated exercises
     */
    public Integer evaluateQuizExercises(Exam exam) {

        // Collect all quiz exercises for the given exam
        var quizExercises = getAllExercisesForExamByType(exam, QuizExercise.class);

        long start = System.nanoTime();
        log.debug("Evaluating {} quiz exercises in exam {}", quizExercises.size(), exam.getId());
        // Evaluate all quizzes for that exercise
        quizExercises.stream().map(Exercise::getId).forEach(quizResultService::evaluateQuizAndUpdateStatistics);
        if (log.isDebugEnabled()) {
            log.debug("Evaluated {} quiz exercises in exam {} in {}", quizExercises.size(), exam.getId(), TimeLogUtil.formatDurationFrom(start));
        }
        return quizExercises.size();
    }

    private <T extends Exercise> Set<T> getAllExercisesForExamByType(Long examId, Class<T> exerciseType) {
        var exam = examRepository.findWithExerciseGroupsAndExercisesByIdOrElseThrow(examId);
        return getAllExercisesForExamByType(exam, exerciseType);
    }

    /**
     * Sets exam transient properties for different exercise types
     *
     * @param exam - the exam for which we set the properties
     */
    public void setExamProperties(Exam exam) {
        exam.getExerciseGroups().forEach(exerciseGroup -> {
            exerciseGroup.getExercises().forEach(exercise -> {
                // Set transient property for quiz exam exercise if test runs exist
                if (exercise instanceof QuizExercise) {
                    studentParticipationRepository.checkTestRunsExist(exercise);
                }
            });
            // set transient number of participations for each exercise
            studentParticipationRepository.addNumberOfExamExerciseParticipations(exerciseGroup);
        });
        // set transient number of registered users
        examRepository.setNumberOfExamUsersForExams(Collections.singletonList(exam));
    }

    /**
     * Gets a collection of useful statistics for the tutor exam-assessment-dashboard, including: - number of submissions to the course - number of
     * assessments - number of assessments assessed by the tutor - number of complaints
     *
     * @param course - the course of the exam
     * @param examId - the id of the exam to retrieve stats from
     * @return data about an exam including all exercises, plus some data for the tutor as tutor status for assessment
     */
    public StatsForDashboardDTO getStatsForExamAssessmentDashboard(Course course, Long examId) {
        Exam exam = examRepository.findById(examId).orElseThrow();
        StatsForDashboardDTO stats = new StatsForDashboardDTO();

        final long numberOfSubmissions = submissionRepository.countByExamIdSubmittedSubmissionsIgnoreTestRuns(examId)
                + programmingExerciseRepository.countSubmissionsByExamIdSubmitted(examId);
        stats.setNumberOfSubmissions(new DueDateStat(numberOfSubmissions, 0));

        DueDateStat[] numberOfAssessmentsOfCorrectionRounds = resultRepository.countNumberOfFinishedAssessmentsForExamForCorrectionRounds(examId,
                exam.getNumberOfCorrectionRoundsInExam());
        stats.setNumberOfAssessmentsOfCorrectionRounds(numberOfAssessmentsOfCorrectionRounds);

        final long numberOfComplaints = complaintRepository.countByResult_Submission_Participation_Exercise_ExerciseGroup_Exam_IdAndComplaintType(examId, ComplaintType.COMPLAINT);
        stats.setNumberOfComplaints(numberOfComplaints);

        final long numberOfComplaintResponses = complaintResponseRepository
                .countByComplaint_Result_Submission_Participation_Exercise_ExerciseGroup_Exam_Id_AndComplaint_ComplaintType_AndSubmittedTimeIsNotNull(examId,
                        ComplaintType.COMPLAINT);
        stats.setNumberOfOpenComplaints(numberOfComplaints - numberOfComplaintResponses);

        final long numberOfAssessmentLocks = submissionRepository.countLockedSubmissionsByUserIdAndExamId(userRepository.getUserWithGroupsAndAuthorities().getId(), examId);
        stats.setNumberOfAssessmentLocks(numberOfAssessmentLocks);

        final long totalNumberOfAssessmentLocks = submissionRepository.countLockedSubmissionsByExamId(examId);
        stats.setTotalNumberOfAssessmentLocks(totalNumberOfAssessmentLocks);

        List<TutorLeaderboardDTO> leaderboardEntries = tutorLeaderboardService.getExamLeaderboard(course, exam);
        stats.setTutorLeaderboardEntries(leaderboardEntries);
        return stats;
    }

    /**
     * Archives the exam by creating a zip file with student submissions for
     * exercises of the exam.
     *
     * @param exam the exam to archive
     */
    @Async
    public void archiveExam(Exam exam) {
        long start = System.nanoTime();
        SecurityUtils.setAuthorizationObject();

        // Archiving an exam is only possible after the exam is over
        if (ZonedDateTime.now().isBefore(exam.getEndDate())) {
            return;
        }

        // This contains possible errors encountered during the archive process
        List<String> exportErrors = Collections.synchronizedList(new ArrayList<>());

        try {
            // Create exam archives directory if it doesn't exist
            Files.createDirectories(examArchivesDirPath);
            log.info("Created the exam archives directory at {} because it didn't exist.", examArchivesDirPath);

            // Export the exam to the archives directory.
            var archivedExamPath = courseExamExportService.exportExam(exam, examArchivesDirPath, exportErrors);

            // Attach the path to the archive to the exam and save it in the database
            if (archivedExamPath.isPresent()) {
                exam.setExamArchivePath(archivedExamPath.get().getFileName().toString());
                examRepository.saveAndFlush(exam);
            }
        }
        catch (IOException e) {
            var error = "Failed to create exam archives directory " + examArchivesDirPath + ": " + e.getMessage();
            exportErrors.add(error);
            log.info(error);
        }

        log.info("archive exam took {}", TimeLogUtil.formatDurationFrom(start));
    }

    /**
     * Combines the template commits of all programming exercises in the exam.
     * This is executed before the individual student exams are generated.
     *
     * @param exam - the exam which template commits should be combined
     */
    public void combineTemplateCommitsOfAllProgrammingExercisesInExam(Exam exam) {
        var programmingExercises = getAllExercisesForExamByType(exam, ProgrammingExercise.class);
        programmingExercises.forEach(exercise -> {
            try {
                var programmingExercise = programmingExerciseRepository.findByIdWithTemplateAndSolutionParticipationElseThrow(exercise.getId());
                gitService.combineAllCommitsOfRepositoryIntoOne(programmingExercise.getTemplateParticipation().getVcsRepositoryUri());
                log.debug("Finished combination of template commits for programming exercise {}", programmingExercise);
            }
            catch (GitAPIException e) {
                log.error("An error occurred when trying to combine template commits for exam {}.", exam.getId(), e);
            }
        });
    }

    /**
     * Search for all exams fitting a {@link SearchTermPageableSearchDTO search query}. The result is paged,
     * meaning that there is only a predefined portion of the result returned to the user, so that the server doesn't
     * have to send hundreds/thousands of exams if there are that many in Artemis.
     *
     * @param search        The search query defining the search term and the size of the returned page
     * @param user          The user for whom to fetch all available exercises
     * @param withExercises If only exams with exercises should be searched
     * @return A wrapper object containing a list of all found exercises and the total number of pages
     */
    public SearchResultPageDTO<Exam> getAllOnPageWithSize(final SearchTermPageableSearchDTO<String> search, final User user, final boolean withExercises) {
        final var pageable = PageUtil.createDefaultPageRequest(search, PageUtil.ColumnMapping.EXAM);
        final var searchTerm = search.getSearchTerm();
        final Page<Exam> examPage;
        if (authorizationCheckService.isAdmin(user)) {
            if (withExercises) {
                examPage = examRepository.queryNonEmptyBySearchTermInAllCourses(searchTerm, pageable);
            }
            else {
                examPage = examRepository.queryBySearchTermInAllCourses(searchTerm, pageable);
            }
        }
        else {
            if (withExercises) {
                examPage = examRepository.queryNonEmptyBySearchTermInCoursesWhereInstructor(searchTerm, user.getGroups(), pageable);
            }
            else {
                examPage = examRepository.queryBySearchTermInCoursesWhereInstructor(searchTerm, user.getGroups(), pageable);
            }
        }
        return new SearchResultPageDTO<>(examPage.getContent(), examPage.getTotalPages());
    }

    /**
     * Get all exams of the user. The result is paged
     *
     * @param pageable The search query defining the search term and the size of the returned page
     * @param user     The user for whom to fetch all available exercises
     * @return exam page
     */
    public Page<Exam> getAllActiveExams(final Pageable pageable, final User user) {
        // active exam means that exam has visible date in the past 7 days or next 7 days.
        return examRepository.findAllActiveExamsInCoursesWhereInstructor(user.getGroups(), pageable, ZonedDateTime.now().minusDays(EXAM_ACTIVE_DAYS),
                ZonedDateTime.now().plusDays(EXAM_ACTIVE_DAYS));
    }

    /**
     * Cleans up an exam by cleaning up all exercises from that course. This deletes all student
     * repositories and build plans. Note that an exam has to be archived first before being cleaned up.
     *
     * @param examId    The id of the exam to clean up
     * @param principal the user that wants to cleanup the exam
     */
    public void cleanupExam(Long examId, Principal principal) {
        final var auditEvent = new AuditEvent(principal.getName(), Constants.CLEANUP_EXAM, "exam=" + examId);
        auditEventRepository.add(auditEvent);

        var programmingExercises = getAllExercisesForExamByType(examId, ProgrammingExercise.class);
        programmingExercises.forEach(exercise -> exerciseDeletionService.cleanup(exercise.getId(), true));
        log.info("The exam {} has been cleaned up!", examId);
    }

    /**
     * Updates the working times for student exams based on a given change in working time and reschedules exercises accordingly.
     * This method considers any existing time extensions for individual students and adjusts their working times relative to the original exam duration and the specified change.
     * After updating the working times, it saves the changes and, if the exam is already visible, notifies both the students and relevant instances about the update.
     *
     * @param exam                 The exam entity for which the student exams and exercises need to be updated and rescheduled. The student exams must be already loaded.
     * @param originalExamDuration The original duration of the exam, in seconds, before any changes.
     * @param workingTimeChange    The amount of time, in seconds, to add or subtract from the exam's original duration and the student's working time. This value can be positive
     *                                 (to extend time) or negative (to reduce time).
     */
    public void updateStudentExamsAndRescheduleExercises(Exam exam, int originalExamDuration, int workingTimeChange) {
        var now = now();

        var studentExams = exam.getStudentExams();
        for (var studentExam : studentExams) {
            int originalStudentWorkingTime = studentExam.getWorkingTime();
            int originalTimeExtension = originalStudentWorkingTime - originalExamDuration;
            // NOTE: take the original working time extensions into account
            if (originalTimeExtension == 0) {
                studentExam.setWorkingTime(originalStudentWorkingTime + workingTimeChange);
            }
            else {
                double relativeTimeExtension = (double) originalTimeExtension / (double) originalExamDuration;
                int newNormalWorkingTime = originalExamDuration + workingTimeChange;
                int timeAdjustment = Math.toIntExact(Math.round(newNormalWorkingTime * relativeTimeExtension));
                int adjustedWorkingTime = Math.max(newNormalWorkingTime + timeAdjustment, 0);
                studentExam.setWorkingTime(adjustedWorkingTime);
            }

            // NOTE: if the exam is already visible, notify the student about the working time change
            if (now.isAfter(exam.getVisibleDate())) {
                examLiveEventsService.createAndSendWorkingTimeUpdateEvent(studentExam, studentExam.getWorkingTime(), originalStudentWorkingTime, true);
            }
        }
        studentExamRepository.saveAll(studentExams);
    }

    /**
     * A specialized BiFunction<Long, Double, BonusResultDTO> functional interface to provide a simple interface
     * for passing the data dependencies needed for a Bonus calculation (like source course/exam results).
     */
    @FunctionalInterface
    private interface ExamBonusCalculator {

        BonusResultDTO calculateStudentGradesWithBonus(Long studentId, Double bonusToAchievedPoints);
    }
}<|MERGE_RESOLUTION|>--- conflicted
+++ resolved
@@ -625,13 +625,8 @@
             // we might need this information for programming exercises with submission policy
             participation.setSubmissionCount(participation.getSubmissions().size());
 
-<<<<<<< HEAD
-            // only include the latest submission
-            Optional<Submission> optionalLatestSubmission = participation.findLatestSubmission();
-=======
             // only loaded the latest submission
             Optional<Submission> optionalLatestSubmission = participation.getSubmissions().stream().findFirst();
->>>>>>> 4f02cbb1
             if (optionalLatestSubmission.isPresent()) {
                 Submission latestSubmission = optionalLatestSubmission.get();
                 latestSubmission.setParticipation(null);
