package de.tum.cit.aet.artemis.exam.service;

import static de.tum.cit.aet.artemis.core.util.RoundingUtil.roundScoreSpecifiedByCourseSettings;
import static java.time.ZonedDateTime.now;

import java.io.IOException;
import java.nio.file.Files;
import java.nio.file.Path;
import java.security.Principal;
import java.time.ZonedDateTime;
import java.util.ArrayList;
import java.util.Collection;
import java.util.Collections;
import java.util.HashMap;
import java.util.HashSet;
import java.util.List;
import java.util.Map;
import java.util.Objects;
import java.util.Optional;
import java.util.OptionalDouble;
import java.util.Set;
import java.util.stream.Collectors;

import jakarta.annotation.Nullable;
import jakarta.validation.constraints.NotNull;

import org.eclipse.jgit.api.errors.GitAPIException;
import org.slf4j.Logger;
import org.slf4j.LoggerFactory;
import org.springframework.beans.factory.annotation.Value;
import org.springframework.boot.actuate.audit.AuditEvent;
import org.springframework.boot.actuate.audit.AuditEventRepository;
import org.springframework.context.annotation.Conditional;
import org.springframework.data.domain.Page;
import org.springframework.data.domain.Pageable;
import org.springframework.scheduling.annotation.Async;
import org.springframework.stereotype.Service;

import com.fasterxml.jackson.databind.ObjectMapper;

import de.tum.cit.aet.artemis.assessment.domain.AssessmentType;
import de.tum.cit.aet.artemis.assessment.domain.BonusStrategy;
import de.tum.cit.aet.artemis.assessment.domain.ComplaintType;
import de.tum.cit.aet.artemis.assessment.domain.GradeStep;
import de.tum.cit.aet.artemis.assessment.domain.GradingScale;
import de.tum.cit.aet.artemis.assessment.domain.Result;
import de.tum.cit.aet.artemis.assessment.dto.BonusExampleDTO;
import de.tum.cit.aet.artemis.assessment.dto.BonusResultDTO;
import de.tum.cit.aet.artemis.assessment.dto.BonusSourceResultDTO;
import de.tum.cit.aet.artemis.assessment.repository.ComplaintRepository;
import de.tum.cit.aet.artemis.assessment.repository.ComplaintResponseRepository;
import de.tum.cit.aet.artemis.assessment.repository.GradingScaleRepository;
import de.tum.cit.aet.artemis.assessment.repository.ResultRepository;
import de.tum.cit.aet.artemis.assessment.service.BonusService;
import de.tum.cit.aet.artemis.assessment.service.CourseScoreCalculationService;
import de.tum.cit.aet.artemis.assessment.service.TutorLeaderboardService;
import de.tum.cit.aet.artemis.communication.service.notifications.GroupNotificationService;
import de.tum.cit.aet.artemis.core.config.Constants;
import de.tum.cit.aet.artemis.core.domain.Course;
import de.tum.cit.aet.artemis.core.domain.User;
import de.tum.cit.aet.artemis.core.dto.DueDateStat;
import de.tum.cit.aet.artemis.core.dto.SearchResultPageDTO;
import de.tum.cit.aet.artemis.core.dto.StatsForDashboardDTO;
import de.tum.cit.aet.artemis.core.dto.TutorLeaderboardDTO;
import de.tum.cit.aet.artemis.core.dto.pageablesearch.SearchTermPageableSearchDTO;
import de.tum.cit.aet.artemis.core.exception.AccessForbiddenException;
import de.tum.cit.aet.artemis.core.exception.BadRequestAlertException;
import de.tum.cit.aet.artemis.core.exception.EntityNotFoundException;
import de.tum.cit.aet.artemis.core.repository.CourseRepository;
import de.tum.cit.aet.artemis.core.repository.UserRepository;
import de.tum.cit.aet.artemis.core.security.SecurityUtils;
import de.tum.cit.aet.artemis.core.service.AuthorizationCheckService;
import de.tum.cit.aet.artemis.core.service.export.CourseExamExportService;
import de.tum.cit.aet.artemis.core.util.PageUtil;
import de.tum.cit.aet.artemis.core.util.TimeLogUtil;
import de.tum.cit.aet.artemis.exam.config.ExamEnabled;
import de.tum.cit.aet.artemis.exam.domain.Exam;
import de.tum.cit.aet.artemis.exam.domain.ExerciseGroup;
import de.tum.cit.aet.artemis.exam.domain.StudentExam;
import de.tum.cit.aet.artemis.exam.dto.ExamChecklistDTO;
import de.tum.cit.aet.artemis.exam.dto.ExamScoresDTO;
import de.tum.cit.aet.artemis.exam.dto.StudentExamWithGradeDTO;
import de.tum.cit.aet.artemis.exam.repository.ExamRepository;
import de.tum.cit.aet.artemis.exam.repository.StudentExamRepository;
import de.tum.cit.aet.artemis.exercise.domain.Exercise;
import de.tum.cit.aet.artemis.exercise.domain.IncludedInOverallScore;
import de.tum.cit.aet.artemis.exercise.domain.Submission;
import de.tum.cit.aet.artemis.exercise.domain.SubmissionType;
import de.tum.cit.aet.artemis.exercise.domain.participation.StudentParticipation;
import de.tum.cit.aet.artemis.exercise.repository.StudentParticipationRepository;
import de.tum.cit.aet.artemis.exercise.repository.SubmissionRepository;
import de.tum.cit.aet.artemis.exercise.service.ExerciseDeletionService;
import de.tum.cit.aet.artemis.fileupload.domain.FileUploadExercise;
import de.tum.cit.aet.artemis.fileupload.domain.FileUploadSubmission;
import de.tum.cit.aet.artemis.modeling.domain.ModelingExercise;
import de.tum.cit.aet.artemis.modeling.domain.ModelingSubmission;
import de.tum.cit.aet.artemis.plagiarism.api.PlagiarismCaseApi;
import de.tum.cit.aet.artemis.plagiarism.api.dtos.PlagiarismMapping;
import de.tum.cit.aet.artemis.plagiarism.domain.PlagiarismCase;
import de.tum.cit.aet.artemis.plagiarism.domain.PlagiarismVerdict;
import de.tum.cit.aet.artemis.programming.domain.ProgrammingExercise;
import de.tum.cit.aet.artemis.programming.domain.ProgrammingExerciseStudentParticipation;
import de.tum.cit.aet.artemis.programming.repository.ProgrammingExerciseRepository;
import de.tum.cit.aet.artemis.programming.service.GitService;
import de.tum.cit.aet.artemis.quiz.domain.QuizExercise;
import de.tum.cit.aet.artemis.quiz.domain.QuizSubmission;
import de.tum.cit.aet.artemis.quiz.domain.QuizSubmittedAnswerCount;
import de.tum.cit.aet.artemis.quiz.repository.QuizExerciseRepository;
import de.tum.cit.aet.artemis.quiz.repository.SubmittedAnswerRepository;
import de.tum.cit.aet.artemis.quiz.service.QuizResultService;
import de.tum.cit.aet.artemis.text.domain.TextExercise;
import de.tum.cit.aet.artemis.text.domain.TextSubmission;

/**
 * Service Implementation for managing exams.
 */
@Conditional(ExamEnabled.class)
@Service
public class ExamService {

    private static final int EXAM_ACTIVE_DAYS = 7;

    private static final Logger log = LoggerFactory.getLogger(ExamService.class);

    private static final boolean IS_TEST_RUN = false;

    private static final String NOT_ALLOWED_TO_ACCESS_THE_GRADE_SUMMARY = "You are not allowed to access the grade summary of a student exam ";

    private final QuizResultService quizResultService;

    private final UserRepository userRepository;

    private final StudentParticipationRepository studentParticipationRepository;

    private final ProgrammingExerciseRepository programmingExerciseRepository;

    private final QuizExerciseRepository quizExerciseRepository;

    private final ExamLiveEventsService examLiveEventsService;

    private final ExamRepository examRepository;

    private final StudentExamRepository studentExamRepository;

    private final ComplaintRepository complaintRepository;

    private final ComplaintResponseRepository complaintResponseRepository;

    private final ResultRepository resultRepository;

    private final SubmissionRepository submissionRepository;

    private final TutorLeaderboardService tutorLeaderboardService;

    private final GitService gitService;

    private final CourseExamExportService courseExamExportService;

    private final GroupNotificationService groupNotificationService;

    private final GradingScaleRepository gradingScaleRepository;

    private final Optional<PlagiarismCaseApi> plagiarismCaseApi;

    private final AuthorizationCheckService authorizationCheckService;

    private final BonusService bonusService;

    private final ExerciseDeletionService exerciseDeletionService;

    private final SubmittedAnswerRepository submittedAnswerRepository;

    private final AuditEventRepository auditEventRepository;

    private final CourseScoreCalculationService courseScoreCalculationService;

    private final CourseRepository courseRepository;

    private final ObjectMapper defaultObjectMapper;

    @Value("${artemis.course-archives-path}")
    private Path examArchivesDirPath;

    public ExamService(ExamRepository examRepository, StudentExamRepository studentExamRepository, TutorLeaderboardService tutorLeaderboardService,
            StudentParticipationRepository studentParticipationRepository, ComplaintRepository complaintRepository, ComplaintResponseRepository complaintResponseRepository,
            UserRepository userRepository, ProgrammingExerciseRepository programmingExerciseRepository, QuizExerciseRepository quizExerciseRepository,
            ExamLiveEventsService examLiveEventsService, ResultRepository resultRepository, SubmissionRepository submissionRepository,
            CourseExamExportService courseExamExportService, GitService gitService, GroupNotificationService groupNotificationService,
            GradingScaleRepository gradingScaleRepository, Optional<PlagiarismCaseApi> plagiarismCaseApi, AuthorizationCheckService authorizationCheckService,
            BonusService bonusService, ExerciseDeletionService exerciseDeletionService, SubmittedAnswerRepository submittedAnswerRepository,
            AuditEventRepository auditEventRepository, CourseScoreCalculationService courseScoreCalculationService, CourseRepository courseRepository,
            QuizResultService quizResultService) {
        this.examRepository = examRepository;
        this.studentExamRepository = studentExamRepository;
        this.userRepository = userRepository;
        this.studentParticipationRepository = studentParticipationRepository;
        this.programmingExerciseRepository = programmingExerciseRepository;
        this.complaintRepository = complaintRepository;
        this.complaintResponseRepository = complaintResponseRepository;
        this.quizExerciseRepository = quizExerciseRepository;
        this.examLiveEventsService = examLiveEventsService;
        this.resultRepository = resultRepository;
        this.submissionRepository = submissionRepository;
        this.tutorLeaderboardService = tutorLeaderboardService;
        this.courseExamExportService = courseExamExportService;
        this.groupNotificationService = groupNotificationService;
        this.gitService = gitService;
        this.gradingScaleRepository = gradingScaleRepository;
        this.plagiarismCaseApi = plagiarismCaseApi;
        this.authorizationCheckService = authorizationCheckService;
        this.bonusService = bonusService;
        this.exerciseDeletionService = exerciseDeletionService;
        this.submittedAnswerRepository = submittedAnswerRepository;
        this.auditEventRepository = auditEventRepository;
        this.courseScoreCalculationService = courseScoreCalculationService;
        this.courseRepository = courseRepository;
        this.defaultObjectMapper = new ObjectMapper();
        this.quizResultService = quizResultService;
    }

    private static boolean isSecondCorrectionEnabled(Exam exam) {
        return exam.getExerciseGroups().stream().flatMap(exerciseGroup -> exerciseGroup.getExercises().stream()).anyMatch(Exercise::getSecondCorrectionEnabled);
    }

    /**
     * Determines whether the student should see the result of the exam.
     * This is the case if the exam is started and not ended yet or if the results are already published.
     *
     * @param studentExam   The student exam
     * @param participation The participation of the student
     * @return true if the student should see the result, false otherwise
     */
    public static boolean shouldStudentSeeResult(StudentExam studentExam, StudentParticipation participation) {
        return (studentExam.getExam().isStarted() && !studentExam.isEnded() && participation instanceof ProgrammingExerciseStudentParticipation)
                || studentExam.areResultsPublishedYet();
    }

    /**
     * Helper method which attaches the result to its participation.
     * For direct automatic feedback during the exam conduction for {@link ProgrammingExercise}, we need to attach the results.
     * We also attach the result if the results are already published for the exam.
     * If no suitable Result is found for StudentParticipation, an empty Result set is assigned to prevent LazyInitializationException on future reads.
     * See {@link StudentExam#areResultsPublishedYet}
     *
     * @param studentExam         the given studentExam
     * @param participation       the given participation of the student
     * @param isAtLeastInstructor flag for instructor access privileges
     */
    private static void setResultIfNecessary(StudentExam studentExam, StudentParticipation participation, boolean isAtLeastInstructor) {
        // Only set the result during the exam for programming exercises (for direct automatic feedback) or after publishing the results
        boolean isStudentAllowedToSeeResult = shouldStudentSeeResult(studentExam, participation);
        Optional<Submission> latestSubmission = participation.findLatestSubmission();

        // To prevent LazyInitializationException.
        participation.setResults(Set.of());
        if (latestSubmission.isPresent()) {
            var lastSubmission = latestSubmission.get();
            if (isStudentAllowedToSeeResult || isAtLeastInstructor) {
                // Also set the latest result into the participation as the client expects it there for programming exercises
                Result latestResult = lastSubmission.getLatestResult();
                if (latestResult != null) {
                    latestResult.setParticipation(null);
                    latestResult.setSubmission(lastSubmission);
                    latestResult.filterSensitiveInformation();
                    // to avoid cycles and support certain use cases on the client, only the last result + submission inside the participation are relevant, i.e. participation ->
                    // lastResult -> lastSubmission
                    participation.setResults(Set.of(latestResult));
                }
                participation.setSubmissions(Set.of(lastSubmission));
            }
            lastSubmission.setResults(null);
        }
    }

    private static Set<Exercise> getAllExercisesForExam(Exam exam) {
        return getAllExercisesForExamByType(exam, Exercise.class);
    }

    private static <T extends Exercise> Set<T> getAllExercisesForExamByType(Exam exam, Class<T> exerciseType) {
        return exam.getExerciseGroups().stream().flatMap(exerciseGroup -> exerciseGroup.getExercises().stream())
                // this also filters potential null values
                .filter(exerciseType::isInstance).map(exerciseType::cast).collect(Collectors.toSet());
    }

    /**
     * Get one exam by id with exercise groups and exercises.
     * Also fetches the template and solution participation for programming exercises and questions for quiz exercises.
     *
     * @param examId      the id of the entity
     * @param withDetails determines whether additional parameters such as template and solution participation for programming exercises
     *                        and questions for the quiz should be loaded
     * @return the exam with exercise groups
     */
    @NotNull
    public Exam findByIdWithExerciseGroupsAndExercisesElseThrow(Long examId, boolean withDetails) {
        log.debug("Request to get exam {} with exercise groups (with details: {})", examId, withDetails);
        if (!withDetails) {
            return examRepository.findWithExerciseGroupsAndExercisesByIdOrElseThrow(examId);
        }
        else {
            return examRepository.findWithExerciseGroupsAndExercisesAndDetailsByIdOrElseThrow(examId);
        }
    }

    /**
     * Puts students, result, exerciseGroups, bonus and related plagiarism verdicts together for ExamScoresDTO
     * Also calculates the scores of the related bonus source course or exam if present.
     *
     * @param examId the id of the exam
     * @return return ExamScoresDTO with students, scores, exerciseGroups, bonus and related plagiarism verdicts for the exam
     */
    public ExamScoresDTO calculateExamScores(Long examId) {
        Exam exam = examRepository.findWithExerciseGroupsAndExercisesByIdOrElseThrow(examId);

        List<StudentParticipation> studentParticipations = studentParticipationRepository.findByExamIdWithSubmissionRelevantResult(examId); // without test run participations
        log.info("Try to find quiz submitted answer counts");
        List<QuizSubmittedAnswerCount> submittedAnswerCounts = studentParticipationRepository.findSubmittedAnswerCountForQuizzesInExam(examId);
        log.info("Found {} quiz submitted answer counts", submittedAnswerCounts.size());

        // Counts how many participants each exercise has
        Map<Long, Long> exerciseIdToNumberParticipations = studentParticipations.stream()
                .collect(Collectors.groupingBy(studentParticipation -> studentParticipation.getExercise().getId(), Collectors.counting()));

        PlagiarismMapping plagiarismMapping = plagiarismCaseApi.map(api -> api.getPlagiarismMappingForExam(exam.getId())).orElse(PlagiarismMapping.empty());

        var exerciseGroups = new ArrayList<ExamScoresDTO.ExerciseGroup>();

        // Adding exercise group information to DTO
        for (ExerciseGroup exerciseGroup : exam.getExerciseGroups()) {
            // Find the maximum points for this exercise group
            OptionalDouble optionalMaxPointsGroup = exerciseGroup.getExercises().stream().mapToDouble(Exercise::getMaxPoints).max();
            Double maxPointsGroup = optionalMaxPointsGroup.orElse(0);

            // Counter for exerciseGroup participations. Is calculated by summing up the number of exercise participations
            long numberOfExerciseGroupParticipants = 0;
            var containedExercises = new ArrayList<ExamScoresDTO.ExerciseGroup.ExerciseInfo>();
            // Add information about exercise groups and exercises

            for (Exercise exercise : exerciseGroup.getExercises()) {
                Long participantsForExercise = exerciseIdToNumberParticipations.get(exercise.getId());
                // If no participation exists for an exercise then no entry exists in the map
                if (participantsForExercise == null) {
                    participantsForExercise = 0L;
                }
                numberOfExerciseGroupParticipants += participantsForExercise;
                containedExercises.add(new ExamScoresDTO.ExerciseGroup.ExerciseInfo(exercise.getId(), exercise.getTitle(), exercise.getMaxPoints(), participantsForExercise,
                        exercise.getClass().getSimpleName()));
            }
            var exerciseGroupDTO = new ExamScoresDTO.ExerciseGroup(exerciseGroup.getId(), exerciseGroup.getTitle(), maxPointsGroup, numberOfExerciseGroupParticipants,
                    containedExercises);
            exerciseGroups.add(exerciseGroupDTO);
        }

        // Adding registered student information to DTO
        Set<StudentExam> studentExams = studentExamRepository.findByExamId(examId); // fetched without test runs
        Optional<GradingScale> gradingScale = gradingScaleRepository.findByExamIdWithBonusFrom(examId);
        List<Long> studentIds = studentExams.stream().map(studentExam -> studentExam.getUser().getId()).toList();
        ExamBonusCalculator examBonusCalculator = createExamBonusCalculator(gradingScale, studentIds);

        var studentResults = new ArrayList<ExamScoresDTO.StudentResult>();

        for (StudentExam studentExam : studentExams) {
            // Adding student results information to DTO
            List<StudentParticipation> participationsOfStudent = studentParticipations.stream()
                    .filter(studentParticipation -> studentParticipation.getStudent().orElseThrow().getId().equals(studentExam.getUser().getId())).toList();
            var studentResult = calculateStudentResultWithGrade(studentExam, participationsOfStudent, exam, gradingScale, true, submittedAnswerCounts, plagiarismMapping,
                    examBonusCalculator);
            studentResults.add(studentResult);
        }

        // Updating exam information in DTO
        int numberOfStudentResults = studentResults.size();
        var averagePointsAchieved = 0.0;
        if (numberOfStudentResults != 0) {
            double sumOverallPoints = studentResults.stream().mapToDouble(ExamScoresDTO.StudentResult::overallPointsAchieved).sum();
            averagePointsAchieved = sumOverallPoints / numberOfStudentResults;
        }

        // the second correction has started if it is enabled in the exam and at least one exercise was started
        var hasSecondCorrectionAndStarted = exam.getNumberOfCorrectionRoundsInExam() > 1 && isSecondCorrectionEnabled(exam);
        return new ExamScoresDTO(exam.getId(), exam.getTitle(), exam.getExamMaxPoints(), averagePointsAchieved, hasSecondCorrectionAndStarted, exerciseGroups, studentResults);
    }

    /**
     * Calculates max points, max bonus points and achieved points per exercise if the given studentExam is assessed.
     * Includes the corresponding grade and grade type as well if a GradingScale is set for the relevant exam.
     *
     * @param studentExam             a StudentExam instance that will have its points and grades calculated if it is assessed
     * @param participationsOfStudent StudentParticipation list for the given studentExam
     * @return Student Exam results with exam grade calculated if applicable
     */
    @NotNull
    public StudentExamWithGradeDTO calculateStudentResultWithGradeAndPoints(StudentExam studentExam, List<StudentParticipation> participationsOfStudent) {
        // load again from the database because the exam object of the student exam might not have all the properties we need
        var exam = examRepository.findByIdElseThrow(studentExam.getExam().getId());
        var gradingScale = gradingScaleRepository.findByExamIdWithBonusFrom(exam.getId());
        Long studentId = studentExam.getUser().getId();
        List<PlagiarismCase> plagiarismCasesForStudent = plagiarismCaseApi.map(api -> api.findByExamIdAndStudentId(exam.getId(), studentId)).orElse(List.of());
        var plagiarismMapping = PlagiarismMapping.createFromPlagiarismCases(plagiarismCasesForStudent);
        ExamBonusCalculator examBonusCalculator = createExamBonusCalculator(gradingScale, List.of(studentId));
        var studentResult = calculateStudentResultWithGrade(studentExam, participationsOfStudent, exam, gradingScale, false, null, plagiarismMapping, examBonusCalculator);
        var exercises = studentExam.getExercises().stream().filter(Objects::nonNull).toList();
        var maxPoints = calculateMaxPointsSum(exercises, exam.getCourse());
        var maxBonusPoints = calculateMaxBonusPointsSum(exercises, exam.getCourse());
        var gradingType = gradingScale.map(GradingScale::getGradeType).orElse(null);
        var achievedPointsPerExercise = calculateAchievedPointsForExercises(participationsOfStudent, exam.getCourse(), plagiarismMapping);
        return new StudentExamWithGradeDTO(maxPoints, maxBonusPoints, gradingType, studentExam, studentResult, achievedPointsPerExercise);
    }

    @Nullable
    private ExamBonusCalculator createExamBonusCalculator(Optional<GradingScale> gradingScale, Collection<Long> studentIds) {
        if (gradingScale.isEmpty() || gradingScale.get().getBonusFrom().isEmpty()) {
            return null;
        }

        GradingScale bonusToGradingScale = gradingScale.get();
        var bonus = bonusToGradingScale.getBonusFrom().stream().findAny().orElseThrow();
        GradingScale sourceGradingScale = bonus.getSourceGradingScale();

        Map<Long, BonusSourceResultDTO> scoresMap = calculateBonusSourceStudentPoints(sourceGradingScale, studentIds);
        String bonusFromTitle = bonus.getSourceGradingScale().getTitle();
        BonusStrategy bonusStrategy = bonus.getBonusToGradingScale().getBonusStrategy();

        double tempSourceReachablePoints = sourceGradingScale.getMaxPoints();
        if (sourceGradingScale.getExam() == null && sourceGradingScale.getCourse() != null) {
            // fetch course with exercises to calculate reachable points
            Course course = courseRepository.findWithEagerExercisesById(sourceGradingScale.getCourse().getId());
            tempSourceReachablePoints = courseScoreCalculationService.calculateReachablePoints(sourceGradingScale, course.getExercises());
        }
        final double sourceReachablePoints = tempSourceReachablePoints;

        return (studentId, bonusToAchievedPoints) -> {
            BonusSourceResultDTO result = scoresMap != null ? scoresMap.get(studentId) : null;
            Double sourceAchievedPoints = 0.0;
            PlagiarismVerdict verdict = null;
            Integer presentationScoreThreshold = null;
            Double achievedPresentationScore = null;
            if (result != null) {
                sourceAchievedPoints = result.achievedPoints();
                verdict = result.mostSeverePlagiarismVerdict();
                achievedPresentationScore = result.achievedPresentationScore();
                presentationScoreThreshold = result.presentationScoreThreshold();
            }
            BonusExampleDTO bonusExample = bonusService.calculateGradeWithBonus(bonus, bonusToAchievedPoints, sourceAchievedPoints, sourceReachablePoints);
            String bonusGrade = null;
            if (result == null || !result.hasParticipated()) {
                bonusGrade = bonus.getSourceGradingScale().getNoParticipationGradeOrDefault();
            }
            else if (verdict == PlagiarismVerdict.PLAGIARISM) {
                bonusGrade = bonus.getSourceGradingScale().getPlagiarismGradeOrDefault();
            }
            else if (bonusExample.bonusGrade() != null) {
                bonusGrade = bonusExample.bonusGrade().toString();
            }

            return new BonusResultDTO(bonusStrategy, bonusFromTitle, bonusExample.studentPointsOfBonusSource(), bonusGrade, bonusExample.finalPoints(), bonusExample.finalGrade(),
                    verdict, achievedPresentationScore, presentationScoreThreshold);
        };
    }

    @Nullable
    private Map<Long, BonusSourceResultDTO> calculateBonusSourceStudentPoints(GradingScale sourceGradingScale, Collection<Long> studentIds) {
        try {
            if (sourceGradingScale.getCourse() != null) {
                return courseScoreCalculationService.calculateCourseScoresForExamBonusSource(sourceGradingScale.getCourse(), sourceGradingScale, studentIds);
            }
            else {
                return calculateExamScoresAsBonusSource(sourceGradingScale.getExam().getId(), studentIds);
            }
        }
        catch (AccessForbiddenException e) {
            // TODO: this is not a good implementation, we should check before if the user has access
            // The current user does not have access to the bonus exam or course, so they should see the grade without bonus.
            return null;
        }
    }

    private Map<Long, BonusSourceResultDTO> calculateExamScoresAsBonusSource(Long examId, Collection<Long> studentIds) {
        if (studentIds.size() == 1) {  // Optimize single student case by filtering in the database.
            Long studentId = studentIds.iterator().next();
            User targetUser = userRepository.findByIdWithGroupsAndAuthoritiesElseThrow(studentId);
            StudentExam studentExam = studentExamRepository.findWithExercisesByUserIdAndExamId(targetUser.getId(), examId, IS_TEST_RUN)
                    .orElseThrow(() -> new EntityNotFoundException("No student exam found for examId " + examId + " and userId " + studentId));

            StudentExamWithGradeDTO studentExamWithGradeDTO = getStudentExamGradesForSummary(targetUser, studentExam,
                    authorizationCheckService.isAtLeastInstructorInCourse(studentExam.getExam().getCourse(), targetUser));
            var studentResult = studentExamWithGradeDTO.studentResult();
            return Map.of(studentId, new BonusSourceResultDTO(studentResult.overallPointsAchieved(), studentResult.mostSeverePlagiarismVerdict(), null, null,
                    Boolean.TRUE.equals(studentResult.submitted())));
        }
        var scores = calculateExamScores(examId);
        var studentIdSet = new HashSet<>(studentIds);
        return scores.studentResults().stream().filter(studentResult -> studentIdSet.contains(studentResult.userId()))
                .collect(Collectors.toMap(ExamScoresDTO.StudentResult::userId, studentResult -> new BonusSourceResultDTO(studentResult.overallPointsAchieved(),
                        studentResult.mostSeverePlagiarismVerdict(), null, null, Boolean.TRUE.equals(studentResult.submitted()))));

    }

    /**
     * Return student exam result, aggregate points, assessment result for a student exam and grade calculations
     * if the exam is assessed.
     * <p>
     * See {@link StudentExamWithGradeDTO} for more explanation.
     *
     * @param targetUser                       the user who submitted the studentExam
     * @param studentExam                      the student exam to be evaluated
     * @param accessingUserIsAtLeastInstructor is passed to decide the access (e.g. for test runs access will be needed regardless of submission or published dates)
     * @return the student exam result with points and grade
     */
    public StudentExamWithGradeDTO getStudentExamGradesForSummary(User targetUser, StudentExam studentExam, boolean accessingUserIsAtLeastInstructor) {
        loadQuizExercisesForStudentExam(studentExam);
        boolean accessToSummaryAlwaysAllowed = studentExam.isTestRun() || accessingUserIsAtLeastInstructor;
        // check that the studentExam has been submitted, otherwise /student-exams/conduction should be used
        if (!Boolean.TRUE.equals(studentExam.isSubmitted()) && !accessToSummaryAlwaysAllowed) {
            throw new AccessForbiddenException(NOT_ALLOWED_TO_ACCESS_THE_GRADE_SUMMARY + "which was NOT submitted!");
        }
        if (!studentExam.areResultsPublishedYet() && !accessToSummaryAlwaysAllowed) {
            throw new AccessForbiddenException(NOT_ALLOWED_TO_ACCESS_THE_GRADE_SUMMARY + "before the release date of results");
        }

        // fetch participations, submissions and results and connect them to the studentExam
        fetchParticipationsSubmissionsAndResultsForExam(studentExam, targetUser);

        List<StudentParticipation> participations = studentExam.getExercises().stream().flatMap(exercise -> exercise.getStudentParticipations().stream()).toList();
        // fetch all submitted answers for quizzes
        submittedAnswerRepository.loadQuizSubmissionsSubmittedAnswers(participations);

        return calculateStudentResultWithGradeAndPoints(studentExam, participations);
    }

    /**
     * retrieves/calculates all the necessary grade information for the given student exam used in the data export
     *
     * @param studentExam the student exam for which the grade should be calculated
     * @return the student exam result with points and grade
     */
    public StudentExamWithGradeDTO getStudentExamGradeForDataExport(StudentExam studentExam) {
        loadQuizExercisesForStudentExam(studentExam);

        // fetch participations, submissions and results and connect them to the studentExam
        fetchParticipationsSubmissionsAndResultsForExam(studentExam, studentExam.getUser());

        List<StudentParticipation> participations = studentExam.getExercises().stream().filter(Objects::nonNull).flatMap(exercise -> exercise.getStudentParticipations().stream())
                .toList();
        // fetch all submitted answers for quizzes
        submittedAnswerRepository.loadQuizSubmissionsSubmittedAnswers(participations);
        return calculateStudentResultWithGradeAndPoints(studentExam, participations);
    }

    /**
     * Loads the quiz questions as is not possible to load them in a generic way with the entity graph used.
     * See {@link StudentParticipationRepository#findByStudentExamWithEagerSubmissionsResult}
     *
     * @param studentExam the studentExam for which to load exercises
     */
    public void loadQuizExercisesForStudentExam(StudentExam studentExam) {
        for (int i = 0; i < studentExam.getExercises().size(); i++) {
            var exercise = studentExam.getExercises().get(i);
            if (exercise instanceof QuizExercise) {
                // reload and replace the quiz exercise
                var quizExercise = quizExerciseRepository.findByIdWithQuestionsElseThrow(exercise.getId());
                // filter quiz solutions when the publish result date is not set (or when set before the publish result date)
                if (!(studentExam.areResultsPublishedYet() || studentExam.isTestRun())) {
                    quizExercise.filterForStudentsDuringQuiz();
                }
                studentExam.getExercises().set(i, quizExercise);
            }
        }
    }

    /**
     * For all exercises from the student exam, fetch participation, submissions & result for the current user.
     *
     * @param studentExam the student exam in question
     * @param currentUser logged-in user with groups and authorities
     */
    public void fetchParticipationsSubmissionsAndResultsForExam(StudentExam studentExam, User currentUser) {

        // 1st: fetch participations, submissions and results (a distinction for test runs, real exams and test exams is done within the following method)
        var participations = studentParticipationRepository.findByStudentExamWithEagerSubmissionsResult(studentExam, false);

        // 2nd: fetch all submitted answers for quizzes
        submittedAnswerRepository.loadQuizSubmissionsSubmittedAnswers(participations);

        boolean isAtLeastInstructor = authorizationCheckService.isAtLeastInstructorInCourse(studentExam.getExam().getCourse(), currentUser);

        // 3rd: connect & filter the exercises and student participations including the latest submission and results where necessary, connect all relevant associations
        for (Exercise exercise : studentExam.getExercises()) {
            // exercises can be null if multiple student exams exist for the same student/exam combination
            if (exercise != null) {
                filterParticipationForExercise(studentExam, exercise, participations, isAtLeastInstructor);
            }
        }
    }

    /**
     * Finds the participation in participations that belongs to the given exercise and filters all unnecessary and sensitive information.
     * This ensures all relevant associations are available.
     * Handles setting the participation results using {@link #setResultIfNecessary(StudentExam, StudentParticipation, boolean)}.
     * Filters sensitive information using {@link Exercise#filterSensitiveInformation()} and {@link QuizSubmission#filterForExam(boolean, boolean)} for quiz exercises.
     *
     * @param studentExam         the given student exam
     * @param exercise            the exercise for which the user participation should be filtered
     * @param participations      the set of participations, wherein to search for the relevant participation
     * @param isAtLeastInstructor flag for instructor access privileges
     */
    public void filterParticipationForExercise(StudentExam studentExam, Exercise exercise, List<StudentParticipation> participations, boolean isAtLeastInstructor) {
        // remove the unnecessary inner course attribute
        exercise.setCourse(null);

        if (!(exercise instanceof QuizExercise)) {
            // Note: quiz exercises are filtered below
            exercise.filterSensitiveInformation();
        }

        if (!isAtLeastInstructor) {
            // If the exerciseGroup (and the exam) will be filtered out, move example solution publication date to the exercise to preserve this information.
            exercise.setExampleSolutionPublicationDate(exercise.getExerciseGroup().getExam().getExampleSolutionPublicationDate());
            exercise.getExerciseGroup().setExercises(null);
            exercise.getExerciseGroup().setExam(null);
        }

        if (exercise instanceof ProgrammingExercise programmingExercise) {
            programmingExercise.setTestRepositoryUri(null);
        }

        // get user's participation for the exercise
        StudentParticipation participation = participations != null ? exercise.findParticipation(participations) : null;

        // add relevant submission (relevancy depends on InitializationState) with its result to participation
        if (participation != null) {

            // we might need this information for programming exercises with submission policy
            participation.setSubmissionCount(participation.getSubmissions().size());

            // only include the latest submission
            Optional<Submission> optionalLatestSubmission = participation.findLatestLegalOrIllegalSubmission();
            if (optionalLatestSubmission.isPresent()) {
                Submission latestSubmission = optionalLatestSubmission.get();
                latestSubmission.setParticipation(null);
                participation.setSubmissions(Set.of(latestSubmission));
                setResultIfNecessary(studentExam, participation, isAtLeastInstructor);

                if (exercise instanceof QuizExercise && latestSubmission instanceof QuizSubmission quizSubmission) {
                    // filter quiz solutions when the publishing result date is not set (or when set before the publish result date)
                    quizSubmission.filterForExam(studentExam.areResultsPublishedYet(), isAtLeastInstructor);
                }
            }
            // add participation into an array
            exercise.setStudentParticipations(Set.of(participation));
        }
        else {
            // To prevent LazyInitializationException.
            exercise.setStudentParticipations(Set.of());
        }
    }

    /**
<<<<<<< HEAD
     * Determines whether the student should see the result of the exam.
     * This is the case if the exam is started and not ended yet or if the results are already published.
     *
     * @param studentExam   The student exam
     * @param participation The participation of the student
     * @return true if the student should see the result, false otherwise
     */
    public static boolean shouldStudentSeeResult(StudentExam studentExam, StudentParticipation participation) {
        return (studentExam.getExam().isStarted() && !studentExam.isEnded() && participation instanceof ProgrammingExerciseStudentParticipation)
                || studentExam.areResultsPublishedYet();
    }

    /**
     * Helper method which attaches the result to its participation.
     * For direct automatic feedback during the exam conduction for {@link ProgrammingExercise}, we need to attach the results.
     * We also attach the result if the results are already published for the exam.
     * If no suitable Result is found for StudentParticipation, an empty Result set is assigned to prevent LazyInitializationException on future reads.
     * See {@link StudentExam#areResultsPublishedYet}
     *
     * @param studentExam         the given studentExam
     * @param participation       the given participation of the student
     * @param isAtLeastInstructor flag for instructor access privileges
     */
    private static void setResultIfNecessary(StudentExam studentExam, StudentParticipation participation, boolean isAtLeastInstructor) {
        // Only set the result during the exam for programming exercises (for direct automatic feedback) or after publishing the results
        boolean isStudentAllowedToSeeResult = shouldStudentSeeResult(studentExam, participation);
        Optional<Submission> latestSubmission = participation.findLatestSubmission();

        if (latestSubmission.isPresent()) {
            var lastSubmission = latestSubmission.get();
            if (isStudentAllowedToSeeResult || isAtLeastInstructor) {
                Result latestResult = lastSubmission.getLatestResult();
                if (latestResult != null) {
                    latestResult.setSubmission(lastSubmission);
                    latestResult.filterSensitiveInformation();
                    lastSubmission.setResults(List.of(latestResult));
                }
            }
            else {
                lastSubmission.setResults(List.of());
            }
        }
    }

    /**
=======
>>>>>>> 9fc44047
     * Generates a StudentResult from the given studentExam and participations of the student by aggregating scores and points
     * achieved per exercise by the relevant student if the given studentExam is assessed.
     * Calculates the corresponding grade if a GradingScale is given.
     *
     * @param studentExam                    a StudentExam instance that will have its points and grades calculated if it is assessed
     * @param participationsOfStudent        StudentParticipation list for the given studentExam
     * @param exam                           the relevant exam
     * @param gradingScale                   optional GradingScale that will be used to set the grade type and the achieved grade if present
     * @param calculateFirstCorrectionPoints flag to determine whether to calculate the first correction results or not
     * @return exam result for a student who participated in the exam
     */
    private ExamScoresDTO.StudentResult calculateStudentResultWithGrade(StudentExam studentExam, List<StudentParticipation> participationsOfStudent, Exam exam,
            Optional<GradingScale> gradingScale, boolean calculateFirstCorrectionPoints, List<QuizSubmittedAnswerCount> quizSubmittedAnswerCounts,
            PlagiarismMapping plagiarismMapping, ExamBonusCalculator examBonusCalculator) {
        User user = studentExam.getUser();

        if (!Boolean.TRUE.equals(studentExam.isSubmitted())) {
            String noParticipationGrade = gradingScale.map(GradingScale::getNoParticipationGradeOrDefault).orElse(GradingScale.DEFAULT_NO_PARTICIPATION_GRADE);
            return new ExamScoresDTO.StudentResult(user.getId(), user.getName(), user.getEmail(), user.getLogin(), user.getRegistrationNumber(), studentExam.isSubmitted(), 0.0,
                    0.0, noParticipationGrade, noParticipationGrade, false, 0.0, null, null, null);
        }
        else if (plagiarismMapping.studentHasVerdict(user.getId(), PlagiarismVerdict.PLAGIARISM)) {
            String plagiarismGrade = gradingScale.map(GradingScale::getPlagiarismGradeOrDefault).orElse(GradingScale.DEFAULT_PLAGIARISM_GRADE);
            return new ExamScoresDTO.StudentResult(user.getId(), user.getName(), user.getEmail(), user.getLogin(), user.getRegistrationNumber(), studentExam.isSubmitted(), 0.0,
                    0.0, plagiarismGrade, plagiarismGrade, false, 0.0, null, null, PlagiarismVerdict.PLAGIARISM);
        }

        var overallPointsAchieved = 0.0;
        var overallScoreAchieved = 0.0;
        var overallPointsAchievedInFirstCorrection = 0.0;
        Map<Long, ExamScoresDTO.ExerciseResult> exerciseGroupIdToExerciseResult = new HashMap<>();
        var plagiarismCasesForStudent = plagiarismMapping.getPlagiarismCasesForStudent(user.getId());
        for (StudentParticipation studentParticipation : participationsOfStudent) {
            Exercise exercise = studentParticipation.getExercise();

            if (exercise == null) {
                continue;
            }
            // Relevant Result is already calculated
            if (studentParticipation.getResults() != null && !studentParticipation.getResults().isEmpty()) {
                Result relevantResult = studentParticipation.findLatestResult();
                PlagiarismCase plagiarismCase = plagiarismCasesForStudent.get(exercise.getId());
                double plagiarismPointDeductionPercentage = plagiarismCase != null ? plagiarismCase.getVerdictPointDeduction() : 0.0;
                double achievedPoints = calculateAchievedPoints(exercise, relevantResult, exam.getCourse(), plagiarismPointDeductionPercentage);

                // points earned in NOT_INCLUDED exercises do not count towards the students result in the exam
                if (!exercise.getIncludedInOverallScore().equals(IncludedInOverallScore.NOT_INCLUDED)) {
                    overallPointsAchieved += achievedPoints;
                }

                // Collect points of first correction, if a second correction exists
                if (calculateFirstCorrectionPoints && exam.getNumberOfCorrectionRoundsInExam() == 2
                        && !exercise.getIncludedInOverallScore().equals(IncludedInOverallScore.NOT_INCLUDED)) {
                    var latestSubmission = studentParticipation.findLatestSubmission();
                    if (latestSubmission.isPresent()) {
                        Submission submission = latestSubmission.get();
                        // Check if second correction already started
                        if (submission.getManualResults().size() > 1) {
                            Result firstManualResult = submission.getFirstManualResult();
                            double achievedPointsInFirstCorrection = 0.0;
                            if (firstManualResult != null) {
                                achievedPointsInFirstCorrection = calculateAchievedPoints(exercise, firstManualResult, exam.getCourse(), plagiarismPointDeductionPercentage);
                            }
                            overallPointsAchievedInFirstCorrection += achievedPointsInFirstCorrection;
                        }
                    }
                }

                // Check whether the student attempted to solve the exercise
                boolean hasNonEmptySubmission = hasNonEmptySubmission(studentParticipation.getSubmissions(), exercise);
                // special handling for quizzes to avoid performance issues
                if (exercise instanceof QuizExercise && quizSubmittedAnswerCounts != null) {
                    hasNonEmptySubmission = hasNonEmptySubmissionInQuiz(studentParticipation, quizSubmittedAnswerCounts);
                }
                exerciseGroupIdToExerciseResult.put(exercise.getExerciseGroup().getId(), new ExamScoresDTO.ExerciseResult(exercise.getId(), exercise.getTitle(),
                        exercise.getMaxPoints(), relevantResult.getScore(), achievedPoints, hasNonEmptySubmission));
            }
        }

        // Round the points again to prevent floating point issues that might occur when summing up the exercise points (e.g. 0.3 + 0.3 + 0.3 = 0.8999999999999999)
        overallPointsAchieved = roundScoreSpecifiedByCourseSettings(overallPointsAchieved, exam.getCourse());

        var overallGrade = "";
        var overallGradeInFirstCorrection = "";
        var hasPassed = false;
        BonusResultDTO gradeWithBonus = null;

        if (exam.getExamMaxPoints() > 0) {
            overallScoreAchieved = (overallPointsAchieved / exam.getExamMaxPoints()) * 100.0;
            if (gradingScale.isPresent()) {
                // Calculate current student grade
                GradeStep studentGrade = gradingScaleRepository.matchPercentageToGradeStep(overallScoreAchieved, gradingScale.get().getId());
                var overallScoreAchievedInFirstCorrection = (overallPointsAchievedInFirstCorrection / exam.getExamMaxPoints()) * 100.0;
                GradeStep studentGradeInFirstCorrection = gradingScaleRepository.matchPercentageToGradeStep(overallScoreAchievedInFirstCorrection, gradingScale.get().getId());
                overallGrade = studentGrade.getGradeName();
                overallGradeInFirstCorrection = studentGradeInFirstCorrection.getGradeName();
                hasPassed = studentGrade.getIsPassingGrade();
                if (examBonusCalculator != null) {
                    gradeWithBonus = examBonusCalculator.calculateStudentGradesWithBonus(user.getId(), overallPointsAchieved);
                }
            }
        }
        PlagiarismVerdict mostSevereVerdict = null;
        if (!plagiarismCasesForStudent.isEmpty()) {
            var studentVerdictsFromExercises = plagiarismCasesForStudent.values().stream().map(PlagiarismCase::getVerdict).toList();
            mostSevereVerdict = PlagiarismVerdict.findMostSevereVerdict(studentVerdictsFromExercises);
        }
        return new ExamScoresDTO.StudentResult(user.getId(), user.getName(), user.getEmail(), user.getLogin(), user.getRegistrationNumber(), studentExam.isSubmitted(),
                overallPointsAchieved, overallScoreAchieved, overallGrade, overallGradeInFirstCorrection, hasPassed, overallPointsAchievedInFirstCorrection, gradeWithBonus,
                exerciseGroupIdToExerciseResult, mostSevereVerdict);
    }

    private boolean hasNonEmptySubmissionInQuiz(StudentParticipation studentParticipation, List<QuizSubmittedAnswerCount> quizSubmittedAnswerCounts) {
        // If an entry is NOT available, it means the quiz submission is empty, i.e.
        // If the participation is not contained in the list, it is empty, i.e. hasNonEmptySubmission is true when the participation is contained

        for (var quizSubmittedAnswerCount : quizSubmittedAnswerCounts) {
            if (quizSubmittedAnswerCount.participationId() == studentParticipation.getId()) {
                return true;
            }
        }
        return false;
    }

    /**
     * First rounds max points for each exercise according to their {@link IncludedInOverallScore} value and sums them up.
     *
     * @param exercises exercises to sum their max points, intended use case is passing all exercises in a {@link StudentExam}
     * @param course    supplies the rounding accuracy of scores
     * @return sum of rounded max points if exercises are given, else 0.0
     */
    private double calculateMaxPointsSum(List<Exercise> exercises, Course course) {
        if (exercises != null) {
            var exercisesIncluded = exercises.stream().filter(exercise -> exercise.getIncludedInOverallScore() == IncludedInOverallScore.INCLUDED_COMPLETELY);
            return roundScoreSpecifiedByCourseSettings(exercisesIncluded.map(Exercise::getMaxPoints).reduce(0.0, Double::sum), course);
        }
        return 0.0;
    }

    /**
     * First rounds max bonus points for each exercise according to their {@link IncludedInOverallScore} value and sums them up.
     *
     * @param exercises exercises to sum their bonus points, intended use case is passing all exercises in a {@link StudentExam}
     * @param course    supplies the rounding accuracy of scores
     * @return sum of rounded max bonus points if exercises are given, else 0.0
     */
    private double calculateMaxBonusPointsSum(List<Exercise> exercises, Course course) {
        if (exercises != null) {
            return roundScoreSpecifiedByCourseSettings(exercises.stream().map(this::calculateMaxBonusPoints).reduce(0.0, Double::sum), course);
        }
        return 0.0;
    }

    /**
     * Gets max bonus points for the given exercise.
     * - If the exercise is included completely, returns max bonus points
     * - If the exercise is included as a bonus, returns max points
     * - If the exercise is not included, returns 0.0
     *
     * @param exercise the exercise that the points will be read from
     * @return max bonus points for the exercise retrieved according to the conditions above
     */
    private double calculateMaxBonusPoints(Exercise exercise) {
        return switch (exercise.getIncludedInOverallScore()) {
            case INCLUDED_COMPLETELY -> exercise.getBonusPoints();
            case INCLUDED_AS_BONUS -> exercise.getMaxPoints();
            case NOT_INCLUDED -> 0.0;
        };
    }

    /**
     * Calculates and rounds the points achieved by a student for a given exercise with the given result.
     * <p>
     * Note: It is important that we round on the individual exercise level first and then sum up.
     * This is necessary so that the student arrives at the same overall result when doing their own recalculation.
     * Let's assume that the student achieved 1.05 points in each of 5 exercises.
     * In the client, these are now displayed rounded as 1.1 points.
     * If the student adds up the displayed points, they get a total of 5.5 points.
     * In order to get the same total result as the student, we have to round before summing.
     *
     * @param exercise the relevant exercise
     * @param result   the result for the given exercise
     * @param course   course to specify number of decimal places to round
     * @return the rounded points according to the student's achieved score and max points of the exercise
     */
    private double calculateAchievedPoints(Exercise exercise, Result result, Course course, double plagiarismPointDeductionPercentage) {
        if (result != null && result.getScore() != null) {
            double achievedPoints = roundScoreSpecifiedByCourseSettings(exercise.getMaxPoints() * result.getScore() / 100.0, course);
            if (plagiarismPointDeductionPercentage > 0.0) {
                achievedPoints = roundScoreSpecifiedByCourseSettings(achievedPoints * (100.0 - plagiarismPointDeductionPercentage) / 100.0, course);
            }
            return achievedPoints;
        }
        return 0.0;
    }

    private Map<Long, Double> calculateAchievedPointsForExercises(List<StudentParticipation> participationsOfStudent, Course course, PlagiarismMapping plagiarismMapping) {
        return participationsOfStudent.stream().collect(Collectors.toMap(participation -> participation.getExercise().getId(), participation -> {
            PlagiarismCase plagiarismCase = plagiarismMapping.getPlagiarismCase(participation.getStudent().orElseThrow().getId(), participation.getExercise().getId());
            double plagiarismPointDeductionPercentage = plagiarismCase != null ? plagiarismCase.getVerdictPointDeduction() : 0.0;

            return calculateAchievedPoints(participation.getExercise(), participation.getResults().stream().findFirst().orElse(null), course, plagiarismPointDeductionPercentage);
        }));
    }

    /**
     * Checks whether one of the submissions is not empty
     *
     * @param submissions Submissions to check
     * @param exercise    Exercise of the submissions
     * @return true if at least one submission is not empty else false
     */
    private boolean hasNonEmptySubmission(Set<Submission> submissions, Exercise exercise) {
        switch (exercise) {
            case ProgrammingExercise ignored -> {
                return submissions.stream().anyMatch(submission -> submission.getType() == SubmissionType.MANUAL);
            }
            case FileUploadExercise ignored -> {
                FileUploadSubmission textSubmission = (FileUploadSubmission) submissions.iterator().next();
                return textSubmission.getFilePath() != null && !textSubmission.getFilePath().isEmpty();
            }
            case TextExercise ignored -> {
                TextSubmission textSubmission = (TextSubmission) submissions.iterator().next();
                return textSubmission.getText() != null && !textSubmission.getText().isBlank();
            }
            case ModelingExercise ignored -> {
                ModelingSubmission modelingSubmission = (ModelingSubmission) submissions.iterator().next();
                try {
                    return !modelingSubmission.isEmpty(this.defaultObjectMapper);
                }
                catch (Exception e) {
                    // Then the student most likely submitted something which breaks the model, if parsing fails
                    return true;
                }
            }
            case QuizExercise ignored -> {
                // NOTE: due to performance concerns, this is handled differently, search for quizSubmittedAnswerCounts to find out more
                return true;
                // NOTE: due to performance concerns, this is handled differently, search for quizSubmittedAnswerCounts to find out more
            }
            case null, default -> throw new IllegalArgumentException("The exercise type of the exercise with id " + exercise.getId() + " is not supported");
        }
    }

    /**
     * Validates exercise settings.
     *
     * @param exam exam which is validated
     * @throws BadRequestAlertException an exception if the exam is not configured correctly
     */
    public void validateForStudentExamGeneration(Exam exam) throws BadRequestAlertException {
        List<ExerciseGroup> exerciseGroups = exam.getExerciseGroups();
        long numberOfExercises = exam.getNumberOfExercisesInExam() != null ? exam.getNumberOfExercisesInExam() : 0;
        long numberOfOptionalExercises = numberOfExercises - exerciseGroups.stream().filter(ExerciseGroup::getIsMandatory).count();

        // Ensure that all exercise groups have at least one exercise
        for (ExerciseGroup exerciseGroup : exam.getExerciseGroups()) {
            if (exerciseGroup.getExercises().isEmpty()) {
                throw new BadRequestAlertException("All exercise groups must have at least one exercise", "Exam", "artemisApp.exam.validation.atLeastOneExercisePerExerciseGroup");
            }
        }

        // Check that numberOfExercisesInExam is set
        if (exam.getNumberOfExercisesInExam() == null) {
            throw new BadRequestAlertException("The number of exercises in the exam is not set.", "Exam", "artemisApp.exam.validation.numberOfExercisesInExamNotSet");
        }

        // Check that there are enough exercise groups
        if (exam.getExerciseGroups().size() < exam.getNumberOfExercisesInExam()) {
            throw new BadRequestAlertException("The number of exercise groups is too small", "Exam", "artemisApp.exam.validation.tooFewExerciseGroups");
        }

        // Check that there are not too much mandatory exercise groups
        if (numberOfOptionalExercises < 0) {
            throw new BadRequestAlertException("The number of mandatory exercise groups is too large", "Exam", "artemisApp.exam.validation.tooManyMandatoryExerciseGroups");
        }

        // Ensure that all exercises in an exercise group have the same meaning for the exam score calculation
        for (ExerciseGroup exerciseGroup : exam.getExerciseGroups()) {
            Set<IncludedInOverallScore> meaningsForScoreCalculation = exerciseGroup.getExercises().stream().map(Exercise::getIncludedInOverallScore).collect(Collectors.toSet());
            if (meaningsForScoreCalculation.size() > 1) {
                throw new BadRequestAlertException("All exercises in an exercise group must have the same meaning for the exam score", "Exam",
                        "artemisApp.exam.validation.allExercisesInExerciseGroupOfSameIncludedType");
            }
        }

        // Check that the exam max points is set
        if (exam.getExamMaxPoints() == 0) {
            throw new BadRequestAlertException("The exam max points can not be 0.", "Exam", "artemisApp.exam.validation.maxPointsNotSet");
        }

        // Ensure that all exercises in an exercise group have the same amount of max points and max bonus points
        for (ExerciseGroup exerciseGroup : exam.getExerciseGroups()) {
            Set<Double> allMaxPoints = exerciseGroup.getExercises().stream().map(Exercise::getMaxPoints).collect(Collectors.toSet());
            Set<Double> allBonusPoints = exerciseGroup.getExercises().stream().map(Exercise::getBonusPoints).collect(Collectors.toSet());

            if (allMaxPoints.size() > 1 || allBonusPoints.size() > 1) {
                throw new BadRequestAlertException("All exercises in an exercise group need to give the same amount of points", "Exam",
                        "artemisApp.exam.validation.allExercisesInExerciseGroupGiveSameNumberOfPoints");
            }
        }

        // Ensure that the sum of all max points of mandatory exercise groups is not bigger than the max points set in the exam
        // At this point we are already sure that each exercise group has at least one exercise, all exercises in the group have the same no of points
        // and all are of the same calculation type, therefore we can just use any as representation for the group here
        Double pointsReachableByMandatoryExercises = 0.0;
        Set<ExerciseGroup> mandatoryExerciseGroups = exam.getExerciseGroups().stream().filter(ExerciseGroup::getIsMandatory).collect(Collectors.toSet());
        for (ExerciseGroup exerciseGroup : mandatoryExerciseGroups) {
            Exercise groupRepresentativeExercise = exerciseGroup.getExercises().stream().findAny().orElseThrow();
            if (groupRepresentativeExercise.getIncludedInOverallScore().equals(IncludedInOverallScore.INCLUDED_COMPLETELY)) {
                pointsReachableByMandatoryExercises += groupRepresentativeExercise.getMaxPoints();
            }
        }
        if (pointsReachableByMandatoryExercises > exam.getExamMaxPoints()) {
            throw new BadRequestAlertException("Check that you set the exam max points correctly! The max points a student can earn in the mandatory exercise groups is too big",
                    "Exam", "artemisApp.exam.validation.tooManyMaxPoints");
        }

        // Ensure that the sum of all max points of all exercise groups is at least as big as the max points set in the exam
        Double pointsReachable = 0.0;
        for (ExerciseGroup exerciseGroup : exam.getExerciseGroups()) {
            Exercise groupRepresentativeExercise = exerciseGroup.getExercises().stream().findAny().orElseThrow();
            if (groupRepresentativeExercise.getIncludedInOverallScore().equals(IncludedInOverallScore.INCLUDED_COMPLETELY)) {
                pointsReachable += groupRepresentativeExercise.getMaxPoints();
            }
        }
        if (pointsReachable < exam.getExamMaxPoints()) {
            throw new BadRequestAlertException("Check that you set the exam max points correctly! The max points a student can earn in the exercise groups is too low", "Exam",
                    "artemisApp.exam.validation.tooFewMaxPoints");
        }
    }

    /**
     * Gets all statistics for the instructor checklist regarding an exam
     *
     * @param exam         the exam for which to get statistics for
     * @param isInstructor flag indicating if the requesting user is instructor
     * @return a examStatisticsDTO filled with all statistics regarding the exam
     */
    public ExamChecklistDTO getStatsForChecklist(Exam exam, boolean isInstructor) {
        log.info("getStatsForChecklist invoked for exam {}", exam.getId());
        int numberOfCorrectionRoundsInExam = exam.getNumberOfCorrectionRoundsInExam();
        long start = System.nanoTime();

        List<Long> numberOfComplaintsOpenByExercise = new ArrayList<>();
        List<Long> numberOfComplaintResponsesByExercise = new ArrayList<>();
        List<DueDateStat[]> numberOfAssessmentsFinishedOfCorrectionRoundsByExercise = new ArrayList<>();
        List<Long> numberOfParticipationsGeneratedByExercise = new ArrayList<>();
        List<Long> numberOfParticipationsForAssessmentGeneratedByExercise = new ArrayList<>();

        // loop over all exercises and retrieve all needed counts for the properties at once
        var exercises = getAllExercisesForExam(exam);
        exercises.forEach(exercise -> {
            // number of complaints open
            numberOfComplaintsOpenByExercise.add(complaintRepository.countByResultParticipationExerciseIdAndComplaintTypeIgnoreTestRuns(exercise.getId(), ComplaintType.COMPLAINT));

            if (log.isDebugEnabled()) {
                log.debug("StatsTimeLog: number of complaints open done in {} for exercise {}", TimeLogUtil.formatDurationFrom(start), exercise.getId());
            }
            // number of complaints finished
            numberOfComplaintResponsesByExercise
                    .add(complaintResponseRepository.countComplaintResponseByExerciseIdAndComplaintTypeAndSubmittedTimeIsNotNull(exercise.getId(), ComplaintType.COMPLAINT));

            if (log.isDebugEnabled()) {
                log.debug("StatsTimeLog: number of complaints finished done in {} for exercise {}", TimeLogUtil.formatDurationFrom(start), exercise.getId());
            }
            // number of assessments done
            if (numberOfCorrectionRoundsInExam > 0) {
                numberOfAssessmentsFinishedOfCorrectionRoundsByExercise
                        .add(resultRepository.countNumberOfFinishedAssessmentsForExamExerciseForCorrectionRounds(exercise, numberOfCorrectionRoundsInExam));

                if (log.isDebugEnabled()) {
                    log.debug("StatsTimeLog: number of assessments done in {} for exercise {}", TimeLogUtil.formatDurationFrom(start), exercise.getId());
                }
            }

            // get number of all generated participations
            numberOfParticipationsGeneratedByExercise.add(studentParticipationRepository.countParticipationsByExerciseIdAndTestRun(exercise.getId(), false));
            if (log.isDebugEnabled()) {
                log.debug("StatsTimeLog: number of generated participations in {} for exercise {}", TimeLogUtil.formatDurationFrom(start), exercise.getId());
            }
            if (!(exercise instanceof QuizExercise || AssessmentType.AUTOMATIC == exercise.getAssessmentType())) {
                numberOfParticipationsForAssessmentGeneratedByExercise.add(submissionRepository.countByExerciseIdSubmittedBeforeDueDateIgnoreTestRuns(exercise.getId()));
            }
        });

        long totalNumberOfComplaints = 0;
        long totalNumberOfComplaintResponse = 0;
        Long[] totalNumberOfAssessmentsFinished = new Long[numberOfCorrectionRoundsInExam];
        long totalNumberOfParticipationsGenerated = 0;
        long totalNumberOfParticipationsForAssessment = 0;

        if (isInstructor) {
            // sum up all counts for the different properties
            for (Long numberOfParticipations : numberOfParticipationsGeneratedByExercise) {
                totalNumberOfParticipationsGenerated += numberOfParticipations != null ? numberOfParticipations : 0;
            }
        }
        // sum up all counts for the different properties
        for (Long numberOfParticipationsForAssessment : numberOfParticipationsForAssessmentGeneratedByExercise) {
            totalNumberOfParticipationsForAssessment += numberOfParticipationsForAssessment != null ? numberOfParticipationsForAssessment : 0;
        }

        for (DueDateStat[] dateStats : numberOfAssessmentsFinishedOfCorrectionRoundsByExercise) {
            for (int i = 0; i < numberOfCorrectionRoundsInExam; i++) {
                if (totalNumberOfAssessmentsFinished[i] == null) {
                    totalNumberOfAssessmentsFinished[i] = 0L;
                }
                totalNumberOfAssessmentsFinished[i] += dateStats[i].inTime();
            }
        }
        for (Long numberOfComplaints : numberOfComplaintsOpenByExercise) {
            totalNumberOfComplaints += numberOfComplaints;
        }
        for (Long numberOfComplaintResponse : numberOfComplaintResponsesByExercise) {
            totalNumberOfComplaintResponse += numberOfComplaintResponse;
        }

        boolean existsUnassessedQuizzes = submissionRepository.existsUnassessedQuizzesByExamId(exam.getId());

        if (isInstructor) {
            // set number of student exams that have been generated
            long numberOfGeneratedStudentExams = examRepository.countGeneratedStudentExamsByExamWithoutTestRuns(exam.getId());

            if (log.isDebugEnabled()) {
                log.debug("StatsTimeLog: number of generated student exams done in {}", TimeLogUtil.formatDurationFrom(start));
            }

            // set number of test runs
            long numberOfTestRuns = studentExamRepository.countTestRunsByExamId(exam.getId());
            if (log.isDebugEnabled()) {
                log.debug("StatsTimeLog: number of test runs done in {}", TimeLogUtil.formatDurationFrom(start));
            }

            // check if all exercises have been prepared for all students;
            boolean exercisesPrepared = numberOfGeneratedStudentExams != 0
                    && (exam.getNumberOfExercisesInExam() * numberOfGeneratedStudentExams) == totalNumberOfParticipationsGenerated;

            // set started and submitted exam properties
            long numberOfStudentExamsStarted = studentExamRepository.countStudentExamsStartedByExamIdIgnoreTestRuns(exam.getId());
            if (log.isDebugEnabled()) {
                log.debug("StatsTimeLog: number of student exams started done in {}", TimeLogUtil.formatDurationFrom(start));
            }
            long numberOfStudentExamsSubmitted = studentExamRepository.countStudentExamsSubmittedByExamIdIgnoreTestRuns(exam.getId());
            if (log.isDebugEnabled()) {
                log.debug("StatsTimeLog: number of student exams submitted done in {}", TimeLogUtil.formatDurationFrom(start));
            }

            return new ExamChecklistDTO(numberOfGeneratedStudentExams, numberOfTestRuns, totalNumberOfAssessmentsFinished, totalNumberOfParticipationsForAssessment,
                    numberOfStudentExamsSubmitted, numberOfStudentExamsStarted, totalNumberOfComplaints, totalNumberOfComplaintResponse, exercisesPrepared, existsUnassessedQuizzes,
                    null);

        }

        boolean existsUnsubmittedExercises = submissionRepository.existsUnsubmittedExercisesByExamId(exam.getId());

        // For non-instructors, consider what limited information they should receive and adjust accordingly
        return new ExamChecklistDTO(totalNumberOfAssessmentsFinished, totalNumberOfParticipationsForAssessment, existsUnassessedQuizzes, existsUnsubmittedExercises);
    }

    /**
     * Evaluates all the quiz exercises of an exam (which must be loaded from database with exercise groups and exercises)
     *
     * @param exam the exam for which the quiz exercises should be evaluated (including exercise groups and exercises)
     * @return number of evaluated exercises
     */
    public Integer evaluateQuizExercises(Exam exam) {

        // Collect all quiz exercises for the given exam
        var quizExercises = getAllExercisesForExamByType(exam, QuizExercise.class);

        long start = System.nanoTime();
        log.debug("Evaluating {} quiz exercises in exam {}", quizExercises.size(), exam.getId());
        // Evaluate all quizzes for that exercise
        quizExercises.stream().map(Exercise::getId).forEach(quizResultService::evaluateQuizAndUpdateStatistics);
        if (log.isDebugEnabled()) {
            log.debug("Evaluated {} quiz exercises in exam {} in {}", quizExercises.size(), exam.getId(), TimeLogUtil.formatDurationFrom(start));
        }
        return quizExercises.size();
    }

    private <T extends Exercise> Set<T> getAllExercisesForExamByType(Long examId, Class<T> exerciseType) {
        var exam = examRepository.findWithExerciseGroupsAndExercisesByIdOrElseThrow(examId);
        return getAllExercisesForExamByType(exam, exerciseType);
    }

    /**
     * Sets exam transient properties for different exercise types
     *
     * @param exam - the exam for which we set the properties
     */
    public void setExamProperties(Exam exam) {
        exam.getExerciseGroups().forEach(exerciseGroup -> {
            exerciseGroup.getExercises().forEach(exercise -> {
                // Set transient property for quiz exam exercise if test runs exist
                if (exercise instanceof QuizExercise) {
                    studentParticipationRepository.checkTestRunsExist(exercise);
                }
            });
            // set transient number of participations for each exercise
            studentParticipationRepository.addNumberOfExamExerciseParticipations(exerciseGroup);
        });
        // set transient number of registered users
        examRepository.setNumberOfExamUsersForExams(Collections.singletonList(exam));
    }

    /**
     * Gets a collection of useful statistics for the tutor exam-assessment-dashboard, including: - number of submissions to the course - number of
     * assessments - number of assessments assessed by the tutor - number of complaints
     *
     * @param course - the course of the exam
     * @param examId - the id of the exam to retrieve stats from
     * @return data about an exam including all exercises, plus some data for the tutor as tutor status for assessment
     */
    public StatsForDashboardDTO getStatsForExamAssessmentDashboard(Course course, Long examId) {
        Exam exam = examRepository.findById(examId).orElseThrow();
        StatsForDashboardDTO stats = new StatsForDashboardDTO();

        final long numberOfSubmissions = submissionRepository.countByExamIdSubmittedSubmissionsIgnoreTestRuns(examId)
                + programmingExerciseRepository.countLegalSubmissionsByExamIdSubmitted(examId);
        stats.setNumberOfSubmissions(new DueDateStat(numberOfSubmissions, 0));

        DueDateStat[] numberOfAssessmentsOfCorrectionRounds = resultRepository.countNumberOfFinishedAssessmentsForExamForCorrectionRounds(examId,
                exam.getNumberOfCorrectionRoundsInExam());
        stats.setNumberOfAssessmentsOfCorrectionRounds(numberOfAssessmentsOfCorrectionRounds);

        final long numberOfComplaints = complaintRepository.countByResult_Submission_Participation_Exercise_ExerciseGroup_Exam_IdAndComplaintType(examId, ComplaintType.COMPLAINT);
        stats.setNumberOfComplaints(numberOfComplaints);

        final long numberOfComplaintResponses = complaintResponseRepository
                .countByComplaint_Result_Submission_Participation_Exercise_ExerciseGroup_Exam_Id_AndComplaint_ComplaintType_AndSubmittedTimeIsNotNull(examId,
                        ComplaintType.COMPLAINT);
        stats.setNumberOfOpenComplaints(numberOfComplaints - numberOfComplaintResponses);

        final long numberOfAssessmentLocks = submissionRepository.countLockedSubmissionsByUserIdAndExamId(userRepository.getUserWithGroupsAndAuthorities().getId(), examId);
        stats.setNumberOfAssessmentLocks(numberOfAssessmentLocks);

        final long totalNumberOfAssessmentLocks = submissionRepository.countLockedSubmissionsByExamId(examId);
        stats.setTotalNumberOfAssessmentLocks(totalNumberOfAssessmentLocks);

        List<TutorLeaderboardDTO> leaderboardEntries = tutorLeaderboardService.getExamLeaderboard(course, exam);
        stats.setTutorLeaderboardEntries(leaderboardEntries);
        return stats;
    }

    /**
     * Archives the exam by creating a zip file with student submissions for
     * exercises of the exam.
     *
     * @param exam the exam to archive
     */
    @Async
    public void archiveExam(Exam exam) {
        long start = System.nanoTime();
        SecurityUtils.setAuthorizationObject();

        // Archiving an exam is only possible after the exam is over
        if (ZonedDateTime.now().isBefore(exam.getEndDate())) {
            return;
        }

        // This contains possible errors encountered during the archive process
        List<String> exportErrors = Collections.synchronizedList(new ArrayList<>());

        try {
            // Create exam archives directory if it doesn't exist
            Files.createDirectories(examArchivesDirPath);
            log.info("Created the exam archives directory at {} because it didn't exist.", examArchivesDirPath);

            // Export the exam to the archives directory.
            var archivedExamPath = courseExamExportService.exportExam(exam, examArchivesDirPath, exportErrors);

            // Attach the path to the archive to the exam and save it in the database
            if (archivedExamPath.isPresent()) {
                exam.setExamArchivePath(archivedExamPath.get().getFileName().toString());
                examRepository.saveAndFlush(exam);
            }
        }
        catch (IOException e) {
            var error = "Failed to create exam archives directory " + examArchivesDirPath + ": " + e.getMessage();
            exportErrors.add(error);
            log.info(error);
        }

        log.info("archive exam took {}", TimeLogUtil.formatDurationFrom(start));
    }

    /**
     * Combines the template commits of all programming exercises in the exam.
     * This is executed before the individual student exams are generated.
     *
     * @param exam - the exam which template commits should be combined
     */
    public void combineTemplateCommitsOfAllProgrammingExercisesInExam(Exam exam) {
        var programmingExercises = getAllExercisesForExamByType(exam, ProgrammingExercise.class);
        programmingExercises.forEach(exercise -> {
            try {
                var programmingExercise = programmingExerciseRepository.findByIdWithTemplateAndSolutionParticipationElseThrow(exercise.getId());
                gitService.combineAllCommitsOfRepositoryIntoOne(programmingExercise.getTemplateParticipation().getVcsRepositoryUri());
                log.debug("Finished combination of template commits for programming exercise {}", programmingExercise);
            }
            catch (GitAPIException e) {
                log.error("An error occurred when trying to combine template commits for exam {}.", exam.getId(), e);
            }
        });
    }

    /**
     * Search for all exams fitting a {@link SearchTermPageableSearchDTO search query}. The result is paged,
     * meaning that there is only a predefined portion of the result returned to the user, so that the server doesn't
     * have to send hundreds/thousands of exams if there are that many in Artemis.
     *
     * @param search        The search query defining the search term and the size of the returned page
     * @param user          The user for whom to fetch all available exercises
     * @param withExercises If only exams with exercises should be searched
     * @return A wrapper object containing a list of all found exercises and the total number of pages
     */
    public SearchResultPageDTO<Exam> getAllOnPageWithSize(final SearchTermPageableSearchDTO<String> search, final User user, final boolean withExercises) {
        final var pageable = PageUtil.createDefaultPageRequest(search, PageUtil.ColumnMapping.EXAM);
        final var searchTerm = search.getSearchTerm();
        final Page<Exam> examPage;
        if (authorizationCheckService.isAdmin(user)) {
            if (withExercises) {
                examPage = examRepository.queryNonEmptyBySearchTermInAllCourses(searchTerm, pageable);
            }
            else {
                examPage = examRepository.queryBySearchTermInAllCourses(searchTerm, pageable);
            }
        }
        else {
            if (withExercises) {
                examPage = examRepository.queryNonEmptyBySearchTermInCoursesWhereInstructor(searchTerm, user.getGroups(), pageable);
            }
            else {
                examPage = examRepository.queryBySearchTermInCoursesWhereInstructor(searchTerm, user.getGroups(), pageable);
            }
        }
        return new SearchResultPageDTO<>(examPage.getContent(), examPage.getTotalPages());
    }

    /**
     * Get all exams of the user. The result is paged
     *
     * @param pageable The search query defining the search term and the size of the returned page
     * @param user     The user for whom to fetch all available exercises
     * @return exam page
     */
    public Page<Exam> getAllActiveExams(final Pageable pageable, final User user) {
        // active exam means that exam has visible date in the past 7 days or next 7 days.
        return examRepository.findAllActiveExamsInCoursesWhereInstructor(user.getGroups(), pageable, ZonedDateTime.now().minusDays(EXAM_ACTIVE_DAYS),
                ZonedDateTime.now().plusDays(EXAM_ACTIVE_DAYS));
    }

    /**
     * Cleans up an exam by cleaning up all exercises from that course. This deletes all student
     * repositories and build plans. Note that an exam has to be archived first before being cleaned up.
     *
     * @param examId    The id of the exam to clean up
     * @param principal the user that wants to cleanup the exam
     */
    public void cleanupExam(Long examId, Principal principal) {
        final var auditEvent = new AuditEvent(principal.getName(), Constants.CLEANUP_EXAM, "exam=" + examId);
        auditEventRepository.add(auditEvent);

        var programmingExercises = getAllExercisesForExamByType(examId, ProgrammingExercise.class);
        programmingExercises.forEach(exercise -> exerciseDeletionService.cleanup(exercise.getId(), true));
        log.info("The exam {} has been cleaned up!", examId);
    }

    /**
     * Updates the working times for student exams based on a given change in working time and reschedules exercises accordingly.
     * This method considers any existing time extensions for individual students and adjusts their working times relative to the original exam duration and the specified change.
     * After updating the working times, it saves the changes and, if the exam is already visible, notifies both the students and relevant instances about the update.
     *
     * @param exam                 The exam entity for which the student exams and exercises need to be updated and rescheduled. The student exams must be already loaded.
     * @param originalExamDuration The original duration of the exam, in seconds, before any changes.
     * @param workingTimeChange    The amount of time, in seconds, to add or subtract from the exam's original duration and the student's working time. This value can be positive
     *                                 (to extend time) or negative (to reduce time).
     */
    public void updateStudentExamsAndRescheduleExercises(Exam exam, int originalExamDuration, int workingTimeChange) {
        var now = now();

        var studentExams = exam.getStudentExams();
        for (var studentExam : studentExams) {
            int originalStudentWorkingTime = studentExam.getWorkingTime();
            int originalTimeExtension = originalStudentWorkingTime - originalExamDuration;
            // NOTE: take the original working time extensions into account
            if (originalTimeExtension == 0) {
                studentExam.setWorkingTime(originalStudentWorkingTime + workingTimeChange);
            }
            else {
                double relativeTimeExtension = (double) originalTimeExtension / (double) originalExamDuration;
                int newNormalWorkingTime = originalExamDuration + workingTimeChange;
                int timeAdjustment = Math.toIntExact(Math.round(newNormalWorkingTime * relativeTimeExtension));
                int adjustedWorkingTime = Math.max(newNormalWorkingTime + timeAdjustment, 0);
                studentExam.setWorkingTime(adjustedWorkingTime);
            }

            // NOTE: if the exam is already visible, notify the student about the working time change
            if (now.isAfter(exam.getVisibleDate())) {
                examLiveEventsService.createAndSendWorkingTimeUpdateEvent(studentExam, studentExam.getWorkingTime(), originalStudentWorkingTime, true);
            }
        }
        studentExamRepository.saveAll(studentExams);
    }

    /**
     * A specialized BiFunction<Long, Double, BonusResultDTO> functional interface to provide a simple interface
     * for passing the data dependencies needed for a Bonus calculation (like source course/exam results).
     */
    @FunctionalInterface
    private interface ExamBonusCalculator {

        BonusResultDTO calculateStudentGradesWithBonus(Long studentId, Double bonusToAchievedPoints);

    }

}<|MERGE_RESOLUTION|>--- conflicted
+++ resolved
@@ -236,7 +236,7 @@
     }
 
     /**
-     * Helper method which attaches the result to its participation.
+     * Helper method which attaches the result to its participation's latest submission..
      * For direct automatic feedback during the exam conduction for {@link ProgrammingExercise}, we need to attach the results.
      * We also attach the result if the results are already published for the exam.
      * If no suitable Result is found for StudentParticipation, an empty Result set is assigned to prevent LazyInitializationException on future reads.
@@ -251,24 +251,19 @@
         boolean isStudentAllowedToSeeResult = shouldStudentSeeResult(studentExam, participation);
         Optional<Submission> latestSubmission = participation.findLatestSubmission();
 
-        // To prevent LazyInitializationException.
-        participation.setResults(Set.of());
         if (latestSubmission.isPresent()) {
             var lastSubmission = latestSubmission.get();
             if (isStudentAllowedToSeeResult || isAtLeastInstructor) {
-                // Also set the latest result into the participation as the client expects it there for programming exercises
                 Result latestResult = lastSubmission.getLatestResult();
                 if (latestResult != null) {
-                    latestResult.setParticipation(null);
                     latestResult.setSubmission(lastSubmission);
                     latestResult.filterSensitiveInformation();
-                    // to avoid cycles and support certain use cases on the client, only the last result + submission inside the participation are relevant, i.e. participation ->
-                    // lastResult -> lastSubmission
-                    participation.setResults(Set.of(latestResult));
+                    lastSubmission.setResults(List.of(latestResult));
                 }
-                participation.setSubmissions(Set.of(lastSubmission));
-            }
-            lastSubmission.setResults(null);
+            }
+            else {
+                lastSubmission.setResults(List.of());
+            }
         }
     }
 
@@ -656,54 +651,6 @@
     }
 
     /**
-<<<<<<< HEAD
-     * Determines whether the student should see the result of the exam.
-     * This is the case if the exam is started and not ended yet or if the results are already published.
-     *
-     * @param studentExam   The student exam
-     * @param participation The participation of the student
-     * @return true if the student should see the result, false otherwise
-     */
-    public static boolean shouldStudentSeeResult(StudentExam studentExam, StudentParticipation participation) {
-        return (studentExam.getExam().isStarted() && !studentExam.isEnded() && participation instanceof ProgrammingExerciseStudentParticipation)
-                || studentExam.areResultsPublishedYet();
-    }
-
-    /**
-     * Helper method which attaches the result to its participation.
-     * For direct automatic feedback during the exam conduction for {@link ProgrammingExercise}, we need to attach the results.
-     * We also attach the result if the results are already published for the exam.
-     * If no suitable Result is found for StudentParticipation, an empty Result set is assigned to prevent LazyInitializationException on future reads.
-     * See {@link StudentExam#areResultsPublishedYet}
-     *
-     * @param studentExam         the given studentExam
-     * @param participation       the given participation of the student
-     * @param isAtLeastInstructor flag for instructor access privileges
-     */
-    private static void setResultIfNecessary(StudentExam studentExam, StudentParticipation participation, boolean isAtLeastInstructor) {
-        // Only set the result during the exam for programming exercises (for direct automatic feedback) or after publishing the results
-        boolean isStudentAllowedToSeeResult = shouldStudentSeeResult(studentExam, participation);
-        Optional<Submission> latestSubmission = participation.findLatestSubmission();
-
-        if (latestSubmission.isPresent()) {
-            var lastSubmission = latestSubmission.get();
-            if (isStudentAllowedToSeeResult || isAtLeastInstructor) {
-                Result latestResult = lastSubmission.getLatestResult();
-                if (latestResult != null) {
-                    latestResult.setSubmission(lastSubmission);
-                    latestResult.filterSensitiveInformation();
-                    lastSubmission.setResults(List.of(latestResult));
-                }
-            }
-            else {
-                lastSubmission.setResults(List.of());
-            }
-        }
-    }
-
-    /**
-=======
->>>>>>> 9fc44047
      * Generates a StudentResult from the given studentExam and participations of the student by aggregating scores and points
      * achieved per exercise by the relevant student if the given studentExam is assessed.
      * Calculates the corresponding grade if a GradingScale is given.
@@ -1418,7 +1365,5 @@
     private interface ExamBonusCalculator {
 
         BonusResultDTO calculateStudentGradesWithBonus(Long studentId, Double bonusToAchievedPoints);
-
-    }
-
+    }
 }