--- conflicted
+++ resolved
@@ -182,28 +182,15 @@
 
     private static final String NOT_ALLOWED_TO_ACCESS_THE_GRADE_SUMMARY = "You are not allowed to access the grade summary of a student exam ";
 
-<<<<<<< HEAD
-    public ExamService(ExamDateService examDateService, ExamRepository examRepository, StudentExamRepository studentExamRepository,
-            InstanceMessageSendService instanceMessageSendService, TutorLeaderboardService tutorLeaderboardService, StudentParticipationRepository studentParticipationRepository,
-            ComplaintRepository complaintRepository, ComplaintResponseRepository complaintResponseRepository, UserRepository userRepository,
-            ProgrammingExerciseRepository programmingExerciseRepository, QuizExerciseRepository quizExerciseRepository, ExamLiveEventsService examLiveEventsService,
-            ResultRepository resultRepository, SubmissionRepository submissionRepository, CourseExamExportService courseExamExportService, GitService gitService,
-            GroupNotificationService groupNotificationService, GradingScaleRepository gradingScaleRepository, Optional<PlagiarismCaseApi> plagiarismCaseApi,
-            AuthorizationCheckService authorizationCheckService, BonusService bonusService, ExerciseDeletionService exerciseDeletionService,
-            SubmittedAnswerRepository submittedAnswerRepository, AuditEventRepository auditEventRepository, CourseScoreCalculationService courseScoreCalculationService,
-            CourseRepository courseRepository, QuizPoolService quizPoolService, QuizResultService quizResultService) {
-        this.examDateService = examDateService;
-=======
     public ExamService(ExamRepository examRepository, StudentExamRepository studentExamRepository, TutorLeaderboardService tutorLeaderboardService,
             StudentParticipationRepository studentParticipationRepository, ComplaintRepository complaintRepository, ComplaintResponseRepository complaintResponseRepository,
             UserRepository userRepository, ProgrammingExerciseRepository programmingExerciseRepository, QuizExerciseRepository quizExerciseRepository,
             ExamLiveEventsService examLiveEventsService, ResultRepository resultRepository, SubmissionRepository submissionRepository,
             CourseExamExportService courseExamExportService, GitService gitService, GroupNotificationService groupNotificationService,
-            GradingScaleRepository gradingScaleRepository, PlagiarismCaseRepository plagiarismCaseRepository, AuthorizationCheckService authorizationCheckService,
+            GradingScaleRepository gradingScaleRepository, Optional<PlagiarismCaseApi> plagiarismCaseApi, AuthorizationCheckService authorizationCheckService,
             BonusService bonusService, ExerciseDeletionService exerciseDeletionService, SubmittedAnswerRepository submittedAnswerRepository,
             AuditEventRepository auditEventRepository, CourseScoreCalculationService courseScoreCalculationService, CourseRepository courseRepository,
             QuizResultService quizResultService) {
->>>>>>> 535e60bb
         this.examRepository = examRepository;
         this.studentExamRepository = studentExamRepository;
         this.userRepository = userRepository;
