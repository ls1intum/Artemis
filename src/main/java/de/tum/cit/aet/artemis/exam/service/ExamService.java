--- conflicted
+++ resolved
@@ -188,7 +188,6 @@
 
     private final ObjectMapper defaultObjectMapper;
 
-<<<<<<< HEAD
     private final ExamRoomRepository examRoomRepository;
 
     private final ExamRoomExamAssignmentRepository examRoomExamAssignmentRepository;
@@ -196,9 +195,8 @@
     private final ExamUserRepository examUserRepository;
 
     private final ExamRoomService examRoomService;
-=======
+
     private final ExerciseRepository exerciseRepository;
->>>>>>> 200a96ac
 
     @Value("${artemis.course-archives-path}")
     private Path examArchivesDirPath;
@@ -210,12 +208,9 @@
             CourseExamExportService courseExamExportService, GradingScaleRepository gradingScaleRepository, Optional<PlagiarismCaseApi> plagiarismCaseApi,
             AuthorizationCheckService authorizationCheckService, BonusService bonusService, ExerciseDeletionService exerciseDeletionService,
             SubmittedAnswerRepository submittedAnswerRepository, AuditEventRepository auditEventRepository, CourseScoreCalculationService courseScoreCalculationService,
-<<<<<<< HEAD
-            CourseRepository courseRepository, QuizResultService quizResultService, ExamRoomRepository examRoomRepository,
+            ExerciseRepository exerciseRepository, QuizResultService quizResultService, ExamRoomRepository examRoomRepository,
             ExamRoomExamAssignmentRepository examRoomExamAssignmentRepository, ExamUserRepository examUserRepository, ExamRoomService examRoomService) {
-=======
-            QuizResultService quizResultService, ExerciseRepository exerciseRepository) {
->>>>>>> 200a96ac
+
         this.examRepository = examRepository;
         this.studentExamRepository = studentExamRepository;
         this.userRepository = userRepository;
@@ -238,15 +233,12 @@
         this.auditEventRepository = auditEventRepository;
         this.courseScoreCalculationService = courseScoreCalculationService;
         this.defaultObjectMapper = new ObjectMapper();
+        this.exerciseRepository = exerciseRepository;
         this.quizResultService = quizResultService;
-<<<<<<< HEAD
         this.examRoomRepository = examRoomRepository;
         this.examRoomExamAssignmentRepository = examRoomExamAssignmentRepository;
         this.examUserRepository = examUserRepository;
         this.examRoomService = examRoomService;
-=======
-        this.exerciseRepository = exerciseRepository;
->>>>>>> 200a96ac
     }
 
     private static boolean isSecondCorrectionEnabled(Exam exam) {
