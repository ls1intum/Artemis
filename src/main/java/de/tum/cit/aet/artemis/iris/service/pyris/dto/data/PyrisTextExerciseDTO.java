--- conflicted
+++ resolved
@@ -44,11 +44,7 @@
             exercise.getTitle(),
             new PyrisCourseDTO(exercise.getCourseViaExerciseGroupOrCourseMember()),
             exercise.getProblemStatement(),
-<<<<<<< HEAD
-            Optional.of(exercise.getExampleSolution()),
-=======
             Optional.ofNullable(exercise.getExampleSolution()),
->>>>>>> dce541a6
             Optional.ofNullable(exercise.getStartDate()).map(ChronoZonedDateTime::toInstant).orElse(null),
             Optional.ofNullable(exercise.getDueDate()).map(ChronoZonedDateTime::toInstant).orElse(null)
         );
