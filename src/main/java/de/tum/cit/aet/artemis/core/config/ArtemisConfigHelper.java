package de.tum.cit.aet.artemis.core.config;

import static de.tum.cit.aet.artemis.core.config.Constants.ATLAS_ENABLED_PROPERTY_NAME;
import static de.tum.cit.aet.artemis.core.config.Constants.EXAM_ENABLED_PROPERTY_NAME;
<<<<<<< HEAD
import static de.tum.cit.aet.artemis.core.config.Constants.NEBULA_ENABLED_PROPERTY_NAME;
=======
import static de.tum.cit.aet.artemis.core.config.Constants.HYPERION_ENABLED_PROPERTY_NAME;
>>>>>>> e15344b7
import static de.tum.cit.aet.artemis.core.config.Constants.PASSKEY_ENABLED_PROPERTY_NAME;

import org.springframework.core.env.Environment;

/**
 * Helper class for property configuration, in particular for determining conditions
 * whether services should be enabled or not.
 * This bridges the gap between the condition classes and the actual property values.
 */
public class ArtemisConfigHelper {

    /**
     * Check if the Passkey feature is enabled.
     *
     * @param environment the Spring environment
     * @return true if the Passkey feature is enabled, false otherwise
     */
    public boolean isPasskeyEnabled(Environment environment) {
        return getPropertyOrExitArtemis(PASSKEY_ENABLED_PROPERTY_NAME, environment);
    }

    /**
     * Check if the Atlas module is enabled.
     *
     * @param environment the Spring environment
     * @return true if the Atlas module is enabled, false otherwise
     */
    public boolean isAtlasEnabled(Environment environment) {
        return getPropertyOrExitArtemis(ATLAS_ENABLED_PROPERTY_NAME, environment);
    }

    /**
<<<<<<< HEAD
     * Check if the Nebula module is enabled.
     *
     * @param environment the Spring environment
     * @return true if the Atlas module is enabled, false otherwise
     */
    public boolean isNebulaEnabled(Environment environment) {
        return getPropertyOrExitArtemis(NEBULA_ENABLED_PROPERTY_NAME, environment);
=======
     * Check if the Hyperion module is enabled.
     *
     * @param environment the Spring environment
     * @return true if the Hyperion module is enabled, false otherwise
     */
    public boolean isHyperionEnabled(Environment environment) {
        return getPropertyOrExitArtemis(HYPERION_ENABLED_PROPERTY_NAME, environment);
>>>>>>> e15344b7
    }

    /**
     * Check if the exam module is enabled.
     *
     * @param environment the Spring environment
     * @return true if the exam module is enabled, false otherwise
     */
    public boolean isExamEnabled(Environment environment) {
        return getPropertyOrExitArtemis(EXAM_ENABLED_PROPERTY_NAME, environment);
    }

    /**
     * Check if the Plagiarism module is enabled.
     *
     * @param environment the Spring environment
     * @return true if the Plagiarism module is enabled, false otherwise
     */
    public boolean isPlagiarismEnabled(Environment environment) {
        return getPropertyOrExitArtemis(Constants.PLAGIARISM_ENABLED_PROPERTY_NAME, environment);
    }

    /**
     * Check if the text module is enabled.
     *
     * @param environment the Spring environment
     * @return true if the text module is enabled, false otherwise
     */
    public boolean isTextExerciseEnabled(Environment environment) {
        return getPropertyOrExitArtemis(Constants.TEXT_ENABLED_PROPERTY_NAME, environment);
    }

    /**
     * Check if the tutorial group feature is enabled.
     *
     * @param environment the Spring environment
     * @return true if the tutorial group feature is enabled, false otherwise
     */
    public boolean isTutorialGroupEnabled(Environment environment) {
        return getPropertyOrExitArtemis(Constants.TUTORIAL_GROUP_ENABLED_PROPERTY_NAME, environment);
    }

    private boolean getPropertyOrExitArtemis(String key, Environment environment) {
        Boolean value = environment.getProperty(key, Boolean.class);
        if (value == null) {
            throw new RuntimeException(
                    String.format("Property %s not found in Artemis configuration. Make sure to add it to your application.yml-file. Allowed values: true, false", key));
        }
        return value;
    }
}<|MERGE_RESOLUTION|>--- conflicted
+++ resolved
@@ -2,11 +2,8 @@
 
 import static de.tum.cit.aet.artemis.core.config.Constants.ATLAS_ENABLED_PROPERTY_NAME;
 import static de.tum.cit.aet.artemis.core.config.Constants.EXAM_ENABLED_PROPERTY_NAME;
-<<<<<<< HEAD
+import static de.tum.cit.aet.artemis.core.config.Constants.HYPERION_ENABLED_PROPERTY_NAME;
 import static de.tum.cit.aet.artemis.core.config.Constants.NEBULA_ENABLED_PROPERTY_NAME;
-=======
-import static de.tum.cit.aet.artemis.core.config.Constants.HYPERION_ENABLED_PROPERTY_NAME;
->>>>>>> e15344b7
 import static de.tum.cit.aet.artemis.core.config.Constants.PASSKEY_ENABLED_PROPERTY_NAME;
 
 import org.springframework.core.env.Environment;
@@ -39,7 +36,16 @@
     }
 
     /**
-<<<<<<< HEAD
+     * Check if the Hyperion module is enabled.
+     *
+     * @param environment the Spring environment
+     * @return true if the Hyperion module is enabled, false otherwise
+     */
+    public boolean isHyperionEnabled(Environment environment) {
+        return getPropertyOrExitArtemis(HYPERION_ENABLED_PROPERTY_NAME, environment);
+    }
+
+    /**
      * Check if the Nebula module is enabled.
      *
      * @param environment the Spring environment
@@ -47,15 +53,6 @@
      */
     public boolean isNebulaEnabled(Environment environment) {
         return getPropertyOrExitArtemis(NEBULA_ENABLED_PROPERTY_NAME, environment);
-=======
-     * Check if the Hyperion module is enabled.
-     *
-     * @param environment the Spring environment
-     * @return true if the Hyperion module is enabled, false otherwise
-     */
-    public boolean isHyperionEnabled(Environment environment) {
-        return getPropertyOrExitArtemis(HYPERION_ENABLED_PROPERTY_NAME, environment);
->>>>>>> e15344b7
     }
 
     /**
