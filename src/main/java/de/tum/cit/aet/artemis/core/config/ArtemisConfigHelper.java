package de.tum.cit.aet.artemis.core.config;

import static de.tum.cit.aet.artemis.core.config.Constants.ATLAS_ENABLED_PROPERTY_NAME;
import static de.tum.cit.aet.artemis.core.config.Constants.EXAM_ENABLED_PROPERTY_NAME;

import org.springframework.core.env.Environment;

/**
 * Helper class for property configuration, in particular for determining conditions
 * whether services should be enabled or not.
 * This bridges the gap between the condition classes and the actual property values.
 */
public class ArtemisConfigHelper {

    /**
     * Check if the Atlas module is enabled.
     *
     * @param environment the Spring environment
     * @return true if the Atlas module is enabled, false otherwise
     */
    public boolean isAtlasEnabled(Environment environment) {
        return getPropertyOrExitArtemis(ATLAS_ENABLED_PROPERTY_NAME, environment);
    }

    /**
<<<<<<< HEAD
     * Check if the exam module is enabled.
     *
     * @param environment the Spring environment
     * @return true if the exam module is enabled, false otherwise
     */
    public boolean isExamEnabled(Environment environment) {
        return getPropertyOrExitArtemis(EXAM_ENABLED_PROPERTY_NAME, environment);
    }

    /**
     * Check if the text module is enabled.
     *
     * @param environment the Spring environment
     * @return true if the text module is enabled, false otherwise
     */
=======
     * Check if the Plagiarism module is enabled.
     *
     * @param environment the Spring environment
     * @return true if the Plagiarism module is enabled, false otherwise
     */
    public boolean isPlagiarismEnabled(Environment environment) {
        return getPropertyOrExitArtemis(Constants.PLAGIARISM_ENABLED_PROPERTY_NAME, environment);
    }

>>>>>>> 764cb371
    public boolean isTextExerciseEnabled(Environment environment) {
        return getPropertyOrExitArtemis(Constants.TEXT_ENABLED_PROPERTY_NAME, environment);
    }

    private boolean getPropertyOrExitArtemis(String key, Environment environment) {
        Boolean value = environment.getProperty(key, Boolean.class);
        if (value == null) {
            throw new RuntimeException(
                    String.format("Property %s not found in Artemis configuration. Make sure to add it to your application.yml-file. Allowed values: true, false", key));
        }
        return value;
    }
}<|MERGE_RESOLUTION|>--- conflicted
+++ resolved
@@ -23,7 +23,6 @@
     }
 
     /**
-<<<<<<< HEAD
      * Check if the exam module is enabled.
      *
      * @param environment the Spring environment
@@ -34,12 +33,6 @@
     }
 
     /**
-     * Check if the text module is enabled.
-     *
-     * @param environment the Spring environment
-     * @return true if the text module is enabled, false otherwise
-     */
-=======
      * Check if the Plagiarism module is enabled.
      *
      * @param environment the Spring environment
@@ -49,7 +42,12 @@
         return getPropertyOrExitArtemis(Constants.PLAGIARISM_ENABLED_PROPERTY_NAME, environment);
     }
 
->>>>>>> 764cb371
+    /**
+     * Check if the text module is enabled.
+     *
+     * @param environment the Spring environment
+     * @return true if the text module is enabled, false otherwise
+     */
     public boolean isTextExerciseEnabled(Environment environment) {
         return getPropertyOrExitArtemis(Constants.TEXT_ENABLED_PROPERTY_NAME, environment);
     }
