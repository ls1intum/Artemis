--- conflicted
+++ resolved
@@ -89,11 +89,7 @@
      * Check if the Nebula module is enabled.
      *
      * @param environment the Spring environment
-<<<<<<< HEAD
-     * @return true if the Atlas module is enabled, false otherwise
-=======
      * @return true if the Nebula module is enabled, false otherwise
->>>>>>> 1bf627db
      */
     public boolean isNebulaEnabled(Environment environment) {
         return getPropertyOrExitArtemis(NEBULA_ENABLED_PROPERTY_NAME, environment);
