package de.tum.cit.aet.artemis.core.config;

import static de.tum.cit.aet.artemis.core.config.Constants.ATLAS_ENABLED_PROPERTY_NAME;
<<<<<<< HEAD
import static de.tum.cit.aet.artemis.core.config.Constants.LECTURE_ENABLED_PROPERTY_NAME;
=======
import static de.tum.cit.aet.artemis.core.config.Constants.EXAM_ENABLED_PROPERTY_NAME;
import static de.tum.cit.aet.artemis.core.config.Constants.PASSKEY_ENABLED_PROPERTY_NAME;
>>>>>>> e99c819a

import org.springframework.core.env.Environment;

/**
 * Helper class for property configuration, in particular for determining conditions
 * whether services should be enabled or not.
 * This bridges the gap between the condition classes and the actual property values.
 */
public class ArtemisConfigHelper {

    /**
     * Check if the Passkey feature is enabled.
     *
     * @param environment the Spring environment
     * @return true if the Passkey feature is enabled, false otherwise
     */
    public boolean isPasskeyEnabled(Environment environment) {
        return getPropertyOrExitArtemis(PASSKEY_ENABLED_PROPERTY_NAME, environment);
    }

    /**
     * Check if the Atlas module is enabled.
     *
     * @param environment the Spring environment
     * @return true if the Atlas module is enabled, false otherwise
     */
    public boolean isAtlasEnabled(Environment environment) {
        return getPropertyOrExitArtemis(ATLAS_ENABLED_PROPERTY_NAME, environment);
    }

    /**
<<<<<<< HEAD
     * Check if the lecture module is enabled.
     *
     * @param environment the Spring environment
     * @return true if the lecture module is enabled, false otherwise
     */
    public boolean isLectureEnabled(Environment environment) {
        return getPropertyOrExitArtemis(LECTURE_ENABLED_PROPERTY_NAME, environment);
=======
     * Check if the exam module is enabled.
     *
     * @param environment the Spring environment
     * @return true if the exam module is enabled, false otherwise
     */
    public boolean isExamEnabled(Environment environment) {
        return getPropertyOrExitArtemis(EXAM_ENABLED_PROPERTY_NAME, environment);
    }

    /**
     * Check if the Plagiarism module is enabled.
     *
     * @param environment the Spring environment
     * @return true if the Plagiarism module is enabled, false otherwise
     */
    public boolean isPlagiarismEnabled(Environment environment) {
        return getPropertyOrExitArtemis(Constants.PLAGIARISM_ENABLED_PROPERTY_NAME, environment);
    }

    /**
     * Check if the text module is enabled.
     *
     * @param environment the Spring environment
     * @return true if the text module is enabled, false otherwise
     */
    public boolean isTextExerciseEnabled(Environment environment) {
        return getPropertyOrExitArtemis(Constants.TEXT_ENABLED_PROPERTY_NAME, environment);
    }

    /**
     * Check if the tutorial group feature is enabled.
     *
     * @param environment the Spring environment
     * @return true if the tutorial group feature is enabled, false otherwise
     */
    public boolean isTutorialGroupEnabled(Environment environment) {
        return getPropertyOrExitArtemis(Constants.TUTORIAL_GROUP_ENABLED_PROPERTY_NAME, environment);
>>>>>>> e99c819a
    }

    private boolean getPropertyOrExitArtemis(String key, Environment environment) {
        Boolean value = environment.getProperty(key, Boolean.class);
        if (value == null) {
            throw new RuntimeException(
                    String.format("Property %s not found in Artemis configuration. Make sure to add it to your application.yml-file. Allowed values: true, false", key));
        }
        return value;
    }
}<|MERGE_RESOLUTION|>--- conflicted
+++ resolved
@@ -1,12 +1,9 @@
 package de.tum.cit.aet.artemis.core.config;
 
 import static de.tum.cit.aet.artemis.core.config.Constants.ATLAS_ENABLED_PROPERTY_NAME;
-<<<<<<< HEAD
+import static de.tum.cit.aet.artemis.core.config.Constants.EXAM_ENABLED_PROPERTY_NAME;
 import static de.tum.cit.aet.artemis.core.config.Constants.LECTURE_ENABLED_PROPERTY_NAME;
-=======
-import static de.tum.cit.aet.artemis.core.config.Constants.EXAM_ENABLED_PROPERTY_NAME;
 import static de.tum.cit.aet.artemis.core.config.Constants.PASSKEY_ENABLED_PROPERTY_NAME;
->>>>>>> e99c819a
 
 import org.springframework.core.env.Environment;
 
@@ -38,7 +35,16 @@
     }
 
     /**
-<<<<<<< HEAD
+     * Check if the exam module is enabled.
+     *
+     * @param environment the Spring environment
+     * @return true if the exam module is enabled, false otherwise
+     */
+    public boolean isExamEnabled(Environment environment) {
+        return getPropertyOrExitArtemis(EXAM_ENABLED_PROPERTY_NAME, environment);
+    }
+
+    /**
      * Check if the lecture module is enabled.
      *
      * @param environment the Spring environment
@@ -46,14 +52,6 @@
      */
     public boolean isLectureEnabled(Environment environment) {
         return getPropertyOrExitArtemis(LECTURE_ENABLED_PROPERTY_NAME, environment);
-=======
-     * Check if the exam module is enabled.
-     *
-     * @param environment the Spring environment
-     * @return true if the exam module is enabled, false otherwise
-     */
-    public boolean isExamEnabled(Environment environment) {
-        return getPropertyOrExitArtemis(EXAM_ENABLED_PROPERTY_NAME, environment);
     }
 
     /**
@@ -84,7 +82,6 @@
      */
     public boolean isTutorialGroupEnabled(Environment environment) {
         return getPropertyOrExitArtemis(Constants.TUTORIAL_GROUP_ENABLED_PROPERTY_NAME, environment);
->>>>>>> e99c819a
     }
 
     private boolean getPropertyOrExitArtemis(String key, Environment environment) {
