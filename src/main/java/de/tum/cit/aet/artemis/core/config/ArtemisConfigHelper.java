--- conflicted
+++ resolved
@@ -21,7 +21,16 @@
         return getPropertyOrExitArtemis(ATLAS_ENABLED_PROPERTY_NAME, environment);
     }
 
-<<<<<<< HEAD
+    /**
+     * Check if the text module is enabled.
+     *
+     * @param environment the Spring environment
+     * @return true if the text module is enabled, false otherwise
+     */
+    public boolean isTextExerciseEnabled(Environment environment) {
+        return getPropertyOrExitArtemis(Constants.TEXT_ENABLED_PROPERTY_NAME, environment);
+    }
+
     /**
      * Check if the tutorial group feature is enabled.
      *
@@ -30,10 +39,6 @@
      */
     public boolean isTutorialGroupEnabled(Environment environment) {
         return getPropertyOrExitArtemis(Constants.TUTORIAL_GROUP_ENABLED_PROPERTY_NAME, environment);
-=======
-    public boolean isTextExerciseEnabled(Environment environment) {
-        return getPropertyOrExitArtemis(Constants.TEXT_ENABLED_PROPERTY_NAME, environment);
->>>>>>> 5717594a
     }
 
     private boolean getPropertyOrExitArtemis(String key, Environment environment) {
