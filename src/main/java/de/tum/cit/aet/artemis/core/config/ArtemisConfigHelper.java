--- conflicted
+++ resolved
@@ -21,7 +21,6 @@
         return getPropertyOrExitArtemis(ATLAS_ENABLED_PROPERTY_NAME, environment);
     }
 
-<<<<<<< HEAD
     /**
      * Check if the Plagiarism module is enabled.
      *
@@ -30,10 +29,10 @@
      */
     public boolean isPlagiarismEnabled(Environment environment) {
         return getPropertyOrExitArtemis(Constants.PLAGIARISM_ENABLED_PROPERTY_NAME, environment);
-=======
+    }
+
     public boolean isTextExerciseEnabled(Environment environment) {
         return getPropertyOrExitArtemis(Constants.TEXT_ENABLED_PROPERTY_NAME, environment);
->>>>>>> 6f5da7e1
     }
 
     private boolean getPropertyOrExitArtemis(String key, Environment environment) {
