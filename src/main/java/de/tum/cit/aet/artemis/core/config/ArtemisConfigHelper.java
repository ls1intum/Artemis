package de.tum.cit.aet.artemis.core.config;

import static de.tum.cit.aet.artemis.core.config.Constants.ATLAS_ENABLED_PROPERTY_NAME;
import static de.tum.cit.aet.artemis.core.config.Constants.EXAM_ENABLED_PROPERTY_NAME;

import org.springframework.core.env.Environment;

/**
 * Helper class for property configuration, in particular for determining conditions
 * whether services should be enabled or not.
 * This bridges the gap between the condition classes and the actual property values.
 */
public class ArtemisConfigHelper {

    /**
     * Check if the Atlas module is enabled.
     *
     * @param environment the Spring environment
     * @return true if the Atlas module is enabled, false otherwise
     */
    public boolean isAtlasEnabled(Environment environment) {
        return getPropertyOrExitArtemis(ATLAS_ENABLED_PROPERTY_NAME, environment);
    }

<<<<<<< HEAD
    /**
     * Check if the exam module is enabled.
     *
     * @param environment the Spring environment
     * @return true if the exam module is enabled, false otherwise
     */
    public boolean isExamEnabled(Environment environment) {
        return getPropertyOrExitArtemis(EXAM_ENABLED_PROPERTY_NAME, environment);
=======
    public boolean isTextExerciseEnabled(Environment environment) {
        return getPropertyOrExitArtemis(Constants.TEXT_ENABLED_PROPERTY_NAME, environment);
>>>>>>> 5717594a
    }

    private boolean getPropertyOrExitArtemis(String key, Environment environment) {
        Boolean value = environment.getProperty(key, Boolean.class);
        if (value == null) {
            throw new RuntimeException(
                    String.format("Property %s not found in Artemis configuration. Make sure to add it to your application.yml-file. Allowed values: true, false", key));
        }
        return value;
    }
}<|MERGE_RESOLUTION|>--- conflicted
+++ resolved
@@ -22,7 +22,6 @@
         return getPropertyOrExitArtemis(ATLAS_ENABLED_PROPERTY_NAME, environment);
     }
 
-<<<<<<< HEAD
     /**
      * Check if the exam module is enabled.
      *
@@ -31,10 +30,16 @@
      */
     public boolean isExamEnabled(Environment environment) {
         return getPropertyOrExitArtemis(EXAM_ENABLED_PROPERTY_NAME, environment);
-=======
+    }
+
+    /**
+     * Check if the text module is enabled.
+     *
+     * @param environment the Spring environment
+     * @return true if the text module is enabled, false otherwise
+     */
     public boolean isTextExerciseEnabled(Environment environment) {
         return getPropertyOrExitArtemis(Constants.TEXT_ENABLED_PROPERTY_NAME, environment);
->>>>>>> 5717594a
     }
 
     private boolean getPropertyOrExitArtemis(String key, Environment environment) {
