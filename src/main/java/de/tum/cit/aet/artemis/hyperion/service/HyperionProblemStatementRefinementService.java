package de.tum.cit.aet.artemis.hyperion.service;

import java.util.List;
import java.util.Map;
import java.util.stream.Collectors;

import org.slf4j.Logger;
import org.slf4j.LoggerFactory;
import org.springframework.ai.chat.client.ChatClient;
import org.springframework.context.annotation.Conditional;
import org.springframework.context.annotation.Lazy;
import org.springframework.stereotype.Service;

import de.tum.cit.aet.artemis.core.domain.Course;
import de.tum.cit.aet.artemis.core.exception.InternalServerErrorAlertException;
import de.tum.cit.aet.artemis.hyperion.config.HyperionEnabled;
import de.tum.cit.aet.artemis.hyperion.dto.InlineCommentDTO;
import de.tum.cit.aet.artemis.hyperion.dto.ProblemStatementRefinementResponseDTO;

/**
 * Service for refining existing problem statements using Spring AI.
 */
@Service
@Lazy
@Conditional(HyperionEnabled.class)
public class HyperionProblemStatementRefinementService {

    private static final Logger log = LoggerFactory.getLogger(HyperionProblemStatementRefinementService.class);

    /**
     * Maximum allowed length for generated problem statements (50,000 characters).
     * This prevents excessively long responses that could cause performance issues.
     */
    private static final int MAX_PROBLEM_STATEMENT_LENGTH = 50_000;

    private final ChatClient chatClient;

    private final HyperionPromptTemplateService templateService;

    /**
     * @param chatClient      the AI chat client (optional)
     * @param templateService prompt template service
     */
    public HyperionProblemStatementRefinementService(ChatClient chatClient, HyperionPromptTemplateService templateService) {
        this.chatClient = chatClient;
        this.templateService = templateService;
    }

    /**
     * Refine a problem statement using a global user prompt.
     *
     * @param course                       the course context
     * @param originalProblemStatementText the original problem statement text
     * @param userPrompt                   the user's refinement instructions
     * @return the refinement response
     */
    public ProblemStatementRefinementResponseDTO refineProblemStatement(Course course, String originalProblemStatementText, String userPrompt) {
        log.debug("Refining problem statement for course [{}]", course.getId());

        if (originalProblemStatementText == null || originalProblemStatementText.isBlank()) {
            log.warn("Cannot refine empty problem statement for course [{}]", course.getId());
            return new ProblemStatementRefinementResponseDTO("", java.util.Objects.toString(originalProblemStatementText, ""));
        }

        try {
            Map<String, String> templateVariables = Map.of("text", originalProblemStatementText.trim(), "userPrompt",
                    userPrompt != null ? userPrompt : "Refine a programming exercise problem statement", "courseTitle",
                    course.getTitle() != null ? course.getTitle() : "Programming Course", "courseDescription",
                    course.getDescription() != null ? course.getDescription() : "A programming course");

            String prompt = templateService.render("/prompts/hyperion/refine_problem_statement.st", templateVariables);
            String refinedProblemStatementText = chatClient.prompt().user(prompt).call().content();

<<<<<<< HEAD
            // Validate AI response is not null
            if (refinedProblemStatementText == null) {
                log.warn("AI returned null response for problem statement refinement for course [{}]", course.getId());
                throw new InternalServerErrorAlertException("Refined problem statement is missing", "ProblemStatement", "refinedProblemStatementMissing");
=======
            if (refinedProblemStatementText == null) {
                log.warn("Refined problem statement is null for course [{}]", course.getId());
                throw new InternalServerErrorAlertException("Refined problem statement is null", "ProblemStatement", "problemStatementRefinementNull");
>>>>>>> 28bdaaef
            }

            return validateAndReturnResponse(course, originalProblemStatementText, refinedProblemStatementText);
        }
        catch (Exception e) {
            return handleRefinementError(course, originalProblemStatementText, e);
        }
    }

    /**
     * Refine a problem statement using targeted inline comments.
     * Each comment specifies a line range and instruction for that specific
     * section.
     *
     * @param course                       the course context
     * @param originalProblemStatementText the original problem statement text
     * @param inlineComments               list of inline comments with line ranges
     *                                         and instructions
     * @return the refinement response
     */
    public ProblemStatementRefinementResponseDTO refineProblemStatementWithComments(Course course, String originalProblemStatementText, List<InlineCommentDTO> inlineComments) {
        log.debug("Refining problem statement with {} inline comments for course [{}]", inlineComments.size(), course.getId());

        if (originalProblemStatementText == null || originalProblemStatementText.isBlank()) {
            log.warn("Cannot refine empty problem statement for course [{}]", course.getId());
            return new ProblemStatementRefinementResponseDTO("", originalProblemStatementText);
        }

        if (inlineComments == null || inlineComments.isEmpty()) {
            log.warn("No inline comments provided for refinement for course [{}]", course.getId());
            return new ProblemStatementRefinementResponseDTO("", originalProblemStatementText);
        }

        try {
            // Build a combined prompt from all inline comments
            String combinedInstructions = buildCombinedInstructions(inlineComments);

            Map<String, String> templateVariables = Map.of("text", originalProblemStatementText.trim(), "userPrompt", combinedInstructions, "courseTitle",
                    course.getTitle() != null ? course.getTitle() : "Programming Course", "courseDescription",
                    course.getDescription() != null ? course.getDescription() : "A programming course");

            String prompt = templateService.render("/prompts/hyperion/refine_problem_statement.st", templateVariables);
            String refinedProblemStatementText = chatClient.prompt().user(prompt).call().content();

            // Validate AI response is not null
            if (refinedProblemStatementText == null) {
                log.warn("AI returned null response for problem statement refinement with comments for course [{}]", course.getId());
                throw new InternalServerErrorAlertException("Refined problem statement is missing", "ProblemStatement", "refinedProblemStatementMissing");
            }

            return validateAndReturnResponse(course, originalProblemStatementText, refinedProblemStatementText);
        }
        catch (Exception e) {
            return handleRefinementError(course, originalProblemStatementText, e);
        }
    }

    /**
     * Builds a combined instruction string from multiple inline comments.
     * Format: "Lines X-Y: instruction\nLines A-B: instruction"
     */
    private String buildCombinedInstructions(List<InlineCommentDTO> inlineComments) {
        return inlineComments.stream().map(comment -> {
            String lineRef = comment.startLine().equals(comment.endLine()) ? "Line " + comment.startLine() : "Lines " + comment.startLine() + "-" + comment.endLine();
            return lineRef + ": " + comment.instruction();
        }).collect(Collectors.joining("\n"));
    }

    /**
     * Validates the refined response and returns the appropriate DTO.
     */
    private ProblemStatementRefinementResponseDTO validateAndReturnResponse(Course course, String originalProblemStatementText, String refinedProblemStatementText) {
        // Validate response length
        if (refinedProblemStatementText != null && refinedProblemStatementText.length() > MAX_PROBLEM_STATEMENT_LENGTH) {
            log.warn("Refined problem statement for course [{}] exceeds maximum length: {} characters", course.getId(), refinedProblemStatementText.length());
            throw new InternalServerErrorAlertException(
                    "Refined problem statement is too long (" + refinedProblemStatementText.length() + " characters). Maximum allowed: " + MAX_PROBLEM_STATEMENT_LENGTH,
                    "ProblemStatement", "refinedProblemStatementTooLong");
        }

        // Refinement didn't change content
        if (refinedProblemStatementText != null && refinedProblemStatementText.equals(originalProblemStatementText)) {
            log.warn("Refined problem statement unchanged for course [{}]", course.getId());
            throw new InternalServerErrorAlertException("Problem statement is the same after refinement", "ProblemStatement", "refinedProblemStatementUnchanged");
        }

        // Validate response is not null
        if (refinedProblemStatementText == null) {
            log.warn("Refined problem statement is null for course [{}]", course.getId());
            throw new InternalServerErrorAlertException("Refined problem statement is missing", "ProblemStatement", "refinedProblemStatementMissing");
        }

        return new ProblemStatementRefinementResponseDTO(refinedProblemStatementText);
    }

    /**
     * Handles refinement errors by logging and throwing appropriate exception.
     * Re-throws InternalServerErrorAlertException unchanged to preserve specific
     * error keys.
     */
    private ProblemStatementRefinementResponseDTO handleRefinementError(Course course, String originalProblemStatementText, Exception e) {
        // Re-throw InternalServerErrorAlertException unchanged to preserve specific
        // error keys
        if (e instanceof InternalServerErrorAlertException alertException) {
            throw alertException;
        }

        // Log the error with the original problem statement for debugging purposes
        log.error("Error refining problem statement for course [{}]. Original statement length: {}. Error: {}", course.getId(),
                originalProblemStatementText != null ? originalProblemStatementText.length() : 0, e.getMessage(), e);

        throw new InternalServerErrorAlertException("Failed to refine problem statement: " + e.getMessage(), "ProblemStatement", "problemStatementRefinementFailed");
    }
}<|MERGE_RESOLUTION|>--- conflicted
+++ resolved
@@ -71,16 +71,9 @@
             String prompt = templateService.render("/prompts/hyperion/refine_problem_statement.st", templateVariables);
             String refinedProblemStatementText = chatClient.prompt().user(prompt).call().content();
 
-<<<<<<< HEAD
-            // Validate AI response is not null
-            if (refinedProblemStatementText == null) {
-                log.warn("AI returned null response for problem statement refinement for course [{}]", course.getId());
-                throw new InternalServerErrorAlertException("Refined problem statement is missing", "ProblemStatement", "refinedProblemStatementMissing");
-=======
             if (refinedProblemStatementText == null) {
                 log.warn("Refined problem statement is null for course [{}]", course.getId());
                 throw new InternalServerErrorAlertException("Refined problem statement is null", "ProblemStatement", "problemStatementRefinementNull");
->>>>>>> 28bdaaef
             }
 
             return validateAndReturnResponse(course, originalProblemStatementText, refinedProblemStatementText);
@@ -125,12 +118,6 @@
             String prompt = templateService.render("/prompts/hyperion/refine_problem_statement.st", templateVariables);
             String refinedProblemStatementText = chatClient.prompt().user(prompt).call().content();
 
-            // Validate AI response is not null
-            if (refinedProblemStatementText == null) {
-                log.warn("AI returned null response for problem statement refinement with comments for course [{}]", course.getId());
-                throw new InternalServerErrorAlertException("Refined problem statement is missing", "ProblemStatement", "refinedProblemStatementMissing");
-            }
-
             return validateAndReturnResponse(course, originalProblemStatementText, refinedProblemStatementText);
         }
         catch (Exception e) {
@@ -167,12 +154,6 @@
             throw new InternalServerErrorAlertException("Problem statement is the same after refinement", "ProblemStatement", "refinedProblemStatementUnchanged");
         }
 
-        // Validate response is not null
-        if (refinedProblemStatementText == null) {
-            log.warn("Refined problem statement is null for course [{}]", course.getId());
-            throw new InternalServerErrorAlertException("Refined problem statement is missing", "ProblemStatement", "refinedProblemStatementMissing");
-        }
-
         return new ProblemStatementRefinementResponseDTO(refinedProblemStatementText);
     }
 
@@ -188,10 +169,16 @@
             throw alertException;
         }
 
-        // Log the error with the original problem statement for debugging purposes
-        log.error("Error refining problem statement for course [{}]. Original statement length: {}. Error: {}", course.getId(),
-                originalProblemStatementText != null ? originalProblemStatementText.length() : 0, e.getMessage(), e);
-
-        throw new InternalServerErrorAlertException("Failed to refine problem statement: " + e.getMessage(), "ProblemStatement", "problemStatementRefinementFailed");
+        log.error("Error refining problem statement for course [{}]: {}", course.getId(), e.getMessage(), e);
+        // Create exception with original problem statement in params for frontend to
+        // preserve it
+        var exception = new InternalServerErrorAlertException("Failed to refine problem statement: " + e.getMessage(), "ProblemStatement", "problemStatementRefinementFailed");
+        // Add original problem statement to the params map
+        if (exception.getParameters() != null && exception.getParameters().get("params") instanceof Map) {
+            @SuppressWarnings("unchecked")
+            Map<String, Object> params = (Map<String, Object>) exception.getParameters().get("params");
+            params.put("originalProblemStatement", originalProblemStatementText);
+        }
+        throw exception;
     }
 }