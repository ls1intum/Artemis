--- conflicted
+++ resolved
@@ -221,32 +221,6 @@
     }
 
     /**
-<<<<<<< HEAD
-=======
-     * Stashes all changes, which were not submitted/committed before the due date, of a programming participation
-     *
-     * @param programmingExercise exercise with information about the due date
-     * @param participation       student participation whose not submitted changes will be stashed
-     */
-    public void stashChangesInStudentRepositoryAfterDueDateHasPassed(ProgrammingExercise programmingExercise, ProgrammingExerciseStudentParticipation participation) {
-        if (participation.getInitializationState().hasCompletedState(InitializationState.REPO_CONFIGURED)) {
-            try {
-                // Note: exam exercise do not have a due date, this method should only be invoked directly after the due date so now check is needed here
-                Repository repo = gitService.getOrCheckoutRepository(participation, true);
-                gitService.stashChanges(repo);
-            }
-            catch (GitAPIException e) {
-                log.error("Stashing student repository for participation {} in exercise '{}' did not work as expected: {}", participation.getId(), programmingExercise.getTitle(),
-                        e.getMessage());
-            }
-        }
-        else {
-            log.warn("Cannot stash student repository for participation {} because the repository was not copied yet!", participation.getId());
-        }
-    }
-
-    /**
->>>>>>> 086730c4
      * Replaces all files except the .git folder of the target repository with the files from the source repository
      *
      * @param targetURL the repository where all files should be replaced
