package de.tum.cit.aet.artemis.exercise.service;

import static de.tum.cit.aet.artemis.core.config.Constants.EXAM_START_WAIT_TIME_MINUTES;
import static de.tum.cit.aet.artemis.core.config.Constants.PROFILE_CORE;
import static de.tum.cit.aet.artemis.core.util.RoundingUtil.roundScoreSpecifiedByCourseSettings;
import static java.time.ZonedDateTime.now;

import java.util.ArrayList;
import java.util.Arrays;
import java.util.Collection;
import java.util.Comparator;
import java.util.HashMap;
import java.util.HashSet;
import java.util.List;
import java.util.Map;
import java.util.Optional;
import java.util.Set;
import java.util.function.Function;
import java.util.stream.Collectors;

import jakarta.validation.constraints.NotNull;

import org.apache.commons.lang3.StringUtils;
import org.hibernate.Hibernate;
import org.slf4j.Logger;
import org.slf4j.LoggerFactory;
import org.springframework.boot.actuate.audit.AuditEvent;
import org.springframework.boot.actuate.audit.AuditEventRepository;
import org.springframework.context.annotation.Profile;
import org.springframework.scheduling.annotation.Async;
import org.springframework.stereotype.Service;

import de.tum.cit.aet.artemis.assessment.domain.ComplaintType;
import de.tum.cit.aet.artemis.assessment.domain.ExampleSubmission;
import de.tum.cit.aet.artemis.assessment.domain.Feedback;
import de.tum.cit.aet.artemis.assessment.domain.GradingCriterion;
import de.tum.cit.aet.artemis.assessment.domain.GradingInstruction;
import de.tum.cit.aet.artemis.assessment.domain.ParticipantScore;
import de.tum.cit.aet.artemis.assessment.domain.Result;
import de.tum.cit.aet.artemis.assessment.repository.ComplaintRepository;
import de.tum.cit.aet.artemis.assessment.repository.ComplaintResponseRepository;
import de.tum.cit.aet.artemis.assessment.repository.ExampleSubmissionRepository;
import de.tum.cit.aet.artemis.assessment.repository.FeedbackRepository;
import de.tum.cit.aet.artemis.assessment.repository.GradingCriterionRepository;
import de.tum.cit.aet.artemis.assessment.repository.ParticipantScoreRepository;
import de.tum.cit.aet.artemis.assessment.repository.ResultRepository;
import de.tum.cit.aet.artemis.assessment.service.RatingService;
import de.tum.cit.aet.artemis.assessment.service.TutorLeaderboardService;
import de.tum.cit.aet.artemis.atlas.api.CompetencyRelationApi;
import de.tum.cit.aet.artemis.atlas.domain.competency.CompetencyExerciseLink;
import de.tum.cit.aet.artemis.atlas.domain.competency.CourseCompetency;
import de.tum.cit.aet.artemis.communication.service.notifications.GroupNotificationScheduleService;
import de.tum.cit.aet.artemis.core.config.Constants;
import de.tum.cit.aet.artemis.core.domain.Course;
import de.tum.cit.aet.artemis.core.domain.User;
import de.tum.cit.aet.artemis.core.dto.CourseManagementOverviewExerciseStatisticsDTO;
import de.tum.cit.aet.artemis.core.dto.DueDateStat;
import de.tum.cit.aet.artemis.core.dto.StatsForDashboardDTO;
import de.tum.cit.aet.artemis.core.dto.TutorLeaderboardDTO;
import de.tum.cit.aet.artemis.core.exception.BadRequestAlertException;
import de.tum.cit.aet.artemis.core.exception.EntityNotFoundException;
import de.tum.cit.aet.artemis.core.repository.UserRepository;
import de.tum.cit.aet.artemis.core.service.AuthorizationCheckService;
import de.tum.cit.aet.artemis.exam.service.ExamLiveEventsService;
import de.tum.cit.aet.artemis.exercise.domain.Exercise;
import de.tum.cit.aet.artemis.exercise.domain.ExerciseMode;
import de.tum.cit.aet.artemis.exercise.domain.ExerciseType;
import de.tum.cit.aet.artemis.exercise.domain.Submission;
import de.tum.cit.aet.artemis.exercise.domain.Team;
import de.tum.cit.aet.artemis.exercise.domain.participation.StudentParticipation;
import de.tum.cit.aet.artemis.exercise.dto.ExerciseTypeCountDTO;
import de.tum.cit.aet.artemis.exercise.repository.ExerciseRepository;
import de.tum.cit.aet.artemis.exercise.repository.StudentParticipationRepository;
import de.tum.cit.aet.artemis.exercise.repository.SubmissionRepository;
import de.tum.cit.aet.artemis.exercise.repository.TeamRepository;
import de.tum.cit.aet.artemis.lti.api.LtiApi;
import de.tum.cit.aet.artemis.lti.domain.LtiResourceLaunch;
import de.tum.cit.aet.artemis.programming.domain.ProgrammingExercise;
import de.tum.cit.aet.artemis.programming.repository.ProgrammingExerciseRepository;
import de.tum.cit.aet.artemis.quiz.domain.QuizExercise;
import de.tum.cit.aet.artemis.quiz.service.QuizBatchService;

/**
 * Service Implementation for managing Exercise.
 */
@Profile(PROFILE_CORE)
@Service
public class ExerciseService {

    private static final Logger log = LoggerFactory.getLogger(ExerciseService.class);

    private final AuthorizationCheckService authCheckService;

    private final ExerciseDateService exerciseDateService;

    private final TeamRepository teamRepository;

    private final AuditEventRepository auditEventRepository;

    private final ExerciseRepository exerciseRepository;

    private final ParticipantScoreRepository participantScoreRepository;

    private final SubmissionRepository submissionRepository;

    private final ResultRepository resultRepository;

    private final Optional<LtiApi> ltiApi;

    private final StudentParticipationRepository studentParticipationRepository;

    private final UserRepository userRepository;

    private final ComplaintRepository complaintRepository;

    private final TutorLeaderboardService tutorLeaderboardService;

    private final ComplaintResponseRepository complaintResponseRepository;

    private final ProgrammingExerciseRepository programmingExerciseRepository;

    private final GradingCriterionRepository gradingCriterionRepository;

    private final FeedbackRepository feedbackRepository;

    private final RatingService ratingService;

    private final ExampleSubmissionRepository exampleSubmissionRepository;

    private final QuizBatchService quizBatchService;

    private final ExamLiveEventsService examLiveEventsService;

    private final GroupNotificationScheduleService groupNotificationScheduleService;

    private final Optional<CompetencyRelationApi> competencyRelationApi;

    public ExerciseService(ExerciseRepository exerciseRepository, AuthorizationCheckService authCheckService, AuditEventRepository auditEventRepository,
<<<<<<< HEAD
            TeamRepository teamRepository, ProgrammingExerciseRepository programmingExerciseRepository, StudentParticipationRepository studentParticipationRepository,
            ResultRepository resultRepository, SubmissionRepository submissionRepository, ParticipantScoreRepository participantScoreRepository, Optional<LtiApi> ltiApi,
            UserRepository userRepository, ComplaintRepository complaintRepository, TutorLeaderboardService tutorLeaderboardService,
            ComplaintResponseRepository complaintResponseRepository, GradingCriterionRepository gradingCriterionRepository, FeedbackRepository feedbackRepository,
            RatingService ratingService, ExerciseDateService exerciseDateService, ExampleSubmissionRepository exampleSubmissionRepository, QuizBatchService quizBatchService,
            ExamLiveEventsService examLiveEventsService, GroupNotificationScheduleService groupNotificationScheduleService, CompetencyRelationApi competencyRelationApi) {
=======
            TeamRepository teamRepository, ProgrammingExerciseRepository programmingExerciseRepository, Optional<Lti13ResourceLaunchRepository> lti13ResourceLaunchRepository,
            StudentParticipationRepository studentParticipationRepository, ResultRepository resultRepository, SubmissionRepository submissionRepository,
            ParticipantScoreRepository participantScoreRepository, UserRepository userRepository, ComplaintRepository complaintRepository,
            TutorLeaderboardService tutorLeaderboardService, ComplaintResponseRepository complaintResponseRepository, GradingCriterionRepository gradingCriterionRepository,
            FeedbackRepository feedbackRepository, RatingService ratingService, ExerciseDateService exerciseDateService, ExampleSubmissionRepository exampleSubmissionRepository,
            QuizBatchService quizBatchService, ExamLiveEventsService examLiveEventsService, GroupNotificationScheduleService groupNotificationScheduleService,
            Optional<CompetencyRelationApi> competencyRelationApi) {
>>>>>>> e3eaaa27
        this.exerciseRepository = exerciseRepository;
        this.resultRepository = resultRepository;
        this.authCheckService = authCheckService;
        this.auditEventRepository = auditEventRepository;
        this.submissionRepository = submissionRepository;
        this.teamRepository = teamRepository;
        this.participantScoreRepository = participantScoreRepository;
        this.ltiApi = ltiApi;
        this.studentParticipationRepository = studentParticipationRepository;
        this.userRepository = userRepository;
        this.complaintRepository = complaintRepository;
        this.tutorLeaderboardService = tutorLeaderboardService;
        this.complaintResponseRepository = complaintResponseRepository;
        this.programmingExerciseRepository = programmingExerciseRepository;
        this.gradingCriterionRepository = gradingCriterionRepository;
        this.feedbackRepository = feedbackRepository;
        this.exerciseDateService = exerciseDateService;
        this.ratingService = ratingService;
        this.exampleSubmissionRepository = exampleSubmissionRepository;
        this.quizBatchService = quizBatchService;
        this.examLiveEventsService = examLiveEventsService;
        this.groupNotificationScheduleService = groupNotificationScheduleService;
        this.competencyRelationApi = competencyRelationApi;
    }

    /**
     * Gets the subset of given exercises that a user is allowed to see
     *
     * @param exercises exercises to filter
     * @param user      user
     * @return subset of the exercises that a user is allowed to access
     */
    public Set<Exercise> filterOutExercisesThatUserShouldNotSee(Set<Exercise> exercises, User user) {
        if (exercises == null || user == null || exercises.isEmpty()) {
            return Set.of();
        }
        // Set is needed here to remove duplicates
        Set<Course> courses = exercises.stream().map(Exercise::getCourseViaExerciseGroupOrCourseMember).collect(Collectors.toSet());
        if (courses.size() != 1) {
            throw new IllegalArgumentException("All exercises must be from the same course!");
        }
        Course course = courses.stream().findFirst().get();

        Set<Exercise> exercisesUserIsAllowedToSee = new HashSet<>();
        if (authCheckService.isAtLeastTeachingAssistantInCourse(course, user)) {
            exercisesUserIsAllowedToSee = exercises;
        }
        else if (authCheckService.isOnlyStudentInCourse(course, user)) {
            if (course.isOnlineCourse()) {
                for (Exercise exercise : exercises) {
                    if (!exercise.isVisibleToStudents()) {
                        continue;
                    }
                    if (ltiApi.isPresent()) {
                        // students in online courses can only see exercises where the lti resource launch exists, otherwise the result cannot be reported later on
                        Collection<LtiResourceLaunch> ltiResourceLaunches = ltiApi.get().findByUserAndExercise(user, exercise);
                        if (!ltiResourceLaunches.isEmpty()) {
                            exercisesUserIsAllowedToSee.add(exercise);
                        }
                    }
                }
            }
            else {
                exercisesUserIsAllowedToSee.addAll(exercises.stream().filter(Exercise::isVisibleToStudents).collect(Collectors.toSet()));
            }
        }
        return exercisesUserIsAllowedToSee;
    }

    /**
     * Given an exercise exerciseId, it creates an object node with numberOfSubmissions, totalNumberOfAssessments, numberOfComplaints and numberOfMoreFeedbackRequests, that are
     * used by both stats for assessment dashboard and for instructor dashboard
     * TODO: refactor and improve this method
     *
     * @param exercise - the exercise we are interested in
     * @param examMode - flag to determine if test run submissions should be deducted from the statistics
     * @return an object node with the stats
     */
    public StatsForDashboardDTO populateCommonStatistics(Exercise exercise, boolean examMode) {
        final long exerciseId = exercise.getId();
        StatsForDashboardDTO stats = new StatsForDashboardDTO();

        Course course = exercise.getCourseViaExerciseGroupOrCourseMember();

        DueDateStat numberOfSubmissions;
        DueDateStat totalNumberOfAssessments;

        if (exercise instanceof ProgrammingExercise) {
            numberOfSubmissions = new DueDateStat(programmingExerciseRepository.countLegalSubmissionsByExerciseIdSubmitted(exerciseId), 0L);
            totalNumberOfAssessments = new DueDateStat(programmingExerciseRepository.countAssessmentsByExerciseIdSubmitted(exerciseId), 0L);
        }
        else {
            numberOfSubmissions = submissionRepository.countSubmissionsForExercise(exerciseId);
            totalNumberOfAssessments = resultRepository.countNumberOfFinishedAssessmentsForExercise(exerciseId);
        }

        stats.setNumberOfSubmissions(numberOfSubmissions);
        stats.setTotalNumberOfAssessments(totalNumberOfAssessments);

        final DueDateStat[] numberOfAssessmentsOfCorrectionRounds;
        int numberOfCorrectionRounds = 1;
        if (examMode) {
            // set number of corrections specific to each correction round
            numberOfCorrectionRounds = exercise.getExerciseGroup().getExam().getNumberOfCorrectionRoundsInExam();
            numberOfAssessmentsOfCorrectionRounds = resultRepository.countNumberOfFinishedAssessmentsForExamExerciseForCorrectionRounds(exercise, numberOfCorrectionRounds);
        }
        else {
            // no examMode here, so correction rounds defaults to 1 and is the same as totalNumberOfAssessments
            numberOfAssessmentsOfCorrectionRounds = new DueDateStat[] { totalNumberOfAssessments };
        }

        stats.setNumberOfAssessmentsOfCorrectionRounds(numberOfAssessmentsOfCorrectionRounds);

        final DueDateStat[] numberOfLockedAssessmentByOtherTutorsOfCorrectionRound;
        numberOfLockedAssessmentByOtherTutorsOfCorrectionRound = resultRepository.countNumberOfLockedAssessmentsByOtherTutorsForExamExerciseForCorrectionRounds(exercise,
                numberOfCorrectionRounds, userRepository.getUserWithGroupsAndAuthorities());
        stats.setNumberOfLockedAssessmentByOtherTutorsOfCorrectionRound(numberOfLockedAssessmentByOtherTutorsOfCorrectionRound);

        final DueDateStat numberOfAutomaticAssistedAssessments = resultRepository.countNumberOfAutomaticAssistedAssessmentsForExercise(exerciseId);
        stats.setNumberOfAutomaticAssistedAssessments(numberOfAutomaticAssistedAssessments);

        final long numberOfMoreFeedbackRequests = complaintRepository.countComplaintsByExerciseIdAndComplaintType(exerciseId, ComplaintType.MORE_FEEDBACK);
        stats.setNumberOfMoreFeedbackRequests(numberOfMoreFeedbackRequests);

        long numberOfComplaints;
        if (examMode) {
            numberOfComplaints = complaintRepository.countByResultParticipationExerciseIdAndComplaintTypeIgnoreTestRuns(exerciseId, ComplaintType.COMPLAINT);
        }
        else {
            numberOfComplaints = complaintRepository.countComplaintsByExerciseIdAndComplaintType(exerciseId, ComplaintType.COMPLAINT);
        }
        stats.setNumberOfComplaints(numberOfComplaints);

        long numberOfComplaintResponses = complaintResponseRepository.countComplaintResponseByExerciseIdAndComplaintTypeAndSubmittedTimeIsNotNull(exerciseId,
                ComplaintType.COMPLAINT);

        stats.setNumberOfOpenComplaints(numberOfComplaints - numberOfComplaintResponses);

        long numberOfMoreFeedbackComplaintResponses = complaintResponseRepository.countComplaintResponseByExerciseIdAndComplaintTypeAndSubmittedTimeIsNotNull(exerciseId,
                ComplaintType.MORE_FEEDBACK);

        stats.setNumberOfOpenMoreFeedbackRequests(numberOfMoreFeedbackRequests - numberOfMoreFeedbackComplaintResponses);

        stats.setNumberOfRatings(ratingService.countRatingsByExerciseId(exerciseId));

        List<TutorLeaderboardDTO> leaderboardEntries = tutorLeaderboardService.getExerciseLeaderboard(exercise);
        stats.setTutorLeaderboardEntries(leaderboardEntries);
        final long totalNumberOfAssessmentLocks = submissionRepository.countLockedSubmissionsByExerciseId(exerciseId);
        stats.setTotalNumberOfAssessmentLocks(totalNumberOfAssessmentLocks);

        stats.setFeedbackRequestEnabled(course.getComplaintsEnabled());
        stats.setFeedbackRequestEnabled(course.getRequestMoreFeedbackEnabled());

        return stats;
    }

    /**
     * Loads exercises with all the necessary information to display them correctly in the Artemis dashboard
     *
     * @param exerciseIds exercises to load
     * @param user        user to load exercise information for
     * @return exercises with all the necessary information loaded for correct display in the Artemis dashboard
     */
    public Set<Exercise> loadExercisesWithInformationForDashboard(Set<Long> exerciseIds, User user) {
        if (exerciseIds == null || user == null) {
            throw new IllegalArgumentException();
        }
        if (exerciseIds.isEmpty()) {
            return new HashSet<>();
        }
        Set<Exercise> exercises = exerciseRepository.findByExerciseIdsWithCategories(exerciseIds);
        // Set is needed here to remove duplicates
        Set<Course> courses = exercises.stream().map(Exercise::getCourseViaExerciseGroupOrCourseMember).collect(Collectors.toSet());
        if (courses.size() != 1) {
            throw new IllegalArgumentException("All exercises must be from the same course!");
        }
        Course course = courses.stream().findFirst().get();
        var participationsOfUserInExercises = studentParticipationRepository.getAllParticipationsOfUserInExercises(user, exercises, false);
        boolean isStudent = !authCheckService.isAtLeastTeachingAssistantInCourse(course, user);
        for (Exercise exercise : exercises) {
            // add participation with submission and result to each exercise
            filterForCourseDashboard(exercise, participationsOfUserInExercises, isStudent);
            // remove sensitive information from the exercise for students
            if (isStudent) {
                exercise.filterSensitiveInformation();
            }
            setAssignedTeamIdForExerciseAndUser(exercise, user);
        }
        return exercises;
    }

    /**
     * Filter all exercises for a given course based on the user role and course settings
     * Assumes that the exercises are already been loaded (i.e. no proxy)
     *
     * @param course corresponding course: exercises
     * @param user   the user entity
     * @return a set of all Exercises for the given course
     */
    public Set<Exercise> filterExercisesForCourse(Course course, User user) {
        Set<Exercise> exercises = course.getExercises();
        if (authCheckService.isAtLeastTeachingAssistantInCourse(course, user)) {
            // no need to filter for tutors/editors/instructors/admins because they can see all exercises of the course
            return exercises;
        }

        if (course.isOnlineCourse()) {
            // this case happens rarely, so we can reload the relevant exercises from the database
            // students in online courses can only see exercises where the lti outcome url exists, otherwise the result cannot be reported later on
            exercises = exerciseRepository.findByCourseIdWhereLtiResourceLaunchExists(course.getId(), user.getLogin());
        }

        // students for this course might not have the right to see it, so we have to
        // filter out exercises that are not released (or explicitly made visible to students) yet
        return exercises.stream().filter(Exercise::isVisibleToStudents).collect(Collectors.toSet());
    }

    /**
     * Loads additional details for team exercises and for active quiz exercises
     * Assumes that the exercises are already been loaded (i.e. no proxy)
     *
     * @param course corresponding course: exercises
     * @param user   the user entity
     */
    public void loadExerciseDetailsIfNecessary(Course course, User user) {
        for (Exercise exercise : course.getExercises()) {
            // only necessary for team exercises
            setAssignedTeamIdForExerciseAndUser(exercise, user);

            // filter out questions and all statistical information about the quizPointStatistic from quizExercises (so users can't see which answer options are correct)
            if (exercise instanceof QuizExercise quizExercise) {
                quizExercise.filterSensitiveInformation();

                // if the quiz is not active the batches do not matter and there is no point in loading them
                if (quizExercise.isQuizStarted() && !quizExercise.isQuizEnded()) {
                    // delete the proxy as it doesn't work; getQuizBatchForStudent will load the batches from the DB directly
                    quizExercise.setQuizBatches(quizBatchService.getQuizBatchForStudentByLogin(quizExercise, user.getLogin()).stream().collect(Collectors.toSet()));
                }
            }
        }
    }

    /**
     * Updates the points of related exercises if the points of exercises have changed
     *
     * @param originalExercise the original exercise
     * @param updatedExercise  the updatedExercise
     */
    @Async
    public void updatePointsInRelatedParticipantScores(Exercise originalExercise, Exercise updatedExercise) {
        if (originalExercise.getMaxPoints().equals(updatedExercise.getMaxPoints()) && originalExercise.getBonusPoints().equals(updatedExercise.getBonusPoints())) {
            return; // nothing to do since points are still correct
        }

        List<ParticipantScore> participantScoreList = participantScoreRepository.findAllByExercise(updatedExercise);
        for (ParticipantScore participantScore : participantScoreList) {
            Double lastPoints = null;
            Double lastRatedPoints = null;
            if (participantScore.getLastScore() != null) {
                lastPoints = roundScoreSpecifiedByCourseSettings(participantScore.getLastScore() * 0.01 * updatedExercise.getMaxPoints(),
                        updatedExercise.getCourseViaExerciseGroupOrCourseMember());
            }
            if (participantScore.getLastRatedScore() != null) {
                lastRatedPoints = roundScoreSpecifiedByCourseSettings(participantScore.getLastRatedScore() * 0.01 * updatedExercise.getMaxPoints(),
                        updatedExercise.getCourseViaExerciseGroupOrCourseMember());
            }
            participantScore.setLastPoints(lastPoints);
            participantScore.setLastRatedPoints(lastRatedPoints);
        }
        participantScoreRepository.saveAll(participantScoreList);
    }

    public void logDeletion(Exercise exercise, Course course, User user) {
        var auditEvent = new AuditEvent(user.getLogin(), Constants.DELETE_EXERCISE, "exercise=" + exercise.getTitle(), "course=" + course.getTitle());
        auditEventRepository.add(auditEvent);
        log.info("User {} has requested to delete {} {} with id {}", user.getLogin(), exercise.getClass().getSimpleName(), exercise.getTitle(), exercise.getId());
    }

    public void logUpdate(Exercise exercise, Course course, User user) {
        var auditEvent = new AuditEvent(user.getLogin(), Constants.EDIT_EXERCISE, "exercise=" + exercise.getTitle(), "course=" + course.getTitle());
        auditEventRepository.add(auditEvent);
        log.info("User {} has updated {} {} with id {}", user.getLogin(), exercise.getClass().getSimpleName(), exercise.getTitle(), exercise.getId());
    }

    /**
     * checks the example submissions of the exercise and removes unnecessary associations to other objects
     *
     * @param exercise the exercise for which example submissions should be checked
     */
    public void checkExampleSubmissions(Exercise exercise) {
        // Avoid recursions
        if (!exercise.getExampleSubmissions().isEmpty()) {
            Set<ExampleSubmission> exampleSubmissionsWithResults = exampleSubmissionRepository.findAllWithResultByExerciseId(exercise.getId());
            exercise.setExampleSubmissions(exampleSubmissionsWithResults);
            exercise.getExampleSubmissions().forEach(exampleSubmission -> exampleSubmission.setExercise(null));
            exercise.getExampleSubmissions().forEach(exampleSubmission -> exampleSubmission.setTutorParticipations(null));
        }
    }

    /**
     * Check to ensure that an updatedExercise is not converted from a course exercise to an exam exercise and vice versa.
     *
     * @param updatedExercise the updated Exercise
     * @param oldExercise     the old Exercise
     * @param entityName      name of the entity
     * @throws BadRequestAlertException if updated exercise was converted
     */
    public void checkForConversionBetweenExamAndCourseExercise(Exercise updatedExercise, Exercise oldExercise, String entityName) throws BadRequestAlertException {
        if (updatedExercise.isExamExercise() != oldExercise.isExamExercise() || updatedExercise.isCourseExercise() != oldExercise.isCourseExercise()) {
            throw new BadRequestAlertException("Course exercise cannot be converted to exam exercise and vice versa", entityName, "conversionBetweenExamAndCourseExercise");
        }
    }

    /**
     * Find the participation in participations that belongs to the given exercise that includes the exercise data, plus the found participation with its most recent relevant
     * result. Filter everything else that is not relevant
     *
     * @param exercise       the exercise that should be filtered (this deletes many field values of the passed exercise object)
     * @param participations the set of participations, wherein to search for the relevant participation
     * @param isStudent      defines if the current user is a student
     */
    public void filterForCourseDashboard(Exercise exercise, Set<StudentParticipation> participations, boolean isStudent) {
        // remove the unnecessary inner course attribute
        exercise.setCourse(null);

        // remove the problem statement, which is loaded in the exercise details call
        exercise.setProblemStatement(null);

        if (exercise instanceof ProgrammingExercise programmingExercise) {
            programmingExercise.setTestRepositoryUri(null);
        }

        // get user's participation for the exercise
        Set<StudentParticipation> relevantParticipations = participations != null ? exercise.findRelevantParticipation(participations) : Set.of();

        // add relevant submission (relevancy depends on InitializationState) with its result to participation
        relevantParticipations.forEach(participation -> {
            // find the latest submission with a rated result, otherwise the latest submission with
            // an unrated result or alternatively the latest submission without a result
            Set<Submission> submissions = participation.getSubmissions();

            // only transmit the relevant result
            // TODO: we should sync the following two and make sure that we return the correct submission and/or result in all scenarios
            Submission submission = (submissions == null || submissions.isEmpty()) ? null : exercise.findAppropriateSubmissionByResults(submissions);
            Submission latestSubmissionWithRatedResult = participation.getExercise().findLatestSubmissionWithRatedResultWithCompletionDate(participation, false);

            Set<Result> results = Set.of();

            if (latestSubmissionWithRatedResult != null && latestSubmissionWithRatedResult.getLatestResult() != null) {
                results = Set.of(latestSubmissionWithRatedResult.getLatestResult());
                // remove inner participation from result
                latestSubmissionWithRatedResult.getLatestResult().setParticipation(null);
                // filter sensitive information about the assessor if the current user is a student
                if (isStudent) {
                    latestSubmissionWithRatedResult.getLatestResult().filterSensitiveInformation();
                }
            }

            // filter sensitive information in submission's result
            if (isStudent && submission != null && submission.getLatestResult() != null) {
                submission.getLatestResult().filterSensitiveInformation();
            }

            // add submission to participation or set it to null
            participation.setSubmissions(submission != null ? Set.of(submission) : null);

            participation.setResults(results);
            if (submission != null) {
                submission.setResults(new ArrayList<>(results));
            }

            // remove inner exercise from participation
            participation.setExercise(null);
        });

        exercise.setStudentParticipations(relevantParticipations);
    }

    /**
     * Get one exercise with all exercise hints and all student questions + answers and with all categories
     *
     * @param exerciseId the id of the exercise to find
     * @param user       the current user
     * @return the exercise
     */
    public Exercise findOneWithDetailsForStudents(Long exerciseId, User user) {
        var exercise = exerciseRepository.findByIdWithDetailsForStudent(exerciseId).orElseThrow(() -> new EntityNotFoundException("Exercise", exerciseId));
        setAssignedTeamIdForExerciseAndUser(exercise, user);
        return exercise;
    }

    /**
     * Sets the transient attribute "studentAssignedTeamId" that contains the id of the team to which the user is assigned
     *
     * @param exercise the exercise for which to set the attribute
     * @param user     the user for which to check to which team (or no team) he belongs to
     */
    private void setAssignedTeamIdForExerciseAndUser(Exercise exercise, User user) {
        // if the exercise is not team-based, there is nothing to do here
        if (exercise.isTeamMode()) {
            Optional<Team> team = teamRepository.findOneByExerciseIdAndUserId(exercise.getId(), user.getId());
            exercise.setStudentAssignedTeamId(team.map(Team::getId).orElse(null));
            exercise.setStudentAssignedTeamIdComputed(true);
        }
    }

    /**
     * Gets the exercise statistics by setting values for each field of the <code>CourseManagementOverviewExerciseStatisticsDTO</code>
     * Exercises with an assessment due date (or due date if there is no assessment due date) in the past are limited to the five most recent
     *
     * @param courseId                 the id of the course
     * @param amountOfStudentsInCourse the amount of students in the course
     * @return A list of filled <code>CourseManagementOverviewExerciseStatisticsDTO</code>
     */
    public List<CourseManagementOverviewExerciseStatisticsDTO> getStatisticsForCourseManagementOverview(Long courseId, Integer amountOfStudentsInCourse) {
        // We only display the latest five past exercises in the client, only calculate statistics for those
        List<Exercise> pastExercises = exerciseRepository.getPastExercisesForCourseManagementOverview(courseId, now());

        Comparator<Exercise> exerciseDateComparator = Comparator.comparing(
                exercise -> exercise.getAssessmentDueDate() != null ? exercise.getAssessmentDueDate() : exercise.getDueDate(), Comparator.nullsLast(Comparator.naturalOrder()));

        List<Exercise> lastFivePastExercises = pastExercises.stream().sorted(exerciseDateComparator.reversed()).limit(5).toList();
        Map<Long, Double> averageScoreById = new HashMap<>();
        if (!lastFivePastExercises.isEmpty()) {
            // Calculate the average score for all five exercises at once
            var averageScore = participantScoreRepository.findAverageScoreForExercises(lastFivePastExercises);
            for (var element : averageScore) {
                averageScoreById.put((Long) element.get("exerciseId"), (Double) element.get("averageScore"));
            }
        }

        // Fill statistics for all exercises potentially displayed on the client
        var exercisesForManagementOverview = exerciseRepository.getActiveExercisesForCourseManagementOverview(courseId, now());
        exercisesForManagementOverview.addAll(lastFivePastExercises);
        return generateCourseManagementDTOs(exercisesForManagementOverview, amountOfStudentsInCourse, averageScoreById);
    }

    /**
     * Generates a <code>CourseManagementOverviewExerciseStatisticsDTO</code> for each given exercise
     *
     * @param exercisesForManagementOverview a set of exercises to generate the statistics for
     * @param amountOfStudentsInCourse       the amount of students in the course
     * @param averageScoreById               the average score for each exercise indexed by exerciseId
     * @return A list of filled <code>CourseManagementOverviewExerciseStatisticsDTO</code>
     */
    private List<CourseManagementOverviewExerciseStatisticsDTO> generateCourseManagementDTOs(Set<Exercise> exercisesForManagementOverview, Integer amountOfStudentsInCourse,
            Map<Long, Double> averageScoreById) {
        List<CourseManagementOverviewExerciseStatisticsDTO> statisticsDTOS = new ArrayList<>();
        for (var exercise : exercisesForManagementOverview) {
            var exerciseId = exercise.getId();
            var exerciseStatisticsDTO = new CourseManagementOverviewExerciseStatisticsDTO();
            exerciseStatisticsDTO.setExerciseId(exerciseId);
            exerciseStatisticsDTO.setExerciseMaxPoints(exercise.getMaxPoints());

            participantScoreRepository.setAverageScoreForStatisticsDTO(exerciseStatisticsDTO, averageScoreById, exercise);
            setStudentsAndParticipationsAmountForStatisticsDTO(exerciseStatisticsDTO, amountOfStudentsInCourse, exercise);
            setAssessmentsAndSubmissionsForStatisticsDTO(exerciseStatisticsDTO, exercise);

            statisticsDTOS.add(exerciseStatisticsDTO);
        }
        return statisticsDTOS;
    }

    /**
     * Sets the amount of students, participations and teams for the given <code>CourseManagementOverviewExerciseStatisticsDTO</code>
     * Only the amount of students in the course is set if the exercise has ended, the rest is set to zero
     *
     * @param exerciseStatisticsDTO    the <code>CourseManagementOverviewExerciseStatisticsDTO</code> to set the amounts for
     * @param amountOfStudentsInCourse the amount of students in the course
     * @param exercise                 the exercise corresponding to the <code>CourseManagementOverviewExerciseStatisticsDTO</code>
     */
    private void setStudentsAndParticipationsAmountForStatisticsDTO(CourseManagementOverviewExerciseStatisticsDTO exerciseStatisticsDTO, Integer amountOfStudentsInCourse,
            Exercise exercise) {
        exerciseStatisticsDTO.setNoOfStudentsInCourse(amountOfStudentsInCourse);

        if (amountOfStudentsInCourse != null && amountOfStudentsInCourse != 0 && exerciseDateService.isBeforeLatestDueDate(exercise)) {
            if (exercise.getMode() == ExerciseMode.TEAM) {
                Long teamParticipations = exerciseRepository.getTeamParticipationCountById(exercise.getId());
                var participations = teamParticipations == null ? 0 : Math.toIntExact(teamParticipations);
                exerciseStatisticsDTO.setNoOfParticipatingStudentsOrTeams(participations);

                Integer teams = teamRepository.getNumberOfTeamsForExercise(exercise.getId());
                exerciseStatisticsDTO.setNoOfTeamsInCourse(teams);
                exerciseStatisticsDTO.setParticipationRateInPercent(teams == null || teams == 0 ? 0.0 : Math.round(participations * 1000.0 / teams) / 10.0);
            }
            else {
                Long studentParticipations = exerciseRepository.getStudentParticipationCountById(exercise.getId());
                var participations = studentParticipations == null ? 0 : Math.toIntExact(studentParticipations);
                exerciseStatisticsDTO.setNoOfParticipatingStudentsOrTeams(participations);

                exerciseStatisticsDTO.setParticipationRateInPercent(Math.round(participations * 1000.0 / amountOfStudentsInCourse) / 10.0);
            }
        }
        else {
            exerciseStatisticsDTO.setNoOfParticipatingStudentsOrTeams(0);
            exerciseStatisticsDTO.setParticipationRateInPercent(0D);
        }
    }

    /**
     * Sets the amount of rated assessments and submissions done for the given <code>CourseManagementOverviewExerciseStatisticsDTO</code>
     * The amounts are set to zero if the assessment due date has passed
     *
     * @param exerciseStatisticsDTO the <code>CourseManagementOverviewExerciseStatisticsDTO</code> to set the amounts for
     * @param exercise              the exercise corresponding to the <code>CourseManagementOverviewExerciseStatisticsDTO</code>
     */
    private void setAssessmentsAndSubmissionsForStatisticsDTO(CourseManagementOverviewExerciseStatisticsDTO exerciseStatisticsDTO, Exercise exercise) {
        if (ExerciseDateService.isAfterAssessmentDueDate(exercise)) {
            exerciseStatisticsDTO.setNoOfRatedAssessments(0L);
            exerciseStatisticsDTO.setNoOfSubmissionsInTime(0L);
            exerciseStatisticsDTO.setNoOfAssessmentsDoneInPercent(0D);
        }
        else {
            long numberOfRatedAssessments = resultRepository.countNumberOfRatedResultsForExercise(exercise.getId());
            long noOfSubmissionsInTime = submissionRepository.countByExerciseIdSubmittedBeforeDueDate(exercise.getId());
            exerciseStatisticsDTO.setNoOfRatedAssessments(numberOfRatedAssessments);
            exerciseStatisticsDTO.setNoOfSubmissionsInTime(noOfSubmissionsInTime);
            exerciseStatisticsDTO.setNoOfAssessmentsDoneInPercent(noOfSubmissionsInTime == 0 ? 0 : Math.round(numberOfRatedAssessments * 1000.0 / noOfSubmissionsInTime) / 10.0);
        }
    }

    /**
     * Checks the exercise structured grading instructions if any of them is associated with the feedback
     * then, sets the corresponding exercise field
     *
     * @param gradingCriteria grading criteria list of exercise
     * @param exercise        exercise to update *
     */
    public void checkExerciseIfStructuredGradingInstructionFeedbackUsed(Set<GradingCriterion> gradingCriteria, Exercise exercise) {
        boolean hasFeedbackFromStructuredGradingInstructionUsed = feedbackRepository.hasFeedbackByExerciseGradingCriteria(gradingCriteria);

        if (hasFeedbackFromStructuredGradingInstructionUsed) {
            exercise.setGradingInstructionFeedbackUsed(true);
        }
    }

    /**
     * Re-evaluates the exercise before saving
     * 1. The feedback associated with the exercise grading instruction needs to be updated
     * 2. After updating feedback, result needs to be re-calculated
     *
     * @param exercise                                    exercise to re-evaluate
     * @param deleteFeedbackAfterGradingInstructionUpdate boolean flag that indicates whether the associated feedback should be deleted or not *
     */
    public void reEvaluateExercise(Exercise exercise, boolean deleteFeedbackAfterGradingInstructionUpdate) {
        Set<GradingCriterion> gradingCriteria = exercise.getGradingCriteria();
        // retrieve the feedback associated with the structured grading instructions
        List<Feedback> feedbackToBeUpdated = feedbackRepository.findFeedbackByExerciseGradingCriteria(gradingCriteria);

        // collect all structured grading instructions into the list
        List<GradingInstruction> gradingInstructions = gradingCriteria.stream().flatMap(gradingCriterion -> gradingCriterion.getStructuredGradingInstructions().stream()).toList();

        // update the related fields for feedback
        for (GradingInstruction instruction : gradingInstructions) {
            for (Feedback feedback : feedbackToBeUpdated) {
                if (feedback.getGradingInstruction().getId().equals(instruction.getId())) {
                    feedback.setCredits(instruction.getCredits());
                    feedback.setPositiveViaCredits();
                }
            }
        }
        feedbackRepository.saveAll(feedbackToBeUpdated);

        List<Feedback> feedbackToBeDeleted = getFeedbackToBeDeletedAfterGradingInstructionUpdate(deleteFeedbackAfterGradingInstructionUpdate, gradingInstructions, exercise);

        // update the grading criteria to re-calculate the results considering the updated usage limits
        gradingCriterionRepository.saveAll(exercise.getGradingCriteria());

        List<Result> results = resultRepository.findWithEagerSubmissionAndFeedbackByParticipationExerciseId(exercise.getId());

        // add example submission results that belong exercise
        if (!exercise.getExampleSubmissions().isEmpty()) {
            results.addAll(resultRepository.getResultForExampleSubmissions(exercise.getExampleSubmissions()));
        }

        // re-calculate the results after updating the feedback
        for (Result result : results) {
            if (!feedbackToBeDeleted.isEmpty()) {
                List<Feedback> existingFeedback = result.getFeedbacks();
                if (!existingFeedback.isEmpty()) {
                    existingFeedback.removeAll(feedbackToBeDeleted);
                }
                // first save the feedback (that is not yet in the database) to prevent null index exception
                List<Feedback> savedFeedback = feedbackRepository.saveFeedbacks(existingFeedback);
                result.updateAllFeedbackItems(savedFeedback, exercise instanceof ProgrammingExercise);
            }

            if (!(exercise instanceof ProgrammingExercise programmingExercise)) {
                resultRepository.submitResult(result, exercise);
            }
            else {
                result.calculateScoreForProgrammingExercise(programmingExercise);
                resultRepository.save(result);
            }
        }
    }

    /**
     * Gets the list of feedback that is associated with deleted grading instructions
     *
     * @param deleteFeedbackAfterGradingInstructionUpdate boolean flag that indicates whether the associated feedback should be deleted or not
     * @param gradingInstructions                         grading instruction list to update
     * @param exercise                                    exercise for which the grading instructions have to be updated
     * @return list including Feedback entries that have to be deleted due to updated grading instructions
     */
    public List<Feedback> getFeedbackToBeDeletedAfterGradingInstructionUpdate(boolean deleteFeedbackAfterGradingInstructionUpdate, List<GradingInstruction> gradingInstructions,
            Exercise exercise) {
        List<Feedback> feedbackToBeDeleted = new ArrayList<>();
        // check if the user decided to remove the feedback after deleting the associated grading instructions
        if (deleteFeedbackAfterGradingInstructionUpdate) {
            Set<Long> updatedInstructionIds = gradingInstructions.stream().map(GradingInstruction::getId).collect(Collectors.toCollection(HashSet::new));
            // retrieve the grading instructions from database for backup
            Set<GradingCriterion> backupGradingCriteria = gradingCriterionRepository.findByExerciseIdWithEagerGradingCriteria(exercise.getId());
            List<Long> backupInstructionIds = backupGradingCriteria.stream().flatMap(gradingCriterion -> gradingCriterion.getStructuredGradingInstructions().stream())
                    .map(GradingInstruction::getId).toList();

            // collect deleted grading instruction ids into the list
            List<Long> gradingInstructionIdsToBeDeleted = backupInstructionIds.stream().filter(backupInstructionId -> !updatedInstructionIds.contains(backupInstructionId))
                    .toList();

            // determine the feedback to be deleted
            feedbackToBeDeleted = feedbackRepository.findFeedbackByGradingInstructionIds(gradingInstructionIdsToBeDeleted);
        }
        return feedbackToBeDeleted;
    }

    /**
     * Removes competency from all exercises.
     *
     * @param exerciseLinks set of exercise links
     * @param competency    competency to remove
     */
    public void removeCompetency(@NotNull Set<CompetencyExerciseLink> exerciseLinks, @NotNull CourseCompetency competency) {
        competencyRelationApi.ifPresent(api -> api.deleteAllExerciseLinks(exerciseLinks));
        competency.getExerciseLinks().removeAll(exerciseLinks);
    }

    /**
     * Notifies students about exercise changes.
     * For course exercises, notifications are used. For exam exercises, live events are used instead.
     *
     * @param originalExercise the original exercise
     * @param updatedExercise  the updated exercise
     * @param notificationText custom notification text
     */
    public void notifyAboutExerciseChanges(Exercise originalExercise, Exercise updatedExercise, String notificationText) {
        if (originalExercise.isCourseExercise()) {
            groupNotificationScheduleService.checkAndCreateAppropriateNotificationsWhenUpdatingExercise(originalExercise, updatedExercise, notificationText);
        }
        // start sending problem statement updates within the last 5 minutes before the exam starts
        else if (now().plusMinutes(EXAM_START_WAIT_TIME_MINUTES).isAfter(originalExercise.getExam().getStartDate()) && originalExercise.isExamExercise()
                && !StringUtils.equals(originalExercise.getProblemStatement(), updatedExercise.getProblemStatement())) {
            User instructor = userRepository.getUser();
            this.examLiveEventsService.createAndSendProblemStatementUpdateEvent(updatedExercise, notificationText, instructor);
        }
    }

    /**
     * Saves the exercise and links it to the competencies.
     *
     * @param exercise     exercise to save
     * @param saveFunction function to save the exercise
     * @param <T>          type of the exercise
     * @return saved exercise
     */
    public <T extends Exercise> T saveWithCompetencyLinks(T exercise, Function<T, T> saveFunction) {
        // persist exercise before linking it to the competency
        Set<CompetencyExerciseLink> links = exercise.getCompetencyLinks();
        exercise.setCompetencyLinks(new HashSet<>());

        T savedExercise = saveFunction.apply(exercise);

        if (Hibernate.isInitialized(links) && !links.isEmpty()) {
            savedExercise.setCompetencyLinks(links);
            reconnectCompetencyExerciseLinks(savedExercise);
            competencyRelationApi.ifPresent(api -> savedExercise.setCompetencyLinks(new HashSet<>(api.saveAllExerciseLinks(links))));
        }

        return savedExercise;
    }

    /**
     * Reconnects the competency exercise links to the exercise after the cycle was broken by the deserialization.
     *
     * @param exercise exercise to reconnect the links
     */
    public void reconnectCompetencyExerciseLinks(Exercise exercise) {
        exercise.getCompetencyLinks().forEach(link -> link.setExercise(exercise));
    }

    /**
     * Returns a map from exercise type to count of exercise given a course id.
     *
     * @param courseId the course id
     * @return the mapping from exercise type to course type. If a course has no exercises for a specific type, the map contains an entry for that type with value 0.
     */
    public Map<ExerciseType, Long> countByCourseIdGroupByType(Long courseId) {
        Map<ExerciseType, Long> exerciseTypeCountMap = exerciseRepository.countByCourseIdGroupedByType(courseId).stream()
                .collect(Collectors.toMap(ExerciseTypeCountDTO::exerciseType, ExerciseTypeCountDTO::count));

        return Arrays.stream(ExerciseType.values()).collect(Collectors.toMap(type -> type, type -> exerciseTypeCountMap.getOrDefault(type, 0L)));
    }
}<|MERGE_RESOLUTION|>--- conflicted
+++ resolved
@@ -136,22 +136,12 @@
     private final Optional<CompetencyRelationApi> competencyRelationApi;
 
     public ExerciseService(ExerciseRepository exerciseRepository, AuthorizationCheckService authCheckService, AuditEventRepository auditEventRepository,
-<<<<<<< HEAD
             TeamRepository teamRepository, ProgrammingExerciseRepository programmingExerciseRepository, StudentParticipationRepository studentParticipationRepository,
             ResultRepository resultRepository, SubmissionRepository submissionRepository, ParticipantScoreRepository participantScoreRepository, Optional<LtiApi> ltiApi,
             UserRepository userRepository, ComplaintRepository complaintRepository, TutorLeaderboardService tutorLeaderboardService,
             ComplaintResponseRepository complaintResponseRepository, GradingCriterionRepository gradingCriterionRepository, FeedbackRepository feedbackRepository,
             RatingService ratingService, ExerciseDateService exerciseDateService, ExampleSubmissionRepository exampleSubmissionRepository, QuizBatchService quizBatchService,
-            ExamLiveEventsService examLiveEventsService, GroupNotificationScheduleService groupNotificationScheduleService, CompetencyRelationApi competencyRelationApi) {
-=======
-            TeamRepository teamRepository, ProgrammingExerciseRepository programmingExerciseRepository, Optional<Lti13ResourceLaunchRepository> lti13ResourceLaunchRepository,
-            StudentParticipationRepository studentParticipationRepository, ResultRepository resultRepository, SubmissionRepository submissionRepository,
-            ParticipantScoreRepository participantScoreRepository, UserRepository userRepository, ComplaintRepository complaintRepository,
-            TutorLeaderboardService tutorLeaderboardService, ComplaintResponseRepository complaintResponseRepository, GradingCriterionRepository gradingCriterionRepository,
-            FeedbackRepository feedbackRepository, RatingService ratingService, ExerciseDateService exerciseDateService, ExampleSubmissionRepository exampleSubmissionRepository,
-            QuizBatchService quizBatchService, ExamLiveEventsService examLiveEventsService, GroupNotificationScheduleService groupNotificationScheduleService,
-            Optional<CompetencyRelationApi> competencyRelationApi) {
->>>>>>> e3eaaa27
+            ExamLiveEventsService examLiveEventsService, GroupNotificationScheduleService groupNotificationScheduleService, Optional<CompetencyRelationApi> competencyRelationApi) {
         this.exerciseRepository = exerciseRepository;
         this.resultRepository = resultRepository;
         this.authCheckService = authCheckService;
