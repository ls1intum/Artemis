package de.tum.cit.aet.artemis.exercise.service;

import static de.tum.cit.aet.artemis.core.config.Constants.EXAM_START_WAIT_TIME_MINUTES;
import static de.tum.cit.aet.artemis.core.config.Constants.PROFILE_CORE;
import static de.tum.cit.aet.artemis.core.util.RoundingUtil.roundScoreSpecifiedByCourseSettings;
import static java.time.ZonedDateTime.now;

import java.util.ArrayList;
import java.util.Arrays;
import java.util.Collection;
import java.util.Comparator;
import java.util.HashMap;
import java.util.HashSet;
import java.util.List;
import java.util.Map;
import java.util.Optional;
import java.util.Set;
import java.util.function.Function;
import java.util.stream.Collectors;

import jakarta.validation.constraints.NotNull;

import org.apache.commons.lang3.StringUtils;
import org.hibernate.Hibernate;
import org.slf4j.Logger;
import org.slf4j.LoggerFactory;
import org.springframework.boot.actuate.audit.AuditEvent;
import org.springframework.boot.actuate.audit.AuditEventRepository;
import org.springframework.context.annotation.Profile;
import org.springframework.scheduling.annotation.Async;
import org.springframework.stereotype.Service;

import de.tum.cit.aet.artemis.assessment.domain.ComplaintType;
import de.tum.cit.aet.artemis.assessment.domain.ExampleSubmission;
import de.tum.cit.aet.artemis.assessment.domain.Feedback;
import de.tum.cit.aet.artemis.assessment.domain.GradingCriterion;
import de.tum.cit.aet.artemis.assessment.domain.GradingInstruction;
import de.tum.cit.aet.artemis.assessment.domain.ParticipantScore;
import de.tum.cit.aet.artemis.assessment.domain.Result;
import de.tum.cit.aet.artemis.assessment.repository.ComplaintRepository;
import de.tum.cit.aet.artemis.assessment.repository.ComplaintResponseRepository;
import de.tum.cit.aet.artemis.assessment.repository.ExampleSubmissionRepository;
import de.tum.cit.aet.artemis.assessment.repository.FeedbackRepository;
import de.tum.cit.aet.artemis.assessment.repository.GradingCriterionRepository;
import de.tum.cit.aet.artemis.assessment.repository.ParticipantScoreRepository;
import de.tum.cit.aet.artemis.assessment.repository.ResultRepository;
import de.tum.cit.aet.artemis.assessment.service.RatingService;
import de.tum.cit.aet.artemis.assessment.service.TutorLeaderboardService;
import de.tum.cit.aet.artemis.atlas.api.CompetencyRelationApi;
import de.tum.cit.aet.artemis.atlas.domain.competency.CompetencyExerciseLink;
import de.tum.cit.aet.artemis.atlas.domain.competency.CourseCompetency;
import de.tum.cit.aet.artemis.communication.service.notifications.GroupNotificationScheduleService;
import de.tum.cit.aet.artemis.core.config.Constants;
import de.tum.cit.aet.artemis.core.domain.Course;
import de.tum.cit.aet.artemis.core.domain.User;
import de.tum.cit.aet.artemis.core.dto.CourseManagementOverviewExerciseStatisticsDTO;
import de.tum.cit.aet.artemis.core.dto.DueDateStat;
import de.tum.cit.aet.artemis.core.dto.StatsForDashboardDTO;
import de.tum.cit.aet.artemis.core.dto.TutorLeaderboardDTO;
import de.tum.cit.aet.artemis.core.exception.ApiNotPresentException;
import de.tum.cit.aet.artemis.core.exception.BadRequestAlertException;
import de.tum.cit.aet.artemis.core.exception.EntityNotFoundException;
import de.tum.cit.aet.artemis.core.repository.UserRepository;
import de.tum.cit.aet.artemis.core.service.AuthorizationCheckService;
import de.tum.cit.aet.artemis.exam.api.ExamLiveEventsApi;
import de.tum.cit.aet.artemis.exercise.domain.Exercise;
import de.tum.cit.aet.artemis.exercise.domain.ExerciseMode;
import de.tum.cit.aet.artemis.exercise.domain.ExerciseType;
import de.tum.cit.aet.artemis.exercise.domain.Team;
import de.tum.cit.aet.artemis.exercise.domain.participation.StudentParticipation;
import de.tum.cit.aet.artemis.exercise.dto.ExerciseTypeCountDTO;
import de.tum.cit.aet.artemis.exercise.repository.ExerciseRepository;
import de.tum.cit.aet.artemis.exercise.repository.StudentParticipationRepository;
import de.tum.cit.aet.artemis.exercise.repository.SubmissionRepository;
import de.tum.cit.aet.artemis.exercise.repository.TeamRepository;
import de.tum.cit.aet.artemis.lti.domain.LtiResourceLaunch;
import de.tum.cit.aet.artemis.lti.repository.Lti13ResourceLaunchRepository;
import de.tum.cit.aet.artemis.programming.domain.ProgrammingExercise;
import de.tum.cit.aet.artemis.programming.repository.ProgrammingExerciseRepository;
import de.tum.cit.aet.artemis.quiz.domain.QuizExercise;
import de.tum.cit.aet.artemis.quiz.service.QuizBatchService;

/**
 * Service Implementation for managing Exercise.
 */
@Profile(PROFILE_CORE)
@Service
public class ExerciseService {

    private static final Logger log = LoggerFactory.getLogger(ExerciseService.class);

    private final AuthorizationCheckService authCheckService;

    private final ExerciseDateService exerciseDateService;

    private final TeamRepository teamRepository;

    private final AuditEventRepository auditEventRepository;

    private final ExerciseRepository exerciseRepository;

    private final ParticipantScoreRepository participantScoreRepository;

    private final SubmissionRepository submissionRepository;

    private final ResultRepository resultRepository;

    private final Optional<Lti13ResourceLaunchRepository> lti13ResourceLaunchRepository;

    private final StudentParticipationRepository studentParticipationRepository;

    private final UserRepository userRepository;

    private final ComplaintRepository complaintRepository;

    private final TutorLeaderboardService tutorLeaderboardService;

    private final ComplaintResponseRepository complaintResponseRepository;

    private final ProgrammingExerciseRepository programmingExerciseRepository;

    private final GradingCriterionRepository gradingCriterionRepository;

    private final FeedbackRepository feedbackRepository;

    private final RatingService ratingService;

    private final ExampleSubmissionRepository exampleSubmissionRepository;

    private final QuizBatchService quizBatchService;

    private final Optional<ExamLiveEventsApi> examLiveEventsApi;

    private final GroupNotificationScheduleService groupNotificationScheduleService;

    private final Optional<CompetencyRelationApi> competencyRelationApi;

    private final ParticipationFilterService participationFilterService;

    public ExerciseService(ExerciseRepository exerciseRepository, AuthorizationCheckService authCheckService, AuditEventRepository auditEventRepository,
            TeamRepository teamRepository, ProgrammingExerciseRepository programmingExerciseRepository, Optional<Lti13ResourceLaunchRepository> lti13ResourceLaunchRepository,
            StudentParticipationRepository studentParticipationRepository, ResultRepository resultRepository, SubmissionRepository submissionRepository,
            ParticipantScoreRepository participantScoreRepository, UserRepository userRepository, ComplaintRepository complaintRepository,
            TutorLeaderboardService tutorLeaderboardService, ComplaintResponseRepository complaintResponseRepository, GradingCriterionRepository gradingCriterionRepository,
            FeedbackRepository feedbackRepository, RatingService ratingService, ExerciseDateService exerciseDateService, ExampleSubmissionRepository exampleSubmissionRepository,
<<<<<<< HEAD
            QuizBatchService quizBatchService, Optional<ExamLiveEventsApi> examLiveEventsApi, GroupNotificationScheduleService groupNotificationScheduleService,
            Optional<CompetencyRelationApi> competencyRelationApi) {
=======
            QuizBatchService quizBatchService, ExamLiveEventsService examLiveEventsService, GroupNotificationScheduleService groupNotificationScheduleService,
            Optional<CompetencyRelationApi> competencyRelationApi, ParticipationFilterService participationFilterService) {
>>>>>>> 65964e55
        this.exerciseRepository = exerciseRepository;
        this.resultRepository = resultRepository;
        this.authCheckService = authCheckService;
        this.auditEventRepository = auditEventRepository;
        this.submissionRepository = submissionRepository;
        this.teamRepository = teamRepository;
        this.participantScoreRepository = participantScoreRepository;
        this.lti13ResourceLaunchRepository = lti13ResourceLaunchRepository;
        this.studentParticipationRepository = studentParticipationRepository;
        this.userRepository = userRepository;
        this.complaintRepository = complaintRepository;
        this.tutorLeaderboardService = tutorLeaderboardService;
        this.complaintResponseRepository = complaintResponseRepository;
        this.programmingExerciseRepository = programmingExerciseRepository;
        this.gradingCriterionRepository = gradingCriterionRepository;
        this.feedbackRepository = feedbackRepository;
        this.exerciseDateService = exerciseDateService;
        this.ratingService = ratingService;
        this.exampleSubmissionRepository = exampleSubmissionRepository;
        this.quizBatchService = quizBatchService;
        this.examLiveEventsApi = examLiveEventsApi;
        this.groupNotificationScheduleService = groupNotificationScheduleService;
        this.competencyRelationApi = competencyRelationApi;
        this.participationFilterService = participationFilterService;
    }

    /**
     * Gets the subset of given exercises that a user is allowed to see
     *
     * @param exercises exercises to filter
     * @param user      user
     * @return subset of the exercises that a user is allowed to access
     */
    public Set<Exercise> filterOutExercisesThatUserShouldNotSee(Set<Exercise> exercises, User user) {
        if (exercises == null || user == null || exercises.isEmpty()) {
            return Set.of();
        }
        // Set is needed here to remove duplicates
        Set<Course> courses = exercises.stream().map(Exercise::getCourseViaExerciseGroupOrCourseMember).collect(Collectors.toSet());
        if (courses.size() != 1) {
            throw new IllegalArgumentException("All exercises must be from the same course!");
        }
        Course course = courses.stream().findFirst().get();

        Set<Exercise> exercisesUserIsAllowedToSee = new HashSet<>();
        if (authCheckService.isAtLeastTeachingAssistantInCourse(course, user)) {
            exercisesUserIsAllowedToSee = exercises;
        }
        else if (authCheckService.isOnlyStudentInCourse(course, user)) {
            if (course.isOnlineCourse()) {
                for (Exercise exercise : exercises) {
                    if (!exercise.isVisibleToStudents()) {
                        continue;
                    }
                    if (lti13ResourceLaunchRepository.isPresent()) {
                        // students in online courses can only see exercises where the lti resource launch exists, otherwise the result cannot be reported later on
                        Collection<LtiResourceLaunch> ltiResourceLaunches = lti13ResourceLaunchRepository.get().findByUserAndExercise(user, exercise);
                        if (!ltiResourceLaunches.isEmpty()) {
                            exercisesUserIsAllowedToSee.add(exercise);
                        }
                    }
                }
            }
            else {
                exercisesUserIsAllowedToSee.addAll(exercises.stream().filter(Exercise::isVisibleToStudents).collect(Collectors.toSet()));
            }
        }
        return exercisesUserIsAllowedToSee;
    }

    /**
     * Given an exercise exerciseId, it creates an object node with numberOfSubmissions, totalNumberOfAssessments, numberOfComplaints and numberOfMoreFeedbackRequests, that are
     * used by both stats for assessment dashboard and for instructor dashboard
     * TODO: refactor and improve this method
     *
     * @param exercise - the exercise we are interested in
     * @param examMode - flag to determine if test run submissions should be deducted from the statistics
     * @return an object node with the stats
     */
    public StatsForDashboardDTO populateCommonStatistics(Exercise exercise, boolean examMode) {
        final long exerciseId = exercise.getId();
        StatsForDashboardDTO stats = new StatsForDashboardDTO();

        Course course = exercise.getCourseViaExerciseGroupOrCourseMember();

        DueDateStat numberOfSubmissions;
        DueDateStat totalNumberOfAssessments;

        if (exercise instanceof ProgrammingExercise) {
            numberOfSubmissions = new DueDateStat(programmingExerciseRepository.countLegalSubmissionsByExerciseIdSubmitted(exerciseId), 0L);
            totalNumberOfAssessments = new DueDateStat(programmingExerciseRepository.countAssessmentsByExerciseIdSubmitted(exerciseId), 0L);
        }
        else {
            numberOfSubmissions = submissionRepository.countSubmissionsForExercise(exerciseId);
            totalNumberOfAssessments = resultRepository.countNumberOfFinishedAssessmentsForExercise(exerciseId);
        }

        stats.setNumberOfSubmissions(numberOfSubmissions);
        stats.setTotalNumberOfAssessments(totalNumberOfAssessments);

        final DueDateStat[] numberOfAssessmentsOfCorrectionRounds;
        int numberOfCorrectionRounds = 1;
        if (examMode) {
            // set number of corrections specific to each correction round
            numberOfCorrectionRounds = exercise.getExerciseGroup().getExam().getNumberOfCorrectionRoundsInExam();
            numberOfAssessmentsOfCorrectionRounds = resultRepository.countNumberOfFinishedAssessmentsForExamExerciseForCorrectionRounds(exercise, numberOfCorrectionRounds);
        }
        else {
            // no examMode here, so correction rounds defaults to 1 and is the same as totalNumberOfAssessments
            numberOfAssessmentsOfCorrectionRounds = new DueDateStat[] { totalNumberOfAssessments };
        }

        stats.setNumberOfAssessmentsOfCorrectionRounds(numberOfAssessmentsOfCorrectionRounds);

        final DueDateStat[] numberOfLockedAssessmentByOtherTutorsOfCorrectionRound;
        numberOfLockedAssessmentByOtherTutorsOfCorrectionRound = resultRepository.countNumberOfLockedAssessmentsByOtherTutorsForExamExerciseForCorrectionRounds(exercise,
                numberOfCorrectionRounds, userRepository.getUserWithGroupsAndAuthorities());
        stats.setNumberOfLockedAssessmentByOtherTutorsOfCorrectionRound(numberOfLockedAssessmentByOtherTutorsOfCorrectionRound);

        final DueDateStat numberOfAutomaticAssistedAssessments = resultRepository.countNumberOfAutomaticAssistedAssessmentsForExercise(exerciseId);
        stats.setNumberOfAutomaticAssistedAssessments(numberOfAutomaticAssistedAssessments);

        final long numberOfMoreFeedbackRequests = complaintRepository.countComplaintsByExerciseIdAndComplaintType(exerciseId, ComplaintType.MORE_FEEDBACK);
        stats.setNumberOfMoreFeedbackRequests(numberOfMoreFeedbackRequests);

        long numberOfComplaints;
        if (examMode) {
            numberOfComplaints = complaintRepository.countByResultParticipationExerciseIdAndComplaintTypeIgnoreTestRuns(exerciseId, ComplaintType.COMPLAINT);
        }
        else {
            numberOfComplaints = complaintRepository.countComplaintsByExerciseIdAndComplaintType(exerciseId, ComplaintType.COMPLAINT);
        }
        stats.setNumberOfComplaints(numberOfComplaints);

        long numberOfComplaintResponses = complaintResponseRepository.countComplaintResponseByExerciseIdAndComplaintTypeAndSubmittedTimeIsNotNull(exerciseId,
                ComplaintType.COMPLAINT);

        stats.setNumberOfOpenComplaints(numberOfComplaints - numberOfComplaintResponses);

        long numberOfMoreFeedbackComplaintResponses = complaintResponseRepository.countComplaintResponseByExerciseIdAndComplaintTypeAndSubmittedTimeIsNotNull(exerciseId,
                ComplaintType.MORE_FEEDBACK);

        stats.setNumberOfOpenMoreFeedbackRequests(numberOfMoreFeedbackRequests - numberOfMoreFeedbackComplaintResponses);

        stats.setNumberOfRatings(ratingService.countRatingsByExerciseId(exerciseId));

        List<TutorLeaderboardDTO> leaderboardEntries = tutorLeaderboardService.getExerciseLeaderboard(exercise);
        stats.setTutorLeaderboardEntries(leaderboardEntries);
        final long totalNumberOfAssessmentLocks = submissionRepository.countLockedSubmissionsByExerciseId(exerciseId);
        stats.setTotalNumberOfAssessmentLocks(totalNumberOfAssessmentLocks);

        stats.setFeedbackRequestEnabled(course.getComplaintsEnabled());
        stats.setFeedbackRequestEnabled(course.getRequestMoreFeedbackEnabled());

        return stats;
    }

    /**
     * Loads exercises with all the necessary information to display them correctly in the Artemis dashboard
     *
     * @param exerciseIds exercises to load
     * @param user        user to load exercise information for
     * @return exercises with all the necessary information loaded for correct display in the Artemis dashboard
     */
    public Set<Exercise> loadExercisesWithInformationForDashboard(Set<Long> exerciseIds, User user) {
        if (exerciseIds == null || user == null) {
            throw new IllegalArgumentException();
        }
        if (exerciseIds.isEmpty()) {
            return new HashSet<>();
        }
        Set<Exercise> exercises = exerciseRepository.findByExerciseIdsWithCategories(exerciseIds);
        // Set is needed here to remove duplicates
        Set<Course> courses = exercises.stream().map(Exercise::getCourseViaExerciseGroupOrCourseMember).collect(Collectors.toSet());
        if (courses.size() != 1) {
            throw new IllegalArgumentException("All exercises must be from the same course!");
        }
        Course course = courses.stream().findFirst().get();
        var participationsOfUserInExercises = studentParticipationRepository.getAllParticipationsOfUserInExercises(user, exercises, false);
        boolean isStudent = !authCheckService.isAtLeastTeachingAssistantInCourse(course, user);
        for (Exercise exercise : exercises) {
            // add participation with submission and result to each exercise
            filterExerciseForCourseDashboard(exercise, participationsOfUserInExercises, isStudent);
            // remove sensitive information from the exercise for students
            if (isStudent) {
                exercise.filterSensitiveInformation();
            }
            setAssignedTeamIdForExerciseAndUser(exercise, user);
        }
        return exercises;
    }

    /**
     * Filter all exercises for a given course based on the user role and course settings
     * Assumes that the exercises are already been loaded (i.e. no proxy)
     *
     * @param course corresponding course: exercises
     * @param user   the user entity
     * @return a set of all Exercises for the given course
     */
    public Set<Exercise> filterExercisesForCourse(Course course, User user) {
        Set<Exercise> exercises = course.getExercises();
        if (authCheckService.isAtLeastTeachingAssistantInCourse(course, user)) {
            // no need to filter for tutors/editors/instructors/admins because they can see all exercises of the course
            return exercises;
        }

        if (course.isOnlineCourse()) {
            // this case happens rarely, so we can reload the relevant exercises from the database
            // students in online courses can only see exercises where the lti outcome url exists, otherwise the result cannot be reported later on
            exercises = exerciseRepository.findByCourseIdWhereLtiResourceLaunchExists(course.getId(), user.getLogin());
        }

        // students for this course might not have the right to see it, so we have to
        // filter out exercises that are not released (or explicitly made visible to students) yet
        return exercises.stream().filter(Exercise::isVisibleToStudents).collect(Collectors.toSet());
    }

    /**
     * Loads additional details for team exercises and for active quiz exercises
     * Assumes that the exercises are already been loaded (i.e. no proxy)
     *
     * @param course corresponding course: exercises
     * @param user   the user entity
     */
    public void loadExerciseDetailsIfNecessary(Course course, User user) {
        for (Exercise exercise : course.getExercises()) {
            // only necessary for team exercises
            setAssignedTeamIdForExerciseAndUser(exercise, user);

            // filter out questions and all statistical information about the quizPointStatistic from quizExercises (so users can't see which answer options are correct)
            if (exercise instanceof QuizExercise quizExercise) {
                quizExercise.filterSensitiveInformation();

                // if the quiz is not active the batches do not matter and there is no point in loading them
                if (quizExercise.isQuizStarted() && !quizExercise.isQuizEnded()) {
                    // delete the proxy as it doesn't work; getQuizBatchForStudent will load the batches from the DB directly
                    quizExercise.setQuizBatches(quizBatchService.getQuizBatchForStudentByLogin(quizExercise, user.getLogin()).stream().collect(Collectors.toSet()));
                }
            }
        }
    }

    /**
     * Updates the points of related exercises if the points of exercises have changed
     *
     * @param originalExercise the original exercise
     * @param updatedExercise  the updatedExercise
     */
    @Async
    public void updatePointsInRelatedParticipantScores(Exercise originalExercise, Exercise updatedExercise) {
        if (originalExercise.getMaxPoints().equals(updatedExercise.getMaxPoints()) && originalExercise.getBonusPoints().equals(updatedExercise.getBonusPoints())) {
            return; // nothing to do since points are still correct
        }

        List<ParticipantScore> participantScoreList = participantScoreRepository.findAllByExercise(updatedExercise);
        for (ParticipantScore participantScore : participantScoreList) {
            Double lastPoints = null;
            Double lastRatedPoints = null;
            if (participantScore.getLastScore() != null) {
                lastPoints = roundScoreSpecifiedByCourseSettings(participantScore.getLastScore() * 0.01 * updatedExercise.getMaxPoints(),
                        updatedExercise.getCourseViaExerciseGroupOrCourseMember());
            }
            if (participantScore.getLastRatedScore() != null) {
                lastRatedPoints = roundScoreSpecifiedByCourseSettings(participantScore.getLastRatedScore() * 0.01 * updatedExercise.getMaxPoints(),
                        updatedExercise.getCourseViaExerciseGroupOrCourseMember());
            }
            participantScore.setLastPoints(lastPoints);
            participantScore.setLastRatedPoints(lastRatedPoints);
        }
        participantScoreRepository.saveAll(participantScoreList);
    }

    public void logDeletion(Exercise exercise, Course course, User user) {
        var auditEvent = new AuditEvent(user.getLogin(), Constants.DELETE_EXERCISE, "exercise=" + exercise.getTitle(), "course=" + course.getTitle());
        auditEventRepository.add(auditEvent);
        log.info("User {} has requested to delete {} {} with id {}", user.getLogin(), exercise.getClass().getSimpleName(), exercise.getTitle(), exercise.getId());
    }

    public void logUpdate(Exercise exercise, Course course, User user) {
        var auditEvent = new AuditEvent(user.getLogin(), Constants.EDIT_EXERCISE, "exercise=" + exercise.getTitle(), "course=" + course.getTitle());
        auditEventRepository.add(auditEvent);
        log.info("User {} has updated {} {} with id {}", user.getLogin(), exercise.getClass().getSimpleName(), exercise.getTitle(), exercise.getId());
    }

    /**
     * checks the example submissions of the exercise and removes unnecessary associations to other objects
     *
     * @param exercise the exercise for which example submissions should be checked
     */
    public void checkExampleSubmissions(Exercise exercise) {
        // Avoid recursions
        if (!exercise.getExampleSubmissions().isEmpty()) {
            Set<ExampleSubmission> exampleSubmissionsWithResults = exampleSubmissionRepository.findAllWithResultByExerciseId(exercise.getId());
            exercise.setExampleSubmissions(exampleSubmissionsWithResults);
            exercise.getExampleSubmissions().forEach(exampleSubmission -> exampleSubmission.setExercise(null));
            exercise.getExampleSubmissions().forEach(exampleSubmission -> exampleSubmission.setTutorParticipations(null));
        }
    }

    /**
     * Check to ensure that an updatedExercise is not converted from a course exercise to an exam exercise and vice versa.
     *
     * @param updatedExercise the updated Exercise
     * @param oldExercise     the old Exercise
     * @param entityName      name of the entity
     * @throws BadRequestAlertException if updated exercise was converted
     */
    public void checkForConversionBetweenExamAndCourseExercise(Exercise updatedExercise, Exercise oldExercise, String entityName) throws BadRequestAlertException {
        if (updatedExercise.isExamExercise() != oldExercise.isExamExercise() || updatedExercise.isCourseExercise() != oldExercise.isCourseExercise()) {
            throw new BadRequestAlertException("Course exercise cannot be converted to exam exercise and vice versa", entityName, "conversionBetweenExamAndCourseExercise");
        }
    }

    /**
     * Find the participation in participations that belongs to the given exercise that includes the exercise data, plus the found participation with its most recent relevant
     * result. Filter everything else that is not relevant
     *
     * @param exercise                         the exercise that should be filtered (this deletes many field values of the passed exercise object)
     * @param participationsAcrossAllExercises the set of participations in all exercises, wherein to search for the participations in this exercise
     * @param isStudent                        defines if the current user is a student
     */
    public void filterExerciseForCourseDashboard(Exercise exercise, Set<StudentParticipation> participationsAcrossAllExercises, boolean isStudent) {
        // remove attributes that are not necessary for the dashboard
        exercise.setCourse(null);
        exercise.setProblemStatement(null);
        if (exercise instanceof ProgrammingExercise programmingExercise) {
            programmingExercise.setTestRepositoryUri(null);
        }

        // no participations yet, therefore nothing to filter from here on -> return
        if (participationsAcrossAllExercises == null) {
            exercise.setStudentParticipations(Set.of());
            return;
        }
        Set<StudentParticipation> studentParticipationsInExercise = participationFilterService.findStudentParticipationsInExercise(participationsAcrossAllExercises, exercise);

        studentParticipationsInExercise.forEach(participation -> participationFilterService.filterParticipationForCourseDashboard(participation, isStudent));

        exercise.setStudentParticipations(studentParticipationsInExercise);
    }

    /**
     * Get one exercise with all exercise hints and all student questions + answers and with all categories
     *
     * @param exerciseId the id of the exercise to find
     * @param user       the current user
     * @return the exercise
     */
    public Exercise findOneWithDetailsForStudents(Long exerciseId, User user) {
        var exercise = exerciseRepository.findByIdWithDetailsForStudent(exerciseId).orElseThrow(() -> new EntityNotFoundException("Exercise", exerciseId));
        setAssignedTeamIdForExerciseAndUser(exercise, user);
        return exercise;
    }

    /**
     * Sets the transient attribute "studentAssignedTeamId" that contains the id of the team to which the user is assigned
     *
     * @param exercise the exercise for which to set the attribute
     * @param user     the user for which to check to which team (or no team) he belongs to
     */
    private void setAssignedTeamIdForExerciseAndUser(Exercise exercise, User user) {
        // if the exercise is not team-based, there is nothing to do here
        if (exercise.isTeamMode()) {
            Optional<Team> team = teamRepository.findOneByExerciseIdAndUserId(exercise.getId(), user.getId());
            exercise.setStudentAssignedTeamId(team.map(Team::getId).orElse(null));
            exercise.setStudentAssignedTeamIdComputed(true);
        }
    }

    /**
     * Gets the exercise statistics by setting values for each field of the <code>CourseManagementOverviewExerciseStatisticsDTO</code>
     * Exercises with an assessment due date (or due date if there is no assessment due date) in the past are limited to the five most recent
     *
     * @param courseId                 the id of the course
     * @param amountOfStudentsInCourse the amount of students in the course
     * @return A list of filled <code>CourseManagementOverviewExerciseStatisticsDTO</code>
     */
    public List<CourseManagementOverviewExerciseStatisticsDTO> getStatisticsForCourseManagementOverview(Long courseId, Integer amountOfStudentsInCourse) {
        // We only display the latest five past exercises in the client, only calculate statistics for those
        List<Exercise> pastExercises = exerciseRepository.getPastExercisesForCourseManagementOverview(courseId, now());

        Comparator<Exercise> exerciseDateComparator = Comparator.comparing(
                exercise -> exercise.getAssessmentDueDate() != null ? exercise.getAssessmentDueDate() : exercise.getDueDate(), Comparator.nullsLast(Comparator.naturalOrder()));

        List<Exercise> lastFivePastExercises = pastExercises.stream().sorted(exerciseDateComparator.reversed()).limit(5).toList();
        Map<Long, Double> averageScoreById = new HashMap<>();
        if (!lastFivePastExercises.isEmpty()) {
            // Calculate the average score for all five exercises at once
            var averageScore = participantScoreRepository.findAverageScoreForExercises(lastFivePastExercises);
            for (var element : averageScore) {
                averageScoreById.put((Long) element.get("exerciseId"), (Double) element.get("averageScore"));
            }
        }

        // Fill statistics for all exercises potentially displayed on the client
        var exercisesForManagementOverview = exerciseRepository.getActiveExercisesForCourseManagementOverview(courseId, now());
        exercisesForManagementOverview.addAll(lastFivePastExercises);
        return generateCourseManagementDTOs(exercisesForManagementOverview, amountOfStudentsInCourse, averageScoreById);
    }

    /**
     * Generates a <code>CourseManagementOverviewExerciseStatisticsDTO</code> for each given exercise
     *
     * @param exercisesForManagementOverview a set of exercises to generate the statistics for
     * @param amountOfStudentsInCourse       the amount of students in the course
     * @param averageScoreById               the average score for each exercise indexed by exerciseId
     * @return A list of filled <code>CourseManagementOverviewExerciseStatisticsDTO</code>
     */
    private List<CourseManagementOverviewExerciseStatisticsDTO> generateCourseManagementDTOs(Set<Exercise> exercisesForManagementOverview, Integer amountOfStudentsInCourse,
            Map<Long, Double> averageScoreById) {
        List<CourseManagementOverviewExerciseStatisticsDTO> statisticsDTOS = new ArrayList<>();
        for (var exercise : exercisesForManagementOverview) {
            var exerciseId = exercise.getId();
            var exerciseStatisticsDTO = new CourseManagementOverviewExerciseStatisticsDTO();
            exerciseStatisticsDTO.setExerciseId(exerciseId);
            exerciseStatisticsDTO.setExerciseMaxPoints(exercise.getMaxPoints());

            participantScoreRepository.setAverageScoreForStatisticsDTO(exerciseStatisticsDTO, averageScoreById, exercise);
            setStudentsAndParticipationsAmountForStatisticsDTO(exerciseStatisticsDTO, amountOfStudentsInCourse, exercise);
            setAssessmentsAndSubmissionsForStatisticsDTO(exerciseStatisticsDTO, exercise);

            statisticsDTOS.add(exerciseStatisticsDTO);
        }
        return statisticsDTOS;
    }

    /**
     * Sets the amount of students, participations and teams for the given <code>CourseManagementOverviewExerciseStatisticsDTO</code>
     * Only the amount of students in the course is set if the exercise has ended, the rest is set to zero
     *
     * @param exerciseStatisticsDTO    the <code>CourseManagementOverviewExerciseStatisticsDTO</code> to set the amounts for
     * @param amountOfStudentsInCourse the amount of students in the course
     * @param exercise                 the exercise corresponding to the <code>CourseManagementOverviewExerciseStatisticsDTO</code>
     */
    private void setStudentsAndParticipationsAmountForStatisticsDTO(CourseManagementOverviewExerciseStatisticsDTO exerciseStatisticsDTO, Integer amountOfStudentsInCourse,
            Exercise exercise) {
        exerciseStatisticsDTO.setNoOfStudentsInCourse(amountOfStudentsInCourse);

        if (amountOfStudentsInCourse != null && amountOfStudentsInCourse != 0 && exerciseDateService.isBeforeLatestDueDate(exercise)) {
            if (exercise.getMode() == ExerciseMode.TEAM) {
                Long teamParticipations = exerciseRepository.getTeamParticipationCountById(exercise.getId());
                var participations = teamParticipations == null ? 0 : Math.toIntExact(teamParticipations);
                exerciseStatisticsDTO.setNoOfParticipatingStudentsOrTeams(participations);

                Integer teams = teamRepository.getNumberOfTeamsForExercise(exercise.getId());
                exerciseStatisticsDTO.setNoOfTeamsInCourse(teams);
                exerciseStatisticsDTO.setParticipationRateInPercent(teams == null || teams == 0 ? 0.0 : Math.round(participations * 1000.0 / teams) / 10.0);
            }
            else {
                Long studentParticipations = exerciseRepository.getStudentParticipationCountById(exercise.getId());
                var participations = studentParticipations == null ? 0 : Math.toIntExact(studentParticipations);
                exerciseStatisticsDTO.setNoOfParticipatingStudentsOrTeams(participations);

                exerciseStatisticsDTO.setParticipationRateInPercent(Math.round(participations * 1000.0 / amountOfStudentsInCourse) / 10.0);
            }
        }
        else {
            exerciseStatisticsDTO.setNoOfParticipatingStudentsOrTeams(0);
            exerciseStatisticsDTO.setParticipationRateInPercent(0D);
        }
    }

    /**
     * Sets the amount of rated assessments and submissions done for the given <code>CourseManagementOverviewExerciseStatisticsDTO</code>
     * The amounts are set to zero if the assessment due date has passed
     *
     * @param exerciseStatisticsDTO the <code>CourseManagementOverviewExerciseStatisticsDTO</code> to set the amounts for
     * @param exercise              the exercise corresponding to the <code>CourseManagementOverviewExerciseStatisticsDTO</code>
     */
    private void setAssessmentsAndSubmissionsForStatisticsDTO(CourseManagementOverviewExerciseStatisticsDTO exerciseStatisticsDTO, Exercise exercise) {
        if (ExerciseDateService.isAfterAssessmentDueDate(exercise)) {
            exerciseStatisticsDTO.setNoOfRatedAssessments(0L);
            exerciseStatisticsDTO.setNoOfSubmissionsInTime(0L);
            exerciseStatisticsDTO.setNoOfAssessmentsDoneInPercent(0D);
        }
        else {
            long numberOfRatedAssessments = resultRepository.countNumberOfRatedResultsForExercise(exercise.getId());
            long noOfSubmissionsInTime = submissionRepository.countByExerciseIdSubmittedBeforeDueDate(exercise.getId());
            exerciseStatisticsDTO.setNoOfRatedAssessments(numberOfRatedAssessments);
            exerciseStatisticsDTO.setNoOfSubmissionsInTime(noOfSubmissionsInTime);
            exerciseStatisticsDTO.setNoOfAssessmentsDoneInPercent(noOfSubmissionsInTime == 0 ? 0 : Math.round(numberOfRatedAssessments * 1000.0 / noOfSubmissionsInTime) / 10.0);
        }
    }

    /**
     * Checks the exercise structured grading instructions if any of them is associated with the feedback
     * then, sets the corresponding exercise field
     *
     * @param gradingCriteria grading criteria list of exercise
     * @param exercise        exercise to update *
     */
    public void checkExerciseIfStructuredGradingInstructionFeedbackUsed(Set<GradingCriterion> gradingCriteria, Exercise exercise) {
        boolean hasFeedbackFromStructuredGradingInstructionUsed = feedbackRepository.hasFeedbackByExerciseGradingCriteria(gradingCriteria);

        if (hasFeedbackFromStructuredGradingInstructionUsed) {
            exercise.setGradingInstructionFeedbackUsed(true);
        }
    }

    /**
     * Re-evaluates the exercise before saving
     * 1. The feedback associated with the exercise grading instruction needs to be updated
     * 2. After updating feedback, result needs to be re-calculated
     *
     * @param exercise                                    exercise to re-evaluate
     * @param deleteFeedbackAfterGradingInstructionUpdate boolean flag that indicates whether the associated feedback should be deleted or not *
     */
    public void reEvaluateExercise(Exercise exercise, boolean deleteFeedbackAfterGradingInstructionUpdate) {
        Set<GradingCriterion> gradingCriteria = exercise.getGradingCriteria();
        // retrieve the feedback associated with the structured grading instructions
        List<Feedback> feedbackToBeUpdated = feedbackRepository.findFeedbackByExerciseGradingCriteria(gradingCriteria);

        // collect all structured grading instructions into the list
        List<GradingInstruction> gradingInstructions = gradingCriteria.stream().flatMap(gradingCriterion -> gradingCriterion.getStructuredGradingInstructions().stream()).toList();

        // update the related fields for feedback
        for (GradingInstruction instruction : gradingInstructions) {
            for (Feedback feedback : feedbackToBeUpdated) {
                if (feedback.getGradingInstruction().getId().equals(instruction.getId())) {
                    feedback.setCredits(instruction.getCredits());
                    feedback.setPositiveViaCredits();
                }
            }
        }
        feedbackRepository.saveAll(feedbackToBeUpdated);

        List<Feedback> feedbackToBeDeleted = getFeedbackToBeDeletedAfterGradingInstructionUpdate(deleteFeedbackAfterGradingInstructionUpdate, gradingInstructions, exercise);

        // update the grading criteria to re-calculate the results considering the updated usage limits
        gradingCriterionRepository.saveAll(exercise.getGradingCriteria());

        List<Result> results = resultRepository.findWithEagerSubmissionAndFeedbackByParticipationExerciseId(exercise.getId());

        // add example submission results that belong exercise
        if (!exercise.getExampleSubmissions().isEmpty()) {
            results.addAll(resultRepository.getResultForExampleSubmissions(exercise.getExampleSubmissions()));
        }

        // re-calculate the results after updating the feedback
        for (Result result : results) {
            if (!feedbackToBeDeleted.isEmpty()) {
                List<Feedback> existingFeedback = result.getFeedbacks();
                if (!existingFeedback.isEmpty()) {
                    existingFeedback.removeAll(feedbackToBeDeleted);
                }
                // first save the feedback (that is not yet in the database) to prevent null index exception
                List<Feedback> savedFeedback = feedbackRepository.saveFeedbacks(existingFeedback);
                result.updateAllFeedbackItems(savedFeedback, exercise instanceof ProgrammingExercise);
            }

            if (!(exercise instanceof ProgrammingExercise programmingExercise)) {
                resultRepository.submitResult(result, exercise);
            }
            else {
                result.calculateScoreForProgrammingExercise(programmingExercise);
                resultRepository.save(result);
            }
        }
    }

    /**
     * Gets the list of feedback that is associated with deleted grading instructions
     *
     * @param deleteFeedbackAfterGradingInstructionUpdate boolean flag that indicates whether the associated feedback should be deleted or not
     * @param gradingInstructions                         grading instruction list to update
     * @param exercise                                    exercise for which the grading instructions have to be updated
     * @return list including Feedback entries that have to be deleted due to updated grading instructions
     */
    public List<Feedback> getFeedbackToBeDeletedAfterGradingInstructionUpdate(boolean deleteFeedbackAfterGradingInstructionUpdate, List<GradingInstruction> gradingInstructions,
            Exercise exercise) {
        List<Feedback> feedbackToBeDeleted = new ArrayList<>();
        // check if the user decided to remove the feedback after deleting the associated grading instructions
        if (deleteFeedbackAfterGradingInstructionUpdate) {
            Set<Long> updatedInstructionIds = gradingInstructions.stream().map(GradingInstruction::getId).collect(Collectors.toCollection(HashSet::new));
            // retrieve the grading instructions from database for backup
            Set<GradingCriterion> backupGradingCriteria = gradingCriterionRepository.findByExerciseIdWithEagerGradingCriteria(exercise.getId());
            List<Long> backupInstructionIds = backupGradingCriteria.stream().flatMap(gradingCriterion -> gradingCriterion.getStructuredGradingInstructions().stream())
                    .map(GradingInstruction::getId).toList();

            // collect deleted grading instruction ids into the list
            List<Long> gradingInstructionIdsToBeDeleted = backupInstructionIds.stream().filter(backupInstructionId -> !updatedInstructionIds.contains(backupInstructionId))
                    .toList();

            // determine the feedback to be deleted
            feedbackToBeDeleted = feedbackRepository.findFeedbackByGradingInstructionIds(gradingInstructionIdsToBeDeleted);
        }
        return feedbackToBeDeleted;
    }

    /**
     * Removes competency from all exercises.
     *
     * @param exerciseLinks set of exercise links
     * @param competency    competency to remove
     */
    public void removeCompetency(@NotNull Set<CompetencyExerciseLink> exerciseLinks, @NotNull CourseCompetency competency) {
        competencyRelationApi.ifPresent(api -> api.deleteAllExerciseLinks(exerciseLinks));
        competency.getExerciseLinks().removeAll(exerciseLinks);
    }

    /**
     * Notifies students about exercise changes.
     * For course exercises, notifications are used. For exam exercises, live events are used instead.
     *
     * @param originalExercise the original exercise
     * @param updatedExercise  the updated exercise
     * @param notificationText custom notification text
     */
    public void notifyAboutExerciseChanges(Exercise originalExercise, Exercise updatedExercise, String notificationText) {
        if (originalExercise.isCourseExercise()) {
            groupNotificationScheduleService.checkAndCreateAppropriateNotificationsWhenUpdatingExercise(originalExercise, updatedExercise, notificationText);
        }
        // start sending problem statement updates within the last 5 minutes before the exam starts
        else if (now().plusMinutes(EXAM_START_WAIT_TIME_MINUTES).isAfter(originalExercise.getExam().getStartDate()) && originalExercise.isExamExercise()
                && !StringUtils.equals(originalExercise.getProblemStatement(), updatedExercise.getProblemStatement())) {
            ExamLiveEventsApi api = examLiveEventsApi.orElseThrow(() -> new ApiNotPresentException(ExamLiveEventsApi.class, PROFILE_CORE));
            api.createAndSendProblemStatementUpdateEvent(updatedExercise, notificationText);
        }
    }

    /**
     * Saves the exercise and links it to the competencies.
     *
     * @param exercise     exercise to save
     * @param saveFunction function to save the exercise
     * @param <T>          type of the exercise
     * @return saved exercise
     */
    public <T extends Exercise> T saveWithCompetencyLinks(T exercise, Function<T, T> saveFunction) {
        // persist exercise before linking it to the competency
        Set<CompetencyExerciseLink> links = exercise.getCompetencyLinks();
        exercise.setCompetencyLinks(new HashSet<>());

        T savedExercise = saveFunction.apply(exercise);

        if (Hibernate.isInitialized(links) && !links.isEmpty()) {
            savedExercise.setCompetencyLinks(links);
            reconnectCompetencyExerciseLinks(savedExercise);
            competencyRelationApi.ifPresent(api -> savedExercise.setCompetencyLinks(new HashSet<>(api.saveAllExerciseLinks(links))));
        }

        return savedExercise;
    }

    /**
     * Reconnects the competency exercise links to the exercise after the cycle was broken by the deserialization.
     *
     * @param exercise exercise to reconnect the links
     */
    public void reconnectCompetencyExerciseLinks(Exercise exercise) {
        exercise.getCompetencyLinks().forEach(link -> link.setExercise(exercise));
    }

    /**
     * Returns a map from exercise type to count of exercise given a course id.
     *
     * @param courseId the course id
     * @return the mapping from exercise type to course type. If a course has no exercises for a specific type, the map contains an entry for that type with value 0.
     */
    public Map<ExerciseType, Long> countByCourseIdGroupByType(Long courseId) {
        Map<ExerciseType, Long> exerciseTypeCountMap = exerciseRepository.countByCourseIdGroupedByType(courseId).stream()
                .collect(Collectors.toMap(ExerciseTypeCountDTO::exerciseType, ExerciseTypeCountDTO::count));

        return Arrays.stream(ExerciseType.values()).collect(Collectors.toMap(type -> type, type -> exerciseTypeCountMap.getOrDefault(type, 0L)));
    }
}<|MERGE_RESOLUTION|>--- conflicted
+++ resolved
@@ -143,13 +143,8 @@
             ParticipantScoreRepository participantScoreRepository, UserRepository userRepository, ComplaintRepository complaintRepository,
             TutorLeaderboardService tutorLeaderboardService, ComplaintResponseRepository complaintResponseRepository, GradingCriterionRepository gradingCriterionRepository,
             FeedbackRepository feedbackRepository, RatingService ratingService, ExerciseDateService exerciseDateService, ExampleSubmissionRepository exampleSubmissionRepository,
-<<<<<<< HEAD
             QuizBatchService quizBatchService, Optional<ExamLiveEventsApi> examLiveEventsApi, GroupNotificationScheduleService groupNotificationScheduleService,
-            Optional<CompetencyRelationApi> competencyRelationApi) {
-=======
-            QuizBatchService quizBatchService, ExamLiveEventsService examLiveEventsService, GroupNotificationScheduleService groupNotificationScheduleService,
             Optional<CompetencyRelationApi> competencyRelationApi, ParticipationFilterService participationFilterService) {
->>>>>>> 65964e55
         this.exerciseRepository = exerciseRepository;
         this.resultRepository = resultRepository;
         this.authCheckService = authCheckService;
