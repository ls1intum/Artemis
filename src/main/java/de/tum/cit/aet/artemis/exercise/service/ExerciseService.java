--- conflicted
+++ resolved
@@ -143,11 +143,7 @@
             TutorLeaderboardService tutorLeaderboardService, ComplaintResponseRepository complaintResponseRepository, GradingCriterionRepository gradingCriterionRepository,
             FeedbackRepository feedbackRepository, RatingService ratingService, ExerciseDateService exerciseDateService, ExampleSubmissionRepository exampleSubmissionRepository,
             QuizBatchService quizBatchService, ExamLiveEventsService examLiveEventsService, GroupNotificationScheduleService groupNotificationScheduleService,
-<<<<<<< HEAD
-            CompetencyRelationApi competencyRelationApi, ParticipationFilterService participationFilterService) {
-=======
-            Optional<CompetencyRelationApi> competencyRelationApi) {
->>>>>>> 039e6c80
+            Optional<CompetencyRelationApi> competencyRelationApi, ParticipationFilterService participationFilterService) {
         this.exerciseRepository = exerciseRepository;
         this.resultRepository = resultRepository;
         this.authCheckService = authCheckService;
