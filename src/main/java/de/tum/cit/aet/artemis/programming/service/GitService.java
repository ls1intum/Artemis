package de.tum.cit.aet.artemis.programming.service;

import static de.tum.cit.aet.artemis.core.config.BinaryFileExtensionConfiguration.isBinaryFile;
import static de.tum.cit.aet.artemis.core.config.Constants.PROFILE_CORE;

import java.io.ByteArrayInputStream;
import java.io.ByteArrayOutputStream;
import java.io.IOException;
import java.io.UncheckedIOException;
import java.net.URI;
import java.net.URISyntaxException;
import java.nio.file.FileSystems;
import java.nio.file.Files;
import java.nio.file.InvalidPathException;
import java.nio.file.Path;
import java.time.Instant;
import java.time.ZonedDateTime;
import java.util.ArrayDeque;
import java.util.ArrayList;
import java.util.Collection;
import java.util.Collections;
import java.util.Deque;
import java.util.HashMap;
import java.util.HashSet;
import java.util.Iterator;
import java.util.List;
import java.util.Map;
import java.util.Objects;
import java.util.Optional;
import java.util.Set;
import java.util.concurrent.ConcurrentHashMap;
import java.util.function.Predicate;
import java.util.stream.Collectors;
import java.util.stream.StreamSupport;
import java.util.zip.ZipEntry;
import java.util.zip.ZipInputStream;
import java.util.zip.ZipOutputStream;

import jakarta.annotation.Nullable;
import jakarta.annotation.PreDestroy;
import jakarta.validation.constraints.NotNull;

import org.apache.commons.io.FileUtils;
import org.apache.commons.io.filefilter.IOFileFilter;
import org.apache.commons.lang3.StringUtils;
import org.eclipse.jgit.api.ArchiveCommand;
import org.eclipse.jgit.api.CommitCommand;
import org.eclipse.jgit.api.FetchCommand;
import org.eclipse.jgit.api.Git;
import org.eclipse.jgit.api.GitCommand;
import org.eclipse.jgit.api.LsRemoteCommand;
import org.eclipse.jgit.api.PullCommand;
import org.eclipse.jgit.api.PullResult;
import org.eclipse.jgit.api.PushCommand;
import org.eclipse.jgit.api.ResetCommand;
import org.eclipse.jgit.api.Status;
import org.eclipse.jgit.api.TransportCommand;
import org.eclipse.jgit.api.errors.CanceledException;
import org.eclipse.jgit.api.errors.GitAPIException;
import org.eclipse.jgit.api.errors.InvalidRefNameException;
import org.eclipse.jgit.api.errors.JGitInternalException;
import org.eclipse.jgit.api.errors.NoHeadException;
import org.eclipse.jgit.api.errors.TransportException;
import org.eclipse.jgit.archive.ZipFormat;
import org.eclipse.jgit.lib.CommitBuilder;
import org.eclipse.jgit.lib.ConfigConstants;
import org.eclipse.jgit.lib.Constants;
import org.eclipse.jgit.lib.FileMode;
import org.eclipse.jgit.lib.ObjectId;
import org.eclipse.jgit.lib.ObjectInserter;
import org.eclipse.jgit.lib.ObjectLoader;
import org.eclipse.jgit.lib.PersonIdent;
import org.eclipse.jgit.lib.Ref;
import org.eclipse.jgit.lib.RefUpdate;
import org.eclipse.jgit.lib.TreeFormatter;
import org.eclipse.jgit.revwalk.RevCommit;
import org.eclipse.jgit.revwalk.RevTree;
import org.eclipse.jgit.revwalk.RevWalk;
import org.eclipse.jgit.revwalk.filter.CommitTimeRevFilter;
import org.eclipse.jgit.revwalk.filter.RevFilter;
import org.eclipse.jgit.storage.file.FileRepositoryBuilder;
import org.eclipse.jgit.transport.BundleWriter;
import org.eclipse.jgit.transport.CredentialsProvider;
import org.eclipse.jgit.transport.RemoteConfig;
import org.eclipse.jgit.transport.UsernamePasswordCredentialsProvider;
import org.eclipse.jgit.treewalk.TreeWalk;
import org.slf4j.Logger;
import org.slf4j.LoggerFactory;
import org.springframework.beans.factory.annotation.Value;
import org.springframework.context.annotation.Lazy;
import org.springframework.context.annotation.Profile;
import org.springframework.context.event.EventListener;
import org.springframework.core.io.ByteArrayResource;
import org.springframework.core.io.InputStreamResource;
import org.springframework.stereotype.Service;

import de.tum.cit.aet.artemis.core.config.FullStartupEvent;
import de.tum.cit.aet.artemis.core.domain.User;
import de.tum.cit.aet.artemis.core.exception.EntityNotFoundException;
import de.tum.cit.aet.artemis.core.exception.GitException;
import de.tum.cit.aet.artemis.core.service.ProfileService;
import de.tum.cit.aet.artemis.core.service.ZipFileService;
import de.tum.cit.aet.artemis.core.util.FileUtil;
import de.tum.cit.aet.artemis.exercise.domain.Submission;
import de.tum.cit.aet.artemis.exercise.domain.participation.StudentParticipation;
import de.tum.cit.aet.artemis.programming.domain.File;
import de.tum.cit.aet.artemis.programming.domain.FileType;
import de.tum.cit.aet.artemis.programming.domain.ProgrammingExercise;
import de.tum.cit.aet.artemis.programming.domain.ProgrammingExerciseParticipation;
import de.tum.cit.aet.artemis.programming.domain.ProgrammingExerciseStudentParticipation;
import de.tum.cit.aet.artemis.programming.domain.ProgrammingSubmission;
import de.tum.cit.aet.artemis.programming.domain.Repository;
import de.tum.cit.aet.artemis.programming.domain.VcsRepositoryUri;
import de.tum.cit.aet.artemis.programming.dto.CommitInfoDTO;
import de.tum.cit.aet.artemis.programming.service.localvc.LocalVCRepositoryUri;

@Profile(PROFILE_CORE)
@Lazy
@Service
public class GitService extends AbstractGitService {

    private static final Logger log = LoggerFactory.getLogger(GitService.class);

    private final ProfileService profileService;

    @Value("${artemis.version-control.local-vcs-repo-path}")
    private Path localVCBasePath;

    @Value("${artemis.repo-clone-path}")
    private Path repoClonePath;

    @Value("${artemis.git.name}")
    private String artemisGitName;

    @Value("${artemis.git.email}")
    private String artemisGitEmail;

    @Value("${artemis.version-control.user}")
    protected String gitUser;

    @Value("${artemis.version-control.password}")
    protected String gitPassword;

    private final Map<Path, Path> cloneInProgressOperations = new ConcurrentHashMap<>();

    private final ZipFileService zipFileService;

    private static final String ANONYMIZED_STUDENT_NAME = "student";

    private static final String ANONYMIZED_STUDENT_EMAIL = "";

    public GitService(ProfileService profileService, ZipFileService zipFileService) {
        super();
        this.profileService = profileService;
        this.zipFileService = zipFileService;
    }

    /**
     * initialize the GitService, in particular which authentication mechanism should be used
     * Artemis uses the following order for authentication:
     * 1. ssh key (if available)
     * 2. username + personal access token (if available)
     * 3. username + password
     */
    @EventListener(FullStartupEvent.class)
    public void init() {
        if (useSsh()) {
            log.info("GitService will use ssh keys as authentication method to interact with remote git repositories");
            configureSsh();
        }
        else if (gitToken.isPresent()) {
            log.info("GitService will use username + token as authentication method to interact with remote git repositories");
            CredentialsProvider.setDefault(new UsernamePasswordCredentialsProvider(gitUser, gitToken.get()));
        }
        else {
            log.info("GitService will use username + password as authentication method to interact with remote git repositories");
            CredentialsProvider.setDefault(new UsernamePasswordCredentialsProvider(gitUser, gitPassword));
        }

        ArchiveCommand.registerFormat("zip", new ZipFormat());
    }

    @PreDestroy
    @Override
    public void cleanup() {
        super.cleanup();
    }

    /**
     * Get the URI for a {@link VcsRepositoryUri}. This either retrieves the SSH URI, if SSH is used, the HTTP(S) URI, or the path to the repository's folder if the local VCS is
     * used.
     * This method is for internal use (getting the URI for cloning the repository into the Artemis file system).
     * For the local VCS however, the repository is cloned from the folder defined in the environment variable "artemis.version-control.local-vcs-repo-path".
     *
     * @param vcsRepositoryUri the {@link VcsRepositoryUri} for which to get the URI
     * @return the URI (SSH, HTTP(S), or local path)
     * @throws URISyntaxException if SSH is used and the SSH URI could not be retrieved.
     */
    @Override
    protected URI getGitUri(VcsRepositoryUri vcsRepositoryUri) throws URISyntaxException {
        if (profileService.isLocalVCorCIActive()) {
            // Create less generic LocalVCRepositoryUri out of VcsRepositoryUri.
            LocalVCRepositoryUri localVCRepositoryUri = new LocalVCRepositoryUri(vcsRepositoryUri.toString());
            return localVCRepositoryUri.getLocalRepositoryPath(localVCBasePath).toUri();
        }
        return useSsh() ? getSshUri(vcsRepositoryUri, sshUrlTemplate) : vcsRepositoryUri.getURI();
    }

    /**
     * Get the local repository for a given participation. If the local repo does not exist yet, it will be checked out.
     * Saves the local repo in the default path.
     *
     * @param participation Participation the remote repository belongs to.
     * @param writeAccess   whether we want to write to the repository
     * @return the repository if it could be checked out
     * @throws GitAPIException if the repository could not be checked out.
     */
    public Repository getOrCheckoutRepository(ProgrammingExerciseParticipation participation, boolean writeAccess) throws GitAPIException {
        return getOrCheckoutRepository(participation, repoClonePath, writeAccess);
    }

    /**
     * Get the local repository for a given participation. If the local repo does not exist yet, it will be checked out.
     * Saves the local repo in the default path.
     *
     * @param participation Participation the remote repository belongs to.
     * @param targetPath    path where the repo is located on disk
     * @param writeAccess   whether we want to write to the repository
     * @return the repository if it could be checked out
     * @throws GitAPIException if the repository could not be checked out.
     * @throws GitException    if the same repository is attempted to be cloned multiple times.
     */
    public Repository getOrCheckoutRepository(ProgrammingExerciseParticipation participation, Path targetPath, boolean writeAccess) throws GitAPIException, GitException {
        var repoUri = participation.getVcsRepositoryUri();
        Repository repository = getOrCheckoutRepositoryWithTargetPath(repoUri, targetPath, true, writeAccess);
        repository.setParticipation(participation);
        return repository;
    }

    /**
     * Get the local repository for a given participation.
     * If the local repo does not exist yet, it will be checked out.
     * <p>
     * This method will include the participation ID in the local path of the repository so
     * JPlag can refer back to the correct participation.
     *
     * @param participation Participation the remote repository belongs to.
     * @param targetPath    path where the repo is located on disk
     * @return the repository if it could be checked out
     * @throws GitAPIException      if the repository could not be checked out.
     * @throws InvalidPathException if the repository could not be checked out Because it contains unmappable characters.
     */
    public Repository getOrCheckoutRepositoryForJPlag(ProgrammingExerciseParticipation participation, Path targetPath) throws GitAPIException, InvalidPathException {
        var repoUri = participation.getVcsRepositoryUri();
        String repoFolderName = repoUri.folderNameForRepositoryUri();

        // Replace the exercise name in the repository folder name with the participation ID.
        // This is necessary to be able to refer back to the correct participation after the JPlag detection run.
        String updatedRepoFolderName = repoFolderName.replaceAll("/[a-zA-Z0-9]*-", "/" + participation.getId() + "-");
        // the repo-folder name might start with a separator, e.g. "/studentOriginRepo1234567890 which is treated as absolute path which is wrong
        if (updatedRepoFolderName.startsWith(FileSystems.getDefault().getSeparator())) {
            updatedRepoFolderName = updatedRepoFolderName.substring(1);
        }
        Path localPath = targetPath.resolve(updatedRepoFolderName);

        Repository repository = getOrCheckoutRepositoryWithLocalPath(repoUri, localPath, true, false);
        repository.setParticipation(participation);

        return repository;
    }

    /**
     * Get the local repository for a given remote repository URI. If the local repo does not exist yet, it will be checked out.
     * Saves the repo in the default path
     *
     * @param repoUri     The remote repository.
     * @param pullOnGet   Pull from the remote on the checked out repository, if it does not need to be cloned.
     * @param writeAccess Whether we want to write to the repository
     * @return the repository if it could be checked out.
     * @throws GitAPIException if the repository could not be checked out.
     */
    public Repository getOrCheckoutRepository(VcsRepositoryUri repoUri, boolean pullOnGet, boolean writeAccess) throws GitAPIException {
        return getOrCheckoutRepositoryWithTargetPath(repoUri, repoClonePath, pullOnGet, writeAccess);
    }

    /**
     * Get the local repository for a given remote repository URI. If the local repo does not exist yet, it will be checked out.
     *
     * @param repoUri     The remote repository.
     * @param targetPath  path where the repo is located on disk
     * @param pullOnGet   Pull from the remote on the checked out repository, if it does not need to be cloned.
     * @param writeAccess whether we want to write to the repository
     * @return the repository if it could be checked out.
     * @throws GitAPIException if the repository could not be checked out.
     * @throws GitException    if the same repository is attempted to be cloned multiple times.
     */
    public Repository getOrCheckoutRepositoryWithTargetPath(VcsRepositoryUri repoUri, Path targetPath, boolean pullOnGet, boolean writeAccess)
            throws GitAPIException, GitException {
        Path localPath = getLocalPathOfRepo(targetPath, repoUri);
        return getOrCheckoutRepositoryWithLocalPath(repoUri, localPath, pullOnGet, writeAccess);
    }

    /**
     * Checkout at the given repository at the given commit hash
     *
     * @param repository the repository to check out the commit in
     * @param commitHash the hash of the commit to check out
     * @return the repository checked out at the given commit
     */
    public Repository checkoutRepositoryAtCommit(Repository repository, String commitHash) {
        try (Git git = new Git(repository)) {
            git.checkout().setName(commitHash).call();
        }
        catch (GitAPIException e) {
            throw new GitException("Could not checkout commit " + commitHash + " in repository located at  " + repository.getLocalPath(), e);
        }
        return repository;
    }

    /**
     * Get the local repository for a given remote repository URI.
     * <p>
     * If the local repo does not exist yet, it will be checked out.
     * After retrieving the repository, the commit for the given hash will be checked out.
     *
     * @param vcsRepositoryUri the url of the remote repository
     * @param commitHash       the hash of the commit to checkout
     * @param pullOnGet        pull from the remote on the checked out repository, if it does not need to be cloned
     * @return the repository if it could be checked out
     * @throws GitAPIException if the repository could not be checked out
     */
    public Repository checkoutRepositoryAtCommit(VcsRepositoryUri vcsRepositoryUri, String commitHash, boolean pullOnGet) throws GitAPIException {
        var repository = getOrCheckoutRepository(vcsRepositoryUri, pullOnGet, false);
        return checkoutRepositoryAtCommit(repository, commitHash);
    }

    /**
     * Get the local repository for a given remote repository URI. If the local repo does not exist yet, it will be checked out.
     *
     * @param repoUri       The remote repository.
     * @param pullOnGet     Pull from the remote on the checked out repository, if it does not need to be cloned.
     * @param defaultBranch The default branch of the target repository.
     * @param writeAccess   whether we want to write to the repository
     * @return the repository if it could be checked out.
     * @throws GitAPIException if the repository could not be checked out.
     * @throws GitException    if the same repository is attempted to be cloned multiple times.
     */
    public Repository getOrCheckoutRepository(VcsRepositoryUri repoUri, boolean pullOnGet, String defaultBranch, boolean writeAccess) throws GitAPIException, GitException {
        Path localPath = getLocalPathOfRepo(repoClonePath, repoUri);
        return getOrCheckoutRepository(repoUri, repoUri, localPath, pullOnGet, defaultBranch, writeAccess);
    }

    /**
     * Get the local repository for a given remote repository URI. If the local repo does not exist yet, it will be checked out.
     *
     * @param repoUri     The source and target remote repository.
     * @param localPath   The local path to clone the repository to.
     * @param pullOnGet   Pull from the remote on the checked out repository, if it does not need to be cloned.
     * @param writeAccess whether we want to write to the repository
     * @return the repository if it could be checked out.
     * @throws GitAPIException      if the repository could not be checked out.
     * @throws GitException         if the same repository is attempted to be cloned multiple times.
     * @throws InvalidPathException if the repository could not be checked out Because it contains unmappable characters.
     */
    public Repository getOrCheckoutRepositoryWithLocalPath(VcsRepositoryUri repoUri, Path localPath, boolean pullOnGet, boolean writeAccess)
            throws GitAPIException, GitException, InvalidPathException {
        return getOrCheckoutRepository(repoUri, repoUri, localPath, pullOnGet, defaultBranch, writeAccess);
    }

    /**
     * Get the local repository for a given remote repository URI. If the local repo does not exist yet, it will be checked out.
     *
     * @param sourceRepoUri The source remote repository.
     * @param targetRepoUri The target remote repository.
     * @param localPath     The local path to clone the repository to.
     * @param pullOnGet     Pull from the remote on the checked out repository, if it does not need to be cloned.
     * @param defaultBranch The default branch of the target repository
     * @param writeAccess   whether we want to write to the repository
     * @return the repository if it could be checked out.
     * @throws GitAPIException      if the repository could not be checked out.
     * @throws GitException         if the same repository is attempted to be cloned multiple times.
     * @throws InvalidPathException if the repository could not be checked out Because it contains unmappable characters.
     */
    public Repository getOrCheckoutRepository(VcsRepositoryUri sourceRepoUri, VcsRepositoryUri targetRepoUri, Path localPath, boolean pullOnGet, String defaultBranch,
            boolean writeAccess) throws GitAPIException, GitException, InvalidPathException {
        // First try to just retrieve the git repository from our server, as it might already be checked out.
        // If the sourceRepoUri differs from the targetRepoUri, we attempt to clone the source repo into the target directory
        Repository repository = getExistingCheckedOutRepositoryByLocalPath(localPath, targetRepoUri, defaultBranch, writeAccess);

        // Note: in case the actual git repository in the file system is corrupt (e.g. by accident), we will get an exception here
        // the exception will then delete the folder, so that the next attempt would be successful.
        if (repository != null) {
            if (pullOnGet) {
                try {
                    pull(repository);
                }
                catch (JGitInternalException | NoHeadException | TransportException e) {
                    // E.g., LockFailedException
                    // cleanup the folder to avoid problems in the future.
                    // 'deleteQuietly' is the same as 'deleteDirectory' but is not throwing an exception, thus we avoid another try-catch block.
                    if (!FileUtils.deleteQuietly(localPath.toFile())) {
                        log.error("Could not delete directory after failed pull: {}", localPath.toAbsolutePath());
                    }
                    throw new GitException(e);
                }
            }
            return repository;
        }
        // If the git repository can't be found on our server, clone it from the remote.
        else {
            waitUntilPathNotBusy(localPath);

            // Clone repository.
            try {
                var gitUriAsString = getGitUriAsString(sourceRepoUri);
                log.debug("Cloning from {} to {}", gitUriAsString, localPath);
                cloneInProgressOperations.put(localPath, localPath);
                // make sure the directory to copy into is empty
                FileUtils.deleteDirectory(localPath.toFile());
                Git git = cloneCommand().setURI(gitUriAsString).setDirectory(localPath.toFile()).call();
                git.close();
            }
            catch (IOException | URISyntaxException | GitAPIException | InvalidPathException e) {
                // cleanup the folder to avoid problems in the future.
                // 'deleteQuietly' is the same as 'deleteDirectory' but is not throwing an exception, thus we avoid another try-catch block.
                if (!FileUtils.deleteQuietly(localPath.toFile())) {
                    log.error("Could not delete directory after failed clone: {}", localPath.toAbsolutePath());
                }
                throw new GitException(e);
            }
            finally {
                // make sure that cloneInProgress is released
                cloneInProgressOperations.remove(localPath);
            }
            return getExistingCheckedOutRepositoryByLocalPath(localPath, targetRepoUri, defaultBranch, writeAccess);
        }
    }

    /**
     * Waits until no clone operation is running for the given path.
     * <p>
     * Retries once a second for up to {@link #JGIT_TIMEOUT_IN_SECONDS} seconds before giving up.
     *
     * @param localPath The path in which a clone operation should be made.
     * @throws CanceledException If the waiting has been interrupted.
     * @throws GitException      If the path is still busy after the maximum number of retries.
     */
    private void waitUntilPathNotBusy(final Path localPath) throws CanceledException, GitException {
        int remainingSeconds = JGIT_TIMEOUT_IN_SECONDS;

        while (cloneInProgressOperations.containsKey(localPath)) {
            log.warn("Clone is already in progress. This will lead to an error. Wait for a second");
            try {
                Thread.sleep(1000);
            }
            catch (InterruptedException ex) {
                throw new CanceledException("Waiting for local path to be free for cloning got interrupted.");
            }

            if (remainingSeconds <= 0) {
                throw new GitException("Cannot clone the same repository multiple times");
            }
            else {
                remainingSeconds--;
            }
        }
    }

    public Path getDefaultLocalPathOfRepo(VcsRepositoryUri targetUrl) {
        return getLocalPathOfRepo(repoClonePath, targetUrl);
    }

    /**
     * Creates a local path by specifying a target path and the target url
     *
     * @param targetPath target directory
     * @param targetUrl  url of the repository
     * @return path of the local file system
     */
    public Path getLocalPathOfRepo(Path targetPath, VcsRepositoryUri targetUrl) {
        if (targetUrl == null) {
            return null;
        }
        Path resolvedPath = (targetPath.normalize()).resolve(targetUrl.folderNameForRepositoryUri()).normalize();
        if (!resolvedPath.startsWith(targetPath.normalize())) {
            throw new IllegalArgumentException("Invalid path: " + resolvedPath);
        }
        return resolvedPath;
    }

    /**
     * Get an existing git repository that is checked out on the server. Returns immediately null if the localPath does not exist.
     *
     * @param localPath           to git repo on server.
     * @param remoteRepositoryUri the remote repository uri for the git repository, will be added to the Repository object for later use, can be null
     * @return the git repository in the localPath or **null** if it does not exist on the server.
     */
    public Repository getExistingCheckedOutRepositoryByLocalPath(@NotNull Path localPath, @Nullable VcsRepositoryUri remoteRepositoryUri) {
        return getExistingCheckedOutRepositoryByLocalPath(localPath, remoteRepositoryUri, defaultBranch, false);
    }

    /**
     * Get an existing git repository that is checked out on the server. Returns immediately null if the localPath does not exist.
     *
     * @param localPath           to git repo on server.
     * @param remoteRepositoryUri the remote repository uri for the git repository, will be added to the Repository object for later use, can be null
     * @param defaultBranch       the name of the branch that should be used as default branch
     * @param writeAccess         whether the repository should be opened with write access
     * @return the git repository in the localPath or **null** if it does not exist on the server.
     */
    public Repository getExistingCheckedOutRepositoryByLocalPath(@NotNull Path localPath, @Nullable VcsRepositoryUri remoteRepositoryUri, String defaultBranch,
            boolean writeAccess) {
        try {
            if (!Files.exists(localPath)) {
                return null;
            }
            // Try to retrieve the git repository from our server.
            return linkRepositoryForExistingGit(localPath, remoteRepositoryUri, defaultBranch, false, writeAccess);
        }
        catch (IOException | InvalidRefNameException ex) {
            log.warn("Cannot get existing checkout out repository by local path: {}", ex.getMessage());
            return null;
        }
    }

    /**
     * Commits with the given message into the repository.
     *
     * @param repo    Local Repository Object.
     * @param message Commit Message
     * @throws GitAPIException if the commit failed.
     */
    public void commit(Repository repo, String message) throws GitAPIException {
        try (Git git = new Git(repo)) {
            GitService.commit(git).setMessage(message).setAllowEmpty(true).setCommitter(artemisGitName, artemisGitEmail).call();
        }
    }

    /**
     * Creates a CommitCommand and sets signing to false. Egit uses the local git configuration and if signing of
     * commits is enabled, tests will fail because it will not be able to actually sign the commit.
     * This method makes sure that signing is disabled and commits work on systems regardless of the local git configuration.
     *
     * @param git Git Repository Object.
     * @return CommitCommand with signing set to false.
     */
    public static CommitCommand commit(Git git) {
        return git.commit().setSign(false);
    }

    /**
     * Commits with the given message into the repository and pushes it to the remote.
     *
     * @param repo        Local Repository Object.
     * @param message     Commit Message
     * @param emptyCommit whether the git service should also produce an empty commit
     * @param user        The user who should initiate the commit. If the user is null, the artemis user will be used
     * @throws GitAPIException if the commit failed.
     */
    public void commitAndPush(Repository repo, String message, boolean emptyCommit, @Nullable User user) throws GitAPIException {
        String name = user != null ? user.getName() : artemisGitName;
        String email = user != null ? user.getEmail() : artemisGitEmail;
        try (Git git = new Git(repo)) {
            GitService.commit(git).setMessage(message).setAllowEmpty(emptyCommit).setCommitter(name, email).call();
            log.debug("commitAndPush -> Push {}", repo.getLocalPath());
            setRemoteUrl(repo);
            pushCommand(git).call();
        }
    }

    /**
     * Stage all files in the repo including new files.
     *
     * @param repo Local Repository Object.
     * @throws GitAPIException if the staging failed.
     */
    public void stageAllChanges(Repository repo) throws GitAPIException {
        try (Git git = new Git(repo)) {
            // stage deleted files: http://stackoverflow.com/a/35601677/4013020
            git.add().setUpdate(true).addFilepattern(".").call();
            // stage new files
            git.add().addFilepattern(".").call();
        }
    }

    /**
     * Resets local repository to ref.
     *
     * @param repo Local Repository Object.
     * @param ref  the ref to reset to, e.g. "origin/main"
     * @throws GitAPIException if the reset failed.
     */
    public void reset(Repository repo, String ref) throws GitAPIException {
        try (Git git = new Git(repo)) {
            setRemoteUrl(repo);
            git.reset().setMode(ResetCommand.ResetType.HARD).setRef(ref).call();
        }
    }

    /**
     * git fetch
     *
     * @param repo Local Repository Object.
     * @throws GitAPIException if the fetch failed.
     */
    public void fetchAll(Repository repo) throws GitAPIException {
        try (Git git = new Git(repo)) {
            log.debug("Fetch {}", repo.getLocalPath());
            setRemoteUrl(repo);
            fetchCommand(git).setForceUpdate(true).setRemoveDeletedRefs(true).call();
        }
    }

    /**
     * Change the remote repository uri to the currently used authentication mechanism (either ssh or https)
     *
     * @param repo the git repository for which the remote url should be change
     */
    private void setRemoteUrl(Repository repo) {
        if (repo == null || repo.getRemoteRepositoryUri() == null) {
            log.warn("Cannot set remoteUrl because it is null!");
            return;
        }
        // Note: we reset the remote url, because it might have changed from https to ssh or ssh to https
        try {
            var existingRemoteUrl = repo.getConfig().getString(ConfigConstants.CONFIG_REMOTE_SECTION, REMOTE_NAME, "url");
            var newRemoteUrl = getGitUriAsString(repo.getRemoteRepositoryUri());
            if (!Objects.equals(newRemoteUrl, existingRemoteUrl)) {
                log.info("Replace existing remote url {} with new remote url {}", existingRemoteUrl, newRemoteUrl);
                repo.getConfig().setString(ConfigConstants.CONFIG_REMOTE_SECTION, REMOTE_NAME, "url", newRemoteUrl);
                log.info("New remote url: {}", repo.getConfig().getString(ConfigConstants.CONFIG_REMOTE_SECTION, REMOTE_NAME, "url"));
            }
        }
        catch (Exception e) {
            log.warn("Cannot set the remote url", e);
        }
    }

    /**
     * Pulls from remote repository. Does not throw any exceptions when pulling, e.g. CheckoutConflictException or WrongRepositoryStateException.
     *
     * @param repo Local Repository Object.
     */
    public void pullIgnoreConflicts(Repository repo) {
        try (Git git = new Git(repo)) {
            log.debug("Pull ignore conflicts {}", repo.getLocalPath());
            setRemoteUrl(repo);
            pullCommand(git).call();
        }
        catch (GitAPIException ex) {
            log.error("Cannot pull the repo {}", repo.getLocalPath(), ex);
            // TODO: we should send this error to the client and let the user handle it there, e.g. by choosing to reset the repository
        }
    }

    /**
     * Pulls from remote repository.
     *
     * @param repo Local Repository Object.
     * @return The PullResult which contains FetchResult and MergeResult.
     * @throws GitAPIException if the pull failed.
     */
    public PullResult pull(Repository repo) throws GitAPIException {
        try (Git git = new Git(repo)) {
            log.info("Pull {}", repo.getLocalPath());
            setRemoteUrl(repo);
            return pullCommand(git).call();
        }
    }

    /**
     * Get branch that origin/HEAD points to, useful to handle default branches that are not main
     *
     * @param repo Local Repository Object.
     * @return name of the origin/HEAD branch, e.g. 'main' or null if there is no HEAD
     */
    public String getOriginHead(Repository repo) throws GitAPIException {
        Ref originHeadRef;
        try (Git git = new Git(repo)) {
            originHeadRef = lsRemoteCommand(git).callAsMap().get(Constants.HEAD);
        }

        // Empty Git repos don't have HEAD
        if (originHeadRef == null) {
            return null;
        }

        String fullName = originHeadRef.getTarget().getName();
        return StringUtils.substringAfterLast(fullName, "/");
    }

    /**
     * Hard reset local repository to origin/HEAD.
     *
     * @param repo Local Repository Object.
     */
    public void resetToOriginHead(Repository repo) {
        try {
            fetchAll(repo);
            var originHead = getOriginHead(repo);

            if (originHead == null) {
                log.error("Cannot hard reset the repo {} to origin/HEAD because it is empty.", repo.getLocalPath());
                return;
            }

            reset(repo, "origin/" + originHead);
        }
        catch (GitAPIException | JGitInternalException ex) {
            log.error("Cannot fetch/hard reset the repo {} with url {} to origin/HEAD due to the following exception", repo.getLocalPath(), repo.getRemoteRepositoryUri(), ex);
        }
    }

    /**
     * Switch back to the HEAD commit of the default branch.
     *
     * @param repository the repository for which we want to switch to the HEAD commit of the default branch
     * @throws GitAPIException if this operation fails
     */
    public void switchBackToDefaultBranchHead(Repository repository) throws GitAPIException {
        try (Git git = new Git(repository)) {
            git.checkout().setName(defaultBranch).call();
        }
    }

    /**
     * Stager Task #3: Filter late submissions Filter all commits after exercise due date
     *
     * @param repository                Local Repository Object.
     * @param lastValidSubmission       The last valid submission from the database or empty, if not found
     * @param filterLateSubmissionsDate the date after which all submissions should be filtered out (may be null)
     */
    public void filterLateSubmissions(Repository repository, Optional<Submission> lastValidSubmission, ZonedDateTime filterLateSubmissionsDate) {
        if (filterLateSubmissionsDate == null) {
            // No date set in client and exercise has no due date
            return;
        }

        try (Git git = new Git(repository)) {
            String commitHash;

            if (lastValidSubmission.isPresent()) {
                log.debug("Last valid submission for participation {} is {}", lastValidSubmission.get().getParticipation().getId(), lastValidSubmission.get());
                ProgrammingSubmission programmingSubmission = (ProgrammingSubmission) lastValidSubmission.get();
                commitHash = programmingSubmission.getCommitHash();
            }
            else {
                log.debug("Last valid submission is not present for participation");
                // Get last commit before due date
                Instant since = Instant.EPOCH;
                Instant until = filterLateSubmissionsDate.toInstant();
                RevFilter between = CommitTimeRevFilter.between(since, until);
                Iterable<RevCommit> commits = git.log().setRevFilter(between).call();
                RevCommit latestCommitBeforeDueDate = commits.iterator().next();
                commitHash = latestCommitBeforeDueDate.getId().getName();
            }
            log.debug("Last commit hash is {}", commitHash);

            reset(repository, commitHash);
        }
        catch (GitAPIException ex) {
            log.warn("Cannot filter the repo {} due to the following exception: {}", repository.getLocalPath(), ex.getMessage());
        }
        finally {
            // if repo is not closed, it causes weird IO issues when trying to delete the repo again
            // java.io.IOException: Unable to delete file: ...\.git\objects\pack\...
            repository.close();
        }
    }

    /**
     * Stager Task #6: Combine all commits after last instructor commit
     *
     * @param repository             Local Repository Object.
     * @param programmingExercise    ProgrammingExercise associated with this repo.
     * @param overwriteDefaultBranch If false keeps the default branch and creates squash commit in separate branch, if true squashes the default branch
     */
    public void combineAllStudentCommits(Repository repository, ProgrammingExercise programmingExercise, boolean overwriteDefaultBranch) {
        try (Git studentGit = new Git(repository)) {
            setRemoteUrl(repository);
            // Get last commit hash from template repo
            ObjectId latestHash = getLastCommitHash(programmingExercise.getVcsTemplateRepositoryUri());

            if (latestHash == null) {
                // Template Repository is somehow empty. Should never happen
                log.debug("Cannot find a commit in the template repo for: {}", repository.getLocalPath());
                return;
            }

            // checkout own local "diff" branch to keep main as is
            if (!overwriteDefaultBranch) {
                studentGit.checkout().setCreateBranch(true).setName("diff").call();
            }

            studentGit.reset().setMode(ResetCommand.ResetType.SOFT).setRef(latestHash.getName()).call();
            studentGit.add().addFilepattern(".").call();
            var optionalStudent = ((StudentParticipation) repository.getParticipation()).getStudents().stream().findFirst();
            var name = optionalStudent.map(User::getName).orElse(artemisGitName);
            var email = optionalStudent.map(User::getEmail).orElse(artemisGitEmail);
            GitService.commit(studentGit).setMessage("All student changes in one commit").setCommitter(name, email).call();
        }
        catch (EntityNotFoundException | GitAPIException | JGitInternalException ex) {
            log.warn("Cannot reset the repo {} due to the following exception: {}", repository.getLocalPath(), ex.getMessage());
        }
        finally {
            // if repo is not closed, it causes weird IO issues when trying to delete the repo again
            // java.io.IOException: Unable to delete file: ...\.git\objects\pack\...
            repository.close();
        }
    }

    /**
     * Removes all author information from the commits on the currently active branch.
     * Also removes all remotes and FETCH_HEAD since they contain data about the student.
     * Also deletes the .git/logs folder to prevent restoring commits from reflogs
     *
     * @param repository          Local Repository Object.
     * @param programmingExercise ProgrammingExercise associated with this repo.
     */
    public void anonymizeStudentCommits(Repository repository, ProgrammingExercise programmingExercise) {
        try (Git studentGit = new Git(repository)) {
            setRemoteUrl(repository);
            String copyBranchName = "copy";
            String headName = "HEAD";

            // Get last commit hash from template repo
            ObjectId latestHash = getLastCommitHash(programmingExercise.getVcsTemplateRepositoryUri());

            if (latestHash == null) {
                // Template Repository is somehow empty. Should never happen
                log.debug("Cannot find a commit in the template repo for: {}", repository.getLocalPath());
                return;
            }

            // Create copy branch
            Ref copyBranch = studentGit.branchCreate().setName(copyBranchName).call();
            // Reset main branch back to template
            studentGit.reset().setMode(ResetCommand.ResetType.HARD).setRef(ObjectId.toString(latestHash)).call();

            // Get list of all student commits, that is all commits up to the last template commit
            Iterable<RevCommit> commits = studentGit.log().add(copyBranch.getObjectId()).call();
            List<RevCommit> commitList = StreamSupport.stream(commits.spliterator(), false).takeWhile(ref -> !ref.equals(latestHash))
                    .collect(Collectors.toCollection(ArrayList::new));
            // Sort them oldest to newest
            Collections.reverse(commitList);
            // Cherry-Pick all commits back into the main branch and immediately commit amend anonymized author information
            for (RevCommit commit : commitList) {
                ObjectId head = studentGit.getRepository().resolve(headName);
                studentGit.cherryPick().include(commit).call();
                // Only commit amend if head changed; cherry-picking empty commits does nothing
                if (!head.equals(studentGit.getRepository().resolve(headName))) {
                    PersonIdent authorIdent = commit.getAuthorIdent();
                    PersonIdent fakeIdent = new PersonIdent(ANONYMIZED_STUDENT_NAME, ANONYMIZED_STUDENT_EMAIL, authorIdent.getWhenAsInstant(), authorIdent.getZoneId());
                    GitService.commit(studentGit).setAmend(true).setAuthor(fakeIdent).setCommitter(fakeIdent).setMessage(commit.getFullMessage()).call();
                }
            }
            // Delete copy branch
            studentGit.branchDelete().setBranchNames(copyBranchName).setForce(true).call();

            // Delete all remotes
            this.removeRemotes(studentGit);

            // Delete .git/logs/ folder to delete git reflogs
            Path logsPath = Path.of(repository.getDirectory().getPath(), "logs");
            FileUtils.deleteDirectory(logsPath.toFile());

            // Delete FETCH_HEAD containing the url of the last fetch
            Path fetchHeadPath = Path.of(repository.getDirectory().getPath(), "FETCH_HEAD");
            Files.deleteIfExists(fetchHeadPath);
        }
        catch (EntityNotFoundException | GitAPIException | JGitInternalException | IOException ex) {
            log.warn("Cannot anonymize the repo {} due to the following exception: {}", repository.getLocalPath(), ex.getMessage());
        }
        finally {
            // if repo is not closed, it causes weird IO issues when trying to delete the repo again
            // java.io.IOException: Unable to delete file: ...\.git\objects\pack\...
            repository.close();
        }
    }

    /**
     * Removes all remote configurations from the given Git repository.
     * This includes both the remote configurations and the remote tracking branches.
     *
     * @param repository The Git repository from which to remove the remotes.
     * @throws IOException     If an I/O error occurs when accessing the repository.
     * @throws GitAPIException If an error occurs in the JGit library while removing the remotes.
     */
    private void removeRemotes(Git repository) throws IOException, GitAPIException {
        // Delete all remotes
        for (RemoteConfig remote : repository.remoteList().call()) {
            repository.remoteRemove().setRemoteName(remote.getName()).call();
            // Manually delete remote tracking branches since JGit apparently fails to do so
            for (Ref ref : repository.getRepository().getRefDatabase().getRefs()) {
                if (ref.getName().startsWith("refs/remotes/" + remote.getName())) {
                    RefUpdate update = repository.getRepository().updateRef(ref.getName());
                    update.setForceUpdate(true);
                    update.delete();
                }
            }
        }
    }

    /**
     * Removes all remotes from a given repository.
     *
     * @param repository The repository whose remotes to delete.
     */
    public void removeRemotesFromRepository(Repository repository) {
        try (Git gitRepo = new Git(repository)) {
            this.removeRemotes(gitRepo);
        }
        catch (EntityNotFoundException | GitAPIException | JGitInternalException | IOException ex) {
            log.warn("Cannot remove the remotes of the repo {} due to the following exception: {}", repository.getLocalPath(), ex.getMessage());
        }
        finally {
            repository.close();
        }
    }

    /**
     * Retrieves a bare JGit repository based on a remote repository URI. This method is functional only when LocalVC is active.
     * It uses the default branch, also see {@link #getBareRepository(VcsRepositoryUri, String, boolean)} for more details.
     *
     * @param repositoryUri The URI of the remote VCS repository, not null.
     * @param writeAccess   Whether we write to the repository or not. If true, the git config will be set.
     * @return The initialized bare Repository instance.
     * @throws GitException If the repository cannot be created due to I/O errors or invalid reference names.
     */
    @NotNull
    public Repository getBareRepository(VcsRepositoryUri repositoryUri, boolean writeAccess) {
        return getBareRepository(repositoryUri, defaultBranch, writeAccess);
    }

    /**
     * Retrieves a bare JGit repository based on a remote repository URI. This method is functional only when LocalVC is active.
     * It translates a remote repository URI into a local repository path, attempting to create a repository at this location.
     * This method delegates the creation of the repository to {@code linkRepositoryForExistingGit}, which sets up the repository without a working
     * directory (bare repository).
     * <p>
     * It handles exceptions related to repository creation by throwing a {@code GitException}, providing a more specific error context.
     * Note: This method requires that LocalVC is actively managing the local version control environment to operate correctly.
     *
     * @param repositoryUri The URI of the remote VCS repository, not null.
     * @param branch        The branch to be used for the bare repository, typically the default branch.
     * @param writeAccess   Whether we write to the repository or not. If true, the git config will be set.
     * @return The initialized bare Repository instance.
     * @throws GitException If the repository cannot be created due to I/O errors or invalid reference names.
     */
    public Repository getBareRepository(VcsRepositoryUri repositoryUri, String branch, boolean writeAccess) {
        var localRepoUri = new LocalVCRepositoryUri(repositoryUri.toString());
        var localPath = localRepoUri.getLocalRepositoryPath(localVCBasePath);
        try {
            return linkRepositoryForExistingGit(localPath, repositoryUri, branch, true, writeAccess);
        }
        catch (IOException | InvalidRefNameException e) {
            log.error("Could not create the bare repository with uri {}", repositoryUri, e);
            throw new GitException("Could not create the bare repository", e);
        }
    }

    /**
     * Retrieves an existing bare JGit repository based on a remote repository URI. This method is functional only when LocalVC is active.
     * It checks if the repository already exists in the local file system and returns it if available.
     * If the repository does not exist, it attempts to create it using the provided branch.
     *
     * @param repositoryUri The URI of the remote VCS repository, not null.
     * @param branch        The branch to be used for the bare repository, typically the default branch.
     * @return The initialized bare Repository instance.
     * @throws GitException If the repository cannot be created due to I/O errors or invalid reference names.
     */
    public Repository getExistingBareRepository(VcsRepositoryUri repositoryUri, String branch) {
        var localRepoUri = new LocalVCRepositoryUri(repositoryUri.toString());
        var localPath = localRepoUri.getLocalRepositoryPath(localVCBasePath);
        try {
            return getExistingBareRepository(localPath, repositoryUri, branch);
        }
        catch (IOException | InvalidRefNameException e) {
            log.error("Could not create the bare repository with uri {}", repositoryUri, e);
            throw new GitException("Could not create the bare repository", e);
        }
    }

    /**
     * Creates a new bare Git repository at the specified target location,
     * containing a single commit that includes all files from the source repository.
     * <p>
     * The history of the source repository is not preserved; instead, a new commit is created
     * with a fresh tree built from the source repository's latest state. The commit's author and
     * committer information is taken from the first commit of the source repository.
     * <p>
     * This method avoids cloning the source repository and directly works with its object database for performance reasons.
     *
     * @param sourceRepoUri the URI of the source bare repository to copy from
     * @param targetRepoUri the URI where the new bare repository will be created
     * @param sourceBranch  the name of the branch to copy (e.g., "main" or "master")
     * @return a Repository object representing the newly created bare repository
     * @throws IOException if there is an error accessing the repositories or creating the new commit
     */
    public Repository copyBareRepositoryWithoutHistory(VcsRepositoryUri sourceRepoUri, VcsRepositoryUri targetRepoUri, String sourceBranch) throws IOException {
        log.debug("copy bare repository without history from {} to {} for source branch {}", sourceRepoUri, targetRepoUri, sourceBranch);
        Repository sourceRepo = getExistingBareRepository(sourceRepoUri, sourceBranch);

        logCommits(sourceRepoUri, sourceBranch, sourceRepo);

        // Initialize new bare repository
        var localTargetRepoUri = new LocalVCRepositoryUri(targetRepoUri.toString());
        var localTargetPath = localTargetRepoUri.getLocalRepositoryPath(localVCBasePath);
        try (org.eclipse.jgit.lib.Repository targetRepo = FileRepositoryBuilder.create(localTargetPath.toFile())) {

            targetRepo.create(true); // true for bare
            ObjectInserter inserter = targetRepo.newObjectInserter();

            // Get the HEAD tree of the source
            ObjectId commitId = sourceRepo.resolve("refs/heads/" + sourceBranch + "^{commit}");
            if (commitId == null) {
                throw new IOException("Branch " + sourceBranch + " not found in " + sourceRepoUri);
            }

            RevWalk walk = new RevWalk(sourceRepo);
            RevCommit headCommit = walk.parseCommit(commitId);
            walk.markStart(headCommit);

            RevTree headTree = headCommit.getTree();

            // Get PersonIdent from the very first commit
            ObjectId branchHead = sourceRepo.resolve("refs/heads/" + sourceBranch);
            // TODO: consider to have a back up here, e.g. the first instructor of the course
            PersonIdent personIdent = getFirstCommitPersonIdent(sourceRepo, branchHead);

            // Walk the tree, insert blobs into target repo, and build a new tree
            ObjectId newTreeId = buildCleanTreeFromSource(sourceRepo, inserter, headTree);
            log.debug("found newTreeId {} for target repository {}", newTreeId, targetRepoUri);
            inserter.flush();

            // Create commit with the clean tree
            CommitBuilder commitBuilder = new CommitBuilder();
            commitBuilder.setTreeId(newTreeId);
            commitBuilder.setMessage("Set up template for exercise");

            // Set author and committer information based on the first commit in the source repo
            commitBuilder.setAuthor(personIdent);
            commitBuilder.setCommitter(personIdent);
            ObjectId newCommitId = inserter.insert(commitBuilder);
            inserter.flush();

            // Update refs/heads/main in new bare repo
            RefUpdate refUpdate = targetRepo.updateRef("refs/heads/" + sourceBranch);
            refUpdate.setNewObjectId(newCommitId);
            refUpdate.setForceUpdate(true);
            refUpdate.update();
            return getBareRepository(targetRepoUri, true);
        }
    }

    /**
     * Creates a new bare Git repository at the specified target location, copying all commits
     * and history from the source repository.
     * <p>
     * This method efficiently duplicates the entire commit history from the source to the target
     * repository by directly transferring Git objects (commits, trees, and blobs) without checking
     * out any working tree. It is designed for bare repositories, ensuring that the complete
     * history is preserved in the new repository.
     *
     * @param sourceRepoUri the URI of the source bare repository to copy from
     * @param targetRepoUri the URI where the new bare repository will be created
     * @param sourceBranch  the name of the branch to copy (e.g., "main" or "master")
     * @return a Repository object representing the newly created bare repository
     * @throws IOException if there is an error accessing the repositories or creating the new commit
     */
    public Repository copyBareRepositoryWithHistory(VcsRepositoryUri sourceRepoUri, VcsRepositoryUri targetRepoUri, String sourceBranch) throws IOException {
        log.debug("Copying full history from {} to {} for branch {}", sourceRepoUri, targetRepoUri, sourceBranch);
        Repository sourceRepo = getExistingBareRepository(sourceRepoUri, sourceBranch);

        logCommits(sourceRepoUri, sourceBranch, sourceRepo);

        // Resolve the HEAD commit of the branch
        ObjectId headCommitId = sourceRepo.resolve("refs/heads/" + sourceBranch + "^{commit}");
        if (headCommitId == null) {
            throw new IOException("Source branch " + sourceBranch + " not found in " + sourceRepoUri);
        }

        // Create new bare repository
        var localTargetRepoUri = new LocalVCRepositoryUri(targetRepoUri.toString());
        var localTargetPath = localTargetRepoUri.getLocalRepositoryPath(localVCBasePath);
        try (org.eclipse.jgit.lib.Repository targetRepo = FileRepositoryBuilder.create(localTargetPath.toFile())) {
            targetRepo.create(true); // bare = true

            try (ObjectInserter inserter = targetRepo.newObjectInserter(); RevWalk revWalk = new RevWalk(sourceRepo)) {

                Set<ObjectId> copiedObjects = new HashSet<>();
                Deque<ObjectId> toProcess = new ArrayDeque<>();
                toProcess.add(headCommitId);

                while (!toProcess.isEmpty()) {
                    ObjectId current = toProcess.poll();
                    if (!copiedObjects.add(current)) {
                        continue; // already processed
                    }

                    ObjectLoader loader = sourceRepo.open(current);
                    inserter.insert(loader.getType(), loader.getSize(), loader.openStream());

                    // If this is a commit, enqueue parents and tree
                    if (loader.getType() == Constants.OBJ_COMMIT) {
                        RevCommit commit = revWalk.parseCommit(current);
                        toProcess.add(commit.getTree().getId());
                        for (RevCommit parent : commit.getParents()) {
                            toProcess.add(parent.getId());
                        }
                    }

                    // If this is a tree, enqueue its entries (subtrees and blobs)
                    if (loader.getType() == Constants.OBJ_TREE) {
                        try (TreeWalk treeWalk = new TreeWalk(sourceRepo)) {
                            treeWalk.addTree(current);
                            treeWalk.setRecursive(false);
                            while (treeWalk.next()) {
                                toProcess.add(treeWalk.getObjectId(0));
                            }
                        }
                    }
                }

                inserter.flush();

                // Update target HEAD ref
                RefUpdate refUpdate = targetRepo.updateRef("refs/heads/" + sourceBranch);
                refUpdate.setNewObjectId(headCommitId);
                refUpdate.setForceUpdate(true);
                RefUpdate.Result result = refUpdate.update();
                log.debug("RefUpdate result: {}", result);
            }

            return getBareRepository(targetRepoUri, true);
        }
    }

    private static void logCommits(VcsRepositoryUri sourceRepoUri, String sourceBranch, Repository sourceRepo) throws IOException {
        if (log.isDebugEnabled()) {
            // Log how many commits the source repository has
            try (RevWalk walk = new RevWalk(sourceRepo)) {
                ObjectId debugCommitId = sourceRepo.resolve("refs/heads/" + sourceBranch + "^{commit}");
                if (debugCommitId == null) {
                    log.error("Source repo [{}] has no head commit in branch [{}]", sourceRepoUri, sourceBranch);
                }
                RevCommit headCommit = walk.parseCommit(debugCommitId);
                walk.markStart(headCommit);
                int commitCount = 0;
                for (RevCommit ignored : walk) {
                    commitCount++;
                }
                log.debug("Source repository {} has {} commits", sourceRepoUri, commitCount);
                if (commitCount == 0) {
                    log.error("Source repository {} is empty, no commits to copy. This operation will fail", sourceRepoUri);
                }
            }
        }
    }

    /**
     * Retrieves the PersonIdent (author) from the first (root) commit of the specified branch.
     * <p>
     * This method walks through the commit history of the provided branch and returns
     * the PersonIdent (author) of the commit that has no parents (i.e., the very first commit).
     * <p>
     * Note: If the branch is empty or no commits are found, an IOException is thrown.
     *
     * @param repo       the JGit repository object to read from
     * @param branchHead the ObjectId representing the branch head (e.g., resolve("refs/heads/main"))
     * @return the PersonIdent of the author of the first commit in the branch
     * @throws IOException if the first commit cannot be found or a repository error occurs
     */
    private PersonIdent getFirstCommitPersonIdent(Repository repo, ObjectId branchHead) throws IOException {
        try (RevWalk walk = new RevWalk(repo)) {
            walk.markStart(walk.parseCommit(branchHead));

            for (RevCommit commit : walk) {
                if (commit.getParentCount() == 0) {
                    return commit.getAuthorIdent();
                }
            }
        }
        throw new IOException("First commit not found");
    }

    /**
     * Builds a clean tree from the source repository's tree, copying blobs and subtrees.
     *
     * @param sourceRepo The source repository from which to copy the tree.
     * @param inserter   The ObjectInserter to insert objects into the target repository.
     * @param sourceTree The source tree to copy from.
     * @return The ObjectId of the newly created clean tree in the target repository.
     * @throws IOException If an I/O error occurs during the copying process.
     */
    private ObjectId buildCleanTreeFromSource(Repository sourceRepo, ObjectInserter inserter, RevTree sourceTree) throws IOException {
        TreeWalk treeWalk = new TreeWalk(sourceRepo);
        treeWalk.addTree(sourceTree);
        treeWalk.setRecursive(false);

        TreeFormatter treeFormatter = new TreeFormatter();

        while (treeWalk.next()) {
            ObjectId objectId = treeWalk.getObjectId(0);
            FileMode mode = treeWalk.getFileMode(0);
            String name = treeWalk.getNameString();

            if (mode == FileMode.TREE) {
                // Recursively copy subtrees
                RevTree subTree = new RevWalk(sourceRepo).parseTree(objectId);
                ObjectId newSubTreeId = buildCleanTreeFromSource(sourceRepo, inserter, subTree);
                treeFormatter.append(name, FileMode.TREE, newSubTreeId);
            }
            else {
                // Read blob from source and insert into target
                ObjectLoader loader = sourceRepo.open(objectId);
                ObjectId newBlobId = inserter.insert(Constants.OBJ_BLOB, loader.getBytes());
                treeFormatter.append(name, mode, newBlobId);
            }
        }

        return inserter.insert(treeFormatter);
    }

    private static class FileAndDirectoryFilter implements IOFileFilter {

        private static final String GIT_DIRECTORY_NAME = ".git";

        @Override
        public boolean accept(java.io.File file) {
            return !GIT_DIRECTORY_NAME.equals(file.getName());
        }

        @Override
        public boolean accept(java.io.File directory, String fileName) {
            return !GIT_DIRECTORY_NAME.equals(directory.getName());
        }
    }

    /**
     * Returns all files and directories within the working copy of the given repository in a map, excluding symbolic links.
     * This method performs a file scan and filters out symbolic links.
     * It only supports checked-out repositories (not bare ones)
     *
     * @param repo         The repository to scan for files and directories.
     * @param omitBinaries do not include binaries to reduce payload size
     * @return A {@link Map} where each key is a {@link File} object representing a file or directory, and each value is
     *         the corresponding {@link FileType} (FILE or FOLDER). The map excludes symbolic links.
     */
    public Map<File, FileType> listFilesAndFolders(Repository repo, boolean omitBinaries) {
        FileAndDirectoryFilter filter = new FileAndDirectoryFilter();
        Iterator<java.io.File> itr = FileUtils.iterateFilesAndDirs(repo.getLocalPath().toFile(), filter, filter);
        Map<File, FileType> files = new HashMap<>();

        while (itr.hasNext()) {
            File nextFile = new File(itr.next(), repo);
            Path nextPath = nextFile.toPath();

            if (Files.isSymbolicLink(nextPath)) {
                log.warn("Found a symlink {} in the git repository {}. Do not allow access!", nextPath, repo);
                continue;
            }

            if (omitBinaries && nextFile.isFile() && isBinaryFile(nextFile.getName())) {
                log.debug("Omitting binary file: {}", nextFile);
                continue;
            }

            files.put(nextFile, nextFile.isFile() ? FileType.FILE : FileType.FOLDER);
        }
        return files;
    }

    public Map<File, FileType> listFilesAndFolders(Repository repo) {
        return listFilesAndFolders(repo, false);
    }

    /**
     * List all files in the repository. In an empty git repo, this method returns en empty list.
     *
     * @param repo Local Repository Object.
     * @return Collection of File objects
     */
    @NotNull
    public Collection<File> getFiles(Repository repo) {
        FileAndDirectoryFilter filter = new FileAndDirectoryFilter();
        Iterator<java.io.File> itr = FileUtils.iterateFiles(repo.getLocalPath().toFile(), filter, filter);
        Collection<File> files = new ArrayList<>();

        while (itr.hasNext()) {
            files.add(new File(itr.next(), repo));
        }

        return files;
    }

    /**
     * Get a specific file by name. Makes sure the file is actually part of the repository.
     *
     * @param repo     Local Repository Object.
     * @param filename String of the filename (including path)
     * @return The File object
     */
    public Optional<File> getFileByName(Repository repo, String filename) {
        // Makes sure the requested file is part of the scanned list of files.
        // Ensures that it is not possible to do bad things like filename="../../passwd"

        for (File file : listFilesAndFolders(repo).keySet()) {
            if (file.toString().equals(filename)) {
                return Optional.of(file);
            }
        }
        return Optional.empty();
    }

    /**
     * Checks if no differences exist between the working-tree, the index, and the current HEAD.
     *
     * @param repo Local Repository Object.
     * @return True if the status is clean
     * @throws GitAPIException if the state of the repository could not be retrieved.
     */
    public boolean isWorkingCopyClean(Repository repo) throws GitAPIException {
        try (Git git = new Git(repo)) {
            Status status = git.status().call();
            return status.isClean();
        }
    }

    /**
     * Deletes a local repository folder.
     *
     * @param repository Local Repository Object.
     * @throws IOException if the deletion of the repository failed.
     */
    @Override
    public void deleteLocalRepository(Repository repository) throws IOException {
        super.deleteLocalRepository(repository);
    }

    /**
     * Deletes a local repository folder for a repoUri.
     *
     * @param repoUri url of the repository.
     */
    public void deleteLocalRepository(VcsRepositoryUri repoUri) {
        try {
            if (repoUri != null && repositoryAlreadyExists(repoUri)) {
                // We need to close the possibly still open repository otherwise an IOException will be thrown on Windows
                Repository repo = getOrCheckoutRepository(repoUri, false, false);
                deleteLocalRepository(repo);
            }
        }
        catch (IOException | GitAPIException e) {
            log.error("Error while deleting local repository", e);
        }
    }

    /**
     * delete the folder in the file system that contains all repositories for the given programming exercise
     *
     * @param programmingExercise contains the project key which is used as the folder name
     */
    public void deleteLocalProgrammingExerciseReposFolder(ProgrammingExercise programmingExercise) {
        var folderPath = repoClonePath.resolve(programmingExercise.getProjectKey());
        try {
            FileUtils.deleteDirectory(folderPath.toFile());
        }
        catch (IOException ex) {
            log.error("Exception during deleteLocalProgrammingExerciseReposFolder", ex);
            // cleanup the folder to avoid problems in the future.
            // 'deleteQuietly' is the same as 'deleteDirectory' but is not throwing an exception, thus we avoid a try-catch block.
            FileUtils.deleteQuietly(folderPath.toFile());
        }
    }

    /**
     * Generate a consistent repository name for a participation that matches the naming pattern used in exports.
     * The naming pattern is: courseShortName-exerciseTitle-participationId-participantIdentifier
     *
     * @param participation   the programming exercise student participation
     * @param hideStudentName whether to hide the student name (anonymize)
     * @return the repository name
     */
    // TODO: move this to somewhere more relevant
    public String generateRepositoryNameForParticipation(ProgrammingExerciseStudentParticipation participation, boolean hideStudentName) {
        var exercise = participation.getProgrammingExercise();
        var courseShortName = exercise.getCourseViaExerciseGroupOrCourseMember().getShortName();

        String repoName = FileUtil.sanitizeFilename(courseShortName + "-" + exercise.getTitle() + "-" + participation.getId());
        if (hideStudentName) {
            repoName += "-student-submission.git";
        }
        else {
            // The zip filename is either the student login, team short name or some default string.
            var studentTeamOrDefault = Objects.requireNonNullElse(participation.getParticipantIdentifier(), "student-submission" + participation.getId());
            repoName += "-" + studentTeamOrDefault;
        }
        repoName = participation.addPracticePrefixIfTestRun(repoName);

        return repoName;
    }

    /**
     * Get a repository with participation and store it in a directory.
     *
     * @param repo            the repository
     * @param repositoryDir   the directory where the repository should be stored
     * @param hideStudentName whether to hide the student name (anonymize)
     * @param zipOutput       whether to zip the output
     * @return the path to the repository
     * @throws IOException if the repository cannot be stored
     */
    public Path getRepositoryWithParticipation(Repository repo, String repositoryDir, boolean hideStudentName, boolean zipOutput) throws IOException, UncheckedIOException {
        var participation = (ProgrammingExerciseStudentParticipation) repo.getParticipation();

        String repoName = generateRepositoryNameForParticipation(participation, hideStudentName);

        if (zipOutput) {
            return zipFiles(repo.getLocalPath(), repoName, repositoryDir, null);
        }
        else {
            Path targetDir = Path.of(repositoryDir, repoName);

            FileUtils.copyDirectory(repo.getLocalPath().toFile(), targetDir.toFile());
            return targetDir;
        }
    }

    /**
     * Zips the contents of a folder, files are filtered according to the contentFilter.
     * Content filtering is added with the intention of optionally excluding ".git" directory from the result.
     *
     * @param contentRootPath the root path of the content to zip
     * @param zipFilename     the name of the zipped file
     * @param zipDir          path of folder where the zip should be located on disk
     * @param contentFilter   path filter to exclude some files, can be null to include everything
     * @return path to the zip file
     * @throws IOException if the zipping process failed.
     */
    public Path zipFiles(Path contentRootPath, String zipFilename, String zipDir, @Nullable Predicate<Path> contentFilter) throws IOException, UncheckedIOException {
        // Strip slashes from name
        var zipFilenameWithoutSlash = zipFilename.replaceAll("\\s", "");

        if (!zipFilenameWithoutSlash.endsWith(".zip")) {
            zipFilenameWithoutSlash += ".zip";
        }

        Path zipFilePath = Path.of(zipDir, zipFilenameWithoutSlash);
        Files.createDirectories(Path.of(zipDir));
        return zipFileService.createZipFileWithFolderContent(zipFilePath, contentRootPath, contentFilter);
    }

    /**
     * Zips the contents of a directory directly to memory without creating temporary files.
     * Content filtering is added with the intention of optionally excluding ".git" directory from the result.
     *
     * @param contentRootPath the root path of the content to zip
     * @param zipFilename     the name of the zipped file (for metadata)
     * @param contentFilter   path filter to exclude some files, can be null to include everything
     * @return InputStreamResource containing the zipped content
     * @throws IOException if the zipping process failed.
     */
    public InputStreamResource zipDirectoryToMemory(Path contentRootPath, String zipFilename, @Nullable Predicate<Path> contentFilter) throws IOException, UncheckedIOException {
        var zipFilenameWithoutSlash = zipFilename.replaceAll("\\s", "");

        if (!zipFilenameWithoutSlash.endsWith(".zip")) {
            zipFilenameWithoutSlash += ".zip";
        }

        ByteArrayResource byteArrayResource = zipFileService.createZipFileWithFolderContentInMemory(contentRootPath, zipFilenameWithoutSlash, contentFilter);

        return new InputStreamResource(new ByteArrayInputStream(byteArrayResource.getByteArray())) {

            @Override
            public String getFilename() {
                return byteArrayResource.getFilename();
            }

            @Override
            public long contentLength() {
                return byteArrayResource.getByteArray().length;
            }
        };
    }

    /**
     * Checks if repo was already checked out and is present on disk
     *
     * @param repoUri URL of the remote repository.
     * @return True if repo exists on disk
     */
    public boolean repositoryAlreadyExists(VcsRepositoryUri repoUri) {
        Path localPath = getDefaultLocalPathOfRepo(repoUri);
        return Files.exists(localPath);
    }

    /**
     * Stashes not submitted/committed changes of the repo.
     *
     * @param repo student repo of a participation in a programming exercise
     * @throws GitAPIException if the git operation does not work
     */
    public void stashChanges(Repository repo) throws GitAPIException {
        try (Git git = new Git(repo)) {
            git.stashCreate().call();
        }
    }

    private PullCommand pullCommand(Git git) {
        return authenticate(git.pull());
    }

    private PushCommand pushCommand(Git git) {
        return authenticate(git.push());
    }

    private FetchCommand fetchCommand(Git git) {
        return authenticate(git.fetch());
    }

    private LsRemoteCommand lsRemoteCommand(Git git) {
        return authenticate(git.lsRemote());
    }

    protected <C extends GitCommand<?>> C authenticate(TransportCommand<C, ?> command) {
        return command.setTransportConfigCallback(sshCallback);
    }

    /**
     * Checkout a repository and get the git log for a given repository uri.
     *
     * @param vcsRepositoryUri the repository uri for which the git log should be retrieved
     * @return a list of commit info DTOs containing author, timestamp, commit message, and hash
     * @throws GitAPIException if an error occurs while retrieving the git log
     */
    public List<CommitInfoDTO> getCommitInfos(VcsRepositoryUri vcsRepositoryUri) throws GitAPIException {
        List<CommitInfoDTO> commitInfos = new ArrayList<>();

        if (profileService.isLocalVCActive()) {
            log.debug("Using local VCS for getting commit info on repo {}", vcsRepositoryUri);
            try (var repo = getBareRepository(vcsRepositoryUri, false); var git = new Git(repo)) {
                getCommitInfo(git, commitInfos);
            }
        }
        else {
            log.debug("Checking out repo {} to get commit info", vcsRepositoryUri);
            try (var repo = getOrCheckoutRepository(vcsRepositoryUri, true, false); var git = new Git(repo)) {
                getCommitInfo(git, commitInfos);
            }
        }

        return commitInfos;
    }

    private void getCommitInfo(Git git, List<CommitInfoDTO> commitInfos) throws GitAPIException {
        Iterable<RevCommit> commits = git.log().call();
        commits.forEach(commit -> {
            var commitInfo = CommitInfoDTO.of(commit);
            commitInfos.add(commitInfo);
        });
    }

    /**
     * Exports a repository snapshot directly to memory without creating temporary files.
     * This method uses JGit's ArchiveCommand to create a zip archive of the repository's HEAD state.
     *
     * @param repositoryUri the URI of the repository to export
     * @param filename      the desired filename for the export (without extension)
     * @return InputStreamResource containing the zipped repository content
     * @throws GitAPIException if the git operation fails
     * @throws IOException     if IO operations fail
     */
    public InputStreamResource exportRepositorySnapshot(VcsRepositoryUri repositoryUri, String filename) throws GitAPIException, IOException {
        // Get the bare repository
        Repository repository = getBareRepository(repositoryUri, false);

        try (Git git = new Git(repository)) {
            // Create a ByteArrayOutputStream to hold the archive data
            ByteArrayOutputStream outputStream = new ByteArrayOutputStream();

            // Use ArchiveCommand to create a zip archive directly to memory
            git.archive().setFormat("zip").setTree(git.getRepository().resolve("HEAD")).setOutputStream(outputStream).call();

            // Create an InputStreamResource from the output
            byte[] zipData = outputStream.toByteArray();
            return new InputStreamResource(new ByteArrayInputStream(zipData)) {

                @Override
                public String getFilename() {
                    return filename + ".zip";
                }

                @Override
                public long contentLength() {
                    return zipData.length;
                }
            };
        }
    }

    /**
     * Determines the default branch name for a repository using multiple fallback strategies.
     * This method is particularly useful for bare repositories or repositories without proper remote configuration.
     *
     * @param repository the repository to analyze
     * @return the branch name, or null if no branches are found
     */
    private String determineDefaultBranch(Repository repository) {
        // Try to find the default branch - first try origin/HEAD, then just HEAD, then any branch
        String branch = null;

        try {
            // Try to get origin head first
            branch = getOriginHead(repository);
        }
        catch (Exception e) {
            log.debug("Could not get origin head, trying alternative methods: {}", e.getMessage());
        }

        // If origin head failed, try to resolve HEAD directly
        if (branch == null) {
            try {
                ObjectId headId = repository.resolve("HEAD");
                if (headId != null) {
                    Ref headRef = repository.exactRef("HEAD");
                    if (headRef != null && headRef.isSymbolic()) {
                        String targetRef = headRef.getTarget().getName();
                        if (targetRef.startsWith("refs/heads/")) {
                            branch = targetRef.substring("refs/heads/".length());
                        }
                    }
                }
            }
            catch (Exception e) {
                log.debug("Could not resolve HEAD: {}", e.getMessage());
            }
        }

        // If still no branch, try to find any branch
        if (branch == null) {
            try {
                Map<String, Ref> branches = repository.getAllRefs();
                for (Map.Entry<String, Ref> entry : branches.entrySet()) {
                    if (entry.getKey().startsWith("refs/heads/")) {
                        branch = entry.getKey().substring("refs/heads/".length());
                        break;
                    }
                }
            }
            catch (Exception e) {
                log.debug("Could not find any branches: {}", e.getMessage());
            }
        }

        return branch;
    }

    /**
     * Exports a repository with full history including the .git directory directly to memory.
     * This method uses JGit's ArchiveCommand to create a zip of the working tree and combines it
     * with the .git directory for full history, all done in memory without disk checkout.
     *
     * @param repositoryUri the URI of the repository to export
     * @param filename      the desired filename for the export (without extension)
     * @return InputStreamResource containing the zipped repository content with full history
     * @throws GitAPIException if the git operation fails
     * @throws IOException     if IO operations fail
     */
    public InputStreamResource exportRepositoryWithFullHistoryToMemory(VcsRepositoryUri repositoryUri, String filename) throws GitAPIException, IOException {
        log.debug("Exporting repository with full history to memory using JGit archive: {}", repositoryUri);

<<<<<<< HEAD
=======
        Repository repository = getBareRepository(repositoryUri, false);
        String branch = determineDefaultBranch(repository);

        if (branch == null) {
            // Empty repository case - just return the .git directory
            log.debug("No branches found, returning .git directory only");
            return zipDirectoryToMemory(repository.getDirectory().toPath(), filename, null);
        }

        String treeish = "refs/heads/" + branch;
        log.debug("Using branch '{}' for export", branch);

>>>>>>> b0d4a55e
        try (ByteArrayOutputStream outputStream = new ByteArrayOutputStream(); ZipOutputStream zipOutputStream = new ZipOutputStream(outputStream)) {

            addRepositoryWithFullHistoryToZip(repositoryUri, filename, zipOutputStream);

            zipOutputStream.finish();
            byte[] zipData = outputStream.toByteArray();

            return new InputStreamResource(new ByteArrayInputStream(zipData)) {

                @Override
                public String getFilename() {
                    return filename + ".zip";
                }

                @Override
                public long contentLength() {
                    return zipData.length;
                }
            };
        }
    }

    /**
     * Adds a repository with full history including the .git directory directly to an existing ZipOutputStream.
     * This method uses JGit's ArchiveCommand to create a zip of the working tree and combines it
     * with the .git directory for full history, all done in memory without disk checkout.
     *
     * @param repositoryUri   the URI of the repository to export
     * @param prefix          the prefix to use for zip entries (e.g., directory name inside the zip)
     * @param zipOutputStream the ZipOutputStream to add the repository content to
     * @throws GitAPIException if the git operation fails
     * @throws IOException     if IO operations fail
     */
    public void addRepositoryWithFullHistoryToZip(VcsRepositoryUri repositoryUri, String prefix, ZipOutputStream zipOutputStream) throws GitAPIException, IOException {
        log.debug("Adding repository with full history to zip using JGit archive: {}", repositoryUri);

        Repository repository = getBareRepository(repositoryUri);
        String branch = determineDefaultBranch(repository);

        if (branch == null) {
            // Empty repository case - just add the .git directory
            log.debug("No branches found, adding .git directory only");
            Path bareRepoPath = repository.getDirectory().toPath();
            addDirectoryToZip(zipOutputStream, bareRepoPath, bareRepoPath, prefix + "/.git");
            return;
        }

        String treeish = "refs/heads/" + branch;
        log.debug("Using branch '{}' for export", branch);

        // Step 1: Add the .git directory (full history)
        Path bareRepoPath = repository.getDirectory().toPath();
        addDirectoryToZip(zipOutputStream, bareRepoPath, bareRepoPath, prefix + "/.git");

        // Step 2: Add the working tree snapshot using ArchiveCommand
        try {
            ObjectId treeId = repository.resolve(treeish);
            if (treeId != null) {
                try (ByteArrayOutputStream archiveStream = new ByteArrayOutputStream()) {
                    try (Git git = new Git(repository)) {
                        git.archive().setTree(treeId).setFormat("zip").setOutputStream(archiveStream).call();
                    }

                    // Extract the archive contents and add them to our main zip with the prefix
                    try (ZipInputStream zipInputStream = new ZipInputStream(new ByteArrayInputStream(archiveStream.toByteArray()))) {
                        ZipEntry entry;
                        while ((entry = zipInputStream.getNextEntry()) != null) {
                            String entryName = prefix + "/" + entry.getName();
                            zipOutputStream.putNextEntry(new ZipEntry(entryName));
                            zipInputStream.transferTo(zipOutputStream);
                            zipOutputStream.closeEntry();
                        }
                    }
                }
            }
            else {
                log.debug("Could not resolve tree for branch '{}', repository might be empty", branch);
            }
        }
        catch (Exception e) {
            log.debug("Could not create archive for branch '{}': {}", branch, e.getMessage());
            // Continue without the working tree content, just include .git directory
        }
    }

    /**
     * Helper method to add a directory and its contents to a ZIP output stream.
     *
     * @param zipOutputStream the ZIP output stream to write to
     * @param rootPath        the root path for calculating relative paths
     * @param pathToAdd       the path to add to the ZIP
     * @param prefix          the prefix to use in the ZIP entry names
     * @throws IOException if an I/O error occurs
     */
    private void addDirectoryToZip(ZipOutputStream zipOutputStream, Path rootPath, Path pathToAdd, String prefix) throws IOException {
        Files.walk(pathToAdd).forEach(path -> {
            try {
                String relativePath = rootPath.relativize(path).toString().replace("\\", "/");
                String zipEntryName = prefix + "/" + relativePath;

                if (Files.isDirectory(path)) {
                    // Add directory entry (with trailing slash)
                    if (!zipEntryName.endsWith("/")) {
                        zipEntryName += "/";
                    }
                    zipOutputStream.putNextEntry(new ZipEntry(zipEntryName));
                }
                else if (Files.isRegularFile(path)) {
                    // Add file entry
                    zipOutputStream.putNextEntry(new ZipEntry(zipEntryName));
                    FileUtils.copyFile(path.toFile(), zipOutputStream);
                }
                zipOutputStream.closeEntry();
            }
            catch (IOException e) {
                throw new UncheckedIOException("Failed to add path to zip: " + path, e);
            }
        });
    }

    /**
     * Exports a complete repository bundle (including full history and metadata) directly to memory.
     * This method uses JGit's BundleWriter to create a Git bundle containing all repository data.
     * Unlike exportRepositorySnapshot(), this exports the complete repository with all branches, tags, and history.
     *
     * @param repositoryUri the URI of the repository to export
     * @param filename      the desired filename for the export (without extension)
     * @return InputStreamResource containing the bundled repository content
     * @throws GitAPIException if the git operation fails
     * @throws IOException     if IO operations fail
     */
    public InputStreamResource exportRepositoryBundle(VcsRepositoryUri repositoryUri, String filename) throws GitAPIException, IOException {
        Repository repository = getBareRepository(repositoryUri, false);

        try (ByteArrayOutputStream outputStream = new ByteArrayOutputStream()) {
            BundleWriter bundleWriter = new BundleWriter(repository);

            // Include all refs (branches, tags, etc.) in the bundle
            List<Ref> refs = repository.getRefDatabase().getRefsByPrefix("");
            for (Ref ref : refs) {
                String refName = ref.getName();

                // Include all branches, tags, and other refs
                if (ref.getObjectId() != null) {
                    bundleWriter.include(refName, ref.getObjectId());
                }
            }

            if (refs.isEmpty()) {
                // If no refs exist, try to include HEAD
                ObjectId headId = repository.resolve("HEAD");
                if (headId != null) {
                    bundleWriter.include("HEAD", headId);
                }
            }

            bundleWriter.writeBundle(null, outputStream);

            byte[] bundleData = outputStream.toByteArray();
            return new InputStreamResource(new ByteArrayInputStream(bundleData)) {

                @Override
                public String getFilename() {
                    return filename + ".bundle";
                }

                @Override
                public long contentLength() {
                    return bundleData.length;
                }
            };
        }
    }
}<|MERGE_RESOLUTION|>--- conflicted
+++ resolved
@@ -1670,21 +1670,6 @@
     public InputStreamResource exportRepositoryWithFullHistoryToMemory(VcsRepositoryUri repositoryUri, String filename) throws GitAPIException, IOException {
         log.debug("Exporting repository with full history to memory using JGit archive: {}", repositoryUri);
 
-<<<<<<< HEAD
-=======
-        Repository repository = getBareRepository(repositoryUri, false);
-        String branch = determineDefaultBranch(repository);
-
-        if (branch == null) {
-            // Empty repository case - just return the .git directory
-            log.debug("No branches found, returning .git directory only");
-            return zipDirectoryToMemory(repository.getDirectory().toPath(), filename, null);
-        }
-
-        String treeish = "refs/heads/" + branch;
-        log.debug("Using branch '{}' for export", branch);
-
->>>>>>> b0d4a55e
         try (ByteArrayOutputStream outputStream = new ByteArrayOutputStream(); ZipOutputStream zipOutputStream = new ZipOutputStream(outputStream)) {
 
             addRepositoryWithFullHistoryToZip(repositoryUri, filename, zipOutputStream);
@@ -1721,7 +1706,7 @@
     public void addRepositoryWithFullHistoryToZip(VcsRepositoryUri repositoryUri, String prefix, ZipOutputStream zipOutputStream) throws GitAPIException, IOException {
         log.debug("Adding repository with full history to zip using JGit archive: {}", repositoryUri);
 
-        Repository repository = getBareRepository(repositoryUri);
+        Repository repository = getBareRepository(repositoryUri, false);
         String branch = determineDefaultBranch(repository);
 
         if (branch == null) {
