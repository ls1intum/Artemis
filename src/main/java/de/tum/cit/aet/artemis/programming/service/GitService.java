package de.tum.cit.aet.artemis.programming.service;

import static de.tum.cit.aet.artemis.core.config.BinaryFileExtensionConfiguration.isBinaryFile;
import static de.tum.cit.aet.artemis.core.config.Constants.PROFILE_CORE;

import java.io.IOException;
import java.net.URI;
import java.net.URISyntaxException;
import java.nio.file.FileSystems;
import java.nio.file.Files;
import java.nio.file.InvalidPathException;
import java.nio.file.Path;
import java.time.Instant;
import java.time.ZonedDateTime;
import java.util.ArrayDeque;
import java.util.ArrayList;
import java.util.Collection;
import java.util.Collections;
import java.util.Deque;
import java.util.HashMap;
import java.util.HashSet;
import java.util.Iterator;
import java.util.List;
import java.util.Map;
import java.util.Objects;
import java.util.Optional;
import java.util.Set;
import java.util.concurrent.ConcurrentHashMap;
import java.util.stream.Collectors;
import java.util.stream.StreamSupport;

import jakarta.annotation.Nullable;
import jakarta.validation.constraints.NotNull;

import org.apache.commons.io.FileUtils;
import org.apache.commons.io.filefilter.IOFileFilter;
import org.apache.commons.lang3.StringUtils;
import org.eclipse.jgit.api.CloneCommand;
import org.eclipse.jgit.api.CommitCommand;
import org.eclipse.jgit.api.FetchCommand;
import org.eclipse.jgit.api.Git;
import org.eclipse.jgit.api.LsRemoteCommand;
import org.eclipse.jgit.api.PullCommand;
import org.eclipse.jgit.api.PullResult;
import org.eclipse.jgit.api.PushCommand;
import org.eclipse.jgit.api.ResetCommand;
import org.eclipse.jgit.api.Status;
import org.eclipse.jgit.api.errors.CanceledException;
import org.eclipse.jgit.api.errors.GitAPIException;
import org.eclipse.jgit.api.errors.InvalidRefNameException;
import org.eclipse.jgit.api.errors.JGitInternalException;
import org.eclipse.jgit.api.errors.NoHeadException;
import org.eclipse.jgit.api.errors.TransportException;
import org.eclipse.jgit.lib.CommitBuilder;
import org.eclipse.jgit.lib.ConfigConstants;
import org.eclipse.jgit.lib.Constants;
import org.eclipse.jgit.lib.FileMode;
import org.eclipse.jgit.lib.ObjectId;
import org.eclipse.jgit.lib.ObjectInserter;
import org.eclipse.jgit.lib.ObjectLoader;
import org.eclipse.jgit.lib.PersonIdent;
import org.eclipse.jgit.lib.Ref;
import org.eclipse.jgit.lib.RefUpdate;
import org.eclipse.jgit.lib.TreeFormatter;
import org.eclipse.jgit.revwalk.RevCommit;
import org.eclipse.jgit.revwalk.RevTree;
import org.eclipse.jgit.revwalk.RevWalk;
import org.eclipse.jgit.revwalk.filter.CommitTimeRevFilter;
import org.eclipse.jgit.revwalk.filter.RevFilter;
import org.eclipse.jgit.storage.file.FileRepositoryBuilder;
import org.eclipse.jgit.transport.RemoteConfig;
import org.eclipse.jgit.treewalk.TreeWalk;
import org.slf4j.Logger;
import org.slf4j.LoggerFactory;
import org.springframework.beans.factory.annotation.Value;
import org.springframework.context.annotation.Lazy;
import org.springframework.context.annotation.Profile;
import org.springframework.stereotype.Service;

import de.tum.cit.aet.artemis.core.domain.User;
import de.tum.cit.aet.artemis.core.exception.EntityNotFoundException;
import de.tum.cit.aet.artemis.core.exception.GitException;
import de.tum.cit.aet.artemis.exercise.domain.Submission;
import de.tum.cit.aet.artemis.exercise.domain.participation.StudentParticipation;
import de.tum.cit.aet.artemis.programming.domain.File;
import de.tum.cit.aet.artemis.programming.domain.FileType;
import de.tum.cit.aet.artemis.programming.domain.ProgrammingExercise;
import de.tum.cit.aet.artemis.programming.domain.ProgrammingExerciseParticipation;
import de.tum.cit.aet.artemis.programming.domain.ProgrammingSubmission;
import de.tum.cit.aet.artemis.programming.domain.Repository;
import de.tum.cit.aet.artemis.programming.dto.CommitInfoDTO;
import de.tum.cit.aet.artemis.programming.service.localvc.LocalVCRepositoryUri;

@Profile(PROFILE_CORE)
@Lazy
@Service
public class GitService extends AbstractGitService {

    private static final Logger log = LoggerFactory.getLogger(GitService.class);

    @Value("${artemis.version-control.local-vcs-repo-path}")
    private Path localVCBasePath;

    @Value("${artemis.repo-clone-path}")
    private Path repoClonePath;

    @Value("${artemis.git.name}")
    private String artemisGitName;

    @Value("${artemis.git.email}")
    private String artemisGitEmail;

    private final Map<Path, Path> cloneInProgressOperations = new ConcurrentHashMap<>();

    private static final String ANONYMIZED_STUDENT_NAME = "student";

    private static final String ANONYMIZED_STUDENT_EMAIL = "";

<<<<<<< HEAD
    public GitService() {
        super();
    }

    /**
     * Returns the configured default branch name.
     *
     * @return the default branch name (e.g., "main")
     */
    public String getDefaultBranch() {
        return defaultBranch;
    }

    /**
     * initialize the GitService, in particular which authentication mechanism should be used
     * EventListener cannot be used here, as the bean is lazy
     * <a href="https://docs.spring.io/spring-framework/reference/core/beans/context-introduction.html#context-functionality-events-annotation">Spring Docs</a>
     * Artemis uses the following order for authentication:
     * 1. ssh key (if available)
     * 2. username + personal access token (if available)
     * 3. username + password
     */
    @PostConstruct
    public void init() {
        // TODO: this should not be used anymore
        if (useSsh()) {
            log.info("GitService will use ssh keys as authentication method to interact with remote git repositories");
            configureSsh();
        }
        else if (gitToken.isPresent()) {
            log.info("GitService will use username + token as authentication method to interact with remote git repositories");
            CredentialsProvider.setDefault(new UsernamePasswordCredentialsProvider(gitUser, gitToken.get()));
        }
        else {
            log.info("GitService will use username + password as authentication method to interact with remote git repositories");
            CredentialsProvider.setDefault(new UsernamePasswordCredentialsProvider(gitUser, gitPassword));
        }

    }

    @PreDestroy
    @Override
    public void cleanup() {
        super.cleanup();
    }

=======
>>>>>>> 60995228
    /**
     * Get the URI for a {@link LocalVCRepositoryUri}. This either retrieves the SSH URI, if SSH is used, the HTTP(S) URI, or the path to the repository's folder if the local VCS
     * is
     * used.
     * This method is for internal use (getting the URI for cloning the repository into the Artemis file system).
     * For the local VCS however, the repository is cloned from the folder defined in the environment variable "artemis.version-control.local-vcs-repo-path".
     *
     * @param vcsRepositoryUri the {@link LocalVCRepositoryUri} for which to get the URI
     * @return the URI (SSH, HTTP(S), or local path)
     */
    @Override
    protected URI getGitUri(@NotNull LocalVCRepositoryUri vcsRepositoryUri) {
        return vcsRepositoryUri.getLocalRepositoryPath(localVCBasePath).toUri();
    }

    /**
     * Get the local repository for a given participation. If the local repo does not exist yet, it will be checked out.
     * Saves the local repo in the default path.
     *
     * @param participation Participation the remote repository belongs to.
     * @param writeAccess   whether we want to write to the repository
     * @return the repository if it could be checked out
     * @throws GitAPIException if the repository could not be checked out.
     */
    public Repository getOrCheckoutRepository(ProgrammingExerciseParticipation participation, boolean writeAccess) throws GitAPIException {
        return getOrCheckoutRepository(participation, repoClonePath, writeAccess);
    }

    /**
     * Get the local repository for a given participation. If the local repo does not exist yet, it will be checked out.
     * Saves the local repo in the default path.
     *
     * @param participation Participation the remote repository belongs to.
     * @param targetPath    path where the repo is located on disk
     * @param writeAccess   whether we want to write to the repository
     * @return the repository if it could be checked out
     * @throws GitAPIException if the repository could not be checked out.
     * @throws GitException    if the same repository is attempted to be cloned multiple times.
     */
    public Repository getOrCheckoutRepository(ProgrammingExerciseParticipation participation, Path targetPath, boolean writeAccess) throws GitAPIException, GitException {
        var repoUri = participation.getVcsRepositoryUri();
        Repository repository = getOrCheckoutRepositoryWithTargetPath(repoUri, targetPath, true, writeAccess);
        repository.setParticipation(participation);
        return repository;
    }

    /**
     * Get the local repository for a given participation.
     * If the local repo does not exist yet, it will be checked out.
     * <p>
     * This method will include the participation ID in the local path of the repository so
     * JPlag can refer back to the correct participation.
     *
     * @param participation Participation the remote repository belongs to.
     * @param targetPath    path where the repo is located on disk
     * @return the repository if it could be checked out
     * @throws GitAPIException      if the repository could not be checked out.
     * @throws InvalidPathException if the repository could not be checked out Because it contains unmappable characters.
     */
    public Repository getOrCheckoutRepositoryForJPlag(ProgrammingExerciseParticipation participation, Path targetPath) throws GitAPIException, InvalidPathException {
        var repoUri = participation.getVcsRepositoryUri();
        String repoFolderName = repoUri.folderNameForRepositoryUri();

        // Replace the exercise name in the repository folder name with the participation ID.
        // This is necessary to be able to refer back to the correct participation after the JPlag detection run.
        String updatedRepoFolderName = repoFolderName.replaceAll("/[a-zA-Z0-9]*-", "/" + participation.getId() + "-");
        // the repo-folder name might start with a separator, e.g. "/studentOriginRepo1234567890 which is treated as absolute path which is wrong
        if (updatedRepoFolderName.startsWith(FileSystems.getDefault().getSeparator())) {
            updatedRepoFolderName = updatedRepoFolderName.substring(1);
        }
        Path localPath = targetPath.resolve(updatedRepoFolderName);

        Repository repository = getOrCheckoutRepositoryWithLocalPath(repoUri, localPath, true, false);
        repository.setParticipation(participation);

        return repository;
    }

    /**
     * Get the local repository for a given remote repository URI. If the local repo does not exist yet, it will be checked out.
     * Saves the repo in the default path
     *
     * @param repoUri     The remote repository.
     * @param pullOnGet   Pull from the remote on the checked out repository, if it does not need to be cloned.
     * @param writeAccess Whether we want to write to the repository
     * @return the repository if it could be checked out.
     * @throws GitAPIException if the repository could not be checked out.
     */
    public Repository getOrCheckoutRepository(LocalVCRepositoryUri repoUri, boolean pullOnGet, boolean writeAccess) throws GitAPIException {
        return getOrCheckoutRepositoryWithTargetPath(repoUri, repoClonePath, pullOnGet, writeAccess);
    }

    /**
     * Get the local repository for a given remote repository URI. If the local repo does not exist yet, it will be checked out.
     *
     * @param repoUri     The remote repository.
     * @param targetPath  path where the repo is located on disk
     * @param pullOnGet   Pull from the remote on the checked out repository, if it does not need to be cloned.
     * @param writeAccess whether we want to write to the repository
     * @return the repository if it could be checked out.
     * @throws GitAPIException if the repository could not be checked out.
     * @throws GitException    if the same repository is attempted to be cloned multiple times.
     */
    public Repository getOrCheckoutRepositoryWithTargetPath(LocalVCRepositoryUri repoUri, Path targetPath, boolean pullOnGet, boolean writeAccess)
            throws GitAPIException, GitException {
        Path localPath = getLocalPathOfRepo(targetPath, repoUri);
        return getOrCheckoutRepositoryWithLocalPath(repoUri, localPath, pullOnGet, writeAccess);
    }

    /**
     * Get the local repository for a given remote repository URI. If the local repo does not exist yet, it will be checked out.
     *
     * @param repoUri       The remote repository.
     * @param pullOnGet     Pull from the remote on the checked out repository, if it does not need to be cloned.
     * @param defaultBranch The default branch of the target repository.
     * @param writeAccess   whether we want to write to the repository
     * @return the repository if it could be checked out.
     * @throws GitAPIException if the repository could not be checked out.
     * @throws GitException    if the same repository is attempted to be cloned multiple times.
     */
    public Repository getOrCheckoutRepository(LocalVCRepositoryUri repoUri, boolean pullOnGet, String defaultBranch, boolean writeAccess) throws GitAPIException, GitException {
        Path localPath = getLocalPathOfRepo(repoClonePath, repoUri);
        return getOrCheckoutRepository(repoUri, repoUri, localPath, pullOnGet, defaultBranch, writeAccess);
    }

    /**
     * Get the local repository for a given remote repository URI. If the local repo does not exist yet, it will be checked out.
     *
     * @param repoUri     The source and target remote repository.
     * @param localPath   The local path to clone the repository to.
     * @param pullOnGet   Pull from the remote on the checked out repository, if it does not need to be cloned.
     * @param writeAccess whether we want to write to the repository
     * @return the repository if it could be checked out.
     * @throws GitAPIException      if the repository could not be checked out.
     * @throws GitException         if the same repository is attempted to be cloned multiple times.
     * @throws InvalidPathException if the repository could not be checked out Because it contains unmappable characters.
     */
    public Repository getOrCheckoutRepositoryWithLocalPath(LocalVCRepositoryUri repoUri, Path localPath, boolean pullOnGet, boolean writeAccess)
            throws GitAPIException, GitException, InvalidPathException {
        return getOrCheckoutRepository(repoUri, repoUri, localPath, pullOnGet, defaultBranch, writeAccess);
    }

    /**
     * Get the local repository for a given remote repository URI. If the local repo does not exist yet, it will be checked out.
     *
     * @param sourceRepoUri The source remote repository.
     * @param targetRepoUri The target remote repository.
     * @param localPath     The local path to clone the repository to.
     * @param pullOnGet     Pull from the remote on the checked out repository, if it does not need to be cloned.
     * @param defaultBranch The default branch of the target repository
     * @param writeAccess   whether we want to write to the repository
     * @return the repository if it could be checked out.
     * @throws GitAPIException      if the repository could not be checked out.
     * @throws GitException         if the same repository is attempted to be cloned multiple times.
     * @throws InvalidPathException if the repository could not be checked out Because it contains unmappable characters.
     */
    public Repository getOrCheckoutRepository(LocalVCRepositoryUri sourceRepoUri, LocalVCRepositoryUri targetRepoUri, Path localPath, boolean pullOnGet, String defaultBranch,
            boolean writeAccess) throws GitAPIException, GitException, InvalidPathException {
        // First try to just retrieve the git repository from our server, as it might already be checked out.
        // If the sourceRepoUri differs from the targetRepoUri, we attempt to clone the source repo into the target directory
        Repository repository = getExistingCheckedOutRepositoryByLocalPath(localPath, targetRepoUri, defaultBranch, writeAccess);

        // Note: in case the actual git repository in the file system is corrupt (e.g. by accident), we will get an exception here
        // the exception will then delete the folder, so that the next attempt would be successful.
        if (repository != null) {
            if (pullOnGet) {
                try {
                    pull(repository);
                }
                catch (JGitInternalException | NoHeadException | TransportException e) {
                    // E.g., LockFailedException
                    // cleanup the folder to avoid problems in the future.
                    // 'deleteQuietly' is the same as 'deleteDirectory' but is not throwing an exception, thus we avoid another try-catch block.
                    if (!FileUtils.deleteQuietly(localPath.toFile())) {
                        log.error("Could not delete directory after failed pull: {}", localPath.toAbsolutePath());
                    }
                    throw new GitException(e);
                }
            }
            return repository;
        }
        // If the git repository can't be found on our server, clone it from the remote.
        else {
            waitUntilPathNotBusy(localPath);

            // Clone repository.
            try {
                var gitUriAsString = getGitUriAsString(sourceRepoUri);
                log.debug("Cloning from {} to {}", gitUriAsString, localPath);
                cloneInProgressOperations.put(localPath, localPath);
                // make sure the directory to copy into is empty
                FileUtils.deleteDirectory(localPath.toFile());
                try (Git ignored = cloneCommand().setURI(gitUriAsString).setDirectory(localPath.toFile()).call()) {
                    // Git instance automatically closed by try-with-resources
                }
            }
            catch (IOException | URISyntaxException | GitAPIException | InvalidPathException e) {
                // cleanup the folder to avoid problems in the future.
                // 'deleteQuietly' is the same as 'deleteDirectory' but is not throwing an exception, thus we avoid another try-catch block.
                if (!FileUtils.deleteQuietly(localPath.toFile())) {
                    log.error("Could not delete directory after failed clone: {}", localPath.toAbsolutePath());
                }
                throw new GitException(e);
            }
            finally {
                // make sure that cloneInProgress is released
                cloneInProgressOperations.remove(localPath);
            }
            return getExistingCheckedOutRepositoryByLocalPath(localPath, targetRepoUri, defaultBranch, writeAccess);
        }
    }

    /**
     * Waits until no clone operation is running for the given path.
     * <p>
     * Retries once a second for up to {@link #JGIT_TIMEOUT_IN_SECONDS} seconds before giving up.
     *
     * @param localPath The path in which a clone operation should be made.
     * @throws CanceledException If the waiting has been interrupted.
     * @throws GitException      If the path is still busy after the maximum number of retries.
     */
    private void waitUntilPathNotBusy(final Path localPath) throws CanceledException, GitException {
        int remainingSeconds = JGIT_TIMEOUT_IN_SECONDS;

        while (cloneInProgressOperations.containsKey(localPath)) {
            log.warn("Clone is already in progress. This will lead to an error. Wait for a second");
            try {
                Thread.sleep(1000);
            }
            catch (InterruptedException ex) {
                throw new CanceledException("Waiting for local path to be free for cloning got interrupted.");
            }

            if (remainingSeconds <= 0) {
                throw new GitException("Cannot clone the same repository multiple times");
            }
            else {
                remainingSeconds--;
            }
        }
    }

    public Path getDefaultLocalPathOfRepo(LocalVCRepositoryUri targetUrl) {
        return getLocalPathOfRepo(repoClonePath, targetUrl);
    }

    /**
     * Creates a local path by specifying a target path and the target url
     *
     * @param targetPath target directory
     * @param targetUrl  url of the repository
     * @return path of the local file system
     */
    public Path getLocalPathOfRepo(Path targetPath, LocalVCRepositoryUri targetUrl) {
        if (targetUrl == null) {
            return null;
        }
        Path resolvedPath = (targetPath.normalize()).resolve(targetUrl.folderNameForRepositoryUri()).normalize();
        if (!resolvedPath.startsWith(targetPath.normalize())) {
            throw new IllegalArgumentException("Invalid path: " + resolvedPath);
        }
        return resolvedPath;
    }

    /**
     * Get an existing git repository that is checked out on the server. Returns immediately null if the localPath does not exist.
     *
     * @param localPath           to git repo on server.
     * @param remoteRepositoryUri the remote repository uri for the git repository, will be added to the Repository object for later use, can be null
     * @return the git repository in the localPath or **null** if it does not exist on the server.
     */
    public Repository getExistingCheckedOutRepositoryByLocalPath(@NotNull Path localPath, @Nullable LocalVCRepositoryUri remoteRepositoryUri) {
        return getExistingCheckedOutRepositoryByLocalPath(localPath, remoteRepositoryUri, defaultBranch, false);
    }

    /**
     * Get an existing git repository that is checked out on the server. Returns immediately null if the localPath does not exist.
     *
     * @param localPath           to git repo on server.
     * @param remoteRepositoryUri the remote repository uri for the git repository, will be added to the Repository object for later use, can be null
     * @param defaultBranch       the name of the branch that should be used as default branch
     * @param writeAccess         whether the repository should be opened with write access
     * @return the git repository in the localPath or **null** if it does not exist on the server.
     */
    public Repository getExistingCheckedOutRepositoryByLocalPath(@NotNull Path localPath, @Nullable LocalVCRepositoryUri remoteRepositoryUri, String defaultBranch,
            boolean writeAccess) {
        try {
            if (!Files.exists(localPath)) {
                return null;
            }
            // Try to retrieve the git repository from our server.
            return linkRepositoryForExistingGit(localPath, remoteRepositoryUri, defaultBranch, false, writeAccess);
        }
        catch (IOException | InvalidRefNameException ex) {
            log.warn("Cannot get existing checkout out repository by local path: {}", ex.getMessage());
            return null;
        }
    }

    /**
     * Commits with the given message into the repository.
     *
     * @param repo    Local Repository Object.
     * @param message Commit Message
     * @throws GitAPIException if the commit failed.
     */
    public void commit(Repository repo, String message) throws GitAPIException {
        try (Git git = new Git(repo)) {
            GitService.commit(git).setMessage(message).setAllowEmpty(true).setCommitter(artemisGitName, artemisGitEmail).call();
        }
    }

    /**
     * Creates a CommitCommand and sets signing to false. Egit uses the local git configuration and if signing of
     * commits is enabled, tests will fail because it will not be able to actually sign the commit.
     * This method makes sure that signing is disabled and commits work on systems regardless of the local git configuration.
     *
     * @param git Git Repository Object.
     * @return CommitCommand with signing set to false.
     */
    public static CommitCommand commit(Git git) {
        return git.commit().setSign(false);
    }

    /**
     * Commits with the given message into the repository and pushes it to the remote.
     *
     * @param repo        Local Repository Object.
     * @param message     Commit Message
     * @param emptyCommit whether the git service should also produce an empty commit
     * @param user        The user who should initiate the commit. If the user is null, the artemis user will be used
     * @throws GitAPIException if the commit failed.
     */
    public void commitAndPush(Repository repo, String message, boolean emptyCommit, @Nullable User user) throws GitAPIException {
        String name = user != null ? user.getName() : artemisGitName;
        String email = user != null ? user.getEmail() : artemisGitEmail;
        try (Git git = new Git(repo)) {
            GitService.commit(git).setMessage(message).setAllowEmpty(emptyCommit).setCommitter(name, email).call();
            log.debug("commitAndPush -> Push {}", repo.getLocalPath());
            setRemoteUrl(repo);
            pushCommand(git).call();
        }
    }

    /**
     * Stage all files in the repo including new files.
     *
     * @param repo Local Repository Object.
     * @throws GitAPIException if the staging failed.
     */
    public void stageAllChanges(Repository repo) throws GitAPIException {
        try (Git git = new Git(repo)) {
            // stage deleted files: http://stackoverflow.com/a/35601677/4013020
            git.add().setUpdate(true).addFilepattern(".").call();
            // stage new files
            git.add().addFilepattern(".").call();
        }
    }

    /**
     * Resets local repository to ref.
     *
     * @param repo Local Repository Object.
     * @param ref  the ref to reset to, e.g. "origin/main"
     * @throws GitAPIException if the reset failed.
     */
    public void reset(Repository repo, String ref) throws GitAPIException {
        try (Git git = new Git(repo)) {
            setRemoteUrl(repo);
            git.reset().setMode(ResetCommand.ResetType.HARD).setRef(ref).call();
        }
    }

    /**
     * git fetch
     *
     * @param repo Local Repository Object.
     * @throws GitAPIException if the fetch failed.
     */
    public void fetchAll(Repository repo) throws GitAPIException {
        try (Git git = new Git(repo)) {
            log.debug("Fetch {}", repo.getLocalPath());
            setRemoteUrl(repo);
            fetchCommand(git).setForceUpdate(true).setRemoveDeletedRefs(true).call();
        }
    }

    /**
     * Change the remote repository uri to the currently used authentication mechanism (either ssh or https)
     *
     * @param repo the git repository for which the remote url should be change
     */
    private void setRemoteUrl(Repository repo) {
        if (repo == null || repo.getRemoteRepositoryUri() == null) {
            log.warn("Cannot set remoteUrl because it is null!");
            return;
        }
        // Note: we reset the remote url, because it might have changed from https to ssh or ssh to https
        try {
            var existingRemoteUrl = repo.getConfig().getString(ConfigConstants.CONFIG_REMOTE_SECTION, REMOTE_NAME, "url");
            var newRemoteUrl = getGitUriAsString(repo.getRemoteRepositoryUri());
            if (!Objects.equals(newRemoteUrl, existingRemoteUrl)) {
                log.info("Replace existing remote url {} with new remote url {}", existingRemoteUrl, newRemoteUrl);
                repo.getConfig().setString(ConfigConstants.CONFIG_REMOTE_SECTION, REMOTE_NAME, "url", newRemoteUrl);
                log.info("New remote url: {}", repo.getConfig().getString(ConfigConstants.CONFIG_REMOTE_SECTION, REMOTE_NAME, "url"));
            }
        }
        catch (Exception e) {
            log.warn("Cannot set the remote url", e);
        }
    }

    /**
     * Pulls from remote repository. Does not throw any exceptions when pulling, e.g. CheckoutConflictException or WrongRepositoryStateException.
     *
     * @param repo Local Repository Object.
     */
    public void pullIgnoreConflicts(Repository repo) {
        try (Git git = new Git(repo)) {
            log.debug("Pull ignore conflicts {}", repo.getLocalPath());
            setRemoteUrl(repo);
            pullCommand(git).call();
        }
        catch (GitAPIException ex) {
            log.error("Cannot pull the repo {}", repo.getLocalPath(), ex);
            // TODO: we should send this error to the client and let the user handle it there, e.g. by choosing to reset the repository
        }
    }

    /**
     * Pulls from remote repository.
     *
     * @param repo Local Repository Object.
     * @return The PullResult which contains FetchResult and MergeResult.
     * @throws GitAPIException if the pull failed.
     */
    public PullResult pull(Repository repo) throws GitAPIException {
        try (Git git = new Git(repo)) {
            log.info("Pull {}", repo.getLocalPath());
            setRemoteUrl(repo);
            return pullCommand(git).call();
        }
    }

    /**
     * Get branch that origin/HEAD points to, useful to handle default branches that are not main
     *
     * @param repo Local Repository Object.
     * @return name of the origin/HEAD branch, e.g. 'main' or null if there is no HEAD
     */
    public String getOriginHead(Repository repo) throws GitAPIException {
        Ref originHeadRef;
        try (Git git = new Git(repo)) {
            originHeadRef = lsRemoteCommand(git).callAsMap().get(Constants.HEAD);
        }

        // Empty Git repos don't have HEAD
        if (originHeadRef == null) {
            return null;
        }

        String fullName = originHeadRef.getTarget().getName();
        return StringUtils.substringAfterLast(fullName, "/");
    }

    /**
     * Hard reset local repository to origin/HEAD.
     *
     * @param repo Local Repository Object.
     */
    public void resetToOriginHead(Repository repo) {
        try {
            fetchAll(repo);
            var originHead = getOriginHead(repo);

            if (originHead == null) {
                log.error("Cannot hard reset the repo {} to origin/HEAD because it is empty.", repo.getLocalPath());
                return;
            }

            reset(repo, "origin/" + originHead);
        }
        catch (GitAPIException | JGitInternalException ex) {
            log.error("Cannot fetch/hard reset the repo {} with url {} to origin/HEAD due to the following exception", repo.getLocalPath(), repo.getRemoteRepositoryUri(), ex);
        }
    }

    /**
     * Switch back to the HEAD commit of the default branch.
     *
     * @param repository the repository for which we want to switch to the HEAD commit of the default branch
     * @throws GitAPIException if this operation fails
     */
    public void switchBackToDefaultBranchHead(Repository repository) throws GitAPIException {
        try (Git git = new Git(repository)) {
            git.checkout().setName(defaultBranch).call();
        }
    }

    /**
     * Stager Task #3: Filter late submissions Filter all commits after exercise due date
     *
     * @param repository                Local Repository Object.
     * @param lastValidSubmission       The last valid submission from the database or empty, if not found
     * @param filterLateSubmissionsDate the date after which all submissions should be filtered out (may be null)
     */
    public void filterLateSubmissions(Repository repository, Optional<Submission> lastValidSubmission, ZonedDateTime filterLateSubmissionsDate) {
        if (filterLateSubmissionsDate == null) {
            // No date set in client and exercise has no due date
            return;
        }

        try (Git git = new Git(repository)) {
            String commitHash;

            if (lastValidSubmission.isPresent()) {
                log.debug("Last valid submission for participation {} is {}", lastValidSubmission.get().getParticipation().getId(), lastValidSubmission.get());
                ProgrammingSubmission programmingSubmission = (ProgrammingSubmission) lastValidSubmission.get();
                commitHash = programmingSubmission.getCommitHash();
            }
            else {
                log.debug("Last valid submission is not present for participation");
                // Get last commit before due date
                Instant since = Instant.EPOCH;
                Instant until = filterLateSubmissionsDate.toInstant();
                RevFilter between = CommitTimeRevFilter.between(since, until);
                Iterable<RevCommit> commits = git.log().setRevFilter(between).call();
                RevCommit latestCommitBeforeDueDate = commits.iterator().next();
                commitHash = latestCommitBeforeDueDate.getId().getName();
            }
            log.debug("Last commit hash is {}", commitHash);

            reset(repository, commitHash);
        }
        catch (GitAPIException ex) {
            log.warn("Cannot filter the repo {} due to the following exception: {}", repository.getLocalPath(), ex.getMessage());
        }
        finally {
            // if repo is not closed, it causes weird IO issues when trying to delete the repo again
            // java.io.IOException: Unable to delete file: ...\.git\objects\pack\...
            repository.close();
        }
    }

    /**
     * Stager Task #6: Combine all commits after last instructor commit
     *
     * @param repository             Local Repository Object.
     * @param programmingExercise    ProgrammingExercise associated with this repo.
     * @param overwriteDefaultBranch If false keeps the default branch and creates squash commit in separate branch, if true squashes the default branch
     */
    public void combineAllStudentCommits(Repository repository, ProgrammingExercise programmingExercise, boolean overwriteDefaultBranch) {
        try (Git studentGit = new Git(repository)) {
            setRemoteUrl(repository);
            // Get last commit hash from template repo
            ObjectId latestHash = getLastCommitHash(programmingExercise.getVcsTemplateRepositoryUri());

            if (latestHash == null) {
                // Template Repository is somehow empty. Should never happen
                log.debug("Cannot find a commit in the template repo for: {}", repository.getLocalPath());
                return;
            }

            // checkout own local "diff" branch to keep main as is
            if (!overwriteDefaultBranch) {
                studentGit.checkout().setCreateBranch(true).setName("diff").call();
            }

            studentGit.reset().setMode(ResetCommand.ResetType.SOFT).setRef(latestHash.getName()).call();
            studentGit.add().addFilepattern(".").call();
            var optionalStudent = ((StudentParticipation) repository.getParticipation()).getStudents().stream().findFirst();
            var name = optionalStudent.map(User::getName).orElse(artemisGitName);
            var email = optionalStudent.map(User::getEmail).orElse(artemisGitEmail);
            GitService.commit(studentGit).setMessage("All student changes in one commit").setCommitter(name, email).call();
        }
        catch (EntityNotFoundException | GitAPIException | JGitInternalException ex) {
            log.warn("Cannot reset the repo {} due to the following exception: {}", repository.getLocalPath(), ex.getMessage());
        }
        finally {
            // if repo is not closed, it causes weird IO issues when trying to delete the repo again
            // java.io.IOException: Unable to delete file: ...\.git\objects\pack\...
            repository.close();
        }
    }

    /**
     * Removes all author information from the commits on the currently active branch.
     * Also removes all remotes and FETCH_HEAD since they contain data about the student.
     * Also deletes the .git/logs folder to prevent restoring commits from reflogs
     *
     * @param repository          Local Repository Object.
     * @param programmingExercise ProgrammingExercise associated with this repo.
     */
    public void anonymizeStudentCommits(Repository repository, ProgrammingExercise programmingExercise) {
        try (Git studentGit = new Git(repository)) {
            setRemoteUrl(repository);
            String copyBranchName = "copy";
            String headName = "HEAD";

            // Get last commit hash from template repo
            ObjectId latestHash = getLastCommitHash(programmingExercise.getVcsTemplateRepositoryUri());

            if (latestHash == null) {
                // Template Repository is somehow empty. Should never happen
                log.debug("Cannot find a commit in the template repo for: {}", repository.getLocalPath());
                return;
            }

            // Create copy branch
            Ref copyBranch = studentGit.branchCreate().setName(copyBranchName).call();
            // Reset main branch back to template
            studentGit.reset().setMode(ResetCommand.ResetType.HARD).setRef(ObjectId.toString(latestHash)).call();

            // Get list of all student commits, that is all commits up to the last template commit
            Iterable<RevCommit> commits = studentGit.log().add(copyBranch.getObjectId()).call();
            List<RevCommit> commitList = StreamSupport.stream(commits.spliterator(), false).takeWhile(ref -> !ref.equals(latestHash))
                    .collect(Collectors.toCollection(ArrayList::new));
            // Sort them oldest to newest
            Collections.reverse(commitList);
            // Cherry-Pick all commits back into the main branch and immediately commit amend anonymized author information
            for (RevCommit commit : commitList) {
                ObjectId head = studentGit.getRepository().resolve(headName);
                studentGit.cherryPick().include(commit).call();
                // Only commit amend if head changed; cherry-picking empty commits does nothing
                if (!head.equals(studentGit.getRepository().resolve(headName))) {
                    PersonIdent authorIdent = commit.getAuthorIdent();
                    PersonIdent fakeIdent = new PersonIdent(ANONYMIZED_STUDENT_NAME, ANONYMIZED_STUDENT_EMAIL, authorIdent.getWhenAsInstant(), authorIdent.getZoneId());
                    GitService.commit(studentGit).setAmend(true).setAuthor(fakeIdent).setCommitter(fakeIdent).setMessage(commit.getFullMessage()).call();
                }
            }
            // Delete copy branch
            studentGit.branchDelete().setBranchNames(copyBranchName).setForce(true).call();

            // Delete all remotes
            this.removeRemotes(studentGit);

            // Delete .git/logs/ folder to delete git reflogs
            Path logsPath = Path.of(repository.getDirectory().getPath(), "logs");
            FileUtils.deleteDirectory(logsPath.toFile());

            // Delete FETCH_HEAD containing the url of the last fetch
            Path fetchHeadPath = Path.of(repository.getDirectory().getPath(), "FETCH_HEAD");
            Files.deleteIfExists(fetchHeadPath);
        }
        catch (EntityNotFoundException | GitAPIException | JGitInternalException | IOException ex) {
            log.warn("Cannot anonymize the repo {} due to the following exception: {}", repository.getLocalPath(), ex.getMessage());
        }
        finally {
            // if repo is not closed, it causes weird IO issues when trying to delete the repo again
            // java.io.IOException: Unable to delete file: ...\.git\objects\pack\...
            repository.close();
        }
    }

    /**
     * Removes all remote configurations from the given Git repository.
     * This includes both the remote configurations and the remote tracking branches.
     *
     * @param repository The Git repository from which to remove the remotes.
     * @throws IOException     If an I/O error occurs when accessing the repository.
     * @throws GitAPIException If an error occurs in the JGit library while removing the remotes.
     */
    private void removeRemotes(Git repository) throws IOException, GitAPIException {
        // Delete all remotes
        for (RemoteConfig remote : repository.remoteList().call()) {
            repository.remoteRemove().setRemoteName(remote.getName()).call();
            // Manually delete remote tracking branches since JGit apparently fails to do so
            for (Ref ref : repository.getRepository().getRefDatabase().getRefs()) {
                if (ref.getName().startsWith("refs/remotes/" + remote.getName())) {
                    RefUpdate update = repository.getRepository().updateRef(ref.getName());
                    update.setForceUpdate(true);
                    update.delete();
                }
            }
        }
    }

    /**
     * Removes all remotes from a given repository.
     *
     * @param repository The repository whose remotes to delete.
     */
    public void removeRemotesFromRepository(Repository repository) {
        try (Git gitRepo = new Git(repository)) {
            this.removeRemotes(gitRepo);
        }
        catch (EntityNotFoundException | GitAPIException | JGitInternalException | IOException ex) {
            log.warn("Cannot remove the remotes of the repo {} due to the following exception: {}", repository.getLocalPath(), ex.getMessage());
        }
        finally {
            repository.close();
        }
    }

    /**
     * Retrieves a bare JGit repository based on a remote repository URI. This method is functional only when LocalVC is active.
     * It uses the default branch, also see {@link #getBareRepository(LocalVCRepositoryUri, String, boolean)} for more details.
     *
     * @param repositoryUri The URI of the remote VCS repository, not null.
     * @param writeAccess   Whether we write to the repository or not. If true, the git config will be set.
     * @return The initialized bare Repository instance.
     * @throws GitException If the repository cannot be created due to I/O errors or invalid reference names.
     */
    @NotNull
    public Repository getBareRepository(LocalVCRepositoryUri repositoryUri, boolean writeAccess) {
        return getBareRepository(repositoryUri, defaultBranch, writeAccess);
    }

    /**
     * Retrieves a bare JGit repository based on a remote repository URI. This method is functional only when LocalVC is active.
     * It translates a remote repository URI into a local repository path, attempting to create a repository at this location.
     * This method delegates the creation of the repository to {@code linkRepositoryForExistingGit}, which sets up the repository without a working
     * directory (bare repository).
     * <p>
     * It handles exceptions related to repository creation by throwing a {@code GitException}, providing a more specific error context.
     * Note: This method requires that LocalVC is actively managing the local version control environment to operate correctly.
     *
     * @param repositoryUri The URI of the remote VCS repository, not null.
     * @param branch        The branch to be used for the bare repository, typically the default branch.
     * @param writeAccess   Whether we write to the repository or not. If true, the git config will be set.
     * @return The initialized bare Repository instance.
     * @throws GitException If the repository cannot be created due to I/O errors or invalid reference names.
     */
    public Repository getBareRepository(LocalVCRepositoryUri repositoryUri, String branch, boolean writeAccess) {
        var localRepoUri = new LocalVCRepositoryUri(repositoryUri.toString());
        var localPath = localRepoUri.getLocalRepositoryPath(localVCBasePath);
        try {
            return linkRepositoryForExistingGit(localPath, repositoryUri, branch, true, writeAccess);
        }
        catch (IOException | InvalidRefNameException e) {
            log.error("Could not create the bare repository with uri {}", repositoryUri, e);
            throw new GitException("Could not create the bare repository", e);
        }
    }

    /**
     * Retrieves an existing bare JGit repository based on a remote repository URI. This method is functional only when LocalVC is active.
     * It checks if the repository already exists in the local file system and returns it if available.
     * If the repository does not exist, it attempts to create it using the provided branch.
     *
     * @param repositoryUri The URI of the remote VCS repository, not null.
     * @param branch        The branch to be used for the bare repository, typically the default branch.
     * @return The initialized bare Repository instance.
     * @throws GitException If the repository cannot be created due to I/O errors or invalid reference names.
     */
    public Repository getExistingBareRepository(LocalVCRepositoryUri repositoryUri, String branch) {
        var localRepoUri = new LocalVCRepositoryUri(repositoryUri.toString());
        var localPath = localRepoUri.getLocalRepositoryPath(localVCBasePath);
        try {
            return getExistingBareRepository(localPath, repositoryUri, branch);
        }
        catch (IOException | InvalidRefNameException e) {
            log.error("Could not create the bare repository with uri {}", repositoryUri, e);
            throw new GitException("Could not create the bare repository", e);
        }
    }

    /**
     * Creates a new bare Git repository at the specified target location,
     * containing a single commit that includes all files from the source repository.
     * <p>
     * The history of the source repository is not preserved; instead, a new commit is created
     * with a fresh tree built from the source repository's latest state. The commit's author and
     * committer information is taken from the first commit of the source repository.
     * <p>
     * This method avoids cloning the source repository and directly works with its object database for performance reasons.
     *
     * @param sourceRepoUri the URI of the source bare repository to copy from
     * @param targetRepoUri the URI where the new bare repository will be created
     * @param sourceBranch  the name of the branch to copy (e.g., "main" or "master")
     * @return a Repository object representing the newly created bare repository
     * @throws IOException if there is an error accessing the repositories or creating the new commit
     */
    public Repository copyBareRepositoryWithoutHistory(LocalVCRepositoryUri sourceRepoUri, LocalVCRepositoryUri targetRepoUri, String sourceBranch) throws IOException {
        log.debug("copy bare repository without history from {} to {} for source branch {}", sourceRepoUri, targetRepoUri, sourceBranch);
        Repository sourceRepo = getExistingBareRepository(sourceRepoUri, sourceBranch);

        logCommits(sourceRepoUri, sourceBranch, sourceRepo);

        // Initialize new bare repository
        var localTargetRepoUri = new LocalVCRepositoryUri(targetRepoUri.toString());
        var localTargetPath = localTargetRepoUri.getLocalRepositoryPath(localVCBasePath);
        try (org.eclipse.jgit.lib.Repository targetRepo = FileRepositoryBuilder.create(localTargetPath.toFile())) {

            targetRepo.create(true); // true for bare
            ObjectInserter inserter = targetRepo.newObjectInserter();

            // Get the HEAD tree of the source
            ObjectId commitId = sourceRepo.resolve("refs/heads/" + sourceBranch + "^{commit}");
            if (commitId == null) {
                throw new IOException("Branch " + sourceBranch + " not found in " + sourceRepoUri);
            }

            RevWalk walk = new RevWalk(sourceRepo);
            RevCommit headCommit = walk.parseCommit(commitId);
            walk.markStart(headCommit);

            RevTree headTree = headCommit.getTree();

            // Get PersonIdent from the very first commit
            ObjectId branchHead = sourceRepo.resolve("refs/heads/" + sourceBranch);
            // TODO: consider to have a back up here, e.g. the first instructor of the course
            PersonIdent personIdent = getFirstCommitPersonIdent(sourceRepo, branchHead);

            // Walk the tree, insert blobs into target repo, and build a new tree
            ObjectId newTreeId = buildCleanTreeFromSource(sourceRepo, inserter, headTree);
            log.debug("found newTreeId {} for target repository {}", newTreeId, targetRepoUri);
            inserter.flush();

            // Create commit with the clean tree
            CommitBuilder commitBuilder = new CommitBuilder();
            commitBuilder.setTreeId(newTreeId);
            commitBuilder.setMessage("Set up template for exercise");

            // Set author and committer information based on the first commit in the source repo
            commitBuilder.setAuthor(personIdent);
            commitBuilder.setCommitter(personIdent);
            ObjectId newCommitId = inserter.insert(commitBuilder);
            inserter.flush();

            // Update refs/heads/main in new bare repo
            RefUpdate refUpdate = targetRepo.updateRef("refs/heads/" + sourceBranch);
            refUpdate.setNewObjectId(newCommitId);
            refUpdate.setForceUpdate(true);
            refUpdate.update();
            return getBareRepository(targetRepoUri, true);
        }
    }

    /**
     * Creates a new bare Git repository at the specified target location, copying all commits
     * and history from the source repository.
     * <p>
     * This method efficiently duplicates the entire commit history from the source to the target
     * repository by directly transferring Git objects (commits, trees, and blobs) without checking
     * out any working tree. It is designed for bare repositories, ensuring that the complete
     * history is preserved in the new repository.
     *
     * @param sourceRepoUri the URI of the source bare repository to copy from
     * @param targetRepoUri the URI where the new bare repository will be created
     * @param sourceBranch  the name of the branch to copy (e.g., "main" or "master")
     * @return a Repository object representing the newly created bare repository
     * @throws IOException if there is an error accessing the repositories or creating the new commit
     */
    public Repository copyBareRepositoryWithHistory(LocalVCRepositoryUri sourceRepoUri, LocalVCRepositoryUri targetRepoUri, String sourceBranch) throws IOException {
        log.debug("Copying full history from {} to {} for branch {}", sourceRepoUri, targetRepoUri, sourceBranch);
        Repository sourceRepo = getExistingBareRepository(sourceRepoUri, sourceBranch);

        logCommits(sourceRepoUri, sourceBranch, sourceRepo);

        // Resolve the HEAD commit of the branch
        ObjectId headCommitId = sourceRepo.resolve("refs/heads/" + sourceBranch + "^{commit}");
        if (headCommitId == null) {
            throw new IOException("Source branch " + sourceBranch + " not found in " + sourceRepoUri);
        }

        // Create new bare repository
        var localTargetRepoUri = new LocalVCRepositoryUri(targetRepoUri.toString());
        var localTargetPath = localTargetRepoUri.getLocalRepositoryPath(localVCBasePath);
        try (org.eclipse.jgit.lib.Repository targetRepo = FileRepositoryBuilder.create(localTargetPath.toFile())) {
            targetRepo.create(true); // bare = true

            try (ObjectInserter inserter = targetRepo.newObjectInserter(); RevWalk revWalk = new RevWalk(sourceRepo)) {

                Set<ObjectId> copiedObjects = new HashSet<>();
                Deque<ObjectId> toProcess = new ArrayDeque<>();
                toProcess.add(headCommitId);

                while (!toProcess.isEmpty()) {
                    ObjectId current = toProcess.poll();
                    if (!copiedObjects.add(current)) {
                        continue; // already processed
                    }

                    ObjectLoader loader = sourceRepo.open(current);
                    inserter.insert(loader.getType(), loader.getSize(), loader.openStream());

                    // If this is a commit, enqueue parents and tree
                    if (loader.getType() == Constants.OBJ_COMMIT) {
                        RevCommit commit = revWalk.parseCommit(current);
                        toProcess.add(commit.getTree().getId());
                        for (RevCommit parent : commit.getParents()) {
                            toProcess.add(parent.getId());
                        }
                    }

                    // If this is a tree, enqueue its entries (subtrees and blobs)
                    if (loader.getType() == Constants.OBJ_TREE) {
                        try (TreeWalk treeWalk = new TreeWalk(sourceRepo)) {
                            treeWalk.addTree(current);
                            treeWalk.setRecursive(false);
                            while (treeWalk.next()) {
                                toProcess.add(treeWalk.getObjectId(0));
                            }
                        }
                    }
                }

                inserter.flush();

                // Update target HEAD ref
                RefUpdate refUpdate = targetRepo.updateRef("refs/heads/" + sourceBranch);
                refUpdate.setNewObjectId(headCommitId);
                refUpdate.setForceUpdate(true);
                RefUpdate.Result result = refUpdate.update();
                log.debug("RefUpdate result: {}", result);
            }

            return getBareRepository(targetRepoUri, true);
        }
    }

    private static void logCommits(LocalVCRepositoryUri sourceRepoUri, String sourceBranch, Repository sourceRepo) throws IOException {
        if (log.isDebugEnabled()) {
            // Log how many commits the source repository has
            try (RevWalk walk = new RevWalk(sourceRepo)) {
                ObjectId debugCommitId = sourceRepo.resolve("refs/heads/" + sourceBranch + "^{commit}");
                if (debugCommitId == null) {
                    log.error("Source repo [{}] has no head commit in branch [{}]", sourceRepoUri, sourceBranch);
                }
                RevCommit headCommit = walk.parseCommit(debugCommitId);
                walk.markStart(headCommit);
                int commitCount = 0;
                for (RevCommit ignored : walk) {
                    commitCount++;
                }
                log.debug("Source repository {} has {} commits", sourceRepoUri, commitCount);
                if (commitCount == 0) {
                    log.error("Source repository {} is empty, no commits to copy. This operation will fail", sourceRepoUri);
                }
            }
        }
    }

    /**
     * Retrieves the PersonIdent (author) from the first (root) commit of the specified branch.
     * <p>
     * This method walks through the commit history of the provided branch and returns
     * the PersonIdent (author) of the commit that has no parents (i.e., the very first commit).
     * <p>
     * Note: If the branch is empty or no commits are found, an IOException is thrown.
     *
     * @param repo       the JGit repository object to read from
     * @param branchHead the ObjectId representing the branch head (e.g., resolve("refs/heads/main"))
     * @return the PersonIdent of the author of the first commit in the branch
     * @throws IOException if the first commit cannot be found or a repository error occurs
     */
    private PersonIdent getFirstCommitPersonIdent(Repository repo, ObjectId branchHead) throws IOException {
        try (RevWalk walk = new RevWalk(repo)) {
            walk.markStart(walk.parseCommit(branchHead));

            for (RevCommit commit : walk) {
                if (commit.getParentCount() == 0) {
                    return commit.getAuthorIdent();
                }
            }
        }
        throw new IOException("First commit not found");
    }

    /**
     * Builds a clean tree from the source repository's tree, copying blobs and subtrees.
     *
     * @param sourceRepo The source repository from which to copy the tree.
     * @param inserter   The ObjectInserter to insert objects into the target repository.
     * @param sourceTree The source tree to copy from.
     * @return The ObjectId of the newly created clean tree in the target repository.
     * @throws IOException If an I/O error occurs during the copying process.
     */
    private ObjectId buildCleanTreeFromSource(Repository sourceRepo, ObjectInserter inserter, RevTree sourceTree) throws IOException {
        TreeWalk treeWalk = new TreeWalk(sourceRepo);
        treeWalk.addTree(sourceTree);
        treeWalk.setRecursive(false);

        TreeFormatter treeFormatter = new TreeFormatter();

        while (treeWalk.next()) {
            ObjectId objectId = treeWalk.getObjectId(0);
            FileMode mode = treeWalk.getFileMode(0);
            String name = treeWalk.getNameString();

            if (mode == FileMode.TREE) {
                // Recursively copy subtrees
                RevTree subTree = new RevWalk(sourceRepo).parseTree(objectId);
                ObjectId newSubTreeId = buildCleanTreeFromSource(sourceRepo, inserter, subTree);
                treeFormatter.append(name, FileMode.TREE, newSubTreeId);
            }
            else {
                // Read blob from source and insert into target
                ObjectLoader loader = sourceRepo.open(objectId);
                ObjectId newBlobId = inserter.insert(Constants.OBJ_BLOB, loader.getBytes());
                treeFormatter.append(name, mode, newBlobId);
            }
        }

        return inserter.insert(treeFormatter);
    }

    private static class FileAndDirectoryFilter implements IOFileFilter {

        private static final String GIT_DIRECTORY_NAME = ".git";

        @Override
        public boolean accept(java.io.File file) {
            return !GIT_DIRECTORY_NAME.equals(file.getName());
        }

        @Override
        public boolean accept(java.io.File directory, String fileName) {
            return !GIT_DIRECTORY_NAME.equals(directory.getName());
        }
    }

    /**
     * Returns all files and directories within the working copy of the given repository in a map, excluding symbolic links.
     * This method performs a file scan and filters out symbolic links.
     * It only supports checked-out repositories (not bare ones)
     *
     * @param repo         The repository to scan for files and directories.
     * @param omitBinaries do not include binaries to reduce payload size
     * @return A {@link Map} where each key is a {@link File} object representing a file or directory, and each value is
     *         the corresponding {@link FileType} (FILE or FOLDER). The map excludes symbolic links.
     */
    public Map<File, FileType> listFilesAndFolders(Repository repo, boolean omitBinaries) {
        FileAndDirectoryFilter filter = new FileAndDirectoryFilter();
        Iterator<java.io.File> itr = FileUtils.iterateFilesAndDirs(repo.getLocalPath().toFile(), filter, filter);
        Map<File, FileType> files = new HashMap<>();

        while (itr.hasNext()) {
            File nextFile = new File(itr.next(), repo);
            Path nextPath = nextFile.toPath();

            if (Files.isSymbolicLink(nextPath)) {
                log.warn("Found a symlink {} in the git repository {}. Do not allow access!", nextPath, repo);
                continue;
            }

            if (omitBinaries && nextFile.isFile() && isBinaryFile(nextFile.getName())) {
                log.debug("Omitting binary file: {}", nextFile);
                continue;
            }

            files.put(nextFile, nextFile.isFile() ? FileType.FILE : FileType.FOLDER);
        }
        return files;
    }

    public Map<File, FileType> listFilesAndFolders(Repository repo) {
        return listFilesAndFolders(repo, false);
    }

    /**
     * List all files in the repository. In an empty git repo, this method returns en empty list.
     *
     * @param repo Local Repository Object.
     * @return Collection of File objects
     */
    @NotNull
    public Collection<File> getFiles(Repository repo) {
        FileAndDirectoryFilter filter = new FileAndDirectoryFilter();
        Iterator<java.io.File> itr = FileUtils.iterateFiles(repo.getLocalPath().toFile(), filter, filter);
        Collection<File> files = new ArrayList<>();

        while (itr.hasNext()) {
            files.add(new File(itr.next(), repo));
        }

        return files;
    }

    /**
     * Get a specific file by name. Makes sure the file is actually part of the repository.
     *
     * @param repo     Local Repository Object.
     * @param filename String of the filename (including path)
     * @return The File object
     */
    public Optional<File> getFileByName(Repository repo, String filename) {
        // Makes sure the requested file is part of the scanned list of files.
        // Ensures that it is not possible to do bad things like filename="../../passwd"

        for (File file : listFilesAndFolders(repo).keySet()) {
            if (file.toString().equals(filename)) {
                return Optional.of(file);
            }
        }
        return Optional.empty();
    }

    /**
     * Checks if no differences exist between the working-tree, the index, and the current HEAD.
     *
     * @param repo Local Repository Object.
     * @return True if the status is clean
     * @throws GitAPIException if the state of the repository could not be retrieved.
     */
    public boolean isWorkingCopyClean(Repository repo) throws GitAPIException {
        try (Git git = new Git(repo)) {
            Status status = git.status().call();
            return status.isClean();
        }
    }

    /**
     * Deletes a local repository folder.
     *
     * @param repository Local Repository Object.
     * @throws IOException if the deletion of the repository failed.
     */
    @Override
    public void deleteLocalRepository(Repository repository) throws IOException {
        super.deleteLocalRepository(repository);
    }

    /**
     * Deletes a local repository folder for a repoUri.
     *
     * @param repoUri url of the repository.
     */
    public void deleteLocalRepository(LocalVCRepositoryUri repoUri) {
        try {
            if (repoUri != null && repositoryAlreadyExists(repoUri)) {
                // We need to close the possibly still open repository otherwise an IOException will be thrown on Windows
                Repository repo = getOrCheckoutRepository(repoUri, false, false);
                deleteLocalRepository(repo);
            }
        }
        catch (IOException | GitAPIException e) {
            log.error("Error while deleting local repository", e);
        }
    }

    /**
     * delete the folder in the file system that contains all repositories for the given programming exercise
     *
     * @param programmingExercise contains the project key which is used as the folder name
     */
    public void deleteLocalProgrammingExerciseReposFolder(ProgrammingExercise programmingExercise) {
        var folderPath = repoClonePath.resolve(programmingExercise.getProjectKey());
        try {
            FileUtils.deleteDirectory(folderPath.toFile());
        }
        catch (IOException ex) {
            log.error("Exception during deleteLocalProgrammingExerciseReposFolder", ex);
            // cleanup the folder to avoid problems in the future.
            // 'deleteQuietly' is the same as 'deleteDirectory' but is not throwing an exception, thus we avoid a try-catch block.
            FileUtils.deleteQuietly(folderPath.toFile());
        }
    }

    /**
     * Checks if repo was already checked out and is present on disk
     *
     * @param repoUri URL of the remote repository.
     * @return True if repo exists on disk
     */
    public boolean repositoryAlreadyExists(LocalVCRepositoryUri repoUri) {
        Path localPath = getDefaultLocalPathOfRepo(repoUri);
        return Files.exists(localPath);
    }

    /**
     * Checkout a repository and get the git log for a given repository uri.
     *
     * @param vcsRepositoryUri the repository uri for which the git log should be retrieved
     * @return a list of commit info DTOs containing author, timestamp, commit message, and hash
     * @throws GitAPIException if an error occurs while retrieving the git log
     */
    public List<CommitInfoDTO> getCommitInfos(LocalVCRepositoryUri vcsRepositoryUri) throws GitAPIException {
        List<CommitInfoDTO> commitInfos = new ArrayList<>();
        log.debug("Using local VCS for getting commit info on repo {}", vcsRepositoryUri);
        try (var repo = getBareRepository(vcsRepositoryUri, false); var git = new Git(repo)) {
            Iterable<RevCommit> commits = git.log().call();
            commits.forEach(commit -> {
                var commitInfo = CommitInfoDTO.of(commit);
                commitInfos.add(commitInfo);
            });
        }

        return commitInfos;
    }

    private PullCommand pullCommand(Git git) {
        return git.pull();
    }

    private PushCommand pushCommand(Git git) {
        return git.push();
    }

    private FetchCommand fetchCommand(Git git) {
        return git.fetch();
    }

    protected LsRemoteCommand lsRemoteCommand(Git git) {
        return git.lsRemote();
    }

    @Override
    protected LsRemoteCommand lsRemoteCommand() {
        return Git.lsRemoteRepository();
    }

    protected CloneCommand cloneCommand() {
        return Git.cloneRepository();
    }
}<|MERGE_RESOLUTION|>--- conflicted
+++ resolved
@@ -116,7 +116,6 @@
 
     private static final String ANONYMIZED_STUDENT_EMAIL = "";
 
-<<<<<<< HEAD
     public GitService() {
         super();
     }
@@ -163,8 +162,6 @@
         super.cleanup();
     }
 
-=======
->>>>>>> 60995228
     /**
      * Get the URI for a {@link LocalVCRepositoryUri}. This either retrieves the SSH URI, if SSH is used, the HTTP(S) URI, or the path to the repository's folder if the local VCS
      * is
