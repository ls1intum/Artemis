--- conflicted
+++ resolved
@@ -1028,11 +1028,7 @@
      * @return A {@link Map} where each key is a {@link File} object representing a file or directory, and each value is
      *         the corresponding {@link FileType} (FILE or FOLDER). The map excludes symbolic links.
      */
-<<<<<<< HEAD
-    public Map<File, FileType> getFilesAndFolders(Repository repo) {
-=======
     public Map<File, FileType> listFilesAndFolders(Repository repo, boolean omitBinaries) {
->>>>>>> 2e48b7ec
         FileAndDirectoryFilter filter = new FileAndDirectoryFilter();
         Iterator<java.io.File> itr = FileUtils.iterateFilesAndDirs(repo.getLocalPath().toFile(), filter, filter);
         Map<File, FileType> files = new HashMap<>();
@@ -1097,7 +1093,7 @@
         // Makes sure the requested file is part of the scanned list of files.
         // Ensures that it is not possible to do bad things like filename="../../passwd"
 
-        for (File file : getFilesAndFolders(repo).keySet()) {
+        for (File file : listFilesAndFolders(repo).keySet()) {
             if (file.toString().equals(filename)) {
                 return Optional.of(file);
             }
