--- conflicted
+++ resolved
@@ -103,17 +103,7 @@
 
     private final ExerciseDateService exerciseDateService;
 
-<<<<<<< HEAD
-    private final TemplateProgrammingExerciseParticipationRepository templateProgrammingExerciseParticipationRepository;
-
-    private final SolutionProgrammingExerciseParticipationRepository solutionProgrammingExerciseParticipationRepository;
-
-    private final ProgrammingExerciseStudentParticipationRepository programmingExerciseStudentParticipationRepository;
-
     private final Optional<StudentExamApi> studentExamApi;
-=======
-    private final StudentExamRepository studentExamRepository;
->>>>>>> 48ccd645
 
     private final LongFeedbackTextRepository longFeedbackTextRepository;
 
@@ -136,19 +126,9 @@
     public ResultService(UserRepository userRepository, ResultRepository resultRepository, Optional<LtiApi> ltiApi, ResultWebsocketService resultWebsocketService,
             ComplaintResponseRepository complaintResponseRepository, RatingRepository ratingRepository, FeedbackRepository feedbackRepository,
             LongFeedbackTextRepository longFeedbackTextRepository, ComplaintRepository complaintRepository, ParticipantScoreRepository participantScoreRepository,
-<<<<<<< HEAD
-            AuthorizationCheckService authCheckService, ExerciseDateService exerciseDateService,
-            TemplateProgrammingExerciseParticipationRepository templateProgrammingExerciseParticipationRepository,
-            SolutionProgrammingExerciseParticipationRepository solutionProgrammingExerciseParticipationRepository,
-            ProgrammingExerciseStudentParticipationRepository programmingExerciseStudentParticipationRepository, Optional<StudentExamApi> studentExamApi,
-            BuildJobRepository buildJobRepository, BuildLogEntryService buildLogEntryService, StudentParticipationRepository studentParticipationRepository,
-            ProgrammingExerciseTaskService programmingExerciseTaskService, ProgrammingExerciseRepository programmingExerciseRepository,
-            SubmissionFilterService submissionFilterService) {
-=======
-            AuthorizationCheckService authCheckService, ExerciseDateService exerciseDateService, StudentExamRepository studentExamRepository, BuildJobRepository buildJobRepository,
+            AuthorizationCheckService authCheckService, ExerciseDateService exerciseDateService, Optional<StudentExamApi> studentExamApi, BuildJobRepository buildJobRepository,
             BuildLogEntryService buildLogEntryService, StudentParticipationRepository studentParticipationRepository, ProgrammingExerciseTaskService programmingExerciseTaskService,
             ProgrammingExerciseRepository programmingExerciseRepository, SubmissionFilterService submissionFilterService) {
->>>>>>> 48ccd645
         this.userRepository = userRepository;
         this.resultRepository = resultRepository;
         this.ltiApi = ltiApi;
@@ -161,14 +141,7 @@
         this.participantScoreRepository = participantScoreRepository;
         this.authCheckService = authCheckService;
         this.exerciseDateService = exerciseDateService;
-<<<<<<< HEAD
-        this.templateProgrammingExerciseParticipationRepository = templateProgrammingExerciseParticipationRepository;
-        this.solutionProgrammingExerciseParticipationRepository = solutionProgrammingExerciseParticipationRepository;
-        this.programmingExerciseStudentParticipationRepository = programmingExerciseStudentParticipationRepository;
         this.studentExamApi = studentExamApi;
-=======
-        this.studentExamRepository = studentExamRepository;
->>>>>>> 48ccd645
         this.buildJobRepository = buildJobRepository;
         this.buildLogEntryService = buildLogEntryService;
         this.studentParticipationRepository = studentParticipationRepository;
