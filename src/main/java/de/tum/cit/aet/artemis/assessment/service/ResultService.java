package de.tum.cit.aet.artemis.assessment.service;

import static de.tum.cit.aet.artemis.core.config.Constants.PROFILE_CORE;

import java.time.ZonedDateTime;
import java.util.ArrayList;
import java.util.Collection;
import java.util.Comparator;
import java.util.HashMap;
import java.util.List;
import java.util.Map;
import java.util.Objects;
import java.util.Optional;
import java.util.Set;
import java.util.function.Function;
import java.util.stream.Collectors;

import jakarta.validation.constraints.NotNull;

import org.apache.commons.lang3.StringUtils;
import org.hibernate.Hibernate;
import org.slf4j.Logger;
import org.slf4j.LoggerFactory;
import org.springframework.context.annotation.Profile;
import org.springframework.data.domain.Page;
import org.springframework.data.domain.Pageable;
import org.springframework.stereotype.Service;

import de.tum.cit.aet.artemis.assessment.domain.AssessmentType;
import de.tum.cit.aet.artemis.assessment.domain.Feedback;
import de.tum.cit.aet.artemis.assessment.domain.FeedbackType;
import de.tum.cit.aet.artemis.assessment.domain.LongFeedbackText;
import de.tum.cit.aet.artemis.assessment.domain.Result;
import de.tum.cit.aet.artemis.assessment.dto.FeedbackAffectedStudentDTO;
import de.tum.cit.aet.artemis.assessment.dto.FeedbackAnalysisResponseDTO;
import de.tum.cit.aet.artemis.assessment.dto.FeedbackDetailDTO;
import de.tum.cit.aet.artemis.assessment.dto.FeedbackPageableDTO;
import de.tum.cit.aet.artemis.assessment.repository.ComplaintRepository;
import de.tum.cit.aet.artemis.assessment.repository.ComplaintResponseRepository;
import de.tum.cit.aet.artemis.assessment.repository.FeedbackRepository;
import de.tum.cit.aet.artemis.assessment.repository.LongFeedbackTextRepository;
import de.tum.cit.aet.artemis.assessment.repository.ParticipantScoreRepository;
import de.tum.cit.aet.artemis.assessment.repository.RatingRepository;
import de.tum.cit.aet.artemis.assessment.repository.ResultRepository;
import de.tum.cit.aet.artemis.assessment.web.ResultWebsocketService;
import de.tum.cit.aet.artemis.buildagent.dto.ResultBuildJob;
import de.tum.cit.aet.artemis.core.domain.Course;
import de.tum.cit.aet.artemis.core.domain.User;
import de.tum.cit.aet.artemis.core.dto.SearchResultPageDTO;
import de.tum.cit.aet.artemis.core.dto.SortingOrder;
import de.tum.cit.aet.artemis.core.exception.BadRequestAlertException;
import de.tum.cit.aet.artemis.core.repository.UserRepository;
import de.tum.cit.aet.artemis.core.security.Role;
import de.tum.cit.aet.artemis.core.service.AuthorizationCheckService;
import de.tum.cit.aet.artemis.core.util.NameSimilarity;
import de.tum.cit.aet.artemis.core.util.PageUtil;
import de.tum.cit.aet.artemis.exam.api.StudentExamApi;
import de.tum.cit.aet.artemis.exam.config.ExamApiNotPresentException;
import de.tum.cit.aet.artemis.exam.domain.Exam;
import de.tum.cit.aet.artemis.exercise.domain.Exercise;
import de.tum.cit.aet.artemis.exercise.domain.Submission;
import de.tum.cit.aet.artemis.exercise.domain.participation.Participation;
import de.tum.cit.aet.artemis.exercise.domain.participation.StudentParticipation;
import de.tum.cit.aet.artemis.exercise.repository.StudentParticipationRepository;
import de.tum.cit.aet.artemis.exercise.service.ExerciseDateService;
import de.tum.cit.aet.artemis.exercise.service.SubmissionFilterService;
import de.tum.cit.aet.artemis.lti.api.LtiApi;
import de.tum.cit.aet.artemis.programming.domain.ProgrammingExercise;
import de.tum.cit.aet.artemis.programming.domain.ProgrammingExerciseParticipation;
import de.tum.cit.aet.artemis.programming.domain.ProgrammingExerciseStudentParticipation;
import de.tum.cit.aet.artemis.programming.domain.ProgrammingExerciseTask;
import de.tum.cit.aet.artemis.programming.domain.ProgrammingExerciseTestCase;
import de.tum.cit.aet.artemis.programming.repository.BuildJobRepository;
import de.tum.cit.aet.artemis.programming.repository.ProgrammingExerciseRepository;
import de.tum.cit.aet.artemis.programming.service.BuildLogEntryService;
import de.tum.cit.aet.artemis.programming.service.ProgrammingExerciseTaskService;

@Profile(PROFILE_CORE)
@Service
public class ResultService {

    private static final Logger log = LoggerFactory.getLogger(ResultService.class);

    private final UserRepository userRepository;

    private final ResultRepository resultRepository;

    private final Optional<LtiApi> ltiApi;

    private final ResultWebsocketService resultWebsocketService;

    private final ComplaintResponseRepository complaintResponseRepository;

    private final RatingRepository ratingRepository;

    private final FeedbackRepository feedbackRepository;

    private final ComplaintRepository complaintRepository;

    private final ParticipantScoreRepository participantScoreRepository;

    private final AuthorizationCheckService authCheckService;

    private final ExerciseDateService exerciseDateService;

    private final Optional<StudentExamApi> studentExamApi;

    private final LongFeedbackTextRepository longFeedbackTextRepository;

    private final BuildJobRepository buildJobRepository;

    private final BuildLogEntryService buildLogEntryService;

    private final StudentParticipationRepository studentParticipationRepository;

    private final ProgrammingExerciseTaskService programmingExerciseTaskService;

    private final ProgrammingExerciseRepository programmingExerciseRepository;

    private static final int MAX_FEEDBACK_IDS = 5;

    private static final double SIMILARITY_THRESHOLD = 0.7;

    private final SubmissionFilterService submissionFilterService;

    public ResultService(UserRepository userRepository, ResultRepository resultRepository, Optional<LtiApi> ltiApi, ResultWebsocketService resultWebsocketService,
            ComplaintResponseRepository complaintResponseRepository, RatingRepository ratingRepository, FeedbackRepository feedbackRepository,
            LongFeedbackTextRepository longFeedbackTextRepository, ComplaintRepository complaintRepository, ParticipantScoreRepository participantScoreRepository,
            AuthorizationCheckService authCheckService, ExerciseDateService exerciseDateService, Optional<StudentExamApi> studentExamApi, BuildJobRepository buildJobRepository,
            BuildLogEntryService buildLogEntryService, StudentParticipationRepository studentParticipationRepository, ProgrammingExerciseTaskService programmingExerciseTaskService,
            ProgrammingExerciseRepository programmingExerciseRepository, SubmissionFilterService submissionFilterService) {
        this.userRepository = userRepository;
        this.resultRepository = resultRepository;
        this.ltiApi = ltiApi;
        this.resultWebsocketService = resultWebsocketService;
        this.complaintResponseRepository = complaintResponseRepository;
        this.ratingRepository = ratingRepository;
        this.feedbackRepository = feedbackRepository;
        this.longFeedbackTextRepository = longFeedbackTextRepository;
        this.complaintRepository = complaintRepository;
        this.participantScoreRepository = participantScoreRepository;
        this.authCheckService = authCheckService;
        this.exerciseDateService = exerciseDateService;
        this.studentExamApi = studentExamApi;
        this.buildJobRepository = buildJobRepository;
        this.buildLogEntryService = buildLogEntryService;
        this.studentParticipationRepository = studentParticipationRepository;
        this.programmingExerciseTaskService = programmingExerciseTaskService;
        this.programmingExerciseRepository = programmingExerciseRepository;
        this.submissionFilterService = submissionFilterService;
    }

    /**
     * Handle the manual creation of a new result potentially including feedback
     *
     * @param result      newly created Result
     * @param ratedResult override value for rated property of result
     * @return updated result with eagerly loaded Submission and Feedback items.
     */
    public Result createNewManualResult(Result result, boolean ratedResult) {
        User user = userRepository.getUserWithGroupsAndAuthorities();

        result.setAssessmentType(AssessmentType.MANUAL);
        result.setAssessor(user);
        result.setCompletionDate(ZonedDateTime.now());

        // manual feedback is always rated, can be overwritten though in the case of a result for an external submission
        result.setRated(ratedResult);

        result.getFeedbacks().forEach(feedback -> feedback.setResult(result));

        // this call should cascade all feedback relevant changed and save them accordingly
        resultRepository.save(result);
        // The websocket client expects the submission and feedbacks, so we retrieve the result again instead of using the save result.
        var savedResult = resultRepository.findWithSubmissionAndFeedbackAndTeamStudentsByIdElseThrow(result.getId());

        // if it is an example result we do not have any participation (isExampleResult can be also null)
        if (Boolean.FALSE.equals(savedResult.isExampleResult()) || savedResult.isExampleResult() == null) {

<<<<<<< HEAD
            if (savedResult.getSubmission().getParticipation() instanceof ProgrammingExerciseStudentParticipation && ltiNewResultService.isPresent()) {
                ltiNewResultService.get().onNewResult((StudentParticipation) savedResult.getSubmission().getParticipation());
=======
            if (savedResult.getParticipation() instanceof ProgrammingExerciseStudentParticipation && ltiApi.isPresent()) {
                ltiApi.get().onNewResult((StudentParticipation) savedResult.getParticipation());
>>>>>>> 954fed43
            }

            resultWebsocketService.broadcastNewResult(savedResult.getSubmission().getParticipation(), savedResult);
        }
        return savedResult;
    }

    public void createNewRatedManualResult(Result result) {
        createNewManualResult(result, true);
    }

    /**
     * Deletes result with corresponding complaint and complaint response
     *
     * @param result                      the result to delete
     * @param shouldClearParticipantScore determines whether the participant scores should be cleared. This should be true, if only one single result is deleted. If the whole
     *                                        participation or exercise is deleted, the participant scores have been deleted before and clearing is not necessary, then this value
     *                                        should be false
     */
    public void deleteResult(Result result, boolean shouldClearParticipantScore) {
        log.debug("Delete result {}", result.getId());
        deleteResultReferences(result.getId(), shouldClearParticipantScore);
        resultRepository.delete(result);
    }

    /**
     * NOTE: this method DOES NOT delete the result itself (e.g. because this will be done automatically when the submission is deleted)
     * Deletes result with corresponding complaint and complaint response
     *
     * @param resultId                    the id of the result for which all references should be deleted
     * @param shouldClearParticipantScore determines whether the participant scores should be cleared. This should be true, if only one single result is deleted. If the whole
     *                                        participation or exercise is deleted, the participant scores have been deleted before and clearing is not necessary, then this value
     *                                        should be false
     */
    public void deleteResultReferences(Long resultId, boolean shouldClearParticipantScore) {
        log.debug("Delete result references {}", resultId);
        complaintResponseRepository.deleteByComplaint_Result_Id(resultId);
        complaintRepository.deleteByResult_Id(resultId);
        ratingRepository.deleteByResult_Id(resultId);
        if (shouldClearParticipantScore) {
            participantScoreRepository.clearAllByResultId(resultId);
        }
    }

    /**
     * Store the given feedback to the passed result (by replacing all existing feedback) with a workaround for Hibernate exceptions.
     * <p>
     * With ordered collections (like result and feedback here), we have to be very careful with the way we persist the objects in the database.
     * We must first persist the child object without a relation to the parent object. Then, we recreate the association and persist the parent object.
     * <p>
     * If the result is not saved (shouldSave = false), the caller is responsible to save the result (which will persist the feedback changes as well)
     *
     * @param result       the result with should be saved with the given feedback
     * @param feedbackList new feedback items which replace the existing feedback
     * @param shouldSave   whether the result should be saved or not
     * @return the updated (and potentially saved) result
     */
    public Result storeFeedbackInResult(@NotNull Result result, List<Feedback> feedbackList, boolean shouldSave) {
        var savedFeedbacks = saveFeedbackWithHibernateWorkaround(result, feedbackList);
        result.setFeedbacks(savedFeedbacks);
        return shouldSaveResult(result, shouldSave);
    }

    /**
     * Add the feedback to the passed result with a workaround for Hibernate exceptions.
     * <p>
     * With ordered collections (like result and feedback here), we have to be very careful with the way we persist the objects in the database.
     * We must first persist the child object without a relation to the parent object. Then, we recreate the association and persist the parent object.
     * <p>
     * If the result is not saved (shouldSave = false), the caller is responsible to save the result (which will persist the feedback changes as well)
     *
     * @param result       the result with should be saved with the given feedback
     * @param feedbackList new feedback items which should be added to the feedback
     * @param shouldSave   whether the result should be saved or not
     * @return the updated (and potentially saved) result
     */
    @NotNull
    public Result addFeedbackToResult(@NotNull Result result, List<Feedback> feedbackList, boolean shouldSave) {
        List<Feedback> savedFeedbacks = saveFeedbackWithHibernateWorkaround(result, feedbackList);
        result.addFeedbacks(savedFeedbacks);
        return shouldSaveResult(result, shouldSave);
    }

    /**
     * Returns a list of feedbacks that is filtered for students depending on the settings and the time.
     *
     * @param result the result for which the feedback elements should be returned
     * @return the list of filtered feedbacks
     */
    public List<Feedback> filterFeedbackForClient(Result result) {
        this.filterSensitiveInformationIfNecessary(result.getSubmission().getParticipation(), result);

        return result.getFeedbacks().stream() //
                .map(feedback -> feedback.result(null)) // remove unnecessary data to keep the json payload smaller
                .sorted(Comparator.comparing(feedback -> Objects.requireNonNullElse(feedback.getType(), FeedbackType.AUTOMATIC))) // sort according to FeedbackType enum order.
                .toList();
    }

    /**
     * Removes sensitive information that students should not see (yet) from the given result.
     *
     * @param participation the result belongs to.
     * @param result        a result of this participation
     */
    public void filterSensitiveInformationIfNecessary(final Participation participation, final Result result) {
        this.filterSensitiveInformationIfNecessary(participation, List.of(result), Optional.empty());
    }

    /**
     * Removes sensitive information that students should not see (yet) from the given results.
     *
     * @param participation the results belong to.
     * @param results       collection of results of this participation
     * @param user          the user for which the information should be filtered if it is an empty optional, the currently logged-in user is used
     */
    public void filterSensitiveInformationIfNecessary(final Participation participation, final Collection<Result> results, Optional<User> user) {
        results.forEach(Result::filterSensitiveInformation);
        if (!authCheckService.isAtLeastTeachingAssistantForExercise(participation.getExercise(), user.orElse(null))) {
            filterInformation(participation, results);
        }
    }

    private void filterInformation(Participation participation, Collection<Result> results) {
        // The test cases marked as after_due_date should only be shown after all
        // students can no longer submit so that no unfair advantage is possible.
        //
        // For course exercises, this applies only to automatic results. For manual ones the instructors
        // are responsible to set an appropriate assessment due date.
        //
        // For exams, we filter sensitive results until the results are published.
        // For test exam exercises, this is the case when the student submitted the test exam.

        Exercise exercise = participation.getExercise();
        if (exercise.isExamExercise()) {
            filterSensitiveFeedbacksInExamExercise(participation, results, exercise);
        }
        else {
            filterSensitiveFeedbackInCourseExercise(participation, results, exercise);
        }
    }

    private void filterSensitiveFeedbackInCourseExercise(Participation participation, Collection<Result> results, Exercise exercise) {
        boolean beforeLatestDueDate = exerciseDateService.isBeforeLatestDueDate(exercise);
        boolean participationBeforeDueDate = exerciseDateService.isBeforeDueDate(participation);
        results.forEach(result -> {
            boolean isBeforeDueDateOrAutomaticAndBeforeLatestDueDate = participationBeforeDueDate
                    || (AssessmentType.AUTOMATIC.equals(result.getAssessmentType()) && beforeLatestDueDate);
            if (Hibernate.isInitialized(result.getFeedbacks())) {
                result.filterSensitiveFeedbacks(isBeforeDueDateOrAutomaticAndBeforeLatestDueDate);
            }

            boolean assessmentTypeSetAndNonAutomatic = result.getAssessmentType() != null && result.getAssessmentType() != AssessmentType.AUTOMATIC;
            boolean beforeAssessmentDueDate = !ExerciseDateService.isAfterAssessmentDueDate(exercise);

            // A tutor is allowed to access all feedback, but filter for a student the manual feedback if the assessment due date is not over yet
            if (assessmentTypeSetAndNonAutomatic && beforeAssessmentDueDate) {
                // filter all non-automatic feedbacks
                if (Hibernate.isInitialized(result.getFeedbacks())) {
                    result.getFeedbacks().removeIf(feedback -> feedback.getType() != FeedbackType.AUTOMATIC);
                }
            }
        });
    }

    private void filterSensitiveFeedbacksInExamExercise(Participation participation, Collection<Result> results, Exercise exercise) {
        StudentExamApi api = studentExamApi.orElseThrow(() -> new ExamApiNotPresentException(StudentExamApi.class));
        Exam exam = exercise.getExerciseGroup().getExam();
        boolean shouldResultsBePublished = exam.resultsPublished();
        if (!shouldResultsBePublished && exam.isTestExam() && participation instanceof StudentParticipation) {
            var studentExamOptional = api.findByExamIdAndParticipationId(exam.getId(), participation.getId());
            if (studentExamOptional.isPresent()) {
                shouldResultsBePublished = studentExamOptional.get().areResultsPublishedYet();
            }
        }
        for (Result result : results) {
            if (Hibernate.isInitialized(result.getFeedbacks())) {
                result.filterSensitiveFeedbacks(!shouldResultsBePublished);
            }
        }
    }

    /**
     * Get the successful results for an exercise, ordered ascending by build completion date.
     *
     * @param participations  the participations with references to the exercises for which the results should be returned
     * @param withSubmissions true, if each result should also contain the submissions.
     * @return a list of results as described above for the given exercise.
     */
    public List<Result> resultsForExercise(Set<StudentParticipation> participations, boolean withSubmissions) {
        final List<Result> results = new ArrayList<>();

        for (StudentParticipation participation : participations) {
            // Filter out participations without students / teams
            if (participation.getParticipant() == null) {
                continue;
            }

            Optional<Submission> optionalSubmission = submissionFilterService.getLatestSubmissionWithResult(participation.getSubmissions(), true);
            if (optionalSubmission.isEmpty() || optionalSubmission.get().getLatestResult() == null) {
                continue;
            }
            var submission = optionalSubmission.get();
            participation.setSubmissionCount(participation.getSubmissions().size());
            if (withSubmissions) {
                submission.getLatestResult().setSubmission(submission);
            }
            results.add(submission.getLatestResult());
        }

        if (withSubmissions) {
            results.removeIf(result -> result.getSubmission() == null || !result.getSubmission().isSubmitted());
        }

        return results;
    }

    /**
     * Returns the result for the given id with authorization checks.
     *
     * @param participationId the id of the participation
     * @param resultId        the id of the result
     * @param role            the minimum role required to access the result
     * @return the result
     */
    public Result getResultForParticipationAndCheckAccess(Long participationId, Long resultId, Role role) {
        Result result = resultRepository.findByIdElseThrow(resultId);
        Participation participation = result.getSubmission().getParticipation();
        if (!participation.getId().equals(participationId)) {
            throw new BadRequestAlertException("participationId of the path doesnt match the participationId of the participation corresponding to the result " + resultId + "!",
                    "Participation", "400");
        }
        Course course = participation.getExercise().getCourseViaExerciseGroupOrCourseMember();
        authCheckService.checkHasAtLeastRoleInCourseElseThrow(role, course, null);
        return result;
    }

    /**
     * Get a map of result ids to the respective build job ids if build log files for this build job exist.
     *
     * @param results       the results for which to check the availability of build logs
     * @param participation the participation the results belong to
     * @return a map of result ids to respective build job ids if the build log files exist, null otherwise
     */
    public Map<Long, String> getLogsAvailabilityForResults(List<Result> results, Participation participation) {

        Map<Long, String> logsAvailability = new HashMap<>();

        List<Long> resultIds = results.stream().map(Result::getId).toList();

        Map<Long, String> resultBuildJobSet = buildJobRepository.findBuildJobIdsForResultIds(resultIds).stream()
                .collect(Collectors.toMap(ResultBuildJob::resultId, ResultBuildJob::buildJobId, (existing, replacement) -> existing));

        for (Long resultId : resultIds) {
            String buildJobId = resultBuildJobSet.get(resultId);
            if (buildJobId != null) {

                if (buildLogEntryService.buildJobHasLogFile(buildJobId, ((ProgrammingExerciseParticipation) participation).getProgrammingExercise())) {
                    logsAvailability.put(resultId, buildJobId);
                }
                else {
                    logsAvailability.put(resultId, null);
                }
            }
            else {
                logsAvailability.put(resultId, null);
            }
        }
        return logsAvailability;
    }

    @NotNull
    private List<Feedback> saveFeedbackWithHibernateWorkaround(@NotNull Result result, List<Feedback> feedbackList) {
        List<Feedback> savedFeedbacks = new ArrayList<>();

        // Fetch long feedback texts associated with the provided feedback list
        Map<Long, LongFeedbackText> longFeedbackTextMap = longFeedbackTextRepository
                .findByFeedbackIds(feedbackList.stream().filter(feedback -> feedback.getId() != null && feedback.getHasLongFeedbackText()).map(Feedback::getId).toList()).stream()
                .collect(Collectors.toMap(longFeedbackText -> longFeedbackText.getFeedback().getId(), Function.identity()));

        feedbackList.forEach(feedback -> {
            handleFeedbackPersistence(feedback, result, longFeedbackTextMap);
            savedFeedbacks.add(feedback);
        });

        return savedFeedbacks;
    }

    private void handleFeedbackPersistence(Feedback feedback, Result result, Map<Long, LongFeedbackText> longFeedbackTextMap) {
        // Temporarily detach feedback from the parent result to avoid Hibernate issues
        feedback.setResult(null);

        // Connect old long feedback text to the feedback before saving, otherwise it would be deleted
        if (feedback.getId() != null && feedback.getHasLongFeedbackText()) {

            // If the long feedback is not empty, it means that changes have been made on the client, so we do not want
            // to override the new long feedback with its previous version
            if (feedback.getLongFeedback().isPresent()) {
                // Delete the old long feedback so we don't get a duplicate key error
                longFeedbackTextRepository.deleteByFeedbackId(feedback.getId());
            }
            else {
                LongFeedbackText longFeedback = longFeedbackTextMap.get(feedback.getId());
                feedback.setLongFeedbackText(Set.of(longFeedback));
            }
        }

        // Persist the feedback entity without the parent association
        feedback = feedbackRepository.saveAndFlush(feedback);

        // Restore associations to the result
        feedback.setResult(result);
    }

    @NotNull
    private Result shouldSaveResult(@NotNull Result result, boolean shouldSave) {
        if (shouldSave) {
            // long feedback text is deleted as it otherwise causes duplicate entries errors and will be saved again with {@link resultRepository.save}
            deleteLongFeedback(result.getFeedbacks(), result);

            // Set all long feedback IDs to null to make hibernate aware that the long feedback doesn't exist.
            result.getFeedbacks().forEach(feedback -> feedback.getLongFeedback().ifPresent(longFeedbackText -> longFeedbackText.setId(null)));
            // Note: This also saves the feedback objects in the database because of the 'cascade = CascadeType.ALL' option.
            return resultRepository.save(result);
        }
        else {
            return result;
        }
    }

    /**
     * Retrieves paginated and filtered aggregated feedback details for a given exercise, including the count of each unique feedback detail text,
     * test case name, task name, and error category.
     * <br>
     * For each feedback detail:
     * 1. The relative count is calculated as a percentage of the total distinct results for the exercise.
     * 2. Task names are assigned based on associated test case names, with a mapping created between test cases and tasks from the exercise database.
     * Feedback items not assigned to any task are labeled as "Not assigned to a task."
     * 3. Error categories are classified as one of "Student Error," "Ares Error," or "AST Error," based on feedback content.
     * <br>
     * It supports filtering by:
     * - Search term: Case-insensitive filtering on feedback detail text.
     * - Test case names: Filters feedback based on specific test case names. Only active test cases are included in the filtering options.
     * - Task names: Filters feedback based on specified task names and includes unassigned tasks if "Not assigned to a task" is selected.
     * - Occurrence range: Filters feedback where the number of occurrences (COUNT) is within the specified minimum and maximum range.
     * - Error categories: Filters feedback based on selected error categories, such as "Student Error," "Ares Error," and "AST Error."
     * <br>
     * Pagination and sorting:
     * - Sorting is applied based on the specified column and order (ascending or descending).
     * - The result is paginated according to the provided page number and page size.
     * Additionally one can group the feedback detail text.
     *
     * @param exerciseId    The ID of the exercise for which feedback details should be retrieved.
     * @param data          The {@link FeedbackPageableDTO} containing page number, page size, search term, sorting options, and filtering parameters
     *                          (task names, test cases, occurrence range, error categories).
     * @param groupFeedback The flag to enable grouping and aggregation of feedback details.
     * @return A {@link FeedbackAnalysisResponseDTO} object containing:
     *         - A {@link SearchResultPageDTO} of paginated feedback details.
     *         - The total number of distinct results for the exercise.
     *         - A set of task names, including "Not assigned to a task" if applicable.
     *         - A list of active test case names used in the feedback.
     *         - A list of predefined error categories ("Student Error," "Ares Error," "AST Error") available for filtering.
     */
    public FeedbackAnalysisResponseDTO getFeedbackDetailsOnPage(long exerciseId, FeedbackPageableDTO data, boolean groupFeedback) {

        // 1. Fetch programming exercise with associated test cases
        ProgrammingExercise programmingExercise = programmingExerciseRepository.findWithTestCasesByIdElseThrow(exerciseId);

        // 2. Get the distinct count of results for calculating relative feedback counts
        long distinctResultCount = studentParticipationRepository.countDistinctResultsByExerciseId(exerciseId);

        // 3. Extract only active test case names for use in filtering options
        List<String> activeTestCaseNames = programmingExercise.getTestCases().stream().filter(ProgrammingExerciseTestCase::isActive).map(ProgrammingExerciseTestCase::getTestName)
                .toList();

        // 4. Retrieve all tasks associated with the exercise and map their names
        List<ProgrammingExerciseTask> tasks = programmingExerciseTaskService.getTasksWithUnassignedTestCases(exerciseId);
        Set<String> taskNames = tasks.stream().map(ProgrammingExerciseTask::getTaskName).collect(Collectors.toSet());

        // 5. Include unassigned tasks if specified by the filter; otherwise, only include specified tasks
        List<String> includeNotAssignedToTask = new ArrayList<>(taskNames);
        if (!data.getFilterTasks().isEmpty()) {
            includeNotAssignedToTask.removeAll(data.getFilterTasks());
        }
        else {
            includeNotAssignedToTask.clear();
        }

        // 6. Define the occurrence range based on filter parameters
        long minOccurrence = data.getFilterOccurrence().length == 2 ? Long.parseLong(data.getFilterOccurrence()[0]) : 0;
        long maxOccurrence = data.getFilterOccurrence().length == 2 ? Long.parseLong(data.getFilterOccurrence()[1]) : Integer.MAX_VALUE;

        // 7. Define the error categories to filter based on user selection
        List<String> filterErrorCategories = data.getFilterErrorCategories();

        // 8. Set up pagination and sorting based on input data
        final Pageable pageable = groupFeedback ? Pageable.unpaged() : PageUtil.createDefaultPageRequest(data, PageUtil.ColumnMapping.FEEDBACK_ANALYSIS);

        // 9. Query the database based on groupFeedback attribute to retrieve paginated and filtered feedback
        final Page<FeedbackDetailDTO> feedbackDetailPage = studentParticipationRepository.findFilteredFeedbackByExerciseId(exerciseId,
                StringUtils.isBlank(data.getSearchTerm()) ? "" : data.getSearchTerm().toLowerCase(), data.getFilterTestCases(), includeNotAssignedToTask, minOccurrence,
                maxOccurrence, filterErrorCategories, pageable);

        List<FeedbackDetailDTO> processedDetails;
        int totalPages;
        long totalCount;
        long highestOccurrenceOfGroupedFeedback = 0;
        if (!groupFeedback) {
            // Process and map feedback details, calculating relative count and assigning task names
            processedDetails = feedbackDetailPage.getContent().stream()
                    .map(detail -> new FeedbackDetailDTO(detail.feedbackIds().subList(0, Math.min(detail.feedbackIds().size(), MAX_FEEDBACK_IDS)), detail.count(),
                            (detail.count() * 100.00) / distinctResultCount, detail.detailTexts(), detail.testCaseName(), detail.taskName(), detail.errorCategory(),
                            detail.hasLongFeedbackText()))
                    .toList();
            totalPages = feedbackDetailPage.getTotalPages();
            totalCount = feedbackDetailPage.getTotalElements();
        }
        else {
            // Fetch all feedback details
            List<FeedbackDetailDTO> allFeedbackDetails = feedbackDetailPage.getContent();

            // Apply grouping and aggregation with a similarity threshold of 90%
            List<FeedbackDetailDTO> aggregatedFeedbackDetails = aggregateFeedback(allFeedbackDetails, SIMILARITY_THRESHOLD);

            highestOccurrenceOfGroupedFeedback = aggregatedFeedbackDetails.stream().mapToLong(FeedbackDetailDTO::count).max().orElse(0);
            // Apply manual sorting
            Comparator<FeedbackDetailDTO> comparator = getComparatorForFeedbackDetails(data);
            List<FeedbackDetailDTO> processedDetailsPreSort = new ArrayList<>(aggregatedFeedbackDetails);
            processedDetailsPreSort.sort(comparator);
            // Apply manual pagination
            int page = data.getPage();
            int pageSize = data.getPageSize();
            int start = Math.max(0, (page - 1) * pageSize);
            int end = Math.min(start + pageSize, processedDetailsPreSort.size());
            processedDetails = processedDetailsPreSort.subList(start, end);
            processedDetails = processedDetails.stream()
                    .map(detail -> new FeedbackDetailDTO(detail.feedbackIds().subList(0, Math.min(detail.feedbackIds().size(), 5)), detail.count(),
                            (detail.count() * 100.00) / distinctResultCount, detail.detailTexts(), detail.testCaseName(), detail.taskName(), detail.errorCategory(),
                            detail.hasLongFeedbackText()))
                    .toList();
            totalPages = (int) Math.ceil((double) processedDetailsPreSort.size() / pageSize);
            totalCount = aggregatedFeedbackDetails.size();
        }

        // 10. Predefined error categories available for filtering on the client side
        final List<String> ERROR_CATEGORIES = List.of("Student Error", "Ares Error", "AST Error");

        // 11. Return response containing processed feedback details, task names, active test case names, and error categories
        return new FeedbackAnalysisResponseDTO(new SearchResultPageDTO<>(processedDetails, totalPages), totalCount, taskNames, activeTestCaseNames, ERROR_CATEGORIES,
                highestOccurrenceOfGroupedFeedback);
    }

    private Comparator<FeedbackDetailDTO> getComparatorForFeedbackDetails(FeedbackPageableDTO search) {
        Map<String, Comparator<FeedbackDetailDTO>> comparators = Map.of("count", Comparator.comparingLong(FeedbackDetailDTO::count), "detailTexts",
                Comparator.comparing(detail -> detail.detailTexts().isEmpty() ? "" : detail.detailTexts().getFirst(), // Sort by the first element of the list
                        String.CASE_INSENSITIVE_ORDER),
                "testCaseName", Comparator.comparing(FeedbackDetailDTO::testCaseName, String.CASE_INSENSITIVE_ORDER), "taskName",
                Comparator.comparing(FeedbackDetailDTO::taskName, String.CASE_INSENSITIVE_ORDER));

        Comparator<FeedbackDetailDTO> comparator = comparators.getOrDefault(search.getSortedColumn(), (a, b) -> 0);
        return search.getSortingOrder() == SortingOrder.ASCENDING ? comparator : comparator.reversed();
    }

    private List<FeedbackDetailDTO> aggregateFeedback(List<FeedbackDetailDTO> feedbackDetails, double similarityThreshold) {
        List<FeedbackDetailDTO> processedDetails = new ArrayList<>();

        for (FeedbackDetailDTO base : feedbackDetails) {
            boolean isMerged = false;

            for (FeedbackDetailDTO processed : processedDetails) {
                // Ensure feedbacks have the same testCaseName and taskName
                if (base.testCaseName().equals(processed.testCaseName()) && base.taskName().equals(processed.taskName())) {
                    double similarity = NameSimilarity.levenshteinSimilarity(base.detailTexts().getFirst(), processed.detailTexts().getFirst());

                    if (similarity > similarityThreshold) {
                        // Merge the current base feedback into the processed feedback
                        List<Long> mergedFeedbackIds = new ArrayList<>(processed.feedbackIds());
                        if (processed.feedbackIds().size() < MAX_FEEDBACK_IDS) {
                            mergedFeedbackIds.addAll(base.feedbackIds());
                        }

                        List<String> mergedTexts = new ArrayList<>(processed.detailTexts());
                        mergedTexts.add(base.detailTexts().getFirst());

                        long mergedCount = processed.count() + base.count();

                        // Replace the processed entry with the updated one
                        processedDetails.remove(processed);
                        FeedbackDetailDTO updatedProcessed = new FeedbackDetailDTO(mergedFeedbackIds, mergedCount, 0, mergedTexts, processed.testCaseName(), processed.taskName(),
                                processed.errorCategory(), processed.hasLongFeedbackText());
                        processedDetails.add(updatedProcessed); // Add the updated entry
                        isMerged = true;
                        break; // No need to check further
                    }
                }
            }

            if (!isMerged) {
                // If not merged, add it as a new entry in processedDetails
                FeedbackDetailDTO newEntry = new FeedbackDetailDTO(base.feedbackIds(), base.count(), 0, List.of(base.detailTexts().getFirst()), base.testCaseName(),
                        base.taskName(), base.errorCategory(), base.hasLongFeedbackText());
                processedDetails.add(newEntry);
            }
        }

        return processedDetails;
    }

    /**
     * Retrieves the maximum feedback count for a given exercise.
     * <br>
     * This method calls the repository to fetch the maximum number of feedback occurrences across all feedback items for a specific exercise.
     * This is used for filtering feedback based on the number of occurrences.
     *
     * @param exerciseId The ID of the exercise for which the maximum feedback count is to be retrieved.
     * @return The maximum count of feedback occurrences for the given exercise.
     */
    public long getMaxCountForExercise(long exerciseId) {
        return studentParticipationRepository.findMaxCountForExercise(exerciseId);
    }

    /**
     * Retrieves a paginated list of students affected by specific feedback entries for a given exercise.
     * <br>
     * This method filters students based on feedback IDs and returns participation details for each affected student.
     * <br>
     *
     * @param exerciseId  for which the affected student participation data is requested.
     * @param feedbackIds used to filter the participation to only those affected by specific feedback entries.
     * @return A {@link List} of {@link FeedbackAffectedStudentDTO} objects, each representing a student affected by the feedback.
     */
    public List<FeedbackAffectedStudentDTO> getAffectedStudentsWithFeedbackIds(long exerciseId, List<Long> feedbackIds) {
        return studentParticipationRepository.findAffectedStudentsByFeedbackIds(exerciseId, feedbackIds);
    }

    /**
     * Deletes long feedback texts for the provided list of feedback items to prevent duplicate entries in the {@link LongFeedbackTextRepository}.
     * <br>
     * This method processes the provided list of feedback items, identifies those with associated long feedback texts, and removes them in bulk
     * from the repository to avoid potential duplicate entry errors when saving new feedback entries.
     * <p>
     * Primarily used to ensure data consistency in the {@link LongFeedbackTextRepository}, especially during operations where feedback entries are
     * overridden or updated. The deletion is performed only for feedback items with a non-null ID and an associated long feedback text.
     * <p>
     * This approach reduces the need for individual deletion calls and performs batch deletion in a single database operation.
     * <p>
     * **Note:** This method should only be used for manually assessed submissions, not for fully automatic assessments, due to its dependency on the
     * {@link Result#updateAllFeedbackItems} method, which is designed for manual feedback management. Using this method with automatic assessments could
     * lead to unintended behavior or data inconsistencies.
     *
     * @param feedbackList The list of {@link Feedback} objects for which the long feedback texts are to be deleted. Only feedback items that have long feedback texts and a
     *                         non-null ID will be processed.
     * @param result       The {@link Result} object associated with the feedback items, used to update feedback list before processing.
     */
    public void deleteLongFeedback(List<Feedback> feedbackList, Result result) {
        if (feedbackList == null) {
            return;
        }
        List<Long> feedbackIdsWithLongText = feedbackList.stream().filter(feedback -> feedback.getHasLongFeedbackText() && feedback.getId() != null).map(Feedback::getId).toList();
        longFeedbackTextRepository.deleteByFeedbackIds(feedbackIdsWithLongText);
        List<Feedback> feedbacks = new ArrayList<>(feedbackList);
        result.updateAllFeedbackItems(feedbacks, true);
    }
}<|MERGE_RESOLUTION|>--- conflicted
+++ resolved
@@ -177,13 +177,8 @@
         // if it is an example result we do not have any participation (isExampleResult can be also null)
         if (Boolean.FALSE.equals(savedResult.isExampleResult()) || savedResult.isExampleResult() == null) {
 
-<<<<<<< HEAD
-            if (savedResult.getSubmission().getParticipation() instanceof ProgrammingExerciseStudentParticipation && ltiNewResultService.isPresent()) {
-                ltiNewResultService.get().onNewResult((StudentParticipation) savedResult.getSubmission().getParticipation());
-=======
-            if (savedResult.getParticipation() instanceof ProgrammingExerciseStudentParticipation && ltiApi.isPresent()) {
-                ltiApi.get().onNewResult((StudentParticipation) savedResult.getParticipation());
->>>>>>> 954fed43
+            if (savedResult.getSubmission().getParticipation() instanceof ProgrammingExerciseStudentParticipation && ltiApi.isPresent()) {
+                ltiApi.get().onNewResult((StudentParticipation) savedResult.getSubmission().getParticipation());
             }
 
             resultWebsocketService.broadcastNewResult(savedResult.getSubmission().getParticipation(), savedResult);
