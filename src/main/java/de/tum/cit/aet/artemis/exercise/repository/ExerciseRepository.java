--- conflicted
+++ resolved
@@ -22,11 +22,8 @@
 import org.springframework.stereotype.Repository;
 import org.springframework.transaction.annotation.Transactional;
 
-<<<<<<< HEAD
 import de.tum.cit.aet.artemis.assessment.dto.ExerciseCourseScoreDTO;
-=======
 import de.tum.cit.aet.artemis.core.dto.calendar.NonQuizExerciseCalendarEventDTO;
->>>>>>> 5eba94b5
 import de.tum.cit.aet.artemis.core.exception.EntityNotFoundException;
 import de.tum.cit.aet.artemis.core.repository.base.ArtemisJpaRepository;
 import de.tum.cit.aet.artemis.exam.web.ExamResource;
@@ -53,8 +50,6 @@
     @Query("""
             SELECT e
             FROM Exercise e
-<<<<<<< HEAD
-=======
             WHERE e.course.id IN :courseIds
             """)
     Set<Exercise> findByCourseIds(@Param("courseIds") Set<Long> courseIds);
@@ -62,7 +57,6 @@
     @Query("""
             SELECT e
             FROM Exercise e
->>>>>>> 5eba94b5
                 LEFT JOIN FETCH e.categories
             WHERE e.id IN :exerciseIds
             """)
@@ -672,14 +666,6 @@
     }
 
     @Query("""
-<<<<<<< HEAD
-            SELECT DISTINCT NEW de.tum.cit.aet.artemis.assessment.dto.ExerciseCourseScoreDTO(e.id, TYPE(e), e.includedInOverallScore, e.assessmentType, e.dueDate, e.assessmentDueDate, p.buildAndTestStudentSubmissionsAfterDueDate, e.maxPoints, e.bonusPoints, e.course.id)
-            FROM Exercise e
-                JOIN ProgrammingExercise p ON e.id = p.id
-            WHERE e.course.id IN :courseIds
-            """)
-    Set<ExerciseCourseScoreDTO> findCourseExerciseScoreInformationByCourseIds(Set<Long> courseIds);
-=======
             SELECT new de.tum.cit.aet.artemis.core.dto.calendar.NonQuizExerciseCalendarEventDTO(
                 CASE TYPE(exercise)
                     WHEN FileUploadExercise THEN de.tum.cit.aet.artemis.core.util.CalendarEventRelatedEntity.FILE_UPLOAD_EXERCISE
@@ -697,5 +683,12 @@
             WHERE exercise.course.id = :courseId AND TYPE(exercise) IN (FileUploadExercise, TextExercise, ModelingExercise, ProgrammingExercise)
             """)
     Set<NonQuizExerciseCalendarEventDTO> getNonQuizExerciseCalendarEventsDAOsForCourseId(@Param("courseId") long courseId);
->>>>>>> 5eba94b5
+
+    @Query("""
+            SELECT DISTINCT NEW de.tum.cit.aet.artemis.assessment.dto.ExerciseCourseScoreDTO(e.id, TYPE(e), e.includedInOverallScore, e.assessmentType, e.dueDate, e.assessmentDueDate, p.buildAndTestStudentSubmissionsAfterDueDate, e.maxPoints, e.bonusPoints, e.course.id)
+            FROM Exercise e
+                JOIN ProgrammingExercise p ON e.id = p.id
+            WHERE e.course.id IN :courseIds
+            """)
+    Set<ExerciseCourseScoreDTO> findCourseExerciseScoreInformationByCourseIds(Set<Long> courseIds);
 }