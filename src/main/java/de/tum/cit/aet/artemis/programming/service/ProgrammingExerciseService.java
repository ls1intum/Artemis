--- conflicted
+++ resolved
@@ -3,8 +3,6 @@
 import static de.tum.cit.aet.artemis.core.config.Constants.PROFILE_CORE;
 import static de.tum.cit.aet.artemis.programming.repository.ProgrammingExerciseRepository.ProgrammingExerciseFetchOptions.AuxiliaryRepositories;
 import static de.tum.cit.aet.artemis.programming.repository.ProgrammingExerciseRepository.ProgrammingExerciseFetchOptions.GradingCriteria;
-import static de.tum.cit.aet.artemis.programming.repository.SolutionProgrammingExerciseParticipationRepository.SolutionParticipationFetchOptions;
-import static de.tum.cit.aet.artemis.programming.repository.TemplateProgrammingExerciseParticipationRepository.TemplateParticipationFetchOptions;
 
 import java.nio.file.Path;
 import java.util.ArrayList;
@@ -26,15 +24,7 @@
 
 import de.tum.cit.aet.artemis.assessment.domain.Result;
 import de.tum.cit.aet.artemis.assessment.repository.ResultRepository;
-<<<<<<< HEAD
 import de.tum.cit.aet.artemis.athena.api.AthenaFeedbackApi;
-import de.tum.cit.aet.artemis.atlas.api.CompetencyProgressApi;
-import de.tum.cit.aet.artemis.buildagent.dto.DockerFlagsDTO;
-import de.tum.cit.aet.artemis.communication.service.conversation.ChannelService;
-import de.tum.cit.aet.artemis.communication.service.notifications.GroupNotificationScheduleService;
-import de.tum.cit.aet.artemis.core.domain.Course;
-=======
->>>>>>> 9a54b3a3
 import de.tum.cit.aet.artemis.core.domain.DomainObject;
 import de.tum.cit.aet.artemis.core.domain.User;
 import de.tum.cit.aet.artemis.core.dto.SearchResultPageDTO;
@@ -52,7 +42,9 @@
 import de.tum.cit.aet.artemis.programming.repository.AuxiliaryRepositoryRepository;
 import de.tum.cit.aet.artemis.programming.repository.ProgrammingExerciseRepository;
 import de.tum.cit.aet.artemis.programming.repository.SolutionProgrammingExerciseParticipationRepository;
+import de.tum.cit.aet.artemis.programming.repository.SolutionProgrammingExerciseParticipationRepository.SolutionParticipationFetchOptions;
 import de.tum.cit.aet.artemis.programming.repository.TemplateProgrammingExerciseParticipationRepository;
+import de.tum.cit.aet.artemis.programming.repository.TemplateProgrammingExerciseParticipationRepository.TemplateParticipationFetchOptions;
 
 @Profile(PROFILE_CORE)
 @Lazy
@@ -73,67 +65,12 @@
 
     private final AuxiliaryRepositoryRepository auxiliaryRepositoryRepository;
 
-<<<<<<< HEAD
-    private final ProgrammingExerciseTaskRepository programmingExerciseTaskRepository;
-
-    private final ProgrammingExerciseTaskService programmingExerciseTaskService;
-
-    private final ProgrammingExerciseGitDiffReportRepository programmingExerciseGitDiffReportRepository;
-
-    private final ProgrammingExerciseRepositoryService programmingExerciseRepositoryService;
-
-    private final ExerciseSpecificationService exerciseSpecificationService;
-
-    private final AuxiliaryRepositoryService auxiliaryRepositoryService;
-
-    private final SubmissionPolicyService submissionPolicyService;
-
-    private final Optional<ProgrammingLanguageFeatureService> programmingLanguageFeatureService;
-
-    private final ChannelService channelService;
-
-    private final ProgrammingSubmissionService programmingSubmissionService;
-
-    private final Optional<IrisSettingsApi> irisSettingsApi;
-
-    private final Optional<AeolusTemplateService> aeolusTemplateService;
-
-    private final Optional<BuildScriptGenerationService> buildScriptGenerationService;
-
-    private final ProgrammingExerciseStudentParticipationRepository programmingExerciseStudentParticipationRepository;
-
-    private final ProfileService profileService;
-
-    private final ExerciseService exerciseService;
-
-    private final Optional<CompetencyProgressApi> competencyProgressApi;
-
-    private final ProgrammingExerciseBuildConfigService programmingExerciseBuildConfigService;
-
-    private final Optional<AthenaFeedbackApi> athenaFeedbackApi;
-
-    public ProgrammingExerciseService(ProgrammingExerciseRepository programmingExerciseRepository, GitService gitService, Optional<VersionControlService> versionControlService,
-            Optional<ContinuousIntegrationService> continuousIntegrationService, Optional<ContinuousIntegrationTriggerService> continuousIntegrationTriggerService,
-            TemplateProgrammingExerciseParticipationRepository templateProgrammingExerciseParticipationRepository,
-            SolutionProgrammingExerciseParticipationRepository solutionProgrammingExerciseParticipationRepository, ParticipationService participationService,
-            ParticipationRepository participationRepository, ResultRepository resultRepository, UserRepository userRepository,
-            GroupNotificationScheduleService groupNotificationScheduleService, InstanceMessageSendService instanceMessageSendService,
-            AuxiliaryRepositoryRepository auxiliaryRepositoryRepository, ProgrammingExerciseTaskRepository programmingExerciseTaskRepository,
-            ProgrammingExerciseTaskService programmingExerciseTaskService, ProgrammingExerciseGitDiffReportRepository programmingExerciseGitDiffReportRepository,
-            ExerciseSpecificationService exerciseSpecificationService, ProgrammingExerciseRepositoryService programmingExerciseRepositoryService,
-            AuxiliaryRepositoryService auxiliaryRepositoryService, SubmissionPolicyService submissionPolicyService,
-            Optional<ProgrammingLanguageFeatureService> programmingLanguageFeatureService, ChannelService channelService, ProgrammingSubmissionService programmingSubmissionService,
-            Optional<IrisSettingsApi> irisSettingsApi, Optional<AeolusTemplateService> aeolusTemplateService, Optional<BuildScriptGenerationService> buildScriptGenerationService,
-            ProgrammingExerciseStudentParticipationRepository programmingExerciseStudentParticipationRepository, ProfileService profileService, ExerciseService exerciseService,
-            ProgrammingExerciseBuildConfigRepository programmingExerciseBuildConfigRepository, Optional<CompetencyProgressApi> competencyProgressApi,
-            ProgrammingExerciseBuildConfigService programmingExerciseBuildConfigService, Optional<AthenaFeedbackApi> athenaFeedbackApi) {
-=======
     public ProgrammingExerciseService(ProgrammingExerciseRepository programmingExerciseRepository,
             TemplateProgrammingExerciseParticipationRepository templateProgrammingExerciseParticipationRepository,
             SolutionProgrammingExerciseParticipationRepository solutionProgrammingExerciseParticipationRepository, ResultRepository resultRepository,
             AuxiliaryRepositoryRepository auxiliaryRepositoryRepository, ProgrammingExerciseTaskService programmingExerciseTaskService,
-            ExerciseSpecificationService exerciseSpecificationService) {
->>>>>>> 9a54b3a3
+            ExerciseSpecificationService exerciseSpecificationService, Optional<AthenaFeedbackApi> athenaFeedbackApi) {
+
         this.programmingExerciseRepository = programmingExerciseRepository;
         this.templateProgrammingExerciseParticipationRepository = templateProgrammingExerciseParticipationRepository;
         this.solutionProgrammingExerciseParticipationRepository = solutionProgrammingExerciseParticipationRepository;
@@ -141,360 +78,6 @@
         this.auxiliaryRepositoryRepository = auxiliaryRepositoryRepository;
         this.programmingExerciseTaskService = programmingExerciseTaskService;
         this.exerciseSpecificationService = exerciseSpecificationService;
-<<<<<<< HEAD
-        this.programmingExerciseRepositoryService = programmingExerciseRepositoryService;
-        this.auxiliaryRepositoryService = auxiliaryRepositoryService;
-        this.submissionPolicyService = submissionPolicyService;
-        this.programmingLanguageFeatureService = programmingLanguageFeatureService;
-        this.channelService = channelService;
-        this.programmingSubmissionService = programmingSubmissionService;
-        this.irisSettingsApi = irisSettingsApi;
-        this.aeolusTemplateService = aeolusTemplateService;
-        this.buildScriptGenerationService = buildScriptGenerationService;
-        this.programmingExerciseStudentParticipationRepository = programmingExerciseStudentParticipationRepository;
-        this.profileService = profileService;
-        this.exerciseService = exerciseService;
-        this.programmingExerciseBuildConfigRepository = programmingExerciseBuildConfigRepository;
-        this.competencyProgressApi = competencyProgressApi;
-        this.programmingExerciseBuildConfigService = programmingExerciseBuildConfigService;
-        this.athenaFeedbackApi = athenaFeedbackApi;
-    }
-
-    /**
-     * Setups the context of a new programming exercise. This includes:
-     * <ul>
-     * <li>The VCS project</li>
-     * <li>All repositories (test, exercise, solution)</li>
-     * <li>The template and solution participation</li>
-     * <li>VCS webhooks</li>
-     * </ul>
-     * The exercise gets set up in the following order:
-     * <ol>
-     * <li>Create all repositories for the new exercise</li>
-     * <li>Setup template and push it to the repositories</li>
-     * <li>Setup new build plans for exercise</li>
-     * <li>Add all webhooks</li>
-     * <li>Init scheduled jobs for exercise maintenance</li>
-     * </ol>
-     *
-     * @param programmingExercise The programmingExercise that should be setup
-     * @return The new setup exercise
-     * @throws GitAPIException If something during the communication with the remote Git repository went wrong
-     * @throws IOException     If the template files couldn't be read
-     */
-    public ProgrammingExercise createProgrammingExercise(ProgrammingExercise programmingExercise) throws GitAPIException, IOException {
-        final User exerciseCreator = userRepository.getUser();
-
-        // The client sends a solution and template participation object (filled with null values) when creating a programming exercise.
-        // When saving the object leads to an exception at runtime.
-        // As the participations objects are just dummy values representing the data structure in the client, we set this to null.
-        // See https://github.com/ls1intum/Artemis/pull/7451/files#r1459228917
-        programmingExercise.setSolutionParticipation(null);
-        programmingExercise.setTemplateParticipation(null);
-        programmingExercise.getBuildConfig().setId(null);
-
-        // We save once in order to generate an id for the programming exercise
-        var savedBuildConfig = programmingExerciseBuildConfigRepository.saveAndFlush(programmingExercise.getBuildConfig());
-        programmingExercise.setBuildConfig(savedBuildConfig);
-
-        var savedProgrammingExercise = exerciseService.saveWithCompetencyLinks(programmingExercise, programmingExerciseRepository::saveForCreation);
-
-        savedProgrammingExercise.getBuildConfig().setProgrammingExercise(savedProgrammingExercise);
-        programmingExerciseBuildConfigRepository.save(savedProgrammingExercise.getBuildConfig());
-        // Step 1: Setting constant facts for a programming exercise
-        savedProgrammingExercise.generateAndSetProjectKey();
-        savedProgrammingExercise.getBuildConfig().setBranch(defaultBranch);
-
-        // Step 2: Creating repositories for new exercise
-        programmingExerciseRepositoryService.createRepositoriesForNewExercise(savedProgrammingExercise);
-        // Step 3: Initializing solution and template participation
-        initParticipations(savedProgrammingExercise);
-
-        // Step 4a: Setting build plan IDs and URLs for template and solution participation
-        setURLsAndBuildPlanIDsForNewExercise(savedProgrammingExercise);
-
-        // Step 4b: Connecting base participations with the exercise
-        connectBaseParticipationsToExerciseAndSave(savedProgrammingExercise);
-
-        programmingExerciseBuildConfigRepository.saveAndFlush(savedProgrammingExercise.getBuildConfig());
-        savedProgrammingExercise = programmingExerciseRepository.saveForCreation(savedProgrammingExercise);
-
-        // Step 4c: Connect auxiliary repositories
-        connectAuxiliaryRepositoriesToExercise(savedProgrammingExercise);
-
-        // Step 5: Setup exercise template
-        programmingExerciseRepositoryService.setupExerciseTemplate(savedProgrammingExercise, exerciseCreator);
-
-        // Step 6: Create initial submission
-        programmingSubmissionService.createInitialSubmissions(savedProgrammingExercise);
-
-        // Step 7: Make sure that plagiarism detection config does not use existing id
-        Optional.ofNullable(savedProgrammingExercise.getPlagiarismDetectionConfig()).ifPresent(it -> it.setId(null));
-
-        // Step 8: For LocalCI and Aeolus, we store the build plan definition in the database as a windfile, we don't do that for Jenkins as
-        // we want to use the default approach of Jenkinsfiles and Build Plans if no customizations are made
-        if (aeolusTemplateService.isPresent() && savedProgrammingExercise.getBuildConfig().getBuildPlanConfiguration() == null && !profileService.isJenkinsActive()) {
-            Windfile windfile = aeolusTemplateService.get().getDefaultWindfileFor(savedProgrammingExercise);
-            if (windfile != null) {
-                savedProgrammingExercise.getBuildConfig().setBuildPlanConfiguration(new ObjectMapper().writeValueAsString(windfile));
-                programmingExerciseBuildConfigRepository.saveAndFlush(savedProgrammingExercise.getBuildConfig());
-            }
-            else {
-                log.warn("No windfile for the settings of exercise {}", savedProgrammingExercise.getId());
-            }
-        }
-
-        // Step 9: Create exercise channel
-        channelService.createExerciseChannel(savedProgrammingExercise, Optional.ofNullable(programmingExercise.getChannelName()));
-
-        // Step 10: Setup build plans for template and solution participation
-        setupBuildPlansForNewExercise(savedProgrammingExercise);
-        savedProgrammingExercise = programmingExerciseRepository.findForCreationByIdElseThrow(savedProgrammingExercise.getId());
-
-        // Step 11: Update task from problem statement
-        programmingExerciseTaskService.updateTasksFromProblemStatement(savedProgrammingExercise);
-
-        // Step 12: Scheduling
-        // Step 12a: Schedule operations
-        scheduleOperations(savedProgrammingExercise.getId());
-        // Step 12b: Check notifications for new exercise
-        groupNotificationScheduleService.checkNotificationsForNewExerciseAsync(savedProgrammingExercise);
-        // Step 12c: Update student competency progress
-        ProgrammingExercise finalSavedProgrammingExercise = savedProgrammingExercise;
-        competencyProgressApi.ifPresent(api -> api.updateProgressByLearningObjectAsync(finalSavedProgrammingExercise));
-
-        // Step 13: Set Iris settings
-        if (irisSettingsApi.isPresent()) {
-            irisSettingsApi.get().setEnabledForExerciseByCategories(savedProgrammingExercise, new HashSet<>());
-        }
-
-        return programmingExerciseRepository.saveForCreation(savedProgrammingExercise);
-    }
-
-    public void scheduleOperations(Long programmingExerciseId) {
-        instanceMessageSendService.sendProgrammingExerciseSchedule(programmingExerciseId);
-    }
-
-    public void cancelScheduledOperations(Long programmingExerciseId) {
-        instanceMessageSendService.sendProgrammingExerciseScheduleCancel(programmingExerciseId);
-    }
-
-    /**
-     * validates the settings of a new programming exercise
-     *
-     * @param programmingExercise The programming exercise that should be validated
-     * @param course              The course the programming exercise should be created in or imported to
-     */
-    public void validateNewProgrammingExerciseSettings(ProgrammingExercise programmingExercise, Course course) {
-        if (programmingExercise.getId() != null) {
-            throw new BadRequestAlertException("A new programmingExercise cannot already have an ID", "Exercise", "idexists");
-        }
-
-        programmingExercise.validateGeneralSettings();
-        programmingExercise.validateProgrammingSettings();
-        if (!this.athenaFeedbackApi.isPresent()) {
-            programmingExercise.validateSettingsForManualFeedbackRequest();
-        }
-        validateCustomCheckoutPaths(programmingExercise);
-        validateDockerFlags(programmingExercise);
-        auxiliaryRepositoryService.validateAndAddAuxiliaryRepositoriesOfProgrammingExercise(programmingExercise, programmingExercise.getAuxiliaryRepositories());
-        submissionPolicyService.validateSubmissionPolicyCreation(programmingExercise);
-
-        ProgrammingLanguageFeature programmingLanguageFeature = programmingLanguageFeatureService.orElseThrow()
-                .getProgrammingLanguageFeatures(programmingExercise.getProgrammingLanguage());
-
-        validatePackageName(programmingExercise, programmingLanguageFeature);
-        validateProjectType(programmingExercise, programmingLanguageFeature);
-
-        ProgrammingExerciseBuildConfig buildConfig = programmingExercise.getBuildConfig();
-
-        // Check if checkout solution repository is enabled
-        if (buildConfig.getCheckoutSolutionRepository() && !programmingLanguageFeature.checkoutSolutionRepositoryAllowed()) {
-            throw new BadRequestAlertException("Checkout solution repository is not supported for this programming language", "Exercise", "checkoutSolutionRepositoryNotSupported");
-        }
-
-        programmingExerciseRepository.validateCourseSettings(programmingExercise, course);
-        validateStaticCodeAnalysisSettings(programmingExercise);
-
-        programmingExercise.generateAndSetProjectKey();
-        checkIfProjectExists(programmingExercise);
-
-    }
-
-    private void validateProjectType(ProgrammingExercise programmingExercise, ProgrammingLanguageFeature programmingLanguageFeature) {
-        // Check if project type is selected
-        if (!programmingLanguageFeature.projectTypes().isEmpty()) {
-            if (programmingExercise.getProjectType() == null) {
-                throw new BadRequestAlertException("The project type is not set", "Exercise", "projectTypeNotSet");
-            }
-            if (!programmingLanguageFeature.projectTypes().contains(programmingExercise.getProjectType())) {
-                throw new BadRequestAlertException("The project type is not supported for this programming language", "Exercise", "projectTypeNotSupported");
-            }
-        }
-        else if (programmingExercise.getProjectType() != null) {
-            throw new BadRequestAlertException("The project type is set but not supported", "Exercise", "projectTypeSet");
-        }
-    }
-
-    private void validatePackageName(ProgrammingExercise programmingExercise, ProgrammingLanguageFeature programmingLanguageFeature) {
-        if (!programmingLanguageFeature.packageNameRequired()) {
-            return;
-        }
-        // Check if package name is set
-        if (programmingExercise.getPackageName() == null) {
-            throw new BadRequestAlertException("The package name is invalid", "Exercise", "packagenameInvalid");
-        }
-
-        // Check if package name matches regex
-        Matcher packageNameMatcher = switch (programmingExercise.getProgrammingLanguage()) {
-            case JAVA, KOTLIN -> PACKAGE_NAME_PATTERN_FOR_JAVA_KOTLIN.matcher(programmingExercise.getPackageName());
-            case SWIFT -> PACKAGE_NAME_PATTERN_FOR_SWIFT.matcher(programmingExercise.getPackageName());
-            case GO -> PACKAGE_NAME_PATTERN_FOR_GO.matcher(programmingExercise.getPackageName());
-            case DART -> PACKAGE_NAME_PATTERN_FOR_DART.matcher(programmingExercise.getPackageName());
-            default -> throw new IllegalArgumentException("Programming language not supported");
-        };
-        if (!packageNameMatcher.matches()) {
-            throw new BadRequestAlertException("The package name is invalid", "Exercise", "packagenameInvalid");
-        }
-    }
-
-    private void validateCustomCheckoutPaths(ProgrammingExercise programmingExercise) {
-        var buildConfig = programmingExercise.getBuildConfig();
-
-        boolean assignmentCheckoutPathIsValid = isValidCheckoutPath(buildConfig.getAssignmentCheckoutPath());
-        boolean solutionCheckoutPathIsValid = isValidCheckoutPath(buildConfig.getSolutionCheckoutPath());
-        boolean testCheckoutPathIsValid = isValidCheckoutPath(buildConfig.getTestCheckoutPath());
-
-        if (!assignmentCheckoutPathIsValid || !solutionCheckoutPathIsValid || !testCheckoutPathIsValid) {
-            throw new BadRequestAlertException("The custom checkout paths are invalid", "Exercise", "checkoutDirectoriesInvalid");
-        }
-    }
-
-    private boolean isValidCheckoutPath(String checkoutPath) {
-        // Checkout paths are optional for the assignment, solution, and test repositories. If not set, the default path is used.
-        if (checkoutPath == null) {
-            return true;
-        }
-        Matcher matcher = ALLOWED_CHECKOUT_DIRECTORY.matcher(checkoutPath);
-        return matcher.matches();
-    }
-
-    /**
-     * Validates static code analysis settings
-     *
-     * @param programmingExercise exercise to validate
-     */
-    public void validateStaticCodeAnalysisSettings(ProgrammingExercise programmingExercise) {
-        ProgrammingLanguageFeature programmingLanguageFeature = programmingLanguageFeatureService.orElseThrow()
-                .getProgrammingLanguageFeatures(programmingExercise.getProgrammingLanguage());
-        programmingExercise.validateStaticCodeAnalysisSettings(programmingLanguageFeature);
-    }
-
-    /**
-     * Validates the settings of an updated programming exercise. Checks if the custom checkout paths have changed.
-     *
-     * @param originalProgrammingExercise The original programming exercise
-     * @param updatedProgrammingExercise  The updated programming exercise
-     */
-    public void validateCheckoutDirectoriesUnchanged(ProgrammingExercise originalProgrammingExercise, ProgrammingExercise updatedProgrammingExercise) {
-        var originalBuildConfig = originalProgrammingExercise.getBuildConfig();
-        var updatedBuildConfig = updatedProgrammingExercise.getBuildConfig();
-        if (!Objects.equals(originalBuildConfig.getAssignmentCheckoutPath(), updatedBuildConfig.getAssignmentCheckoutPath())
-                || !Objects.equals(originalBuildConfig.getSolutionCheckoutPath(), updatedBuildConfig.getSolutionCheckoutPath())
-                || !Objects.equals(originalBuildConfig.getTestCheckoutPath(), updatedBuildConfig.getTestCheckoutPath())) {
-            throw new BadRequestAlertException("The custom checkout paths cannot be changed!", "programmingExercise", "checkoutDirectoriesChanged");
-        }
-    }
-
-    /**
-     * Creates build plans for a new programming exercise.
-     * 1. Create the project for the exercise on the CI Server
-     * 2. Create template and solution build plan in this project
-     * 3. Configure CI permissions
-     * 4. Trigger initial build for template and solution build plan (if the exercise is not imported)
-     *
-     * @param programmingExercise Programming exercise for the build plans should be generated. The programming
-     *                                exercise should contain a fully initialized template and solution participation.
-     */
-    public void setupBuildPlansForNewExercise(ProgrammingExercise programmingExercise) throws JsonProcessingException {
-        // Get URLs for repos
-        var exerciseRepoUri = programmingExercise.getVcsTemplateRepositoryUri();
-        var testsRepoUri = programmingExercise.getVcsTestRepositoryUri();
-        var solutionRepoUri = programmingExercise.getVcsSolutionRepositoryUri();
-
-        ContinuousIntegrationService continuousIntegration = continuousIntegrationService.orElseThrow();
-        continuousIntegration.createProjectForExercise(programmingExercise);
-        // template build plan
-        continuousIntegration.createBuildPlanForExercise(programmingExercise, TEMPLATE.getName(), exerciseRepoUri, testsRepoUri, solutionRepoUri);
-        // solution build plan
-        continuousIntegration.createBuildPlanForExercise(programmingExercise, SOLUTION.getName(), solutionRepoUri, testsRepoUri, solutionRepoUri);
-
-        Windfile windfile = programmingExercise.getBuildConfig().getWindfile();
-        if (windfile != null && buildScriptGenerationService.isPresent() && programmingExercise.getBuildConfig().getBuildScript() == null) {
-            String script = buildScriptGenerationService.get().getScript(programmingExercise);
-            programmingExercise.getBuildConfig().setBuildPlanConfiguration(new ObjectMapper().writeValueAsString(windfile));
-            programmingExercise.getBuildConfig().setBuildScript(script);
-            programmingExerciseBuildConfigRepository.saveAndFlush(programmingExercise.getBuildConfig());
-        }
-
-        // trigger BASE and SOLUTION build plans once here
-        continuousIntegrationTriggerService.orElseThrow().triggerBuild(programmingExercise.getTemplateParticipation());
-        continuousIntegrationTriggerService.orElseThrow().triggerBuild(programmingExercise.getSolutionParticipation());
-    }
-
-    /**
-     * This method connects the new programming exercise with the template and solution participation
-     *
-     * @param programmingExercise the new programming exercise
-     */
-    public void connectBaseParticipationsToExerciseAndSave(ProgrammingExercise programmingExercise) {
-        var templateParticipation = programmingExercise.getTemplateParticipation();
-        var solutionParticipation = programmingExercise.getSolutionParticipation();
-        templateParticipation.setProgrammingExercise(programmingExercise);
-        solutionParticipation.setProgrammingExercise(programmingExercise);
-        templateParticipation = templateProgrammingExerciseParticipationRepository.save(templateParticipation);
-        solutionParticipation = solutionProgrammingExerciseParticipationRepository.save(solutionParticipation);
-        programmingExercise.setTemplateParticipation(templateParticipation);
-        programmingExercise.setSolutionParticipation(solutionParticipation);
-    }
-
-    private void connectAuxiliaryRepositoriesToExercise(ProgrammingExercise exercise) {
-        List<AuxiliaryRepository> savedRepositories = new ArrayList<>(exercise.getAuxiliaryRepositories().stream().filter(repo -> repo.getId() != null).toList());
-        exercise.getAuxiliaryRepositories().stream().filter(repository -> repository.getId() == null).forEach(repository -> {
-            // We have to disconnect the exercise from the auxiliary repository
-            // since the auxiliary repositories of an exercise are represented as
-            // a sorted collection (list).
-            repository.setExercise(null);
-            repository = auxiliaryRepositoryRepository.save(repository);
-            repository.setExercise(exercise);
-            savedRepositories.add(repository);
-        });
-        exercise.setAuxiliaryRepositories(savedRepositories);
-    }
-
-    private void setURLsAndBuildPlanIDsForNewExercise(ProgrammingExercise programmingExercise) {
-        final var projectKey = programmingExercise.getProjectKey();
-        final var templateParticipation = programmingExercise.getTemplateParticipation();
-        final var solutionParticipation = programmingExercise.getSolutionParticipation();
-        final var templatePlanId = programmingExercise.generateBuildPlanId(TEMPLATE);
-        final var solutionPlanId = programmingExercise.generateBuildPlanId(SOLUTION);
-        final var exerciseRepoName = programmingExercise.generateRepositoryName(RepositoryType.TEMPLATE);
-        final var solutionRepoName = programmingExercise.generateRepositoryName(RepositoryType.SOLUTION);
-        final var testRepoName = programmingExercise.generateRepositoryName(RepositoryType.TESTS);
-
-        VersionControlService versionControl = versionControlService.orElseThrow();
-        templateParticipation.setBuildPlanId(templatePlanId); // Set build plan id to newly created BaseBuild plan
-        templateParticipation.setRepositoryUri(versionControl.getCloneRepositoryUri(projectKey, exerciseRepoName).toString());
-        solutionParticipation.setBuildPlanId(solutionPlanId);
-        solutionParticipation.setRepositoryUri(versionControl.getCloneRepositoryUri(projectKey, solutionRepoName).toString());
-        programmingExercise.setTestRepositoryUri(versionControl.getCloneRepositoryUri(projectKey, testRepoName).toString());
-    }
-
-    private void setURLsForAuxiliaryRepositoriesOfExercise(ProgrammingExercise programmingExercise) {
-        programmingExercise.getAuxiliaryRepositories().forEach(repo -> repo.setRepositoryUri(versionControlService.orElseThrow()
-                .getCloneRepositoryUri(programmingExercise.getProjectKey(), programmingExercise.generateRepositoryName(repo.getName())).toString()));
-=======
->>>>>>> 9a54b3a3
     }
 
     public static Path getProgrammingLanguageProjectTypePath(ProgrammingLanguage programmingLanguage, ProjectType projectType) {
@@ -512,15 +95,20 @@
     }
 
     /**
-     * Search for all programming exercises fitting a {@link SearchTermPageableSearchDTO search query}. The result is paged,
-     * meaning that there is only a predefined portion of the result returned to the user, so that the server doesn't
-     * have to send hundreds/thousands of exercises if there are that many in Artemis.
-     *
-     * @param search         The search query defining the search term and the size of the returned page
+     * Search for all programming exercises fitting a
+     * {@link SearchTermPageableSearchDTO search query}. The result is paged,
+     * meaning that there is only a predefined portion of the result returned to the
+     * user, so that the server doesn't
+     * have to send hundreds/thousands of exercises if there are that many in
+     * Artemis.
+     *
+     * @param search         The search query defining the search term and the size
+     *                           of the returned page
      * @param isCourseFilter Whether to search in the courses for exercises
      * @param isExamFilter   Whether to search in the groups for exercises
      * @param user           The user for whom to fetch all available exercises
-     * @return A wrapper object containing a list of all found exercises and the total number of pages
+     * @return A wrapper object containing a list of all found exercises and the
+     *         total number of pages
      */
     public SearchResultPageDTO<ProgrammingExercise> getAllOnPageWithSize(final SearchTermPageableSearchDTO<String> search, final boolean isCourseFilter, final boolean isExamFilter,
             final User user) {
@@ -534,14 +122,18 @@
     }
 
     /**
-     * Search for all programming exercises with SCA enabled and with a specific programming language.
-     *
-     * @param search              The search query defining the search term and the size of the returned page
+     * Search for all programming exercises with SCA enabled and with a specific
+     * programming language.
+     *
+     * @param search              The search query defining the search term and the
+     *                                size of the returned page
      * @param isCourseFilter      Whether to search in the courses for exercises
      * @param isExamFilter        Whether to search in the groups for exercises
      * @param user                The user for whom to fetch all available exercises
-     * @param programmingLanguage The result will only include exercises in this language
-     * @return A wrapper object containing a list of all found exercises and the total number of pages
+     * @param programmingLanguage The result will only include exercises in this
+     *                                language
+     * @return A wrapper object containing a list of all found exercises and the
+     *         total number of pages
      */
     public SearchResultPageDTO<ProgrammingExercise> getAllWithSCAOnPageWithSize(SearchTermPageableSearchDTO<String> search, boolean isCourseFilter, boolean isExamFilter,
             ProgrammingLanguage programmingLanguage, User user) {
@@ -563,13 +155,17 @@
     /**
      * Load a programming exercise with eager
      * - auxiliary repositories
-     * - template participation with submissions (and results if withSubmissionResults is true)
-     * - solution participation with submissions (and results if withSubmissionResults is true)
+     * - template participation with submissions (and results if
+     * withSubmissionResults is true)
+     * - solution participation with submissions (and results if
+     * withSubmissionResults is true)
      * - grading criteria (only if withGradingCriteria is true)
      *
      * @param exerciseId            the ID of the programming exercise to load
-     * @param withSubmissionResults a flag indicating whether to include submission results
-     * @param withGradingCriteria   a flag indicating whether to include grading criteria
+     * @param withSubmissionResults a flag indicating whether to include submission
+     *                                  results
+     * @param withGradingCriteria   a flag indicating whether to include grading
+     *                                  criteria
      * @return the loaded programming exercise entity
      */
     public ProgrammingExercise loadProgrammingExercise(long exerciseId, boolean withSubmissionResults, boolean withGradingCriteria) {
@@ -578,7 +174,8 @@
                 : Set.of(AuxiliaryRepositories);
         var programmingExercise = programmingExerciseRepository.findByIdWithDynamicFetchElseThrow(exerciseId, fetchOptions);
 
-        // 2. Load template and solution participation, either with only submissions or with submissions and results
+        // 2. Load template and solution participation, either with only submissions or
+        // with submissions and results
         final var templateFetchOptions = withSubmissionResults ? Set.of(TemplateParticipationFetchOptions.SubmissionsAndResults)
                 : Set.of(TemplateParticipationFetchOptions.Submissions);
         final var templateParticipation = templateProgrammingExerciseParticipationRepository.findByExerciseIdWithDynamicFetchElseThrow(exerciseId, templateFetchOptions);
@@ -606,11 +203,15 @@
     }
 
     /**
-     * Find a programming exercise by its id, with eagerly loaded template and solution participation,
-     * including their latest submission with the latest result with feedback and test cases.
+     * Find a programming exercise by its id, with eagerly loaded template and
+     * solution participation,
+     * including their latest submission with the latest result with feedback and
+     * test cases.
      * <p>
-     * NOTICE: this method is quite expensive because it loads all feedback and test cases,
-     * IMPORTANT: you should generally avoid using this query except you really need all information!!
+     * NOTICE: this method is quite expensive because it loads all feedback and test
+     * cases,
+     * IMPORTANT: you should generally avoid using this query except you really need
+     * all information!!
      *
      * @param programmingExerciseId of the programming exercise.
      * @return The programming exercise related to the given id
@@ -620,7 +221,8 @@
     public ProgrammingExercise findByIdWithTemplateAndSolutionParticipationAndAuxiliaryReposAndLatestResultFeedbackTestCasesElseThrow(long programmingExerciseId)
             throws EntityNotFoundException {
         ProgrammingExercise programmingExerciseWithTemplate = programmingExerciseRepository.findWithTemplateParticipationAndLatestSubmissionByIdElseThrow(programmingExerciseId);
-        // if there are no submissions we can neither access a submission nor does it make sense to load a result
+        // if there are no submissions we can neither access a submission nor does it
+        // make sense to load a result
         if (!programmingExerciseWithTemplate.getTemplateParticipation().getSubmissions().isEmpty()) {
             Optional<Result> latestResultForLatestSubmissionOfTemplate = resultRepository
                     .findLatestResultWithFeedbacksAndTestcasesForSubmission(programmingExerciseWithTemplate.getTemplateParticipation().getSubmissions().iterator().next().getId());
@@ -647,11 +249,15 @@
     }
 
     /**
-     * Retrieves all programming exercises for a given course, including their categories, template and solution participations with their latest submissions and results.
-     * This method avoids one big and expensive query by splitting the retrieval into multiple smaller queries.
+     * Retrieves all programming exercises for a given course, including their
+     * categories, template and solution participations with their latest
+     * submissions and results.
+     * This method avoids one big and expensive query by splitting the retrieval
+     * into multiple smaller queries.
      *
      * @param courseId the course the returned programming exercises belong to.
-     * @return all exercises for the given course with only the latest result and latest submission for solution and template each (if present).
+     * @return all exercises for the given course with only the latest result and
+     *         latest submission for solution and template each (if present).
      */
     public List<ProgrammingExercise> findByCourseIdWithCategoriesLatestSubmissionResultForTemplateAndSolutionParticipation(long courseId) {
         List<ProgrammingExercise> programmingExercisesWithCategories = programmingExerciseRepository.findAllWithCategoriesByCourseId(courseId);
