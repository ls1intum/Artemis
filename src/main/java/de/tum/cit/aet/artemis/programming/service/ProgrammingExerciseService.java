package de.tum.cit.aet.artemis.programming.service;

import static de.tum.cit.aet.artemis.core.config.Constants.ALLOWED_CHECKOUT_DIRECTORY;
import static de.tum.cit.aet.artemis.core.config.Constants.MAX_ENVIRONMENT_VARIABLES_DOCKER_FLAG_LENGTH;
import static de.tum.cit.aet.artemis.core.config.Constants.PROFILE_CORE;
import static de.tum.cit.aet.artemis.programming.domain.build.BuildPlanType.SOLUTION;
import static de.tum.cit.aet.artemis.programming.domain.build.BuildPlanType.TEMPLATE;
import static de.tum.cit.aet.artemis.programming.repository.ProgrammingExerciseRepository.ProgrammingExerciseFetchOptions.AuxiliaryRepositories;
import static de.tum.cit.aet.artemis.programming.repository.ProgrammingExerciseRepository.ProgrammingExerciseFetchOptions.GradingCriteria;
import static de.tum.cit.aet.artemis.programming.repository.SolutionProgrammingExerciseParticipationRepository.SolutionParticipationFetchOptions;
import static de.tum.cit.aet.artemis.programming.repository.TemplateProgrammingExerciseParticipationRepository.TemplateParticipationFetchOptions;

import java.io.IOException;
import java.nio.charset.StandardCharsets;
import java.nio.file.Files;
import java.nio.file.Path;
import java.time.ZonedDateTime;
import java.util.ArrayList;
import java.util.Arrays;
import java.util.Collection;
import java.util.Collections;
import java.util.HashSet;
import java.util.List;
import java.util.Objects;
import java.util.Optional;
import java.util.Set;
import java.util.regex.Matcher;
import java.util.regex.Pattern;
import java.util.stream.Collectors;

import jakarta.annotation.Nullable;

import org.apache.commons.io.FileUtils;
import org.apache.commons.lang3.ArrayUtils;
import org.apache.commons.lang3.StringUtils;
import org.eclipse.jgit.api.errors.GitAPIException;
import org.slf4j.Logger;
import org.slf4j.LoggerFactory;
import org.springframework.context.annotation.Profile;
import org.springframework.data.domain.Page;
import org.springframework.data.domain.PageRequest;
import org.springframework.data.jpa.domain.Specification;
import org.springframework.stereotype.Service;

import com.fasterxml.jackson.core.JsonProcessingException;
import com.fasterxml.jackson.databind.ObjectMapper;

import de.tum.cit.aet.artemis.assessment.repository.ResultRepository;
<<<<<<< HEAD
import de.tum.cit.aet.artemis.atlas.service.competency.CompetencyProgressService;
import de.tum.cit.aet.artemis.buildagent.dto.DockerFlagsDTO;
import de.tum.cit.aet.artemis.buildagent.dto.DockerRunConfig;
=======
import de.tum.cit.aet.artemis.atlas.api.CompetencyProgressApi;
>>>>>>> 2611d04c
import de.tum.cit.aet.artemis.communication.service.conversation.ChannelService;
import de.tum.cit.aet.artemis.communication.service.notifications.GroupNotificationScheduleService;
import de.tum.cit.aet.artemis.core.domain.Course;
import de.tum.cit.aet.artemis.core.domain.User;
import de.tum.cit.aet.artemis.core.dto.SearchResultPageDTO;
import de.tum.cit.aet.artemis.core.dto.pageablesearch.SearchTermPageableSearchDTO;
import de.tum.cit.aet.artemis.core.exception.BadRequestAlertException;
import de.tum.cit.aet.artemis.core.exception.EntityNotFoundException;
import de.tum.cit.aet.artemis.core.repository.UserRepository;
import de.tum.cit.aet.artemis.core.service.ProfileService;
import de.tum.cit.aet.artemis.core.service.messaging.InstanceMessageSendService;
import de.tum.cit.aet.artemis.core.util.PageUtil;
import de.tum.cit.aet.artemis.exercise.domain.InitializationState;
import de.tum.cit.aet.artemis.exercise.repository.ParticipationRepository;
import de.tum.cit.aet.artemis.exercise.service.ExerciseService;
import de.tum.cit.aet.artemis.exercise.service.ExerciseSpecificationService;
import de.tum.cit.aet.artemis.exercise.service.ParticipationService;
import de.tum.cit.aet.artemis.iris.service.settings.IrisSettingsService;
import de.tum.cit.aet.artemis.programming.domain.AuxiliaryRepository;
import de.tum.cit.aet.artemis.programming.domain.ProgrammingExercise;
import de.tum.cit.aet.artemis.programming.domain.ProgrammingExerciseBuildConfig;
import de.tum.cit.aet.artemis.programming.domain.ProgrammingExerciseTestCase;
import de.tum.cit.aet.artemis.programming.domain.ProgrammingLanguage;
import de.tum.cit.aet.artemis.programming.domain.ProjectType;
import de.tum.cit.aet.artemis.programming.domain.Repository;
import de.tum.cit.aet.artemis.programming.domain.RepositoryType;
import de.tum.cit.aet.artemis.programming.domain.SolutionProgrammingExerciseParticipation;
import de.tum.cit.aet.artemis.programming.domain.TemplateProgrammingExerciseParticipation;
import de.tum.cit.aet.artemis.programming.domain.VcsRepositoryUri;
import de.tum.cit.aet.artemis.programming.domain.hestia.ProgrammingExerciseSolutionEntry;
import de.tum.cit.aet.artemis.programming.domain.hestia.ProgrammingExerciseTask;
import de.tum.cit.aet.artemis.programming.repository.AuxiliaryRepositoryRepository;
import de.tum.cit.aet.artemis.programming.repository.ProgrammingExerciseBuildConfigRepository;
import de.tum.cit.aet.artemis.programming.repository.ProgrammingExerciseRepository;
import de.tum.cit.aet.artemis.programming.repository.ProgrammingExerciseStudentParticipationRepository;
import de.tum.cit.aet.artemis.programming.repository.SolutionProgrammingExerciseParticipationRepository;
import de.tum.cit.aet.artemis.programming.repository.TemplateProgrammingExerciseParticipationRepository;
import de.tum.cit.aet.artemis.programming.repository.hestia.ProgrammingExerciseGitDiffReportRepository;
import de.tum.cit.aet.artemis.programming.repository.hestia.ProgrammingExerciseSolutionEntryRepository;
import de.tum.cit.aet.artemis.programming.repository.hestia.ProgrammingExerciseTaskRepository;
import de.tum.cit.aet.artemis.programming.service.aeolus.AeolusTemplateService;
import de.tum.cit.aet.artemis.programming.service.aeolus.Windfile;
import de.tum.cit.aet.artemis.programming.service.ci.CIPermission;
import de.tum.cit.aet.artemis.programming.service.ci.ContinuousIntegrationService;
import de.tum.cit.aet.artemis.programming.service.ci.ContinuousIntegrationTriggerService;
import de.tum.cit.aet.artemis.programming.service.hestia.ProgrammingExerciseTaskService;
import de.tum.cit.aet.artemis.programming.service.structureoraclegenerator.OracleGenerator;
import de.tum.cit.aet.artemis.programming.service.vcs.VersionControlService;

@Profile(PROFILE_CORE)
@Service
public class ProgrammingExerciseService {

    /**
     * Java package name Regex according to Java 14 JLS
     * (<a href="https://docs.oracle.com/javase/specs/jls/se14/html/jls-7.html#jls-7.4.1">https://docs.oracle.com/javase/specs/jls/se14/html/jls-7.html#jls-7.4.1</a>)
     * with the restriction to a-z,A-Z,_ as "Java letter" and 0-9 as digits due to JavaScript/Browser Unicode character class limitations
     */
    private static final String PACKAGE_NAME_REGEX = "^(?!.*(?:\\.|^)(?:abstract|continue|for|new|switch|assert|default|if|package|synchronized|boolean|do|goto|private|this|break|double|implements|protected|throw|byte|else|import|public|throws|case|enum|instanceof|return|transient|catch|extends|int|short|try|char|final|interface|static|void|class|finally|long|strictfp|volatile|const|float|native|super|while|_|true|false|null)(?:\\.|$))[A-Z_a-z]\\w*(?:\\.[A-Z_a-z]\\w*)*$";

    /**
     * Swift package name Regex derived from
     * (<a href="https://docs.swift.org/swift-book/ReferenceManual/LexicalStructure.html#ID412">https://docs.swift.org/swift-book/ReferenceManual/LexicalStructure.html#ID412</a>),
     * with the restriction to a-z,A-Z as "Swift letter" and 0-9 as digits where no separators are allowed
     */
    private static final String SWIFT_PACKAGE_NAME_REGEX = "^(?!(?:associatedtype|class|deinit|enum|extension|fileprivate|func|import|init|inout|internal|let|open|operator|private|protocol|public|rethrows|static|struct|subscript|typealias|var|break|case|continue|default|defer|do|else|fallthrough|for|guard|if|in|repeat|return|switch|where|while|as|Any|catch|false|is|nil|super|self|Self|throw|throws|true|try|_|[sS]wift)$)[A-Za-z][\\dA-Za-z]*$";

    private final Pattern packageNamePattern = Pattern.compile(PACKAGE_NAME_REGEX);

    private final Pattern packageNamePatternForSwift = Pattern.compile(SWIFT_PACKAGE_NAME_REGEX);

    private static final Logger log = LoggerFactory.getLogger(ProgrammingExerciseService.class);

    private final ProgrammingExerciseRepository programmingExerciseRepository;

    private final ProgrammingExerciseBuildConfigRepository programmingExerciseBuildConfigRepository;

    private final GitService gitService;

    private final Optional<VersionControlService> versionControlService;

    private final Optional<ContinuousIntegrationService> continuousIntegrationService;

    private final Optional<ContinuousIntegrationTriggerService> continuousIntegrationTriggerService;

    private final ParticipationRepository participationRepository;

    private final ParticipationService participationService;

    private final UserRepository userRepository;

    private final GroupNotificationScheduleService groupNotificationScheduleService;

    private final InstanceMessageSendService instanceMessageSendService;

    private final TemplateProgrammingExerciseParticipationRepository templateProgrammingExerciseParticipationRepository;

    private final SolutionProgrammingExerciseParticipationRepository solutionProgrammingExerciseParticipationRepository;

    private final ResultRepository resultRepository;

    private final AuxiliaryRepositoryRepository auxiliaryRepositoryRepository;

    private final ProgrammingExerciseTaskRepository programmingExerciseTaskRepository;

    private final ProgrammingExerciseSolutionEntryRepository programmingExerciseSolutionEntryRepository;

    private final ProgrammingExerciseTaskService programmingExerciseTaskService;

    private final ProgrammingExerciseGitDiffReportRepository programmingExerciseGitDiffReportRepository;

    private final ProgrammingExerciseRepositoryService programmingExerciseRepositoryService;

    private final ExerciseSpecificationService exerciseSpecificationService;

    private final AuxiliaryRepositoryService auxiliaryRepositoryService;

    private final SubmissionPolicyService submissionPolicyService;

    private final Optional<ProgrammingLanguageFeatureService> programmingLanguageFeatureService;

    private final ChannelService channelService;

    private final ProgrammingSubmissionService programmingSubmissionService;

    private final Optional<IrisSettingsService> irisSettingsService;

    private final Optional<AeolusTemplateService> aeolusTemplateService;

    private final Optional<BuildScriptGenerationService> buildScriptGenerationService;

    private final ProgrammingExerciseStudentParticipationRepository programmingExerciseStudentParticipationRepository;

    private final ProfileService profileService;

    private final ExerciseService exerciseService;

    private final CompetencyProgressApi competencyProgressApi;

    private final ProgrammingExerciseBuildConfigService programmingExerciseBuildConfigService;

    public ProgrammingExerciseService(ProgrammingExerciseRepository programmingExerciseRepository, GitService gitService, Optional<VersionControlService> versionControlService,
            Optional<ContinuousIntegrationService> continuousIntegrationService, Optional<ContinuousIntegrationTriggerService> continuousIntegrationTriggerService,
            TemplateProgrammingExerciseParticipationRepository templateProgrammingExerciseParticipationRepository,
            SolutionProgrammingExerciseParticipationRepository solutionProgrammingExerciseParticipationRepository, ParticipationService participationService,
            ParticipationRepository participationRepository, ResultRepository resultRepository, UserRepository userRepository,
            GroupNotificationScheduleService groupNotificationScheduleService, InstanceMessageSendService instanceMessageSendService,
            AuxiliaryRepositoryRepository auxiliaryRepositoryRepository, ProgrammingExerciseTaskRepository programmingExerciseTaskRepository,
            ProgrammingExerciseSolutionEntryRepository programmingExerciseSolutionEntryRepository, ProgrammingExerciseTaskService programmingExerciseTaskService,
            ProgrammingExerciseGitDiffReportRepository programmingExerciseGitDiffReportRepository, ExerciseSpecificationService exerciseSpecificationService,
            ProgrammingExerciseRepositoryService programmingExerciseRepositoryService, AuxiliaryRepositoryService auxiliaryRepositoryService,
            SubmissionPolicyService submissionPolicyService, Optional<ProgrammingLanguageFeatureService> programmingLanguageFeatureService, ChannelService channelService,
            ProgrammingSubmissionService programmingSubmissionService, Optional<IrisSettingsService> irisSettingsService, Optional<AeolusTemplateService> aeolusTemplateService,
            Optional<BuildScriptGenerationService> buildScriptGenerationService,
            ProgrammingExerciseStudentParticipationRepository programmingExerciseStudentParticipationRepository, ProfileService profileService, ExerciseService exerciseService,
<<<<<<< HEAD
            ProgrammingExerciseBuildConfigRepository programmingExerciseBuildConfigRepository, CompetencyProgressService competencyProgressService,
            ProgrammingExerciseBuildConfigService programmingExerciseBuildConfigService) {
=======
            ProgrammingExerciseBuildConfigRepository programmingExerciseBuildConfigRepository, CompetencyProgressApi competencyProgressApi) {
>>>>>>> 2611d04c
        this.programmingExerciseRepository = programmingExerciseRepository;
        this.gitService = gitService;
        this.versionControlService = versionControlService;
        this.continuousIntegrationService = continuousIntegrationService;
        this.continuousIntegrationTriggerService = continuousIntegrationTriggerService;
        this.templateProgrammingExerciseParticipationRepository = templateProgrammingExerciseParticipationRepository;
        this.solutionProgrammingExerciseParticipationRepository = solutionProgrammingExerciseParticipationRepository;
        this.participationRepository = participationRepository;
        this.participationService = participationService;
        this.resultRepository = resultRepository;
        this.userRepository = userRepository;
        this.groupNotificationScheduleService = groupNotificationScheduleService;
        this.instanceMessageSendService = instanceMessageSendService;
        this.auxiliaryRepositoryRepository = auxiliaryRepositoryRepository;
        this.programmingExerciseTaskRepository = programmingExerciseTaskRepository;
        this.programmingExerciseSolutionEntryRepository = programmingExerciseSolutionEntryRepository;
        this.programmingExerciseTaskService = programmingExerciseTaskService;
        this.programmingExerciseGitDiffReportRepository = programmingExerciseGitDiffReportRepository;
        this.exerciseSpecificationService = exerciseSpecificationService;
        this.programmingExerciseRepositoryService = programmingExerciseRepositoryService;
        this.auxiliaryRepositoryService = auxiliaryRepositoryService;
        this.submissionPolicyService = submissionPolicyService;
        this.programmingLanguageFeatureService = programmingLanguageFeatureService;
        this.channelService = channelService;
        this.programmingSubmissionService = programmingSubmissionService;
        this.irisSettingsService = irisSettingsService;
        this.aeolusTemplateService = aeolusTemplateService;
        this.buildScriptGenerationService = buildScriptGenerationService;
        this.programmingExerciseStudentParticipationRepository = programmingExerciseStudentParticipationRepository;
        this.profileService = profileService;
        this.exerciseService = exerciseService;
        this.programmingExerciseBuildConfigRepository = programmingExerciseBuildConfigRepository;
<<<<<<< HEAD
        this.competencyProgressService = competencyProgressService;
        this.programmingExerciseBuildConfigService = programmingExerciseBuildConfigService;
=======
        this.competencyProgressApi = competencyProgressApi;
>>>>>>> 2611d04c
    }

    /**
     * Setups the context of a new programming exercise. This includes:
     * <ul>
     * <li>The VCS project</li>
     * <li>All repositories (test, exercise, solution)</li>
     * <li>The template and solution participation</li>
     * <li>VCS webhooks</li>
     * </ul>
     * The exercise gets set up in the following order:
     * <ol>
     * <li>Create all repositories for the new exercise</li>
     * <li>Setup template and push it to the repositories</li>
     * <li>Setup new build plans for exercise</li>
     * <li>Add all webhooks</li>
     * <li>Init scheduled jobs for exercise maintenance</li>
     * </ol>
     *
     * @param programmingExercise The programmingExercise that should be setup
     * @param isImportedFromFile  defines if the programming exercise is imported from a file
     * @return The new setup exercise
     * @throws GitAPIException If something during the communication with the remote Git repository went wrong
     * @throws IOException     If the template files couldn't be read
     */
    public ProgrammingExercise createProgrammingExercise(ProgrammingExercise programmingExercise, boolean isImportedFromFile) throws GitAPIException, IOException {
        final User exerciseCreator = userRepository.getUser();
        VersionControlService versionControl = versionControlService.orElseThrow();

        // The client sends a solution and template participation object (filled with null values) when creating a programming exercise.
        // When saving the object leads to an exception at runtime.
        // As the participations objects are just dummy values representing the data structure in the client, we set this to null.
        // See https://github.com/ls1intum/Artemis/pull/7451/files#r1459228917
        programmingExercise.setSolutionParticipation(null);
        programmingExercise.setTemplateParticipation(null);
        programmingExercise.getBuildConfig().setId(null);

        // We save once in order to generate an id for the programming exercise
        var savedBuildConfig = programmingExerciseBuildConfigRepository.saveAndFlush(programmingExercise.getBuildConfig());
        programmingExercise.setBuildConfig(savedBuildConfig);

        var savedProgrammingExercise = exerciseService.saveWithCompetencyLinks(programmingExercise, programmingExerciseRepository::saveForCreation);

        savedProgrammingExercise.getBuildConfig().setProgrammingExercise(savedProgrammingExercise);
        programmingExerciseBuildConfigRepository.save(savedProgrammingExercise.getBuildConfig());
        // Step 1: Setting constant facts for a programming exercise
        savedProgrammingExercise.generateAndSetProjectKey();
        savedProgrammingExercise.getBuildConfig().setBranch(versionControl.getDefaultBranchOfArtemis());

        // Step 2: Creating repositories for new exercise
        programmingExerciseRepositoryService.createRepositoriesForNewExercise(savedProgrammingExercise);
        // Step 3: Initializing solution and template participation
        initParticipations(savedProgrammingExercise);

        // Step 4a: Setting build plan IDs and URLs for template and solution participation
        setURLsAndBuildPlanIDsForNewExercise(savedProgrammingExercise);

        // Step 4b: Connecting base participations with the exercise
        connectBaseParticipationsToExerciseAndSave(savedProgrammingExercise);

        programmingExerciseBuildConfigRepository.saveAndFlush(savedProgrammingExercise.getBuildConfig());
        savedProgrammingExercise = programmingExerciseRepository.saveForCreation(savedProgrammingExercise);

        // Step 4c: Connect auxiliary repositories
        connectAuxiliaryRepositoriesToExercise(savedProgrammingExercise);

        // Step 5: Setup exercise template
        programmingExerciseRepositoryService.setupExerciseTemplate(savedProgrammingExercise, exerciseCreator);

        // Step 6: Create initial submission
        programmingSubmissionService.createInitialSubmissions(savedProgrammingExercise);

        // Step 7: Make sure that plagiarism detection config does not use existing id
        Optional.ofNullable(savedProgrammingExercise.getPlagiarismDetectionConfig()).ifPresent(it -> it.setId(null));

        // Step 8: For LocalCI and Aeolus, we store the build plan definition in the database as a windfile, we don't do that for Jenkins as
        // we want to use the default approach of Jenkinsfiles and Build Plans if no customizations are made
        if (aeolusTemplateService.isPresent() && savedProgrammingExercise.getBuildConfig().getBuildPlanConfiguration() == null && !profileService.isJenkinsActive()) {
            Windfile windfile = aeolusTemplateService.get().getDefaultWindfileFor(savedProgrammingExercise);
            if (windfile != null) {
                savedProgrammingExercise.getBuildConfig().setBuildPlanConfiguration(new ObjectMapper().writeValueAsString(windfile));
                programmingExerciseBuildConfigRepository.saveAndFlush(savedProgrammingExercise.getBuildConfig());
            }
            else {
                log.warn("No windfile for the settings of exercise {}", savedProgrammingExercise.getId());
            }
        }

        // Step 9: Create exercise channel
        channelService.createExerciseChannel(savedProgrammingExercise, Optional.ofNullable(programmingExercise.getChannelName()));

        // Step 10: Setup build plans for template and solution participation
        setupBuildPlansForNewExercise(savedProgrammingExercise, isImportedFromFile);
        savedProgrammingExercise = programmingExerciseRepository.findForCreationByIdElseThrow(savedProgrammingExercise.getId());

        // Step 11: Update task from problem statement
        programmingExerciseTaskService.updateTasksFromProblemStatement(savedProgrammingExercise);

        // Step 12: Webhooks and scheduling
        // Step 12a: Create web hooks for version control
        versionControl.addWebHooksForExercise(savedProgrammingExercise);
        // Step 12b: Schedule operations
        scheduleOperations(savedProgrammingExercise.getId());
        // Step 12c: Check notifications for new exercise
        groupNotificationScheduleService.checkNotificationsForNewExerciseAsync(savedProgrammingExercise);
        // Step 12d: Update student competency progress
        competencyProgressApi.updateProgressByLearningObjectAsync(savedProgrammingExercise);

        // Step 13: Set Iris settings
        if (irisSettingsService.isPresent()) {
            irisSettingsService.get().setEnabledForExerciseByCategories(savedProgrammingExercise, new HashSet<>());
        }

        return programmingExerciseRepository.saveForCreation(savedProgrammingExercise);
    }

    public void scheduleOperations(Long programmingExerciseId) {
        instanceMessageSendService.sendProgrammingExerciseSchedule(programmingExerciseId);
    }

    public void cancelScheduledOperations(Long programmingExerciseId) {
        instanceMessageSendService.sendProgrammingExerciseScheduleCancel(programmingExerciseId);
    }

    /**
     * validates the settings of a new programming exercise
     *
     * @param programmingExercise The programming exercise that should be validated
     * @param course              The course the programming exercise should be created in or imported to
     */
    public void validateNewProgrammingExerciseSettings(ProgrammingExercise programmingExercise, Course course) {
        if (programmingExercise.getId() != null) {
            throw new BadRequestAlertException("A new programmingExercise cannot already have an ID", "Exercise", "idexists");
        }

        programmingExercise.validateGeneralSettings();
        programmingExercise.validateProgrammingSettings();
        programmingExercise.validateSettingsForFeedbackRequest();
        validateCustomCheckoutPaths(programmingExercise);
        validateDockerFlags(programmingExercise);
        auxiliaryRepositoryService.validateAndAddAuxiliaryRepositoriesOfProgrammingExercise(programmingExercise, programmingExercise.getAuxiliaryRepositories());
        submissionPolicyService.validateSubmissionPolicyCreation(programmingExercise);

        ProgrammingLanguageFeature programmingLanguageFeature = programmingLanguageFeatureService.orElseThrow()
                .getProgrammingLanguageFeatures(programmingExercise.getProgrammingLanguage());

        validatePackageName(programmingExercise, programmingLanguageFeature);
        validateProjectType(programmingExercise, programmingLanguageFeature);

        ProgrammingExerciseBuildConfig buildConfig = programmingExercise.getBuildConfig();

        // Check if checkout solution repository is enabled
        if (buildConfig.getCheckoutSolutionRepository() && !programmingLanguageFeature.checkoutSolutionRepositoryAllowed()) {
            throw new BadRequestAlertException("Checkout solution repository is not supported for this programming language", "Exercise", "checkoutSolutionRepositoryNotSupported");
        }

        // Check if testwise coverage analysis is enabled
        if (Boolean.TRUE.equals(buildConfig.isTestwiseCoverageEnabled()) && !programmingLanguageFeature.testwiseCoverageAnalysisSupported()) {
            throw new BadRequestAlertException("Testwise coverage analysis is not supported for this language", "Exercise", "testwiseCoverageAnalysisNotSupported");
        }

        programmingExerciseRepository.validateCourseSettings(programmingExercise, course);
        validateStaticCodeAnalysisSettings(programmingExercise);

        programmingExercise.generateAndSetProjectKey();
        checkIfProjectExists(programmingExercise);

    }

    private void validateProjectType(ProgrammingExercise programmingExercise, ProgrammingLanguageFeature programmingLanguageFeature) {
        // Check if project type is selected
        if (!programmingLanguageFeature.projectTypes().isEmpty()) {
            if (programmingExercise.getProjectType() == null) {
                throw new BadRequestAlertException("The project type is not set", "Exercise", "projectTypeNotSet");
            }
            if (!programmingLanguageFeature.projectTypes().contains(programmingExercise.getProjectType())) {
                throw new BadRequestAlertException("The project type is not supported for this programming language", "Exercise", "projectTypeNotSupported");
            }
        }
        else if (programmingExercise.getProjectType() != null) {
            throw new BadRequestAlertException("The project type is set but not supported", "Exercise", "projectTypeSet");
        }
    }

    private void validatePackageName(ProgrammingExercise programmingExercise, ProgrammingLanguageFeature programmingLanguageFeature) {
        if (!programmingLanguageFeature.packageNameRequired()) {
            return;
        }
        // Check if package name is set
        if (programmingExercise.getPackageName() == null) {
            throw new BadRequestAlertException("The package name is invalid", "Exercise", "packagenameInvalid");
        }

        // Check if package name matches regex
        Matcher packageNameMatcher;
        switch (programmingExercise.getProgrammingLanguage()) {
            case JAVA, KOTLIN -> packageNameMatcher = packageNamePattern.matcher(programmingExercise.getPackageName());
            case SWIFT -> packageNameMatcher = packageNamePatternForSwift.matcher(programmingExercise.getPackageName());
            default -> throw new IllegalArgumentException("Programming language not supported");
        }
        if (!packageNameMatcher.matches()) {
            throw new BadRequestAlertException("The package name is invalid", "Exercise", "packagenameInvalid");
        }
    }

    private void validateCustomCheckoutPaths(ProgrammingExercise programmingExercise) {
        var buildConfig = programmingExercise.getBuildConfig();

        boolean assignmentCheckoutPathIsValid = isValidCheckoutPath(buildConfig.getAssignmentCheckoutPath());
        boolean solutionCheckoutPathIsValid = isValidCheckoutPath(buildConfig.getSolutionCheckoutPath());
        boolean testCheckoutPathIsValid = isValidCheckoutPath(buildConfig.getTestCheckoutPath());

        if (!assignmentCheckoutPathIsValid || !solutionCheckoutPathIsValid || !testCheckoutPathIsValid) {
            throw new BadRequestAlertException("The custom checkout paths are invalid", "Exercise", "checkoutDirectoriesInvalid");
        }
    }

    private boolean isValidCheckoutPath(String checkoutPath) {
        // Checkout paths are optional for the assignment, solution, and test repositories. If not set, the default path is used.
        if (checkoutPath == null) {
            return true;
        }
        Matcher matcher = ALLOWED_CHECKOUT_DIRECTORY.matcher(checkoutPath);
        return matcher.matches();
    }

    /**
     * Validates static code analysis settings
     *
     * @param programmingExercise exercise to validate
     */
    public void validateStaticCodeAnalysisSettings(ProgrammingExercise programmingExercise) {
        ProgrammingLanguageFeature programmingLanguageFeature = programmingLanguageFeatureService.orElseThrow()
                .getProgrammingLanguageFeatures(programmingExercise.getProgrammingLanguage());
        programmingExercise.validateStaticCodeAnalysisSettings(programmingLanguageFeature);
    }

    /**
     * Validates the settings of an updated programming exercise. Checks if the custom checkout paths have changed.
     *
     * @param originalProgrammingExercise The original programming exercise
     * @param updatedProgrammingExercise  The updated programming exercise
     */
    public void validateCheckoutDirectoriesUnchanged(ProgrammingExercise originalProgrammingExercise, ProgrammingExercise updatedProgrammingExercise) {
        var originalBuildConfig = originalProgrammingExercise.getBuildConfig();
        var updatedBuildConfig = updatedProgrammingExercise.getBuildConfig();
        if (!Objects.equals(originalBuildConfig.getAssignmentCheckoutPath(), updatedBuildConfig.getAssignmentCheckoutPath())
                || !Objects.equals(originalBuildConfig.getSolutionCheckoutPath(), updatedBuildConfig.getSolutionCheckoutPath())
                || !Objects.equals(originalBuildConfig.getTestCheckoutPath(), updatedBuildConfig.getTestCheckoutPath())) {
            throw new BadRequestAlertException("The custom checkout paths cannot be changed!", "programmingExercise", "checkoutDirectoriesChanged");
        }
    }

    /**
     * Creates build plans for a new programming exercise.
     * 1. Create the project for the exercise on the CI Server
     * 2. Create template and solution build plan in this project
     * 3. Configure CI permissions
     * 4. Trigger initial build for template and solution build plan (if the exercise is not imported)
     *
     * @param programmingExercise Programming exercise for the build plans should be generated. The programming
     *                                exercise should contain a fully initialized template and solution participation.
     * @param isImportedFromFile  defines if the programming exercise is imported from a file, if the
     *                                exercise is imported, the build plans will not be triggered to prevent erroneous builds
     */
    public void setupBuildPlansForNewExercise(ProgrammingExercise programmingExercise, boolean isImportedFromFile) throws JsonProcessingException {
        String projectKey = programmingExercise.getProjectKey();
        // Get URLs for repos
        var exerciseRepoUri = programmingExercise.getVcsTemplateRepositoryUri();
        var testsRepoUri = programmingExercise.getVcsTestRepositoryUri();
        var solutionRepoUri = programmingExercise.getVcsSolutionRepositoryUri();

        ContinuousIntegrationService continuousIntegration = continuousIntegrationService.orElseThrow();
        continuousIntegration.createProjectForExercise(programmingExercise);
        // template build plan
        continuousIntegration.createBuildPlanForExercise(programmingExercise, TEMPLATE.getName(), exerciseRepoUri, testsRepoUri, solutionRepoUri);
        // solution build plan
        continuousIntegration.createBuildPlanForExercise(programmingExercise, SOLUTION.getName(), solutionRepoUri, testsRepoUri, solutionRepoUri);

        // Give appropriate permissions for CI projects
        continuousIntegration.removeAllDefaultProjectPermissions(projectKey);

        giveCIProjectPermissions(programmingExercise);

        Windfile windfile = programmingExercise.getBuildConfig().getWindfile();
        if (windfile != null && buildScriptGenerationService.isPresent() && programmingExercise.getBuildConfig().getBuildScript() == null) {
            String script = buildScriptGenerationService.get().getScript(programmingExercise);
            programmingExercise.getBuildConfig().setBuildPlanConfiguration(new ObjectMapper().writeValueAsString(windfile));
            programmingExercise.getBuildConfig().setBuildScript(script);
            programmingExerciseBuildConfigRepository.saveAndFlush(programmingExercise.getBuildConfig());
        }

        // if the exercise is imported from a file, the changes fixing the project name will trigger a first build anyway, so
        // we do not trigger them here
        if (!isImportedFromFile) {
            // trigger BASE and SOLUTION build plans once here
            continuousIntegrationTriggerService.orElseThrow().triggerBuild(programmingExercise.getTemplateParticipation());
            continuousIntegrationTriggerService.orElseThrow().triggerBuild(programmingExercise.getSolutionParticipation());
        }
    }

    /**
     * This method connects the new programming exercise with the template and solution participation
     *
     * @param programmingExercise the new programming exercise
     */
    public void connectBaseParticipationsToExerciseAndSave(ProgrammingExercise programmingExercise) {
        var templateParticipation = programmingExercise.getTemplateParticipation();
        var solutionParticipation = programmingExercise.getSolutionParticipation();
        templateParticipation.setProgrammingExercise(programmingExercise);
        solutionParticipation.setProgrammingExercise(programmingExercise);
        templateParticipation = templateProgrammingExerciseParticipationRepository.save(templateParticipation);
        solutionParticipation = solutionProgrammingExerciseParticipationRepository.save(solutionParticipation);
        programmingExercise.setTemplateParticipation(templateParticipation);
        programmingExercise.setSolutionParticipation(solutionParticipation);
    }

    private void connectAuxiliaryRepositoriesToExercise(ProgrammingExercise exercise) {
        List<AuxiliaryRepository> savedRepositories = new ArrayList<>(exercise.getAuxiliaryRepositories().stream().filter(repo -> repo.getId() != null).toList());
        exercise.getAuxiliaryRepositories().stream().filter(repository -> repository.getId() == null).forEach(repository -> {
            // We have to disconnect the exercise from the auxiliary repository
            // since the auxiliary repositories of an exercise are represented as
            // a sorted collection (list).
            repository.setExercise(null);
            repository = auxiliaryRepositoryRepository.save(repository);
            repository.setExercise(exercise);
            savedRepositories.add(repository);
        });
        exercise.setAuxiliaryRepositories(savedRepositories);
    }

    private void setURLsAndBuildPlanIDsForNewExercise(ProgrammingExercise programmingExercise) {
        final var projectKey = programmingExercise.getProjectKey();
        final var templateParticipation = programmingExercise.getTemplateParticipation();
        final var solutionParticipation = programmingExercise.getSolutionParticipation();
        final var templatePlanId = programmingExercise.generateBuildPlanId(TEMPLATE);
        final var solutionPlanId = programmingExercise.generateBuildPlanId(SOLUTION);
        final var exerciseRepoName = programmingExercise.generateRepositoryName(RepositoryType.TEMPLATE);
        final var solutionRepoName = programmingExercise.generateRepositoryName(RepositoryType.SOLUTION);
        final var testRepoName = programmingExercise.generateRepositoryName(RepositoryType.TESTS);

        VersionControlService versionControl = versionControlService.orElseThrow();
        templateParticipation.setBuildPlanId(templatePlanId); // Set build plan id to newly created BaseBuild plan
        templateParticipation.setRepositoryUri(versionControl.getCloneRepositoryUri(projectKey, exerciseRepoName).toString());
        solutionParticipation.setBuildPlanId(solutionPlanId);
        solutionParticipation.setRepositoryUri(versionControl.getCloneRepositoryUri(projectKey, solutionRepoName).toString());
        programmingExercise.setTestRepositoryUri(versionControl.getCloneRepositoryUri(projectKey, testRepoName).toString());
    }

    private void setURLsForAuxiliaryRepositoriesOfExercise(ProgrammingExercise programmingExercise) {
        programmingExercise.getAuxiliaryRepositories().forEach(repo -> repo.setRepositoryUri(versionControlService.orElseThrow()
                .getCloneRepositoryUri(programmingExercise.getProjectKey(), programmingExercise.generateRepositoryName(repo.getName())).toString()));
    }

    public static Path getProgrammingLanguageProjectTypePath(ProgrammingLanguage programmingLanguage, ProjectType projectType) {
        return getProgrammingLanguageTemplatePath(programmingLanguage).resolve(projectType.name().toLowerCase());
    }

    public static Path getProgrammingLanguageTemplatePath(ProgrammingLanguage programmingLanguage) {
        return Path.of("templates", programmingLanguage.name().toLowerCase());
    }

    /**
     * @param programmingExerciseBeforeUpdate the original programming exercise with its old values
     * @param updatedProgrammingExercise      the changed programming exercise with its new values
     * @param notificationText                optional text about the changes for a notification
     * @return the updates programming exercise from the database
     */
    public ProgrammingExercise updateProgrammingExercise(ProgrammingExercise programmingExerciseBeforeUpdate, ProgrammingExercise updatedProgrammingExercise,
            @Nullable String notificationText) throws JsonProcessingException {
        setURLsForAuxiliaryRepositoriesOfExercise(updatedProgrammingExercise);
        connectAuxiliaryRepositoriesToExercise(updatedProgrammingExercise);

        updateBuildPlanForExercise(programmingExerciseBeforeUpdate, updatedProgrammingExercise);

        channelService.updateExerciseChannel(programmingExerciseBeforeUpdate, updatedProgrammingExercise);

        String problemStatementWithTestNames = updatedProgrammingExercise.getProblemStatement();
        programmingExerciseTaskService.replaceTestNamesWithIds(updatedProgrammingExercise);
        programmingExerciseBuildConfigRepository.save(updatedProgrammingExercise.getBuildConfig());

        ProgrammingExercise savedProgrammingExercise = exerciseService.saveWithCompetencyLinks(updatedProgrammingExercise, programmingExerciseRepository::save);

        // The returned value should use test case names since it gets send back to the client
        savedProgrammingExercise.setProblemStatement(problemStatementWithTestNames);

        participationRepository.removeIndividualDueDatesIfBeforeDueDate(savedProgrammingExercise, programmingExerciseBeforeUpdate.getDueDate());
        programmingExerciseTaskService.updateTasksFromProblemStatement(savedProgrammingExercise);

        if (programmingExerciseBeforeUpdate.isCourseExercise()) {
            scheduleOperations(updatedProgrammingExercise.getId());
        }

        exerciseService.notifyAboutExerciseChanges(programmingExerciseBeforeUpdate, updatedProgrammingExercise, notificationText);

        competencyProgressApi.updateProgressForUpdatedLearningObjectAsync(programmingExerciseBeforeUpdate, Optional.of(updatedProgrammingExercise));

        irisSettingsService
                .ifPresent(settingsService -> settingsService.setEnabledForExerciseByCategories(savedProgrammingExercise, programmingExerciseBeforeUpdate.getCategories()));

        return savedProgrammingExercise;
    }

    /**
     * This method updates the build plan for the given programming exercise.
     * If LocalCI is not active, it deletes the old build plan and creates a new one if the build plan configuration has changed.
     *
     * @param programmingExerciseBeforeUpdate the original programming exercise with its old values
     * @param updatedProgrammingExercise      the changed programming exercise with its new values
     */
    private void updateBuildPlanForExercise(ProgrammingExercise programmingExerciseBeforeUpdate, ProgrammingExercise updatedProgrammingExercise) throws JsonProcessingException {
        if (continuousIntegrationService.isEmpty() || Objects.equals(programmingExerciseBeforeUpdate.getBuildConfig().getBuildPlanConfiguration(),
                updatedProgrammingExercise.getBuildConfig().getBuildPlanConfiguration())) {
            return;
        }
        // we only update the build plan configuration if it has changed and is not null, otherwise we
        // do not have a valid exercise anymore
        if (updatedProgrammingExercise.getBuildConfig().getBuildPlanConfiguration() != null) {
            if (!profileService.isLocalCiActive()) {
                continuousIntegrationService.get().deleteProject(updatedProgrammingExercise.getProjectKey());
                continuousIntegrationService.get().createProjectForExercise(updatedProgrammingExercise);
                continuousIntegrationService.get().recreateBuildPlansForExercise(updatedProgrammingExercise);
                resetAllStudentBuildPlanIdsForExercise(updatedProgrammingExercise);
            }
            // For Aeolus, we have to regenerate the build script based on the new Windfile of the exercise.
            // We skip this for pure LocalCI to prevent the build script from being overwritten by the default one.
            if (profileService.isAeolusActive() && buildScriptGenerationService.isPresent()) {
                String script = buildScriptGenerationService.get().getScript(updatedProgrammingExercise);
                updatedProgrammingExercise.getBuildConfig().setBuildScript(script);
                programmingExerciseBuildConfigRepository.save(updatedProgrammingExercise.getBuildConfig());
            }
        }
        else {
            // if the user does not change the build plan configuration, we have to set the old one again
            updatedProgrammingExercise.getBuildConfig().setBuildPlanConfiguration(programmingExerciseBeforeUpdate.getBuildConfig().getBuildPlanConfiguration());
        }
    }

    /**
     * These methods set the values (initialization date and initialization state) of the template and solution participation.
     * If either participation is null, a new one will be created.
     *
     * @param programmingExercise The programming exercise
     */
    public void initParticipations(ProgrammingExercise programmingExercise) {
        var solutionParticipation = programmingExercise.getSolutionParticipation();
        var templateParticipation = programmingExercise.getTemplateParticipation();

        if (templateParticipation == null) {
            templateParticipation = new TemplateProgrammingExerciseParticipation();
            programmingExercise.setTemplateParticipation(templateParticipation);
        }
        if (solutionParticipation == null) {
            solutionParticipation = new SolutionProgrammingExerciseParticipation();
            programmingExercise.setSolutionParticipation(solutionParticipation);
        }

        solutionParticipation.setInitializationState(InitializationState.INITIALIZED);
        templateParticipation.setInitializationState(InitializationState.INITIALIZED);
        solutionParticipation.setInitializationDate(ZonedDateTime.now());
        templateParticipation.setInitializationDate(ZonedDateTime.now());
    }

    /**
     * Updates the timeline attributes of the given programming exercise
     *
     * @param updatedProgrammingExercise containing the changes that have to be saved
     * @param notificationText           optional text for a notification to all students about the update
     * @return the updated ProgrammingExercise object.
     */
    public ProgrammingExercise updateTimeline(ProgrammingExercise updatedProgrammingExercise, @Nullable String notificationText) {
        ProgrammingExercise programmingExercise = programmingExerciseRepository.findByIdElseThrow(updatedProgrammingExercise.getId());

        // create slim copy of programmingExercise before the update - needed for notifications (only release date needed)
        ProgrammingExercise programmingExerciseBeforeUpdate = new ProgrammingExercise();
        programmingExerciseBeforeUpdate.setReleaseDate(programmingExercise.getReleaseDate());
        programmingExerciseBeforeUpdate.setStartDate(programmingExercise.getStartDate());
        programmingExerciseBeforeUpdate.setAssessmentDueDate(programmingExercise.getAssessmentDueDate());

        programmingExercise.setReleaseDate(updatedProgrammingExercise.getReleaseDate());
        programmingExercise.setStartDate(updatedProgrammingExercise.getStartDate());
        programmingExercise.setDueDate(updatedProgrammingExercise.getDueDate());
        programmingExercise.setBuildAndTestStudentSubmissionsAfterDueDate(updatedProgrammingExercise.getBuildAndTestStudentSubmissionsAfterDueDate());
        programmingExercise.setAssessmentType(updatedProgrammingExercise.getAssessmentType());
        programmingExercise.setAssessmentDueDate(updatedProgrammingExercise.getAssessmentDueDate());
        programmingExercise.setExampleSolutionPublicationDate(updatedProgrammingExercise.getExampleSolutionPublicationDate());

        programmingExercise.validateDates();

        ProgrammingExercise savedProgrammingExercise = programmingExerciseRepository.save(programmingExercise);
        groupNotificationScheduleService.checkAndCreateAppropriateNotificationsWhenUpdatingExercise(programmingExerciseBeforeUpdate, savedProgrammingExercise, notificationText);
        return savedProgrammingExercise;
    }

    /**
     * Updates the problem statement of the given programming exercise.
     *
     * @param programmingExercise The ProgrammingExercise of which the problem statement is updated.
     * @param problemStatement    markdown of the problem statement.
     * @param notificationText    optional text for a notification to all students about the update
     * @return the updated ProgrammingExercise object.
     * @throws EntityNotFoundException if there is no ProgrammingExercise for the given id.
     */
    public ProgrammingExercise updateProblemStatement(ProgrammingExercise programmingExercise, String problemStatement, @Nullable String notificationText)
            throws EntityNotFoundException {

        String oldProblemStatement = programmingExercise.getProblemStatement();
        programmingExercise.setProblemStatement(problemStatement);
        programmingExerciseTaskService.replaceTestNamesWithIds(programmingExercise);
        ProgrammingExercise updatedProgrammingExercise = programmingExerciseRepository.save(programmingExercise);

        // Set the old problem statement again for notifyAboutExerciseChanges method, but don't save it
        programmingExercise.setProblemStatement(oldProblemStatement);

        programmingExerciseTaskService.updateTasksFromProblemStatement(updatedProgrammingExercise);

        exerciseService.notifyAboutExerciseChanges(programmingExercise, updatedProgrammingExercise, notificationText);

        return updatedProgrammingExercise;
    }

    /**
     * This method calls the StructureOracleGenerator, generates the string out of the JSON representation of the structure oracle of the programming exercise and returns true if
     * the file was updated or generated, false otherwise. This can happen if the contents of the file have not changed.
     *
     * @param solutionRepoUri The URL of the solution repository.
     * @param exerciseRepoUri The URL of the exercise repository.
     * @param testRepoUri     The URL of the tests' repository.
     * @param testsPath       The path to the tests' folder, e.g. the path inside the repository where the structure oracle file will be saved in.
     * @param user            The user who has initiated the action
     * @return True, if the structure oracle was successfully generated or updated, false if no changes to the file were made.
     * @throws IOException     If the URLs cannot be converted to actual {@link Path paths}
     * @throws GitAPIException If the checkout fails
     */
    public boolean generateStructureOracleFile(VcsRepositoryUri solutionRepoUri, VcsRepositoryUri exerciseRepoUri, VcsRepositoryUri testRepoUri, String testsPath, User user)
            throws IOException, GitAPIException {
        Repository solutionRepository = gitService.getOrCheckoutRepository(solutionRepoUri, true);
        Repository exerciseRepository = gitService.getOrCheckoutRepository(exerciseRepoUri, true);
        Repository testRepository = gitService.getOrCheckoutRepository(testRepoUri, true);

        gitService.resetToOriginHead(solutionRepository);
        gitService.pullIgnoreConflicts(solutionRepository);
        gitService.resetToOriginHead(exerciseRepository);
        gitService.pullIgnoreConflicts(exerciseRepository);
        gitService.resetToOriginHead(testRepository);
        gitService.pullIgnoreConflicts(testRepository);

        Path solutionRepositoryPath = solutionRepository.getLocalPath().toRealPath();
        Path exerciseRepositoryPath = exerciseRepository.getLocalPath().toRealPath();
        Path structureOraclePath = Path.of(testRepository.getLocalPath().toRealPath().toString(), testsPath, "test.json");

        String structureOracleJSON = OracleGenerator.generateStructureOracleJSON(solutionRepositoryPath, exerciseRepositoryPath);
        return saveAndPushStructuralOracle(user, testRepository, structureOraclePath, structureOracleJSON);
    }

    private boolean saveAndPushStructuralOracle(User user, Repository testRepository, Path structureOraclePath, String structureOracleJSON) throws IOException {
        // If the oracle file does not already exist, then save the generated string to the file.
        // If it does, check if the contents of the existing file are the same as the generated one.
        // If they are, do not push anything and inform the user about it.
        // If not, then update the oracle file by rewriting it and push the changes.
        if (!Files.exists(structureOraclePath)) {
            try {
                FileUtils.writeStringToFile(structureOraclePath.toFile(), structureOracleJSON, StandardCharsets.UTF_8);
                gitService.stageAllChanges(testRepository);
                gitService.commitAndPush(testRepository, "Generate the structure oracle file.", true, user);
                return true;
            }
            catch (GitAPIException e) {
                log.error("An exception occurred while pushing the structure oracle file to the test repository.", e);
                return false;
            }
        }
        else {
            Byte[] existingContents = ArrayUtils.toObject(Files.readAllBytes(structureOraclePath));
            Byte[] newContents = ArrayUtils.toObject(structureOracleJSON.getBytes());

            if (Arrays.deepEquals(existingContents, newContents)) {
                log.info("No changes to the oracle detected.");
                return false;
            }
            else {
                try {
                    FileUtils.writeStringToFile(structureOraclePath.toFile(), structureOracleJSON, StandardCharsets.UTF_8);
                    gitService.stageAllChanges(testRepository);
                    gitService.commitAndPush(testRepository, "Update the structure oracle file.", true, user);
                    return true;
                }
                catch (GitAPIException e) {
                    log.error("An exception occurred while pushing the structure oracle file to the test repository.", e);
                    return false;
                }
            }
        }
    }

    /**
     * Delete a programming exercise, including its template and solution participations.
     *
     * @param programmingExerciseId     id of the programming exercise to delete.
     * @param deleteBaseReposBuildPlans if true will also delete build plans and projects.
     */
    public void delete(Long programmingExerciseId, boolean deleteBaseReposBuildPlans) {
        // Note: This method does not accept a programming exercise to solve issues with nested Transactions.
        // It would be good to refactor the delete calls and move the validity checks down from the resources to the service methods (e.g. EntityNotFound).
        final var programmingExercise = programmingExerciseRepository.findWithTemplateAndSolutionParticipationTeamAssignmentConfigCategoriesById(programmingExerciseId)
                .orElseThrow(() -> new EntityNotFoundException("Programming Exercise", programmingExerciseId));

        // The delete operation cancels scheduled tasks (like locking/unlocking repositories)
        // As the programming exercise might already be deleted once the scheduling node receives the message, only the
        // id is used to cancel the scheduling. No interaction with the database is required.
        cancelScheduledOperations(programmingExercise.getId());

        if (deleteBaseReposBuildPlans) {
            deleteBuildPlans(programmingExercise);
            programmingExerciseRepositoryService.deleteRepositories(programmingExercise);
        }
        programmingExerciseRepositoryService.deleteLocalRepoCopies(programmingExercise);

        programmingExerciseGitDiffReportRepository.deleteByProgrammingExerciseId(programmingExerciseId);

        irisSettingsService.ifPresent(iss -> iss.deleteSettingsFor(programmingExercise));

        SolutionProgrammingExerciseParticipation solutionProgrammingExerciseParticipation = programmingExercise.getSolutionParticipation();
        TemplateProgrammingExerciseParticipation templateProgrammingExerciseParticipation = programmingExercise.getTemplateParticipation();
        if (solutionProgrammingExerciseParticipation != null) {
            participationService.deleteResultsAndSubmissionsOfParticipation(solutionProgrammingExerciseParticipation.getId(), true);
        }
        if (templateProgrammingExerciseParticipation != null) {
            participationService.deleteResultsAndSubmissionsOfParticipation(templateProgrammingExerciseParticipation.getId(), true);
        }

        // Note: we fetch the programming exercise again here with student participations to avoid Hibernate issues during the delete operation below
        var programmingExerciseWithStudentParticipations = programmingExerciseRepository.findByIdWithStudentParticipationsAndLegalSubmissionsElseThrow(programmingExerciseId);
        log.debug("Delete programming exercises with student participations: {}", programmingExerciseWithStudentParticipations.getStudentParticipations());
        // This will also delete the template & solution participation: we explicitly use deleteById to avoid potential Hibernate issues during deletion
        programmingExerciseRepository.deleteById(programmingExerciseId);
    }

    private void deleteBuildPlans(ProgrammingExercise programmingExercise) {
        final var templateBuildPlanId = programmingExercise.getTemplateBuildPlanId();
        ContinuousIntegrationService continuousIntegration = continuousIntegrationService.orElseThrow();
        if (templateBuildPlanId != null) {
            continuousIntegration.deleteBuildPlan(programmingExercise.getProjectKey(), templateBuildPlanId);
        }
        final var solutionBuildPlanId = programmingExercise.getSolutionBuildPlanId();
        if (solutionBuildPlanId != null) {
            continuousIntegration.deleteBuildPlan(programmingExercise.getProjectKey(), solutionBuildPlanId);
        }
        continuousIntegration.deleteProject(programmingExercise.getProjectKey());
    }

    public boolean hasAtLeastOneStudentResult(ProgrammingExercise programmingExercise) {
        // Is true if the exercise is released and has at least one result.
        // We can't use the resultService here due to a circular dependency issue.
        return resultRepository.existsByParticipation_ExerciseId(programmingExercise.getId());
    }

    /**
     * Search for all programming exercises fitting a {@link SearchTermPageableSearchDTO search query}. The result is paged,
     * meaning that there is only a predefined portion of the result returned to the user, so that the server doesn't
     * have to send hundreds/thousands of exercises if there are that many in Artemis.
     *
     * @param search         The search query defining the search term and the size of the returned page
     * @param isCourseFilter Whether to search in the courses for exercises
     * @param isExamFilter   Whether to search in the groups for exercises
     * @param user           The user for whom to fetch all available exercises
     * @return A wrapper object containing a list of all found exercises and the total number of pages
     */
    public SearchResultPageDTO<ProgrammingExercise> getAllOnPageWithSize(final SearchTermPageableSearchDTO<String> search, final boolean isCourseFilter, final boolean isExamFilter,
            final User user) {
        if (!isCourseFilter && !isExamFilter) {
            return new SearchResultPageDTO<>(Collections.emptyList(), 0);
        }
        String searchTerm = search.getSearchTerm();
        PageRequest pageable = PageUtil.createDefaultPageRequest(search, PageUtil.ColumnMapping.EXERCISE);
        Specification<ProgrammingExercise> specification = exerciseSpecificationService.getExerciseSearchSpecification(searchTerm, isCourseFilter, isExamFilter, user, pageable);
        return getAllOnPageForSpecification(pageable, specification);
    }

    /**
     * Search for all programming exercises with SCA enabled and with a specific programming language.
     *
     * @param search              The search query defining the search term and the size of the returned page
     * @param isCourseFilter      Whether to search in the courses for exercises
     * @param isExamFilter        Whether to search in the groups for exercises
     * @param user                The user for whom to fetch all available exercises
     * @param programmingLanguage The result will only include exercises in this language
     * @return A wrapper object containing a list of all found exercises and the total number of pages
     */
    public SearchResultPageDTO<ProgrammingExercise> getAllWithSCAOnPageWithSize(SearchTermPageableSearchDTO<String> search, boolean isCourseFilter, boolean isExamFilter,
            ProgrammingLanguage programmingLanguage, User user) {
        if (!isCourseFilter && !isExamFilter) {
            return new SearchResultPageDTO<>(Collections.emptyList(), 0);
        }
        String searchTerm = search.getSearchTerm();
        PageRequest pageable = PageUtil.createDefaultPageRequest(search, PageUtil.ColumnMapping.EXERCISE);
        Specification<ProgrammingExercise> specification = exerciseSpecificationService.getExerciseSearchSpecification(searchTerm, isCourseFilter, isExamFilter, user, pageable);
        specification = specification.and(exerciseSpecificationService.createSCAFilter(programmingLanguage));
        return getAllOnPageForSpecification(pageable, specification);
    }

    private SearchResultPageDTO<ProgrammingExercise> getAllOnPageForSpecification(PageRequest pageable, Specification<ProgrammingExercise> specification) {
        Page<ProgrammingExercise> exercisePage = programmingExerciseRepository.findAll(specification, pageable);
        return new SearchResultPageDTO<>(exercisePage.getContent(), exercisePage.getTotalPages());
    }

    /**
     * add project permissions to project of the build plans of the given exercise
     *
     * @param exercise the exercise whose build plans projects should be configured with permissions
     */
    public void giveCIProjectPermissions(ProgrammingExercise exercise) {
        Course course = exercise.getCourseViaExerciseGroupOrCourseMember();

        final var editorGroup = course.getEditorGroupName();
        final var teachingAssistantGroup = course.getTeachingAssistantGroupName();

        List<String> adminGroups = new ArrayList<>();
        adminGroups.add(course.getInstructorGroupName());
        if (StringUtils.isNotEmpty(editorGroup)) {
            adminGroups.add(editorGroup);
        }

        ContinuousIntegrationService continuousIntegration = continuousIntegrationService.orElseThrow();
        continuousIntegration.giveProjectPermissions(exercise.getProjectKey(), adminGroups,
                List.of(CIPermission.CREATE, CIPermission.READ, CIPermission.CREATEREPOSITORY, CIPermission.ADMIN));
        if (teachingAssistantGroup != null) {
            continuousIntegration.giveProjectPermissions(exercise.getProjectKey(), List.of(teachingAssistantGroup), List.of(CIPermission.READ));
        }
    }

    /**
     * Checks if the project for the given programming exercise already exists in the version control system (VCS) and in the continuous integration system (CIS).
     * The check is done based on the project key (course short name + exercise short name) and the project name (course short name + exercise title).
     * This prevents errors then the actual projects will be generated later on.
     * An error response is returned in case the project does already exist. This will then e.g. stop the generation (or import) of the programming exercise.
     *
     * @param programmingExercise a typically new programming exercise for which the corresponding VCS and CIS projects should not yet exist.
     */
    public void checkIfProjectExists(ProgrammingExercise programmingExercise) {
        String projectKey = programmingExercise.getProjectKey();
        String projectName = programmingExercise.getProjectName();

        boolean projectExists = versionControlService.orElseThrow().checkIfProjectExists(projectKey, projectName);
        if (projectExists) {
            var errorMessageVcs = "Project already exists on the Version Control Server: " + projectName + ". Please choose a different title and short name!";
            throw new BadRequestAlertException(errorMessageVcs, "ProgrammingExercise", "vcsProjectExists");
        }
        String errorMessageCis = continuousIntegrationService.orElseThrow().checkIfProjectExists(projectKey, projectName);
        if (errorMessageCis != null) {
            throw new BadRequestAlertException(errorMessageCis, "ProgrammingExercise", "ciProjectExists");
        }
        // means the project does not exist in version control server and does not exist in continuous integration server
    }

    /**
     * Pre-Checks if a project with the same ProjectKey or ProjectName already exists in the version control system (VCS) and in the continuous integration system (CIS).
     * The check is done based on a generated project key (course short name + exercise short name) and the project name (course short name + exercise title).
     *
     * @param programmingExercise a typically new programming exercise for which the corresponding VCS and CIS projects should not yet exist.
     * @param courseShortName     the shortName of the course the programming exercise should be imported in
     * @return true if a project with the same ProjectKey or ProjectName already exists, otherwise false
     */
    public boolean preCheckProjectExistsOnVCSOrCI(ProgrammingExercise programmingExercise, String courseShortName) {
        String projectKey = courseShortName + programmingExercise.getShortName().toUpperCase().replaceAll("\\s+", "");
        String projectName = courseShortName + " " + programmingExercise.getTitle();
        log.debug("Project Key: {}", projectKey);
        log.debug("Project Name: {}", projectName);

        boolean projectExists = versionControlService.orElseThrow().checkIfProjectExists(projectKey, projectName);
        if (projectExists) {
            return true;
        }
        String errorMessageCis = continuousIntegrationService.orElseThrow().checkIfProjectExists(projectKey, projectName);
        // means the project does not exist in version control server and does not exist in continuous integration server
        return errorMessageCis != null;
    }

    /**
     * Delete all tasks with solution entries for an existing ProgrammingExercise.
     * This method can be used to reset the mappings in case of unconsidered edge cases.
     *
     * @param exerciseId of the exercise
     */
    public void deleteTasksWithSolutionEntries(Long exerciseId) {
        List<ProgrammingExerciseTask> tasks = programmingExerciseTaskRepository.findByExerciseIdWithTestCaseAndSolutionEntriesElseThrow(exerciseId);
        Set<ProgrammingExerciseSolutionEntry> solutionEntries = tasks.stream().map(ProgrammingExerciseTask::getTestCases).flatMap(Collection::stream)
                .map(ProgrammingExerciseTestCase::getSolutionEntries).flatMap(Collection::stream).collect(Collectors.toSet());
        programmingExerciseTaskRepository.deleteAll(tasks);
        programmingExerciseSolutionEntryRepository.deleteAll(solutionEntries);
    }

    private void resetAllStudentBuildPlanIdsForExercise(ProgrammingExercise programmingExercise) {
        programmingExerciseStudentParticipationRepository.unsetBuildPlanIdForExercise(programmingExercise.getId());
    }

    /**
     * Load a programming exercise with eager
     * - auxiliary repositories
     * - template participation with submissions (and results if withSubmissionResults is true)
     * - solution participation with submissions (and results if withSubmissionResults is true)
     * - grading criteria (only if withGradingCriteria is true)
     *
     * @param exerciseId            the ID of the programming exercise to load
     * @param withSubmissionResults a flag indicating whether to include submission results
     * @param withGradingCriteria   a flag indicating whether to include grading criteria
     * @return the loaded programming exercise entity
     */
    public ProgrammingExercise loadProgrammingExercise(long exerciseId, boolean withSubmissionResults, boolean withGradingCriteria) {
        // 1. Load programming exercise, optionally with grading criteria
        final Set<ProgrammingExerciseRepository.ProgrammingExerciseFetchOptions> fetchOptions = withGradingCriteria ? Set.of(GradingCriteria, AuxiliaryRepositories)
                : Set.of(AuxiliaryRepositories);
        var programmingExercise = programmingExerciseRepository.findByIdWithDynamicFetchElseThrow(exerciseId, fetchOptions);

        // 2. Load template and solution participation, either with only submissions or with submissions and results
        final var templateFetchOptions = withSubmissionResults ? Set.of(TemplateParticipationFetchOptions.SubmissionsAndResults)
                : Set.of(TemplateParticipationFetchOptions.Submissions);
        final var templateParticipation = templateProgrammingExerciseParticipationRepository.findByExerciseIdWithDynamicFetchElseThrow(exerciseId, templateFetchOptions);

        final var solutionFetchOptions = withSubmissionResults ? Set.of(SolutionParticipationFetchOptions.SubmissionsAndResults)
                : Set.of(SolutionParticipationFetchOptions.Submissions);
        final var solutionParticipation = solutionProgrammingExerciseParticipationRepository.findByExerciseIdWithDynamicFetchElseThrow(exerciseId, solutionFetchOptions);

        programmingExercise.setSolutionParticipation(solutionParticipation);
        programmingExercise.setTemplateParticipation(templateParticipation);

        programmingExerciseTaskService.replaceTestIdsWithNames(programmingExercise);
        return programmingExercise;
    }

    /**
     * Load a programming exercise, only with eager auxiliary repositories
     *
     * @param exerciseId the ID of the programming exercise to load
     * @return the loaded programming exercise entity
     */
    public ProgrammingExercise loadProgrammingExerciseWithAuxiliaryRepositories(long exerciseId) {
        final Set<ProgrammingExerciseRepository.ProgrammingExerciseFetchOptions> fetchOptions = Set.of(AuxiliaryRepositories);
        return programmingExerciseRepository.findByIdWithDynamicFetchElseThrow(exerciseId, fetchOptions);
    }

    /**
     * Validates the network access feature for the given programming language.
     * Currently, SWIFT and HASKELL do not support disabling the network access feature.
     *
     * @param programmingExercise the programming exercise to validate
     */
    public void validateDockerFlags(ProgrammingExercise programmingExercise) {
        ProgrammingExerciseBuildConfig buildConfig = programmingExercise.getBuildConfig();
        DockerFlagsDTO dockerFlagsDTO;
        try {
            dockerFlagsDTO = programmingExerciseBuildConfigService.parseDockerFlags(buildConfig);
        }
        catch (IllegalArgumentException e) {
            throw new BadRequestAlertException("Error while parsing the docker flags", "Exercise", "dockerFlagsParsingError");
        }

        if (dockerFlagsDTO == null) {
            return;
        }

        if (dockerFlagsDTO.env() != null) {
            for (var entry : dockerFlagsDTO.env().entrySet()) {
                if (entry.getKey().length() > MAX_ENVIRONMENT_VARIABLES_DOCKER_FLAG_LENGTH || entry.getValue().length() > MAX_ENVIRONMENT_VARIABLES_DOCKER_FLAG_LENGTH) {
                    throw new BadRequestAlertException("The environment variables are too long. Max " + MAX_ENVIRONMENT_VARIABLES_DOCKER_FLAG_LENGTH + " chars", "Exercise",
                            "envVariablesTooLong");
                }
            }
        }

        DockerRunConfig dockerRunConfig = programmingExerciseBuildConfigService.getDockerRunConfigFromParsedFlags(dockerFlagsDTO);

        if (List.of(ProgrammingLanguage.SWIFT, ProgrammingLanguage.HASKELL).contains(programmingExercise.getProgrammingLanguage()) && dockerRunConfig.isNetworkDisabled()) {
            throw new BadRequestAlertException("This programming language does not support disabling the network access feature", "Exercise", "networkAccessNotSupported");
        }
    }
}<|MERGE_RESOLUTION|>--- conflicted
+++ resolved
@@ -46,13 +46,9 @@
 import com.fasterxml.jackson.databind.ObjectMapper;
 
 import de.tum.cit.aet.artemis.assessment.repository.ResultRepository;
-<<<<<<< HEAD
-import de.tum.cit.aet.artemis.atlas.service.competency.CompetencyProgressService;
+import de.tum.cit.aet.artemis.atlas.api.CompetencyProgressApi;
 import de.tum.cit.aet.artemis.buildagent.dto.DockerFlagsDTO;
 import de.tum.cit.aet.artemis.buildagent.dto.DockerRunConfig;
-=======
-import de.tum.cit.aet.artemis.atlas.api.CompetencyProgressApi;
->>>>>>> 2611d04c
 import de.tum.cit.aet.artemis.communication.service.conversation.ChannelService;
 import de.tum.cit.aet.artemis.communication.service.notifications.GroupNotificationScheduleService;
 import de.tum.cit.aet.artemis.core.domain.Course;
@@ -208,12 +204,8 @@
             ProgrammingSubmissionService programmingSubmissionService, Optional<IrisSettingsService> irisSettingsService, Optional<AeolusTemplateService> aeolusTemplateService,
             Optional<BuildScriptGenerationService> buildScriptGenerationService,
             ProgrammingExerciseStudentParticipationRepository programmingExerciseStudentParticipationRepository, ProfileService profileService, ExerciseService exerciseService,
-<<<<<<< HEAD
-            ProgrammingExerciseBuildConfigRepository programmingExerciseBuildConfigRepository, CompetencyProgressService competencyProgressService,
+            ProgrammingExerciseBuildConfigRepository programmingExerciseBuildConfigRepository, CompetencyProgressApi competencyProgressApi,
             ProgrammingExerciseBuildConfigService programmingExerciseBuildConfigService) {
-=======
-            ProgrammingExerciseBuildConfigRepository programmingExerciseBuildConfigRepository, CompetencyProgressApi competencyProgressApi) {
->>>>>>> 2611d04c
         this.programmingExerciseRepository = programmingExerciseRepository;
         this.gitService = gitService;
         this.versionControlService = versionControlService;
@@ -246,12 +238,8 @@
         this.profileService = profileService;
         this.exerciseService = exerciseService;
         this.programmingExerciseBuildConfigRepository = programmingExerciseBuildConfigRepository;
-<<<<<<< HEAD
-        this.competencyProgressService = competencyProgressService;
+        this.competencyProgressApi = competencyProgressApi;
         this.programmingExerciseBuildConfigService = programmingExerciseBuildConfigService;
-=======
-        this.competencyProgressApi = competencyProgressApi;
->>>>>>> 2611d04c
     }
 
     /**
