--- conflicted
+++ resolved
@@ -204,12 +204,8 @@
             ProgrammingSubmissionService programmingSubmissionService, Optional<IrisSettingsService> irisSettingsService, Optional<AeolusTemplateService> aeolusTemplateService,
             Optional<BuildScriptGenerationService> buildScriptGenerationService,
             ProgrammingExerciseStudentParticipationRepository programmingExerciseStudentParticipationRepository, ProfileService profileService, ExerciseService exerciseService,
-<<<<<<< HEAD
-            ProgrammingExerciseBuildConfigRepository programmingExerciseBuildConfigRepository, Optional<CompetencyProgressApi> competencyProgressApi) {
-=======
-            ProgrammingExerciseBuildConfigRepository programmingExerciseBuildConfigRepository, CompetencyProgressApi competencyProgressApi,
+            ProgrammingExerciseBuildConfigRepository programmingExerciseBuildConfigRepository, Optional<CompetencyProgressApi> competencyProgressApi,
             ProgrammingExerciseBuildConfigService programmingExerciseBuildConfigService) {
->>>>>>> 5449cc45
         this.programmingExerciseRepository = programmingExerciseRepository;
         this.gitService = gitService;
         this.versionControlService = versionControlService;
