--- conflicted
+++ resolved
@@ -98,13 +98,8 @@
             ParticipationRepository participationRepository, ProgrammingExerciseStudentParticipationRepository programmingExerciseStudentParticipationRepository,
             ProgrammingSubmissionService submissionService, ProgrammingExerciseRepository programmingExerciseRepository, AuthorizationCheckService authCheckService,
             ResultService resultService, ParticipationAuthorizationCheckService participationAuthCheckService, RepositoryService repositoryService,
-<<<<<<< HEAD
-            StudentExamRepository studentExamRepository, AuxiliaryRepositoryRepository auxiliaryRepositoryRepository,
-            Optional<SharedQueueManagementService> sharedQueueManagementService) {
-=======
-            Optional<StudentExamApi> studentExamApi, Optional<VcsAccessLogRepository> vcsAccessLogRepository, AuxiliaryRepositoryRepository auxiliaryRepositoryRepository,
-            Optional<SharedQueueManagementService> sharedQueueManagementService, Optional<ExamApi> examApi) {
->>>>>>> 954fed43
+            Optional<StudentExamApi> studentExamApi, AuxiliaryRepositoryRepository auxiliaryRepositoryRepository,
+            Optional<SharedQueueManagementService> sharedQueueManagementService,  Optional<ExamApi> examApi) {
         this.programmingExerciseParticipationService = programmingExerciseParticipationService;
         this.participationRepository = participationRepository;
         this.programmingExerciseStudentParticipationRepository = programmingExerciseStudentParticipationRepository;
