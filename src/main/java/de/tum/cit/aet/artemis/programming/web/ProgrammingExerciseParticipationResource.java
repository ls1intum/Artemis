--- conflicted
+++ resolved
@@ -48,11 +48,8 @@
 import de.tum.cit.aet.artemis.programming.domain.VcsAccessLog;
 import de.tum.cit.aet.artemis.programming.domain.VcsRepositoryUri;
 import de.tum.cit.aet.artemis.programming.dto.CommitInfoDTO;
-<<<<<<< HEAD
+import de.tum.cit.aet.artemis.programming.dto.VcsAccessLogDTO;
 import de.tum.cit.aet.artemis.programming.repository.AuxiliaryRepositoryRepository;
-=======
-import de.tum.cit.aet.artemis.programming.dto.VcsAccessLogDTO;
->>>>>>> 0354197a
 import de.tum.cit.aet.artemis.programming.repository.ProgrammingExerciseRepository;
 import de.tum.cit.aet.artemis.programming.repository.ProgrammingExerciseStudentParticipationRepository;
 import de.tum.cit.aet.artemis.programming.repository.VcsAccessLogRepository;
@@ -91,21 +88,15 @@
 
     private final StudentExamRepository studentExamRepository;
 
-<<<<<<< HEAD
+    private final Optional<VcsAccessLogRepository> vcsAccessLogRepository;
+
     private final AuxiliaryRepositoryRepository auxiliaryRepositoryRepository;
-=======
-    private final Optional<VcsAccessLogRepository> vcsAccessLogRepository;
->>>>>>> 0354197a
 
     public ProgrammingExerciseParticipationResource(ProgrammingExerciseParticipationService programmingExerciseParticipationService, ResultRepository resultRepository,
             ParticipationRepository participationRepository, ProgrammingExerciseStudentParticipationRepository programmingExerciseStudentParticipationRepository,
             ProgrammingSubmissionService submissionService, ProgrammingExerciseRepository programmingExerciseRepository, AuthorizationCheckService authCheckService,
             ResultService resultService, ParticipationAuthorizationCheckService participationAuthCheckService, RepositoryService repositoryService,
-<<<<<<< HEAD
-            StudentExamRepository studentExamRepository, AuxiliaryRepositoryRepository auxiliaryRepositoryRepository) {
-=======
-            StudentExamRepository studentExamRepository, Optional<VcsAccessLogRepository> vcsAccessLogRepository) {
->>>>>>> 0354197a
+            StudentExamRepository studentExamRepository, Optional<VcsAccessLogRepository> vcsAccessLogRepository, AuxiliaryRepositoryRepository auxiliaryRepositoryRepository) {
         this.programmingExerciseParticipationService = programmingExerciseParticipationService;
         this.participationRepository = participationRepository;
         this.programmingExerciseStudentParticipationRepository = programmingExerciseStudentParticipationRepository;
@@ -117,11 +108,8 @@
         this.participationAuthCheckService = participationAuthCheckService;
         this.repositoryService = repositoryService;
         this.studentExamRepository = studentExamRepository;
-<<<<<<< HEAD
         this.auxiliaryRepositoryRepository = auxiliaryRepositoryRepository;
-=======
         this.vcsAccessLogRepository = vcsAccessLogRepository;
->>>>>>> 0354197a
     }
 
     /**
