--- conflicted
+++ resolved
@@ -526,13 +526,9 @@
      * @return true if the results should be hidden, false otherwise
      */
     private boolean shouldHideExamExerciseResults(ProgrammingExerciseStudentParticipation participation) {
-<<<<<<< HEAD
-        if (participation.getProgrammingExercise().isExamExercise()) {
+        if (participation.getProgrammingExercise().isExamExercise() && !participation.getProgrammingExercise().isTestExamExercise()) {
             var examApi = this.examApi.orElseThrow(() -> new ApiNotPresentException(ExamApi.class, PROFILE_CORE));
             var studentExamApi = this.studentExamApi.orElseThrow(() -> new ApiNotPresentException(StudentExamApi.class, PROFILE_CORE));
-=======
-        if (participation.getProgrammingExercise().isExamExercise() && !participation.getProgrammingExercise().isTestExamExercise()) {
->>>>>>> 65964e55
             User student = participation.getStudent()
                     .orElseThrow(() -> new EntityNotFoundException("Participation with id " + participation.getId() + " does not have a student!"));
             var studentExam = studentExamApi.findByExerciseIdAndUserId(participation.getExercise().getId(), student.getId())
