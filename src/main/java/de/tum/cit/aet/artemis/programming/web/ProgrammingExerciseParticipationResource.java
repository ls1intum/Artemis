package de.tum.cit.aet.artemis.programming.web;

import static de.tum.cit.aet.artemis.core.config.Constants.PROFILE_CORE;

import java.io.IOException;
import java.time.ZonedDateTime;
import java.util.List;
import java.util.Map;
import java.util.Optional;
import java.util.stream.Collectors;

import org.eclipse.jgit.api.errors.GitAPIException;
import org.slf4j.Logger;
import org.slf4j.LoggerFactory;
import org.springframework.context.annotation.Profile;
import org.springframework.http.ResponseEntity;
import org.springframework.web.bind.annotation.GetMapping;
import org.springframework.web.bind.annotation.PathVariable;
import org.springframework.web.bind.annotation.PutMapping;
import org.springframework.web.bind.annotation.RequestMapping;
import org.springframework.web.bind.annotation.RequestParam;
import org.springframework.web.bind.annotation.RestController;

import de.tum.cit.aet.artemis.assessment.domain.Result;
import de.tum.cit.aet.artemis.assessment.repository.ResultRepository;
import de.tum.cit.aet.artemis.assessment.service.ResultService;
import de.tum.cit.aet.artemis.core.domain.User;
import de.tum.cit.aet.artemis.core.exception.AccessForbiddenException;
import de.tum.cit.aet.artemis.core.exception.BadRequestAlertException;
import de.tum.cit.aet.artemis.core.exception.EntityNotFoundException;
import de.tum.cit.aet.artemis.core.security.Role;
import de.tum.cit.aet.artemis.core.security.annotations.EnforceAtLeastInstructor;
import de.tum.cit.aet.artemis.core.security.annotations.EnforceAtLeastStudent;
import de.tum.cit.aet.artemis.core.security.annotations.EnforceAtLeastTutor;
import de.tum.cit.aet.artemis.core.security.annotations.enforceRoleInExercise.EnforceAtLeastInstructorInExercise;
import de.tum.cit.aet.artemis.core.service.AuthorizationCheckService;
import de.tum.cit.aet.artemis.exam.api.ExamApi;
import de.tum.cit.aet.artemis.exam.api.StudentExamApi;
import de.tum.cit.aet.artemis.exam.config.ExamApiNotPresentException;
import de.tum.cit.aet.artemis.exercise.domain.Submission;
import de.tum.cit.aet.artemis.exercise.domain.participation.Participation;
import de.tum.cit.aet.artemis.exercise.dto.SubmissionDTO;
import de.tum.cit.aet.artemis.exercise.repository.ParticipationRepository;
import de.tum.cit.aet.artemis.exercise.service.ParticipationAuthorizationCheckService;
import de.tum.cit.aet.artemis.exercise.service.ParticipationService;
import de.tum.cit.aet.artemis.programming.domain.ProgrammingExercise;
import de.tum.cit.aet.artemis.programming.domain.ProgrammingExerciseParticipation;
import de.tum.cit.aet.artemis.programming.domain.ProgrammingExerciseStudentParticipation;
import de.tum.cit.aet.artemis.programming.domain.ProgrammingSubmission;
import de.tum.cit.aet.artemis.programming.domain.RepositoryType;
import de.tum.cit.aet.artemis.programming.domain.VcsAccessLog;
import de.tum.cit.aet.artemis.programming.domain.VcsRepositoryUri;
import de.tum.cit.aet.artemis.programming.dto.CommitInfoDTO;
import de.tum.cit.aet.artemis.programming.dto.VcsAccessLogDTO;
import de.tum.cit.aet.artemis.programming.repository.AuxiliaryRepositoryRepository;
import de.tum.cit.aet.artemis.programming.repository.ProgrammingExerciseRepository;
import de.tum.cit.aet.artemis.programming.repository.ProgrammingExerciseStudentParticipationRepository;
import de.tum.cit.aet.artemis.programming.repository.VcsAccessLogRepository;
import de.tum.cit.aet.artemis.programming.service.ProgrammingExerciseParticipationService;
import de.tum.cit.aet.artemis.programming.service.ProgrammingSubmissionService;
import de.tum.cit.aet.artemis.programming.service.RepositoryService;
import de.tum.cit.aet.artemis.programming.service.ci.ContinuousIntegrationTriggerService;
import de.tum.cit.aet.artemis.programming.service.localci.SharedQueueManagementService;

@Profile(PROFILE_CORE)
@RestController
@RequestMapping("api/programming/")
public class ProgrammingExerciseParticipationResource {

    private static final Logger log = LoggerFactory.getLogger(ProgrammingExerciseParticipationResource.class);

    private static final String ENTITY_NAME = "programmingExerciseParticipation";

    private final ParticipationRepository participationRepository;

    private final ProgrammingExerciseParticipationService programmingExerciseParticipationService;

    private final ProgrammingExerciseStudentParticipationRepository programmingExerciseStudentParticipationRepository;

    private final ResultRepository resultRepository;

    private final ProgrammingSubmissionService submissionService;

    private final ProgrammingExerciseRepository programmingExerciseRepository;

    private final AuthorizationCheckService authCheckService;

    private final ParticipationAuthorizationCheckService participationAuthCheckService;

    private final ContinuousIntegrationTriggerService continuousIntegrationTriggerService;

    private final ResultService resultService;

    private final RepositoryService repositoryService;

    private final Optional<StudentExamApi> studentExamApi;

    private final Optional<VcsAccessLogRepository> vcsAccessLogRepository;

    private final AuxiliaryRepositoryRepository auxiliaryRepositoryRepository;

    private final Optional<SharedQueueManagementService> sharedQueueManagementService;

    private final Optional<ExamApi> examApi;

    private final ParticipationService participationService;

    public ProgrammingExerciseParticipationResource(ProgrammingExerciseParticipationService programmingExerciseParticipationService, ResultRepository resultRepository,
            ParticipationRepository participationRepository, ProgrammingExerciseStudentParticipationRepository programmingExerciseStudentParticipationRepository,
            ProgrammingSubmissionService submissionService, ProgrammingExerciseRepository programmingExerciseRepository, AuthorizationCheckService authCheckService,
            ResultService resultService, ParticipationAuthorizationCheckService participationAuthCheckService, RepositoryService repositoryService,
            Optional<StudentExamApi> studentExamApi, Optional<VcsAccessLogRepository> vcsAccessLogRepository, AuxiliaryRepositoryRepository auxiliaryRepositoryRepository,
<<<<<<< HEAD
            Optional<SharedQueueManagementService> sharedQueueManagementService, Optional<ExamApi> examApi, ParticipationService participationService) {
=======
            Optional<SharedQueueManagementService> sharedQueueManagementService, Optional<ExamApi> examApi,
            ContinuousIntegrationTriggerService continuousIntegrationTriggerService) {
>>>>>>> 43a3f12d
        this.programmingExerciseParticipationService = programmingExerciseParticipationService;
        this.participationRepository = participationRepository;
        this.programmingExerciseStudentParticipationRepository = programmingExerciseStudentParticipationRepository;
        this.resultRepository = resultRepository;
        this.submissionService = submissionService;
        this.programmingExerciseRepository = programmingExerciseRepository;
        this.authCheckService = authCheckService;
        this.resultService = resultService;
        this.participationAuthCheckService = participationAuthCheckService;
        this.repositoryService = repositoryService;
        this.studentExamApi = studentExamApi;
        this.auxiliaryRepositoryRepository = auxiliaryRepositoryRepository;
        this.vcsAccessLogRepository = vcsAccessLogRepository;
        this.sharedQueueManagementService = sharedQueueManagementService;
        this.examApi = examApi;
<<<<<<< HEAD
        this.participationService = participationService;
=======
        this.continuousIntegrationTriggerService = continuousIntegrationTriggerService;
>>>>>>> 43a3f12d
    }

    /**
     * Get the given student participation with its latest result and feedbacks.
     *
     * @param participationId for which to retrieve the student participation with latest result and feedbacks.
     * @return the ResponseEntity with status 200 (OK) and the participation with its latest result in the body.
     */
    @GetMapping("programming-exercise-participations/{participationId}/student-participation-with-latest-result-and-feedbacks")
    @EnforceAtLeastStudent
    public ResponseEntity<ProgrammingExerciseStudentParticipation> getParticipationWithLatestResultForStudentParticipation(@PathVariable Long participationId) {
        ProgrammingExerciseStudentParticipation participation = programmingExerciseStudentParticipationRepository
                .findStudentParticipationWithLatestResultAndFeedbacksAndRelatedSubmissions(participationId)
                .orElseThrow(() -> new EntityNotFoundException("Participation", participationId));

        hasAccessToParticipationElseThrow(participation);
        filterParticipationSubmissionResults(participation);

        // hide details that should not be shown to the students
        resultService.filterSensitiveInformationIfNecessary(participation, participation.getResults(), Optional.empty());
        return ResponseEntity.ok(participation);
    }

    private void filterParticipationSubmissionResults(ProgrammingExerciseStudentParticipation participation) {
        if (shouldHideExamExerciseResults(participation)) {
            participation.getSubmissions().forEach(submission -> {
                submission.setResults(List.of());
            });
        }
    }

    /**
     * Get the given student participation with all results and feedbacks.
     *
     * @param participationId for which to retrieve the student participation with all results and feedbacks.
     * @return the ResponseEntity with status 200 (OK) and the participation with all results and feedbacks in the body.
     */
    @GetMapping("programming-exercise-participations/{participationId}/student-participation-with-all-results")
    @EnforceAtLeastStudent
    public ResponseEntity<ProgrammingExerciseStudentParticipation> getParticipationWithAllResultsForStudentParticipation(@PathVariable Long participationId) {
        ProgrammingExerciseStudentParticipation participation = programmingExerciseStudentParticipationRepository.findByIdWithAllResultsAndRelatedSubmissions(participationId)
                .orElseThrow(() -> new EntityNotFoundException("Participation", participationId));

        // TODO: improve access checks to avoid fetching the user multiple times
        hasAccessToParticipationElseThrow(participation);
        filterParticipationSubmissionResults(participation);

        // hide details that should not be shown to the students
        resultService.filterSensitiveInformationIfNecessary(participation, participation.getResults(), Optional.empty());
        return ResponseEntity.ok(participation);
    }

    /**
     * Get the latest result for a given programming exercise participation including its result.
     *
     * @param participationId for which to retrieve the programming exercise participation with latest result and feedbacks.
     * @param withSubmission  flag determining whether the corresponding submission should also be returned
     * @return the ResponseEntity with status 200 (OK) and the latest result with feedbacks in its body, 404 if the participation can't be found or 403 if the user is not allowed
     *         to access the participation.
     */
    @GetMapping("programming-exercise-participations/{participationId}/latest-result-with-feedbacks")
    @EnforceAtLeastStudent
    public ResponseEntity<Result> getLatestResultWithFeedbacksForProgrammingExerciseParticipation(@PathVariable Long participationId,
            @RequestParam(defaultValue = "false") boolean withSubmission) {
        var participation = participationRepository.findByIdElseThrow(participationId);
        participationAuthCheckService.checkCanAccessParticipationElseThrow(participation);

        if (participation instanceof ProgrammingExerciseStudentParticipation programmingExerciseStudentParticipation
                && shouldHideExamExerciseResults(programmingExerciseStudentParticipation)) {
            return ResponseEntity.ok(null);
        }

        Optional<Result> result = resultRepository.findLatestResultWithFeedbacksForParticipation(participation.getId(), withSubmission);
        result.ifPresent(value -> resultService.filterSensitiveInformationIfNecessary(participation, value));

        return result.map(ResponseEntity::ok).orElseGet(() -> ResponseEntity.ok(null));
    }

    /**
     * Check if the participation has a result yet.
     *
     * @param participationId of the participation to check.
     * @return the ResponseEntity with status 200 (OK) with true if there is a result, otherwise false.
     */
    @GetMapping("programming-exercise-participations/{participationId}/has-result")
    @EnforceAtLeastStudent
    public ResponseEntity<Boolean> checkIfParticipationHashResult(@PathVariable Long participationId) {
        boolean hasResult = resultRepository.existsBySubmissionParticipationId(participationId);
        return ResponseEntity.ok(hasResult);
    }

    /**
     * GET /programming-exercise-participation/:id/latest-pending-submission : get the latest pending submission for the participation.
     * A pending submission is one that does not have a result yet.
     *
     * @param participationId the id of the participation get the latest submission for
     * @param lastGraded      if true will not try to find the latest pending submission, but the latest GRADED pending submission.
     * @return the ResponseEntity with the last pending submission if it exists or null with status Ok (200). Will return notFound (404) if there is no participation for the given
     *         id and forbidden (403) if the user is not allowed to access the participation.
     */
    @GetMapping("programming-exercise-participations/{participationId}/latest-pending-submission")
    @EnforceAtLeastStudent
    public ResponseEntity<SubmissionDTO> getLatestPendingSubmission(@PathVariable Long participationId, @RequestParam(defaultValue = "false") boolean lastGraded) {
        Optional<ProgrammingSubmission> submissionOpt;
        try {
            submissionOpt = submissionService.getLatestPendingSubmission(participationId, lastGraded);
        }
        catch (IllegalArgumentException ex) {
            throw new EntityNotFoundException("participation", participationId);
        }
        if (submissionOpt.isEmpty()) {
            return ResponseEntity.ok(null);
        }
        ProgrammingSubmission programmingSubmission = submissionOpt.get();
        boolean isSubmissionProcessing = false;
        ZonedDateTime buildStartDate = null;
        ZonedDateTime estimatedCompletionDate = null;
        if (sharedQueueManagementService.isPresent()) {
            try {
                var buildTimingInfo = sharedQueueManagementService.get().isSubmissionProcessing(participationId, programmingSubmission.getCommitHash());
                if (buildTimingInfo != null) {
                    isSubmissionProcessing = true;
                    buildStartDate = buildTimingInfo.buildStartDate();
                    estimatedCompletionDate = buildTimingInfo.estimatedCompletionDate();
                }
            }
            catch (Exception e) {
                log.warn("Failed to get build timing info for submission {} of participation {}: {}", programmingSubmission.getCommitHash(), participationId, e.getMessage());
            }
        }

        // Remove participation, is not needed in the response.
        programmingSubmission.setParticipation(null);
        var submissionDTO = SubmissionDTO.of(programmingSubmission, isSubmissionProcessing, buildStartDate, estimatedCompletionDate);
        return ResponseEntity.ok(submissionDTO);
    }

    /**
     * For every student participation of a programming exercise, try to find a pending submission.
     *
     * @param exerciseId for which to search pending submissions.
     * @return a Map of {[participationId]: ProgrammingSubmission | null}. Will contain an entry for every student participation of the exercise and a submission object if a
     *         pending submission exists or null if not.
     */
    @GetMapping("programming-exercises/{exerciseId}/latest-pending-submissions")
    @EnforceAtLeastTutor
    public ResponseEntity<Map<Long, Optional<Submission>>> getLatestPendingSubmissionsByExerciseId(@PathVariable Long exerciseId) {
        ProgrammingExercise programmingExercise = programmingExerciseRepository.findByIdWithTemplateAndSolutionParticipationElseThrow(exerciseId);

        if (!authCheckService.isAtLeastTeachingAssistantForExercise(programmingExercise)) {
            throw new AccessForbiddenException("exercise", exerciseId);
        }
        // TODO: use a different data structure than map here
        Map<Long, Optional<Submission>> pendingSubmissions = submissionService.getLatestPendingSubmissionsForProgrammingExercise(exerciseId);
        // Remove unnecessary data to make response smaller (exercise, student of participation).
        pendingSubmissions = pendingSubmissions.entrySet().stream().collect(Collectors.toMap(Map.Entry::getKey, entry -> {
            Optional<Submission> submissionOpt = entry.getValue();
            // Remove participation, is not needed in the response.
            submissionOpt.ifPresent(submission -> submission.setParticipation(null));
            return submissionOpt;
        }));
        return ResponseEntity.ok(pendingSubmissions);
    }

    /**
     * Resets the specified repository to either the exercise template or graded participation
     *
     * @param participationId       the id of the programming participation that should be resetted
     * @param gradedParticipationId optional parameter that specifies that the repository should be set to the graded participation instead of the exercise template
     * @return the ResponseEntity with status 200 (OK)
     */
    @PutMapping("programming-exercise-participations/{participationId}/reset-repository")
    @EnforceAtLeastStudent
    public ResponseEntity<Void> resetRepository(@PathVariable Long participationId, @RequestParam(required = false) Long gradedParticipationId)
            throws GitAPIException, IOException {
        ProgrammingExerciseStudentParticipation participation = programmingExerciseStudentParticipationRepository.findByIdElseThrow(participationId);
        ProgrammingExercise exercise = programmingExerciseRepository.findByStudentParticipationIdWithTemplateParticipation(participationId)
                .orElseThrow(() -> new EntityNotFoundException("Programming Exercise for Participation", participationId));
        participation.setProgrammingExercise(exercise);

        participationAuthCheckService.checkCanAccessParticipationElseThrow(participation);
        if (participationAuthCheckService.isLocked(participation, exercise)) {
            throw new AccessForbiddenException("participation", participationId);
        }
        if (exercise.isExamExercise()) {
            throw new BadRequestAlertException("Cannot reset repository in an exam", ENTITY_NAME, "noRepoResetInExam");
        }

        VcsRepositoryUri sourceURL;
        if (gradedParticipationId != null) {
            ProgrammingExerciseStudentParticipation gradedParticipation = programmingExerciseStudentParticipationRepository.findByIdElseThrow(gradedParticipationId);
            participationAuthCheckService.checkCanAccessParticipationElseThrow(gradedParticipation);

            sourceURL = gradedParticipation.getVcsRepositoryUri();
        }
        else {
            sourceURL = exercise.getVcsTemplateRepositoryUri();
        }

        programmingExerciseParticipationService.resetRepository(participation.getVcsRepositoryUri(), sourceURL);
        continuousIntegrationTriggerService.triggerBuild(participation, true);

        return ResponseEntity.ok().build();
    }

    /**
     * GET /programming-exercise-participations/{participationId}/commits-info : Get the commits information (author, timestamp, message, hash) of a programming exercise
     * participation.
     *
     * @param participationId the id of the participation for which to retrieve the commits information
     * @return A list of commitInfo DTOs with the commits information of the participation
     */
    @GetMapping("programming-exercise-participations/{participationId}/commits-info")
    @EnforceAtLeastInstructor
    List<CommitInfoDTO> getCommitInfosForParticipationRepo(@PathVariable long participationId) {
        ProgrammingExerciseStudentParticipation participation = programmingExerciseStudentParticipationRepository.findByIdElseThrow(participationId);
        authCheckService.checkHasAtLeastRoleForExerciseElseThrow(Role.INSTRUCTOR, participation.getProgrammingExercise(), null);
        return programmingExerciseParticipationService.getCommitInfos(participation);
    }

    /**
     * GET /programming-exercise-participations/{participationId}/commits-history : Get the commit history of a programming exercise participation.
     * Here we check is at least a teaching assistant for the exercise. If true the user can have access to the commit history of any participation of the exercise.
     * If the user is a student, we check if the user is the owner of the participation.
     *
     * @param participationId the id of the participation for which to retrieve the commit history
     * @return the ResponseEntity with status 200 (OK) and with body a list of commitInfo DTOs with the commits information of the participation
     */
    @GetMapping("programming-exercise-participations/{participationId}/commit-history")
    @EnforceAtLeastStudent
    public ResponseEntity<List<CommitInfoDTO>> getCommitHistoryForParticipationRepo(@PathVariable long participationId) {
        ProgrammingExerciseStudentParticipation participation = programmingExerciseStudentParticipationRepository.findByIdElseThrow(participationId);
        participationAuthCheckService.checkCanAccessParticipationElseThrow(participation);
        var commitInfo = programmingExerciseParticipationService.getCommitInfos(participation);
        return ResponseEntity.ok(commitInfo);
    }

    /**
     * GET /programming-exercise-participations/{participationId}/vcs-access-log :
     * Here we check if the user is least an instructor for the exercise. If true the user can have access to the vcs access log of any participation of the exercise.
     *
     * @param participationId the id of the participation for which to retrieve the vcs access log
     * @return the ResponseEntity with status 200 (OK) and with body containing a list of vcsAccessLogDTOs of the participation, or 400 (Bad request) if localVC is not enabled.
     */
    @GetMapping("programming-exercise-participations/{participationId}/vcs-access-log")
    @EnforceAtLeastInstructor
    public ResponseEntity<List<VcsAccessLogDTO>> getVcsAccessLogForParticipationRepo(@PathVariable long participationId) {
        if (vcsAccessLogRepository.isEmpty()) {
            return ResponseEntity.badRequest().build();
        }
        ProgrammingExerciseStudentParticipation participation = programmingExerciseStudentParticipationRepository.findByIdElseThrow(participationId);
        participationAuthCheckService.checkCanAccessParticipationElseThrow(participation);
        log.info("Fetching VCS access logs for participation ID: {}", participationId);
        List<VcsAccessLog> vcsAccessLogs = vcsAccessLogRepository.get().findAllByParticipationId(participationId);
        var vcsAccessLogDTOs = vcsAccessLogs.stream().map(VcsAccessLogDTO::of).toList();
        return ResponseEntity.ok(vcsAccessLogDTOs);
    }

    /**
     * GET /programming-exercise/{exerciseID}/commit-history/{repositoryType} : Get the commit history of a programming exercise repository. The repository type can be TEMPLATE or
     * SOLUTION, TESTS or AUXILIARY.
     * Here we check is at least a teaching assistant for the exercise.
     *
     * @param exerciseID     the id of the exercise for which to retrieve the commit history
     * @param repositoryType the type of the repository for which to retrieve the commit history
     * @param repositoryId   the id of the repository
     * @return the ResponseEntity with status 200 (OK) and with body a list of commitInfo DTOs with the commits information of the repository
     */
    @GetMapping("programming-exercise/{exerciseID}/commit-history/{repositoryType}")
    @EnforceAtLeastTutor
    public ResponseEntity<List<CommitInfoDTO>> getCommitHistoryForTemplateSolutionTestOrAuxRepo(@PathVariable long exerciseID, @PathVariable RepositoryType repositoryType,
            @RequestParam Optional<Long> repositoryId) {
        boolean isTemplateRepository = repositoryType.equals(RepositoryType.TEMPLATE);
        boolean isSolutionRepository = repositoryType.equals(RepositoryType.SOLUTION);
        boolean isTestRepository = repositoryType.equals(RepositoryType.TESTS);
        boolean isAuxiliaryRepository = repositoryType.equals(RepositoryType.AUXILIARY);
        ProgrammingExerciseParticipation participation;

        if (!isTemplateRepository && !isSolutionRepository && !isTestRepository && !isAuxiliaryRepository) {
            throw new BadRequestAlertException("Invalid repository type", ENTITY_NAME, "invalidRepositoryType");
        }
        else if (isTemplateRepository) {
            participation = programmingExerciseParticipationService.findTemplateParticipationByProgrammingExerciseId(exerciseID);
        }
        else {
            participation = programmingExerciseParticipationService.findSolutionParticipationByProgrammingExerciseId(exerciseID);
        }
        participationAuthCheckService.checkCanAccessParticipationElseThrow(participation);

        if (isAuxiliaryRepository) {
            var auxiliaryRepo = auxiliaryRepositoryRepository.findByIdElseThrow(repositoryId.orElseThrow());
            if (!auxiliaryRepo.getExercise().getId().equals(exerciseID)) {
                throw new BadRequestAlertException("Invalid repository id", ENTITY_NAME, "invalidRepositoryId");
            }
            return ResponseEntity.ok(programmingExerciseParticipationService.getAuxiliaryRepositoryCommitInfos(auxiliaryRepo));
        }

        if (isTestRepository) {
            return ResponseEntity.ok(programmingExerciseParticipationService.getCommitInfosTestRepo(participation));
        }
        else {
            return ResponseEntity.ok(programmingExerciseParticipationService.getCommitInfos(participation));
        }
    }

    /**
     * GET /programming-exercise-participations/{participationId}/files-content : Get the content of the files of a programming exercise participation.
     *
     * @param participationId the id of the participation for which to retrieve the files content
     * @param commitId        the id of the commit for which to retrieve the files content
     * @return The files of repository along with their content
     */
    @GetMapping("programming-exercise-participations/{participationId}/files-content/{commitId}")
    @EnforceAtLeastInstructor
    public ResponseEntity<Map<String, String>> getParticipationRepositoryFiles(@PathVariable long participationId, @PathVariable String commitId)
            throws GitAPIException, IOException {
        var participation = programmingExerciseStudentParticipationRepository.findByIdElseThrow(participationId);
        ProgrammingExercise exercise = programmingExerciseRepository.getProgrammingExerciseFromParticipationElseThrow(participation);
        authCheckService.checkHasAtLeastRoleForExerciseElseThrow(Role.INSTRUCTOR, exercise, null);
        return ResponseEntity.ok(repositoryService.getFilesContentAtCommit(exercise, commitId, null, participation));
    }

    /**
     * GET /programming-exercise/{exerciseId}/files-content-commit-details/{commitId} : Get the content of the files of a programming exercise
     * This method is specifically for the commit details view, where not only Instructors and Admins should have access to the files content as in
     * getParticipationRepositoryFiles but also students and tutors that have access to the participation.
     *
     * @param exerciseId      the id of the exercise for which to retrieve the files content
     * @param participationId the id of the participation for which to retrieve the files content
     * @param commitId        the id of the commit for which to retrieve the files content
     * @param repositoryType  the type of the repository for which to retrieve the files content
     * @return The files of the repository along with their content
     */
    @GetMapping("programming-exercise/{exerciseId}/files-content-commit-details/{commitId}")
    @EnforceAtLeastStudent
    public ResponseEntity<Map<String, String>> getParticipationRepositoryFilesForCommitsDetailsView(@PathVariable long exerciseId, @PathVariable String commitId,
            @RequestParam(required = false) Long participationId, @RequestParam(required = false) RepositoryType repositoryType) throws GitAPIException, IOException {
        if (participationId != null) {
            Participation participation = participationRepository.findByIdElseThrow(participationId);
            ProgrammingExerciseParticipation programmingExerciseParticipation = repositoryService.getAsProgrammingExerciseParticipationOfExerciseElseThrow(exerciseId,
                    participation, ENTITY_NAME);
            ProgrammingExercise programmingExercise = programmingExerciseRepository.getProgrammingExerciseFromParticipation(programmingExerciseParticipation);
            participationAuthCheckService.checkCanAccessParticipationElseThrow(participation);
            // we only forward the repository type for the test repository, as the test repository is the only one that needs to be treated differently
            return ResponseEntity.ok(repositoryService.getFilesContentAtCommit(programmingExercise, commitId, null, programmingExerciseParticipation));
        }
        else if (repositoryType != null) {
            ProgrammingExercise programmingExercise = programmingExerciseRepository.findByIdWithTemplateAndSolutionParticipationAndAuxiliaryRepositoriesElseThrow(exerciseId);
            authCheckService.checkHasAtLeastRoleForExerciseElseThrow(Role.EDITOR, programmingExercise, null);
            var participation = repositoryType == RepositoryType.TEMPLATE ? programmingExercise.getTemplateParticipation() : programmingExercise.getSolutionParticipation();
            return ResponseEntity.ok(repositoryService.getFilesContentAtCommit(programmingExercise, commitId, repositoryType, participation));
        }
        else {
            throw new BadRequestAlertException("Either participationId or repositoryType must be provided", ENTITY_NAME, "missingParameters");
        }
    }

    /**
     * Retrieves the VCS access logs for the specified programming exercise's template or solution participation
     *
     * @param exerciseId     the ID of the programming exercise
     * @param repositoryType the type of repository (either TEMPLATE or SOLUTION) for which to retrieve the logs.
     * @return the ResponseEntity with status 200 (OK) and with body containing a list of vcsAccessLogDTOs of the participation, or 400 (Bad request) if localVC is not enabled.
     * @throws BadRequestAlertException if the repository type is invalid
     */
    @GetMapping("programming-exercise/{exerciseId}/vcs-access-log/{repositoryType}")
    @EnforceAtLeastInstructorInExercise
    public ResponseEntity<List<VcsAccessLogDTO>> getVcsAccessLogForExerciseRepository(@PathVariable long exerciseId, @PathVariable RepositoryType repositoryType) {
        if (vcsAccessLogRepository.isEmpty()) {
            return ResponseEntity.badRequest().build();
        }
        if (repositoryType != RepositoryType.TEMPLATE && repositoryType != RepositoryType.SOLUTION) {
            throw new BadRequestAlertException("Can only get vcs access log from template and assignment repositories", ENTITY_NAME, "incorrect repositoryType");
        }
        ProgrammingExercise programmingExercise = programmingExerciseRepository.findByIdWithTemplateAndSolutionParticipationAndAuxiliaryRepositoriesElseThrow(exerciseId);
        authCheckService.checkHasAtLeastRoleForExerciseElseThrow(Role.INSTRUCTOR, programmingExercise, null);
        log.info("Fetching VCS access logs for exercise ID: {} and repository type: {}", exerciseId, repositoryType);

        var participation = repositoryType == RepositoryType.TEMPLATE ? programmingExercise.getTemplateParticipation() : programmingExercise.getSolutionParticipation();

        List<VcsAccessLog> vcsAccessLogs = vcsAccessLogRepository.get().findAllByParticipationId(participation.getId());
        var vcsAccessLogDTOs = vcsAccessLogs.stream().map(VcsAccessLogDTO::of).toList();
        return ResponseEntity.ok(vcsAccessLogDTOs);
    }

    /**
     * Checks if the user has access to the participation.
     * If the exercise has not started yet and the user is a student, access is denied.
     *
     * @param participation the participation to check
     */
    private void hasAccessToParticipationElseThrow(ProgrammingExerciseStudentParticipation participation) {
        participationAuthCheckService.checkCanAccessParticipationElseThrow(participation);
        ZonedDateTime exerciseStartDate = participation.getExercise().getParticipationStartDate();
        if (exerciseStartDate != null) {
            boolean isStudent = authCheckService.isOnlyStudentInCourse(participation.getExercise().getCourseViaExerciseGroupOrCourseMember(), null);
            boolean exerciseNotStarted = exerciseStartDate.isAfter(ZonedDateTime.now());
            if (isStudent && exerciseNotStarted) {
                throw new AccessForbiddenException("Participation not yet started");
            }
        }
    }

    /**
     * Checks if the results should be hidden for the given participation.
     *
     * @param participation the participation to check
     * @return true if the results should be hidden, false otherwise
     */
    private boolean shouldHideExamExerciseResults(ProgrammingExerciseStudentParticipation participation) {
        if (participation.getProgrammingExercise().isExamExercise() && !participation.getProgrammingExercise().isTestExamExercise()) {
            var examApi = this.examApi.orElseThrow(() -> new ExamApiNotPresentException(ExamApi.class));
            var studentExamApi = this.studentExamApi.orElseThrow(() -> new ExamApiNotPresentException(StudentExamApi.class));
            User student = participation.getStudent()
                    .orElseThrow(() -> new EntityNotFoundException("Participation with id " + participation.getId() + " does not have a student!"));
            var studentExam = studentExamApi.findByExerciseIdAndUserId(participation.getExercise().getId(), student.getId())
                    .orElseThrow(() -> new EntityNotFoundException("Participation " + participation.getId() + " does not have a student exam!"));
            return !examApi.shouldStudentSeeResult(studentExam, participation);
        }
        return false;
    }
}<|MERGE_RESOLUTION|>--- conflicted
+++ resolved
@@ -110,12 +110,8 @@
             ProgrammingSubmissionService submissionService, ProgrammingExerciseRepository programmingExerciseRepository, AuthorizationCheckService authCheckService,
             ResultService resultService, ParticipationAuthorizationCheckService participationAuthCheckService, RepositoryService repositoryService,
             Optional<StudentExamApi> studentExamApi, Optional<VcsAccessLogRepository> vcsAccessLogRepository, AuxiliaryRepositoryRepository auxiliaryRepositoryRepository,
-<<<<<<< HEAD
-            Optional<SharedQueueManagementService> sharedQueueManagementService, Optional<ExamApi> examApi, ParticipationService participationService) {
-=======
-            Optional<SharedQueueManagementService> sharedQueueManagementService, Optional<ExamApi> examApi,
+            Optional<SharedQueueManagementService> sharedQueueManagementService, Optional<ExamApi> examApi, ParticipationService participationService,
             ContinuousIntegrationTriggerService continuousIntegrationTriggerService) {
->>>>>>> 43a3f12d
         this.programmingExerciseParticipationService = programmingExerciseParticipationService;
         this.participationRepository = participationRepository;
         this.programmingExerciseStudentParticipationRepository = programmingExerciseStudentParticipationRepository;
@@ -131,11 +127,8 @@
         this.vcsAccessLogRepository = vcsAccessLogRepository;
         this.sharedQueueManagementService = sharedQueueManagementService;
         this.examApi = examApi;
-<<<<<<< HEAD
         this.participationService = participationService;
-=======
         this.continuousIntegrationTriggerService = continuousIntegrationTriggerService;
->>>>>>> 43a3f12d
     }
 
     /**
@@ -557,4 +550,5 @@
         }
         return false;
     }
+
 }