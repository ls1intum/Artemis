package de.tum.cit.aet.artemis.core.service;

import static de.tum.cit.aet.artemis.core.config.BinaryFileExtensionConfiguration.isBinaryFile;
import static de.tum.cit.aet.artemis.core.config.Constants.PROFILE_CORE;
import static java.nio.charset.StandardCharsets.UTF_8;

import java.io.ByteArrayOutputStream;
import java.io.File;
import java.io.FileNotFoundException;
import java.io.IOException;
import java.io.InputStream;
import java.io.OutputStream;
import java.net.URI;
import java.net.URLDecoder;
import java.nio.charset.Charset;
import java.nio.file.Files;
import java.nio.file.Path;
import java.time.ZonedDateTime;
import java.util.ArrayList;
import java.util.Arrays;
import java.util.Collection;
import java.util.Collections;
import java.util.List;
import java.util.Map;
import java.util.Optional;
import java.util.Set;
import java.util.UUID;
import java.util.concurrent.ConcurrentHashMap;
import java.util.concurrent.Executors;
import java.util.concurrent.ScheduledExecutorService;
import java.util.concurrent.ScheduledFuture;
import java.util.concurrent.TimeUnit;
import java.util.function.Predicate;
import java.util.regex.Pattern;
import java.util.stream.Collectors;

import jakarta.annotation.Nullable;
import jakarta.validation.constraints.NotNull;

import org.apache.commons.fileupload.FileItem;
import org.apache.commons.fileupload.disk.DiskFileItem;
import org.apache.commons.io.FileUtils;
import org.apache.commons.io.FilenameUtils;
import org.apache.commons.io.IOUtils;
import org.apache.commons.io.filefilter.FileFilterUtils;
import org.apache.commons.io.filefilter.IOFileFilter;
import org.apache.pdfbox.multipdf.PDFMergerUtility;
import org.apache.pdfbox.pdmodel.PDDocumentInformation;
import org.slf4j.Logger;
import org.slf4j.LoggerFactory;
import org.springframework.beans.factory.DisposableBean;
import org.springframework.cache.annotation.CacheEvict;
import org.springframework.cache.annotation.Cacheable;
import org.springframework.context.annotation.Profile;
import org.springframework.core.io.Resource;
import org.springframework.stereotype.Service;
import org.springframework.web.multipart.MultipartFile;

import com.fasterxml.jackson.databind.ObjectMapper;
import com.ibm.icu.text.CharsetDetector;

import de.tum.cit.aet.artemis.core.FilePathType;
import de.tum.cit.aet.artemis.core.domain.FilePathInformation;
import de.tum.cit.aet.artemis.core.exception.BadRequestAlertException;
import de.tum.cit.aet.artemis.core.exception.FilePathParsingException;
import de.tum.cit.aet.artemis.core.exception.InternalServerErrorException;
import de.tum.cit.aet.artemis.core.util.CommonsMultipartFile;

@Profile(PROFILE_CORE)
@Service
public class FileService implements DisposableBean {

    private static final Logger log = LoggerFactory.getLogger(FileService.class);

    private final Map<Path, ScheduledFuture<?>> futures = new ConcurrentHashMap<>();

    private final ScheduledExecutorService executor = Executors.newScheduledThreadPool(Runtime.getRuntime().availableProcessors());

    /**
     * The list of file extensions that are allowed to be uploaded in a Markdown editor.
     * Extensions must be lower-case without leading dots.
     * NOTE: Has to be kept in sync with the client-side definitions in file-extensions.constants.ts
     */
    private final Set<String> allowedMarkdownFileExtensions = Set.of("png", "jpg", "jpeg", "gif", "svg", "pdf");

    /**
     * The global list of file extensions that are allowed to be uploaded.
     * Extensions must be lower-case without leading dots.
     * NOTE: Has to be kept in sync with the client-side definitions in file-extensions.constants.ts
     */
    private final Set<String> allowedFileExtensions = Set.of("png", "jpg", "jpeg", "gif", "svg", "pdf", "zip", "tar", "txt", "rtf", "md", "htm", "html", "json", "doc", "docx",
            "csv", "xls", "xlsx", "ppt", "pptx", "pages", "pages-tef", "numbers", "key", "odt", "ods", "odp", "odg", "odc", "odi", "odf");

    private static final String MARKDOWN_FILE_SUBPATH = "markdown/";

    public static final String DEFAULT_FILE_SUBPATH = "temp/";

    public static final String BACKGROUND_FILE_SUBPATH = "drag-and-drop/backgrounds/";

    public static final String PICTURE_FILE_SUBPATH = "drag-and-drop/drag-items/";

    /**
     * These directories get falsely marked as files and should be ignored during copying.
     */
    private static final List<String> IGNORED_DIRECTORY_SUFFIXES = List.of(".xcassets", ".colorset", ".appiconset", ".xcworkspace", ".xcodeproj", ".swiftpm", ".tests", ".mvn");

    @Override
    public void destroy() {
        futures.values().forEach(future -> future.cancel(true));
        futures.clear();
    }

    /**
     * Get the file for the given path as a byte[]
     *
     * @param path the path for the file to load
     * @return file contents as a byte[], or null, if the file doesn't exist
     * @throws IOException if the file can't be accessed.
     */
    @Cacheable(value = "files", unless = "#result == null")
    public byte[] getFileForPath(Path path) throws IOException {
        if (Files.exists(path)) {
            return Files.readAllBytes(path);
        }
        return null;
    }

    /**
     * Evict the cache for the given path
     *
     * @param path the path for the file to evict from cache
     */
    @CacheEvict(value = "files", key = "#path")
    public void evictCacheForPath(Path path) {
        log.info("Invalidate files cache for {}", path);
        // Intentionally blank
    }

    /**
     * Sanitize the filename
     * <ul>
     * <li>replace all invalid characters with an underscore</li>
     * <li>replace multiple . with a single one</li>
     * </ul>
     *
     * @param filename the filename to sanitize
     * @return the sanitized filename
     */
    public static String sanitizeFilename(String filename) {
        return filename.replaceAll("[^a-zA-Z\\d.\\-]", "_").replaceAll("\\.+", ".");
    }

    /**
     * Helper method which handles the file creation for both normal file uploads and for markdown
     *
     * @param file         The file to be uploaded with a maximum file size set in resources/config/application.yml
     * @param keepFilename specifies if original file name should be kept
     * @param markdown     boolean which is set to true, when we are uploading a file within the markdown editor
     * @return The public path of the file
     */
    @NotNull
    public URI handleSaveFile(MultipartFile file, boolean keepFilename, boolean markdown) {
        // check for file type
        String filename = checkAndSanitizeFilename(file.getOriginalFilename());

        validateExtension(filename, markdown);

        final String filenamePrefix = markdown ? "Markdown_" : "Temp_";
        final Path path = markdown ? FilePathService.getMarkdownFilePath() : FilePathService.getTempFilePath();

        String generatedFilename = generateFilename(filenamePrefix, filename, keepFilename);
        Path filePath = path.resolve(generatedFilename);

        copyFile(file, filePath);

        String currentFilename = filePath.getFileName().toString();
        return URI.create(markdown ? MARKDOWN_FILE_SUBPATH : DEFAULT_FILE_SUBPATH).resolve(currentFilename);
    }

    /**
     * Handles the saving of a file in a conversation.
     *
     * @param file           The file to be uploaded.
     * @param courseId       The ID of the course.
     * @param conversationId The ID of the conversation.
     * @return The URI of the saved file.
     */
    public FilePathInformation handleSaveFileInConversation(MultipartFile file, Long courseId, Long conversationId) {
        // TODO: Improve the access check. The course is already checked, but the user might not be a member of the conversation. The course may not belong to the conversation
        String sanitizedOriginalFilename = checkAndSanitizeFilename(file.getOriginalFilename());

        validateExtension(sanitizedOriginalFilename, true);

        final String filenamePrefix = "Markdown_";
        final Path path = FilePathService.getMarkdownFilePathForConversation(courseId, conversationId);

        String fileName = generateFilename(filenamePrefix, sanitizedOriginalFilename, false);
        Path filePath = path.resolve(fileName);

        copyFile(file, filePath);

        String currentFilename = filePath.getFileName().toString();
        return new FilePathInformation(filePath, URI.create("courses/" + courseId + "/conversations/" + conversationId + "/").resolve(currentFilename), sanitizedOriginalFilename);
    }

    /**
     * Saves a file to the given path using a generated filename.
     *
     * @param file         the file to save
     * @param basePath     the base path to save the file to
     * @param filePathType the type of the file path
     * @param keepFilename whether to keep the original filename or not
     * @return the path where the file was saved
     */
    @NotNull
    public Path saveFile(MultipartFile file, Path basePath, FilePathType filePathType, boolean keepFilename) {
        String sanitizedFilename = checkAndSanitizeFilename(file.getOriginalFilename());
        validateExtension(sanitizedFilename, false);
        String generatedFilename = generateFilename(generateTargetFilenameBase(filePathType), sanitizedFilename, keepFilename);
        Path savePath = basePath.resolve(generatedFilename);
        return saveFile(file, savePath);
    }

    /**
     * Saves a file to the given path. If the file already exists, it will be <b>overwritten</b>. Make sure the path is <b>sanitized</b> and does not override files unexpectedly!
     *
     * @param file              the file to save
     * @param fullSanitizedPath the full path to save the file to
     * @return the path where the file was saved
     */
    @NotNull
    public Path saveFile(MultipartFile file, Path fullSanitizedPath) {
        copyFile(file, fullSanitizedPath);
        return fullSanitizedPath;
    }

    private void copyFile(MultipartFile file, Path filePath) {
        try {
            FileUtils.copyInputStreamToFile(file.getInputStream(), filePath.toFile());
        }
        catch (IOException e) {
            log.error("Could not save file {}", filePath.getFileName(), e);
            throw new InternalServerErrorException("Could not create file");
        }
    }

    /**
     * Nullsafe sanitation method for filenames.
     *
     * @param filename the filename to sanitize
     * @return the sanitized filename
     * @throws IllegalArgumentException if the filename is null
     */
    @NotNull
    public String checkAndSanitizeFilename(@Nullable String filename) {
        if (filename == null) {
            throw new IllegalArgumentException("Filename cannot be null");
        }

        return sanitizeFilename(filename);
    }

    /**
     * Validates the file extension of the given filename. If the markdown flag is set to true, only markdown file extensions are allowed.
     *
     * @param filename the filename to validate
     * @param markdown whether the file is a markdown file
     * @throws BadRequestAlertException if the file extension is not allowed
     */
    public void validateExtension(String filename, boolean markdown) {
        final String fileExtension = FilenameUtils.getExtension(filename);
        final Set<String> allowedExtensions = markdown ? allowedMarkdownFileExtensions : allowedFileExtensions;

        if (allowedExtensions.stream().noneMatch(fileExtension::equalsIgnoreCase)) {
            throw new BadRequestAlertException("Unsupported file type! Allowed file types: " + String.join(", ", allowedExtensions), "file", null, true);
        }
    }

    /**
     * Generates a new filename based on the current time and either the supplied filename or a random UUID.
     *
     * @param filenamePrefix    the prefix of the filename
     * @param sanitizedFilename the sanitized filename including the extension
     * @param keepFilename      whether to keep the original filename or not
     * @return the generated filename
     */
    public String generateFilename(String filenamePrefix, String sanitizedFilename, boolean keepFilename) {
        if (keepFilename) {
            return filenamePrefix + ZonedDateTime.now().toString().substring(0, 23).replaceAll("[:.]", "-") + "_" + sanitizedFilename;
        }
        String fileExtension = FilenameUtils.getExtension(sanitizedFilename);
        return filenamePrefix + ZonedDateTime.now().toString().substring(0, 23).replaceAll("[:.]", "-") + "_" + UUID.randomUUID().toString().substring(0, 8) + "." + fileExtension;
    }

    /**
     * Copies an existing non-temporary file to a target location.
     *
     * @param oldFilePath  the old file path
     * @param targetFolder the folder that a file should be copied to
     * @param filePathType the type of the file path
     * @return the resulting file path or null on error
     */
    public Path copyExistingFileToTarget(Path oldFilePath, Path targetFolder, FilePathType filePathType) {
        if (oldFilePath != null && !pathContains(oldFilePath, Path.of(("files/temp")))) {
            String filename = oldFilePath.getFileName().toString();
            try {
                Path target = targetFolder.resolve(generateFilename(generateTargetFilenameBase(filePathType), filename, false));
                FileUtils.copyFile(oldFilePath.toFile(), target.toFile());
                log.debug("Moved File from {} to {}", oldFilePath, target);
                return target;
            }
            catch (IOException e) {
                log.error("Error moving file: {}", oldFilePath, e);
            }
        }
        return null;
    }

    /**
     * Checks whether the path starts with the provided sub-path.
     *
     * @param path    URI to check if it starts with the sub-pat
     * @param subPath sub-path URI to search for
     * @throws IllegalArgumentException if the provided path does not start with the provided sub-path or the provided legacy-sub-path
     */
    public static void sanitizeByCheckingIfPathStartsWithSubPathElseThrow(@NotNull URI path, @NotNull URI subPath) {
        // Removes redundant elements (e.g. ../ or ./) from the path and sub-path
        URI normalisedPath = path.normalize();
        URI normalisedSubPath = subPath.normalize();
        // Indicates whether the path starts with the subPath
        boolean normalisedPathStartsWithNormalisedSubPath = normalisedPath.getPath().startsWith(normalisedSubPath.getPath());
        // Throws a IllegalArgumentException in case the normalisedPath does not start with the normalisedSubPath
        if (!normalisedPathStartsWithNormalisedSubPath) {
            throw new IllegalArgumentException("Path is not valid!");
        }
    }

    /**
     * Sanitizes a file path by checking for invalid characters or path traversal.
     *
     * @param filePath the file path to sanitize
     * @throws IllegalArgumentException if the file path is invalid
     */
<<<<<<< HEAD
    public String generateTargetFilenameBase(Path targetFolder) {
        if (targetFolder.equals(FilePathService.getDragAndDropBackgroundFilePath())) {
            return "DragAndDropBackground_";
        }
        if (targetFolder.equals(FilePathService.getDragItemFilePath())) {
            return "DragItem_";
        }
        if (targetFolder.equals(FilePathService.getCourseIconFilePath())) {
            return "CourseIcon_";
        }
        if (pathContains(targetFolder, FilePathService.getProfilePictureFilePath())) {
            return "ProfilePicture_";
        }
        if (targetFolder.equals(FilePathService.getExamUserSignatureFilePath())) {
            return "ExamUserSignature_";
        }
        if (targetFolder.equals(FilePathService.getStudentImageFilePath())) {
            return "ExamUserImage_";
        }
        if (pathContains(targetFolder, FilePathService.getLectureAttachmentFilePath())) {
            return "LectureAttachment_";
        }
        if (pathContains(targetFolder, FilePathService.getAttachmentVideoUnitFilePath())) {
            return "AttachmentUnit_";
        }
        if (pathContains(targetFolder, FilePathService.getAttachmentVideoUnitFilePath()) && pathContains(targetFolder, Path.of("/slide"))) {
            return "AttachmentUnitSlide_";
=======
    public static void sanitizeFilePathByCheckingForInvalidCharactersElseThrow(String filePath) {
        URI uriToCheck = URI.create(filePath);
        URI normalizedPath = uriToCheck.normalize();
        if (!uriToCheck.equals(normalizedPath)) {
            throw new IllegalArgumentException("Path is not valid!");
>>>>>>> 66c08d5d
        }
    }

    /**
     * Generates a prefix for the filename based on the file path type
     *
     * @param filePathType the type of the file path
     * @return the prefix ending with an underscore character as a separator
     */
    @NotNull
    public String generateTargetFilenameBase(@NotNull FilePathType filePathType) {
        return switch (filePathType) {
            case DRAG_AND_DROP_BACKGROUND -> "DragAndDropBackground_";
            case DRAG_ITEM -> "DragItem_";
            case COURSE_ICON -> "CourseIcon_";
            case PROFILE_PICTURE -> "ProfilePicture_";
            case EXAM_USER_SIGNATURE -> "ExamUserSignature_";
            case EXAM_USER_IMAGE -> "ExamUserImage_";
            case LECTURE_ATTACHMENT -> "LectureAttachment_";
            case ATTACHMENT_UNIT -> "AttachmentUnit_";
            case SLIDE -> "AttachmentUnitSlide_";
            case STUDENT_VERSION_SLIDES -> "StudentVersionSlides_";
            default -> "Unspecified_";
        };
    }

    private boolean pathContains(Path path, Path subPath) {
        return path.normalize().toString().contains(subPath.normalize().toString());
    }

    /**
     * Copies the given resources to the target directory.
     *
     * @param resources             The resources that should be copied.
     * @param prefix                Cut everything until the end of the prefix.
     *                                  E.g. source {@code …/templates/java/gradle/wrapper.jar}, prefix {@code templates/java/} results in
     *                                  {@code <targetDirectory>/gradle/wrapper.jar}).
     * @param targetDirectory       The directory where the copy should be located.
     * @param keepParentDirectories Create the resources with the directory they are currently in (e.g. current/parent/* -> new/parent/*)
     * @throws IOException If the copying operation fails.
     */
    public void copyResources(final Resource[] resources, final Path prefix, final Path targetDirectory, final boolean keepParentDirectories) throws IOException {
        for (final Resource resource : resources) {
            copyResource(resource, prefix, targetDirectory, keepParentDirectories);
        }
    }

    /**
     * Copies the given resource to the target directory.
     *
     * @param resource              The resource that should be copied.
     * @param prefix                Cut everything until the end of the prefix.
     *                                  E.g. source {@code …/templates/java/gradle/wrapper.jar}, prefix {@code templates/java/} results in
     *                                  {@code <targetDirectory>/gradle/wrapper.jar}).
     * @param targetDirectory       The directory where the copy should be located.
     * @param keepParentDirectories Create the resources with the directory they are currently in (e.g. current/parent/* -> new/parent/*)
     * @throws IOException If the copying operation fails.
     */
    public void copyResource(final Resource resource, final Path prefix, final Path targetDirectory, final boolean keepParentDirectories) throws IOException {
        final Path targetPath = generateTargetPath(resource, prefix, targetDirectory, keepParentDirectories);

        if (isIgnoredDirectory(targetPath)) {
            return;
        }

        FileUtils.copyInputStreamToFile(resource.getInputStream(), targetPath.toFile());

        if (targetPath.endsWith("gradlew")) {
            targetPath.toFile().setExecutable(true);
        }
    }

    private Path generateTargetPath(final Resource resource, final Path prefix, final Path targetDirectory, final boolean keepParentDirectory) throws IOException {
        final Path filePath;
        if (resource.isFile()) {
            filePath = resource.getFile().toPath();
        }
        else {
            final String url = URLDecoder.decode(resource.getURL().toString(), UTF_8);
            filePath = Path.of(url);
        }

        return generateTargetPath(filePath, prefix, targetDirectory, keepParentDirectory);
    }

    /**
     * Generates the target file path which a resource should be copied to.
     * <p>
     * Searches for {@code prefix} in the {@code source} and removes all path elements including and up to the prefix.
     * The target file path is then determined by resolving the remaining path against the target directory.
     *
     * @param source              The path where the resource is copied from.
     * @param prefix              The prefix that should be trimmed from the source path.
     * @param targetDirectory     The base target directory.
     * @param keepParentDirectory Keep directories in the path between prefix and filename.
     * @return The target path where the resource should be copied to.
     */
    private Path generateTargetPath(final Path source, final Path prefix, final Path targetDirectory, final boolean keepParentDirectory) {
        if (!keepParentDirectory) {
            return targetDirectory.resolve(source.getFileName());
        }

        final List<Path> sourcePathElements = getPathElements(source);
        final List<Path> prefixPathElements = getPathElements(prefix);

        final int prefixStartIdx = Collections.indexOfSubList(sourcePathElements, prefixPathElements);

        if (prefixStartIdx < 0) {
            return targetDirectory.resolve(source);
        }

        final int startIdx = prefixStartIdx + prefixPathElements.size();
        final Path relativeSource = source.subpath(startIdx, sourcePathElements.size());

        return targetDirectory.resolve(relativeSource);
    }

    private List<Path> getPathElements(final Path path) {
        final List<Path> elements = new ArrayList<>();

        for (final Path value : path) {
            elements.add(value);
        }

        return elements;
    }

    /**
     * Checks if the given path has been identified as a file, but it actually points to a directory.
     *
     * @param filePath The path to a file/directory.
     * @return True, if the path is assumed to be a file but actually points to a directory.
     */
    private boolean isIgnoredDirectory(final Path filePath) {
        final String filename = filePath.getFileName().toString();
        return IGNORED_DIRECTORY_SUFFIXES.stream().anyMatch(filename::endsWith);
    }

    /**
     * This renames the directory at the old directory path to the new path
     *
     * @param oldDirectoryPath    the path of the folder that should be renamed
     * @param targetDirectoryPath the path of the folder where the renamed folder should be located
     * @throws IOException if the directory could not be renamed.
     */
    public void renameDirectory(Path oldDirectoryPath, Path targetDirectoryPath) throws IOException {

        if (!Files.exists(oldDirectoryPath)) {
            throw new FilePathParsingException("Directory " + oldDirectoryPath + " should be renamed but does not exist.");
        }
        File oldDirectory = oldDirectoryPath.toFile();
        File targetDirectory = targetDirectoryPath.toFile();

        FileUtils.moveDirectory(oldDirectory, targetDirectory);
    }

    /**
     * Look for sections that start and end with a section marker (e.g. %section-start% and %section-end%). Overrides the given file in filePath with a new file!
     *
     * @param filePath of file to look for replaceable sections in.
     * @param sections of structure String (section name) / Boolean (keep content in section or remove it).
     */
    public void replacePlaceholderSections(Path filePath, Map<String, Boolean> sections) {
        Map<Pattern, Boolean> patternBooleanMap = sections.entrySet().stream().collect(Collectors.toMap(e -> Pattern.compile(".*%" + e.getKey() + ".*%.*"), Map.Entry::getValue));
        File file = filePath.toFile();
        File tempFile = Path.of(filePath + "_temp").toFile();
        if (!file.exists()) {
            throw new FilePathParsingException("File " + filePath + " should be updated but does not exist.");
        }

        try (var reader = Files.newBufferedReader(file.toPath(), UTF_8); var writer = Files.newBufferedWriter(tempFile.toPath(), UTF_8)) {
            Map.Entry<Pattern, Boolean> matchingStartPattern = null;
            String line = reader.readLine();
            while (line != null) {
                // If there is no starting pattern matched atm, check if the current line is a start pattern.
                if (matchingStartPattern == null) {
                    for (Map.Entry<Pattern, Boolean> entry : patternBooleanMap.entrySet()) {
                        if (entry.getKey().matcher(line).matches()) {
                            matchingStartPattern = entry;
                            break;
                        }
                    }
                    // If a pattern is matched, don't write anything so that the section qualifier is removed.
                    if (matchingStartPattern != null) {
                        line = reader.readLine();
                        continue;
                    }
                }
                else {
                    // If there is a starting pattern matched, check if an ending pattern is encountered.
                    boolean endMatcherFound = false;
                    for (Map.Entry<Pattern, Boolean> entry : patternBooleanMap.entrySet()) {
                        if (entry.getKey().matcher(line).matches()) {
                            endMatcherFound = true;
                            break;
                        }
                    }
                    if (endMatcherFound) {
                        matchingStartPattern = null;
                        line = reader.readLine();
                        continue;
                    }
                }

                if (matchingStartPattern == null || matchingStartPattern.getValue()) {
                    writer.write(line);
                    writer.newLine();
                }

                line = reader.readLine();
            }
        }
        catch (IOException ex) {
            throw new RuntimeException("Error encountered when reading File " + filePath + ".", ex);
        }
        // Accessing already opened files will cause an exception on Windows machines, therefore close the streams
        try {
            Files.delete(file.toPath());
            FileUtils.moveFile(tempFile, filePath.toFile());
        }
        catch (IOException ex) {
            throw new RuntimeException("Error encountered when reading File " + filePath + ".", ex);
        }
    }

    /**
     * This replaces all occurrences of the target String with the replacement String in the given directory (recursive!)
     *
     * @param startPath         the path where the file is located
     * @param targetString      the string that should be replaced
     * @param replacementString the string that should be used to replace the target
     * @throws IOException if an issue occurs on file access for the replacement of the variables.
     */
    public void replaceVariablesInDirectoryName(Path startPath, String targetString, String replacementString) throws IOException {
        log.debug("Replacing {} with {} in directory {}", targetString, replacementString, startPath);
        File directory = startPath.toFile();
        if (!directory.exists() || !directory.isDirectory()) {
            throw new RuntimeException("Directory " + startPath + " should be replaced but does not exist.");
        }
        String pathString = startPath.toString();
        if (pathString.contains(targetString)) {
            log.debug("Target String found, replacing..");
            String targetPath = pathString.replace(targetString, replacementString);
            final var path = Path.of(targetPath);
            renameDirectory(startPath, path);
            directory = path.toFile();
        }

        // Get all subdirectories
        final var subDirectories = directory.list((current, name) -> current.toPath().resolve(name).toFile().isDirectory());

        if (subDirectories != null) {
            for (String subDirectory : subDirectories) {
                replaceVariablesInDirectoryName(directory.toPath().toAbsolutePath().resolve(subDirectory), targetString, replacementString);
            }
        }
    }

    /**
     * This replaces all occurrences of the target String with the replacement String within a source file of a given directory (recursive!)
     *
     * @param startPath         the path where the file is located
     * @param targetString      the string that should be replaced
     * @param replacementString the string that should be used to replace the target
     * @throws IOException if an issue occurs on file access for the replacement of the variables.
     */
    public void replaceVariablesInFilename(Path startPath, String targetString, String replacementString) throws IOException {
        log.debug("Replacing {} with {} in directory {}", targetString, replacementString, startPath);
        File directory = startPath.toFile();
        if (!directory.exists() || !directory.isDirectory()) {
            throw new FileNotFoundException("Files in the directory " + startPath + " should be replaced but it does not exist.");
        }

        // rename all files in the file tree
        try (var files = Files.find(startPath, Integer.MAX_VALUE, (filePath, fileAttr) -> fileAttr.isRegularFile() && filePath.toString().contains(targetString))) {
            files.forEach(filePath -> {
                try {
                    // We expect the strings to be clean already, so the filename shouldn't change. If it does, we are on the safe side with the sanitation.
                    String cleanFileName = sanitizeFilename(filePath.toString().replace(targetString, replacementString));
                    FileUtils.moveFile(filePath.toFile(), Path.of(cleanFileName).toFile());
                }
                catch (IOException e) {
                    throw new RuntimeException("File " + filePath + " should be replaced but does not exist.");
                }
            });
        }
    }

    /**
     * This replaces all occurrences of the target Strings with the replacement Strings in the given file and saves the file
     * <p>
     * {@link #replaceVariablesInFile(Path, Map) replaceVariablesInFile}
     *
     * @param startPath    the path where the start directory is located
     * @param replacements the replacements that should be applied
     */
    public void replaceVariablesInFileRecursive(Path startPath, Map<String, String> replacements) {
        replaceVariablesInFileRecursive(startPath, replacements, Collections.emptyList());
    }

    /**
     * This replaces all occurrences of the target Strings with the replacement Strings in the given file and saves the file
     * <p>
     * {@link #replaceVariablesInFile(Path, Map) replaceVariablesInFile}
     *
     * @param startPath     the path where the start directory is located
     * @param replacements  the replacements that should be applied
     * @param filesToIgnore the name of files for which no replacement should be done
     */
    public void replaceVariablesInFileRecursive(Path startPath, Map<String, String> replacements, List<String> filesToIgnore) {
        log.debug("Replacing {} in files in directory {}", replacements, startPath);
        File directory = startPath.toFile();
        if (!directory.exists() || !directory.isDirectory()) {
            throw new RuntimeException("Files in directory " + startPath + " should be replaced but the directory does not exist.");
        }

        // Get all files in directory
        String[] files = directory.list((current, name) -> current.toPath().resolve(name).toFile().isFile());
        if (files != null) {
            // filter out files that should be ignored
            files = Arrays.stream(files).filter(Predicate.not(filesToIgnore::contains)).toArray(String[]::new);
            for (String file : files) {
                replaceVariablesInFile(directory.toPath().toAbsolutePath().resolve(file), replacements);
            }
        }

        // Recursive call: get all subdirectories
        String[] subDirectories = directory.list((current, name) -> current.toPath().resolve(name).toFile().isDirectory());
        if (subDirectories != null) {
            for (String subDirectory : subDirectories) {
                if (subDirectory.equalsIgnoreCase(".git")) {
                    // ignore files in the '.git' folder
                    continue;
                }
                replaceVariablesInFileRecursive(directory.toPath().toAbsolutePath().resolve(subDirectory), replacements, filesToIgnore);
            }
        }
    }

    /**
     * This replaces all occurrences of the target Strings with the replacement Strings in the given file and saves the file. It assumes that the size of the lists is equal and the
     * order of the argument is the same
     *
     * @param filePath     the path where the file is located
     * @param replacements the replacements that should be applied
     */
    public void replaceVariablesInFile(Path filePath, Map<String, String> replacements) {
        log.debug("Replacing {} in file {}", replacements, filePath);
        if (isBinaryFile(filePath.toString())) {
            // do not try to read binary files with 'readString'
            return;
        }
        try {
            // Note: Java does not offer a good way to check if a file is binary or not. If the basic check above fails (e.g. due to a custom binary file from an instructor),
            // but the file is still binary, we try to read it. In case the method readString fails, we only log this below, but continue, because the exception should NOT
            // interrupt the ongoing process
            String fileContent = Files.readString(filePath, UTF_8);
            for (Map.Entry<String, String> replacement : replacements.entrySet()) {
                fileContent = fileContent.replace(replacement.getKey(), replacement.getValue());
            }
            FileUtils.writeStringToFile(filePath.toFile(), fileContent, UTF_8);
        }
        catch (IOException ex) {
            log.warn("Exception {} occurred when trying to replace {} in (binary) file {}", ex.getMessage(), replacements, filePath);
            // continue
        }
    }

    /**
     * This normalizes all line endings to UNIX-line-endings recursively from the startPath.
     * <p>
     * {@link #normalizeLineEndings(Path) normalizeLineEndings}
     *
     * @param startPath the path where the start directory is located
     * @throws IOException if an issue occurs on file access for the normalizing of the line endings.
     */
    public void normalizeLineEndingsDirectory(Path startPath) throws IOException {
        log.debug("Normalizing file endings in directory {}", startPath);
        File directory = startPath.toFile();
        if (!directory.exists() || !directory.isDirectory()) {
            throw new RuntimeException("File endings in directory " + startPath + " should be normalized but the directory does not exist.");
        }

        // Ignore the .git repository
        IOFileFilter directoryFileFilter = FileFilterUtils.notFileFilter(FileFilterUtils.nameFileFilter(".git"));
        // Get all files in directory
        Collection<File> files = FileUtils.listFiles(directory, FileFilterUtils.trueFileFilter(), directoryFileFilter);

        for (File file : files) {
            normalizeLineEndings(file.toPath().toAbsolutePath());
        }
    }

    /**
     * This normalizes all line endings to UNIX-line-endings in a specific file.
     * '\r\n' gets replaced to '\n'
     * '\r' gets replaced to '\n'
     *
     * @param filePath the path where the file is located
     * @throws IOException if an issue occurs on file access for the normalizing of the line endings.
     */
    public void normalizeLineEndings(Path filePath) throws IOException {
        log.debug("Normalizing line endings in file {}", filePath);
        if (isBinaryFile(filePath.toString())) {
            // do not try to read binary files with 'readString'
            return;
        }
        // https://stackoverflow.com/questions/3776923/how-can-i-normalize-the-eol-character-in-java
        String fileContent = Files.readString(filePath, UTF_8);
        fileContent = fileContent.replaceAll("\\r\\n?", "\n");
        FileUtils.writeStringToFile(filePath.toFile(), fileContent, UTF_8);
    }

    /**
     * This converts all files to the UTF-8 encoding recursively from the startPath.
     * <p>
     * {@link #convertToUTF8(Path) convertToUTF8}
     *
     * @param startPath the path where the start directory is located
     * @throws IOException if an issue occurs on file access when converting to UTF-8.
     */
    public void convertFilesInDirectoryToUtf8(Path startPath) throws IOException {
        log.debug("Converting files in directory {} to UTF-8", startPath);
        File directory = startPath.toFile();
        if (!directory.exists() || !directory.isDirectory()) {
            throw new RuntimeException("Files in directory " + startPath + " should be converted to UTF-8 but the directory does not exist.");
        }

        // Ignore the .git repository
        IOFileFilter directoryFileFilter = FileFilterUtils.notFileFilter(FileFilterUtils.nameFileFilter(".git"));
        // Get all files in directory
        Collection<File> files = FileUtils.listFiles(directory, FileFilterUtils.trueFileFilter(), directoryFileFilter);

        for (File file : files) {
            convertToUTF8(file.toPath());
        }
    }

    /**
     * This converts a specific file to the UTF-8 encoding.
     * To determine the encoding of the file, the library com.ibm.icu.text is used.
     *
     * @param filePath the path where the file is located
     * @throws IOException if an issue occurs on file access when converting to UTF-8.
     */
    public void convertToUTF8(Path filePath) throws IOException {
        log.debug("Converting file {} to UTF-8", filePath);
        byte[] contentArray = Files.readAllBytes(filePath);

        Charset charset = detectCharset(contentArray);
        log.debug("Detected charset for file {} is {}", filePath, charset.name());

        String fileContent = new String(contentArray, charset);

        FileUtils.writeStringToFile(filePath.toFile(), fileContent, UTF_8);
    }

    /**
     * Detect the charset of a byte array
     *
     * @param contentArray The content that should be checked
     * @return The detected charset
     */
    public Charset detectCharset(byte[] contentArray) {
        CharsetDetector charsetDetector = new CharsetDetector();
        charsetDetector.setText(contentArray);
        String charsetName = charsetDetector.detect().getName();
        return Charset.forName(charsetName);
    }

    /**
     * Schedule the deletion of the given nullsafe path with a given delay
     *
     * @param path           The path that should be deleted
     * @param delayInMinutes The delay in minutes after which the path should be deleted
     */
    public void schedulePathForDeletion(@Nullable Path path, long delayInMinutes) {
        if (path == null) {
            return;
        }
        ScheduledFuture<?> future = executor.schedule(() -> {
            try {
                if (Files.exists(path)) {
                    log.info("Delete file {}", path);
                    Files.delete(path);
                }
                else {
                    log.error("Deleting the file {} did not work because it does not exist", path);
                }

                futures.remove(path);
            }
            catch (IOException e) {
                log.error("Deleting the file {} did not work", path, e);
            }
        }, delayInMinutes, TimeUnit.MINUTES);

        futures.put(path, future);
    }

    /**
     * Schedule the recursive deletion of the given nullsafe directory with a given delay.
     *
     * @param path           The path to the directory that should be deleted
     * @param delayInMinutes The delay in minutes after which the path should be deleted
     */
    public void scheduleDirectoryPathForRecursiveDeletion(@Nullable Path path, long delayInMinutes) {
        if (path == null) {
            return;
        }
        ScheduledFuture<?> future = executor.schedule(() -> {
            try {
                if (Files.exists(path) && Files.isDirectory(path)) {
                    log.debug("Delete directory {}", path);
                    FileUtils.deleteDirectory(path.toFile());
                }
                futures.remove(path);
            }
            catch (IOException e) {
                log.error("Deleting the directory {} did not work", path, e);
            }
        }, delayInMinutes, TimeUnit.MINUTES);

        futures.put(path, future);
    }

    /**
     * create a unique path by appending a folder named with the current milliseconds (e.g. 1609579674868) of the system
     * Note: the method also tries to create the mentioned folder
     *
     * @param path the original path, e.g. /opt/artemis/repos-download
     * @return the unique path, e.g. /opt/artemis/repos-download/1609579674868
     */
    public Path getUniqueSubfolderPath(Path path) {
        var uniquePath = path.resolve(String.valueOf(System.currentTimeMillis()));
        if (!Files.exists(uniquePath) && Files.isDirectory(path)) {
            try {
                return Files.createDirectories(uniquePath);
            }
            catch (IOException e) {
                log.warn("could not create the directories for the path {}", uniquePath);
            }
        }
        return uniquePath;
    }

    /**
     * create a unique path by appending a folder named with the current milliseconds (e.g. 1609579674868) of the system and schedules it for deletion.
     * See {@link #getUniqueSubfolderPath(Path)} for more information.
     *
     * @param path                 the original path, e.g. /opt/artemis/repos-download
     * @param deleteDelayInMinutes the delay in minutes after which the path should be deleted
     * @return the unique path, e.g. /opt/artemis/repos-download/1609579674868
     */
    public Path getTemporaryUniqueSubfolderPath(Path path, long deleteDelayInMinutes) {
        var temporaryPath = getUniqueSubfolderPath(path);
        scheduleDirectoryPathForRecursiveDeletion(temporaryPath, deleteDelayInMinutes);
        return temporaryPath;
    }

    /**
     * Create a unique path by appending a folder named with the current milliseconds (e.g. 1609579674868) of the system but does not create the folder.
     * This is used when cloning the programming exercises into a new temporary directory because if we already create the directory, the git clone does not work anymore.
     * The directory will be scheduled for deletion.
     *
     * @param path                 the original path, e.g. /opt/artemis/repos-download
     * @param deleteDelayInMinutes the delay in minutes after which the path should be deleted
     * @return the unique path, e.g. /opt/artemis/repos-download/1609579674868
     */
    public Path getTemporaryUniquePathWithoutPathCreation(Path path, long deleteDelayInMinutes) {
        var temporaryPath = path.resolve(String.valueOf(System.currentTimeMillis()));
        scheduleDirectoryPathForRecursiveDeletion(temporaryPath, deleteDelayInMinutes);
        return temporaryPath;
    }

    /**
     * create a directory at a given path
     *
     * @param path the original path, e.g. /opt/artemis/repos-download
     */
    public void createDirectory(Path path) {
        try {
            Files.createDirectories(path);
        }
        catch (IOException e) {
            var error = "Failed to create temporary directory at path " + path + " : " + e.getMessage();
            log.info(error);
        }
    }

    /**
     * Serialize an object and write into file at a given path
     *
     * @param object       The object that is serialized and written into a file
     * @param objectMapper The objectMapper that is used for serialization
     * @param path         The path where the file will be written to
     * @return Path to the written file
     */
    public Path writeObjectToJsonFile(Object object, ObjectMapper objectMapper, Path path) throws IOException {
        objectMapper.writeValue(path.toFile(), object);
        return path;
    }

    /**
     * Merge the PDF files located in the given paths.
     *
     * @param paths             list of paths to merge
     * @param mergedPdfFilename title of merged pdf file
     * @return byte array of the merged file
     */
    public Optional<byte[]> mergePdfFiles(List<Path> paths, String mergedPdfFilename) {
        if (paths == null || paths.isEmpty()) {
            return Optional.empty();
        }
        PDFMergerUtility pdfMerger = new PDFMergerUtility();
        ByteArrayOutputStream outputStream = new ByteArrayOutputStream();

        try {
            for (Path path : paths) {
                if (Files.exists(path)) {
                    pdfMerger.addSource(path.toFile());
                }
            }

            PDDocumentInformation pdDocumentInformation = new PDDocumentInformation();
            pdDocumentInformation.setTitle(mergedPdfFilename);
            pdfMerger.setDestinationDocumentInformation(pdDocumentInformation);

            pdfMerger.setDestinationStream(outputStream);
            pdfMerger.mergeDocuments(null);

        }
        catch (IOException e) {
            log.warn("Could not merge files");
            return Optional.empty();
        }

        return Optional.of(outputStream.toByteArray());
    }

    /**
     * Deletes all specified files.
     *
     * @param filePaths A list of all paths to the files that should be deleted
     */
    public void deleteFiles(List<Path> filePaths) {
        for (Path filePath : filePaths) {
            try {
                Files.delete(filePath);
            }
            catch (Exception ex) {
                log.warn("Could not delete file {}. Error message: {}", filePath, ex.getMessage());
            }
        }
    }

    /**
     * Convert byte[] to MultipartFile by using CommonsMultipartFile
     *
     * @param filename        file name to set file name
     * @param extension       extension of the file (e.g .pdf or .png)
     * @param streamByteArray byte array to save to the temp file
     * @return multipartFile wrapper for the file stored on disk with a sanitized name
     */
    public MultipartFile convertByteArrayToMultipart(String filename, String extension, byte[] streamByteArray) {
        try {
            String cleanFilename = sanitizeFilename(filename);
            Path tempPath = FilePathService.getTempFilePath().resolve(cleanFilename + extension);
            FileUtils.writeByteArrayToFile(tempPath.toFile(), streamByteArray);
            File outputFile = tempPath.toFile();
            FileItem fileItem = new DiskFileItem(cleanFilename, Files.probeContentType(tempPath), false, outputFile.getName(), (int) outputFile.length(),
                    outputFile.getParentFile());

            try (InputStream input = Files.newInputStream(outputFile.toPath()); OutputStream fileItemOutputStream = fileItem.getOutputStream()) {
                IOUtils.copy(input, fileItemOutputStream);
            }
            return new CommonsMultipartFile(fileItem);
        }
        catch (IOException e) {
            log.error("Could not convert file {}.", filename, e);
            throw new InternalServerErrorException("Error while converting byte[] to MultipartFile by using CommonsMultipartFile");
        }
    }
}<|MERGE_RESOLUTION|>--- conflicted
+++ resolved
@@ -341,41 +341,11 @@
      * @param filePath the file path to sanitize
      * @throws IllegalArgumentException if the file path is invalid
      */
-<<<<<<< HEAD
-    public String generateTargetFilenameBase(Path targetFolder) {
-        if (targetFolder.equals(FilePathService.getDragAndDropBackgroundFilePath())) {
-            return "DragAndDropBackground_";
-        }
-        if (targetFolder.equals(FilePathService.getDragItemFilePath())) {
-            return "DragItem_";
-        }
-        if (targetFolder.equals(FilePathService.getCourseIconFilePath())) {
-            return "CourseIcon_";
-        }
-        if (pathContains(targetFolder, FilePathService.getProfilePictureFilePath())) {
-            return "ProfilePicture_";
-        }
-        if (targetFolder.equals(FilePathService.getExamUserSignatureFilePath())) {
-            return "ExamUserSignature_";
-        }
-        if (targetFolder.equals(FilePathService.getStudentImageFilePath())) {
-            return "ExamUserImage_";
-        }
-        if (pathContains(targetFolder, FilePathService.getLectureAttachmentFilePath())) {
-            return "LectureAttachment_";
-        }
-        if (pathContains(targetFolder, FilePathService.getAttachmentVideoUnitFilePath())) {
-            return "AttachmentUnit_";
-        }
-        if (pathContains(targetFolder, FilePathService.getAttachmentVideoUnitFilePath()) && pathContains(targetFolder, Path.of("/slide"))) {
-            return "AttachmentUnitSlide_";
-=======
     public static void sanitizeFilePathByCheckingForInvalidCharactersElseThrow(String filePath) {
         URI uriToCheck = URI.create(filePath);
         URI normalizedPath = uriToCheck.normalize();
         if (!uriToCheck.equals(normalizedPath)) {
             throw new IllegalArgumentException("Path is not valid!");
->>>>>>> 66c08d5d
         }
     }
 
