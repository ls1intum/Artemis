package de.tum.cit.aet.artemis.core.service;

import static de.tum.cit.aet.artemis.core.config.Constants.PROFILE_CORE;

import java.io.IOException;
import java.nio.file.Files;
import java.nio.file.Path;
import java.util.Map;
import java.util.concurrent.ConcurrentHashMap;
import java.util.concurrent.Executors;
import java.util.concurrent.ScheduledExecutorService;
import java.util.concurrent.ScheduledFuture;
import java.util.concurrent.TimeUnit;

import jakarta.annotation.Nullable;

import org.apache.commons.io.FileUtils;
import org.slf4j.Logger;
import org.slf4j.LoggerFactory;
import org.springframework.beans.factory.DisposableBean;
import org.springframework.cache.annotation.CacheEvict;
import org.springframework.cache.annotation.Cacheable;
import org.springframework.context.annotation.Lazy;
import org.springframework.context.annotation.Profile;
import org.springframework.stereotype.Service;

<<<<<<< HEAD
import com.fasterxml.jackson.databind.ObjectMapper;
import com.ibm.icu.text.CharsetDetector;

import de.tum.cit.aet.artemis.core.FilePathType;
import de.tum.cit.aet.artemis.core.domain.FilePathInformation;
import de.tum.cit.aet.artemis.core.exception.BadRequestAlertException;
import de.tum.cit.aet.artemis.core.exception.FilePathParsingException;
import de.tum.cit.aet.artemis.core.exception.InternalServerErrorException;
import de.tum.cit.aet.artemis.core.util.CommonsMultipartFile;
import de.tum.cit.aet.artemis.core.util.FilePathConverter;
=======
import de.tum.cit.aet.artemis.core.util.FileUtil;
>>>>>>> 0a44110a

@Profile(PROFILE_CORE)
@Lazy
@Service
public class FileService implements DisposableBean {

    private static final Logger log = LoggerFactory.getLogger(FileService.class);

    private final Map<Path, ScheduledFuture<?>> futures = new ConcurrentHashMap<>();

    private final ScheduledExecutorService executor = Executors.newScheduledThreadPool(Runtime.getRuntime().availableProcessors());

    @Override
    public void destroy() {
        futures.values().forEach(future -> future.cancel(true));
        futures.clear();
    }

    /**
     * Get the file for the given path as a byte[]
     *
     * @param path the path for the file to load
     * @return file contents as a byte[], or null, if the file doesn't exist
     * @throws IOException if the file can't be accessed.
     */
    @Cacheable(value = "files", unless = "#result == null")
    public byte[] getFileForPath(Path path) throws IOException {
        if (Files.exists(path)) {
            return Files.readAllBytes(path);
        }
        return null;
    }

    /**
     * Evict the cache for the given path
     *
     * @param path the path for the file to evict from cache
     */
    @CacheEvict(value = "files", key = "#path")
    public void evictCacheForPath(Path path) {
        log.info("Invalidate files cache for {}", path);
        // Intentionally blank
    }

    /**
<<<<<<< HEAD
     * Sanitize the filename
     * <ul>
     * <li>replace all invalid characters with an underscore</li>
     * <li>replace multiple . with a single one</li>
     * </ul>
     *
     * @param filename the filename to sanitize
     * @return the sanitized filename
     */
    public static String sanitizeFilename(String filename) {
        return filename.replaceAll("[^a-zA-Z\\d.\\-]", "_").replaceAll("\\.+", ".");
    }

    /**
     * Helper method which handles the file creation for both normal file uploads and for markdown
     *
     * @param file         The file to be uploaded with a maximum file size set in resources/config/application.yml
     * @param keepFilename specifies if original file name should be kept
     * @param markdown     boolean which is set to true, when we are uploading a file within the markdown editor
     * @return The public path of the file
     */
    @NotNull
    public URI handleSaveFile(MultipartFile file, boolean keepFilename, boolean markdown) {
        // check for file type
        String filename = checkAndSanitizeFilename(file.getOriginalFilename());

        validateExtension(filename, markdown);

        final String filenamePrefix = markdown ? "Markdown_" : "Temp_";
        final Path path = markdown ? FilePathConverter.getMarkdownFilePath() : FilePathConverter.getTempFilePath();

        String generatedFilename = generateFilename(filenamePrefix, filename, keepFilename);
        Path filePath = path.resolve(generatedFilename);

        copyFile(file, filePath);

        String currentFilename = filePath.getFileName().toString();
        return URI.create(markdown ? MARKDOWN_FILE_SUBPATH : DEFAULT_FILE_SUBPATH).resolve(currentFilename);
    }

    /**
     * Handles the saving of a file in a conversation.
     *
     * @param file           The file to be uploaded.
     * @param courseId       The ID of the course.
     * @param conversationId The ID of the conversation.
     * @return The URI of the saved file.
     */
    public FilePathInformation handleSaveFileInConversation(MultipartFile file, Long courseId, Long conversationId) {
        // TODO: Improve the access check. The course is already checked, but the user might not be a member of the conversation. The course may not belong to the conversation
        String sanitizedOriginalFilename = checkAndSanitizeFilename(file.getOriginalFilename());

        validateExtension(sanitizedOriginalFilename, true);

        final String filenamePrefix = "Markdown_";
        final Path path = FilePathConverter.getMarkdownFilePathForConversation(courseId, conversationId);

        String fileName = generateFilename(filenamePrefix, sanitizedOriginalFilename, false);
        Path filePath = path.resolve(fileName);

        copyFile(file, filePath);

        String currentFilename = filePath.getFileName().toString();
        return new FilePathInformation(filePath, URI.create("courses/" + courseId + "/conversations/" + conversationId + "/").resolve(currentFilename), sanitizedOriginalFilename);
    }

    /**
     * Saves a file to the given path using a generated filename.
     *
     * @param file         the file to save
     * @param basePath     the base path to save the file to
     * @param filePathType the type of the file path
     * @param keepFilename whether to keep the original filename or not
     * @return the path where the file was saved
     */
    @NotNull
    public Path saveFile(MultipartFile file, Path basePath, FilePathType filePathType, boolean keepFilename) {
        String sanitizedFilename = checkAndSanitizeFilename(file.getOriginalFilename());
        validateExtension(sanitizedFilename, false);
        String generatedFilename = generateFilename(generateTargetFilenameBase(filePathType), sanitizedFilename, keepFilename);
        Path savePath = basePath.resolve(generatedFilename);
        return saveFile(file, savePath);
    }

    /**
     * Saves a file to the given path. If the file already exists, it will be <b>overwritten</b>. Make sure the path is <b>sanitized</b> and does not override files unexpectedly!
     *
     * @param file              the file to save
     * @param fullSanitizedPath the full path to save the file to
     * @return the path where the file was saved
     */
    @NotNull
    public Path saveFile(MultipartFile file, Path fullSanitizedPath) {
        copyFile(file, fullSanitizedPath);
        return fullSanitizedPath;
    }

    private void copyFile(MultipartFile file, Path filePath) {
        try {
            FileUtils.copyInputStreamToFile(file.getInputStream(), filePath.toFile());
        }
        catch (IOException e) {
            log.error("Could not save file {}", filePath.getFileName(), e);
            throw new InternalServerErrorException("Could not create file");
        }
    }

    /**
     * Nullsafe sanitation method for filenames.
     *
     * @param filename the filename to sanitize
     * @return the sanitized filename
     * @throws IllegalArgumentException if the filename is null
     */
    @NotNull
    public String checkAndSanitizeFilename(@Nullable String filename) {
        if (filename == null) {
            throw new IllegalArgumentException("Filename cannot be null");
        }

        return sanitizeFilename(filename);
    }

    /**
     * Validates the file extension of the given filename. If the markdown flag is set to true, only markdown file extensions are allowed.
     *
     * @param filename the filename to validate
     * @param markdown whether the file is a markdown file
     * @throws BadRequestAlertException if the file extension is not allowed
     */
    public void validateExtension(String filename, boolean markdown) {
        final String fileExtension = FilenameUtils.getExtension(filename);
        final Set<String> allowedExtensions = markdown ? allowedMarkdownFileExtensions : allowedFileExtensions;

        if (allowedExtensions.stream().noneMatch(fileExtension::equalsIgnoreCase)) {
            throw new BadRequestAlertException("Unsupported file type! Allowed file types: " + String.join(", ", allowedExtensions), "file", null, true);
        }
    }

    /**
     * Generates a new filename based on the current time and either the supplied filename or a random UUID.
     *
     * @param filenamePrefix    the prefix of the filename
     * @param sanitizedFilename the sanitized filename including the extension
     * @param keepFilename      whether to keep the original filename or not
     * @return the generated filename
     */
    public String generateFilename(String filenamePrefix, String sanitizedFilename, boolean keepFilename) {
        if (keepFilename) {
            return filenamePrefix + ZonedDateTime.now().toString().substring(0, 23).replaceAll("[:.]", "-") + "_" + sanitizedFilename;
        }
        String fileExtension = FilenameUtils.getExtension(sanitizedFilename);
        return filenamePrefix + ZonedDateTime.now().toString().substring(0, 23).replaceAll("[:.]", "-") + "_" + UUID.randomUUID().toString().substring(0, 8) + "." + fileExtension;
    }

    /**
     * Copies an existing non-temporary file to a target location.
     *
     * @param oldFilePath  the old file path
     * @param targetFolder the folder that a file should be copied to
     * @param filePathType the type of the file path
     * @return the resulting file path or null on error
     */
    public Path copyExistingFileToTarget(Path oldFilePath, Path targetFolder, FilePathType filePathType) {
        if (oldFilePath != null && !pathContains(oldFilePath, Path.of(("files/temp")))) {
            String filename = oldFilePath.getFileName().toString();
            try {
                Path target = targetFolder.resolve(generateFilename(generateTargetFilenameBase(filePathType), filename, false));
                FileUtils.copyFile(oldFilePath.toFile(), target.toFile());
                log.debug("Moved File from {} to {}", oldFilePath, target);
                return target;
            }
            catch (IOException e) {
                log.error("Error moving file: {}", oldFilePath, e);
            }
        }
        return null;
    }

    /**
     * Checks whether the path starts with the provided sub-path.
     *
     * @param path    URI to check if it starts with the sub-pat
     * @param subPath sub-path URI to search for
     * @throws IllegalArgumentException if the provided path does not start with the provided sub-path or the provided legacy-sub-path
     */
    public static void sanitizeByCheckingIfPathStartsWithSubPathElseThrow(@NotNull URI path, @NotNull URI subPath) {
        // Removes redundant elements (e.g. ../ or ./) from the path and sub-path
        URI normalisedPath = path.normalize();
        URI normalisedSubPath = subPath.normalize();
        // Indicates whether the path starts with the subPath
        boolean normalisedPathStartsWithNormalisedSubPath = normalisedPath.getPath().startsWith(normalisedSubPath.getPath());
        // Throws a IllegalArgumentException in case the normalisedPath does not start with the normalisedSubPath
        if (!normalisedPathStartsWithNormalisedSubPath) {
            throw new IllegalArgumentException("Path is not valid!");
        }
    }

    /**
     * Sanitizes a file path by checking for invalid characters or path traversal.
     *
     * @param filePath the file path to sanitize
     * @throws IllegalArgumentException if the file path is invalid
     */
    public static void sanitizeFilePathByCheckingForInvalidCharactersElseThrow(String filePath) {
        URI uriToCheck = URI.create(filePath);
        URI normalizedPath = uriToCheck.normalize();
        if (!uriToCheck.equals(normalizedPath)) {
            throw new IllegalArgumentException("Path is not valid!");
        }
    }

    /**
     * Generates a prefix for the filename based on the file path type
     *
     * @param filePathType the type of the file path
     * @return the prefix ending with an underscore character as a separator
     */
    @NotNull
    public String generateTargetFilenameBase(@NotNull FilePathType filePathType) {
        return switch (filePathType) {
            case DRAG_AND_DROP_BACKGROUND -> "DragAndDropBackground_";
            case DRAG_ITEM -> "DragItem_";
            case COURSE_ICON -> "CourseIcon_";
            case PROFILE_PICTURE -> "ProfilePicture_";
            case EXAM_USER_SIGNATURE -> "ExamUserSignature_";
            case EXAM_USER_IMAGE -> "ExamUserImage_";
            case LECTURE_ATTACHMENT -> "LectureAttachment_";
            case ATTACHMENT_UNIT -> "AttachmentUnit_";
            case SLIDE -> "AttachmentUnitSlide_";
            case STUDENT_VERSION_SLIDES -> "StudentVersionSlides_";
            default -> "Unspecified_";
        };
    }

    private boolean pathContains(Path path, Path subPath) {
        return path.normalize().toString().contains(subPath.normalize().toString());
    }

    /**
     * Copies the given resources to the target directory.
     *
     * @param resources             The resources that should be copied.
     * @param prefix                Cut everything until the end of the prefix.
     *                                  E.g. source {@code …/templates/java/gradle/wrapper.jar}, prefix {@code templates/java/} results in
     *                                  {@code <targetDirectory>/gradle/wrapper.jar}).
     * @param targetDirectory       The directory where the copy should be located.
     * @param keepParentDirectories Create the resources with the directory they are currently in (e.g. current/parent/* -> new/parent/*)
     * @throws IOException If the copying operation fails.
     */
    public void copyResources(final Resource[] resources, final Path prefix, final Path targetDirectory, final boolean keepParentDirectories) throws IOException {
        for (final Resource resource : resources) {
            copyResource(resource, prefix, targetDirectory, keepParentDirectories);
        }
    }

    /**
     * Copies the given resource to the target directory.
     *
     * @param resource              The resource that should be copied.
     * @param prefix                Cut everything until the end of the prefix.
     *                                  E.g. source {@code …/templates/java/gradle/wrapper.jar}, prefix {@code templates/java/} results in
     *                                  {@code <targetDirectory>/gradle/wrapper.jar}).
     * @param targetDirectory       The directory where the copy should be located.
     * @param keepParentDirectories Create the resources with the directory they are currently in (e.g. current/parent/* -> new/parent/*)
     * @throws IOException If the copying operation fails.
     */
    public void copyResource(final Resource resource, final Path prefix, final Path targetDirectory, final boolean keepParentDirectories) throws IOException {
        final Path targetPath = generateTargetPath(resource, prefix, targetDirectory, keepParentDirectories);

        if (isIgnoredDirectory(targetPath)) {
            return;
        }

        FileUtils.copyInputStreamToFile(resource.getInputStream(), targetPath.toFile());

        if (targetPath.endsWith("gradlew")) {
            targetPath.toFile().setExecutable(true);
        }
    }

    private Path generateTargetPath(final Resource resource, final Path prefix, final Path targetDirectory, final boolean keepParentDirectory) throws IOException {
        final Path filePath;
        if (resource.isFile()) {
            filePath = resource.getFile().toPath();
        }
        else {
            final String url = URLDecoder.decode(resource.getURL().toString(), UTF_8);
            filePath = Path.of(url);
        }

        return generateTargetPath(filePath, prefix, targetDirectory, keepParentDirectory);
    }

    /**
     * Generates the target file path which a resource should be copied to.
     * <p>
     * Searches for {@code prefix} in the {@code source} and removes all path elements including and up to the prefix.
     * The target file path is then determined by resolving the remaining path against the target directory.
     *
     * @param source              The path where the resource is copied from.
     * @param prefix              The prefix that should be trimmed from the source path.
     * @param targetDirectory     The base target directory.
     * @param keepParentDirectory Keep directories in the path between prefix and filename.
     * @return The target path where the resource should be copied to.
     */
    private Path generateTargetPath(final Path source, final Path prefix, final Path targetDirectory, final boolean keepParentDirectory) {
        if (!keepParentDirectory) {
            return targetDirectory.resolve(source.getFileName());
        }

        final List<Path> sourcePathElements = getPathElements(source);
        final List<Path> prefixPathElements = getPathElements(prefix);

        final int prefixStartIdx = Collections.indexOfSubList(sourcePathElements, prefixPathElements);

        if (prefixStartIdx < 0) {
            return targetDirectory.resolve(source);
        }

        final int startIdx = prefixStartIdx + prefixPathElements.size();
        final Path relativeSource = source.subpath(startIdx, sourcePathElements.size());

        return targetDirectory.resolve(relativeSource);
    }

    private List<Path> getPathElements(final Path path) {
        final List<Path> elements = new ArrayList<>();

        for (final Path value : path) {
            elements.add(value);
        }

        return elements;
    }

    /**
     * Checks if the given path has been identified as a file, but it actually points to a directory.
     *
     * @param filePath The path to a file/directory.
     * @return True, if the path is assumed to be a file but actually points to a directory.
     */
    private boolean isIgnoredDirectory(final Path filePath) {
        final String filename = filePath.getFileName().toString();
        return IGNORED_DIRECTORY_SUFFIXES.stream().anyMatch(filename::endsWith);
    }

    /**
     * This renames the directory at the old directory path to the new path
     *
     * @param oldDirectoryPath    the path of the folder that should be renamed
     * @param targetDirectoryPath the path of the folder where the renamed folder should be located
     * @throws IOException if the directory could not be renamed.
     */
    public void renameDirectory(Path oldDirectoryPath, Path targetDirectoryPath) throws IOException {

        if (!Files.exists(oldDirectoryPath)) {
            throw new FilePathParsingException("Directory " + oldDirectoryPath + " should be renamed but does not exist.");
        }
        File oldDirectory = oldDirectoryPath.toFile();
        File targetDirectory = targetDirectoryPath.toFile();

        FileUtils.moveDirectory(oldDirectory, targetDirectory);
    }

    /**
     * Look for sections that start and end with a section marker (e.g. %section-start% and %section-end%). Overrides the given file in filePath with a new file!
     *
     * @param filePath of file to look for replaceable sections in.
     * @param sections of structure String (section name) / Boolean (keep content in section or remove it).
     */
    public void replacePlaceholderSections(Path filePath, Map<String, Boolean> sections) {
        Map<Pattern, Boolean> patternBooleanMap = sections.entrySet().stream().collect(Collectors.toMap(e -> Pattern.compile(".*%" + e.getKey() + ".*%.*"), Map.Entry::getValue));
        File file = filePath.toFile();
        File tempFile = Path.of(filePath + "_temp").toFile();
        if (!file.exists()) {
            throw new FilePathParsingException("File " + filePath + " should be updated but does not exist.");
        }

        try (var reader = Files.newBufferedReader(file.toPath(), UTF_8); var writer = Files.newBufferedWriter(tempFile.toPath(), UTF_8)) {
            Map.Entry<Pattern, Boolean> matchingStartPattern = null;
            String line = reader.readLine();
            while (line != null) {
                // If there is no starting pattern matched atm, check if the current line is a start pattern.
                if (matchingStartPattern == null) {
                    for (Map.Entry<Pattern, Boolean> entry : patternBooleanMap.entrySet()) {
                        if (entry.getKey().matcher(line).matches()) {
                            matchingStartPattern = entry;
                            break;
                        }
                    }
                    // If a pattern is matched, don't write anything so that the section qualifier is removed.
                    if (matchingStartPattern != null) {
                        line = reader.readLine();
                        continue;
                    }
                }
                else {
                    // If there is a starting pattern matched, check if an ending pattern is encountered.
                    boolean endMatcherFound = false;
                    for (Map.Entry<Pattern, Boolean> entry : patternBooleanMap.entrySet()) {
                        if (entry.getKey().matcher(line).matches()) {
                            endMatcherFound = true;
                            break;
                        }
                    }
                    if (endMatcherFound) {
                        matchingStartPattern = null;
                        line = reader.readLine();
                        continue;
                    }
                }

                if (matchingStartPattern == null || matchingStartPattern.getValue()) {
                    writer.write(line);
                    writer.newLine();
                }

                line = reader.readLine();
            }
        }
        catch (IOException ex) {
            throw new RuntimeException("Error encountered when reading File " + filePath + ".", ex);
        }
        // Accessing already opened files will cause an exception on Windows machines, therefore close the streams
        try {
            Files.delete(file.toPath());
            FileUtils.moveFile(tempFile, filePath.toFile());
        }
        catch (IOException ex) {
            throw new RuntimeException("Error encountered when reading File " + filePath + ".", ex);
        }
    }

    /**
     * This replaces all occurrences of the target String with the replacement String in the given directory (recursive!)
     *
     * @param startPath         the path where the file is located
     * @param targetString      the string that should be replaced
     * @param replacementString the string that should be used to replace the target
     * @throws IOException if an issue occurs on file access for the replacement of the variables.
     */
    public void replaceVariablesInDirectoryName(Path startPath, String targetString, String replacementString) throws IOException {
        log.debug("Replacing {} with {} in directory {}", targetString, replacementString, startPath);
        File directory = startPath.toFile();
        if (!directory.exists() || !directory.isDirectory()) {
            throw new RuntimeException("Directory " + startPath + " should be replaced but does not exist.");
        }
        String pathString = startPath.toString();
        if (pathString.contains(targetString)) {
            log.debug("Target String found, replacing..");
            String targetPath = pathString.replace(targetString, replacementString);
            final var path = Path.of(targetPath);
            renameDirectory(startPath, path);
            directory = path.toFile();
        }

        // Get all subdirectories
        final var subDirectories = directory.list((current, name) -> current.toPath().resolve(name).toFile().isDirectory());

        if (subDirectories != null) {
            for (String subDirectory : subDirectories) {
                replaceVariablesInDirectoryName(directory.toPath().toAbsolutePath().resolve(subDirectory), targetString, replacementString);
            }
        }
    }

    /**
     * This replaces all occurrences of the target String with the replacement String within a source file of a given directory (recursive!)
     *
     * @param startPath         the path where the file is located
     * @param targetString      the string that should be replaced
     * @param replacementString the string that should be used to replace the target
     * @throws IOException if an issue occurs on file access for the replacement of the variables.
     */
    public void replaceVariablesInFilename(Path startPath, String targetString, String replacementString) throws IOException {
        log.debug("Replacing {} with {} in directory {}", targetString, replacementString, startPath);
        File directory = startPath.toFile();
        if (!directory.exists() || !directory.isDirectory()) {
            throw new FileNotFoundException("Files in the directory " + startPath + " should be replaced but it does not exist.");
        }

        // rename all files in the file tree
        try (var files = Files.find(startPath, Integer.MAX_VALUE, (filePath, fileAttr) -> fileAttr.isRegularFile() && filePath.toString().contains(targetString))) {
            files.forEach(filePath -> {
                try {
                    // We expect the strings to be clean already, so the filename shouldn't change. If it does, we are on the safe side with the sanitation.
                    String cleanFileName = sanitizeFilename(filePath.toString().replace(targetString, replacementString));
                    FileUtils.moveFile(filePath.toFile(), Path.of(cleanFileName).toFile());
                }
                catch (IOException e) {
                    throw new RuntimeException("File " + filePath + " should be replaced but does not exist.");
                }
            });
        }
    }

    /**
     * This replaces all occurrences of the target Strings with the replacement Strings in the given file and saves the file
     * <p>
     * {@link #replaceVariablesInFile(Path, Map) replaceVariablesInFile}
     *
     * @param startPath    the path where the start directory is located
     * @param replacements the replacements that should be applied
     */
    public void replaceVariablesInFileRecursive(Path startPath, Map<String, String> replacements) {
        replaceVariablesInFileRecursive(startPath, replacements, Collections.emptyList());
    }

    /**
     * This replaces all occurrences of the target Strings with the replacement Strings in the given file and saves the file
     * <p>
     * {@link #replaceVariablesInFile(Path, Map) replaceVariablesInFile}
     *
     * @param startPath     the path where the start directory is located
     * @param replacements  the replacements that should be applied
     * @param filesToIgnore the name of files for which no replacement should be done
     */
    public void replaceVariablesInFileRecursive(Path startPath, Map<String, String> replacements, List<String> filesToIgnore) {
        log.debug("Replacing {} in files in directory {}", replacements, startPath);
        File directory = startPath.toFile();
        if (!directory.exists() || !directory.isDirectory()) {
            throw new RuntimeException("Files in directory " + startPath + " should be replaced but the directory does not exist.");
        }

        // Get all files in directory
        String[] files = directory.list((current, name) -> current.toPath().resolve(name).toFile().isFile());
        if (files != null) {
            // filter out files that should be ignored
            files = Arrays.stream(files).filter(Predicate.not(filesToIgnore::contains)).toArray(String[]::new);
            for (String file : files) {
                replaceVariablesInFile(directory.toPath().toAbsolutePath().resolve(file), replacements);
            }
        }

        // Recursive call: get all subdirectories
        String[] subDirectories = directory.list((current, name) -> current.toPath().resolve(name).toFile().isDirectory());
        if (subDirectories != null) {
            for (String subDirectory : subDirectories) {
                if (subDirectory.equalsIgnoreCase(".git")) {
                    // ignore files in the '.git' folder
                    continue;
                }
                replaceVariablesInFileRecursive(directory.toPath().toAbsolutePath().resolve(subDirectory), replacements, filesToIgnore);
            }
        }
    }

    /**
     * This replaces all occurrences of the target Strings with the replacement Strings in the given file and saves the file. It assumes that the size of the lists is equal and the
     * order of the argument is the same
     *
     * @param filePath     the path where the file is located
     * @param replacements the replacements that should be applied
     */
    public void replaceVariablesInFile(Path filePath, Map<String, String> replacements) {
        log.debug("Replacing {} in file {}", replacements, filePath);
        if (isBinaryFile(filePath.toString())) {
            // do not try to read binary files with 'readString'
            return;
        }
        try {
            // Note: Java does not offer a good way to check if a file is binary or not. If the basic check above fails (e.g. due to a custom binary file from an instructor),
            // but the file is still binary, we try to read it. In case the method readString fails, we only log this below, but continue, because the exception should NOT
            // interrupt the ongoing process
            String fileContent = Files.readString(filePath, UTF_8);
            for (Map.Entry<String, String> replacement : replacements.entrySet()) {
                fileContent = fileContent.replace(replacement.getKey(), replacement.getValue());
            }
            FileUtils.writeStringToFile(filePath.toFile(), fileContent, UTF_8);
        }
        catch (IOException ex) {
            log.warn("Exception {} occurred when trying to replace {} in (binary) file {}", ex.getMessage(), replacements, filePath);
            // continue
        }
    }

    /**
     * This normalizes all line endings to UNIX-line-endings recursively from the startPath.
     * <p>
     * {@link #normalizeLineEndings(Path) normalizeLineEndings}
     *
     * @param startPath the path where the start directory is located
     * @throws IOException if an issue occurs on file access for the normalizing of the line endings.
     */
    public void normalizeLineEndingsDirectory(Path startPath) throws IOException {
        log.debug("Normalizing file endings in directory {}", startPath);
        File directory = startPath.toFile();
        if (!directory.exists() || !directory.isDirectory()) {
            throw new RuntimeException("File endings in directory " + startPath + " should be normalized but the directory does not exist.");
        }

        // Ignore the .git repository
        IOFileFilter directoryFileFilter = FileFilterUtils.notFileFilter(FileFilterUtils.nameFileFilter(".git"));
        // Get all files in directory
        Collection<File> files = FileUtils.listFiles(directory, FileFilterUtils.trueFileFilter(), directoryFileFilter);

        for (File file : files) {
            normalizeLineEndings(file.toPath().toAbsolutePath());
        }
    }

    /**
     * This normalizes all line endings to UNIX-line-endings in a specific file.
     * '\r\n' gets replaced to '\n'
     * '\r' gets replaced to '\n'
     *
     * @param filePath the path where the file is located
     * @throws IOException if an issue occurs on file access for the normalizing of the line endings.
     */
    public void normalizeLineEndings(Path filePath) throws IOException {
        log.debug("Normalizing line endings in file {}", filePath);
        if (isBinaryFile(filePath.toString())) {
            // do not try to read binary files with 'readString'
            return;
        }
        // https://stackoverflow.com/questions/3776923/how-can-i-normalize-the-eol-character-in-java
        String fileContent = Files.readString(filePath, UTF_8);
        fileContent = fileContent.replaceAll("\\r\\n?", "\n");
        FileUtils.writeStringToFile(filePath.toFile(), fileContent, UTF_8);
    }

    /**
     * This converts all files to the UTF-8 encoding recursively from the startPath.
     * <p>
     * {@link #convertToUTF8(Path) convertToUTF8}
     *
     * @param startPath the path where the start directory is located
     * @throws IOException if an issue occurs on file access when converting to UTF-8.
     */
    public void convertFilesInDirectoryToUtf8(Path startPath) throws IOException {
        log.debug("Converting files in directory {} to UTF-8", startPath);
        File directory = startPath.toFile();
        if (!directory.exists() || !directory.isDirectory()) {
            throw new RuntimeException("Files in directory " + startPath + " should be converted to UTF-8 but the directory does not exist.");
        }

        // Ignore the .git repository
        IOFileFilter directoryFileFilter = FileFilterUtils.notFileFilter(FileFilterUtils.nameFileFilter(".git"));
        // Get all files in directory
        Collection<File> files = FileUtils.listFiles(directory, FileFilterUtils.trueFileFilter(), directoryFileFilter);

        for (File file : files) {
            convertToUTF8(file.toPath());
        }
    }

    /**
     * This converts a specific file to the UTF-8 encoding.
     * To determine the encoding of the file, the library com.ibm.icu.text is used.
     *
     * @param filePath the path where the file is located
     * @throws IOException if an issue occurs on file access when converting to UTF-8.
     */
    public void convertToUTF8(Path filePath) throws IOException {
        log.debug("Converting file {} to UTF-8", filePath);
        byte[] contentArray = Files.readAllBytes(filePath);

        Charset charset = detectCharset(contentArray);
        log.debug("Detected charset for file {} is {}", filePath, charset.name());

        String fileContent = new String(contentArray, charset);

        FileUtils.writeStringToFile(filePath.toFile(), fileContent, UTF_8);
    }

    /**
     * Detect the charset of a byte array
     *
     * @param contentArray The content that should be checked
     * @return The detected charset
     */
    public Charset detectCharset(byte[] contentArray) {
        CharsetDetector charsetDetector = new CharsetDetector();
        charsetDetector.setText(contentArray);
        String charsetName = charsetDetector.detect().getName();
        return Charset.forName(charsetName);
    }

    /**
=======
>>>>>>> 0a44110a
     * Schedule the deletion of the given nullsafe path with a given delay
     *
     * @param path           The path that should be deleted
     * @param delayInMinutes The delay in minutes after which the path should be deleted
     */
    public void schedulePathForDeletion(@Nullable Path path, long delayInMinutes) {
        if (path == null) {
            return;
        }
        ScheduledFuture<?> future = executor.schedule(() -> {
            try {
                if (Files.exists(path)) {
                    log.info("Delete file {}", path);
                    Files.delete(path);
                }
                else {
                    log.error("Deleting the file {} did not work because it does not exist", path);
                }

                futures.remove(path);
            }
            catch (IOException e) {
                log.error("Deleting the file {} did not work", path, e);
            }
        }, delayInMinutes, TimeUnit.MINUTES);

        futures.put(path, future);
    }

    /**
     * Schedule the recursive deletion of the given nullsafe directory with a given delay.
     *
     * @param path           The path to the directory that should be deleted
     * @param delayInMinutes The delay in minutes after which the path should be deleted
     */
    public void scheduleDirectoryPathForRecursiveDeletion(@Nullable Path path, long delayInMinutes) {
        if (path == null) {
            return;
        }
        ScheduledFuture<?> future = executor.schedule(() -> {
            try {
                if (Files.exists(path) && Files.isDirectory(path)) {
                    log.debug("Delete directory {}", path);
                    FileUtils.deleteDirectory(path.toFile());
                }
                futures.remove(path);
            }
            catch (IOException e) {
                log.error("Deleting the directory {} did not work", path, e);
            }
        }, delayInMinutes, TimeUnit.MINUTES);

        futures.put(path, future);
    }

    /**
     * create a unique path by appending a folder named with the current milliseconds (e.g. 1609579674868) of the system and schedules it for deletion.
     * See {@link FileUtil#getUniqueSubfolderPath(Path)} for more information.
     *
     * @param path                 the original path, e.g. /opt/artemis/repos-download
     * @param deleteDelayInMinutes the delay in minutes after which the path should be deleted
     * @return the unique path, e.g. /opt/artemis/repos-download/1609579674868
     */
    public Path getTemporaryUniqueSubfolderPath(Path path, long deleteDelayInMinutes) {
        var temporaryPath = FileUtil.getUniqueSubfolderPath(path);
        scheduleDirectoryPathForRecursiveDeletion(temporaryPath, deleteDelayInMinutes);
        return temporaryPath;
    }

    /**
     * Create a unique path by appending a folder named with the current milliseconds (e.g. 1609579674868) of the system but does not create the folder.
     * This is used when cloning the programming exercises into a new temporary directory because if we already create the directory, the git clone does not work anymore.
     * The directory will be scheduled for deletion.
     *
     * @param path                 the original path, e.g. /opt/artemis/repos-download
     * @param deleteDelayInMinutes the delay in minutes after which the path should be deleted
     * @return the unique path, e.g. /opt/artemis/repos-download/1609579674868
     */
    public Path getTemporaryUniquePathWithoutPathCreation(Path path, long deleteDelayInMinutes) {
        var temporaryPath = path.resolve(String.valueOf(System.currentTimeMillis()));
        scheduleDirectoryPathForRecursiveDeletion(temporaryPath, deleteDelayInMinutes);
        return temporaryPath;
    }

<<<<<<< HEAD
    /**
     * create a directory at a given path
     *
     * @param path the original path, e.g. /opt/artemis/repos-download
     */
    public void createDirectory(Path path) {
        try {
            Files.createDirectories(path);
        }
        catch (IOException e) {
            var error = "Failed to create temporary directory at path " + path + " : " + e.getMessage();
            log.info(error);
        }
    }

    /**
     * Serialize an object and write into file at a given path
     *
     * @param object       The object that is serialized and written into a file
     * @param objectMapper The objectMapper that is used for serialization
     * @param path         The path where the file will be written to
     * @return Path to the written file
     */
    public Path writeObjectToJsonFile(Object object, ObjectMapper objectMapper, Path path) throws IOException {
        objectMapper.writeValue(path.toFile(), object);
        return path;
    }

    /**
     * Merge the PDF files located in the given paths.
     *
     * @param paths             list of paths to merge
     * @param mergedPdfFilename title of merged pdf file
     * @return byte array of the merged file
     */
    public Optional<byte[]> mergePdfFiles(List<Path> paths, String mergedPdfFilename) {
        if (paths == null || paths.isEmpty()) {
            return Optional.empty();
        }
        PDFMergerUtility pdfMerger = new PDFMergerUtility();
        ByteArrayOutputStream outputStream = new ByteArrayOutputStream();

        try {
            for (Path path : paths) {
                if (Files.exists(path)) {
                    pdfMerger.addSource(path.toFile());
                }
            }

            PDDocumentInformation pdDocumentInformation = new PDDocumentInformation();
            pdDocumentInformation.setTitle(mergedPdfFilename);
            pdfMerger.setDestinationDocumentInformation(pdDocumentInformation);

            pdfMerger.setDestinationStream(outputStream);
            pdfMerger.mergeDocuments(null);

        }
        catch (IOException e) {
            log.warn("Could not merge files");
            return Optional.empty();
        }

        return Optional.of(outputStream.toByteArray());
    }

    /**
     * Deletes all specified files.
     *
     * @param filePaths A list of all paths to the files that should be deleted
     */
    public void deleteFiles(List<Path> filePaths) {
        for (Path filePath : filePaths) {
            try {
                Files.delete(filePath);
            }
            catch (Exception ex) {
                log.warn("Could not delete file {}. Error message: {}", filePath, ex.getMessage());
            }
        }
    }

    /**
     * Convert byte[] to MultipartFile by using CommonsMultipartFile
     *
     * @param filename        file name to set file name
     * @param extension       extension of the file (e.g .pdf or .png)
     * @param streamByteArray byte array to save to the temp file
     * @return multipartFile wrapper for the file stored on disk with a sanitized name
     */
    public MultipartFile convertByteArrayToMultipart(String filename, String extension, byte[] streamByteArray) {
        try {
            String cleanFilename = sanitizeFilename(filename);
            Path tempPath = FilePathConverter.getTempFilePath().resolve(cleanFilename + extension);
            FileUtils.writeByteArrayToFile(tempPath.toFile(), streamByteArray);
            File outputFile = tempPath.toFile();
            FileItem fileItem = new DiskFileItem(cleanFilename, Files.probeContentType(tempPath), false, outputFile.getName(), (int) outputFile.length(),
                    outputFile.getParentFile());

            try (InputStream input = Files.newInputStream(outputFile.toPath()); OutputStream fileItemOutputStream = fileItem.getOutputStream()) {
                IOUtils.copy(input, fileItemOutputStream);
            }
            return new CommonsMultipartFile(fileItem);
        }
        catch (IOException e) {
            log.error("Could not convert file {}.", filename, e);
            throw new InternalServerErrorException("Error while converting byte[] to MultipartFile by using CommonsMultipartFile");
        }
    }
=======
>>>>>>> 0a44110a
}<|MERGE_RESOLUTION|>--- conflicted
+++ resolved
@@ -24,20 +24,7 @@
 import org.springframework.context.annotation.Profile;
 import org.springframework.stereotype.Service;
 
-<<<<<<< HEAD
-import com.fasterxml.jackson.databind.ObjectMapper;
-import com.ibm.icu.text.CharsetDetector;
-
-import de.tum.cit.aet.artemis.core.FilePathType;
-import de.tum.cit.aet.artemis.core.domain.FilePathInformation;
-import de.tum.cit.aet.artemis.core.exception.BadRequestAlertException;
-import de.tum.cit.aet.artemis.core.exception.FilePathParsingException;
-import de.tum.cit.aet.artemis.core.exception.InternalServerErrorException;
-import de.tum.cit.aet.artemis.core.util.CommonsMultipartFile;
-import de.tum.cit.aet.artemis.core.util.FilePathConverter;
-=======
 import de.tum.cit.aet.artemis.core.util.FileUtil;
->>>>>>> 0a44110a
 
 @Profile(PROFILE_CORE)
 @Lazy
@@ -83,689 +70,6 @@
     }
 
     /**
-<<<<<<< HEAD
-     * Sanitize the filename
-     * <ul>
-     * <li>replace all invalid characters with an underscore</li>
-     * <li>replace multiple . with a single one</li>
-     * </ul>
-     *
-     * @param filename the filename to sanitize
-     * @return the sanitized filename
-     */
-    public static String sanitizeFilename(String filename) {
-        return filename.replaceAll("[^a-zA-Z\\d.\\-]", "_").replaceAll("\\.+", ".");
-    }
-
-    /**
-     * Helper method which handles the file creation for both normal file uploads and for markdown
-     *
-     * @param file         The file to be uploaded with a maximum file size set in resources/config/application.yml
-     * @param keepFilename specifies if original file name should be kept
-     * @param markdown     boolean which is set to true, when we are uploading a file within the markdown editor
-     * @return The public path of the file
-     */
-    @NotNull
-    public URI handleSaveFile(MultipartFile file, boolean keepFilename, boolean markdown) {
-        // check for file type
-        String filename = checkAndSanitizeFilename(file.getOriginalFilename());
-
-        validateExtension(filename, markdown);
-
-        final String filenamePrefix = markdown ? "Markdown_" : "Temp_";
-        final Path path = markdown ? FilePathConverter.getMarkdownFilePath() : FilePathConverter.getTempFilePath();
-
-        String generatedFilename = generateFilename(filenamePrefix, filename, keepFilename);
-        Path filePath = path.resolve(generatedFilename);
-
-        copyFile(file, filePath);
-
-        String currentFilename = filePath.getFileName().toString();
-        return URI.create(markdown ? MARKDOWN_FILE_SUBPATH : DEFAULT_FILE_SUBPATH).resolve(currentFilename);
-    }
-
-    /**
-     * Handles the saving of a file in a conversation.
-     *
-     * @param file           The file to be uploaded.
-     * @param courseId       The ID of the course.
-     * @param conversationId The ID of the conversation.
-     * @return The URI of the saved file.
-     */
-    public FilePathInformation handleSaveFileInConversation(MultipartFile file, Long courseId, Long conversationId) {
-        // TODO: Improve the access check. The course is already checked, but the user might not be a member of the conversation. The course may not belong to the conversation
-        String sanitizedOriginalFilename = checkAndSanitizeFilename(file.getOriginalFilename());
-
-        validateExtension(sanitizedOriginalFilename, true);
-
-        final String filenamePrefix = "Markdown_";
-        final Path path = FilePathConverter.getMarkdownFilePathForConversation(courseId, conversationId);
-
-        String fileName = generateFilename(filenamePrefix, sanitizedOriginalFilename, false);
-        Path filePath = path.resolve(fileName);
-
-        copyFile(file, filePath);
-
-        String currentFilename = filePath.getFileName().toString();
-        return new FilePathInformation(filePath, URI.create("courses/" + courseId + "/conversations/" + conversationId + "/").resolve(currentFilename), sanitizedOriginalFilename);
-    }
-
-    /**
-     * Saves a file to the given path using a generated filename.
-     *
-     * @param file         the file to save
-     * @param basePath     the base path to save the file to
-     * @param filePathType the type of the file path
-     * @param keepFilename whether to keep the original filename or not
-     * @return the path where the file was saved
-     */
-    @NotNull
-    public Path saveFile(MultipartFile file, Path basePath, FilePathType filePathType, boolean keepFilename) {
-        String sanitizedFilename = checkAndSanitizeFilename(file.getOriginalFilename());
-        validateExtension(sanitizedFilename, false);
-        String generatedFilename = generateFilename(generateTargetFilenameBase(filePathType), sanitizedFilename, keepFilename);
-        Path savePath = basePath.resolve(generatedFilename);
-        return saveFile(file, savePath);
-    }
-
-    /**
-     * Saves a file to the given path. If the file already exists, it will be <b>overwritten</b>. Make sure the path is <b>sanitized</b> and does not override files unexpectedly!
-     *
-     * @param file              the file to save
-     * @param fullSanitizedPath the full path to save the file to
-     * @return the path where the file was saved
-     */
-    @NotNull
-    public Path saveFile(MultipartFile file, Path fullSanitizedPath) {
-        copyFile(file, fullSanitizedPath);
-        return fullSanitizedPath;
-    }
-
-    private void copyFile(MultipartFile file, Path filePath) {
-        try {
-            FileUtils.copyInputStreamToFile(file.getInputStream(), filePath.toFile());
-        }
-        catch (IOException e) {
-            log.error("Could not save file {}", filePath.getFileName(), e);
-            throw new InternalServerErrorException("Could not create file");
-        }
-    }
-
-    /**
-     * Nullsafe sanitation method for filenames.
-     *
-     * @param filename the filename to sanitize
-     * @return the sanitized filename
-     * @throws IllegalArgumentException if the filename is null
-     */
-    @NotNull
-    public String checkAndSanitizeFilename(@Nullable String filename) {
-        if (filename == null) {
-            throw new IllegalArgumentException("Filename cannot be null");
-        }
-
-        return sanitizeFilename(filename);
-    }
-
-    /**
-     * Validates the file extension of the given filename. If the markdown flag is set to true, only markdown file extensions are allowed.
-     *
-     * @param filename the filename to validate
-     * @param markdown whether the file is a markdown file
-     * @throws BadRequestAlertException if the file extension is not allowed
-     */
-    public void validateExtension(String filename, boolean markdown) {
-        final String fileExtension = FilenameUtils.getExtension(filename);
-        final Set<String> allowedExtensions = markdown ? allowedMarkdownFileExtensions : allowedFileExtensions;
-
-        if (allowedExtensions.stream().noneMatch(fileExtension::equalsIgnoreCase)) {
-            throw new BadRequestAlertException("Unsupported file type! Allowed file types: " + String.join(", ", allowedExtensions), "file", null, true);
-        }
-    }
-
-    /**
-     * Generates a new filename based on the current time and either the supplied filename or a random UUID.
-     *
-     * @param filenamePrefix    the prefix of the filename
-     * @param sanitizedFilename the sanitized filename including the extension
-     * @param keepFilename      whether to keep the original filename or not
-     * @return the generated filename
-     */
-    public String generateFilename(String filenamePrefix, String sanitizedFilename, boolean keepFilename) {
-        if (keepFilename) {
-            return filenamePrefix + ZonedDateTime.now().toString().substring(0, 23).replaceAll("[:.]", "-") + "_" + sanitizedFilename;
-        }
-        String fileExtension = FilenameUtils.getExtension(sanitizedFilename);
-        return filenamePrefix + ZonedDateTime.now().toString().substring(0, 23).replaceAll("[:.]", "-") + "_" + UUID.randomUUID().toString().substring(0, 8) + "." + fileExtension;
-    }
-
-    /**
-     * Copies an existing non-temporary file to a target location.
-     *
-     * @param oldFilePath  the old file path
-     * @param targetFolder the folder that a file should be copied to
-     * @param filePathType the type of the file path
-     * @return the resulting file path or null on error
-     */
-    public Path copyExistingFileToTarget(Path oldFilePath, Path targetFolder, FilePathType filePathType) {
-        if (oldFilePath != null && !pathContains(oldFilePath, Path.of(("files/temp")))) {
-            String filename = oldFilePath.getFileName().toString();
-            try {
-                Path target = targetFolder.resolve(generateFilename(generateTargetFilenameBase(filePathType), filename, false));
-                FileUtils.copyFile(oldFilePath.toFile(), target.toFile());
-                log.debug("Moved File from {} to {}", oldFilePath, target);
-                return target;
-            }
-            catch (IOException e) {
-                log.error("Error moving file: {}", oldFilePath, e);
-            }
-        }
-        return null;
-    }
-
-    /**
-     * Checks whether the path starts with the provided sub-path.
-     *
-     * @param path    URI to check if it starts with the sub-pat
-     * @param subPath sub-path URI to search for
-     * @throws IllegalArgumentException if the provided path does not start with the provided sub-path or the provided legacy-sub-path
-     */
-    public static void sanitizeByCheckingIfPathStartsWithSubPathElseThrow(@NotNull URI path, @NotNull URI subPath) {
-        // Removes redundant elements (e.g. ../ or ./) from the path and sub-path
-        URI normalisedPath = path.normalize();
-        URI normalisedSubPath = subPath.normalize();
-        // Indicates whether the path starts with the subPath
-        boolean normalisedPathStartsWithNormalisedSubPath = normalisedPath.getPath().startsWith(normalisedSubPath.getPath());
-        // Throws a IllegalArgumentException in case the normalisedPath does not start with the normalisedSubPath
-        if (!normalisedPathStartsWithNormalisedSubPath) {
-            throw new IllegalArgumentException("Path is not valid!");
-        }
-    }
-
-    /**
-     * Sanitizes a file path by checking for invalid characters or path traversal.
-     *
-     * @param filePath the file path to sanitize
-     * @throws IllegalArgumentException if the file path is invalid
-     */
-    public static void sanitizeFilePathByCheckingForInvalidCharactersElseThrow(String filePath) {
-        URI uriToCheck = URI.create(filePath);
-        URI normalizedPath = uriToCheck.normalize();
-        if (!uriToCheck.equals(normalizedPath)) {
-            throw new IllegalArgumentException("Path is not valid!");
-        }
-    }
-
-    /**
-     * Generates a prefix for the filename based on the file path type
-     *
-     * @param filePathType the type of the file path
-     * @return the prefix ending with an underscore character as a separator
-     */
-    @NotNull
-    public String generateTargetFilenameBase(@NotNull FilePathType filePathType) {
-        return switch (filePathType) {
-            case DRAG_AND_DROP_BACKGROUND -> "DragAndDropBackground_";
-            case DRAG_ITEM -> "DragItem_";
-            case COURSE_ICON -> "CourseIcon_";
-            case PROFILE_PICTURE -> "ProfilePicture_";
-            case EXAM_USER_SIGNATURE -> "ExamUserSignature_";
-            case EXAM_USER_IMAGE -> "ExamUserImage_";
-            case LECTURE_ATTACHMENT -> "LectureAttachment_";
-            case ATTACHMENT_UNIT -> "AttachmentUnit_";
-            case SLIDE -> "AttachmentUnitSlide_";
-            case STUDENT_VERSION_SLIDES -> "StudentVersionSlides_";
-            default -> "Unspecified_";
-        };
-    }
-
-    private boolean pathContains(Path path, Path subPath) {
-        return path.normalize().toString().contains(subPath.normalize().toString());
-    }
-
-    /**
-     * Copies the given resources to the target directory.
-     *
-     * @param resources             The resources that should be copied.
-     * @param prefix                Cut everything until the end of the prefix.
-     *                                  E.g. source {@code …/templates/java/gradle/wrapper.jar}, prefix {@code templates/java/} results in
-     *                                  {@code <targetDirectory>/gradle/wrapper.jar}).
-     * @param targetDirectory       The directory where the copy should be located.
-     * @param keepParentDirectories Create the resources with the directory they are currently in (e.g. current/parent/* -> new/parent/*)
-     * @throws IOException If the copying operation fails.
-     */
-    public void copyResources(final Resource[] resources, final Path prefix, final Path targetDirectory, final boolean keepParentDirectories) throws IOException {
-        for (final Resource resource : resources) {
-            copyResource(resource, prefix, targetDirectory, keepParentDirectories);
-        }
-    }
-
-    /**
-     * Copies the given resource to the target directory.
-     *
-     * @param resource              The resource that should be copied.
-     * @param prefix                Cut everything until the end of the prefix.
-     *                                  E.g. source {@code …/templates/java/gradle/wrapper.jar}, prefix {@code templates/java/} results in
-     *                                  {@code <targetDirectory>/gradle/wrapper.jar}).
-     * @param targetDirectory       The directory where the copy should be located.
-     * @param keepParentDirectories Create the resources with the directory they are currently in (e.g. current/parent/* -> new/parent/*)
-     * @throws IOException If the copying operation fails.
-     */
-    public void copyResource(final Resource resource, final Path prefix, final Path targetDirectory, final boolean keepParentDirectories) throws IOException {
-        final Path targetPath = generateTargetPath(resource, prefix, targetDirectory, keepParentDirectories);
-
-        if (isIgnoredDirectory(targetPath)) {
-            return;
-        }
-
-        FileUtils.copyInputStreamToFile(resource.getInputStream(), targetPath.toFile());
-
-        if (targetPath.endsWith("gradlew")) {
-            targetPath.toFile().setExecutable(true);
-        }
-    }
-
-    private Path generateTargetPath(final Resource resource, final Path prefix, final Path targetDirectory, final boolean keepParentDirectory) throws IOException {
-        final Path filePath;
-        if (resource.isFile()) {
-            filePath = resource.getFile().toPath();
-        }
-        else {
-            final String url = URLDecoder.decode(resource.getURL().toString(), UTF_8);
-            filePath = Path.of(url);
-        }
-
-        return generateTargetPath(filePath, prefix, targetDirectory, keepParentDirectory);
-    }
-
-    /**
-     * Generates the target file path which a resource should be copied to.
-     * <p>
-     * Searches for {@code prefix} in the {@code source} and removes all path elements including and up to the prefix.
-     * The target file path is then determined by resolving the remaining path against the target directory.
-     *
-     * @param source              The path where the resource is copied from.
-     * @param prefix              The prefix that should be trimmed from the source path.
-     * @param targetDirectory     The base target directory.
-     * @param keepParentDirectory Keep directories in the path between prefix and filename.
-     * @return The target path where the resource should be copied to.
-     */
-    private Path generateTargetPath(final Path source, final Path prefix, final Path targetDirectory, final boolean keepParentDirectory) {
-        if (!keepParentDirectory) {
-            return targetDirectory.resolve(source.getFileName());
-        }
-
-        final List<Path> sourcePathElements = getPathElements(source);
-        final List<Path> prefixPathElements = getPathElements(prefix);
-
-        final int prefixStartIdx = Collections.indexOfSubList(sourcePathElements, prefixPathElements);
-
-        if (prefixStartIdx < 0) {
-            return targetDirectory.resolve(source);
-        }
-
-        final int startIdx = prefixStartIdx + prefixPathElements.size();
-        final Path relativeSource = source.subpath(startIdx, sourcePathElements.size());
-
-        return targetDirectory.resolve(relativeSource);
-    }
-
-    private List<Path> getPathElements(final Path path) {
-        final List<Path> elements = new ArrayList<>();
-
-        for (final Path value : path) {
-            elements.add(value);
-        }
-
-        return elements;
-    }
-
-    /**
-     * Checks if the given path has been identified as a file, but it actually points to a directory.
-     *
-     * @param filePath The path to a file/directory.
-     * @return True, if the path is assumed to be a file but actually points to a directory.
-     */
-    private boolean isIgnoredDirectory(final Path filePath) {
-        final String filename = filePath.getFileName().toString();
-        return IGNORED_DIRECTORY_SUFFIXES.stream().anyMatch(filename::endsWith);
-    }
-
-    /**
-     * This renames the directory at the old directory path to the new path
-     *
-     * @param oldDirectoryPath    the path of the folder that should be renamed
-     * @param targetDirectoryPath the path of the folder where the renamed folder should be located
-     * @throws IOException if the directory could not be renamed.
-     */
-    public void renameDirectory(Path oldDirectoryPath, Path targetDirectoryPath) throws IOException {
-
-        if (!Files.exists(oldDirectoryPath)) {
-            throw new FilePathParsingException("Directory " + oldDirectoryPath + " should be renamed but does not exist.");
-        }
-        File oldDirectory = oldDirectoryPath.toFile();
-        File targetDirectory = targetDirectoryPath.toFile();
-
-        FileUtils.moveDirectory(oldDirectory, targetDirectory);
-    }
-
-    /**
-     * Look for sections that start and end with a section marker (e.g. %section-start% and %section-end%). Overrides the given file in filePath with a new file!
-     *
-     * @param filePath of file to look for replaceable sections in.
-     * @param sections of structure String (section name) / Boolean (keep content in section or remove it).
-     */
-    public void replacePlaceholderSections(Path filePath, Map<String, Boolean> sections) {
-        Map<Pattern, Boolean> patternBooleanMap = sections.entrySet().stream().collect(Collectors.toMap(e -> Pattern.compile(".*%" + e.getKey() + ".*%.*"), Map.Entry::getValue));
-        File file = filePath.toFile();
-        File tempFile = Path.of(filePath + "_temp").toFile();
-        if (!file.exists()) {
-            throw new FilePathParsingException("File " + filePath + " should be updated but does not exist.");
-        }
-
-        try (var reader = Files.newBufferedReader(file.toPath(), UTF_8); var writer = Files.newBufferedWriter(tempFile.toPath(), UTF_8)) {
-            Map.Entry<Pattern, Boolean> matchingStartPattern = null;
-            String line = reader.readLine();
-            while (line != null) {
-                // If there is no starting pattern matched atm, check if the current line is a start pattern.
-                if (matchingStartPattern == null) {
-                    for (Map.Entry<Pattern, Boolean> entry : patternBooleanMap.entrySet()) {
-                        if (entry.getKey().matcher(line).matches()) {
-                            matchingStartPattern = entry;
-                            break;
-                        }
-                    }
-                    // If a pattern is matched, don't write anything so that the section qualifier is removed.
-                    if (matchingStartPattern != null) {
-                        line = reader.readLine();
-                        continue;
-                    }
-                }
-                else {
-                    // If there is a starting pattern matched, check if an ending pattern is encountered.
-                    boolean endMatcherFound = false;
-                    for (Map.Entry<Pattern, Boolean> entry : patternBooleanMap.entrySet()) {
-                        if (entry.getKey().matcher(line).matches()) {
-                            endMatcherFound = true;
-                            break;
-                        }
-                    }
-                    if (endMatcherFound) {
-                        matchingStartPattern = null;
-                        line = reader.readLine();
-                        continue;
-                    }
-                }
-
-                if (matchingStartPattern == null || matchingStartPattern.getValue()) {
-                    writer.write(line);
-                    writer.newLine();
-                }
-
-                line = reader.readLine();
-            }
-        }
-        catch (IOException ex) {
-            throw new RuntimeException("Error encountered when reading File " + filePath + ".", ex);
-        }
-        // Accessing already opened files will cause an exception on Windows machines, therefore close the streams
-        try {
-            Files.delete(file.toPath());
-            FileUtils.moveFile(tempFile, filePath.toFile());
-        }
-        catch (IOException ex) {
-            throw new RuntimeException("Error encountered when reading File " + filePath + ".", ex);
-        }
-    }
-
-    /**
-     * This replaces all occurrences of the target String with the replacement String in the given directory (recursive!)
-     *
-     * @param startPath         the path where the file is located
-     * @param targetString      the string that should be replaced
-     * @param replacementString the string that should be used to replace the target
-     * @throws IOException if an issue occurs on file access for the replacement of the variables.
-     */
-    public void replaceVariablesInDirectoryName(Path startPath, String targetString, String replacementString) throws IOException {
-        log.debug("Replacing {} with {} in directory {}", targetString, replacementString, startPath);
-        File directory = startPath.toFile();
-        if (!directory.exists() || !directory.isDirectory()) {
-            throw new RuntimeException("Directory " + startPath + " should be replaced but does not exist.");
-        }
-        String pathString = startPath.toString();
-        if (pathString.contains(targetString)) {
-            log.debug("Target String found, replacing..");
-            String targetPath = pathString.replace(targetString, replacementString);
-            final var path = Path.of(targetPath);
-            renameDirectory(startPath, path);
-            directory = path.toFile();
-        }
-
-        // Get all subdirectories
-        final var subDirectories = directory.list((current, name) -> current.toPath().resolve(name).toFile().isDirectory());
-
-        if (subDirectories != null) {
-            for (String subDirectory : subDirectories) {
-                replaceVariablesInDirectoryName(directory.toPath().toAbsolutePath().resolve(subDirectory), targetString, replacementString);
-            }
-        }
-    }
-
-    /**
-     * This replaces all occurrences of the target String with the replacement String within a source file of a given directory (recursive!)
-     *
-     * @param startPath         the path where the file is located
-     * @param targetString      the string that should be replaced
-     * @param replacementString the string that should be used to replace the target
-     * @throws IOException if an issue occurs on file access for the replacement of the variables.
-     */
-    public void replaceVariablesInFilename(Path startPath, String targetString, String replacementString) throws IOException {
-        log.debug("Replacing {} with {} in directory {}", targetString, replacementString, startPath);
-        File directory = startPath.toFile();
-        if (!directory.exists() || !directory.isDirectory()) {
-            throw new FileNotFoundException("Files in the directory " + startPath + " should be replaced but it does not exist.");
-        }
-
-        // rename all files in the file tree
-        try (var files = Files.find(startPath, Integer.MAX_VALUE, (filePath, fileAttr) -> fileAttr.isRegularFile() && filePath.toString().contains(targetString))) {
-            files.forEach(filePath -> {
-                try {
-                    // We expect the strings to be clean already, so the filename shouldn't change. If it does, we are on the safe side with the sanitation.
-                    String cleanFileName = sanitizeFilename(filePath.toString().replace(targetString, replacementString));
-                    FileUtils.moveFile(filePath.toFile(), Path.of(cleanFileName).toFile());
-                }
-                catch (IOException e) {
-                    throw new RuntimeException("File " + filePath + " should be replaced but does not exist.");
-                }
-            });
-        }
-    }
-
-    /**
-     * This replaces all occurrences of the target Strings with the replacement Strings in the given file and saves the file
-     * <p>
-     * {@link #replaceVariablesInFile(Path, Map) replaceVariablesInFile}
-     *
-     * @param startPath    the path where the start directory is located
-     * @param replacements the replacements that should be applied
-     */
-    public void replaceVariablesInFileRecursive(Path startPath, Map<String, String> replacements) {
-        replaceVariablesInFileRecursive(startPath, replacements, Collections.emptyList());
-    }
-
-    /**
-     * This replaces all occurrences of the target Strings with the replacement Strings in the given file and saves the file
-     * <p>
-     * {@link #replaceVariablesInFile(Path, Map) replaceVariablesInFile}
-     *
-     * @param startPath     the path where the start directory is located
-     * @param replacements  the replacements that should be applied
-     * @param filesToIgnore the name of files for which no replacement should be done
-     */
-    public void replaceVariablesInFileRecursive(Path startPath, Map<String, String> replacements, List<String> filesToIgnore) {
-        log.debug("Replacing {} in files in directory {}", replacements, startPath);
-        File directory = startPath.toFile();
-        if (!directory.exists() || !directory.isDirectory()) {
-            throw new RuntimeException("Files in directory " + startPath + " should be replaced but the directory does not exist.");
-        }
-
-        // Get all files in directory
-        String[] files = directory.list((current, name) -> current.toPath().resolve(name).toFile().isFile());
-        if (files != null) {
-            // filter out files that should be ignored
-            files = Arrays.stream(files).filter(Predicate.not(filesToIgnore::contains)).toArray(String[]::new);
-            for (String file : files) {
-                replaceVariablesInFile(directory.toPath().toAbsolutePath().resolve(file), replacements);
-            }
-        }
-
-        // Recursive call: get all subdirectories
-        String[] subDirectories = directory.list((current, name) -> current.toPath().resolve(name).toFile().isDirectory());
-        if (subDirectories != null) {
-            for (String subDirectory : subDirectories) {
-                if (subDirectory.equalsIgnoreCase(".git")) {
-                    // ignore files in the '.git' folder
-                    continue;
-                }
-                replaceVariablesInFileRecursive(directory.toPath().toAbsolutePath().resolve(subDirectory), replacements, filesToIgnore);
-            }
-        }
-    }
-
-    /**
-     * This replaces all occurrences of the target Strings with the replacement Strings in the given file and saves the file. It assumes that the size of the lists is equal and the
-     * order of the argument is the same
-     *
-     * @param filePath     the path where the file is located
-     * @param replacements the replacements that should be applied
-     */
-    public void replaceVariablesInFile(Path filePath, Map<String, String> replacements) {
-        log.debug("Replacing {} in file {}", replacements, filePath);
-        if (isBinaryFile(filePath.toString())) {
-            // do not try to read binary files with 'readString'
-            return;
-        }
-        try {
-            // Note: Java does not offer a good way to check if a file is binary or not. If the basic check above fails (e.g. due to a custom binary file from an instructor),
-            // but the file is still binary, we try to read it. In case the method readString fails, we only log this below, but continue, because the exception should NOT
-            // interrupt the ongoing process
-            String fileContent = Files.readString(filePath, UTF_8);
-            for (Map.Entry<String, String> replacement : replacements.entrySet()) {
-                fileContent = fileContent.replace(replacement.getKey(), replacement.getValue());
-            }
-            FileUtils.writeStringToFile(filePath.toFile(), fileContent, UTF_8);
-        }
-        catch (IOException ex) {
-            log.warn("Exception {} occurred when trying to replace {} in (binary) file {}", ex.getMessage(), replacements, filePath);
-            // continue
-        }
-    }
-
-    /**
-     * This normalizes all line endings to UNIX-line-endings recursively from the startPath.
-     * <p>
-     * {@link #normalizeLineEndings(Path) normalizeLineEndings}
-     *
-     * @param startPath the path where the start directory is located
-     * @throws IOException if an issue occurs on file access for the normalizing of the line endings.
-     */
-    public void normalizeLineEndingsDirectory(Path startPath) throws IOException {
-        log.debug("Normalizing file endings in directory {}", startPath);
-        File directory = startPath.toFile();
-        if (!directory.exists() || !directory.isDirectory()) {
-            throw new RuntimeException("File endings in directory " + startPath + " should be normalized but the directory does not exist.");
-        }
-
-        // Ignore the .git repository
-        IOFileFilter directoryFileFilter = FileFilterUtils.notFileFilter(FileFilterUtils.nameFileFilter(".git"));
-        // Get all files in directory
-        Collection<File> files = FileUtils.listFiles(directory, FileFilterUtils.trueFileFilter(), directoryFileFilter);
-
-        for (File file : files) {
-            normalizeLineEndings(file.toPath().toAbsolutePath());
-        }
-    }
-
-    /**
-     * This normalizes all line endings to UNIX-line-endings in a specific file.
-     * '\r\n' gets replaced to '\n'
-     * '\r' gets replaced to '\n'
-     *
-     * @param filePath the path where the file is located
-     * @throws IOException if an issue occurs on file access for the normalizing of the line endings.
-     */
-    public void normalizeLineEndings(Path filePath) throws IOException {
-        log.debug("Normalizing line endings in file {}", filePath);
-        if (isBinaryFile(filePath.toString())) {
-            // do not try to read binary files with 'readString'
-            return;
-        }
-        // https://stackoverflow.com/questions/3776923/how-can-i-normalize-the-eol-character-in-java
-        String fileContent = Files.readString(filePath, UTF_8);
-        fileContent = fileContent.replaceAll("\\r\\n?", "\n");
-        FileUtils.writeStringToFile(filePath.toFile(), fileContent, UTF_8);
-    }
-
-    /**
-     * This converts all files to the UTF-8 encoding recursively from the startPath.
-     * <p>
-     * {@link #convertToUTF8(Path) convertToUTF8}
-     *
-     * @param startPath the path where the start directory is located
-     * @throws IOException if an issue occurs on file access when converting to UTF-8.
-     */
-    public void convertFilesInDirectoryToUtf8(Path startPath) throws IOException {
-        log.debug("Converting files in directory {} to UTF-8", startPath);
-        File directory = startPath.toFile();
-        if (!directory.exists() || !directory.isDirectory()) {
-            throw new RuntimeException("Files in directory " + startPath + " should be converted to UTF-8 but the directory does not exist.");
-        }
-
-        // Ignore the .git repository
-        IOFileFilter directoryFileFilter = FileFilterUtils.notFileFilter(FileFilterUtils.nameFileFilter(".git"));
-        // Get all files in directory
-        Collection<File> files = FileUtils.listFiles(directory, FileFilterUtils.trueFileFilter(), directoryFileFilter);
-
-        for (File file : files) {
-            convertToUTF8(file.toPath());
-        }
-    }
-
-    /**
-     * This converts a specific file to the UTF-8 encoding.
-     * To determine the encoding of the file, the library com.ibm.icu.text is used.
-     *
-     * @param filePath the path where the file is located
-     * @throws IOException if an issue occurs on file access when converting to UTF-8.
-     */
-    public void convertToUTF8(Path filePath) throws IOException {
-        log.debug("Converting file {} to UTF-8", filePath);
-        byte[] contentArray = Files.readAllBytes(filePath);
-
-        Charset charset = detectCharset(contentArray);
-        log.debug("Detected charset for file {} is {}", filePath, charset.name());
-
-        String fileContent = new String(contentArray, charset);
-
-        FileUtils.writeStringToFile(filePath.toFile(), fileContent, UTF_8);
-    }
-
-    /**
-     * Detect the charset of a byte array
-     *
-     * @param contentArray The content that should be checked
-     * @return The detected charset
-     */
-    public Charset detectCharset(byte[] contentArray) {
-        CharsetDetector charsetDetector = new CharsetDetector();
-        charsetDetector.setText(contentArray);
-        String charsetName = charsetDetector.detect().getName();
-        return Charset.forName(charsetName);
-    }
-
-    /**
-=======
->>>>>>> 0a44110a
      * Schedule the deletion of the given nullsafe path with a given delay
      *
      * @param path           The path that should be deleted
@@ -850,115 +154,4 @@
         return temporaryPath;
     }
 
-<<<<<<< HEAD
-    /**
-     * create a directory at a given path
-     *
-     * @param path the original path, e.g. /opt/artemis/repos-download
-     */
-    public void createDirectory(Path path) {
-        try {
-            Files.createDirectories(path);
-        }
-        catch (IOException e) {
-            var error = "Failed to create temporary directory at path " + path + " : " + e.getMessage();
-            log.info(error);
-        }
-    }
-
-    /**
-     * Serialize an object and write into file at a given path
-     *
-     * @param object       The object that is serialized and written into a file
-     * @param objectMapper The objectMapper that is used for serialization
-     * @param path         The path where the file will be written to
-     * @return Path to the written file
-     */
-    public Path writeObjectToJsonFile(Object object, ObjectMapper objectMapper, Path path) throws IOException {
-        objectMapper.writeValue(path.toFile(), object);
-        return path;
-    }
-
-    /**
-     * Merge the PDF files located in the given paths.
-     *
-     * @param paths             list of paths to merge
-     * @param mergedPdfFilename title of merged pdf file
-     * @return byte array of the merged file
-     */
-    public Optional<byte[]> mergePdfFiles(List<Path> paths, String mergedPdfFilename) {
-        if (paths == null || paths.isEmpty()) {
-            return Optional.empty();
-        }
-        PDFMergerUtility pdfMerger = new PDFMergerUtility();
-        ByteArrayOutputStream outputStream = new ByteArrayOutputStream();
-
-        try {
-            for (Path path : paths) {
-                if (Files.exists(path)) {
-                    pdfMerger.addSource(path.toFile());
-                }
-            }
-
-            PDDocumentInformation pdDocumentInformation = new PDDocumentInformation();
-            pdDocumentInformation.setTitle(mergedPdfFilename);
-            pdfMerger.setDestinationDocumentInformation(pdDocumentInformation);
-
-            pdfMerger.setDestinationStream(outputStream);
-            pdfMerger.mergeDocuments(null);
-
-        }
-        catch (IOException e) {
-            log.warn("Could not merge files");
-            return Optional.empty();
-        }
-
-        return Optional.of(outputStream.toByteArray());
-    }
-
-    /**
-     * Deletes all specified files.
-     *
-     * @param filePaths A list of all paths to the files that should be deleted
-     */
-    public void deleteFiles(List<Path> filePaths) {
-        for (Path filePath : filePaths) {
-            try {
-                Files.delete(filePath);
-            }
-            catch (Exception ex) {
-                log.warn("Could not delete file {}. Error message: {}", filePath, ex.getMessage());
-            }
-        }
-    }
-
-    /**
-     * Convert byte[] to MultipartFile by using CommonsMultipartFile
-     *
-     * @param filename        file name to set file name
-     * @param extension       extension of the file (e.g .pdf or .png)
-     * @param streamByteArray byte array to save to the temp file
-     * @return multipartFile wrapper for the file stored on disk with a sanitized name
-     */
-    public MultipartFile convertByteArrayToMultipart(String filename, String extension, byte[] streamByteArray) {
-        try {
-            String cleanFilename = sanitizeFilename(filename);
-            Path tempPath = FilePathConverter.getTempFilePath().resolve(cleanFilename + extension);
-            FileUtils.writeByteArrayToFile(tempPath.toFile(), streamByteArray);
-            File outputFile = tempPath.toFile();
-            FileItem fileItem = new DiskFileItem(cleanFilename, Files.probeContentType(tempPath), false, outputFile.getName(), (int) outputFile.length(),
-                    outputFile.getParentFile());
-
-            try (InputStream input = Files.newInputStream(outputFile.toPath()); OutputStream fileItemOutputStream = fileItem.getOutputStream()) {
-                IOUtils.copy(input, fileItemOutputStream);
-            }
-            return new CommonsMultipartFile(fileItem);
-        }
-        catch (IOException e) {
-            log.error("Could not convert file {}.", filename, e);
-            throw new InternalServerErrorException("Error while converting byte[] to MultipartFile by using CommonsMultipartFile");
-        }
-    }
-=======
->>>>>>> 0a44110a
 }