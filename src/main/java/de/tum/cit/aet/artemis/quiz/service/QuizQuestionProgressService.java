--- conflicted
+++ resolved
@@ -271,11 +271,8 @@
      * @param answeredAt The time when the question was answered
      * @param courseId   The id of the course
      */
-<<<<<<< HEAD
-    public void saveProgressFromTraining(QuizQuestion question, Long userId, SubmittedAnswer answer, ZonedDateTime answeredAt, long courseId) {
-=======
+
     public void saveProgressFromTraining(QuizQuestion question, long userId, long courseId, SubmittedAnswer answer, ZonedDateTime answeredAt) {
->>>>>>> 56693a16
         QuizQuestionProgress existingProgress = quizQuestionProgressRepository.findByUserIdAndQuizQuestionId(userId, question.getId()).orElse(new QuizQuestionProgress());
         QuizQuestionProgressData data = existingProgress.getProgressJson() != null ? existingProgress.getProgressJson() : new QuizQuestionProgressData();
 
