package de.tum.cit.aet.artemis.quiz.service;

import static de.tum.cit.aet.artemis.core.config.Constants.PROFILE_CORE;

import java.time.ZonedDateTime;
import java.util.Comparator;
import java.util.List;
import java.util.Map;
import java.util.Set;
import java.util.stream.Collectors;

import org.springframework.context.annotation.Lazy;
import org.springframework.context.annotation.Profile;
import org.springframework.dao.DataIntegrityViolationException;
import org.springframework.stereotype.Service;

import de.tum.cit.aet.artemis.quiz.domain.QuizQuestion;
import de.tum.cit.aet.artemis.quiz.domain.QuizQuestionProgress;
import de.tum.cit.aet.artemis.quiz.domain.QuizQuestionProgressData;
import de.tum.cit.aet.artemis.quiz.domain.SubmittedAnswer;
import de.tum.cit.aet.artemis.quiz.repository.QuizQuestionProgressRepository;
import de.tum.cit.aet.artemis.quiz.repository.QuizQuestionRepository;

@Profile(PROFILE_CORE)
@Lazy
@Service
public class QuizQuestionProgressService {

    private final QuizQuestionProgressRepository quizQuestionProgressRepository;

    private final QuizQuestionRepository quizQuestionRepository;

    private final QuizTrainingLeaderboardService quizTrainingLeaderboardService;

    public QuizQuestionProgressService(QuizQuestionProgressRepository quizQuestionProgressRepository, QuizQuestionRepository quizQuestionRepository,
            QuizTrainingLeaderboardService quizTrainingLeaderboardService) {
        this.quizQuestionProgressRepository = quizQuestionProgressRepository;
        this.quizQuestionRepository = quizQuestionRepository;
        this.quizTrainingLeaderboardService = quizTrainingLeaderboardService;
    }

    /**
     * Adds a new attempt with the current score and answer time to the progress data.
     *
     * @param data       The progress data object for the question
     * @param score      The achieved score for the question
     * @param answeredAt The time when the question was answered
     */
    public void updateProgressWithNewAttempt(QuizQuestionProgressData data, double score, ZonedDateTime answeredAt) {
        QuizQuestionProgressData.Attempt attempt = new QuizQuestionProgressData.Attempt();
        attempt.setScore(score);
        attempt.setAnsweredAt(answeredAt);
        data.addAttempt(attempt);
        data.setLastScore(score);
    }

    /**
     * Updates the repetition count, easiness factor, interval, session count, priority, and box in the progress data.
     *
     * @param data             The progress data object for the question
     * @param score            The achieved score for the question
     * @param existingProgress The previous progress (can be null)
     * @param answeredAt       The time when the question was answered
     */
    public void updateProgressCalculations(QuizQuestionProgressData data, double score, QuizQuestionProgress existingProgress, ZonedDateTime answeredAt) {
        int repetition = calculateRepetition(score, data);
        data.setRepetition(repetition);

        double prevEasinessFactor = 2.5;
        int prevInterval = 1;
        int prevSessionCount = 0;

        if (existingProgress != null && existingProgress.getProgressJson() != null) {
            QuizQuestionProgressData prevData = existingProgress.getProgressJson();
            prevEasinessFactor = prevData.getEasinessFactor();
            prevInterval = prevData.getInterval();
            prevSessionCount = prevData.getSessionCount();
        }

        double easinessFactor = calculateEasinessFactor(score, prevEasinessFactor);
        data.setEasinessFactor(easinessFactor);
        int sessionCount = prevSessionCount + 1;
        data.setSessionCount(sessionCount);
        int interval = calculateInterval(easinessFactor, prevInterval, repetition);
        data.setInterval(interval);
        data.setDueDate(answeredAt.plusDays(interval));
        data.setBox(calculateBox(interval));
        data.setPriority(calculatePriority(sessionCount, interval, score));
    }

    /**
     * Get the sorted List of 10 quiz questions based on their due date
     *
     * @param courseId ID of the course for which the quiz questions are to be fetched
     * @param userId   ID of the user for whom the quiz questions are to be fetched
     * @return A list of 10 quiz questions sorted by due date
     */
    public List<QuizQuestion> getQuestionsForSession(Long courseId, Long userId) {
        Set<QuizQuestion> allQuestions = quizQuestionRepository.findAllQuizQuestionsByCourseId(courseId);
        Set<Long> questionIds = allQuestions.stream().map(QuizQuestion::getId).collect(Collectors.toSet());
        Set<QuizQuestionProgress> progressList = quizQuestionProgressRepository.findAllByUserIdAndQuizQuestionIdIn(userId, questionIds);

        Map<Long, ZonedDateTime> dueDateMap = progressList.stream().collect(Collectors.toMap(QuizQuestionProgress::getQuizQuestionId, progress -> {
            QuizQuestionProgressData data = progress.getProgressJson();
            return (data != null && data.getDueDate() != null) ? data.getDueDate() : ZonedDateTime.now();
        }));

        ZonedDateTime now = ZonedDateTime.now();

        List<QuizQuestion> dueQuestions = allQuestions.stream().filter(q -> {
            ZonedDateTime dueDate = dueDateMap.getOrDefault(q.getId(), now);
            return !dueDate.toLocalDate().isAfter(now.toLocalDate());
        }).sorted(Comparator.comparing(q -> dueDateMap.getOrDefault(q.getId(), now))).limit(10).toList();

        return dueQuestions;
    }

    /**
     * Calculate the repetition count, which represents how many times the question has been answered correctly in a row
     *
     * @param score The score achieved for the question
     * @param data  The progress data for the question
     * @return The repetition count for the question, which is the number of consecutive correct answers
     */
    public int calculateRepetition(double score, QuizQuestionProgressData data) {
        if (score != 1.0) {
            return 0;
        }
        int repetition = 0;
        List<QuizQuestionProgressData.Attempt> attempts = data.getAttempts();
        if (attempts != null) {
            for (int i = attempts.size() - 1; i >= 0; i--) {
                if (attempts.get(i).getScore() == 1.0) {
                    repetition++;
                }
                else {
                    break;
                }
            }
        }
        return repetition;
    }

    /**
     * Calculate the easiness factor based on the SM-2 algorithm
     *
     * @param score                  The score achieved for the question
     * @param previousEasinessFactor The easiness factor from the previous progress
     * @return The new easiness factor for the question, which shows how easy the question is for the user
     */
    public double calculateEasinessFactor(double score, double previousEasinessFactor) {
        double newEasinessFactor = previousEasinessFactor + (0.1 - (5 - score * 5) * (0.08 + (5 - score * 5) * 0.02));
        return Math.max(1.3, newEasinessFactor);
    }

    /**
     * Calculate the interval for the next session in which the question should be repeated
     *
     * @param easinessFactor   The easiness factor for the question
     * @param previousInterval The interval form the previous progress
     * @param repetition       The repetition count for the question
     * @return The interval to determine the next session in which the question should be repeated
     */
    public int calculateInterval(double easinessFactor, int previousInterval, int repetition) {
        if (repetition < 1) {
            return 0;
        }
        if (repetition == 1) {
            return 1;
        }
        if (repetition == 2) {
            return 2;
        }
        else {
            // Maximum interval for quiz question repetition in sessions
            int maxInterval = 30;
            return Math.min(Math.toIntExact(Math.round(previousInterval * easinessFactor)), maxInterval);
        }
    }

    /**
     * Calculate the priority for the question. The priority is used to determine the order in which questions should be presented.
     * A smaller number means higher priority
     *
     * @param sessionCount The number of sessions in which the question has been answered
     * @param interval     The interval for the next session in which the question should be repeated
     * @param score        The score achieved for the question
     * @return The priority for the question, which is higher the lower the number
     */
    public int calculatePriority(int sessionCount, int interval, double score) {
        if (sessionCount == 1 && score != 1.0) {
            return 1;
        }
        return sessionCount + interval;
    }

    /**
     * Calculate the box number based on the interval, which represents the learning progress of the student.
     * The boxes are based on the Leitner system and are used to keep track of the learning progress of the student.
     * They will be used for gamification elements
     *
     * @param interval The interval for the next session in which the question should be repeated
     * @return The box number for the question, which is used to determine the learning progress of the student
     */
    public int calculateBox(int interval) {
        if (interval <= 1) {
            return 1;
        }
        else if (interval == 2) {
            return 2;
        }
        else if (interval <= 4) {
            return 3;
        }
        else if (interval <= 7) {
            return 4;
        }
        else if (interval <= 15) {
            return 5;
        }
        else {
            return 6;
        }
    }

    /**
     *
     * @param courseId The id of the course for which the questions are to be checked
     * @return true if there are questions availble for training, false otherwise
     */
    public boolean questionsAvailableForTraining(Long courseId) {
        return quizQuestionRepository.areQuizQuestionsAvailableForPractice(courseId);
    }

    /**
     * saves the progress of a quiz question in the training mode
     *
     * @param question   The quiz question for which the progress is to be saved
     * @param userId     The id of the user
     * @param answer     The submitted answer for the question
     * @param answeredAt The time when the question was answered
     * @param courseId   The id of the course
     */
    public void saveProgressFromTraining(QuizQuestion question, Long userId, SubmittedAnswer answer, ZonedDateTime answeredAt, long courseId) {
        QuizQuestionProgress existingProgress = quizQuestionProgressRepository.findByUserIdAndQuizQuestionId(userId, question.getId()).orElse(new QuizQuestionProgress());
        QuizQuestionProgressData data = existingProgress.getProgressJson() != null ? existingProgress.getProgressJson() : new QuizQuestionProgressData();

<<<<<<< HEAD
        existingProgress.setLastAnsweredAt(answeredAt);
        existingProgress.setQuizQuestionId(question.getId());
        existingProgress.setUserId(userId);
        double score = question.getPoints() > 0 ? answer.getScoreInPoints() / question.getPoints() : 0.0;
        updateProgressWithNewAttempt(data, score, answeredAt);
        updateProgressCalculations(data, score, existingProgress);
        existingProgress.setProgressJson(data);

        quizTrainingLeaderboardService.updateLeaderboardScore(userId, courseId, Set.of(data));

        try {
            quizQuestionProgressRepository.save(existingProgress);
        }
        catch (DataIntegrityViolationException e) {
            updateExistingProgress(userId, question, data, answeredAt);
=======
        ZonedDateTime dueDate = data.getDueDate();
        if (dueDate == null || !dueDate.isAfter(answeredAt)) {
            existingProgress.setQuizQuestionId(question.getId());
            existingProgress.setUserId(userId);
            double score = question.getPoints() > 0 ? answer.getScoreInPoints() / question.getPoints() : 0.0;
            updateProgressWithNewAttempt(data, score, answeredAt);
            updateProgressCalculations(data, score, existingProgress, answeredAt);
            existingProgress.setProgressJson(data);
            existingProgress.setLastAnsweredAt(answeredAt);
            try {
                quizQuestionProgressRepository.save(existingProgress);
            }
            catch (DataIntegrityViolationException e) {
                updateExistingProgress(userId, question, data, answeredAt);
            }
>>>>>>> 9ad62e54
        }
    }

    /**
     * Updates the existing progress entry for a given user and quiz question.
     * If a DataIntegrityViolationException occurs during the update, an IllegalStateException is thrown.
     *
     * @param userId     The ID of the user whose progress is being updated
     * @param question   The quiz question for which the progress is being updated
     * @param data       The updated progress data for the quiz question
     * @param answeredAt The time when the question was answered
     * @throws IllegalStateException if the progress entry does not exist or a data integrity violation occurs
     */
    public void updateExistingProgress(long userId, QuizQuestion question, QuizQuestionProgressData data, ZonedDateTime answeredAt) {
        try {
            QuizQuestionProgress progress = quizQuestionProgressRepository.findByUserIdAndQuizQuestionId(userId, question.getId())
                    .orElseThrow(() -> new IllegalStateException("Progress entry should exist but was not found."));
            progress.setLastAnsweredAt(answeredAt);
            progress.setProgressJson(data);
            quizQuestionProgressRepository.save(progress);
        }
        catch (DataIntegrityViolationException e) {
            throw new IllegalStateException("Error when trying to update existing progress", e);
        }
    }

}<|MERGE_RESOLUTION|>--- conflicted
+++ resolved
@@ -245,23 +245,6 @@
         QuizQuestionProgress existingProgress = quizQuestionProgressRepository.findByUserIdAndQuizQuestionId(userId, question.getId()).orElse(new QuizQuestionProgress());
         QuizQuestionProgressData data = existingProgress.getProgressJson() != null ? existingProgress.getProgressJson() : new QuizQuestionProgressData();
 
-<<<<<<< HEAD
-        existingProgress.setLastAnsweredAt(answeredAt);
-        existingProgress.setQuizQuestionId(question.getId());
-        existingProgress.setUserId(userId);
-        double score = question.getPoints() > 0 ? answer.getScoreInPoints() / question.getPoints() : 0.0;
-        updateProgressWithNewAttempt(data, score, answeredAt);
-        updateProgressCalculations(data, score, existingProgress);
-        existingProgress.setProgressJson(data);
-
-        quizTrainingLeaderboardService.updateLeaderboardScore(userId, courseId, Set.of(data));
-
-        try {
-            quizQuestionProgressRepository.save(existingProgress);
-        }
-        catch (DataIntegrityViolationException e) {
-            updateExistingProgress(userId, question, data, answeredAt);
-=======
         ZonedDateTime dueDate = data.getDueDate();
         if (dueDate == null || !dueDate.isAfter(answeredAt)) {
             existingProgress.setQuizQuestionId(question.getId());
@@ -277,7 +260,6 @@
             catch (DataIntegrityViolationException e) {
                 updateExistingProgress(userId, question, data, answeredAt);
             }
->>>>>>> 9ad62e54
         }
     }
 
