--- conflicted
+++ resolved
@@ -110,11 +110,6 @@
         }
         else {
             savedMessage = null;
-<<<<<<< HEAD
-            if (!statusSent) {
-                irisChatWebsocketService.sendStatusUpdate(session, statusUpdate.stages(), statusUpdate.sessionTitle(), statusUpdate.suggestions(), statusUpdate.tokens());
-            }
-=======
             if (statusUpdate.accessedMemories() != null && !statusUpdate.accessedMemories().isEmpty() && job.userMessageId() != null) {
                 irisMessageRepository.findById(job.userMessageId()).ifPresent(message -> {
                     message.setAccessedMemories(statusUpdate.accessedMemories());
@@ -129,8 +124,9 @@
                     irisChatWebsocketService.sendMessage(session, message, statusUpdate.stages());
                 });
             }
-            irisChatWebsocketService.sendStatusUpdate(session, statusUpdate.stages(), statusUpdate.suggestions(), statusUpdate.tokens());
->>>>>>> acbae2a7
+            if (!statusSent) {
+                irisChatWebsocketService.sendStatusUpdate(session, statusUpdate.stages(), statusUpdate.sessionTitle(), statusUpdate.suggestions(), statusUpdate.tokens());
+            }
         }
 
         if (statusUpdate.tokens() != null && !statusUpdate.tokens().isEmpty()) {
