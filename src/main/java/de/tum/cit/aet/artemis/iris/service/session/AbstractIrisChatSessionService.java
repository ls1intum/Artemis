package de.tum.cit.aet.artemis.iris.service.session;

import java.util.List;
import java.util.Optional;
import java.util.concurrent.atomic.AtomicReference;

import com.fasterxml.jackson.core.JsonProcessingException;
import com.fasterxml.jackson.databind.ObjectMapper;

import de.tum.cit.aet.artemis.core.domain.LLMServiceType;
import de.tum.cit.aet.artemis.core.domain.User;
import de.tum.cit.aet.artemis.core.service.LLMTokenUsageService;
import de.tum.cit.aet.artemis.exercise.domain.Submission;
import de.tum.cit.aet.artemis.iris.domain.message.IrisMessage;
import de.tum.cit.aet.artemis.iris.domain.message.IrisMessageSender;
import de.tum.cit.aet.artemis.iris.domain.message.IrisTextMessageContent;
import de.tum.cit.aet.artemis.iris.domain.session.IrisChatSession;
import de.tum.cit.aet.artemis.iris.repository.IrisMessageRepository;
import de.tum.cit.aet.artemis.iris.repository.IrisSessionRepository;
import de.tum.cit.aet.artemis.iris.service.IrisMessageService;
import de.tum.cit.aet.artemis.iris.service.pyris.dto.chat.PyrisChatStatusUpdateDTO;
import de.tum.cit.aet.artemis.iris.service.pyris.job.TrackedSessionBasedPyrisJob;
import de.tum.cit.aet.artemis.iris.service.websocket.IrisChatWebsocketService;
import de.tum.cit.aet.artemis.programming.domain.ProgrammingExercise;
import de.tum.cit.aet.artemis.programming.domain.ProgrammingExerciseStudentParticipation;
import de.tum.cit.aet.artemis.programming.domain.ProgrammingSubmission;
import de.tum.cit.aet.artemis.programming.repository.ProgrammingExerciseStudentParticipationRepository;
import de.tum.cit.aet.artemis.programming.repository.ProgrammingSubmissionRepository;

public abstract class AbstractIrisChatSessionService<S extends IrisChatSession> implements IrisChatBasedFeatureInterface<S>, IrisRateLimitedFeatureInterface {

    private final IrisSessionRepository irisSessionRepository;

    private final ProgrammingSubmissionRepository programmingSubmissionRepository;

    private final ProgrammingExerciseStudentParticipationRepository programmingExerciseStudentParticipationRepository;

    private final IrisMessageService irisMessageService;

    private final IrisMessageRepository irisMessageRepository;

    private final IrisChatWebsocketService irisChatWebsocketService;

    private final LLMTokenUsageService llmTokenUsageService;

    private final ObjectMapper objectMapper;

<<<<<<< HEAD
    public AbstractIrisChatSessionService(IrisSessionRepository irisSessionRepository, ObjectMapper objectMapper, IrisMessageService irisMessageService,
            IrisMessageRepository irisMessageRepository, IrisChatWebsocketService irisChatWebsocketService, LLMTokenUsageService llmTokenUsageService) {
=======
    public AbstractIrisChatSessionService(IrisSessionRepository irisSessionRepository, ProgrammingSubmissionRepository programmingSubmissionRepository,
            ProgrammingExerciseStudentParticipationRepository programmingExerciseStudentParticipationRepository, ObjectMapper objectMapper, IrisMessageService irisMessageService,
            IrisChatWebsocketService irisChatWebsocketService, LLMTokenUsageService llmTokenUsageService) {
>>>>>>> 59bddda2
        this.irisSessionRepository = irisSessionRepository;
        this.programmingSubmissionRepository = programmingSubmissionRepository;
        this.programmingExerciseStudentParticipationRepository = programmingExerciseStudentParticipationRepository;
        this.objectMapper = objectMapper;
        this.irisMessageService = irisMessageService;
        this.irisMessageRepository = irisMessageRepository;
        this.irisChatWebsocketService = irisChatWebsocketService;
        this.llmTokenUsageService = llmTokenUsageService;
    }

    /**
     * Updates the latest suggestions of the session.
     * Converts the list of latest suggestions to a JSON string.
     * The updated suggestions are then saved to the session in the database.
     *
     * @param session           The session to update
     * @param latestSuggestions The latest suggestions to set
     */
    protected void updateLatestSuggestions(S session, List<String> latestSuggestions) {
        if (latestSuggestions == null || latestSuggestions.isEmpty()) {
            return;
        }
        try {
            var suggestions = objectMapper.writeValueAsString(latestSuggestions);
            session.setLatestSuggestions(suggestions);
            irisSessionRepository.save(session);
        }
        catch (JsonProcessingException e) {
            throw new RuntimeException("Could not update latest suggestions for session " + session.getId(), e);
        }
    }

    /**
     * Handles the status update of a ExerciseChatJob by sending the result to the student via the Websocket.
     *
     * @param job          The job that was executed
     * @param statusUpdate The status update of the job
     * @return the same job record or a new job record with the same job id if changes were made
     */
    public TrackedSessionBasedPyrisJob handleStatusUpdate(TrackedSessionBasedPyrisJob job, PyrisChatStatusUpdateDTO statusUpdate) {
        // noinspection unchecked
        var session = (S) irisSessionRepository.findByIdWithMessagesAndContents(job.sessionId());
        AtomicReference<TrackedSessionBasedPyrisJob> updatedJob = new AtomicReference<>(job);
        IrisMessage savedMessage;
        if (statusUpdate.result() != null) {
            var message = new IrisMessage();
            message.addContent(new IrisTextMessageContent(statusUpdate.result()));
            message.setAccessedMemories(statusUpdate.accessedMemories());
            message.setCreatedMemories(statusUpdate.createdMemories());
            savedMessage = irisMessageService.saveMessage(message, session, IrisMessageSender.LLM);
            updatedJob.getAndUpdate(j -> j.withAssistantMessageId(savedMessage.getId()));
            irisChatWebsocketService.sendMessage(session, savedMessage, statusUpdate.stages());
        }
        else {
            savedMessage = null;
            if (statusUpdate.accessedMemories() != null && !statusUpdate.accessedMemories().isEmpty() && job.userMessageId() != null) {
                irisMessageRepository.findById(job.userMessageId()).ifPresent(message -> {
                    message.setAccessedMemories(statusUpdate.accessedMemories());
                    irisMessageRepository.save(message);
                    irisChatWebsocketService.sendMessage(session, message, statusUpdate.stages());
                });
            }
            if (statusUpdate.createdMemories() != null && !statusUpdate.createdMemories().isEmpty() && job.assistantMessageId() != null) {
                irisMessageRepository.findById(job.assistantMessageId()).ifPresent(message -> {
                    message.setCreatedMemories(statusUpdate.createdMemories());
                    irisMessageRepository.save(message);
                    irisChatWebsocketService.sendMessage(session, message, statusUpdate.stages());
                });
            }
            irisChatWebsocketService.sendStatusUpdate(session, statusUpdate.stages(), statusUpdate.suggestions(), statusUpdate.tokens());
        }

        if (statusUpdate.tokens() != null && !statusUpdate.tokens().isEmpty()) {
            if (savedMessage != null) {
                // generated message is first sent and generated trace is saved
                var llmTokenUsageTrace = llmTokenUsageService.saveLLMTokenUsage(statusUpdate.tokens(), LLMServiceType.IRIS, builder -> {
                    builder.withIrisMessageID(savedMessage.getId()).withUser(session.getUserId());
                    this.setLLMTokenUsageParameters(builder, session);
                    return builder;
                });

                updatedJob.getAndUpdate(j -> j.withTraceId(llmTokenUsageTrace.getId()));
            }
            else {
                // interaction suggestion is sent and appended to the generated trace if it exists
                Optional.ofNullable(job.traceId()).flatMap(llmTokenUsageService::findLLMTokenUsageTraceById)
                        .ifPresentOrElse(trace -> llmTokenUsageService.appendRequestsToTrace(statusUpdate.tokens(), trace), () -> {
                            var llmTokenUsage = llmTokenUsageService.saveLLMTokenUsage(statusUpdate.tokens(), LLMServiceType.IRIS, builder -> {
                                builder.withUser(session.getUserId());
                                this.setLLMTokenUsageParameters(builder, session);
                                return builder;
                            });

                            updatedJob.getAndUpdate(j -> j.withTraceId(llmTokenUsage.getId()));
                        });
            }
        }

        updateLatestSuggestions(session, statusUpdate.suggestions());

        return updatedJob.get();
    }

    Optional<ProgrammingSubmission> getLatestSubmissionIfExists(ProgrammingExercise exercise, User user) {
        List<ProgrammingExerciseStudentParticipation> participations;
        if (exercise.isTeamMode()) {
            participations = programmingExerciseStudentParticipationRepository.findAllWithSubmissionByExerciseIdAndStudentLoginInTeam(exercise.getId(), user.getLogin());
        }
        else {
            participations = programmingExerciseStudentParticipationRepository.findAllWithSubmissionsByExerciseIdAndStudentLogin(exercise.getId(), user.getLogin());
        }

        if (participations.isEmpty()) {
            return Optional.empty();
        }
        return participations.getLast().getSubmissions().stream().max(Submission::compareTo)
                .flatMap(sub -> programmingSubmissionRepository.findWithEagerResultsAndFeedbacksAndBuildLogsById(sub.getId()));
    }

    protected abstract void setLLMTokenUsageParameters(LLMTokenUsageService.LLMTokenUsageBuilder builder, S session);
}<|MERGE_RESOLUTION|>--- conflicted
+++ resolved
@@ -45,14 +45,9 @@
 
     private final ObjectMapper objectMapper;
 
-<<<<<<< HEAD
-    public AbstractIrisChatSessionService(IrisSessionRepository irisSessionRepository, ObjectMapper objectMapper, IrisMessageService irisMessageService,
-            IrisMessageRepository irisMessageRepository, IrisChatWebsocketService irisChatWebsocketService, LLMTokenUsageService llmTokenUsageService) {
-=======
     public AbstractIrisChatSessionService(IrisSessionRepository irisSessionRepository, ProgrammingSubmissionRepository programmingSubmissionRepository,
             ProgrammingExerciseStudentParticipationRepository programmingExerciseStudentParticipationRepository, ObjectMapper objectMapper, IrisMessageService irisMessageService,
-            IrisChatWebsocketService irisChatWebsocketService, LLMTokenUsageService llmTokenUsageService) {
->>>>>>> 59bddda2
+            IrisMessageRepository irisMessageRepository, IrisChatWebsocketService irisChatWebsocketService, LLMTokenUsageService llmTokenUsageService) {
         this.irisSessionRepository = irisSessionRepository;
         this.programmingSubmissionRepository = programmingSubmissionRepository;
         this.programmingExerciseStudentParticipationRepository = programmingExerciseStudentParticipationRepository;
