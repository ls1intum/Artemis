--- conflicted
+++ resolved
@@ -138,15 +138,9 @@
             AuthorizationCheckService authCheckService, CourseService courseService, ProgrammingExerciseImportService programmingExerciseImportService,
             ProgrammingExerciseExportService programmingExerciseExportService, Optional<ProgrammingLanguageFeatureService> programmingLanguageFeatureService,
             AuxiliaryRepositoryRepository auxiliaryRepositoryRepository, SubmissionPolicyService submissionPolicyService,
-<<<<<<< HEAD
             ProgrammingExerciseTaskRepository programmingExerciseTaskRepository, Optional<ExamAccessApi> examAccessApi, CourseRepository courseRepository,
-            ProgrammingExerciseImportFromFileService programmingExerciseImportFromFileService, ConsistencyCheckService consistencyCheckService,
-            Optional<AthenaModuleService> athenaModuleService, Optional<CompetencyProgressApi> competencyProgressApi, ProgrammingExerciseService programmingExerciseService) {
-=======
-            ProgrammingExerciseTaskRepository programmingExerciseTaskRepository, ExamAccessService examAccessService, CourseRepository courseRepository,
             ProgrammingExerciseImportFromFileService programmingExerciseImportFromFileService, ConsistencyCheckService consistencyCheckService, Optional<AthenaApi> athenaApi,
             Optional<CompetencyProgressApi> competencyProgressApi, ProgrammingExerciseService programmingExerciseService) {
->>>>>>> 65964e55
         this.programmingExerciseRepository = programmingExerciseRepository;
         this.userRepository = userRepository;
         this.courseService = courseService;
