--- conflicted
+++ resolved
@@ -138,13 +138,8 @@
             ProgrammingExerciseExportService programmingExerciseExportService, Optional<ProgrammingLanguageFeatureService> programmingLanguageFeatureService,
             AuxiliaryRepositoryRepository auxiliaryRepositoryRepository, SubmissionPolicyService submissionPolicyService,
             ProgrammingExerciseTaskRepository programmingExerciseTaskRepository, ExamAccessService examAccessService, CourseRepository courseRepository,
-<<<<<<< HEAD
             ProgrammingExerciseImportFromFileService programmingExerciseImportFromFileService, ConsistencyCheckService consistencyCheckService, Optional<AthenaApi> athenaApi,
-            CompetencyProgressApi competencyProgressApi, ProgrammingExerciseService programmingExerciseService) {
-=======
-            ProgrammingExerciseImportFromFileService programmingExerciseImportFromFileService, ConsistencyCheckService consistencyCheckService,
-            Optional<AthenaModuleService> athenaModuleService, Optional<CompetencyProgressApi> competencyProgressApi, ProgrammingExerciseService programmingExerciseService) {
->>>>>>> e3eaaa27
+            Optional<CompetencyProgressApi> competencyProgressApi, ProgrammingExerciseService programmingExerciseService) {
         this.programmingExerciseRepository = programmingExerciseRepository;
         this.userRepository = userRepository;
         this.courseService = courseService;
