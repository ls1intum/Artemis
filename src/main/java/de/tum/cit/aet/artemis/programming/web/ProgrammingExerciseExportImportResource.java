package de.tum.cit.aet.artemis.programming.web;

import static de.tum.cit.aet.artemis.core.config.Constants.PROFILE_CORE;
import static de.tum.cit.aet.artemis.core.util.TimeLogUtil.formatDurationFrom;

import java.io.File;
import java.io.FileInputStream;
import java.io.IOException;
import java.net.URISyntaxException;
import java.nio.file.Path;
import java.util.ArrayList;
import java.util.Arrays;
import java.util.Collections;
import java.util.HashSet;
import java.util.List;
import java.util.Optional;
import java.util.Set;
import java.util.stream.Collectors;

import jakarta.validation.constraints.NotNull;

import org.eclipse.jgit.api.errors.GitAPIException;
import org.slf4j.Logger;
import org.slf4j.LoggerFactory;
import org.springframework.beans.factory.annotation.Value;
import org.springframework.context.annotation.Profile;
import org.springframework.core.io.InputStreamResource;
import org.springframework.core.io.Resource;
import org.springframework.http.MediaType;
import org.springframework.http.ResponseEntity;
import org.springframework.web.bind.annotation.GetMapping;
import org.springframework.web.bind.annotation.PathVariable;
import org.springframework.web.bind.annotation.PostMapping;
import org.springframework.web.bind.annotation.RequestBody;
import org.springframework.web.bind.annotation.RequestMapping;
import org.springframework.web.bind.annotation.RequestParam;
import org.springframework.web.bind.annotation.RequestPart;
import org.springframework.web.bind.annotation.RestController;
import org.springframework.web.multipart.MultipartFile;

import com.fasterxml.jackson.core.JsonProcessingException;

import de.tum.cit.aet.artemis.assessment.domain.Visibility;
import de.tum.cit.aet.artemis.athena.service.AthenaModuleService;
import de.tum.cit.aet.artemis.atlas.api.CompetencyProgressApi;
import de.tum.cit.aet.artemis.core.domain.Course;
import de.tum.cit.aet.artemis.core.domain.User;
import de.tum.cit.aet.artemis.core.dto.RepositoryExportOptionsDTO;
import de.tum.cit.aet.artemis.core.exception.AccessForbiddenException;
import de.tum.cit.aet.artemis.core.exception.BadRequestAlertException;
import de.tum.cit.aet.artemis.core.exception.ConflictException;
import de.tum.cit.aet.artemis.core.exception.EntityNotFoundException;
import de.tum.cit.aet.artemis.core.exception.HttpStatusException;
import de.tum.cit.aet.artemis.core.exception.InternalServerErrorAlertException;
import de.tum.cit.aet.artemis.core.exception.InternalServerErrorException;
import de.tum.cit.aet.artemis.core.repository.CourseRepository;
import de.tum.cit.aet.artemis.core.repository.UserRepository;
import de.tum.cit.aet.artemis.core.security.Role;
import de.tum.cit.aet.artemis.core.security.annotations.EnforceAtLeastEditor;
import de.tum.cit.aet.artemis.core.security.annotations.EnforceAtLeastInstructor;
import de.tum.cit.aet.artemis.core.security.annotations.EnforceAtLeastStudent;
import de.tum.cit.aet.artemis.core.security.annotations.EnforceAtLeastTutor;
import de.tum.cit.aet.artemis.core.service.AuthorizationCheckService;
import de.tum.cit.aet.artemis.core.service.CourseService;
import de.tum.cit.aet.artemis.core.service.feature.Feature;
import de.tum.cit.aet.artemis.core.service.feature.FeatureToggle;
import de.tum.cit.aet.artemis.core.util.HeaderUtil;
import de.tum.cit.aet.artemis.exam.service.ExamAccessService;
import de.tum.cit.aet.artemis.exercise.domain.participation.StudentParticipation;
import de.tum.cit.aet.artemis.programming.domain.AuxiliaryRepository;
import de.tum.cit.aet.artemis.programming.domain.ProgrammingExercise;
import de.tum.cit.aet.artemis.programming.domain.ProgrammingExerciseStudentParticipation;
import de.tum.cit.aet.artemis.programming.domain.RepositoryType;
import de.tum.cit.aet.artemis.programming.repository.AuxiliaryRepositoryRepository;
import de.tum.cit.aet.artemis.programming.repository.ProgrammingExerciseRepository;
import de.tum.cit.aet.artemis.programming.repository.hestia.ProgrammingExerciseTaskRepository;
import de.tum.cit.aet.artemis.programming.service.ConsistencyCheckService;
import de.tum.cit.aet.artemis.programming.service.ProgrammingExerciseExportService;
import de.tum.cit.aet.artemis.programming.service.ProgrammingExerciseImportFromFileService;
import de.tum.cit.aet.artemis.programming.service.ProgrammingExerciseImportService;
import de.tum.cit.aet.artemis.programming.service.ProgrammingExerciseService;
import de.tum.cit.aet.artemis.programming.service.ProgrammingLanguageFeature;
import de.tum.cit.aet.artemis.programming.service.ProgrammingLanguageFeatureService;
import de.tum.cit.aet.artemis.programming.service.SubmissionPolicyService;

/**
 * REST controller for managing ProgrammingExercise.
 */
@Profile(PROFILE_CORE)
@FeatureToggle(Feature.ProgrammingExercises)
@RestController
@RequestMapping("api/")
public class ProgrammingExerciseExportImportResource {

    private static final Logger log = LoggerFactory.getLogger(ProgrammingExerciseExportImportResource.class);

    private static final String ENTITY_NAME = "programmingExercise";

    private final CompetencyProgressApi competencyProgressApi;

    @Value("${jhipster.clientApp.name}")
    private String applicationName;

    private final ProgrammingExerciseRepository programmingExerciseRepository;

    private final UserRepository userRepository;

    private final CourseService courseService;

    private final AuthorizationCheckService authCheckService;

    private final ProgrammingExerciseImportService programmingExerciseImportService;

    private final ProgrammingExerciseExportService programmingExerciseExportService;

    private final Optional<ProgrammingLanguageFeatureService> programmingLanguageFeatureService;

    private final AuxiliaryRepositoryRepository auxiliaryRepositoryRepository;

    private final SubmissionPolicyService submissionPolicyService;

    private final ProgrammingExerciseTaskRepository programmingExerciseTaskRepository;

    private final ExamAccessService examAccessService;

    private final CourseRepository courseRepository;

    private final ProgrammingExerciseImportFromFileService programmingExerciseImportFromFileService;

    private final ConsistencyCheckService consistencyCheckService;

    private final Optional<AthenaModuleService> athenaModuleService;

    private final ProgrammingExerciseService programmingExerciseService;

    public ProgrammingExerciseExportImportResource(ProgrammingExerciseRepository programmingExerciseRepository, UserRepository userRepository,
            AuthorizationCheckService authCheckService, CourseService courseService, ProgrammingExerciseImportService programmingExerciseImportService,
            ProgrammingExerciseExportService programmingExerciseExportService, Optional<ProgrammingLanguageFeatureService> programmingLanguageFeatureService,
            AuxiliaryRepositoryRepository auxiliaryRepositoryRepository, SubmissionPolicyService submissionPolicyService,
            ProgrammingExerciseTaskRepository programmingExerciseTaskRepository, ExamAccessService examAccessService, CourseRepository courseRepository,
            ProgrammingExerciseImportFromFileService programmingExerciseImportFromFileService, ConsistencyCheckService consistencyCheckService,
<<<<<<< HEAD
            Optional<AthenaModuleService> athenaModuleService, CompetencyProgressService competencyProgressService, ProgrammingExerciseService programmingExerciseService) {
=======
            Optional<AthenaModuleService> athenaModuleService, CompetencyProgressApi competencyProgressApi) {
>>>>>>> 2611d04c
        this.programmingExerciseRepository = programmingExerciseRepository;
        this.userRepository = userRepository;
        this.courseService = courseService;
        this.authCheckService = authCheckService;
        this.programmingExerciseImportService = programmingExerciseImportService;
        this.programmingExerciseExportService = programmingExerciseExportService;
        this.programmingLanguageFeatureService = programmingLanguageFeatureService;
        this.auxiliaryRepositoryRepository = auxiliaryRepositoryRepository;
        this.submissionPolicyService = submissionPolicyService;
        this.programmingExerciseTaskRepository = programmingExerciseTaskRepository;
        this.examAccessService = examAccessService;
        this.courseRepository = courseRepository;
        this.programmingExerciseImportFromFileService = programmingExerciseImportFromFileService;
        this.consistencyCheckService = consistencyCheckService;
        this.athenaModuleService = athenaModuleService;
<<<<<<< HEAD
        this.competencyProgressService = competencyProgressService;
        this.programmingExerciseService = programmingExerciseService;
=======
        this.competencyProgressApi = competencyProgressApi;
>>>>>>> 2611d04c
    }

    /**
     * Validates static code analysis settings
     *
     * @param programmingExercise exercise to validate
     */
    private void validateStaticCodeAnalysisSettings(ProgrammingExercise programmingExercise) {
        ProgrammingLanguageFeature programmingLanguageFeature = programmingLanguageFeatureService.orElseThrow()
                .getProgrammingLanguageFeatures(programmingExercise.getProgrammingLanguage());
        programmingExercise.validateStaticCodeAnalysisSettings(programmingLanguageFeature);
    }

    /**
     * POST /programming-exercises/import: Imports an existing programming exercise into an existing course
     * <p>
     * This will import the whole exercise, including all base build plans (template, solution) and repositories
     * (template, solution, test). Referenced entities, s.a. the test cases or the hints will get cloned and assigned
     * a new id. For a concrete list of what gets copied and what not have a look
     * at {@link ProgrammingExerciseImportService#importProgrammingExercise(ProgrammingExercise, ProgrammingExercise, boolean, boolean, boolean)}
     *
     * @param sourceExerciseId                    The ID of the original exercise which should get imported
     * @param newExercise                         The new exercise containing values that should get overwritten in the imported exercise, s.a. the title or difficulty
     * @param recreateBuildPlans                  Option determining whether the build plans should be copied or re-created from scratch
     * @param updateTemplate                      Option determining whether the template files should be updated with the most recent template version
     * @param setTestCaseVisibilityToAfterDueDate Option determining whether the test case visibility should be set to {@link Visibility#AFTER_DUE_DATE}
     * @return The imported exercise (200), a not found error (404) if the template does not exist, or a forbidden error
     *         (403) if the user is not at least an instructor in the target course.
     * @see ProgrammingExerciseImportService#importProgrammingExercise(ProgrammingExercise, ProgrammingExercise, boolean, boolean, boolean)
     */
    @PostMapping("programming-exercises/import/{sourceExerciseId}")
    @EnforceAtLeastEditor
    public ResponseEntity<ProgrammingExercise> importProgrammingExercise(@PathVariable long sourceExerciseId, @RequestBody ProgrammingExercise newExercise,
            @RequestParam(defaultValue = "false") boolean recreateBuildPlans, @RequestParam(defaultValue = "false") boolean updateTemplate,
            @RequestParam(defaultValue = "false") boolean setTestCaseVisibilityToAfterDueDate) throws JsonProcessingException {
        if (sourceExerciseId < 0) {
            throw new BadRequestAlertException("Invalid source id when importing programming exercises", ENTITY_NAME, "invalidSourceExerciseId");
        }

        // Valid exercises have set either a course or an exerciseGroup
        newExercise.checkCourseAndExerciseGroupExclusivity(ENTITY_NAME);

        log.debug("REST request to import programming exercise {} into course {}", sourceExerciseId, newExercise.getCourseViaExerciseGroupOrCourseMember().getId());
        newExercise.validateGeneralSettings();
        newExercise.validateProgrammingSettings();
        newExercise.validateSettingsForFeedbackRequest();
        programmingExerciseService.validateDockerFlags(newExercise);
        validateStaticCodeAnalysisSettings(newExercise);

        final User user = userRepository.getUserWithGroupsAndAuthorities();
        Course course = courseService.retrieveCourseOverExerciseGroupOrCourseId(newExercise);
        authCheckService.checkHasAtLeastRoleInCourseElseThrow(Role.EDITOR, course, user);

        // Validate course settings
        programmingExerciseRepository.validateCourseSettings(newExercise, course);

        final var originalProgrammingExercise = programmingExerciseRepository
                .findByIdWithEagerBuildConfigTestCasesStaticCodeAnalysisCategoriesHintsAndTemplateAndSolutionParticipationsAndAuxReposAndSolutionEntriesAndBuildConfig(
                        sourceExerciseId)
                .orElseThrow(() -> new EntityNotFoundException("ProgrammingExercise", sourceExerciseId));

        var consistencyErrors = consistencyCheckService.checkConsistencyOfProgrammingExercise(originalProgrammingExercise);
        if (!consistencyErrors.isEmpty()) {
            throw new ConflictException("The source exercise is inconsistent", ENTITY_NAME, "sourceExerciseInconsistent");
        }

        // Fetching the tasks separately, as putting it in the query above leads to Hibernate duplicating the tasks.
        var templateTasks = programmingExerciseTaskRepository.findByExerciseIdWithTestCases(originalProgrammingExercise.getId());
        originalProgrammingExercise.setTasks(new ArrayList<>(templateTasks));

        // The static code analysis flag can only change, if the build plans are recreated and the template is upgraded
        if (newExercise.isStaticCodeAnalysisEnabled() != originalProgrammingExercise.isStaticCodeAnalysisEnabled() && !(recreateBuildPlans && updateTemplate)) {
            throw new BadRequestAlertException("Static code analysis can only change, if the recreation of build plans and update of template files is activated", ENTITY_NAME,
                    "staticCodeAnalysisCannotChange");
        }

        // If the new exercise has a submission policy, it must be validated.
        if (newExercise.getSubmissionPolicy() != null) {
            newExercise.getSubmissionPolicy().setActive(true);
            submissionPolicyService.validateSubmissionPolicy(newExercise.getSubmissionPolicy());
        }

        // Check if the user has the rights to access the original programming exercise
        Course originalCourse = courseService.retrieveCourseOverExerciseGroupOrCourseId(originalProgrammingExercise);
        authCheckService.checkHasAtLeastRoleInCourseElseThrow(Role.EDITOR, originalCourse, user);

        // Athena: Check that only allowed athena modules are used, if not we catch the exception and disable feedback suggestions for the imported exercise
        // If Athena is disabled and the service is not present, we also disable feedback suggestions
        try {
            athenaModuleService.ifPresentOrElse(ams -> ams.checkHasAccessToAthenaModule(newExercise, course, ENTITY_NAME), () -> newExercise.setFeedbackSuggestionModule(null));
        }
        catch (BadRequestAlertException e) {
            newExercise.setFeedbackSuggestionModule(null);
        }

        try {
            ProgrammingExercise importedProgrammingExercise = programmingExerciseImportService.importProgrammingExercise(originalProgrammingExercise, newExercise, updateTemplate,
                    recreateBuildPlans, setTestCaseVisibilityToAfterDueDate);

            // remove certain properties which are not relevant for the client to keep the response small
            importedProgrammingExercise.setTestCases(null);
            importedProgrammingExercise.setStaticCodeAnalysisCategories(null);
            importedProgrammingExercise.setTemplateParticipation(null);
            importedProgrammingExercise.setSolutionParticipation(null);
            importedProgrammingExercise.setExerciseHints(null);
            importedProgrammingExercise.setTasks(null);

            competencyProgressApi.updateProgressByLearningObjectAsync(importedProgrammingExercise);

            return ResponseEntity.ok().headers(HeaderUtil.createEntityCreationAlert(applicationName, true, ENTITY_NAME, importedProgrammingExercise.getTitle()))
                    .body(importedProgrammingExercise);

        }
        catch (Exception exception) {
            log.error(exception.getMessage(), exception);

            boolean isExceptionWithTranslationKeys = exception instanceof HttpStatusException;
            if (isExceptionWithTranslationKeys) {
                throw exception;
            }

            throw new InternalServerErrorAlertException("Unable to import programming exercise: " + exception.getMessage(), ENTITY_NAME, "unableToImportProgrammingExercise");
        }
    }

    /**
     * POST /programming-exercises/import-from-file: Imports an existing programming exercise from an uploaded zip file into an existing course
     * <p>
     * This will create the whole exercise, including all base build plans (template, solution) and repositories (template, solution, test) and copy
     * the content from the repositories of the zip file into the newly created repositories.
     *
     * @param programmingExercise The exercise that should be imported
     * @param zipFile             The zip file containing the template, solution and test repositories plus a json file with the exercise configuration
     * @param courseId            The id of the course the exercise should be imported into
     * @return The imported exercise (200)
     *         (403) if the user is not at least an editor in the target course.
     */
    @PostMapping("courses/{courseId}/programming-exercises/import-from-file")
    @EnforceAtLeastEditor
    public ResponseEntity<ProgrammingExercise> importProgrammingExerciseFromFile(@PathVariable long courseId,
            @RequestPart("programmingExercise") ProgrammingExercise programmingExercise, @RequestPart("file") MultipartFile zipFile) {
        final var user = userRepository.getUserWithGroupsAndAuthorities();
        // Valid exercises have set either a course or an exerciseGroup
        programmingExercise.checkCourseAndExerciseGroupExclusivity(ENTITY_NAME);
        final var course = courseRepository.findByIdElseThrow(courseId);
        authCheckService.checkHasAtLeastRoleInCourseElseThrow(Role.EDITOR, course, user);
        try {
            return ResponseEntity.ok(programmingExerciseImportFromFileService.importProgrammingExerciseFromFile(programmingExercise, zipFile, course, user));
        }
        catch (IOException | URISyntaxException | GitAPIException e) {
            log.error(e.getMessage(), e);
            throw new InternalServerErrorException("Error while importing programming exercise from file: " + e.getMessage());
        }

    }

    /**
     * GET /programming-exercises/:exerciseId/export-instructor-exercise
     *
     * @param exerciseId The id of the programming exercise
     * @return ResponseEntity with status
     * @throws IOException if something during the zip process went wrong
     */
    @GetMapping("programming-exercises/{exerciseId}/export-instructor-exercise")
    @EnforceAtLeastInstructor
    @FeatureToggle(Feature.Exports)
    public ResponseEntity<Resource> exportInstructorExercise(@PathVariable long exerciseId) throws IOException {
        var programmingExercise = programmingExerciseRepository.findByIdWithPlagiarismDetectionConfigTeamConfigAndBuildConfigElseThrow(exerciseId);
        authCheckService.checkHasAtLeastRoleForExerciseElseThrow(Role.INSTRUCTOR, programmingExercise, null);

        long start = System.nanoTime();
        Path path;
        try {
            path = programmingExerciseExportService.exportProgrammingExerciseForDownload(programmingExercise, Collections.synchronizedList(new ArrayList<>()));
        }
        catch (Exception e) {
            log.error("Error while exporting programming exercise with id {} for instructor", exerciseId, e);
            throw new InternalServerErrorException("Error while exporting programming exercise with id " + exerciseId + " for instructor");
        }
        var finalZipFile = path.toFile();

        InputStreamResource resource = new InputStreamResource(new FileInputStream(finalZipFile));

        log.info("Export of the programming exercise {} with title '{}' was successful in {}.", programmingExercise.getId(), programmingExercise.getTitle(),
                formatDurationFrom(start));

        return ResponseEntity.ok().contentLength(finalZipFile.length()).contentType(MediaType.APPLICATION_OCTET_STREAM).header("filename", finalZipFile.getName()).body(resource);
    }

    /**
     * GET /programming-exercises/:exerciseId/export-instructor-repository/:repositoryType : sends a test, solution or template repository as a zip file
     *
     * @param exerciseId     The id of the programming exercise
     * @param repositoryType The type of repository to zip and send
     * @return ResponseEntity with status
     * @throws IOException if something during the zip process went wrong
     */
    @GetMapping("programming-exercises/{exerciseId}/export-instructor-repository/{repositoryType}")
    @EnforceAtLeastTutor
    @FeatureToggle(Feature.Exports)
    public ResponseEntity<Resource> exportInstructorRepository(@PathVariable long exerciseId, @PathVariable RepositoryType repositoryType) throws IOException {
        var programmingExercise = programmingExerciseRepository.findByIdElseThrow(exerciseId);
        authCheckService.checkHasAtLeastRoleForExerciseElseThrow(Role.TEACHING_ASSISTANT, programmingExercise, null);

        long start = System.nanoTime();
        Optional<File> zipFile = programmingExerciseExportService.exportInstructorRepositoryForExercise(programmingExercise.getId(), repositoryType, new ArrayList<>());

        return returnZipFileForRepositoryExport(zipFile, repositoryType.getName(), programmingExercise, start);
    }

    /**
     * GET /programming-exercises/:exerciseId/export-instructor-auxiliary-repository/:repositoryType : sends an auxiliary repository as a zip file
     *
     * @param exerciseId   The id of the programming exercise
     * @param repositoryId The id of the auxiliary repository
     * @return ResponseEntity with status
     * @throws IOException if something during the zip process went wrong
     */
    @GetMapping("programming-exercises/{exerciseId}/export-instructor-auxiliary-repository/{repositoryId}")
    @EnforceAtLeastTutor
    @FeatureToggle(Feature.Exports)
    public ResponseEntity<Resource> exportInstructorAuxiliaryRepository(@PathVariable long exerciseId, @PathVariable long repositoryId) throws IOException {
        var programmingExercise = programmingExerciseRepository.findByIdElseThrow(exerciseId);
        authCheckService.checkHasAtLeastRoleForExerciseElseThrow(Role.TEACHING_ASSISTANT, programmingExercise, null);

        Optional<AuxiliaryRepository> optionalAuxiliaryRepository = auxiliaryRepositoryRepository.findById(repositoryId);

        if (optionalAuxiliaryRepository.isEmpty()) {
            return ResponseEntity.notFound().headers(HeaderUtil.createFailureAlert(applicationName, true, ENTITY_NAME, "internalServerError",
                    "There was an error on the server and the URL of the auxiliary couldn't be retrieved.")).build();
        }

        AuxiliaryRepository auxiliaryRepository = optionalAuxiliaryRepository.get();

        long start = System.nanoTime();
        Optional<File> zipFile = programmingExerciseExportService.exportInstructorAuxiliaryRepositoryForExercise(programmingExercise.getId(), auxiliaryRepository,
                new ArrayList<>());
        return returnZipFileForRepositoryExport(zipFile, auxiliaryRepository.getName(), programmingExercise, start);
    }

    private ResponseEntity<Resource> returnZipFileForRepositoryExport(Optional<File> zipFile, String repositoryName, ProgrammingExercise exercise, long startTime)
            throws IOException {
        if (zipFile.isEmpty()) {
            return ResponseEntity.badRequest().headers(HeaderUtil.createFailureAlert(applicationName, true, ENTITY_NAME, "internalServerError",
                    "There was an error on the server and the zip file could not be created.")).body(null);
        }

        InputStreamResource resource = new InputStreamResource(new FileInputStream(zipFile.get()));

        log.info("Export of the repository of type {} programming exercise {} with title '{}' was successful in {}.", repositoryName, exercise.getId(), exercise.getTitle(),
                formatDurationFrom(startTime));

        return ResponseEntity.ok().contentLength(zipFile.get().length()).contentType(MediaType.APPLICATION_OCTET_STREAM).header("filename", zipFile.get().getName()).body(resource);
    }

    /**
     * POST /programming-exercises/:exerciseId/export-repos-by-participant-identifiers/:participantIdentifiers : sends all submissions from participantIdentifiers as zip
     *
     * @param exerciseId              the id of the exercise to get the repos from
     * @param participantIdentifiers  the identifiers of the participants (student logins or team short names) for whom to zip the submissions, separated by commas
     * @param repositoryExportOptions the options that should be used for the export
     * @return ResponseEntity with status
     * @throws IOException if something during the zip process went wrong
     */
    @PostMapping("programming-exercises/{exerciseId}/export-repos-by-participant-identifiers/{participantIdentifiers}")
    @EnforceAtLeastTutor
    @FeatureToggle(Feature.Exports)
    public ResponseEntity<Resource> exportSubmissionsByStudentLogins(@PathVariable long exerciseId, @PathVariable String participantIdentifiers,
            @RequestBody RepositoryExportOptionsDTO repositoryExportOptions) throws IOException {
        var programmingExercise = programmingExerciseRepository.findByIdWithStudentParticipationsAndLegalSubmissionsElseThrow(exerciseId);
        User user = userRepository.getUserWithGroupsAndAuthorities();
        authCheckService.checkHasAtLeastRoleForExerciseElseThrow(Role.TEACHING_ASSISTANT, programmingExercise, user);
        if (repositoryExportOptions.exportAllParticipants()) {
            // only instructors are allowed to download all repos
            authCheckService.checkHasAtLeastRoleForExerciseElseThrow(Role.INSTRUCTOR, programmingExercise, user);
        }

        if (repositoryExportOptions.filterLateSubmissionsDate() == null) {
            repositoryExportOptions = repositoryExportOptions.copyWith(true, programmingExercise.getDueDate());
        }

        Set<String> participantIdentifierList = new HashSet<>();
        if (!repositoryExportOptions.exportAllParticipants()) {
            participantIdentifiers = participantIdentifiers.replaceAll("\\s+", "");
            participantIdentifierList.addAll(List.of(participantIdentifiers.split(",")));
        }

        // Select the participations that should be exported
        final var exportedStudentParticipations = getExportedStudentParticipations(repositoryExportOptions, programmingExercise, participantIdentifierList);
        return provideZipForParticipations(exportedStudentParticipations, programmingExercise, repositoryExportOptions);
    }

    private static List<ProgrammingExerciseStudentParticipation> getExportedStudentParticipations(RepositoryExportOptionsDTO repositoryExportOptions,
            ProgrammingExercise programmingExercise, Set<String> participantIdentifierList) {
        List<ProgrammingExerciseStudentParticipation> exportedStudentParticipations = new ArrayList<>();
        for (StudentParticipation studentParticipation : programmingExercise.getStudentParticipations()) {
            ProgrammingExerciseStudentParticipation programmingStudentParticipation = (ProgrammingExerciseStudentParticipation) studentParticipation;
            if (repositoryExportOptions.exportAllParticipants() || (programmingStudentParticipation.getRepositoryUri() != null && studentParticipation.getParticipant() != null
                    && participantIdentifierList.contains(studentParticipation.getParticipantIdentifier()))) {
                exportedStudentParticipations.add(programmingStudentParticipation);
            }
        }
        return exportedStudentParticipations;
    }

    /**
     * POST /programming-exercises/:exerciseId/export-repos-by-participation-ids/:participationIds : sends all submissions from participation ids as zip
     *
     * @param exerciseId              the id of the exercise to get the repos from
     * @param participationIds        the participationIds seperated via semicolon to get their submissions (used for double-blind assessment)
     * @param repositoryExportOptions the options that should be used for the export. Export all students is not supported here!
     * @return ResponseEntity with status
     * @throws IOException if submissions can't be zippedRequestBody
     */
    @PostMapping("programming-exercises/{exerciseId}/export-repos-by-participation-ids/{participationIds}")
    @EnforceAtLeastTutor
    @FeatureToggle(Feature.Exports)
    public ResponseEntity<Resource> exportSubmissionsByParticipationIds(@PathVariable long exerciseId, @PathVariable String participationIds,
            @RequestBody RepositoryExportOptionsDTO repositoryExportOptions) throws IOException {
        var programmingExercise = programmingExerciseRepository.findByIdWithStudentParticipationsAndLegalSubmissionsElseThrow(exerciseId);
        authCheckService.checkHasAtLeastRoleForExerciseElseThrow(Role.TEACHING_ASSISTANT, programmingExercise, null);

        // Only instructors or higher may override the anonymization setting
        if (!authCheckService.isAtLeastInstructorForExercise(programmingExercise, null)) {
            repositoryExportOptions = repositoryExportOptions.copyWithAnonymizeRepository(true);
        }

        if (repositoryExportOptions.filterLateSubmissionsDate() == null) {
            repositoryExportOptions = repositoryExportOptions.copyWith(true, programmingExercise.getDueDate());
        }

        var participationIdSet = new ArrayList<>(Arrays.asList(participationIds.split(","))).stream().map(String::trim).map(Long::parseLong).collect(Collectors.toSet());

        // Select the participations that should be exported
        List<ProgrammingExerciseStudentParticipation> exportedStudentParticipations = programmingExercise.getStudentParticipations().stream()
                .filter(participation -> participationIdSet.contains(participation.getId())).map(participation -> (ProgrammingExerciseStudentParticipation) participation).toList();
        return provideZipForParticipations(exportedStudentParticipations, programmingExercise, repositoryExportOptions);
    }

    private ResponseEntity<Resource> provideZipForParticipations(@NotNull List<ProgrammingExerciseStudentParticipation> exportedStudentParticipations,
            ProgrammingExercise programmingExercise, RepositoryExportOptionsDTO repositoryExportOptions) throws IOException {
        long start = System.nanoTime();

        // TODO: in case we do not find participations for the given ids, we should inform the user in the client, that the student did not participate in the exercise.
        if (exportedStudentParticipations.isEmpty()) {
            return ResponseEntity.badRequest()
                    .headers(HeaderUtil.createFailureAlert(applicationName, false, ENTITY_NAME, "noparticipations", "No existing user was specified or no submission exists."))
                    .body(null);
        }

        File zipFile = programmingExerciseExportService.exportStudentRepositoriesToZipFile(programmingExercise.getId(), exportedStudentParticipations, repositoryExportOptions);
        if (zipFile == null) {
            return ResponseEntity.badRequest().headers(HeaderUtil.createFailureAlert(applicationName, true, ENTITY_NAME, "internalServerError",
                    "There was an error on the server and the zip file could not be created.")).body(null);
        }

        InputStreamResource resource = new InputStreamResource(new FileInputStream(zipFile));

        log.info("Export {} student repositories of programming exercise {} with title '{}' was successful in {}.", exportedStudentParticipations.size(),
                programmingExercise.getId(), programmingExercise.getTitle(), formatDurationFrom(start));

        return ResponseEntity.ok().contentLength(zipFile.length()).contentType(MediaType.APPLICATION_OCTET_STREAM).header("filename", zipFile.getName()).body(resource);
    }

    /**
     * GET /programming-exercises/:exerciseId/export-student-requested-repository : sends a solution repository as a zip file without .git directory.
     *
     * @param exerciseId   The id of the programming exercise
     * @param includeTests flag that indicates whether the tests should also be exported
     * @return ResponseEntity with status
     * @throws IOException if something during the zip process went wrong
     */
    @GetMapping("programming-exercises/{exerciseId}/export-student-requested-repository")
    @EnforceAtLeastStudent
    @FeatureToggle(Feature.Exports)
    public ResponseEntity<Resource> exportStudentRequestedRepository(@PathVariable long exerciseId, @RequestParam() boolean includeTests) throws IOException {
        var programmingExercise = programmingExerciseRepository.findByIdElseThrow(exerciseId);
        if (programmingExercise.isExamExercise()) {
            examAccessService.checkExamExerciseForExampleSolutionAccessElseThrow(programmingExercise);
        }
        Role atLeastRole = programmingExercise.isExampleSolutionPublished() ? Role.STUDENT : Role.TEACHING_ASSISTANT;
        authCheckService.checkHasAtLeastRoleForExerciseElseThrow(atLeastRole, programmingExercise, null);
        if (includeTests && !programmingExercise.isReleaseTestsWithExampleSolution()) {
            throw new AccessForbiddenException(RepositoryType.SOLUTION.getName(), programmingExercise.getId());
        }
        long start = System.nanoTime();
        Optional<File> zipFile = programmingExerciseExportService.exportStudentRequestedRepository(programmingExercise.getId(), includeTests, new ArrayList<>());

        return returnZipFileForRepositoryExport(zipFile, RepositoryType.SOLUTION.getName(), programmingExercise, start);
    }

    /**
     * GET /programming-exercises/:exerciseId/export-student-repository/:participationId : Exports the repository belonging to a participation as a zip file.
     *
     * @param exerciseId      The id of the programming exercise
     * @param participationId The id of the student participation for which to export the repository.
     * @return A ResponseEntity containing the zipped repository.
     * @throws IOException If the repository could not be zipped.
     */
    @GetMapping("programming-exercises/{exerciseId}/export-student-repository/{participationId}")
    @EnforceAtLeastStudent
    @FeatureToggle(Feature.Exports)
    public ResponseEntity<Resource> exportStudentRepository(@PathVariable long exerciseId, @PathVariable long participationId) throws IOException {
        var programmingExercise = programmingExerciseRepository.findByIdWithStudentParticipationsAndLegalSubmissionsElseThrow(exerciseId);
        var studentParticipation = programmingExercise.getStudentParticipations().stream().filter(p -> p.getId().equals(participationId))
                .map(p -> (ProgrammingExerciseStudentParticipation) p).findFirst()
                .orElseThrow(() -> new EntityNotFoundException("No student participation with id " + participationId + " was found for programming exercise " + exerciseId));
        if (!authCheckService.isOwnerOfParticipation(studentParticipation)) {
            authCheckService.checkHasAtLeastRoleForExerciseElseThrow(Role.TEACHING_ASSISTANT, programmingExercise, null);
        }
        List<String> exportErrors = new ArrayList<>();
        long start = System.nanoTime();
        Optional<File> zipFile = programmingExerciseExportService.exportStudentRepository(exerciseId, studentParticipation, exportErrors);
        if (zipFile.isEmpty()) {
            throw new InternalServerErrorException("Could not export the student repository of participation " + participationId + ". Logged errors: " + exportErrors);
        }
        return returnZipFileForRepositoryExport(zipFile, RepositoryType.USER.getName(), programmingExercise, start);
    }
}<|MERGE_RESOLUTION|>--- conflicted
+++ resolved
@@ -139,11 +139,7 @@
             AuxiliaryRepositoryRepository auxiliaryRepositoryRepository, SubmissionPolicyService submissionPolicyService,
             ProgrammingExerciseTaskRepository programmingExerciseTaskRepository, ExamAccessService examAccessService, CourseRepository courseRepository,
             ProgrammingExerciseImportFromFileService programmingExerciseImportFromFileService, ConsistencyCheckService consistencyCheckService,
-<<<<<<< HEAD
-            Optional<AthenaModuleService> athenaModuleService, CompetencyProgressService competencyProgressService, ProgrammingExerciseService programmingExerciseService) {
-=======
-            Optional<AthenaModuleService> athenaModuleService, CompetencyProgressApi competencyProgressApi) {
->>>>>>> 2611d04c
+            Optional<AthenaModuleService> athenaModuleService, CompetencyProgressApi competencyProgressApi, ProgrammingExerciseService programmingExerciseService) {
         this.programmingExerciseRepository = programmingExerciseRepository;
         this.userRepository = userRepository;
         this.courseService = courseService;
@@ -159,12 +155,8 @@
         this.programmingExerciseImportFromFileService = programmingExerciseImportFromFileService;
         this.consistencyCheckService = consistencyCheckService;
         this.athenaModuleService = athenaModuleService;
-<<<<<<< HEAD
-        this.competencyProgressService = competencyProgressService;
+        this.competencyProgressApi = competencyProgressApi;
         this.programmingExerciseService = programmingExerciseService;
-=======
-        this.competencyProgressApi = competencyProgressApi;
->>>>>>> 2611d04c
     }
 
     /**
