--- conflicted
+++ resolved
@@ -43,12 +43,8 @@
 
 import de.tum.cit.aet.artemis.assessment.domain.Visibility;
 import de.tum.cit.aet.artemis.athena.api.AthenaApi;
-<<<<<<< HEAD
 import de.tum.cit.aet.artemis.athena.api.AthenaFeedbackApi;
-import de.tum.cit.aet.artemis.athena.domain.ModuleType;
-=======
 import de.tum.cit.aet.artemis.athena.domain.AthenaModuleMode;
->>>>>>> 9a54b3a3
 import de.tum.cit.aet.artemis.atlas.api.CompetencyProgressApi;
 import de.tum.cit.aet.artemis.core.domain.Course;
 import de.tum.cit.aet.artemis.core.domain.User;
@@ -150,11 +146,9 @@
             AuxiliaryRepositoryRepository auxiliaryRepositoryRepository, SubmissionPolicyService submissionPolicyService,
             ProgrammingExerciseTaskRepository programmingExerciseTaskRepository, Optional<ExamAccessApi> examAccessApi, CourseRepository courseRepository,
             ProgrammingExerciseImportFromFileService programmingExerciseImportFromFileService, ConsistencyCheckService consistencyCheckService, Optional<AthenaApi> athenaApi,
-<<<<<<< HEAD
-            Optional<CompetencyProgressApi> competencyProgressApi, ProgrammingExerciseService programmingExerciseService, Optional<AthenaFeedbackApi> athenaFeedbackApi) {
-=======
-            Optional<CompetencyProgressApi> competencyProgressApi, ProgrammingExerciseValidationService programmingExerciseValidationService) {
->>>>>>> 9a54b3a3
+            Optional<CompetencyProgressApi> competencyProgressApi, Optional<AthenaFeedbackApi> athenaFeedbackApi,
+            ProgrammingExerciseValidationService programmingExerciseValidationService) {
+
         this.programmingExerciseRepository = programmingExerciseRepository;
         this.userRepository = userRepository;
         this.courseService = courseService;
@@ -171,12 +165,9 @@
         this.consistencyCheckService = consistencyCheckService;
         this.athenaApi = athenaApi;
         this.competencyProgressApi = competencyProgressApi;
-<<<<<<< HEAD
-        this.programmingExerciseService = programmingExerciseService;
         this.athenaFeedbackApi = athenaFeedbackApi;
-=======
         this.programmingExerciseValidationService = programmingExerciseValidationService;
->>>>>>> 9a54b3a3
+
     }
 
     /**
@@ -191,21 +182,39 @@
     }
 
     /**
-     * POST /programming-exercises/import: Imports an existing programming exercise into an existing course
+     * POST /programming-exercises/import: Imports an existing programming exercise
+     * into an existing course
      * <p>
-     * This will import the whole exercise, including all base build plans (template, solution) and repositories
-     * (template, solution, test). Referenced entities, s.a. the test cases or the hints will get cloned and assigned
+     * This will import the whole exercise, including all base build plans
+     * (template, solution) and repositories
+     * (template, solution, test). Referenced entities, s.a. the test cases or the
+     * hints will get cloned and assigned
      * a new id. For a concrete list of what gets copied and what not have a look
-     * at {@link ProgrammingExerciseImportService#importProgrammingExercise(ProgrammingExercise, ProgrammingExercise, boolean, boolean, boolean)}
-     *
-     * @param sourceExerciseId                    The ID of the original exercise which should get imported
-     * @param newExercise                         The new exercise containing values that should get overwritten in the imported exercise, s.a. the title or difficulty
-     * @param recreateBuildPlans                  Option determining whether the build plans should be copied or re-created from scratch
-     * @param updateTemplate                      Option determining whether the template files should be updated with the most recent template version
-     * @param setTestCaseVisibilityToAfterDueDate Option determining whether the test case visibility should be set to {@link Visibility#AFTER_DUE_DATE}
-     * @return The imported exercise (200), a not found error (404) if the template does not exist, or a forbidden error
+     * at
+     * {@link ProgrammingExerciseImportService#importProgrammingExercise(ProgrammingExercise, ProgrammingExercise, boolean, boolean, boolean)}
+     *
+     * @param sourceExerciseId                    The ID of the original exercise
+     *                                                which should get imported
+     * @param newExercise                         The new exercise containing values
+     *                                                that should get overwritten in the
+     *                                                imported exercise, s.a. the title
+     *                                                or difficulty
+     * @param recreateBuildPlans                  Option determining whether the
+     *                                                build plans should be copied or
+     *                                                re-created from scratch
+     * @param updateTemplate                      Option determining whether the
+     *                                                template files should be updated
+     *                                                with the most recent template
+     *                                                version
+     * @param setTestCaseVisibilityToAfterDueDate Option determining whether the
+     *                                                test case visibility should be set
+     *                                                to
+     *                                                {@link Visibility#AFTER_DUE_DATE}
+     * @return The imported exercise (200), a not found error (404) if the template
+     *         does not exist, or a forbidden error
      *         (403) if the user is not at least an instructor in the target course.
-     * @see ProgrammingExerciseImportService#importProgrammingExercise(ProgrammingExercise, ProgrammingExercise, boolean, boolean, boolean)
+     * @see ProgrammingExerciseImportService#importProgrammingExercise(ProgrammingExercise,
+     *      ProgrammingExercise, boolean, boolean, boolean)
      */
     @PostMapping("programming-exercises/import/{sourceExerciseId}")
     @EnforceAtLeastEditor
@@ -222,15 +231,12 @@
         log.debug("REST request to import programming exercise {} into course {}", sourceExerciseId, newExercise.getCourseViaExerciseGroupOrCourseMember().getId());
         newExercise.validateGeneralSettings();
         newExercise.validateProgrammingSettings();
-<<<<<<< HEAD
+
         if (!this.athenaFeedbackApi.isPresent()) {
             newExercise.validateSettingsForManualFeedbackRequest();
         }
-        programmingExerciseService.validateDockerFlags(newExercise);
-=======
-        newExercise.validateSettingsForFeedbackRequest();
         programmingExerciseValidationService.validateDockerFlags(newExercise);
->>>>>>> 9a54b3a3
+
         validateStaticCodeAnalysisSettings(newExercise);
 
         final User user = userRepository.getUserWithGroupsAndAuthorities();
@@ -249,11 +255,13 @@
             throw new ConflictException("The source exercise is inconsistent", ENTITY_NAME, "sourceExerciseInconsistent");
         }
 
-        // Fetching the tasks separately, as putting it in the query above leads to Hibernate duplicating the tasks.
+        // Fetching the tasks separately, as putting it in the query above leads to
+        // Hibernate duplicating the tasks.
         var templateTasks = programmingExerciseTaskRepository.findByExerciseIdWithTestCases(originalProgrammingExercise.getId());
         originalProgrammingExercise.setTasks(new ArrayList<>(templateTasks));
 
-        // The static code analysis flag can only change, if the build plans are recreated and the template is upgraded
+        // The static code analysis flag can only change, if the build plans are
+        // recreated and the template is upgraded
         if (newExercise.isStaticCodeAnalysisEnabled() != originalProgrammingExercise.isStaticCodeAnalysisEnabled() && !(recreateBuildPlans && updateTemplate)) {
             throw new BadRequestAlertException("Static code analysis can only change, if the recreation of build plans and update of template files is activated", ENTITY_NAME,
                     "staticCodeAnalysisCannotChange");
@@ -269,8 +277,11 @@
         Course originalCourse = courseService.retrieveCourseOverExerciseGroupOrCourseId(originalProgrammingExercise);
         authCheckService.checkHasAtLeastRoleInCourseElseThrow(Role.EDITOR, originalCourse, user);
 
-        // Athena: Check that only allowed athena modules are used, if not we catch the exception and disable feedback suggestions or preliminary feedback for the imported exercise
-        // If Athena is disabled and the service is not present, we also disable corresponding functionality
+        // Athena: Check that only allowed athena modules are used, if not we catch the
+        // exception and disable feedback suggestions or preliminary feedback for the
+        // imported exercise
+        // If Athena is disabled and the service is not present, we also disable
+        // corresponding functionality
         try {
             athenaApi.ifPresentOrElse(api -> api.checkHasAccessToAthenaModule(newExercise, course, AthenaModuleMode.FEEDBACK_SUGGESTIONS, ENTITY_NAME),
                     () -> newExercise.setFeedbackSuggestionModule(null));
@@ -290,7 +301,8 @@
             ProgrammingExercise importedProgrammingExercise = programmingExerciseImportService.importProgrammingExercise(originalProgrammingExercise, newExercise, updateTemplate,
                     recreateBuildPlans, setTestCaseVisibilityToAfterDueDate);
 
-            // remove certain properties which are not relevant for the client to keep the response small
+            // remove certain properties which are not relevant for the client to keep the
+            // response small
             importedProgrammingExercise.setTestCases(null);
             importedProgrammingExercise.setStaticCodeAnalysisCategories(null);
             importedProgrammingExercise.setTemplateParticipation(null);
@@ -316,14 +328,20 @@
     }
 
     /**
-     * POST /programming-exercises/import-from-file: Imports an existing programming exercise from an uploaded zip file into an existing course
+     * POST /programming-exercises/import-from-file: Imports an existing programming
+     * exercise from an uploaded zip file into an existing course
      * <p>
-     * This will create the whole exercise, including all base build plans (template, solution) and repositories (template, solution, test) and copy
-     * the content from the repositories of the zip file into the newly created repositories.
+     * This will create the whole exercise, including all base build plans
+     * (template, solution) and repositories (template, solution, test) and copy
+     * the content from the repositories of the zip file into the newly created
+     * repositories.
      *
      * @param programmingExercise The exercise that should be imported
-     * @param zipFile             The zip file containing the template, solution and test repositories plus a json file with the exercise configuration
-     * @param courseId            The id of the course the exercise should be imported into
+     * @param zipFile             The zip file containing the template, solution and
+     *                                test repositories plus a json file with the
+     *                                exercise configuration
+     * @param courseId            The id of the course the exercise should be
+     *                                imported into
      * @return The imported exercise (200)
      *         (403) if the user is not at least an editor in the target course.
      */
@@ -380,7 +398,9 @@
     }
 
     /**
-     * GET /programming-exercises/:exerciseId/export-instructor-repository/:repositoryType : sends a test, solution or template repository as a zip file
+     * GET
+     * /programming-exercises/:exerciseId/export-instructor-repository/:repositoryType
+     * : sends a test, solution or template repository as a zip file
      *
      * @param exerciseId     The id of the programming exercise
      * @param repositoryType The type of repository to zip and send
@@ -401,7 +421,9 @@
     }
 
     /**
-     * GET /programming-exercises/:exerciseId/export-instructor-auxiliary-repository/:repositoryType : sends an auxiliary repository as a zip file
+     * GET
+     * /programming-exercises/:exerciseId/export-instructor-auxiliary-repository/:repositoryType
+     * : sends an auxiliary repository as a zip file
      *
      * @param exerciseId   The id of the programming exercise
      * @param repositoryId The id of the auxiliary repository
@@ -446,10 +468,14 @@
     }
 
     /**
-     * POST /programming-exercises/:exerciseId/export-repos-by-participant-identifiers/:participantIdentifiers : sends all submissions from participantIdentifiers as zip
+     * POST
+     * /programming-exercises/:exerciseId/export-repos-by-participant-identifiers/:participantIdentifiers
+     * : sends all submissions from participantIdentifiers as zip
      *
      * @param exerciseId              the id of the exercise to get the repos from
-     * @param participantIdentifiers  the identifiers of the participants (student logins or team short names) for whom to zip the submissions, separated by commas
+     * @param participantIdentifiers  the identifiers of the participants (student
+     *                                    logins or team short names) for whom to zip
+     *                                    the submissions, separated by commas
      * @param repositoryExportOptions the options that should be used for the export
      * @return ResponseEntity with status
      * @throws IOException if something during the zip process went wrong
@@ -496,11 +522,17 @@
     }
 
     /**
-     * POST /programming-exercises/:exerciseId/export-repos-by-participation-ids/:participationIds : sends all submissions from participation ids as zip
+     * POST
+     * /programming-exercises/:exerciseId/export-repos-by-participation-ids/:participationIds
+     * : sends all submissions from participation ids as zip
      *
      * @param exerciseId              the id of the exercise to get the repos from
-     * @param participationIds        the participationIds seperated via semicolon to get their submissions (used for double-blind assessment)
-     * @param repositoryExportOptions the options that should be used for the export. Export all students is not supported here!
+     * @param participationIds        the participationIds seperated via semicolon
+     *                                    to get their submissions (used for
+     *                                    double-blind assessment)
+     * @param repositoryExportOptions the options that should be used for the
+     *                                    export. Export all students is not supported
+     *                                    here!
      * @return ResponseEntity with status
      * @throws IOException if submissions can't be zippedRequestBody
      */
@@ -533,7 +565,9 @@
             ProgrammingExercise programmingExercise, RepositoryExportOptionsDTO repositoryExportOptions) throws IOException {
         long start = System.nanoTime();
 
-        // TODO: in case we do not find participations for the given ids, we should inform the user in the client, that the student did not participate in the exercise.
+        // TODO: in case we do not find participations for the given ids, we should
+        // inform the user in the client, that the student did not participate in the
+        // exercise.
         if (exportedStudentParticipations.isEmpty()) {
             return ResponseEntity.badRequest()
                     .headers(HeaderUtil.createFailureAlert(applicationName, false, ENTITY_NAME, "noparticipations", "No existing user was specified or no submission exists."))
@@ -555,10 +589,12 @@
     }
 
     /**
-     * GET /programming-exercises/:exerciseId/export-student-requested-repository : sends a solution repository as a zip file without .git directory.
+     * GET /programming-exercises/:exerciseId/export-student-requested-repository :
+     * sends a solution repository as a zip file without .git directory.
      *
      * @param exerciseId   The id of the programming exercise
-     * @param includeTests flag that indicates whether the tests should also be exported
+     * @param includeTests flag that indicates whether the tests should also be
+     *                         exported
      * @return ResponseEntity with status
      * @throws IOException if something during the zip process went wrong
      */
@@ -583,10 +619,13 @@
     }
 
     /**
-     * GET /programming-exercises/:exerciseId/export-student-repository/:participationId : Exports the repository belonging to a participation as a zip file.
+     * GET
+     * /programming-exercises/:exerciseId/export-student-repository/:participationId
+     * : Exports the repository belonging to a participation as a zip file.
      *
      * @param exerciseId      The id of the programming exercise
-     * @param participationId The id of the student participation for which to export the repository.
+     * @param participationId The id of the student participation for which to
+     *                            export the repository.
      * @return A ResponseEntity containing the zipped repository.
      * @throws IOException If the repository could not be zipped.
      */
