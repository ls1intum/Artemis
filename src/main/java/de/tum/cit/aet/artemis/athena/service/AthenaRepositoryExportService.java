--- conflicted
+++ resolved
@@ -25,10 +25,7 @@
 import de.tum.cit.aet.artemis.programming.repository.ProgrammingExerciseStudentParticipationRepository;
 import de.tum.cit.aet.artemis.programming.repository.ProgrammingSubmissionRepository;
 import de.tum.cit.aet.artemis.programming.service.RepositoryService;
-<<<<<<< HEAD
-=======
 import de.tum.cit.aet.artemis.programming.service.localvc.LocalVCRepositoryUri;
->>>>>>> 82c32280
 
 /**
  * Service for exporting programming exercise repositories for Athena.
@@ -40,25 +37,15 @@
 
     private static final Logger log = LoggerFactory.getLogger(AthenaRepositoryExportService.class);
 
-<<<<<<< HEAD
-    /**
-     * Set of valid instructor repository types that can be accessed by Athena (excludes AUXILIARY).
-     */
-    private static final Set<RepositoryType> ATHENA_INSTRUCTOR_REPOSITORY_TYPES = Set.of(RepositoryType.TEMPLATE, RepositoryType.SOLUTION, RepositoryType.TESTS);
-=======
     private static final String ENTITY_NAME = "programmingExercise";
->>>>>>> 82c32280
 
     /**
      * Set of valid instructor repository types that can be accessed by Athena (excludes AUXILIARY).
      */
     private static final Set<RepositoryType> ATHENA_INSTRUCTOR_REPOSITORY_TYPES = Set.of(RepositoryType.TEMPLATE, RepositoryType.SOLUTION, RepositoryType.TESTS);
 
-<<<<<<< HEAD
-=======
     private final ProgrammingExerciseRepository programmingExerciseRepository;
 
->>>>>>> 82c32280
     private final RepositoryService repositoryService;
 
     private final ProgrammingSubmissionRepository programmingSubmissionRepository;
@@ -94,28 +81,11 @@
      * @param submissionId the id of the submission
      * @return Map of file paths to their textual contents
      * @throws IOException              if reading from the repository fails
-<<<<<<< HEAD
-     * @throws IllegalStateException    if the repository URI is null
-=======
      * @throws BadRequestAlertException if the repository URI is null
->>>>>>> 82c32280
      * @throws AccessForbiddenException if the feedback suggestions are not enabled for the given exercise
      */
     public Map<String, String> getStudentRepositoryFilesContent(long exerciseId, Long submissionId) throws IOException {
         log.debug("Retrieving student repository file contents for exercise {}, submission {}", exerciseId, submissionId);
-<<<<<<< HEAD
-
-        var programmingExercise = programmingExerciseRepository.findByIdElseThrow(exerciseId);
-
-        var submission = programmingSubmissionRepository.findById(submissionId).orElseThrow();
-        var participation = programmingExerciseStudentParticipationRepository.findByIdElseThrow(submission.getParticipation().getId());
-        var repoUri = participation.getVcsRepositoryUri();
-        if (repoUri == null) {
-            throw new IllegalStateException(
-                    "Repository URI is null for student participation " + participation.getId() + ". This may indicate that the student repository has not been set up yet.");
-        }
-        ZonedDateTime deadline = programmingExercise.getDueDate();
-=======
 
         ProgrammingExercise programmingExercise = programmingExerciseRepository.findByIdElseThrow(exerciseId);
 
@@ -140,7 +110,6 @@
 
         // Athena currently does not fully support individual due dates, therefore we use the exercise due date instead of the individual due date
         ZonedDateTime deadline = participation.getExercise().getDueDate();
->>>>>>> 82c32280
         if (deadline != null) {
             return repositoryService.getFilesContentFromBareRepositoryForLastCommitBeforeOrAt(repoUri, deadline);
         }
@@ -148,35 +117,6 @@
             return repositoryService.getFilesContentFromBareRepositoryForLastCommit(repoUri);
         }
     }
-<<<<<<< HEAD
-
-    /**
-     * Retrieves the files content of an instructor repository.
-     *
-     * @param exerciseId     the id of the exercise to retrieve the repository for
-     * @param repositoryType the type of repository to retrieve (must be an Athena instructor repository type)
-     * @return Map of file paths to their textual contents
-     * @throws IOException              if reading from the repository fails
-     * @throws IllegalStateException    if the repository URI is null
-     * @throws AccessForbiddenException if the feedback suggestions are not enabled for the given exercise
-     * @throws IllegalArgumentException if the repository type is not an Athena instructor repository type
-     */
-    public Map<String, String> getInstructorRepositoryFilesContent(long exerciseId, RepositoryType repositoryType) throws IOException {
-        log.debug("Retrieving instructor repository file contents for exercise {}, repository type {}", exerciseId, repositoryType);
-
-        if (!ATHENA_INSTRUCTOR_REPOSITORY_TYPES.contains(repositoryType)) {
-            throw new IllegalArgumentException(repositoryType + " is not a valid instructor repository type. Only " + ATHENA_INSTRUCTOR_REPOSITORY_TYPES + " are allowed.");
-        }
-
-        var programmingExercise = programmingExerciseRepository.findByIdWithTemplateAndSolutionParticipationElseThrow(exerciseId);
-
-        checkFeedbackSuggestionsOrAutomaticFeedbackEnabledElseThrow(programmingExercise);
-
-        var repoUri = programmingExercise.getRepositoryURI(repositoryType);
-        if (repoUri == null) {
-            throw new IllegalStateException("Repository URI is null for exercise " + exerciseId + " and repository type " + repositoryType + ". This may indicate that the "
-                    + repositoryType.name().toLowerCase() + " repository has not been set up yet.");
-=======
 
     /**
      * Retrieves the files content of an instructor repository.
@@ -206,7 +146,6 @@
             String errorKey = "invalid." + repositoryType.name().toLowerCase() + ".repository.url";
             throw new BadRequestAlertException("Repository URI is null for exercise " + exerciseId + " and repository type " + repositoryType + ". This may indicate that the "
                     + repositoryType.name().toLowerCase() + " repository has not been set up yet.", ENTITY_NAME, errorKey);
->>>>>>> 82c32280
         }
         return repositoryService.getFilesContentFromBareRepositoryForLastCommit(repoUri);
     }
