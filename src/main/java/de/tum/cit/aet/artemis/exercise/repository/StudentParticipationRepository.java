package de.tum.cit.aet.artemis.exercise.repository;

import static de.tum.cit.aet.artemis.core.config.Constants.PROFILE_CORE;
import static java.util.stream.Collectors.toMap;
import static org.springframework.data.jpa.repository.EntityGraph.EntityGraphType.LOAD;

import java.time.ZonedDateTime;
import java.util.Collection;
import java.util.List;
import java.util.Map;
import java.util.Objects;
import java.util.Optional;
import java.util.Set;
import java.util.stream.Collectors;
import java.util.stream.Stream;

import jakarta.validation.constraints.NotNull;

import org.springframework.context.annotation.Lazy;
import org.springframework.context.annotation.Profile;
import org.springframework.data.domain.Page;
import org.springframework.data.domain.PageImpl;
import org.springframework.data.domain.Pageable;
import org.springframework.data.jpa.repository.EntityGraph;
import org.springframework.data.jpa.repository.Query;
import org.springframework.data.repository.query.Param;
import org.springframework.stereotype.Repository;

import de.tum.cit.aet.artemis.assessment.domain.AssessmentType;
import de.tum.cit.aet.artemis.assessment.dto.FeedbackAffectedStudentDTO;
import de.tum.cit.aet.artemis.assessment.dto.FeedbackDetailDTO;
import de.tum.cit.aet.artemis.core.domain.User;
import de.tum.cit.aet.artemis.core.repository.base.ArtemisJpaRepository;
import de.tum.cit.aet.artemis.exam.domain.ExerciseGroup;
import de.tum.cit.aet.artemis.exam.domain.StudentExam;
import de.tum.cit.aet.artemis.exercise.domain.Exercise;
import de.tum.cit.aet.artemis.exercise.domain.ExerciseMode;
<<<<<<< HEAD
import de.tum.cit.aet.artemis.exercise.domain.Submission;
=======
import de.tum.cit.aet.artemis.exercise.domain.SubmissionType;
>>>>>>> 4f02cbb1
import de.tum.cit.aet.artemis.exercise.domain.participation.IdToPresentationScoreSum;
import de.tum.cit.aet.artemis.exercise.domain.participation.StudentParticipation;
import de.tum.cit.aet.artemis.exercise.dto.GradeScoreDTO;
import de.tum.cit.aet.artemis.quiz.domain.QuizSubmittedAnswerCount;

/**
 * Spring Data JPA repository for the Participation entity.
 */
@Profile(PROFILE_CORE)
@Lazy
@Repository
public interface StudentParticipationRepository extends ArtemisJpaRepository<StudentParticipation, Long> {

    /**
     * Converts List<[participationId, submissionCount]> into Map<participationId -> submissionCount>
     *
     * @param participationIdAndSubmissionCountPairs list of pairs (participationId, submissionCount)
     * @return map of participation id to submission count
     */
    private static Map<Long, Integer> convertListOfCountsIntoMap(List<long[]> participationIdAndSubmissionCountPairs) {
        // @formatter:off
        return participationIdAndSubmissionCountPairs.stream().collect(Collectors
            .toMap(
        participationIdAndSubmissionCountPair -> participationIdAndSubmissionCountPair[0], // participationId
        participationIdAndSubmissionCountPair -> Math.toIntExact(participationIdAndSubmissionCountPair[1]) // submissionCount
            )
        );
        // @formatter:on
    }

    @EntityGraph(type = LOAD, attributePaths = { "team.students" })
    Set<StudentParticipation> findWithTeamInformationByExerciseId(long exerciseId);

    Set<StudentParticipation> findByExerciseId(long exerciseId);

    @Query("""
            SELECT DISTINCT p
            FROM StudentParticipation p
                LEFT JOIN FETCH p.submissions s
                LEFT JOIN FETCH s.results r
                LEFT JOIN FETCH p.team t
                LEFT JOIN FETCH t.students
            WHERE p.exercise.course.id = :courseId
                AND (r.rated IS NULL
                    OR r.rated = TRUE)
            """)
    List<StudentParticipation> findByCourseIdWithEagerRatedResults(@Param("courseId") long courseId);

    // NOTE: we have an edge case for quizzes where we need to take the first submission and not the last one
    @Query("""
            SELECT DISTINCT NEW de.tum.cit.aet.artemis.exercise.dto.GradeScoreDTO(p.id, u.id, ex.id, r.score, p.presentationScore)
            FROM StudentParticipation p
                JOIN p.student u
                JOIN p.exercise ex
                JOIN p.submissions s
                JOIN s.results r
            WHERE ex.course.id = :courseId
                AND TYPE(ex) = QuizExercise
                AND p.testRun = FALSE
                AND r.rated = TRUE
                AND r.completionDate IS NOT NULL
                AND r.score IS NOT NULL
                AND s.submissionDate = (SELECT MIN(s2.submissionDate) FROM Submission s2 WHERE s2.participation = p)
                AND r.completionDate = (SELECT MAX(r2.completionDate) FROM Result r2 WHERE r2.submission = s)
            """)
    List<GradeScoreDTO> findIndividualQuizGradesByCourseId(@Param("courseId") long courseId);

    // NOTE: we add a minimal grace period of 1 second because processing a commit can take a bit of time
    @Query("""
            SELECT DISTINCT NEW de.tum.cit.aet.artemis.exercise.dto.GradeScoreDTO(p.id, u.id, ex.id, r.score, p.presentationScore)
            FROM StudentParticipation p
                JOIN p.student u
                JOIN p.exercise ex
                JOIN p.submissions s
                JOIN s.results r
            WHERE ex.course.id = :courseId
                AND TYPE(ex) <> QuizExercise
                AND p.testRun = FALSE
                AND p.student IS NOT NULL
                AND (ex.dueDate IS NULL OR s.submissionDate <= FUNCTION('timestampadd', SECOND, 1, ex.dueDate))
                AND r.rated = TRUE
                AND r.completionDate IS NOT NULL
                AND r.score IS NOT NULL
                AND s.submissionDate = (SELECT MAX(s2.submissionDate) FROM Submission s2 WHERE s2.participation = p)
                AND r.completionDate = (SELECT MAX(r2.completionDate) FROM Result r2 WHERE r2.submission = s)
            """)
    List<GradeScoreDTO> findIndividualGradesByCourseId(@Param("courseId") long courseId);

    // Quizzes do not support team exercises, so we can safely ignore them here
    @Query("""
            SELECT DISTINCT NEW de.tum.cit.aet.artemis.exercise.dto.GradeScoreDTO(p.id, u.id, ex.id, r.score, p.presentationScore)
            FROM StudentParticipation p
                JOIN p.team t
                JOIN t.students u
                JOIN p.exercise ex
                JOIN p.submissions s
                JOIN s.results r
            WHERE ex.course.id = :courseId
                AND p.testRun = FALSE
                AND p.team IS NOT NULL
                AND (ex.dueDate IS NULL OR s.submissionDate <= FUNCTION('timestampadd', SECOND, 1, ex.dueDate))
                AND r.rated = TRUE
                AND r.completionDate IS NOT NULL
                AND r.score IS NOT NULL
                AND s.submissionDate = (SELECT MAX(s2.submissionDate) FROM Submission s2 WHERE s2.participation = p)
                AND r.completionDate = (SELECT MAX(r2.completionDate) FROM Result r2 WHERE r2.submission = s)
            """)
    List<GradeScoreDTO> findTeamGradesByCourseId(@Param("courseId") long courseId);

    @Query("""
            SELECT DISTINCT p
            FROM StudentParticipation p
                LEFT JOIN FETCH p.submissions s
                LEFT JOIN FETCH s.results r
                LEFT JOIN p.team.students ts
            WHERE p.exercise.course.id = :courseId
                AND (p.student.id = :studentId
                    OR ts.id = :studentId)
                AND (r.rated IS NULL
                    OR r.rated = TRUE)
            """)
    List<StudentParticipation> findByCourseIdAndStudentIdWithEagerRatedResults(@Param("courseId") long courseId, @Param("studentId") long studentId);

    @Query("""
            SELECT COUNT(p.id) > 0
            FROM StudentParticipation p
                LEFT JOIN p.team.students ts
            WHERE p.exercise.course.id = :courseId
                AND (p.student.id = :studentId
                    OR ts.id = :studentId)
            """)
    boolean existsByCourseIdAndStudentId(@Param("courseId") long courseId, @Param("studentId") long studentId);

    @Query("""
            SELECT DISTINCT p
<<<<<<< HEAD
            FROM StudentParticipation p
                LEFT JOIN FETCH p.submissions s
                LEFT JOIN FETCH s.results r
            WHERE p.testRun = FALSE
                AND p.exercise.exerciseGroup.exam.id = :examId
                AND r.rated = TRUE
            """)
    List<StudentParticipation> findByExamIdWithEagerSubmissionsRatedResults(@Param("examId") long examId);
=======
             FROM StudentParticipation p
             LEFT JOIN FETCH p.submissions s
             LEFT JOIN FETCH s.results r
             WHERE p.testRun = FALSE
               AND p.exercise.exerciseGroup.exam.id = :examId
               AND r.rated = TRUE
               AND (
                 s.id = (
                   SELECT MAX(s2.id)
                   FROM p.submissions s2
                   WHERE s2.type <> de.tum.cit.aet.artemis.exercise.domain.SubmissionType.ILLEGAL
                      OR s2.type IS NULL
                 )
                 OR s.id IS NULL
               )
            """)
    List<StudentParticipation> findByExamIdWithEagerLatestLegalSubmissionsRatedResultAndIgnoreTestRunParticipation(@Param("examId") long examId);
>>>>>>> 4f02cbb1

    @Query("""
            SELECT DISTINCT p
            FROM StudentParticipation p
            WHERE p.exercise.course.id = :courseId
                AND p.team.shortName = :teamShortName
            """)
    List<StudentParticipation> findAllByCourseIdAndTeamShortName(@Param("courseId") long courseId, @Param("teamShortName") String teamShortName);

    List<StudentParticipation> findByTeamId(long teamId);

    @EntityGraph(type = LOAD, attributePaths = "submissions.results")
    Optional<StudentParticipation> findWithEagerResultsByExerciseIdAndStudentLoginAndTestRun(long exerciseId, String username, boolean testRun);

    @EntityGraph(type = LOAD, attributePaths = "submissions.results")
    Optional<StudentParticipation> findWithEagerResultsByExerciseIdAndTeamId(long exerciseId, long teamId);

    @Query("""
            SELECT DISTINCT p
            FROM StudentParticipation p
            WHERE p.exercise.id = :exerciseId
                AND p.student.login = :username
            """)
    Optional<StudentParticipation> findByExerciseIdAndStudentLogin(@Param("exerciseId") long exerciseId, @Param("username") String username);

    Optional<StudentParticipation> findFirstByExerciseIdAndStudentLoginOrderByIdDesc(long exerciseId, String username);

    @Query("""
            SELECT DISTINCT p
            FROM StudentParticipation p
                LEFT JOIN FETCH p.submissions s
            WHERE p.exercise.id = :exerciseId
                AND p.student.login = :username
            """)
    Optional<StudentParticipation> findWithEagerSubmissionsByExerciseIdAndStudentLogin(@Param("exerciseId") long exerciseId, @Param("username") String username);

    @Query("""
            SELECT DISTINCT p
            FROM StudentParticipation p
                LEFT JOIN FETCH p.submissions s
            WHERE p.initializationDate = (
                SELECT MAX(p2.initializationDate)
                FROM StudentParticipation p2
                    LEFT JOIN p2.submissions s2
                WHERE p2.exercise.id = :exerciseId
                    AND p2.student.login = :username
            )
            """)
    Optional<StudentParticipation> findLatestWithEagerSubmissionsByExerciseIdAndStudentLogin(@Param("exerciseId") long exerciseId, @Param("username") String username);

    @Query("""
            SELECT DISTINCT p
            FROM StudentParticipation p
                LEFT JOIN FETCH p.submissions s
            WHERE p.exercise.id = :exerciseId
                AND p.student.login = :username
                AND p.testRun = :testRun
            """)
    Optional<StudentParticipation> findWithEagerSubmissionsByExerciseIdAndStudentLoginAndTestRun(@Param("exerciseId") long exerciseId, @Param("username") String username,
            @Param("testRun") boolean testRun);

    @Query("""
            SELECT DISTINCT p
            FROM StudentParticipation p
            WHERE p.exercise.id = :exerciseId
                AND p.team.id = :teamId
            """)
    Optional<StudentParticipation> findOneByExerciseIdAndTeamId(@Param("exerciseId") long exerciseId, @Param("teamId") long teamId);

    @Query("""
            SELECT DISTINCT p
            FROM StudentParticipation p
                LEFT JOIN FETCH p.submissions s
                LEFT JOIN FETCH p.team t
                LEFT JOIN FETCH t.students
            WHERE p.exercise.id = :exerciseId
                AND p.team.id = :teamId
            """)
    Optional<StudentParticipation> findWithEagerSubmissionsAndTeamStudentsByExerciseIdAndTeamId(@Param("exerciseId") long exerciseId, @Param("teamId") long teamId);

    @Query("""
            SELECT DISTINCT p
            FROM StudentParticipation p
                LEFT JOIN FETCH p.team t
                LEFT JOIN FETCH t.students
            WHERE p.id = :participationId
            """)
    Optional<StudentParticipation> findByIdWithEagerTeamStudents(@Param("participationId") long participationId);

    @Query("""
            SELECT COUNT(p) > 0
            FROM StudentParticipation p
                LEFT JOIN p.team.students u
                LEFT JOIN p.student s
            WHERE p.id = :participationId
                AND (s.login = :login
                    OR u.login = :login)
            """)
    boolean existsByIdAndParticipatingStudentLogin(@Param("participationId") long participationId, @Param("login") String login);

    @Query("""
            SELECT DISTINCT p
            FROM StudentParticipation p
                LEFT JOIN FETCH p.submissions s
                LEFT JOIN FETCH s.results
            WHERE p.exercise.id = :exerciseId
                AND p.testRun = :testRun
            """)
    List<StudentParticipation> findByExerciseIdAndTestRunWithEagerSubmissionsResult(@Param("exerciseId") long exerciseId, @Param("testRun") boolean testRun);

    @Query("""
            SELECT DISTINCT p
            FROM StudentParticipation p
                LEFT JOIN FETCH p.submissions s
                LEFT JOIN FETCH s.results r
                LEFT JOIN FETCH r.assessor
                LEFT JOIN FETCH r.feedbacks f
                LEFT JOIN FETCH f.testCase
            WHERE p.exercise.id = :exerciseId
                AND p.testRun = :testRun
            """)
    Set<StudentParticipation> findByExerciseIdAndTestRunWithEagerSubmissionsResultAssessorFeedbacksTestCases(@Param("exerciseId") long exerciseId,
            @Param("testRun") boolean testRun);

    /**
     * Get all participations for an exercise with each manual and latest results (determined by id).
     * If there is no latest result (= no result at all), the participation will still be included in the returned ResultSet, but will have an empty Result array.
     *
     * @param exerciseId Exercise id.
     * @return participations for exercise.
     */
    @Query("""
            SELECT DISTINCT p
            FROM StudentParticipation p
                LEFT JOIN FETCH p.submissions s
                LEFT JOIN FETCH s.results r
                LEFT JOIN FETCH r.assessmentNote
            WHERE p.exercise.id = :exerciseId
                AND (
                    r.id = (
                        SELECT MAX(r2.id)
                        FROM Submission s2 JOIN s2.results r2
                        WHERE s2.participation = p
                    )
                    OR r.assessmentType <> de.tum.cit.aet.artemis.assessment.domain.AssessmentType.AUTOMATIC
                    OR r IS NULL
                )
            """)
    Set<StudentParticipation> findByExerciseIdWithLatestAndManualResultsAndAssessmentNote(@Param("exerciseId") long exerciseId);

    /**
     * Get all participations for a team exercise with each manual and latest results (determined by id).
     * As the students of a team are lazy loaded, they are explicitly included into the query
     * If there is no latest result (= no result at all), the participation will still be included in the returned ResultSet, but will have an empty Result array.
     *
     * @param exerciseId Exercise id.
     * @return participations for exercise.
     */
    @Query("""
            SELECT DISTINCT p
            FROM StudentParticipation p
                LEFT JOIN FETCH p.submissions s
                LEFT JOIN FETCH s.results r
                LEFT JOIN FETCH p.team t
                LEFT JOIN FETCH t.students
            WHERE p.exercise.id = :exerciseId
                AND (
                    r.id = (
                        SELECT MAX(r2.id)
                        FROM Submission s2 JOIN s2.results r2
                        WHERE s2.participation = p
                    )
                    OR r.assessmentType <> de.tum.cit.aet.artemis.assessment.domain.AssessmentType.AUTOMATIC
                    OR r IS NULL
                )
            """)
    Set<StudentParticipation> findByExerciseIdWithLatestAndManualResultsWithTeamInformation(@Param("exerciseId") long exerciseId);

    @Query("""
            SELECT DISTINCT p
            FROM StudentParticipation p
                LEFT JOIN FETCH p.submissions s
                LEFT JOIN FETCH s.results r
            WHERE p.exercise.id = :exerciseId
                AND p.testRun = :testRun
                AND r.assessmentType <> de.tum.cit.aet.artemis.assessment.domain.AssessmentType.AUTOMATIC
                AND r.id = (
                    SELECT MAX(r2.id)
                    FROM Submission s2 JOIN s2.results r2
                    WHERE s2.participation = p
                      AND r2.completionDate IS NOT NULL
                )
            """)
    Set<StudentParticipation> findByExerciseIdAndTestRunWithEagerSubmissionsAndLatestResultWithCompletionDate(@Param("exerciseId") long exerciseId,
            @Param("testRun") boolean testRun);

    /**
     * Get all participations for an exercise with each latest {@link AssessmentType#AUTOMATIC} result and feedbacks (determined by id).
     *
     * @param exerciseId Exercise id.
     * @return participations for exercise.
     */
    @Query("""
            SELECT DISTINCT p
            FROM StudentParticipation p
                LEFT JOIN FETCH p.submissions s
                LEFT JOIN FETCH s.results r
                LEFT JOIN FETCH r.feedbacks f
                LEFT JOIN FETCH f.testCase
            WHERE p.exercise.id = :exerciseId
                AND (r.id = (
                    SELECT MAX(r2.id)
                    FROM Submission s2 JOIN s2.results r2
                    WHERE s2.participation = p
                      AND r2.assessmentType = de.tum.cit.aet.artemis.assessment.domain.AssessmentType.AUTOMATIC
                ))
            """)
    List<StudentParticipation> findByExerciseIdWithLatestAutomaticResultAndFeedbacksAndTestCases(@Param("exerciseId") long exerciseId);

    /**
     * Get all participations without individual due date for an exercise with each latest {@link AssessmentType#AUTOMATIC} result and feedbacks (determined by id).
     *
     * @param exerciseId Exercise id.
     * @return participations for the exercise.
     */
    default List<StudentParticipation> findByExerciseIdWithLatestAutomaticResultAndFeedbacksAndTestCasesWithoutIndividualDueDate(long exerciseId) {
        return findByExerciseIdWithLatestAutomaticResultAndFeedbacksAndTestCases(exerciseId).stream().filter(participation -> participation.getIndividualDueDate() == null)
                .toList();
    }

    @Query("""
            SELECT DISTINCT p
            FROM StudentParticipation p
                LEFT JOIN FETCH p.submissions s
                LEFT JOIN FETCH s.results r
                LEFT JOIN FETCH r.feedbacks f
                LEFT JOIN FETCH f.testCase
            WHERE p.id = :participationId
                AND r.id = (
                    SELECT MAX(r2.id)
                    FROM Submission s2 JOIN s2.results r2
                    WHERE s2.participation = p
                        AND r2.assessmentType = de.tum.cit.aet.artemis.assessment.domain.AssessmentType.AUTOMATIC
                )
            """)
    Optional<StudentParticipation> findByIdWithLatestAutomaticResultAndFeedbacksAndTestCases(@Param("participationId") long participationId);

    // Manual result can either be from type MANUAL or SEMI_AUTOMATIC
    @Query("""
            SELECT DISTINCT p
            FROM StudentParticipation p
                LEFT JOIN FETCH p.submissions s
                LEFT JOIN FETCH s.results r
                LEFT JOIN FETCH r.feedbacks f
                LEFT JOIN FETCH f.testCase
            WHERE p.exercise.id = :exerciseId
                AND (r.assessmentType = de.tum.cit.aet.artemis.assessment.domain.AssessmentType.MANUAL
                    OR r.assessmentType = de.tum.cit.aet.artemis.assessment.domain.AssessmentType.SEMI_AUTOMATIC)
            """)
    List<StudentParticipation> findByExerciseIdWithManualResultAndFeedbacksAndTestCases(@Param("exerciseId") long exerciseId);

    default List<StudentParticipation> findByExerciseIdWithManualResultAndFeedbacksAndTestCasesWithoutIndividualDueDate(long exerciseId) {
        return findByExerciseIdWithManualResultAndFeedbacksAndTestCases(exerciseId).stream().filter(participation -> participation.getIndividualDueDate() == null).toList();
    }

    @Query("""
            SELECT DISTINCT p
            FROM StudentParticipation p
                LEFT JOIN FETCH p.submissions s
                LEFT JOIN FETCH s.results r
                LEFT JOIN FETCH r.feedbacks f
                LEFT JOIN FETCH f.testCase
            WHERE p.id = :participationId
                AND (r.assessmentType = de.tum.cit.aet.artemis.assessment.domain.AssessmentType.MANUAL
                    OR r.assessmentType = de.tum.cit.aet.artemis.assessment.domain.AssessmentType.SEMI_AUTOMATIC)
            """)
    Optional<StudentParticipation> findByIdWithManualResultAndFeedbacks(@Param("participationId") long participationId);

    @Query("""
            SELECT DISTINCT p
            FROM StudentParticipation p
                LEFT JOIN FETCH p.submissions s
            WHERE p.exercise.id = :exerciseId
                AND p.student.id = :studentId
            """)
    List<StudentParticipation> findByExerciseIdAndStudentIdWithEagerSubmissions(@Param("exerciseId") long exerciseId, @Param("studentId") long studentId);

    @Query("""
            SELECT DISTINCT p
            FROM StudentParticipation p
            WHERE p.exercise.id = :exerciseId
                AND p.student.id = :studentId
            """)
    List<StudentParticipation> findByExerciseIdAndStudentId(@Param("exerciseId") long exerciseId, @Param("studentId") long studentId);

    @Query("""
            SELECT DISTINCT p
            FROM StudentParticipation p
                LEFT JOIN FETCH p.submissions s
                LEFT JOIN FETCH s.results
            WHERE p.exercise.id = :exerciseId
                AND p.student.id = :studentId
            """)
    List<StudentParticipation> findByExerciseIdAndStudentIdWithEagerResultsAndSubmissions(@Param("exerciseId") long exerciseId, @Param("studentId") long studentId);

    @Query("""
            SELECT DISTINCT p
            FROM StudentParticipation p
                LEFT JOIN FETCH p.submissions s
            WHERE p.exercise.id = :exerciseId
                AND p.team.id = :teamId
            """)
    List<StudentParticipation> findByExerciseIdAndTeamIdWithEagerSubmissions(@Param("exerciseId") long exerciseId, @Param("teamId") long teamId);

    @Query("""
            SELECT DISTINCT p
            FROM StudentParticipation p
                LEFT JOIN FETCH p.team t
                LEFT JOIN FETCH t.students s
                LEFT JOIN FETCH p.submissions sub
                LEFT JOIN FETCH sub.results r
            WHERE p.exercise.id = :exerciseId
                AND s.id = :studentId
            """)
    List<StudentParticipation> findAllWithTeamStudentsByExerciseIdAndTeamStudentIdWithSubmissionsAndResults(@Param("exerciseId") long exerciseId,
            @Param("studentId") long studentId);

    // NOTE: we should not fetch too elements here so we leave out feedback and test cases, otherwise the query will be very slow
    @Query("""
            SELECT DISTINCT p
            FROM StudentParticipation p
                LEFT JOIN FETCH p.submissions s
                LEFT JOIN FETCH s.results r
            WHERE p.exercise.id = :exerciseId
                AND p.student.id = :studentId
                AND p.testRun = :testRun
                AND (
                    r.id = (
                        SELECT MAX(r2.id)
                        FROM Submission s2 JOIN s2.results r2
                        WHERE s2.participation = p
                    )
                    OR r.id IS NULL
                )
            """)
    Optional<StudentParticipation> findByExerciseIdAndStudentIdAndTestRunWithLatestResult(@Param("exerciseId") long exerciseId, @Param("studentId") long studentId,
            @Param("testRun") boolean testRun);

    /**
     * Find all participations of submissions that are submitted and do not already have a manual result and do not belong to test runs.
     * No manual result means that no user has started an assessment for the corresponding submission yet.
     * <p>
     *
     * @param correctionRound the correction round the fetched results should belong to
     * @param exerciseId      the exercise id the participations should belong to
     * @return a list of participations including their submitted submissions that do not have a manual result
     */
    // NOTE: we should not fetch too elements here so we leave out feedback and test cases, otherwise the query will be very slow
    @Query("""
            SELECT DISTINCT p
            FROM StudentParticipation p
                LEFT JOIN FETCH p.submissions submission
                LEFT JOIN FETCH submission.results result
                LEFT JOIN FETCH result.assessor
            WHERE p.exercise.id = :exerciseId
                AND p.testRun = FALSE
                AND 0L = (
                    SELECT COUNT(r2)
                    FROM Result r2
                    WHERE r2.assessor IS NOT NULL
                        AND (r2.rated IS NULL OR r2.rated = FALSE)
                        AND r2.submission = submission
                )
                AND :correctionRound = (
                    SELECT COUNT(r)
                    FROM Result r
                    WHERE r.assessor IS NOT NULL
                        AND r.rated = TRUE
                        AND r.submission = submission
                        AND r.completionDate IS NOT NULL
                        AND r.assessmentType IN (
                            de.tum.cit.aet.artemis.assessment.domain.AssessmentType.MANUAL,
                            de.tum.cit.aet.artemis.assessment.domain.AssessmentType.SEMI_AUTOMATIC
                        )
                        AND (p.exercise.dueDate IS NULL OR r.submission.submissionDate <= p.exercise.dueDate)
                )
                AND :correctionRound = (
                    SELECT COUNT(prs)
                    FROM Submission s2 JOIN s2.results prs
                    WHERE s2.participation = p
                      AND prs.assessmentType IN (
                            de.tum.cit.aet.artemis.assessment.domain.AssessmentType.MANUAL,
                            de.tum.cit.aet.artemis.assessment.domain.AssessmentType.SEMI_AUTOMATIC
                        )
                )
                AND submission.submitted = TRUE
                AND submission.id = (
                    SELECT MAX(s3.id)
                    FROM p.submissions s3
                )
            """)
    List<StudentParticipation> findByExerciseIdWithLatestSubmissionWithoutManualResultsAndIgnoreTestRunParticipation(@Param("exerciseId") long exerciseId,
            @Param("correctionRound") long correctionRound);

    Set<StudentParticipation> findDistinctAllByExerciseIdInAndStudentId(Set<Long> exerciseIds, Long studentId);

    // NOTE: we should not fetch too elements here so we leave out feedback and test cases, otherwise the query will be very slow
    @Query("""
            SELECT DISTINCT p
            FROM StudentParticipation p
                LEFT JOIN FETCH p.submissions s
                LEFT JOIN FETCH s.results r
            WHERE p.exercise.id = :exerciseId
                AND (p.individualDueDate IS NULL OR p.individualDueDate <= :now)
                AND p.testRun = FALSE
                AND NOT EXISTS (
                    SELECT prs
                    FROM Submission s2 JOIN s2.results prs
                    WHERE s2.participation = p
                      AND prs.assessmentType IN (
                          de.tum.cit.aet.artemis.assessment.domain.AssessmentType.MANUAL,
                          de.tum.cit.aet.artemis.assessment.domain.AssessmentType.SEMI_AUTOMATIC
                      )
                )
                AND s.submitted = TRUE
                AND s.id = (
                    SELECT MAX(s3.id)
                    FROM p.submissions s3
                )
            """)
    List<StudentParticipation> findByExerciseIdWithLatestSubmissionWithoutManualResultsWithPassedIndividualDueDateIgnoreTestRuns(@Param("exerciseId") long exerciseId,
            @Param("now") ZonedDateTime now);

    @Query("""
            SELECT p
            FROM Participation p
                LEFT JOIN FETCH p.submissions s
            WHERE p.id = :participationId
            """)
    Optional<StudentParticipation> findWithEagerSubmissionsById(@Param("participationId") long participationId);

    @Query("""
            SELECT p
            FROM StudentParticipation p
                LEFT JOIN FETCH p.submissions s
                LEFT JOIN FETCH s.results r
                LEFT JOIN FETCH p.team t
                LEFT JOIN FETCH t.students
            WHERE p.id = :participationId
            """)
    Optional<StudentParticipation> findWithEagerResultsById(@Param("participationId") long participationId);

    /**
     * Find the participation with the given id. Additionally, load all the submissions and results of the participation from the database.
     * Further, load the exercise and its course. Returns an empty Optional if the participation could not be found.
     *
     * @param participationId the id of the participation
     * @return the participation with eager submissions, results, exercise and course or an empty Optional
     */
    @Query("""
            SELECT p
            FROM StudentParticipation p
                LEFT JOIN FETCH p.submissions s
                LEFT JOIN FETCH s.results sr
                LEFT JOIN FETCH sr.feedbacks
                LEFT JOIN FETCH p.team t
                LEFT JOIN FETCH t.students
            WHERE p.id = :participationId
            """)
    Optional<StudentParticipation> findWithEagerSubmissionsResultsFeedbacksById(@Param("participationId") long participationId);

    /**
     * Find the participation with the given id. Additionally, load the latest submissions and corresponding results from the database.
     * Further, load the exercise and its course. Returns an empty Optional if the participation could not be found.
     * <p>
     * Note: Does NOT load illegal submissions!
     *
     * @param participationId the id of the participation
     * @return the participation with eager latest submission, it's results, exercise and course or an empty Optional
     */
    @Query("""
            SELECT p
            FROM StudentParticipation p
                LEFT JOIN FETCH p.submissions s
                LEFT JOIN FETCH s.results sr
                LEFT JOIN FETCH sr.feedbacks
                LEFT JOIN FETCH p.team t
                LEFT JOIN FETCH t.students
            WHERE p.id = :participationId
                AND (
                    s.id = (
                        SELECT MAX(s2.id)
                        FROM p.submissions s2
                        WHERE s2.type <> de.tum.cit.aet.artemis.exercise.domain.SubmissionType.ILLEGAL
                            OR s2.type IS NULL
                    )
                    OR s.id IS NULL
                )
            """)
    Optional<StudentParticipation> findWithEagerLatestLegalSubmissionResultsFeedbacksById(@Param("participationId") long participationId);

    @EntityGraph(type = LOAD, attributePaths = { "submissions", "submissions.results", "submissions.results.assessor" })
    List<StudentParticipation> findAllWithEagerSubmissionsAndEagerResultsAndEagerAssessorByExerciseId(long exerciseId);

    @Query("""
            SELECT DISTINCT p
            FROM StudentParticipation p
                LEFT JOIN FETCH p.submissions s
                LEFT JOIN FETCH s.results r
                LEFT JOIN FETCH r.assessor a
            WHERE p.exercise.id = :exerciseId
                AND p.testRun = FALSE
            """)
    List<StudentParticipation> findAllWithEagerSubmissionsAndEagerResultsAndEagerAssessorByExerciseIdIgnoreTestRuns(@Param("exerciseId") long exerciseId);

    @Query("""
            SELECT DISTINCT p.id
            FROM StudentParticipation p
                JOIN p.submissions s
                JOIN s.results r
            WHERE p.exercise.id = :exerciseId
                AND (p.student.firstName LIKE %:partialStudentName% OR p.student.lastName LIKE %:partialStudentName%)
                AND r.completionDate IS NOT NULL
            """)
    List<Long> findIdsByExerciseIdAndStudentName(@Param("exerciseId") long exerciseId, @Param("partialStudentName") String partialStudentName, Pageable pageable);

    @EntityGraph(type = LOAD, attributePaths = { "submissions", "submissions.results" })
    List<StudentParticipation> findStudentParticipationWithSubmissionsAndResultsByIdIn(List<Long> ids);

    @Query("""
            SELECT COUNT(p)
            FROM StudentParticipation p
                JOIN Result r ON r.submission.participation.id = p.id
            WHERE p.exercise.id = :exerciseId
                AND (p.student.firstName LIKE %:partialStudentName%
                    OR p.student.lastName LIKE %:partialStudentName%)
                AND r.completionDate IS NOT NULL
            """)
    long countByExerciseIdAndStudentName(@Param("exerciseId") long exerciseId, @Param("partialStudentName") String partialStudentName);

    /**
     * Retrieves a paginated list of {@link StudentParticipation} entities associated with a specific exercise,
     * and optionally filtered by a partial student name. The entities are fetched with eager loading of submissions and results.
     *
     * @param exerciseId         the ID of the exercise.
     * @param partialStudentName the partial name of the student to filter by (can be empty or null to include all students).
     * @param pageable           the pagination information.
     * @return a paginated list of {@link StudentParticipation} entities associated with the specified exercise and student name filter.
     *         If no entities are found, returns an empty page.
     */
    default Page<StudentParticipation> findAllWithEagerSubmissionsAndResultsByExerciseId(long exerciseId, String partialStudentName, Pageable pageable) {
        List<Long> ids = findIdsByExerciseIdAndStudentName(exerciseId, partialStudentName, pageable);
        if (ids.isEmpty()) {
            return Page.empty(pageable);
        }
        List<StudentParticipation> result = findStudentParticipationWithSubmissionsAndResultsByIdIn(ids);
        return new PageImpl<>(result, pageable, countByExerciseIdAndStudentName(exerciseId, partialStudentName));
    }

    @Query("""
            SELECT DISTINCT p
            FROM StudentParticipation p
                LEFT JOIN FETCH p.submissions s
                LEFT JOIN FETCH s.results sr
            WHERE p.exercise.id = :exerciseId
            """)
    List<StudentParticipation> findAllWithEagerSubmissionsAndEagerResultsByExerciseId(@Param("exerciseId") long exerciseId);

    /**
     * Retrieves all distinct `StudentParticipation` entities for a specific exercise,
     * including their latest submission and the latest rated result for each submission.
     * The method fetches related submissions, results, student, and team data to avoid the N+1 select problem.
     *
     * <p>
     * The method ensures that:
     * <ul>
     * <li>Only participations belonging to the specified exercise are retrieved.</li>
     * <li>Participations marked as a test run are excluded.</li>
     * <li>Only the latest submission for each participation is considered.</li>
     * <li>Only the latest rated result for each submission is considered.</li>
     * </ul>
     *
     * @param exerciseId the ID of the exercise for which to retrieve participations.
     * @return a list of distinct `StudentParticipation` entities matching the criteria.
     */
    @Query("""
            SELECT DISTINCT p
            FROM StudentParticipation p
                LEFT JOIN FETCH p.submissions s
                LEFT JOIN FETCH s.results r
                LEFT JOIN FETCH p.student
                LEFT JOIN FETCH p.team
            WHERE p.exercise.id = :exerciseId
                AND p.testRun = FALSE
                AND s.id = (SELECT MAX(s2.id) FROM p.submissions s2)
                AND r.id = (SELECT MAX(r2.id) FROM s.results r2 WHERE r2.rated = TRUE)
            """)
    List<StudentParticipation> findAllForPlagiarism(@Param("exerciseId") long exerciseId);

    @Query("""
            SELECT DISTINCT p
            FROM StudentParticipation p
                LEFT JOIN FETCH p.submissions s
                LEFT JOIN FETCH s.results r
            WHERE p.student.id = :studentId
                AND p.exercise IN :exercises
                AND (p.testRun = FALSE
                    OR :includeTestRuns = TRUE)
            """)
    Set<StudentParticipation> findByStudentIdAndIndividualExercisesWithEagerSubmissionsResult(@Param("studentId") long studentId,
            @Param("exercises") Collection<Exercise> exercises, @Param("includeTestRuns") boolean includeTestRuns);

    @Query("""
            SELECT DISTINCT p
            FROM StudentParticipation p
                LEFT JOIN FETCH p.submissions s
                LEFT JOIN FETCH s.results r
            WHERE p.testRun = FALSE
                AND p.student.id = :studentId
                AND p.exercise IN :exercises
                AND (
                    s.id = (
                        SELECT MAX(s2.id)
                        FROM p.submissions s2
                    )
                    OR s.id IS NULL
                )
            """)
    List<StudentParticipation> findByStudentIdAndIndividualExercisesWithEagerLatestSubmissionsResultIgnoreTestRuns(@Param("studentId") long studentId,
            @Param("exercises") Collection<Exercise> exercises);

    @Query("""
            SELECT DISTINCT p
            FROM StudentParticipation p
                LEFT JOIN FETCH p.submissions s
            WHERE p.testRun = FALSE
                AND p.student.id = :studentId
                AND p.exercise IN :exercises
            """)
    List<StudentParticipation> findByStudentIdAndIndividualExercisesWithEagerSubmissionsIgnoreTestRuns(@Param("studentId") long studentId,
            @Param("exercises") List<Exercise> exercises);

    @Query("""
            SELECT DISTINCT p
            FROM StudentParticipation p
                LEFT JOIN FETCH p.submissions s
                LEFT JOIN FETCH s.results r
                LEFT JOIN FETCH r.assessor
            WHERE p.testRun = FALSE
                AND p.student.id = :studentId
                AND p.exercise IN :exercises
                AND (
                    s.id = (
                        SELECT MAX(s2.id)
                        FROM p.submissions s2
                    )
                    OR s.id IS NULL
                )
            """)
    List<StudentParticipation> findByStudentIdAndIndividualExercisesWithEagerLatestSubmissionResultAndAssessorIgnoreTestRuns(@Param("studentId") long studentId,
            @Param("exercises") List<Exercise> exercises);

    @Query("""
            SELECT DISTINCT p
            FROM StudentExam se
                JOIN se.exam e
                JOIN se.studentParticipations p
                LEFT JOIN FETCH p.submissions s
                LEFT JOIN FETCH s.results r
                LEFT JOIN FETCH r.assessor
            WHERE p.testRun = FALSE
                AND se.id IN :studentExamId
                AND e.testExam = TRUE
                AND (
                    s.id = (
                        SELECT MAX(s2.id)
                        FROM p.submissions s2
                    )
                    OR s.id IS NULL
                )
            """)
    List<StudentParticipation> findTestExamParticipationsByStudentIdAndIndividualExercisesWithEagerLatestSubmissionResultAndAssessorIgnoreTestRuns(
            @Param("studentExamId") long studentExamId);

    @Query("""
            SELECT DISTINCT p
                FROM StudentExam se
                    JOIN se.exam e
                    JOIN se.studentParticipations p
                    LEFT JOIN FETCH p.submissions s
                    LEFT JOIN FETCH s.results r
                WHERE p.testRun = FALSE
                    AND se.id IN :studentExamId
                    AND e.testExam = TRUE
                    AND (
                    s.id = (
                        SELECT MAX(s2.id)
                        FROM p.submissions s2
                    )
                    OR s.id IS NULL
                )
            """)
    List<StudentParticipation> findTestExamParticipationsByStudentIdAndIndividualExercisesWithEagerLatestSubmissionResultIgnoreTestRuns(@Param("studentExamId") long studentExamId);

    @Query("""
            SELECT DISTINCT p
            FROM StudentParticipation p
                LEFT JOIN FETCH p.submissions s
                LEFT JOIN FETCH s.results r
            WHERE p.testRun = TRUE
                AND p.student.id = :studentId
                AND p.exercise IN :exercises
            """)
    List<StudentParticipation> findTestRunParticipationsByStudentIdAndIndividualExercisesWithEagerSubmissionsResult(@Param("studentId") long studentId,
            @Param("exercises") List<Exercise> exercises);

    @Query("""
            SELECT DISTINCT p
            FROM StudentParticipation p
                LEFT JOIN FETCH p.submissions s
            WHERE p.testRun = TRUE
                AND p.student.id = :studentId
                AND p.exercise IN :exercises
            """)
    List<StudentParticipation> findTestRunParticipationsByStudentIdAndIndividualExercisesWithEagerSubmissions(@Param("studentId") long studentId,
            @Param("exercises") List<Exercise> exercises);

    @Query("""
            SELECT DISTINCT p
            FROM StudentParticipation p
                LEFT JOIN FETCH p.submissions s
                LEFT JOIN FETCH s.results r
                LEFT JOIN FETCH p.team t
                LEFT JOIN FETCH t.students teamStudent
            WHERE teamStudent.id = :studentId
                AND p.exercise IN :exercises
            """)
    Set<StudentParticipation> findByStudentIdAndTeamExercisesWithEagerSubmissionsResult(@Param("studentId") long studentId, @Param("exercises") Collection<Exercise> exercises);

    @Query("""
            SELECT DISTINCT p
            FROM StudentParticipation p
                LEFT JOIN FETCH p.submissions s
                LEFT JOIN FETCH s.results r
                LEFT JOIN FETCH p.team t
            WHERE p.exercise.course.id = :courseId
                AND t.shortName = :teamShortName
            """)
    List<StudentParticipation> findAllByCourseIdAndTeamShortNameWithEagerSubmissionsResult(@Param("courseId") long courseId, @Param("teamShortName") String teamShortName);

    /**
     * Count the number of submissions for each participation in a given exercise.
     *
     * @param exerciseId the id of the exercise for which to consider participations
     * @return Tuples of participation ids and number of submissions per participation
     */
    @Query("""
            SELECT p.id, COUNT(s)
            FROM StudentParticipation p
                LEFT JOIN p.submissions s
            WHERE p.exercise.id = :exerciseId
            GROUP BY p.id
            """)
    List<long[]> countSubmissionsPerParticipationByExerciseId(@Param("exerciseId") long exerciseId);

    /**
     * Count the number of submissions for each participation for a given team in a course
     *
     * @param courseId      the id of the course for which to consider participations
     * @param teamShortName the short name of the team for which to consider participations
     * @return Tuples of participation ids and number of submissions per participation
     */
    @Query("""
            SELECT p.id, COUNT(s)
            FROM StudentParticipation p
                LEFT JOIN p.submissions s
            WHERE p.team.shortName = :teamShortName
                AND p.exercise.course.id = :courseId
            GROUP BY p.id
            """)
    List<long[]> countSubmissionsPerParticipationByCourseIdAndTeamShortName(@Param("courseId") long courseId, @Param("teamShortName") String teamShortName);

    @Query("""
            SELECT DISTINCT p
            FROM StudentParticipation p
                LEFT JOIN FETCH p.submissions s
                LEFT JOIN FETCH s.results r
            WHERE p.exercise.id = :exerciseId
                AND p.testRun = FALSE
                AND s.id = (SELECT MAX(s1.id) FROM p.submissions s1)
                AND EXISTS (
                    SELECT s1
                    FROM p.submissions s1
                    WHERE s1.participation.id = p.id
                        AND s1.submitted = TRUE
                        AND (r.assessor = :assessor
                            OR r.assessor.id IS NULL)
                )
            """)
    List<StudentParticipation> findAllByParticipationExerciseIdAndResultAssessorAndCorrectionRoundIgnoreTestRuns(@Param("exerciseId") long exerciseId,
            @Param("assessor") User assessor);

    @NotNull
    default StudentParticipation findByIdWithResultsElseThrow(long participationId) {
        return getValueElseThrow(findWithEagerResultsById(participationId), participationId);
    }

    @NotNull
    default StudentParticipation findByIdWithSubmissionsResultsFeedbackElseThrow(long participationId) {
        return getValueElseThrow(findWithEagerSubmissionsResultsFeedbacksById(participationId), participationId);
    }

    @NotNull
<<<<<<< HEAD
    default StudentParticipation findByIdWithSubmissionsElseThrow(long participationId) {
        return getValueElseThrow(findWithEagerSubmissionsById(participationId), participationId);
=======
    default StudentParticipation findByIdWithLatestLegalSubmissionResultFeedbackElseThrow(long participationId) {
        return getValueElseThrow(findWithEagerLatestLegalSubmissionResultsFeedbacksById(participationId), participationId);
    }

    @NotNull
    default StudentParticipation findByIdWithLegalSubmissionsElseThrow(long participationId) {
        return getValueElseThrow(findWithEagerLegalSubmissionsById(participationId), participationId);
>>>>>>> 4f02cbb1
    }

    @NotNull
    default StudentParticipation findByIdWithEagerTeamStudentsElseThrow(long participationId) {
        return getValueElseThrow(findByIdWithEagerTeamStudents(participationId), participationId);
    }

    /**
     * Get all participations belonging to exam with latest submission and relevant results ignoring test run participations.
     *
     * @param examId the id of the exam
     * @return an unmodifiable list of participations belonging to course
     */
<<<<<<< HEAD
    default List<StudentParticipation> findByExamIdWithSubmissionRelevantResult(long examId) {
        var participations = findByExamIdWithEagerSubmissionsRatedResults(examId); // without test run participations
        // filter out the participations of test runs which can only be made by instructors
        participations = participations.stream().filter(studentParticipation -> !studentParticipation.isTestRun()).toList();
        return filterParticipationsWithRelevantResults(participations, true);
=======
    default List<StudentParticipation> findByExamIdWithLatestSubmissionWithRelevantResultIgnoreTestRunParticipations(long examId) {
        var participations = findByExamIdWithEagerLatestLegalSubmissionsRatedResultAndIgnoreTestRunParticipation(examId); // without test run participations
        return filterParticipationsWithoutStudent(participations);
>>>>>>> 4f02cbb1
    }

    /**
     * Get all participations belonging to a student in a course with relevant results.
     *
     * @param courseId  the id of the course
     * @param studentId the id of the student
     * @return an unmodifiable list of participations belonging to the given student in the given course
     */
    default List<StudentParticipation> findByCourseIdAndStudentIdWithRelevantResult(long courseId, long studentId) {
        List<StudentParticipation> participations = findByCourseIdAndStudentIdWithEagerRatedResults(courseId, studentId);
        return filterParticipationsWithoutStudent(participations);
    }

    /**
     * Get all participations belonging to course with relevant results.
     *
     * @param courseId the id of the course
     * @return an unmodifiable list of participations belonging to course
     */
    default List<StudentParticipation> findByCourseIdWithRelevantResult(long courseId) {
        List<StudentParticipation> participations = findByCourseIdWithEagerRatedResults(courseId);
        return filterParticipationsWithoutStudent(participations);
    }

    /**
     * filters the relevant results by removing all irrelevant ones
     *
     * @param participations the participations to get filtered
     * @return an unmodifiable list of filtered participations
     */
    private List<StudentParticipation> filterParticipationsWithoutStudent(List<StudentParticipation> participations) {
        return participations.stream()
                // Filter out participations without Students
                // These participations are used e.g. to store template and solution build plans in programming exercises
                .filter(participation -> participation.getParticipant() != null).toList();
    }

    /**
     * Get all participations for the given studentExam and exercises combined with their latest submissions with result.
     * Distinguishes between real exams, test exams and test runs and only loads the respective participations
     *
     * @param studentExam  studentExam with exercises loaded
     * @param withAssessor (only for non-test runs) if assessor should be loaded with the result
     * @return student's participations with submissions and results
     */
    default List<StudentParticipation> findByStudentExamWithEagerLatestSubmissionsResult(StudentExam studentExam, boolean withAssessor) {
        if (studentExam.isTestRun()) {
            return findTestRunParticipationsByStudentIdAndIndividualExercisesWithEagerSubmissionsResult(studentExam.getUser().getId(), studentExam.getExercises());
        }

        if (studentExam.isTestExam()) {
            if (withAssessor) {
                return findTestExamParticipationsByStudentIdAndIndividualExercisesWithEagerLatestSubmissionResultAndAssessorIgnoreTestRuns(studentExam.getId());
            }
            else {
                return findTestExamParticipationsByStudentIdAndIndividualExercisesWithEagerLatestSubmissionResultIgnoreTestRuns(studentExam.getId());
            }
        }
        else {
            if (withAssessor) {
                return findByStudentIdAndIndividualExercisesWithEagerLatestSubmissionResultAndAssessorIgnoreTestRuns(studentExam.getUser().getId(), studentExam.getExercises());
            }
            else {
                return findByStudentIdAndIndividualExercisesWithEagerLatestSubmissionsResultIgnoreTestRuns(studentExam.getUser().getId(), studentExam.getExercises());
            }
        }
    }

    /**
     * Get all participations for the given studentExam and exercises (not necessarily all exercise of the student exam)
     * Combines the participations with their submissions, but without results and assessors.
     * Distinguishes between student exams and test runs and only loads the respective participations
     *
     * @param studentExam studentExam with exercises loaded
     * @param exercises   exercises for which participations should be loaded
     * @return student's participations with submissions and results
     */
    default List<StudentParticipation> findByStudentExamWithEagerSubmissions(StudentExam studentExam, List<Exercise> exercises) {
        if (studentExam.isTestRun()) {
            return findTestRunParticipationsByStudentIdAndIndividualExercisesWithEagerSubmissions(studentExam.getUser().getId(), exercises);
        }
        else {
            return findByStudentIdAndIndividualExercisesWithEagerSubmissionsIgnoreTestRuns(studentExam.getUser().getId(), exercises);
        }
    }

    /**
     * Get all participations for all exercises of the given studentExam combined with their submissions, but without results and assessors.
     * Distinguishes between student exams and test runs and only loads the respective participations
     *
     * @param studentExam studentExam with exercises loaded
     * @return student's participations with submissions and results
     */
    default List<StudentParticipation> findByStudentExamWithEagerSubmissions(StudentExam studentExam) {
        return findByStudentExamWithEagerSubmissions(studentExam, studentExam.getExercises());
    }

    /**
     * Get a mapping of participation ids to the number of submission for each participation.
     *
     * @param exerciseId the id of the exercise for which to consider participations
     * @return a map of submissions per participation in the given exercise
     */
    default Map<Long, Integer> countSubmissionsPerParticipationByExerciseIdAsMap(long exerciseId) {
        return convertListOfCountsIntoMap(countSubmissionsPerParticipationByExerciseId(exerciseId));
    }

    /**
     * Get a mapping of participation ids to the number of submission for each participation.
     *
     * @param courseId      the id of the course for which to consider participations
     * @param teamShortName the short name of the team for which to consider participations
     * @return a map of submissions per participation in the given course for the team
     */
    default Map<Long, Integer> countSubmissionsPerParticipationByCourseIdAndTeamShortNameAsMap(long courseId, String teamShortName) {
        return convertListOfCountsIntoMap(countSubmissionsPerParticipationByCourseIdAndTeamShortName(courseId, teamShortName));
    }

    @Query("""
            SELECT COUNT(p)
            FROM StudentParticipation p
                LEFT JOIN p.exercise exercise
            WHERE exercise.id = :exerciseId
                AND p.testRun = :testRun
            GROUP BY exercise.id
            """)
    Long countParticipationsByExerciseIdAndTestRun(@Param("exerciseId") long exerciseId, @Param("testRun") boolean testRun);

    /**
     * Adds the transient property numberOfParticipations for each exercise to
     * let instructors know which exercise has how many participations
     *
     * @param exerciseGroup exercise group for which to add transient property
     */
    default void addNumberOfExamExerciseParticipations(ExerciseGroup exerciseGroup) {
        exerciseGroup.getExercises().forEach(exercise -> {
            Long numberOfParticipations = countParticipationsByExerciseIdAndTestRun(exercise.getId(), false);
            // avoid setting to null in case not participations exist
            exercise.setNumberOfParticipations((numberOfParticipations != null) ? numberOfParticipations : 0);
        });
    }

    /**
     * Gets all the participations of the user in the given exercises
     *
     * @param user            the user to get the participations for
     * @param exercises       the exercise to get the participations for
     * @param includeTestRuns flag that indicates whether test run participations should be included
     * @return an unmodifiable list of participations of the user in the exercises
     */
    default Set<StudentParticipation> getAllParticipationsOfUserInExercises(User user, Set<Exercise> exercises, boolean includeTestRuns) {
        Map<ExerciseMode, List<Exercise>> exercisesGroupedByExerciseMode = exercises.stream().collect(Collectors.groupingBy(Exercise::getMode));

        Set<Exercise> individualExercises = exercisesGroupedByExerciseMode.getOrDefault(ExerciseMode.INDIVIDUAL, List.of()).stream().filter(Objects::nonNull)
                .collect(Collectors.toSet());

        Set<Exercise> teamExercises = exercisesGroupedByExerciseMode.getOrDefault(ExerciseMode.TEAM, List.of()).stream().filter(Objects::nonNull).collect(Collectors.toSet());

        // Note: we need two database calls here, because of performance reasons: the entity structure for team is significantly different and a combined database call
        // would lead to a SQL statement that cannot be optimized. However, we only call the database if needed, i.e. if the exercise set is not empty

        // 1st: fetch participations, submissions and results for individual exercises
        Set<StudentParticipation> individualParticipations = individualExercises.isEmpty() ? Set.of()
                : findByStudentIdAndIndividualExercisesWithEagerSubmissionsResult(user.getId(), individualExercises, includeTestRuns);

        // 2nd: fetch participations, submissions and results for team exercises
        Set<StudentParticipation> teamParticipations = teamExercises.isEmpty() ? Set.of() : findByStudentIdAndTeamExercisesWithEagerSubmissionsResult(user.getId(), teamExercises);

        // 3rd: merge both into one set for further processing
        return Stream.concat(individualParticipations.stream(), teamParticipations.stream()).collect(Collectors.toSet());
    }

    /**
     * Checks if the exercise has any test runs and sets the transient property if it does
     *
     * @param exercise - the exercise for which we check if test runs exist
     */
    default void checkTestRunsExist(Exercise exercise) {
        Long containsTestRunParticipations = countParticipationsByExerciseIdAndTestRun(exercise.getId(), true);
        if (containsTestRunParticipations != null && containsTestRunParticipations > 0) {
            exercise.setTestRunParticipationsExist(Boolean.TRUE);
        }
    }

    @Query("""
            SELECT new de.tum.cit.aet.artemis.quiz.domain.QuizSubmittedAnswerCount(COUNT(a.id), s.id, p.id)
            FROM SubmittedAnswer a
                LEFT JOIN a.submission s
                LEFT JOIN s.participation p
            WHERE p.exercise.exerciseGroup.exam.id = :examId
            GROUP BY s.id, p.id
            """)
    List<QuizSubmittedAnswerCount> findSubmittedAnswerCountForQuizzesInExam(@Param("examId") long examId);

    /**
     * Gets the sum of all presentation scores for the given course and student.
     *
     * @param courseId  the id of the course
     * @param studentId the id of the student
     * @return the sum of all presentation scores for the given course and student
     */
    @Query("""
            SELECT COALESCE(SUM(p.presentationScore), 0)
            FROM StudentParticipation p
                LEFT JOIN p.team.students ts
            WHERE p.exercise.course.id = :courseId
                AND p.presentationScore IS NOT NULL
                AND (p.student.id = :studentId OR ts.id = :studentId)
            """)
    double sumPresentationScoreByStudentIdAndCourseId(@Param("courseId") long courseId, @Param("studentId") long studentId);

    /**
     * Maps all given studentIds to their presentation score sum for the given course.
     *
     * @param courseId   the id of the course
     * @param studentIds the ids of the students
     * @return a set of id to presentation score sum mappings
     */
    @Query("""
            SELECT new de.tum.cit.aet.artemis.exercise.domain.participation.IdToPresentationScoreSum(
                COALESCE(p.student.id, ts.id),
                COALESCE(SUM(p.presentationScore), 0)
            )
            FROM StudentParticipation p
                LEFT JOIN p.team.students ts
            WHERE p.exercise.course.id = :courseId
                AND p.presentationScore IS NOT NULL
                AND (p.student.id IN :studentIds OR ts.id IN :studentIds)
            GROUP BY COALESCE(p.student.id, ts.id)
            """)
    Set<IdToPresentationScoreSum> sumPresentationScoreByStudentIdsAndCourseId(@Param("courseId") long courseId, @Param("studentIds") Set<Long> studentIds);

    @Query("""
            SELECT p
            FROM StudentParticipation p
                LEFT JOIN FETCH p.submissions s
            WHERE p.exercise.id = :exerciseId
            """)
    Set<StudentParticipation> findByExerciseIdWithEagerSubmissions(@Param("exerciseId") long exerciseId);

    /**
     * Maps all given studentIds to their presentation score sum for the given course.
     *
     * @param courseId   the id of the course
     * @param studentIds the ids of the students
     * @return a map of studentId to presentation score sum
     */
    default Map<Long, Double> mapStudentIdToPresentationScoreSumByCourseIdAndStudentIds(long courseId, Set<Long> studentIds) {
        if (studentIds == null || studentIds.isEmpty()) {
            return Map.of();
        }
        var studentIdToPresentationScoreSum = sumPresentationScoreByStudentIdsAndCourseId(courseId, studentIds);
        return studentIdToPresentationScoreSum.stream().collect(toMap(IdToPresentationScoreSum::participantId, IdToPresentationScoreSum::presentationScoreSum));
    }

    /**
     * Gets the average presentation score for all participations of the given course.
     *
     * @param courseId the id of the course
     * @return the average presentation score
     */
    @Query("""
            SELECT COALESCE(AVG(p.presentationScore), 0)
            FROM StudentParticipation p
                LEFT JOIN p.team.students ts
            WHERE p.exercise.course.id = :courseId
                AND p.presentationScore IS NOT NULL
            """)
    double getAvgPresentationScoreByCourseId(@Param("courseId") long courseId);

    /**
     * Retrieves aggregated feedback details for a given exercise, including the count of each unique feedback detail text,
     * test case name, task, and error category.
     * <br>
     * The query calculates:
     * - The number of occurrences of each feedback detail (COUNT).
     * - The relative count as a percentage of the total distinct results.
     * - The corresponding task name for each feedback item by checking if the feedback test case name is associated with a task.
     * If a feedback item is not assigned to a task, it is labeled as "Not assigned to task."
     * - The error category for each feedback item, classified as one of "Student Error", "Ares Error", or "AST Error".
     * <br>
     * It supports filtering by:
     * - Search term: Case-insensitive filtering on feedback detail text.
     * - Test case names: Filters feedback based on specific test case names (optional).
     * - Task names: Filters feedback based on specific task names by mapping them to their associated test cases.
     * If "Not assigned to task" is specified, only feedback entries without an associated task will be returned.
     * - Occurrence range: Filters feedback where the number of occurrences (COUNT) is between the specified minimum and maximum values (inclusive).
     * - Error categories: Filters feedback based on error categories, which can be "Student Error", "Ares Error", or "AST Error".
     * <br>
     * Grouping is done by feedback detail text, test case name and error category. The occurrence count is filtered using the HAVING clause.
     *
     * @param exerciseId            The ID of the exercise for which feedback details should be retrieved.
     * @param searchTerm            The search term used for filtering the feedback detail text (optional).
     * @param filterTestCases       List of active test case names to filter the feedback results (optional).
     * @param filterTaskNames       List of task names to filter feedback results based on the associated test cases (optional).
     *                                  If "Not assigned to task" is specified, only feedback entries without an associated task will be returned.
     * @param minOccurrence         The minimum number of occurrences to include in the results.
     * @param maxOccurrence         The maximum number of occurrences to include in the results.
     * @param filterErrorCategories List of error categories to filter the feedback results. Supported categories include "Student Error",
     *                                  "Ares Error", and "AST Error".
     * @param pageable              Pagination information to apply.
     * @return A page of {@link FeedbackDetailDTO} objects representing the aggregated feedback details.
     */
    @Query("""
            SELECT new de.tum.cit.aet.artemis.assessment.dto.FeedbackDetailDTO(
                LISTAGG(CAST(f.id AS string), ',') WITHIN GROUP (ORDER BY f.id),
                COUNT(f.id),
                0,
                f.detailText,
                f.testCase.testName,
                COALESCE((
                    SELECT MAX(t.taskName)
                    FROM ProgrammingExerciseTask t
                    LEFT JOIN t.testCases tct
                    WHERE t.exercise.id = :exerciseId AND tct.testName = f.testCase.testName
                ), 'Not assigned to task'),
                CASE
                    WHEN f.detailText LIKE 'ARES Security Error%' THEN 'Ares Error'
                    WHEN f.detailText LIKE 'Unwanted Statement found%' THEN 'AST Error'
                    ELSE 'Student Error'
                END,
                f.hasLongFeedbackText
            )
            FROM ProgrammingExerciseStudentParticipation p
            INNER JOIN p.submissions s
            INNER JOIN s.results r ON r.id = (
                SELECT MAX(r2.id)
                FROM Submission s2 JOIN s2.results r2
                WHERE s2.participation = p
            )
            INNER JOIN r.feedbacks f
            WHERE p.exercise.id = :exerciseId
                AND p.testRun = FALSE
                AND f.positive = FALSE
                AND (:searchTerm = '' OR LOWER(f.detailText) LIKE LOWER(CONCAT('%', REPLACE(REPLACE(:searchTerm, '%', '\\%'), '_', '\\_'), '%')) ESCAPE '\\')
                AND (:#{#filterTestCases != NULL && #filterTestCases.size() < 1} = TRUE OR f.testCase.testName IN (:filterTestCases))
                AND (:#{#filterTaskNames != NULL && #filterTaskNames.size() < 1} = TRUE OR f.testCase.testName NOT IN (
                        SELECT tct.testName
                        FROM ProgrammingExerciseTask t
                        LEFT JOIN t.testCases tct
                        WHERE t.taskName IN (:filterTaskNames)
                    ))
                AND (:#{#filterErrorCategories != NULL && #filterErrorCategories.size() < 1} = TRUE OR CASE
                            WHEN f.detailText LIKE 'ARES Security Error%' THEN 'Ares Error'
                            WHEN f.detailText LIKE 'Unwanted Statement found%' THEN 'AST Error'
                            ELSE 'Student Error'
                        END IN (:filterErrorCategories))
            GROUP BY f.detailText, f.testCase.testName, f.hasLongFeedbackText
            HAVING COUNT(f.id) BETWEEN :minOccurrence AND :maxOccurrence
            """)
    Page<FeedbackDetailDTO> findFilteredFeedbackByExerciseId(@Param("exerciseId") long exerciseId, @Param("searchTerm") String searchTerm,
            @Param("filterTestCases") List<String> filterTestCases, @Param("filterTaskNames") List<String> filterTaskNames, @Param("minOccurrence") long minOccurrence,
            @Param("maxOccurrence") long maxOccurrence, @Param("filterErrorCategories") List<String> filterErrorCategories, @Param("pageable") Pageable pageable);

    /**
     * Counts the distinct number of latest results for a given exercise, excluding those in practice mode.
     * <br>
     * For each participation, it selects only the latest result (using MAX) and ensures that the participation is not a test run.
     *
     * @param exerciseId Exercise ID for which distinct results should be counted.
     * @return The total number of distinct latest results for the given exercise.
     */
    @Query("""
            SELECT COUNT(DISTINCT r.id)
            FROM ProgrammingExerciseStudentParticipation p
                INNER JOIN p.submissions s
                INNER JOIN s.results r ON r.id = (
                         SELECT MAX(r2.id)
                         FROM Submission s2 JOIN s2.results r2
                         WHERE s2.participation = p
                     )
            WHERE p.exercise.id = :exerciseId
                  AND p.testRun = FALSE
            """)
    long countDistinctResultsByExerciseId(@Param("exerciseId") long exerciseId);

    /**
     * Retrieves the maximum feedback count for a given exercise.
     * <br>
     * This query calculates the maximum number of feedback occurrences across all feedback entries for a specific exercise.
     * It considers only the latest result per participation and excludes test runs.
     * <br>
     * Grouping is done by feedback detail text and test case name, and the maximum feedback count is returned.
     *
     * @param exerciseId The ID of the exercise for which the maximum feedback count is to be retrieved.
     * @return The maximum count of feedback occurrences for the given exercise.
     */
    // TODO: move this query to a more appropriate repository, either feedbackRepository or exerciseRepository
    @Query("""
            SELECT MAX(feedbackCounts.feedbackCount) FROM (
                SELECT COUNT(f.id) AS feedbackCount
                FROM ProgrammingExerciseStudentParticipation p
                INNER JOIN p.submissions s
                INNER JOIN s.results r ON r.id = (
                    SELECT MAX(sr.id)
                    FROM p.submissions ps
                    INNER JOIN ps.results sr
                    WHERE ps.participation.id = p.id
                )
                INNER JOIN r.feedbacks f
                WHERE p.exercise.id = :exerciseId
                    AND p.testRun = FALSE
                    AND f.positive = FALSE
                GROUP BY f.detailText, f.testCase.testName
            ) AS feedbackCounts
            """)
    long findMaxCountForExercise(@Param("exerciseId") long exerciseId);

    /**
     * Retrieves a paginated list of students affected by specific feedback entries for a given programming exercise.
     * <br>
     *
     * @param exerciseId  for which the affected student participation data is requested.
     * @param feedbackIds used to filter the participation to only those affected by specific feedback entries.
     * @return A {@link Page} of {@link FeedbackAffectedStudentDTO} objects, each representing a student affected by the feedback.
     */
    @Query("""
            SELECT DISTINCT new de.tum.cit.aet.artemis.assessment.dto.FeedbackAffectedStudentDTO(
                                p.id,
                                p.student.firstName,
                                p.student.lastName,
                                p.student.login,
                                p.repositoryUri
                            )
            FROM ProgrammingExerciseStudentParticipation p
            INNER JOIN p.submissions s
            INNER JOIN s.results r ON r.id = (
                SELECT MAX(r2.id)
                FROM Submission s2 JOIN s2.results r2
                WHERE s2.participation = p
            )
            INNER JOIN r.feedbacks f
            WHERE p.exercise.id = :exerciseId
                  AND f.id IN :feedbackIds
                  AND p.testRun = FALSE
            ORDER BY p.student.firstName ASC
            """)
    List<FeedbackAffectedStudentDTO> findAffectedStudentsByFeedbackIds(@Param("exerciseId") long exerciseId, @Param("feedbackIds") List<Long> feedbackIds);

    /**
     * Retrieves the logins of students affected by a specific feedback detail text in a given exercise.
     *
     * @param exerciseId   The ID of the exercise for which affected students are requested.
     * @param detailTexts  The feedback detail text to filter by.
     * @param testCaseName The name of the test case for which the feedback is given.
     * @return A list of student logins affected by the given feedback detail text in the specified exercise.
     */
    @Query("""
            SELECT DISTINCT p.student.login
            FROM ProgrammingExerciseStudentParticipation p
            INNER JOIN p.submissions s
            INNER JOIN s.results r ON r.id = (
                SELECT MAX(r2.id)
                FROM Submission s2 JOIN s2.results r2
                WHERE s2.participation = p
            )
            INNER JOIN r.feedbacks f
            WHERE p.exercise.id = :exerciseId
              AND f.detailText IN :detailTexts
              AND f.testCase.testName = :testCaseName
              AND p.testRun = FALSE
            """)
    List<String> findAffectedLoginsByFeedbackDetailText(@Param("exerciseId") long exerciseId, @Param("detailTexts") List<String> detailTexts,
            @Param("testCaseName") String testCaseName);

    /**
     * Finds all grade scores for all exercises in a course, including individual and team exercises.
     * Need special handling for quiz exercises, as the submission date is stored in reverse order compared to all other exercise types.
     *
     * @param courseId the id of the course for which to find all grade scores
     * @return a list of {@link GradeScoreDTO}
     */
    default List<GradeScoreDTO> findGradeScoresForAllExercisesForCourse(long courseId) {
        // Distinguish between individual and team participations for performance reasons
        List<GradeScoreDTO> individualGradeScores = findIndividualGradesByCourseId(courseId);
        List<GradeScoreDTO> individualQuizGradeScores = findIndividualQuizGradesByCourseId(courseId);
        List<GradeScoreDTO> teamGradeScores = findTeamGradesByCourseId(courseId);
        return Stream.of(individualGradeScores, individualQuizGradeScores, teamGradeScores).flatMap(Collection::stream).toList();
    }
}<|MERGE_RESOLUTION|>--- conflicted
+++ resolved
@@ -35,11 +35,6 @@
 import de.tum.cit.aet.artemis.exam.domain.StudentExam;
 import de.tum.cit.aet.artemis.exercise.domain.Exercise;
 import de.tum.cit.aet.artemis.exercise.domain.ExerciseMode;
-<<<<<<< HEAD
-import de.tum.cit.aet.artemis.exercise.domain.Submission;
-=======
-import de.tum.cit.aet.artemis.exercise.domain.SubmissionType;
->>>>>>> 4f02cbb1
 import de.tum.cit.aet.artemis.exercise.domain.participation.IdToPresentationScoreSum;
 import de.tum.cit.aet.artemis.exercise.domain.participation.StudentParticipation;
 import de.tum.cit.aet.artemis.exercise.dto.GradeScoreDTO;
@@ -175,34 +170,15 @@
 
     @Query("""
             SELECT DISTINCT p
-<<<<<<< HEAD
-            FROM StudentParticipation p
-                LEFT JOIN FETCH p.submissions s
-                LEFT JOIN FETCH s.results r
-            WHERE p.testRun = FALSE
-                AND p.exercise.exerciseGroup.exam.id = :examId
-                AND r.rated = TRUE
-            """)
-    List<StudentParticipation> findByExamIdWithEagerSubmissionsRatedResults(@Param("examId") long examId);
-=======
              FROM StudentParticipation p
              LEFT JOIN FETCH p.submissions s
              LEFT JOIN FETCH s.results r
              WHERE p.testRun = FALSE
                AND p.exercise.exerciseGroup.exam.id = :examId
                AND r.rated = TRUE
-               AND (
-                 s.id = (
-                   SELECT MAX(s2.id)
-                   FROM p.submissions s2
-                   WHERE s2.type <> de.tum.cit.aet.artemis.exercise.domain.SubmissionType.ILLEGAL
-                      OR s2.type IS NULL
-                 )
-                 OR s.id IS NULL
-               )
-            """)
-    List<StudentParticipation> findByExamIdWithEagerLatestLegalSubmissionsRatedResultAndIgnoreTestRunParticipation(@Param("examId") long examId);
->>>>>>> 4f02cbb1
+               AND (s.id = (SELECT MAX(s2.id) FROM p.submissions s2) OR s.id IS NULL)
+            """)
+    List<StudentParticipation> findByExamIdWithEagerLatestSubmissionsRatedResultAndIgnoreTestRunParticipation(@Param("examId") long examId);
 
     @Query("""
             SELECT DISTINCT p
@@ -674,6 +650,20 @@
             """)
     Optional<StudentParticipation> findWithEagerSubmissionsResultsFeedbacksById(@Param("participationId") long participationId);
 
+    @EntityGraph(type = LOAD, attributePaths = { "submissions", "submissions.results", "submissions.results.assessor" })
+    List<StudentParticipation> findAllWithEagerSubmissionsAndEagerResultsAndEagerAssessorByExerciseId(long exerciseId);
+
+    @Query("""
+            SELECT DISTINCT p
+            FROM StudentParticipation p
+                LEFT JOIN FETCH p.submissions s
+                LEFT JOIN FETCH s.results r
+                LEFT JOIN FETCH r.assessor a
+            WHERE p.exercise.id = :exerciseId
+                AND p.testRun = FALSE
+            """)
+    List<StudentParticipation> findAllWithEagerSubmissionsAndEagerResultsAndEagerAssessorByExerciseIdIgnoreTestRuns(@Param("exerciseId") long exerciseId);
+
     /**
      * Find the participation with the given id. Additionally, load the latest submissions and corresponding results from the database.
      * Further, load the exercise and its course. Returns an empty Optional if the participation could not be found.
@@ -692,31 +682,9 @@
                 LEFT JOIN FETCH p.team t
                 LEFT JOIN FETCH t.students
             WHERE p.id = :participationId
-                AND (
-                    s.id = (
-                        SELECT MAX(s2.id)
-                        FROM p.submissions s2
-                        WHERE s2.type <> de.tum.cit.aet.artemis.exercise.domain.SubmissionType.ILLEGAL
-                            OR s2.type IS NULL
-                    )
-                    OR s.id IS NULL
-                )
-            """)
-    Optional<StudentParticipation> findWithEagerLatestLegalSubmissionResultsFeedbacksById(@Param("participationId") long participationId);
-
-    @EntityGraph(type = LOAD, attributePaths = { "submissions", "submissions.results", "submissions.results.assessor" })
-    List<StudentParticipation> findAllWithEagerSubmissionsAndEagerResultsAndEagerAssessorByExerciseId(long exerciseId);
-
-    @Query("""
-            SELECT DISTINCT p
-            FROM StudentParticipation p
-                LEFT JOIN FETCH p.submissions s
-                LEFT JOIN FETCH s.results r
-                LEFT JOIN FETCH r.assessor a
-            WHERE p.exercise.id = :exerciseId
-                AND p.testRun = FALSE
-            """)
-    List<StudentParticipation> findAllWithEagerSubmissionsAndEagerResultsAndEagerAssessorByExerciseIdIgnoreTestRuns(@Param("exerciseId") long exerciseId);
+                AND (s.id = (SELECT MAX(s2.id) FROM p.submissions s2) OR s.id IS NULL)
+            """)
+    Optional<StudentParticipation> findWithEagerLatestSubmissionResultsFeedbacksById(@Param("participationId") long participationId);
 
     @Query("""
             SELECT DISTINCT p.id
@@ -1016,18 +984,8 @@
     }
 
     @NotNull
-<<<<<<< HEAD
     default StudentParticipation findByIdWithSubmissionsElseThrow(long participationId) {
         return getValueElseThrow(findWithEagerSubmissionsById(participationId), participationId);
-=======
-    default StudentParticipation findByIdWithLatestLegalSubmissionResultFeedbackElseThrow(long participationId) {
-        return getValueElseThrow(findWithEagerLatestLegalSubmissionResultsFeedbacksById(participationId), participationId);
-    }
-
-    @NotNull
-    default StudentParticipation findByIdWithLegalSubmissionsElseThrow(long participationId) {
-        return getValueElseThrow(findWithEagerLegalSubmissionsById(participationId), participationId);
->>>>>>> 4f02cbb1
     }
 
     @NotNull
@@ -1041,17 +999,9 @@
      * @param examId the id of the exam
      * @return an unmodifiable list of participations belonging to course
      */
-<<<<<<< HEAD
-    default List<StudentParticipation> findByExamIdWithSubmissionRelevantResult(long examId) {
-        var participations = findByExamIdWithEagerSubmissionsRatedResults(examId); // without test run participations
-        // filter out the participations of test runs which can only be made by instructors
-        participations = participations.stream().filter(studentParticipation -> !studentParticipation.isTestRun()).toList();
-        return filterParticipationsWithRelevantResults(participations, true);
-=======
     default List<StudentParticipation> findByExamIdWithLatestSubmissionWithRelevantResultIgnoreTestRunParticipations(long examId) {
-        var participations = findByExamIdWithEagerLatestLegalSubmissionsRatedResultAndIgnoreTestRunParticipation(examId); // without test run participations
+        var participations = findByExamIdWithEagerLatestSubmissionsRatedResultAndIgnoreTestRunParticipation(examId); // without test run participations
         return filterParticipationsWithoutStudent(participations);
->>>>>>> 4f02cbb1
     }
 
     /**
