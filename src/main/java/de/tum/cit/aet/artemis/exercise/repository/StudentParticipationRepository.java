package de.tum.cit.aet.artemis.exercise.repository;

import static de.tum.cit.aet.artemis.core.config.Constants.PROFILE_CORE;
import static java.util.stream.Collectors.toMap;
import static org.springframework.data.jpa.repository.EntityGraph.EntityGraphType.LOAD;

import java.time.ZonedDateTime;
import java.util.Collection;
import java.util.List;
import java.util.Map;
import java.util.Objects;
import java.util.Optional;
import java.util.Set;
import java.util.stream.Collectors;
import java.util.stream.Stream;

import jakarta.validation.constraints.NotNull;

import org.springframework.context.annotation.Lazy;
import org.springframework.context.annotation.Profile;
import org.springframework.data.domain.Page;
import org.springframework.data.domain.PageImpl;
import org.springframework.data.domain.Pageable;
import org.springframework.data.jpa.repository.EntityGraph;
import org.springframework.data.jpa.repository.Query;
import org.springframework.data.repository.query.Param;
import org.springframework.stereotype.Repository;

import de.tum.cit.aet.artemis.assessment.domain.AssessmentType;
import de.tum.cit.aet.artemis.assessment.dto.FeedbackAffectedStudentDTO;
import de.tum.cit.aet.artemis.assessment.dto.FeedbackDetailDTO;
import de.tum.cit.aet.artemis.core.domain.User;
import de.tum.cit.aet.artemis.core.repository.base.ArtemisJpaRepository;
import de.tum.cit.aet.artemis.exam.domain.ExerciseGroup;
import de.tum.cit.aet.artemis.exam.domain.StudentExam;
import de.tum.cit.aet.artemis.exercise.domain.Exercise;
import de.tum.cit.aet.artemis.exercise.domain.ExerciseMode;
import de.tum.cit.aet.artemis.exercise.domain.participation.IdToPresentationScoreSum;
import de.tum.cit.aet.artemis.exercise.domain.participation.StudentParticipation;
import de.tum.cit.aet.artemis.exercise.dto.CourseGradeScoreDTO;
import de.tum.cit.aet.artemis.exercise.dto.ExamGradeScoreDTO;
import de.tum.cit.aet.artemis.quiz.domain.QuizSubmittedAnswerCount;

/**
 * Spring Data JPA repository for the Participation entity.
 */
@Profile(PROFILE_CORE)
@Lazy
@Repository
public interface StudentParticipationRepository extends ArtemisJpaRepository<StudentParticipation, Long> {

    /**
     * Converts List<[participationId, submissionCount]> into Map<participationId -> submissionCount>
     *
     * @param participationIdAndSubmissionCountPairs list of pairs (participationId, submissionCount)
     * @return map of participation id to submission count
     */
    private static Map<Long, Integer> convertListOfCountsIntoMap(List<long[]> participationIdAndSubmissionCountPairs) {
        // @formatter:off
        return participationIdAndSubmissionCountPairs.stream().collect(Collectors
            .toMap(
        participationIdAndSubmissionCountPair -> participationIdAndSubmissionCountPair[0], // participationId
        participationIdAndSubmissionCountPair -> Math.toIntExact(participationIdAndSubmissionCountPair[1]) // submissionCount
            )
        );
        // @formatter:on
    }

    @EntityGraph(type = LOAD, attributePaths = { "team.students" })
    Set<StudentParticipation> findWithTeamInformationByExerciseId(long exerciseId);

    Set<StudentParticipation> findByExerciseId(long exerciseId);

    // NOTE: we have an edge case for quizzes where we need to take the first submission and not the last one
    @Query("""
            SELECT DISTINCT NEW de.tum.cit.aet.artemis.exercise.dto.CourseGradeScoreDTO(p.id, u.id, ex.id, r.score, p.presentationScore)
            FROM StudentParticipation p
                JOIN p.student u
                JOIN p.exercise ex
                JOIN p.submissions s
                JOIN s.results r
            WHERE ex.course.id IN :courseIds
                AND u.id = :studentId
                AND TYPE(ex) = QuizExercise
                AND p.testRun = FALSE
                AND r.rated = TRUE
                AND r.completionDate IS NOT NULL
                AND r.score IS NOT NULL
                AND s.submissionDate = (SELECT MIN(s2.submissionDate) FROM Submission s2 WHERE s2.participation = p)
                AND r.completionDate = (SELECT MAX(r2.completionDate) FROM Result r2 WHERE r2.submission = s)
            """)
    Set<CourseGradeScoreDTO> findIndividualQuizGradesByCourseIdAndStudentId(@Param("courseIds") Collection<Long> courseIds, @Param("studentId") long studentId);

    // NOTE: we add a minimal grace period of 1 second because processing a commit can take a bit of time
    @Query("""
            SELECT DISTINCT NEW de.tum.cit.aet.artemis.exercise.dto.CourseGradeScoreDTO(p.id, u.id, ex.id, r.score, p.presentationScore)
            FROM StudentParticipation p
                JOIN p.student u
                JOIN p.exercise ex
                JOIN p.submissions s
                JOIN s.results r
            WHERE ex.course.id IN :courseIds
                AND TYPE(ex) <> QuizExercise
                AND p.testRun = FALSE
                AND u.id = :studentId
                AND (ex.dueDate IS NULL OR s.submissionDate <= FUNCTION('timestampadd', SECOND, de.tum.cit.aet.artemis.core.config.Constants.PROGRAMMING_GRACE_PERIOD_SECONDS, COALESCE(p.individualDueDate, ex.dueDate)))
                AND r.rated = TRUE
                AND r.completionDate IS NOT NULL
                AND r.score IS NOT NULL
                AND s.submissionDate = (SELECT MAX(s2.submissionDate) FROM Submission s2 WHERE s2.participation = p)
                AND r.completionDate = (SELECT MAX(r2.completionDate) FROM Result r2 WHERE r2.submission = s)
            """)
    Set<CourseGradeScoreDTO> findIndividualGradesByCourseIdAndStudentId(@Param("courseIds") Collection<Long> courseIds, @Param("studentId") long studentId);

    // Quizzes do not support team exercises, so we can safely ignore them here
    @Query("""
            SELECT DISTINCT NEW de.tum.cit.aet.artemis.exercise.dto.CourseGradeScoreDTO(p.id, u.id, ex.id, r.score, p.presentationScore)
            FROM StudentParticipation p
                JOIN p.team t
                JOIN t.students u
                JOIN p.exercise ex
                JOIN p.submissions s
                JOIN s.results r
            WHERE ex.course.id IN :courseIds
                AND p.testRun = FALSE
                AND u.id = :studentId
                AND (ex.dueDate IS NULL OR s.submissionDate <= FUNCTION('timestampadd', SECOND, de.tum.cit.aet.artemis.core.config.Constants.PROGRAMMING_GRACE_PERIOD_SECONDS, COALESCE(p.individualDueDate, ex.dueDate)))
                AND r.rated = TRUE
                AND r.completionDate IS NOT NULL
                AND r.score IS NOT NULL
                AND s.submissionDate = (SELECT MAX(s2.submissionDate) FROM Submission s2 WHERE s2.participation = p)
                AND r.completionDate = (SELECT MAX(r2.completionDate) FROM Result r2 WHERE r2.submission = s)
            """)
    Set<CourseGradeScoreDTO> findTeamGradesByCourseIdAndStudentId(@Param("courseIds") Collection<Long> courseIds, @Param("studentId") long studentId);

    // NOTE: we have an edge case for quizzes where we need to take the first submission and not the last one
    @Query("""
            SELECT DISTINCT NEW de.tum.cit.aet.artemis.exercise.dto.CourseGradeScoreDTO(p.id, u.id, ex.id, r.score, p.presentationScore)
            FROM StudentParticipation p
                JOIN p.student u
                JOIN p.exercise ex
                JOIN p.submissions s
                JOIN s.results r
            WHERE ex.course.id = :courseId
                AND TYPE(ex) = QuizExercise
                AND p.testRun = FALSE
                AND r.rated = TRUE
                AND r.completionDate IS NOT NULL
                AND r.score IS NOT NULL
                AND s.submissionDate = (SELECT MIN(s2.submissionDate) FROM Submission s2 WHERE s2.participation = p)
                AND r.completionDate = (SELECT MAX(r2.completionDate) FROM Result r2 WHERE r2.submission = s)
            """)
    Set<CourseGradeScoreDTO> findIndividualQuizGradesByCourseId(@Param("courseId") long courseId);

    // NOTE: we add a minimal grace period of 1 second because processing a commit can take a bit of time
    @Query("""
            SELECT DISTINCT NEW de.tum.cit.aet.artemis.exercise.dto.CourseGradeScoreDTO(p.id, u.id, ex.id, r.score, p.presentationScore)
            FROM StudentParticipation p
                JOIN p.student u
                JOIN p.exercise ex
                JOIN p.submissions s
                JOIN s.results r
            WHERE ex.course.id = :courseId
                AND TYPE(ex) <> QuizExercise
                AND p.testRun = FALSE
                AND p.student IS NOT NULL
                AND (ex.dueDate IS NULL OR s.submissionDate <= FUNCTION('timestampadd', SECOND, de.tum.cit.aet.artemis.core.config.Constants.PROGRAMMING_GRACE_PERIOD_SECONDS, COALESCE(p.individualDueDate, ex.dueDate)))
                AND r.rated = TRUE
                AND r.completionDate IS NOT NULL
                AND r.score IS NOT NULL
                AND s.submissionDate = (SELECT MAX(s2.submissionDate) FROM Submission s2 WHERE s2.participation = p)
                AND r.completionDate = (SELECT MAX(r2.completionDate) FROM Result r2 WHERE r2.submission = s)
            """)
    Set<CourseGradeScoreDTO> findIndividualGradesByCourseId(@Param("courseId") long courseId);

    // Quizzes do not support team exercises, so we can safely ignore them here
    @Query("""
            SELECT DISTINCT NEW de.tum.cit.aet.artemis.exercise.dto.CourseGradeScoreDTO(p.id, u.id, ex.id, r.score, p.presentationScore)
            FROM StudentParticipation p
                JOIN p.team t
                JOIN t.students u
                JOIN p.exercise ex
                JOIN p.submissions s
                JOIN s.results r
            WHERE ex.course.id = :courseId
                AND p.testRun = FALSE
                AND p.team IS NOT NULL
                AND (ex.dueDate IS NULL OR s.submissionDate <= FUNCTION('timestampadd', SECOND, de.tum.cit.aet.artemis.core.config.Constants.PROGRAMMING_GRACE_PERIOD_SECONDS, COALESCE(p.individualDueDate, ex.dueDate)))
                AND r.rated = TRUE
                AND r.completionDate IS NOT NULL
                AND r.score IS NOT NULL
                AND s.submissionDate = (SELECT MAX(s2.submissionDate) FROM Submission s2 WHERE s2.participation = p)
                AND r.completionDate = (SELECT MAX(r2.completionDate) FROM Result r2 WHERE r2.submission = s)
            """)
    Set<CourseGradeScoreDTO> findTeamGradesByCourseId(@Param("courseId") long courseId);

    // TODO: remove or move into a test repository because it's only used by tests
    @Query("""
            SELECT DISTINCT p
            FROM StudentParticipation p
                LEFT JOIN FETCH p.submissions s
                LEFT JOIN FETCH s.results r
                LEFT JOIN p.team.students ts
            WHERE p.exercise.course.id = :courseId
                AND (p.student.id = :studentId
                    OR ts.id = :studentId)
                AND (r.rated IS NULL
                    OR r.rated = TRUE)
            """)
    List<StudentParticipation> findByCourseIdAndStudentIdWithEagerRatedResults(@Param("courseId") long courseId, @Param("studentId") long studentId);

    @Query("""
            SELECT COUNT(p.id) > 0
            FROM StudentParticipation p
                LEFT JOIN p.team.students ts
            WHERE p.exercise.course.id = :courseId
                AND (p.student.id = :studentId
                    OR ts.id = :studentId)
            """)
    boolean existsByCourseIdAndStudentId(@Param("courseId") long courseId, @Param("studentId") long studentId);

<<<<<<< HEAD
    // NOTE: in an exam there is only one submission for file upload, text, modeling and quiz and there is no team support
    @Query("""
            SELECT DISTINCT NEW de.tum.cit.aet.artemis.exercise.dto.ExamGradeScoreDTO(p.id, u.id, ex.id, r.score)
            FROM StudentParticipation p
                JOIN p.student u
                JOIN p.exercise ex
                JOIN p.submissions s
                JOIN s.results r
            WHERE ex.exerciseGroup.exam.id = :examId
                AND p.testRun = FALSE
                AND p.student.id = :studentId
=======
    // TODO: use ExamGradeScoreDTO (see GradeScoreDTO above for course scores), we basically only need p.id, u.id, ex.id, r.score
    // NOTE: in an exam there is only one submission for file upload, text, modeling and quiz and there is no team support
    @Query("""
            SELECT DISTINCT p
            FROM StudentParticipation p
                LEFT JOIN FETCH p.submissions s
                LEFT JOIN FETCH s.results r
            WHERE p.exercise.exerciseGroup.exam.id = :examId
                AND p.testRun = FALSE
                AND p.student IS NOT NULL
>>>>>>> 5eba94b5
                AND r.rated = TRUE
                AND r.completionDate IS NOT NULL
                AND r.score IS NOT NULL
                AND s.submissionDate = (SELECT MAX(s2.submissionDate) FROM Submission s2 WHERE s2.participation = p)
                AND r.completionDate = (SELECT MAX(r2.completionDate) FROM Result r2 WHERE r2.submission = s)
            """)
    Set<ExamGradeScoreDTO> findGradesByExamIdAndStudentId(@Param("examId") long examId, @Param("studentId") long studentId);

    // NOTE: in an exam there is only one submission for file upload, text, modeling and quiz and there is no team support
    @Query("""
            SELECT DISTINCT NEW de.tum.cit.aet.artemis.exercise.dto.ExamGradeScoreDTO(p.id, u.id, ex.id, r.score)
            FROM StudentParticipation p
                JOIN p.student u
                JOIN p.exercise ex
                JOIN p.submissions s
                JOIN s.results r
            WHERE ex.exerciseGroup.exam.id = :examId
                AND p.testRun = FALSE
                AND p.student IS NOT NULL
                AND r.rated = TRUE
                AND r.completionDate IS NOT NULL
                AND r.score IS NOT NULL
                AND s.submissionDate = (SELECT MAX(s2.submissionDate) FROM Submission s2 WHERE s2.participation = p)
                AND r.completionDate = (SELECT MAX(r2.completionDate) FROM Result r2 WHERE r2.submission = s)
            """)
    Set<ExamGradeScoreDTO> findGradesByExamId(@Param("examId") long examId);

    @Query("""
            SELECT DISTINCT p
            FROM StudentParticipation p
            WHERE p.exercise.course.id = :courseId
                AND p.team.shortName = :teamShortName
            """)
    List<StudentParticipation> findAllByCourseIdAndTeamShortName(@Param("courseId") long courseId, @Param("teamShortName") String teamShortName);

    List<StudentParticipation> findByTeamId(long teamId);

    @EntityGraph(type = LOAD, attributePaths = "submissions.results")
    Optional<StudentParticipation> findWithEagerResultsByExerciseIdAndStudentLoginAndTestRun(long exerciseId, String username, boolean testRun);

    @EntityGraph(type = LOAD, attributePaths = "submissions.results")
    Optional<StudentParticipation> findWithEagerResultsByExerciseIdAndTeamId(long exerciseId, long teamId);

    @Query("""
            SELECT DISTINCT p
            FROM StudentParticipation p
            WHERE p.exercise.id = :exerciseId
                AND p.student.login = :username
            """)
    Optional<StudentParticipation> findByExerciseIdAndStudentLogin(@Param("exerciseId") long exerciseId, @Param("username") String username);

    Optional<StudentParticipation> findFirstByExerciseIdAndStudentLoginOrderByIdDesc(long exerciseId, String username);

    @Query("""
            SELECT DISTINCT p
            FROM StudentParticipation p
                LEFT JOIN FETCH p.submissions s
            WHERE p.exercise.id = :exerciseId
                AND p.student.login = :username
            """)
    Optional<StudentParticipation> findWithEagerSubmissionsByExerciseIdAndStudentLogin(@Param("exerciseId") long exerciseId, @Param("username") String username);

    @Query("""
            SELECT DISTINCT p
            FROM StudentParticipation p
                LEFT JOIN FETCH p.submissions s
            WHERE p.initializationDate = (
                SELECT MAX(p2.initializationDate)
                FROM StudentParticipation p2
                    LEFT JOIN p2.submissions s2
                WHERE p2.exercise.id = :exerciseId
                    AND p2.student.login = :username
            )
            """)
    Optional<StudentParticipation> findLatestWithEagerSubmissionsByExerciseIdAndStudentLogin(@Param("exerciseId") long exerciseId, @Param("username") String username);

    @Query("""
            SELECT DISTINCT p
            FROM StudentParticipation p
                LEFT JOIN FETCH p.submissions s
            WHERE p.exercise.id = :exerciseId
                AND p.student.login = :username
                AND p.testRun = :testRun
            """)
    Optional<StudentParticipation> findWithEagerSubmissionsByExerciseIdAndStudentLoginAndTestRun(@Param("exerciseId") long exerciseId, @Param("username") String username,
            @Param("testRun") boolean testRun);

    @Query("""
            SELECT DISTINCT p
            FROM StudentParticipation p
            WHERE p.exercise.id = :exerciseId
                AND p.team.id = :teamId
            """)
    Optional<StudentParticipation> findOneByExerciseIdAndTeamId(@Param("exerciseId") long exerciseId, @Param("teamId") long teamId);

    @Query("""
            SELECT DISTINCT p
            FROM StudentParticipation p
                LEFT JOIN FETCH p.submissions s
                LEFT JOIN FETCH p.team t
                LEFT JOIN FETCH t.students
            WHERE p.exercise.id = :exerciseId
                AND p.team.id = :teamId
            """)
    Optional<StudentParticipation> findWithEagerSubmissionsAndTeamStudentsByExerciseIdAndTeamId(@Param("exerciseId") long exerciseId, @Param("teamId") long teamId);

    @Query("""
            SELECT DISTINCT p
            FROM StudentParticipation p
                LEFT JOIN FETCH p.team t
                LEFT JOIN FETCH t.students
            WHERE p.id = :participationId
            """)
    Optional<StudentParticipation> findByIdWithEagerTeamStudents(@Param("participationId") long participationId);

    @Query("""
            SELECT COUNT(p) > 0
            FROM StudentParticipation p
                LEFT JOIN p.team.students u
                LEFT JOIN p.student s
            WHERE p.id = :participationId
                AND (s.login = :login
                    OR u.login = :login)
            """)
    boolean existsByIdAndParticipatingStudentLogin(@Param("participationId") long participationId, @Param("login") String login);

    @Query("""
            SELECT DISTINCT p
            FROM StudentParticipation p
                LEFT JOIN FETCH p.submissions s
                LEFT JOIN FETCH s.results
            WHERE p.exercise.id = :exerciseId
                AND p.testRun = :testRun
            """)
    List<StudentParticipation> findByExerciseIdAndTestRunWithEagerSubmissionsResult(@Param("exerciseId") long exerciseId, @Param("testRun") boolean testRun);

    @Query("""
            SELECT DISTINCT p
            FROM StudentParticipation p
                LEFT JOIN FETCH p.submissions s
                LEFT JOIN FETCH s.results r
                LEFT JOIN FETCH r.assessor
                LEFT JOIN FETCH r.feedbacks f
                LEFT JOIN FETCH f.testCase
            WHERE p.exercise.id = :exerciseId
                AND p.testRun = :testRun
            """)
    Set<StudentParticipation> findByExerciseIdAndTestRunWithEagerSubmissionsResultAssessorFeedbacksTestCases(@Param("exerciseId") long exerciseId,
            @Param("testRun") boolean testRun);

    /**
     * Get all participations for an exercise with the latest submission
     *
     * @param exerciseId Exercise id.
     * @return participations for exercise.
     */
    @Query("""

            SELECT DISTINCT p
            FROM StudentParticipation p
                LEFT  JOIN FETCH p.submissions s
            WHERE  p.exercise.id = :exerciseId
               AND ( s.id IS NULL
                   OR s.id = (
                    SELECT MAX(s2.id)
                    FROM   Submission s2
                    WHERE  s2.participation = p
                        )
                      )
            """)
    Set<StudentParticipation> findByExerciseIdWithLatestSubmission(@Param("exerciseId") long exerciseId);

    /**
     * Get all participations for a team exercise with the latest submission and team information.
     * As the students of a team are lazy loaded, they are explicitly included into the query
     *
     * @param exerciseId Exercise id.
     * @return participations for exercise.
     */
    @Query("""
             SELECT DISTINCT p
            FROM StudentParticipation p
                LEFT  JOIN FETCH p.team t
                LEFT  JOIN FETCH t.students
                LEFT  JOIN FETCH p.submissions s
            WHERE  p.exercise.id = :exerciseId
               AND ( s.id IS NULL
                   OR s.id = (
                    SELECT MAX(s2.id)
                    FROM   Submission s2
                    WHERE  s2.participation = p
                        )
                      )
            """)
    Set<StudentParticipation> findByExerciseIdWithLatestSubmissionWithTeamInformation(@Param("exerciseId") long exerciseId);

    @Query("""
            SELECT DISTINCT p
            FROM StudentParticipation p
                LEFT JOIN FETCH p.submissions s
                LEFT JOIN FETCH s.results r
            WHERE p.exercise.id = :exerciseId
                AND p.testRun = :testRun
                AND r.assessmentType <> de.tum.cit.aet.artemis.assessment.domain.AssessmentType.AUTOMATIC
                AND r.id = (
                    SELECT MAX(r2.id)
                    FROM Submission s2 JOIN s2.results r2
                    WHERE s2.participation = p
                      AND r2.completionDate IS NOT NULL
                )
            """)
    Set<StudentParticipation> findByExerciseIdAndTestRunWithEagerSubmissionsAndLatestResultWithCompletionDate(@Param("exerciseId") long exerciseId,
            @Param("testRun") boolean testRun);

    /**
     * Get all participations for an exercise with each latest {@link AssessmentType#AUTOMATIC} result and feedbacks (determined by id).
     *
     * @param exerciseId Exercise id.
     * @return participations for exercise.
     */
    @Query("""
            SELECT DISTINCT p
            FROM StudentParticipation p
                LEFT JOIN FETCH p.submissions s
                LEFT JOIN FETCH s.results r
                LEFT JOIN FETCH r.feedbacks f
                LEFT JOIN FETCH f.testCase
            WHERE p.exercise.id = :exerciseId
                AND (r.id = (
                    SELECT MAX(r2.id)
                    FROM Submission s2 JOIN s2.results r2
                    WHERE s2.participation = p
                      AND r2.assessmentType = de.tum.cit.aet.artemis.assessment.domain.AssessmentType.AUTOMATIC
                ))
            """)
    List<StudentParticipation> findByExerciseIdWithLatestAutomaticResultAndFeedbacksAndTestCases(@Param("exerciseId") long exerciseId);

    /**
     * Get all participations without individual due date for an exercise with each latest {@link AssessmentType#AUTOMATIC} result and feedbacks (determined by id).
     *
     * @param exerciseId Exercise id.
     * @return participations for the exercise.
     */
    default List<StudentParticipation> findByExerciseIdWithLatestAutomaticResultAndFeedbacksAndTestCasesWithoutIndividualDueDate(long exerciseId) {
        return findByExerciseIdWithLatestAutomaticResultAndFeedbacksAndTestCases(exerciseId).stream().filter(participation -> participation.getIndividualDueDate() == null)
                .toList();
    }

    @Query("""
            SELECT DISTINCT p
            FROM StudentParticipation p
                LEFT JOIN FETCH p.submissions s
                LEFT JOIN FETCH s.results r
                LEFT JOIN FETCH r.feedbacks f
                LEFT JOIN FETCH f.testCase
            WHERE p.id = :participationId
                AND r.id = (
                    SELECT MAX(r2.id)
                    FROM Submission s2 JOIN s2.results r2
                    WHERE s2.participation = p
                        AND r2.assessmentType = de.tum.cit.aet.artemis.assessment.domain.AssessmentType.AUTOMATIC
                )
            """)
    Optional<StudentParticipation> findByIdWithLatestAutomaticResultAndFeedbacksAndTestCases(@Param("participationId") long participationId);

    // Manual result can either be from type MANUAL or SEMI_AUTOMATIC
    @Query("""
            SELECT DISTINCT p
            FROM StudentParticipation p
                LEFT JOIN FETCH p.submissions s
                LEFT JOIN FETCH s.results r
                LEFT JOIN FETCH r.feedbacks f
                LEFT JOIN FETCH f.testCase
            WHERE p.exercise.id = :exerciseId
                AND (r.assessmentType = de.tum.cit.aet.artemis.assessment.domain.AssessmentType.MANUAL
                    OR r.assessmentType = de.tum.cit.aet.artemis.assessment.domain.AssessmentType.SEMI_AUTOMATIC)
            """)
    List<StudentParticipation> findByExerciseIdWithManualResultAndFeedbacksAndTestCases(@Param("exerciseId") long exerciseId);

    default List<StudentParticipation> findByExerciseIdWithManualResultAndFeedbacksAndTestCasesWithoutIndividualDueDate(long exerciseId) {
        return findByExerciseIdWithManualResultAndFeedbacksAndTestCases(exerciseId).stream().filter(participation -> participation.getIndividualDueDate() == null).toList();
    }

    @Query("""
            SELECT DISTINCT p
            FROM StudentParticipation p
                LEFT JOIN FETCH p.submissions s
                LEFT JOIN FETCH s.results r
                LEFT JOIN FETCH r.feedbacks f
                LEFT JOIN FETCH f.testCase
            WHERE p.id = :participationId
                AND (r.assessmentType = de.tum.cit.aet.artemis.assessment.domain.AssessmentType.MANUAL
                    OR r.assessmentType = de.tum.cit.aet.artemis.assessment.domain.AssessmentType.SEMI_AUTOMATIC)
            """)
    Optional<StudentParticipation> findByIdWithManualResultAndFeedbacks(@Param("participationId") long participationId);

    @Query("""
            SELECT DISTINCT p
            FROM StudentParticipation p
                LEFT JOIN FETCH p.submissions s
            WHERE p.exercise.id = :exerciseId
                AND p.student.id = :studentId
            """)
    List<StudentParticipation> findByExerciseIdAndStudentIdWithEagerSubmissions(@Param("exerciseId") long exerciseId, @Param("studentId") long studentId);

    @Query("""
            SELECT DISTINCT p
            FROM StudentParticipation p
            WHERE p.exercise.id = :exerciseId
                AND p.student.id = :studentId
            """)
    List<StudentParticipation> findByExerciseIdAndStudentId(@Param("exerciseId") long exerciseId, @Param("studentId") long studentId);

    @Query("""
            SELECT DISTINCT p
            FROM StudentParticipation p
                LEFT JOIN FETCH p.submissions s
                LEFT JOIN FETCH s.results
            WHERE p.exercise.id = :exerciseId
                AND p.student.id = :studentId
            """)
    List<StudentParticipation> findByExerciseIdAndStudentIdWithEagerResultsAndSubmissions(@Param("exerciseId") long exerciseId, @Param("studentId") long studentId);

    @Query("""
            SELECT DISTINCT p
            FROM StudentParticipation p
                LEFT JOIN FETCH p.submissions s
            WHERE p.exercise.id = :exerciseId
                AND p.team.id = :teamId
            """)
    List<StudentParticipation> findByExerciseIdAndTeamIdWithEagerSubmissions(@Param("exerciseId") long exerciseId, @Param("teamId") long teamId);

    @Query("""
            SELECT DISTINCT p
            FROM StudentParticipation p
                LEFT JOIN FETCH p.team t
                LEFT JOIN FETCH t.students s
                LEFT JOIN FETCH p.submissions sub
                LEFT JOIN FETCH sub.results r
            WHERE p.exercise.id = :exerciseId
                AND s.id = :studentId
            """)
    List<StudentParticipation> findAllWithTeamStudentsByExerciseIdAndTeamStudentIdWithSubmissionsAndResults(@Param("exerciseId") long exerciseId,
            @Param("studentId") long studentId);

    // NOTE: we should not fetch too elements here so we leave out feedback and test cases, otherwise the query will be very slow
    @Query("""
            SELECT DISTINCT p
            FROM StudentParticipation p
                LEFT JOIN FETCH p.submissions s
                LEFT JOIN FETCH s.results r
            WHERE p.exercise.id = :exerciseId
                AND p.student.id = :studentId
                AND p.testRun = :testRun
                AND (
                    r.id = (
                        SELECT MAX(r2.id)
                        FROM Submission s2 JOIN s2.results r2
                        WHERE s2.participation = p
                    )
                    OR r.id IS NULL
                )
            """)
    Optional<StudentParticipation> findByExerciseIdAndStudentIdAndTestRunWithLatestResult(@Param("exerciseId") long exerciseId, @Param("studentId") long studentId,
            @Param("testRun") boolean testRun);

    /**
     * Find all participations of submissions that are submitted and do not already have a manual result and do not belong to test runs.
     * No manual result means that no user has started an assessment for the corresponding submission yet.
     * <p>
     *
     * @param correctionRound the correction round the fetched results should belong to
     * @param exerciseId      the exercise id the participations should belong to
     * @return a list of participations including their submitted submissions that do not have a manual result
     */
    // NOTE: we should not fetch too elements here so we leave out feedback and test cases, otherwise the query will be very slow
    @Query("""
            SELECT DISTINCT p
            FROM StudentParticipation p
                LEFT JOIN FETCH p.submissions submission
                LEFT JOIN FETCH submission.results result
                LEFT JOIN FETCH result.assessor
            WHERE p.exercise.id = :exerciseId
                AND p.testRun = FALSE
                AND 0L = (
                    SELECT COUNT(r2)
                    FROM Result r2
                    WHERE r2.assessor IS NOT NULL
                        AND (r2.rated IS NULL OR r2.rated = FALSE)
                        AND r2.submission = submission
                )
                AND :correctionRound = (
                    SELECT COUNT(r)
                    FROM Result r
                    WHERE r.assessor IS NOT NULL
                        AND r.rated = TRUE
                        AND r.submission = submission
                        AND r.completionDate IS NOT NULL
                        AND r.assessmentType IN (
                            de.tum.cit.aet.artemis.assessment.domain.AssessmentType.MANUAL,
                            de.tum.cit.aet.artemis.assessment.domain.AssessmentType.SEMI_AUTOMATIC
                        )
                        AND (p.exercise.dueDate IS NULL OR r.submission.submissionDate <= p.exercise.dueDate)
                )
                AND :correctionRound = (
                    SELECT COUNT(prs)
                    FROM Submission s2 JOIN s2.results prs
                    WHERE s2.participation = p
                      AND prs.assessmentType IN (
                            de.tum.cit.aet.artemis.assessment.domain.AssessmentType.MANUAL,
                            de.tum.cit.aet.artemis.assessment.domain.AssessmentType.SEMI_AUTOMATIC
                        )
                )
                AND submission.submitted = TRUE
                AND submission.id = (SELECT MAX(s3.id) FROM p.submissions s3)
            """)
    List<StudentParticipation> findByExerciseIdWithLatestSubmissionWithoutManualResultsAndIgnoreTestRunParticipation(@Param("exerciseId") long exerciseId,
            @Param("correctionRound") long correctionRound);

    Set<StudentParticipation> findDistinctAllByExerciseIdInAndStudentId(Set<Long> exerciseIds, Long studentId);

    // NOTE: we should not fetch too elements here so we leave out feedback and test cases, otherwise the query will be very slow
    @Query("""
            SELECT DISTINCT p
            FROM StudentParticipation p
                LEFT JOIN FETCH p.submissions s
                LEFT JOIN FETCH s.results r
            WHERE p.exercise.id = :exerciseId
                AND (p.individualDueDate IS NULL OR p.individualDueDate <= :now)
                AND p.testRun = FALSE
                AND NOT EXISTS (
                    SELECT prs
                    FROM Submission s2 JOIN s2.results prs
                    WHERE s2.participation = p
                      AND prs.assessmentType IN (
                          de.tum.cit.aet.artemis.assessment.domain.AssessmentType.MANUAL,
                          de.tum.cit.aet.artemis.assessment.domain.AssessmentType.SEMI_AUTOMATIC
                      )
                )
                AND s.submitted = TRUE
                AND s.id = (SELECT MAX(s3.id) FROM p.submissions s3)
            """)
    List<StudentParticipation> findByExerciseIdWithLatestSubmissionWithoutManualResultsWithPassedIndividualDueDateIgnoreTestRuns(@Param("exerciseId") long exerciseId,
            @Param("now") ZonedDateTime now);

    @Query("""
            SELECT p
            FROM Participation p
                LEFT JOIN FETCH p.submissions s
            WHERE p.id = :participationId
            """)
    Optional<StudentParticipation> findWithEagerSubmissionsById(@Param("participationId") long participationId);

    @Query("""
            SELECT p
            FROM StudentParticipation p
                LEFT JOIN FETCH p.submissions s
                LEFT JOIN FETCH s.results r
                LEFT JOIN FETCH p.team t
                LEFT JOIN FETCH t.students
            WHERE p.id = :participationId
            """)
    Optional<StudentParticipation> findWithEagerResultsById(@Param("participationId") long participationId);

    @Query("""
            SELECT COUNT(user) > 0
            FROM User user
                INNER JOIN StudentParticipation participation ON user.login = :login AND participation.id = :participationId
                LEFT JOIN participation.student student
                LEFT JOIN participation.team team
                LEFT JOIN team.students teamStudent
            WHERE student = user OR teamStudent = user
            """)
    boolean isOwnerOfStudentParticipation(@Param("login") String login, @Param("participationId") long participationId);

    @EntityGraph(type = LOAD, attributePaths = { "submissions", "submissions.results", "submissions.results.assessor" })
    List<StudentParticipation> findAllWithEagerSubmissionsAndEagerResultsAndEagerAssessorByExerciseId(long exerciseId);

    @Query("""
            SELECT DISTINCT p
            FROM StudentParticipation p
                LEFT JOIN FETCH p.submissions s
                LEFT JOIN FETCH s.results r
                LEFT JOIN FETCH r.assessor a
            WHERE p.exercise.id = :exerciseId
                AND p.testRun = FALSE
            """)
    Set<StudentParticipation> findAllWithEagerSubmissionsAndEagerResultsAndEagerAssessorByExerciseIdIgnoreTestRuns(@Param("exerciseId") long exerciseId);

    /**
     * Find the participation with the given id. Additionally, load the latest submissions and corresponding results from the database.
     * Further, load the exercise and its course. Returns an empty Optional if the participation could not be found.
     *
     * @param participationId the id of the participation
     * @return the participation with eager latest submission, it's results, exercise and course or an empty Optional
     */
    @Query("""
            SELECT p
            FROM StudentParticipation p
                LEFT JOIN FETCH p.submissions s
                LEFT JOIN FETCH s.results sr
                LEFT JOIN FETCH sr.feedbacks
                LEFT JOIN FETCH p.team t
                LEFT JOIN FETCH t.students
            WHERE p.id = :participationId
                AND (s.id = (SELECT MAX(s2.id) FROM p.submissions s2) OR s.id IS NULL)
            """)
    Optional<StudentParticipation> findWithEagerLatestSubmissionResultsFeedbacksById(@Param("participationId") long participationId);

    @Query("""
            SELECT DISTINCT p.id
            FROM StudentParticipation p
                JOIN p.submissions s
                JOIN s.results r
            WHERE p.exercise.id = :exerciseId
                AND (p.student.firstName LIKE %:partialStudentName% OR p.student.lastName LIKE %:partialStudentName%)
                AND r.completionDate IS NOT NULL
            """)
    List<Long> findIdsByExerciseIdAndStudentName(@Param("exerciseId") long exerciseId, @Param("partialStudentName") String partialStudentName, Pageable pageable);

    @EntityGraph(type = LOAD, attributePaths = { "submissions", "submissions.results" })
    List<StudentParticipation> findStudentParticipationWithSubmissionsAndResultsByIdIn(List<Long> ids);

    @Query("""
            SELECT COUNT(p)
            FROM StudentParticipation p
                JOIN Result r ON r.submission.participation.id = p.id
            WHERE p.exercise.id = :exerciseId
                AND (p.student.firstName LIKE %:partialStudentName%
                    OR p.student.lastName LIKE %:partialStudentName%)
                AND r.completionDate IS NOT NULL
            """)
    long countByExerciseIdAndStudentName(@Param("exerciseId") long exerciseId, @Param("partialStudentName") String partialStudentName);

    /**
     * Retrieves a paginated list of {@link StudentParticipation} entities associated with a specific exercise,
     * and optionally filtered by a partial student name. The entities are fetched with eager loading of submissions and results.
     *
     * @param exerciseId         the ID of the exercise.
     * @param partialStudentName the partial name of the student to filter by (can be empty or null to include all students).
     * @param pageable           the pagination information.
     * @return a paginated list of {@link StudentParticipation} entities associated with the specified exercise and student name filter.
     *         If no entities are found, returns an empty page.
     */
    default Page<StudentParticipation> findAllWithEagerSubmissionsAndResultsByExerciseId(long exerciseId, String partialStudentName, Pageable pageable) {
        List<Long> ids = findIdsByExerciseIdAndStudentName(exerciseId, partialStudentName, pageable);
        if (ids.isEmpty()) {
            return Page.empty(pageable);
        }
        List<StudentParticipation> result = findStudentParticipationWithSubmissionsAndResultsByIdIn(ids);
        return new PageImpl<>(result, pageable, countByExerciseIdAndStudentName(exerciseId, partialStudentName));
    }

    @Query("""
            SELECT DISTINCT p
            FROM StudentParticipation p
                LEFT JOIN FETCH p.submissions s
                LEFT JOIN FETCH s.results sr
            WHERE p.exercise.id = :exerciseId
            """)
    List<StudentParticipation> findAllWithEagerSubmissionsAndEagerResultsByExerciseId(@Param("exerciseId") long exerciseId);

    /**
     * Retrieves all distinct `StudentParticipation` entities for a specific exercise,
     * including their latest submission and the latest rated result for each submission.
     * The method fetches related submissions, results, student, and team data to avoid the N+1 select problem.
     *
     * <p>
     * The method ensures that:
     * <ul>
     * <li>Only participations belonging to the specified exercise are retrieved.</li>
     * <li>Participations marked as a test run are excluded.</li>
     * <li>Only the latest submission for each participation is considered.</li>
     * <li>Only the latest rated result for each submission is considered.</li>
     * </ul>
     *
     * @param exerciseId the ID of the exercise for which to retrieve participations.
     * @return a list of distinct `StudentParticipation` entities matching the criteria.
     */
    @Query("""
            SELECT DISTINCT p
            FROM StudentParticipation p
                LEFT JOIN FETCH p.submissions s
                LEFT JOIN FETCH s.results r
                LEFT JOIN FETCH p.student
                LEFT JOIN FETCH p.team
            WHERE p.exercise.id = :exerciseId
                AND p.testRun = FALSE
                AND s.id = (SELECT MAX(s2.id) FROM p.submissions s2)
                AND r.id = (SELECT MAX(r2.id) FROM s.results r2 WHERE r2.rated = TRUE)
            """)
    List<StudentParticipation> findAllForPlagiarism(@Param("exerciseId") long exerciseId);

    @Query("""
            SELECT DISTINCT p
            FROM StudentParticipation p
                LEFT JOIN FETCH p.submissions s
                LEFT JOIN FETCH s.results r
            WHERE p.student.id = :studentId
                AND p.exercise IN :exercises
                AND (p.testRun = FALSE OR :includeTestRuns = TRUE)
                AND s.submissionDate = (SELECT MAX(s2.submissionDate) FROM Submission s2 WHERE s2.participation = p)
                AND r.completionDate = (SELECT MAX(r2.completionDate) FROM Result r2 WHERE r2.submission = s)
            """)
    Set<StudentParticipation> findByStudentIdAndIndividualExercisesWithLatestSubmissionsLatestResult(@Param("studentId") long studentId,
            @Param("exercises") Collection<Exercise> exercises, @Param("includeTestRuns") boolean includeTestRuns);

    @Query("""
            SELECT DISTINCT p
            FROM StudentParticipation p
                LEFT JOIN FETCH p.submissions s
                LEFT JOIN FETCH s.results r
            WHERE p.testRun = FALSE
                AND p.student.id = :studentId
                AND p.exercise IN :exercises
                AND (s.id = (SELECT MAX(s2.id) FROM p.submissions s2) OR s.id IS NULL)
            """)
    List<StudentParticipation> findByStudentIdAndIndividualExercisesWithEagerLatestSubmissionsResultIgnoreTestRuns(@Param("studentId") long studentId,
            @Param("exercises") Collection<Exercise> exercises);

    @Query("""
            SELECT DISTINCT p
            FROM StudentParticipation p
                LEFT JOIN FETCH p.submissions s
            WHERE p.testRun = FALSE
                AND p.student.id = :studentId
                AND p.exercise IN :exercises
            """)
    List<StudentParticipation> findByStudentIdAndIndividualExercisesWithEagerSubmissionsIgnoreTestRuns(@Param("studentId") long studentId,
            @Param("exercises") List<Exercise> exercises);

    @Query("""
            SELECT DISTINCT p
            FROM StudentParticipation p
                LEFT JOIN FETCH p.submissions s
                LEFT JOIN FETCH s.results r
                LEFT JOIN FETCH r.assessor
            WHERE p.testRun = FALSE
                AND p.student.id = :studentId
                AND p.exercise IN :exercises
                AND (s.id = (SELECT MAX(s2.id) FROM p.submissions s2) OR s.id IS NULL)
            """)
    List<StudentParticipation> findByStudentIdAndIndividualExercisesWithEagerLatestSubmissionResultAndAssessorIgnoreTestRuns(@Param("studentId") long studentId,
            @Param("exercises") List<Exercise> exercises);

    @Query("""
            SELECT DISTINCT p
            FROM StudentExam se
                JOIN se.exam e
                JOIN se.studentParticipations p
                LEFT JOIN FETCH p.submissions s
                LEFT JOIN FETCH s.results r
                LEFT JOIN FETCH r.assessor
            WHERE p.testRun = FALSE
                AND se.id IN :studentExamId
                AND e.testExam = TRUE
                AND (s.id = (SELECT MAX(s2.id) FROM p.submissions s2) OR s.id IS NULL)
            """)
    List<StudentParticipation> findTestExamParticipationsByStudentIdAndIndividualExercisesWithEagerLatestSubmissionResultAndAssessorIgnoreTestRuns(
            @Param("studentExamId") long studentExamId);

    @Query("""
            SELECT DISTINCT p
                FROM StudentExam se
                    JOIN se.exam e
                    JOIN se.studentParticipations p
                    LEFT JOIN FETCH p.submissions s
                    LEFT JOIN FETCH s.results r
                WHERE p.testRun = FALSE
                    AND se.id IN :studentExamId
                    AND e.testExam = TRUE
                    AND (s.id = (SELECT MAX(s2.id) FROM p.submissions s2) OR s.id IS NULL)
            """)
    List<StudentParticipation> findTestExamParticipationsByStudentIdAndIndividualExercisesWithEagerLatestSubmissionResultIgnoreTestRuns(@Param("studentExamId") long studentExamId);

    @Query("""
            SELECT DISTINCT p
            FROM StudentParticipation p
                LEFT JOIN FETCH p.submissions s
                LEFT JOIN FETCH s.results r
            WHERE p.testRun = TRUE
                AND p.student.id = :studentId
                AND p.exercise IN :exercises
            """)
    List<StudentParticipation> findTestRunParticipationsByStudentIdAndIndividualExercisesWithEagerSubmissionsResult(@Param("studentId") long studentId,
            @Param("exercises") List<Exercise> exercises);

    @Query("""
            SELECT DISTINCT p
            FROM StudentParticipation p
                LEFT JOIN FETCH p.submissions s
            WHERE p.testRun = TRUE
                AND p.student.id = :studentId
                AND p.exercise IN :exercises
            """)
    List<StudentParticipation> findTestRunParticipationsByStudentIdAndIndividualExercisesWithEagerSubmissions(@Param("studentId") long studentId,
            @Param("exercises") List<Exercise> exercises);

    @Query("""
            SELECT DISTINCT p
            FROM StudentParticipation p
                LEFT JOIN FETCH p.submissions s
                LEFT JOIN FETCH s.results r
                LEFT JOIN FETCH p.team t
                LEFT JOIN FETCH t.students teamStudent
            WHERE teamStudent.id = :studentId
                AND p.exercise IN :exercises
                AND s.submissionDate = (SELECT MAX(s2.submissionDate) FROM Submission s2 WHERE s2.participation = p)
                AND r.completionDate = (SELECT MAX(r2.completionDate) FROM Result r2 WHERE r2.submission = s)
            """)
    Set<StudentParticipation> findByStudentIdAndTeamExercisesWithLatestSubmissionsLatestResult(@Param("studentId") long studentId,
            @Param("exercises") Collection<Exercise> exercises);

    @Query("""
            SELECT DISTINCT p
            FROM StudentParticipation p
                LEFT JOIN FETCH p.submissions s
                LEFT JOIN FETCH s.results r
                LEFT JOIN FETCH p.team t
            WHERE p.exercise.course.id = :courseId
                AND t.shortName = :teamShortName
            """)
    List<StudentParticipation> findAllByCourseIdAndTeamShortNameWithEagerSubmissionsResult(@Param("courseId") long courseId, @Param("teamShortName") String teamShortName);

    /**
     * Count the number of submissions for each participation in a given exercise.
     *
     * @param exerciseId the id of the exercise for which to consider participations
     * @return Tuples of participation ids and number of submissions per participation
     */
    @Query("""
            SELECT p.id, COUNT(s)
            FROM StudentParticipation p
                LEFT JOIN p.submissions s
            WHERE p.exercise.id = :exerciseId
            GROUP BY p.id
            """)
    List<long[]> countSubmissionsPerParticipationByExerciseId(@Param("exerciseId") long exerciseId);

    /**
     * Count the number of submissions for each participation for a given team in a course
     *
     * @param courseId      the id of the course for which to consider participations
     * @param teamShortName the short name of the team for which to consider participations
     * @return Tuples of participation ids and number of submissions per participation
     */
    @Query("""
            SELECT p.id, COUNT(s)
            FROM StudentParticipation p
                LEFT JOIN p.submissions s
            WHERE p.team.shortName = :teamShortName
                AND p.exercise.course.id = :courseId
            GROUP BY p.id
            """)
    List<long[]> countSubmissionsPerParticipationByCourseIdAndTeamShortName(@Param("courseId") long courseId, @Param("teamShortName") String teamShortName);

    @Query("""
            SELECT DISTINCT p
            FROM StudentParticipation p
                LEFT JOIN FETCH p.submissions s
                LEFT JOIN FETCH s.results r
            WHERE p.exercise.id = :exerciseId
                AND p.testRun = FALSE
                AND s.id = (SELECT MAX(s1.id) FROM p.submissions s1)
                AND EXISTS (
                    SELECT s1
                    FROM p.submissions s1
                    WHERE s1.participation.id = p.id
                        AND s1.submitted = TRUE
                        AND (r.assessor = :assessor
                            OR r.assessor.id IS NULL)
                )
            """)
    List<StudentParticipation> findAllByParticipationExerciseIdAndResultAssessorAndCorrectionRoundIgnoreTestRuns(@Param("exerciseId") long exerciseId,
            @Param("assessor") User assessor);

    @NotNull
    default StudentParticipation findByIdWithResultsElseThrow(long participationId) {
        return getValueElseThrow(findWithEagerResultsById(participationId), participationId);
    }

    @NotNull
    default StudentParticipation findByIdWithLatestSubmissionsResultsFeedbackElseThrow(long participationId) {
        return getValueElseThrow(findWithEagerLatestSubmissionResultsFeedbacksById(participationId), participationId);
    }

    @NotNull
    default StudentParticipation findByIdWithSubmissionsElseThrow(long participationId) {
        return getValueElseThrow(findWithEagerSubmissionsById(participationId), participationId);
    }

    @NotNull
    default StudentParticipation findByIdWithEagerTeamStudentsElseThrow(long participationId) {
        return getValueElseThrow(findByIdWithEagerTeamStudents(participationId), participationId);
    }

    /**
     * Get all participations for the given studentExam and exercises combined with their latest submissions with result.
     * Distinguishes between real exams, test exams and test runs and only loads the respective participations
     *
     * @param studentExam  studentExam with exercises loaded
     * @param withAssessor (only for non-test runs) if assessor should be loaded with the result
     * @return student's participations with submissions and results
     */
    default List<StudentParticipation> findByStudentExamWithEagerLatestSubmissionsResult(StudentExam studentExam, boolean withAssessor) {
        if (studentExam.isTestRun()) {
            return findTestRunParticipationsByStudentIdAndIndividualExercisesWithEagerSubmissionsResult(studentExam.getUser().getId(), studentExam.getExercises());
        }

        if (studentExam.isTestExam()) {
            if (withAssessor) {
                return findTestExamParticipationsByStudentIdAndIndividualExercisesWithEagerLatestSubmissionResultAndAssessorIgnoreTestRuns(studentExam.getId());
            }
            else {
                return findTestExamParticipationsByStudentIdAndIndividualExercisesWithEagerLatestSubmissionResultIgnoreTestRuns(studentExam.getId());
            }
        }
        else {
            if (withAssessor) {
                return findByStudentIdAndIndividualExercisesWithEagerLatestSubmissionResultAndAssessorIgnoreTestRuns(studentExam.getUser().getId(), studentExam.getExercises());
            }
            else {
                return findByStudentIdAndIndividualExercisesWithEagerLatestSubmissionsResultIgnoreTestRuns(studentExam.getUser().getId(), studentExam.getExercises());
            }
        }
    }

    /**
     * Get all participations for the given studentExam and exercises (not necessarily all exercise of the student exam)
     * Combines the participations with their submissions, but without results and assessors.
     * Distinguishes between student exams and test runs and only loads the respective participations
     *
     * @param studentExam studentExam with exercises loaded
     * @param exercises   exercises for which participations should be loaded
     * @return student's participations with submissions and results
     */
    default List<StudentParticipation> findByStudentExamWithEagerSubmissions(StudentExam studentExam, List<Exercise> exercises) {
        if (studentExam.isTestRun()) {
            return findTestRunParticipationsByStudentIdAndIndividualExercisesWithEagerSubmissions(studentExam.getUser().getId(), exercises);
        }
        else {
            return findByStudentIdAndIndividualExercisesWithEagerSubmissionsIgnoreTestRuns(studentExam.getUser().getId(), exercises);
        }
    }

    /**
     * Get all participations for all exercises of the given studentExam combined with their submissions, but without results and assessors.
     * Distinguishes between student exams and test runs and only loads the respective participations
     *
     * @param studentExam studentExam with exercises loaded
     * @return student's participations with submissions and results
     */
    default List<StudentParticipation> findByStudentExamWithEagerSubmissions(StudentExam studentExam) {
        return findByStudentExamWithEagerSubmissions(studentExam, studentExam.getExercises());
    }

    /**
     * Get a mapping of participation ids to the number of submission for each participation.
     *
     * @param exerciseId the id of the exercise for which to consider participations
     * @return a map of submissions per participation in the given exercise
     */
    default Map<Long, Integer> countSubmissionsPerParticipationByExerciseIdAsMap(long exerciseId) {
        return convertListOfCountsIntoMap(countSubmissionsPerParticipationByExerciseId(exerciseId));
    }

    /**
     * Get a mapping of participation ids to the number of submission for each participation.
     *
     * @param courseId      the id of the course for which to consider participations
     * @param teamShortName the short name of the team for which to consider participations
     * @return a map of submissions per participation in the given course for the team
     */
    default Map<Long, Integer> countSubmissionsPerParticipationByCourseIdAndTeamShortNameAsMap(long courseId, String teamShortName) {
        return convertListOfCountsIntoMap(countSubmissionsPerParticipationByCourseIdAndTeamShortName(courseId, teamShortName));
    }

    @Query("""
            SELECT COUNT(p)
            FROM StudentParticipation p
                LEFT JOIN p.exercise exercise
            WHERE exercise.id = :exerciseId
                AND p.testRun = :testRun
            GROUP BY exercise.id
            """)
    Long countParticipationsByExerciseIdAndTestRun(@Param("exerciseId") long exerciseId, @Param("testRun") boolean testRun);

    /**
     * Adds the transient property numberOfParticipations for each exercise to
     * let instructors know which exercise has how many participations
     *
     * @param exerciseGroup exercise group for which to add transient property
     */
    default void addNumberOfExamExerciseParticipations(ExerciseGroup exerciseGroup) {
        exerciseGroup.getExercises().forEach(exercise -> {
            Long numberOfParticipations = countParticipationsByExerciseIdAndTestRun(exercise.getId(), false);
            // avoid setting to null in case not participations exist
            exercise.setNumberOfParticipations((numberOfParticipations != null) ? numberOfParticipations : 0);
        });
    }

    /**
     * Gets all the participations of the user in the given exercises
     *
     * @param user            the user to get the participations for
     * @param exercises       the exercise to get the participations for
     * @param includeTestRuns flag that indicates whether test run participations should be included
     * @return an unmodifiable list of participations of the user in the exercises
     */
    default Set<StudentParticipation> getAllParticipationsOfUserInExercises(User user, Set<Exercise> exercises, boolean includeTestRuns) {
        Map<ExerciseMode, List<Exercise>> exercisesGroupedByExerciseMode = exercises.stream().collect(Collectors.groupingBy(Exercise::getMode));

        Set<Exercise> individualExercises = exercisesGroupedByExerciseMode.getOrDefault(ExerciseMode.INDIVIDUAL, List.of()).stream().filter(Objects::nonNull)
                .collect(Collectors.toSet());

        Set<Exercise> teamExercises = exercisesGroupedByExerciseMode.getOrDefault(ExerciseMode.TEAM, List.of()).stream().filter(Objects::nonNull).collect(Collectors.toSet());

        // Note: we need two database calls here, because of performance reasons: the entity structure for team is significantly different and a combined database call
        // would lead to a SQL statement that cannot be optimized. However, we only call the database if needed, i.e. if the exercise set is not empty

        // 1st: fetch participations, submissions and results for individual exercises
        Set<StudentParticipation> individualParticipations = individualExercises.isEmpty() ? Set.of()
                : findByStudentIdAndIndividualExercisesWithLatestSubmissionsLatestResult(user.getId(), individualExercises, includeTestRuns);

        // 2nd: fetch participations, submissions and results for team exercises
        Set<StudentParticipation> teamParticipations = teamExercises.isEmpty() ? Set.of()
                : findByStudentIdAndTeamExercisesWithLatestSubmissionsLatestResult(user.getId(), teamExercises);

        // 3rd: merge both into one set for further processing
        return Stream.concat(individualParticipations.stream(), teamParticipations.stream()).collect(Collectors.toSet());
    }

    /**
     * Checks if the exercise has any test runs and sets the transient property if it does
     *
     * @param exercise - the exercise for which we check if test runs exist
     */
    default void checkTestRunsExist(Exercise exercise) {
        Long containsTestRunParticipations = countParticipationsByExerciseIdAndTestRun(exercise.getId(), true);
        if (containsTestRunParticipations != null && containsTestRunParticipations > 0) {
            exercise.setTestRunParticipationsExist(Boolean.TRUE);
        }
    }

    @Query("""
            SELECT new de.tum.cit.aet.artemis.quiz.domain.QuizSubmittedAnswerCount(COUNT(a.id), s.id, p.id)
            FROM SubmittedAnswer a
                LEFT JOIN a.submission s
                LEFT JOIN s.participation p
            WHERE p.exercise.exerciseGroup.exam.id = :examId
            GROUP BY s.id, p.id
            """)
    List<QuizSubmittedAnswerCount> findSubmittedAnswerCountForQuizzesInExam(@Param("examId") long examId);

    /**
     * Gets the sum of all presentation scores for the given course and student.
     *
     * @param courseId  the id of the course
     * @param studentId the id of the student
     * @return the sum of all presentation scores for the given course and student
     */
    @Query("""
            SELECT COALESCE(SUM(p.presentationScore), 0)
            FROM StudentParticipation p
                LEFT JOIN p.team.students ts
            WHERE p.exercise.course.id = :courseId
                AND p.presentationScore IS NOT NULL
                AND (p.student.id = :studentId OR ts.id = :studentId)
            """)
    double sumPresentationScoreByStudentIdAndCourseId(@Param("courseId") long courseId, @Param("studentId") long studentId);

    /**
     * Maps all given studentIds to their presentation score sum for the given course.
     *
     * @param courseId   the id of the course
     * @param studentIds the ids of the students
     * @return a set of id to presentation score sum mappings
     */
    @Query("""
            SELECT new de.tum.cit.aet.artemis.exercise.domain.participation.IdToPresentationScoreSum(
                COALESCE(p.student.id, ts.id),
                COALESCE(SUM(p.presentationScore), 0)
            )
            FROM StudentParticipation p
                LEFT JOIN p.team.students ts
            WHERE p.exercise.course.id = :courseId
                AND p.presentationScore IS NOT NULL
                AND (p.student.id IN :studentIds OR ts.id IN :studentIds)
            GROUP BY COALESCE(p.student.id, ts.id)
            """)
    Set<IdToPresentationScoreSum> sumPresentationScoreByStudentIdsAndCourseId(@Param("courseId") long courseId, @Param("studentIds") Set<Long> studentIds);

    @Query("""
            SELECT p
            FROM StudentParticipation p
                LEFT JOIN FETCH p.submissions s
            WHERE p.exercise.id = :exerciseId
            """)
    Set<StudentParticipation> findByExerciseIdWithEagerSubmissions(@Param("exerciseId") long exerciseId);

    /**
     * Maps all given studentIds to their presentation score sum for the given course.
     *
     * @param courseId   the id of the course
     * @param studentIds the ids of the students
     * @return a map of studentId to presentation score sum
     */
    default Map<Long, Double> mapStudentIdToPresentationScoreSumByCourseIdAndStudentIds(long courseId, Set<Long> studentIds) {
        if (studentIds == null || studentIds.isEmpty()) {
            return Map.of();
        }
        var studentIdToPresentationScoreSum = sumPresentationScoreByStudentIdsAndCourseId(courseId, studentIds);
        return studentIdToPresentationScoreSum.stream().collect(toMap(IdToPresentationScoreSum::participantId, IdToPresentationScoreSum::presentationScoreSum));
    }

    /**
     * Gets the average presentation score for all participations of the given course.
     *
     * @param courseId the id of the course
     * @return the average presentation score
     */
    @Query("""
            SELECT COALESCE(AVG(p.presentationScore), 0)
            FROM StudentParticipation p
                LEFT JOIN p.team.students ts
            WHERE p.exercise.course.id = :courseId
                AND p.presentationScore IS NOT NULL
            """)
    double getAvgPresentationScoreByCourseId(@Param("courseId") long courseId);

    /**
     * Retrieves aggregated feedback details for a given exercise, including the count of each unique feedback detail text,
     * test case name, task, and error category.
     * <br>
     * The query calculates:
     * - The number of occurrences of each feedback detail (COUNT).
     * - The relative count as a percentage of the total distinct results.
     * - The corresponding task name for each feedback item by checking if the feedback test case name is associated with a task.
     * If a feedback item is not assigned to a task, it is labeled as "Not assigned to task."
     * - The error category for each feedback item, classified as one of "Student Error", "Ares Error", or "AST Error".
     * <br>
     * It supports filtering by:
     * - Search term: Case-insensitive filtering on feedback detail text.
     * - Test case names: Filters feedback based on specific test case names (optional).
     * - Task names: Filters feedback based on specific task names by mapping them to their associated test cases.
     * If "Not assigned to task" is specified, only feedback entries without an associated task will be returned.
     * - Occurrence range: Filters feedback where the number of occurrences (COUNT) is between the specified minimum and maximum values (inclusive).
     * - Error categories: Filters feedback based on error categories, which can be "Student Error", "Ares Error", or "AST Error".
     * <br>
     * Grouping is done by feedback detail text, test case name and error category. The occurrence count is filtered using the HAVING clause.
     *
     * @param exerciseId            The ID of the exercise for which feedback details should be retrieved.
     * @param searchTerm            The search term used for filtering the feedback detail text (optional).
     * @param filterTestCases       List of active test case names to filter the feedback results (optional).
     * @param filterTaskNames       List of task names to filter feedback results based on the associated test cases (optional).
     *                                  If "Not assigned to task" is specified, only feedback entries without an associated task will be returned.
     * @param minOccurrence         The minimum number of occurrences to include in the results.
     * @param maxOccurrence         The maximum number of occurrences to include in the results.
     * @param filterErrorCategories List of error categories to filter the feedback results. Supported categories include "Student Error",
     *                                  "Ares Error", and "AST Error".
     * @param pageable              Pagination information to apply.
     * @return A page of {@link FeedbackDetailDTO} objects representing the aggregated feedback details.
     */
    @Query("""
            SELECT new de.tum.cit.aet.artemis.assessment.dto.FeedbackDetailDTO(
                LISTAGG(CAST(f.id AS string), ',') WITHIN GROUP (ORDER BY f.id),
                COUNT(f.id),
                0,
                f.detailText,
                f.testCase.testName,
                COALESCE((
                    SELECT MAX(t.taskName)
                    FROM ProgrammingExerciseTask t
                    LEFT JOIN t.testCases tct
                    WHERE t.exercise.id = :exerciseId AND tct.testName = f.testCase.testName
                ), 'Not assigned to task'),
                CASE
                    WHEN f.detailText LIKE 'ARES Security Error%' THEN 'Ares Error'
                    WHEN f.detailText LIKE 'Unwanted Statement found%' THEN 'AST Error'
                    ELSE 'Student Error'
                END,
                f.hasLongFeedbackText
            )
            FROM ProgrammingExerciseStudentParticipation p
            INNER JOIN p.submissions s
            INNER JOIN s.results r ON r.id = (
                SELECT MAX(r2.id)
                FROM Submission s2 JOIN s2.results r2
                WHERE s2.participation = p
            )
            INNER JOIN r.feedbacks f
            WHERE p.exercise.id = :exerciseId
                AND p.testRun = FALSE
                AND f.positive = FALSE
                AND (:searchTerm = '' OR LOWER(f.detailText) LIKE LOWER(CONCAT('%', REPLACE(REPLACE(:searchTerm, '%', '\\%'), '_', '\\_'), '%')) ESCAPE '\\')
                AND (:#{#filterTestCases != NULL && #filterTestCases.size() < 1} = TRUE OR f.testCase.testName IN (:filterTestCases))
                AND (:#{#filterTaskNames != NULL && #filterTaskNames.size() < 1} = TRUE OR f.testCase.testName NOT IN (
                        SELECT tct.testName
                        FROM ProgrammingExerciseTask t
                        LEFT JOIN t.testCases tct
                        WHERE t.taskName IN (:filterTaskNames)
                    ))
                AND (:#{#filterErrorCategories != NULL && #filterErrorCategories.size() < 1} = TRUE OR CASE
                            WHEN f.detailText LIKE 'ARES Security Error%' THEN 'Ares Error'
                            WHEN f.detailText LIKE 'Unwanted Statement found%' THEN 'AST Error'
                            ELSE 'Student Error'
                        END IN (:filterErrorCategories))
            GROUP BY f.detailText, f.testCase.testName, f.hasLongFeedbackText
            HAVING COUNT(f.id) BETWEEN :minOccurrence AND :maxOccurrence
            """)
    Page<FeedbackDetailDTO> findFilteredFeedbackByExerciseId(@Param("exerciseId") long exerciseId, @Param("searchTerm") String searchTerm,
            @Param("filterTestCases") List<String> filterTestCases, @Param("filterTaskNames") List<String> filterTaskNames, @Param("minOccurrence") long minOccurrence,
            @Param("maxOccurrence") long maxOccurrence, @Param("filterErrorCategories") List<String> filterErrorCategories, @Param("pageable") Pageable pageable);

    /**
     * Counts the distinct number of latest results for a given exercise, excluding those in practice mode.
     * <br>
     * For each participation, it selects only the latest result (using MAX) and ensures that the participation is not a test run.
     *
     * @param exerciseId Exercise ID for which distinct results should be counted.
     * @return The total number of distinct latest results for the given exercise.
     */
    @Query("""
            SELECT COUNT(DISTINCT r.id)
            FROM ProgrammingExerciseStudentParticipation p
                INNER JOIN p.submissions s
                INNER JOIN s.results r ON r.id = (
                         SELECT MAX(r2.id)
                         FROM Submission s2 JOIN s2.results r2
                         WHERE s2.participation = p
                     )
            WHERE p.exercise.id = :exerciseId
                  AND p.testRun = FALSE
            """)
    long countDistinctResultsByExerciseId(@Param("exerciseId") long exerciseId);

    /**
     * Retrieves the maximum feedback count for a given exercise.
     * <br>
     * This query calculates the maximum number of feedback occurrences across all feedback entries for a specific exercise.
     * It considers only the latest result per participation and excludes test runs.
     * <br>
     * Grouping is done by feedback detail text and test case name, and the maximum feedback count is returned.
     *
     * @param exerciseId The ID of the exercise for which the maximum feedback count is to be retrieved.
     * @return The maximum count of feedback occurrences for the given exercise.
     */
    // TODO: move this query to a more appropriate repository, either feedbackRepository or exerciseRepository
    @Query("""
            SELECT MAX(feedbackCounts.feedbackCount) FROM (
                SELECT COUNT(f.id) AS feedbackCount
                FROM ProgrammingExerciseStudentParticipation p
                INNER JOIN p.submissions s
                INNER JOIN s.results r ON r.id = (
                    SELECT MAX(sr.id)
                    FROM p.submissions ps
                    INNER JOIN ps.results sr
                    WHERE ps.participation.id = p.id
                )
                INNER JOIN r.feedbacks f
                WHERE p.exercise.id = :exerciseId
                    AND p.testRun = FALSE
                    AND f.positive = FALSE
                GROUP BY f.detailText, f.testCase.testName
            ) AS feedbackCounts
            """)
    long findMaxCountForExercise(@Param("exerciseId") long exerciseId);

    /**
     * Retrieves a paginated list of students affected by specific feedback entries for a given programming exercise.
     * <br>
     *
     * @param exerciseId  for which the affected student participation data is requested.
     * @param feedbackIds used to filter the participation to only those affected by specific feedback entries.
     * @return A {@link Page} of {@link FeedbackAffectedStudentDTO} objects, each representing a student affected by the feedback.
     */
    @Query("""
            SELECT DISTINCT new de.tum.cit.aet.artemis.assessment.dto.FeedbackAffectedStudentDTO(
                                p.id,
                                p.student.firstName,
                                p.student.lastName,
                                p.student.login,
                                p.repositoryUri
                            )
            FROM ProgrammingExerciseStudentParticipation p
            INNER JOIN p.submissions s
            INNER JOIN s.results r ON r.id = (
                SELECT MAX(r2.id)
                FROM Submission s2 JOIN s2.results r2
                WHERE s2.participation = p
            )
            INNER JOIN r.feedbacks f
            WHERE p.exercise.id = :exerciseId
                  AND f.id IN :feedbackIds
                  AND p.testRun = FALSE
            ORDER BY p.student.firstName ASC
            """)
    List<FeedbackAffectedStudentDTO> findAffectedStudentsByFeedbackIds(@Param("exerciseId") long exerciseId, @Param("feedbackIds") List<Long> feedbackIds);

    /**
     * Retrieves the logins of students affected by a specific feedback detail text in a given exercise.
     *
     * @param exerciseId   The ID of the exercise for which affected students are requested.
     * @param detailTexts  The feedback detail text to filter by.
     * @param testCaseName The name of the test case for which the feedback is given.
     * @return A list of student logins affected by the given feedback detail text in the specified exercise.
     */
    @Query("""
            SELECT DISTINCT p.student.login
            FROM ProgrammingExerciseStudentParticipation p
            INNER JOIN p.submissions s
            INNER JOIN s.results r ON r.id = (
                SELECT MAX(r2.id)
                FROM Submission s2 JOIN s2.results r2
                WHERE s2.participation = p
            )
            INNER JOIN r.feedbacks f
            WHERE p.exercise.id = :exerciseId
              AND f.detailText IN :detailTexts
              AND f.testCase.testName = :testCaseName
              AND p.testRun = FALSE
            """)
    List<String> findAffectedLoginsByFeedbackDetailText(@Param("exerciseId") long exerciseId, @Param("detailTexts") List<String> detailTexts,
            @Param("testCaseName") String testCaseName);

    /**
     * Finds all grade scores for all exercises in a course, including individual and team exercises.
     * Need special handling for quiz exercises, as the submission date is stored in reverse order compared to all other exercise types.
     *
     * @param courseId the id of the course for which to find all grade scores
     * @return a set of {@link CourseGradeScoreDTO}
     */
    default Set<CourseGradeScoreDTO> findGradeScoresForAllExercisesForCourse(long courseId) {
        // Distinguish between individual and team participations for performance reasons
        Set<CourseGradeScoreDTO> individualGradeScores = findIndividualGradesByCourseId(courseId);
        Set<CourseGradeScoreDTO> individualQuizGradeScores = findIndividualQuizGradesByCourseId(courseId);
        Set<CourseGradeScoreDTO> teamGradeScores = findTeamGradesByCourseId(courseId);
        return Stream.of(individualGradeScores, individualQuizGradeScores, teamGradeScores).flatMap(Collection::stream).collect(Collectors.toSet());
    }

    /**
     * Finds all grade scores for all exercises in one course, including individual and team exercises, for one specific user
     * Need special handling for quiz exercises, as the submission date is stored in reverse order compared to all other exercise types.
     *
     * @param courseId  the id of the course for which to find all grade scores
     * @param studentId the id of the student for which to find all grade scores
     * @return a set of {@link CourseGradeScoreDTO}
     */
    default Set<CourseGradeScoreDTO> findGradeScoresForAllExercisesForCourseAndStudent(Long courseId, long studentId) {
        // Distinguish between individual and team participations for performance reasons
        Set<CourseGradeScoreDTO> individualGradeScores = findIndividualGradesByCourseIdAndStudentId(Set.of(courseId), studentId);
        Set<CourseGradeScoreDTO> individualQuizGradeScores = findIndividualQuizGradesByCourseIdAndStudentId(Set.of(courseId), studentId);
        Set<CourseGradeScoreDTO> teamGradeScores = findTeamGradesByCourseIdAndStudentId(Set.of(courseId), studentId);
        return Stream.of(individualGradeScores, individualQuizGradeScores, teamGradeScores).flatMap(Collection::stream).collect(Collectors.toSet());
    }

    /**
     * Finds all grade scores for all exercises in multiple courses, including individual and team exercises.
     * Need special handling for quiz exercises, as the submission date is stored in reverse order compared to all other exercise types.
     *
     * @param courseIds the ids of multiple course for which to find all grade scores
     * @param studentId the id of the student for which to find all grade scores
     * @return a set of {@link CourseGradeScoreDTO}
     */
    default Set<CourseGradeScoreDTO> findGradeScoresForAllExercisesForCoursesAndStudent(Collection<Long> courseIds, long studentId) {
        // Distinguish between individual and team participations for performance reasons
        Set<CourseGradeScoreDTO> individualGradeScores = findIndividualGradesByCourseIdAndStudentId(courseIds, studentId);
        Set<CourseGradeScoreDTO> individualQuizGradeScores = findIndividualQuizGradesByCourseIdAndStudentId(courseIds, studentId);
        Set<CourseGradeScoreDTO> teamGradeScores = findTeamGradesByCourseIdAndStudentId(courseIds, studentId);
        return Stream.of(individualGradeScores, individualQuizGradeScores, teamGradeScores).flatMap(Collection::stream).collect(Collectors.toSet());
    }
}<|MERGE_RESOLUTION|>--- conflicted
+++ resolved
@@ -219,7 +219,6 @@
             """)
     boolean existsByCourseIdAndStudentId(@Param("courseId") long courseId, @Param("studentId") long studentId);
 
-<<<<<<< HEAD
     // NOTE: in an exam there is only one submission for file upload, text, modeling and quiz and there is no team support
     @Query("""
             SELECT DISTINCT NEW de.tum.cit.aet.artemis.exercise.dto.ExamGradeScoreDTO(p.id, u.id, ex.id, r.score)
@@ -231,18 +230,6 @@
             WHERE ex.exerciseGroup.exam.id = :examId
                 AND p.testRun = FALSE
                 AND p.student.id = :studentId
-=======
-    // TODO: use ExamGradeScoreDTO (see GradeScoreDTO above for course scores), we basically only need p.id, u.id, ex.id, r.score
-    // NOTE: in an exam there is only one submission for file upload, text, modeling and quiz and there is no team support
-    @Query("""
-            SELECT DISTINCT p
-            FROM StudentParticipation p
-                LEFT JOIN FETCH p.submissions s
-                LEFT JOIN FETCH s.results r
-            WHERE p.exercise.exerciseGroup.exam.id = :examId
-                AND p.testRun = FALSE
-                AND p.student IS NOT NULL
->>>>>>> 5eba94b5
                 AND r.rated = TRUE
                 AND r.completionDate IS NOT NULL
                 AND r.score IS NOT NULL
