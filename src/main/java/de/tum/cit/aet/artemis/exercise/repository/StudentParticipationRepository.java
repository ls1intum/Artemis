package de.tum.cit.aet.artemis.exercise.repository;

import static de.tum.cit.aet.artemis.core.config.Constants.PROFILE_CORE;
import static java.util.stream.Collectors.toMap;
import static org.springframework.data.jpa.repository.EntityGraph.EntityGraphType.LOAD;

import java.time.ZonedDateTime;
import java.util.Collection;
import java.util.List;
import java.util.Map;
import java.util.Objects;
import java.util.Optional;
import java.util.Set;
import java.util.stream.Collectors;
import java.util.stream.Stream;

import jakarta.validation.constraints.NotNull;

import org.springframework.context.annotation.Lazy;
import org.springframework.context.annotation.Profile;
import org.springframework.data.domain.Page;
import org.springframework.data.domain.PageImpl;
import org.springframework.data.domain.Pageable;
import org.springframework.data.jpa.repository.EntityGraph;
import org.springframework.data.jpa.repository.Query;
import org.springframework.data.repository.query.Param;
import org.springframework.stereotype.Repository;

import de.tum.cit.aet.artemis.assessment.domain.AssessmentType;
import de.tum.cit.aet.artemis.assessment.dto.FeedbackAffectedStudentDTO;
import de.tum.cit.aet.artemis.assessment.dto.FeedbackDetailDTO;
import de.tum.cit.aet.artemis.core.domain.User;
import de.tum.cit.aet.artemis.core.repository.base.ArtemisJpaRepository;
import de.tum.cit.aet.artemis.exam.domain.ExerciseGroup;
import de.tum.cit.aet.artemis.exam.domain.StudentExam;
import de.tum.cit.aet.artemis.exercise.domain.Exercise;
import de.tum.cit.aet.artemis.exercise.domain.ExerciseMode;
import de.tum.cit.aet.artemis.exercise.domain.participation.IdToPresentationScoreSum;
import de.tum.cit.aet.artemis.exercise.domain.participation.StudentParticipation;
import de.tum.cit.aet.artemis.exercise.dto.GradeScoreDTO;
import de.tum.cit.aet.artemis.quiz.domain.QuizSubmittedAnswerCount;

/**
 * Spring Data JPA repository for the Participation entity.
 */
@Profile(PROFILE_CORE)
@Lazy
@Repository
public interface StudentParticipationRepository extends ArtemisJpaRepository<StudentParticipation, Long> {

    /**
     * Converts List<[participationId, submissionCount]> into Map<participationId -> submissionCount>
     *
     * @param participationIdAndSubmissionCountPairs list of pairs (participationId, submissionCount)
     * @return map of participation id to submission count
     */
    private static Map<Long, Integer> convertListOfCountsIntoMap(List<long[]> participationIdAndSubmissionCountPairs) {
        // @formatter:off
        return participationIdAndSubmissionCountPairs.stream().collect(Collectors
            .toMap(
        participationIdAndSubmissionCountPair -> participationIdAndSubmissionCountPair[0], // participationId
        participationIdAndSubmissionCountPair -> Math.toIntExact(participationIdAndSubmissionCountPair[1]) // submissionCount
            )
        );
        // @formatter:on
    }

    @EntityGraph(type = LOAD, attributePaths = { "team.students" })
    Set<StudentParticipation> findWithTeamInformationByExerciseId(long exerciseId);

    Set<StudentParticipation> findByExerciseId(long exerciseId);

    @Query("""
            SELECT DISTINCT p
            FROM StudentParticipation p
                LEFT JOIN FETCH p.submissions s
                LEFT JOIN FETCH s.results r
                LEFT JOIN FETCH p.team t
                LEFT JOIN FETCH t.students
            WHERE p.exercise.course.id = :courseId
                AND (r.rated IS NULL
                    OR r.rated = TRUE)
            """)
    List<StudentParticipation> findByCourseIdWithEagerRatedResults(@Param("courseId") long courseId);

    // NOTE: we have an edge case for quizzes where we need to take the first submission and not the last one
    @Query("""
            SELECT DISTINCT NEW de.tum.cit.aet.artemis.exercise.dto.GradeScoreDTO(p.id, u.id, ex.id, r.score, p.presentationScore)
            FROM StudentParticipation p
                JOIN p.student u
                JOIN p.exercise ex
                JOIN p.submissions s
                JOIN s.results r
            WHERE ex.course.id = :courseId
                AND TYPE(ex) = QuizExercise
                AND p.testRun = FALSE
                AND r.rated = TRUE
                AND r.completionDate IS NOT NULL
                AND r.score IS NOT NULL
                AND s.submissionDate = (SELECT MIN(s2.submissionDate) FROM Submission s2 WHERE s2.participation = p)
                AND r.completionDate = (SELECT MAX(r2.completionDate) FROM Result r2 WHERE r2.submission = s)
            """)
    List<GradeScoreDTO> findIndividualQuizGradesByCourseId(@Param("courseId") long courseId);

    // NOTE: we add a minimal grace period of 1 second because processing a commit can take a bit of time
    @Query("""
            SELECT DISTINCT NEW de.tum.cit.aet.artemis.exercise.dto.GradeScoreDTO(p.id, u.id, ex.id, r.score, p.presentationScore)
            FROM StudentParticipation p
                JOIN p.student u
                JOIN p.exercise ex
                JOIN p.submissions s
                JOIN s.results r
            WHERE ex.course.id = :courseId
                AND TYPE(ex) <> QuizExercise
                AND p.testRun = FALSE
                AND p.student IS NOT NULL
<<<<<<< HEAD
                AND (ex.dueDate IS NULL OR s.submissionDate <= FUNCTION('timestampadd',SECOND, 1, COALESCE(p.individualDueDate, ex.dueDate)))
=======
                AND (ex.dueDate IS NULL OR s.submissionDate <= FUNCTION('timestampadd', SECOND, de.tum.cit.aet.artemis.core.config.Constants.PROGRAMMING_GRACE_PERIOD_SECONDS, COALESCE(p.individualDueDate, ex.dueDate)))
>>>>>>> 42435f2c
                AND r.rated = TRUE
                AND r.completionDate IS NOT NULL
                AND r.score IS NOT NULL
                AND s.submissionDate = (SELECT MAX(s2.submissionDate) FROM Submission s2 WHERE s2.participation = p)
                AND r.completionDate = (SELECT MAX(r2.completionDate) FROM Result r2 WHERE r2.submission = s)
            """)
    List<GradeScoreDTO> findIndividualGradesByCourseId(@Param("courseId") long courseId);

    // Quizzes do not support team exercises, so we can safely ignore them here
    @Query("""
            SELECT DISTINCT NEW de.tum.cit.aet.artemis.exercise.dto.GradeScoreDTO(p.id, u.id, ex.id, r.score, p.presentationScore)
            FROM StudentParticipation p
                JOIN p.team t
                JOIN t.students u
                JOIN p.exercise ex
                JOIN p.submissions s
                JOIN s.results r
            WHERE ex.course.id = :courseId
                AND p.testRun = FALSE
                AND p.team IS NOT NULL
<<<<<<< HEAD
                AND (ex.dueDate IS NULL OR s.submissionDate <= FUNCTION('timestampadd',SECOND, 1,  COALESCE(p.individualDueDate, ex.dueDate)))
=======
                AND (ex.dueDate IS NULL OR s.submissionDate <= FUNCTION('timestampadd', SECOND, de.tum.cit.aet.artemis.core.config.Constants.PROGRAMMING_GRACE_PERIOD_SECONDS, COALESCE(p.individualDueDate, ex.dueDate)))
>>>>>>> 42435f2c
                AND r.rated = TRUE
                AND r.completionDate IS NOT NULL
                AND r.score IS NOT NULL
                AND s.submissionDate = (SELECT MAX(s2.submissionDate) FROM Submission s2 WHERE s2.participation = p)
                AND r.completionDate = (SELECT MAX(r2.completionDate) FROM Result r2 WHERE r2.submission = s)
            """)
    List<GradeScoreDTO> findTeamGradesByCourseId(@Param("courseId") long courseId);

    @Query("""
            SELECT DISTINCT p
            FROM StudentParticipation p
                LEFT JOIN FETCH p.submissions s
                LEFT JOIN FETCH s.results r
                LEFT JOIN p.team.students ts
            WHERE p.exercise.course.id = :courseId
                AND (p.student.id = :studentId
                    OR ts.id = :studentId)
                AND (r.rated IS NULL
                    OR r.rated = TRUE)
            """)
    List<StudentParticipation> findByCourseIdAndStudentIdWithEagerRatedResults(@Param("courseId") long courseId, @Param("studentId") long studentId);

    @Query("""
            SELECT COUNT(p.id) > 0
            FROM StudentParticipation p
                LEFT JOIN p.team.students ts
            WHERE p.exercise.course.id = :courseId
                AND (p.student.id = :studentId
                    OR ts.id = :studentId)
            """)
    boolean existsByCourseIdAndStudentId(@Param("courseId") long courseId, @Param("studentId") long studentId);

    @Query("""
            SELECT DISTINCT p
             FROM StudentParticipation p
             LEFT JOIN FETCH p.submissions s
             LEFT JOIN FETCH s.results r
             WHERE p.testRun = FALSE
               AND p.exercise.exerciseGroup.exam.id = :examId
               AND r.rated = TRUE
               AND (s.submissionDate = (SELECT MAX(s2.submissionDate) FROM p.submissions s2) OR s.submissionDate IS NULL)
            """)
    List<StudentParticipation> findByExamIdWithEagerLatestSubmissionsRatedResultAndIgnoreTestRunParticipation(@Param("examId") long examId);

    @Query("""
            SELECT DISTINCT p
            FROM StudentParticipation p
            WHERE p.exercise.course.id = :courseId
                AND p.team.shortName = :teamShortName
            """)
    List<StudentParticipation> findAllByCourseIdAndTeamShortName(@Param("courseId") long courseId, @Param("teamShortName") String teamShortName);

    List<StudentParticipation> findByTeamId(long teamId);

    @EntityGraph(type = LOAD, attributePaths = "submissions.results")
    Optional<StudentParticipation> findWithEagerResultsByExerciseIdAndStudentLoginAndTestRun(long exerciseId, String username, boolean testRun);

    @EntityGraph(type = LOAD, attributePaths = "submissions.results")
    Optional<StudentParticipation> findWithEagerResultsByExerciseIdAndTeamId(long exerciseId, long teamId);

    @Query("""
            SELECT DISTINCT p
            FROM StudentParticipation p
            WHERE p.exercise.id = :exerciseId
                AND p.student.login = :username
            """)
    Optional<StudentParticipation> findByExerciseIdAndStudentLogin(@Param("exerciseId") long exerciseId, @Param("username") String username);

    Optional<StudentParticipation> findFirstByExerciseIdAndStudentLoginOrderByIdDesc(long exerciseId, String username);

    @Query("""
            SELECT DISTINCT p
            FROM StudentParticipation p
                LEFT JOIN FETCH p.submissions s
            WHERE p.exercise.id = :exerciseId
                AND p.student.login = :username
            """)
    Optional<StudentParticipation> findWithEagerSubmissionsByExerciseIdAndStudentLogin(@Param("exerciseId") long exerciseId, @Param("username") String username);

    @Query("""
            SELECT DISTINCT p
            FROM StudentParticipation p
                LEFT JOIN FETCH p.submissions s
            WHERE p.initializationDate = (
                SELECT MAX(p2.initializationDate)
                FROM StudentParticipation p2
                    LEFT JOIN p2.submissions s2
                WHERE p2.exercise.id = :exerciseId
                    AND p2.student.login = :username
            )
            """)
    Optional<StudentParticipation> findLatestWithEagerSubmissionsByExerciseIdAndStudentLogin(@Param("exerciseId") long exerciseId, @Param("username") String username);

    @Query("""
            SELECT DISTINCT p
            FROM StudentParticipation p
                LEFT JOIN FETCH p.submissions s
            WHERE p.exercise.id = :exerciseId
                AND p.student.login = :username
                AND p.testRun = :testRun
            """)
    Optional<StudentParticipation> findWithEagerSubmissionsByExerciseIdAndStudentLoginAndTestRun(@Param("exerciseId") long exerciseId, @Param("username") String username,
            @Param("testRun") boolean testRun);

    @Query("""
            SELECT DISTINCT p
            FROM StudentParticipation p
            WHERE p.exercise.id = :exerciseId
                AND p.team.id = :teamId
            """)
    Optional<StudentParticipation> findOneByExerciseIdAndTeamId(@Param("exerciseId") long exerciseId, @Param("teamId") long teamId);

    @Query("""
            SELECT DISTINCT p
            FROM StudentParticipation p
                LEFT JOIN FETCH p.submissions s
                LEFT JOIN FETCH p.team t
                LEFT JOIN FETCH t.students
            WHERE p.exercise.id = :exerciseId
                AND p.team.id = :teamId
            """)
    Optional<StudentParticipation> findWithEagerSubmissionsAndTeamStudentsByExerciseIdAndTeamId(@Param("exerciseId") long exerciseId, @Param("teamId") long teamId);

    @Query("""
            SELECT DISTINCT p
            FROM StudentParticipation p
                LEFT JOIN FETCH p.team t
                LEFT JOIN FETCH t.students
            WHERE p.id = :participationId
            """)
    Optional<StudentParticipation> findByIdWithEagerTeamStudents(@Param("participationId") long participationId);

    @Query("""
            SELECT COUNT(p) > 0
            FROM StudentParticipation p
                LEFT JOIN p.team.students u
                LEFT JOIN p.student s
            WHERE p.id = :participationId
                AND (s.login = :login
                    OR u.login = :login)
            """)
    boolean existsByIdAndParticipatingStudentLogin(@Param("participationId") long participationId, @Param("login") String login);

    @Query("""
            SELECT DISTINCT p
            FROM StudentParticipation p
                LEFT JOIN FETCH p.submissions s
                LEFT JOIN FETCH s.results
            WHERE p.exercise.id = :exerciseId
                AND p.testRun = :testRun
            """)
    List<StudentParticipation> findByExerciseIdAndTestRunWithEagerSubmissionsResult(@Param("exerciseId") long exerciseId, @Param("testRun") boolean testRun);

    @Query("""
            SELECT DISTINCT p
            FROM StudentParticipation p
                LEFT JOIN FETCH p.submissions s
                LEFT JOIN FETCH s.results r
                LEFT JOIN FETCH r.assessor
                LEFT JOIN FETCH r.feedbacks f
                LEFT JOIN FETCH f.testCase
            WHERE p.exercise.id = :exerciseId
                AND p.testRun = :testRun
            """)
    Set<StudentParticipation> findByExerciseIdAndTestRunWithEagerSubmissionsResultAssessorFeedbacksTestCases(@Param("exerciseId") long exerciseId,
            @Param("testRun") boolean testRun);

    /**
     * Get all participations for an exercise with the latest submission
     *
     * @param exerciseId Exercise id.
     * @return participations for exercise.
     */
    @Query("""

            SELECT DISTINCT p
            FROM StudentParticipation p
                LEFT  JOIN FETCH p.submissions s
            WHERE  p.exercise.id = :exerciseId
               AND ( s.id IS NULL
                   OR s.id = (
                    SELECT MAX(s2.id)
                    FROM   Submission s2
                    WHERE  s2.participation = p
                        )
                      )
            """)
    Set<StudentParticipation> findByExerciseIdWithLatestSubmission(@Param("exerciseId") long exerciseId);

    /**
     * Get all participations for a team exercise with the latest submission and team information.
     * As the students of a team are lazy loaded, they are explicitly included into the query
     *
     * @param exerciseId Exercise id.
     * @return participations for exercise.
     */
    @Query("""
             SELECT DISTINCT p
            FROM StudentParticipation p
                LEFT  JOIN FETCH p.team t
                LEFT  JOIN FETCH t.students
                LEFT  JOIN FETCH p.submissions s
            WHERE  p.exercise.id = :exerciseId
               AND ( s.id IS NULL
                   OR s.id = (
                    SELECT MAX(s2.id)
                    FROM   Submission s2
                    WHERE  s2.participation = p
                        )
                      )
            """)
    Set<StudentParticipation> findByExerciseIdWithLatestSubmissionWithTeamInformation(@Param("exerciseId") long exerciseId);

    @Query("""
            SELECT DISTINCT p
            FROM StudentParticipation p
                LEFT JOIN FETCH p.submissions s
                LEFT JOIN FETCH s.results r
            WHERE p.exercise.id = :exerciseId
                AND p.testRun = :testRun
                AND r.assessmentType <> de.tum.cit.aet.artemis.assessment.domain.AssessmentType.AUTOMATIC
                AND r.id = (
                    SELECT MAX(r2.id)
                    FROM Submission s2 JOIN s2.results r2
                    WHERE s2.participation = p
                      AND r2.completionDate IS NOT NULL
                )
            """)
    Set<StudentParticipation> findByExerciseIdAndTestRunWithEagerSubmissionsAndLatestResultWithCompletionDate(@Param("exerciseId") long exerciseId,
            @Param("testRun") boolean testRun);

    /**
     * Get all participations for an exercise with each latest {@link AssessmentType#AUTOMATIC} result and feedbacks (determined by id).
     *
     * @param exerciseId Exercise id.
     * @return participations for exercise.
     */
    @Query("""
            SELECT DISTINCT p
            FROM StudentParticipation p
                LEFT JOIN FETCH p.submissions s
                LEFT JOIN FETCH s.results r
                LEFT JOIN FETCH r.feedbacks f
                LEFT JOIN FETCH f.testCase
            WHERE p.exercise.id = :exerciseId
                AND (r.id = (
                    SELECT MAX(r2.id)
                    FROM Submission s2 JOIN s2.results r2
                    WHERE s2.participation = p
                      AND r2.assessmentType = de.tum.cit.aet.artemis.assessment.domain.AssessmentType.AUTOMATIC
                ))
            """)
    List<StudentParticipation> findByExerciseIdWithLatestAutomaticResultAndFeedbacksAndTestCases(@Param("exerciseId") long exerciseId);

    /**
     * Get all participations without individual due date for an exercise with each latest {@link AssessmentType#AUTOMATIC} result and feedbacks (determined by id).
     *
     * @param exerciseId Exercise id.
     * @return participations for the exercise.
     */
    default List<StudentParticipation> findByExerciseIdWithLatestAutomaticResultAndFeedbacksAndTestCasesWithoutIndividualDueDate(long exerciseId) {
        return findByExerciseIdWithLatestAutomaticResultAndFeedbacksAndTestCases(exerciseId).stream().filter(participation -> participation.getIndividualDueDate() == null)
                .toList();
    }

    @Query("""
            SELECT DISTINCT p
            FROM StudentParticipation p
                LEFT JOIN FETCH p.submissions s
                LEFT JOIN FETCH s.results r
                LEFT JOIN FETCH r.feedbacks f
                LEFT JOIN FETCH f.testCase
            WHERE p.id = :participationId
                AND r.id = (
                    SELECT MAX(r2.id)
                    FROM Submission s2 JOIN s2.results r2
                    WHERE s2.participation = p
                        AND r2.assessmentType = de.tum.cit.aet.artemis.assessment.domain.AssessmentType.AUTOMATIC
                )
            """)
    Optional<StudentParticipation> findByIdWithLatestAutomaticResultAndFeedbacksAndTestCases(@Param("participationId") long participationId);

    // Manual result can either be from type MANUAL or SEMI_AUTOMATIC
    @Query("""
            SELECT DISTINCT p
            FROM StudentParticipation p
                LEFT JOIN FETCH p.submissions s
                LEFT JOIN FETCH s.results r
                LEFT JOIN FETCH r.feedbacks f
                LEFT JOIN FETCH f.testCase
            WHERE p.exercise.id = :exerciseId
                AND (r.assessmentType = de.tum.cit.aet.artemis.assessment.domain.AssessmentType.MANUAL
                    OR r.assessmentType = de.tum.cit.aet.artemis.assessment.domain.AssessmentType.SEMI_AUTOMATIC)
            """)
    List<StudentParticipation> findByExerciseIdWithManualResultAndFeedbacksAndTestCases(@Param("exerciseId") long exerciseId);

    default List<StudentParticipation> findByExerciseIdWithManualResultAndFeedbacksAndTestCasesWithoutIndividualDueDate(long exerciseId) {
        return findByExerciseIdWithManualResultAndFeedbacksAndTestCases(exerciseId).stream().filter(participation -> participation.getIndividualDueDate() == null).toList();
    }

    @Query("""
            SELECT DISTINCT p
            FROM StudentParticipation p
                LEFT JOIN FETCH p.submissions s
                LEFT JOIN FETCH s.results r
                LEFT JOIN FETCH r.feedbacks f
                LEFT JOIN FETCH f.testCase
            WHERE p.id = :participationId
                AND (r.assessmentType = de.tum.cit.aet.artemis.assessment.domain.AssessmentType.MANUAL
                    OR r.assessmentType = de.tum.cit.aet.artemis.assessment.domain.AssessmentType.SEMI_AUTOMATIC)
            """)
    Optional<StudentParticipation> findByIdWithManualResultAndFeedbacks(@Param("participationId") long participationId);

    @Query("""
            SELECT DISTINCT p
            FROM StudentParticipation p
                LEFT JOIN FETCH p.submissions s
            WHERE p.exercise.id = :exerciseId
                AND p.student.id = :studentId
            """)
    List<StudentParticipation> findByExerciseIdAndStudentIdWithEagerSubmissions(@Param("exerciseId") long exerciseId, @Param("studentId") long studentId);

    @Query("""
            SELECT DISTINCT p
            FROM StudentParticipation p
            WHERE p.exercise.id = :exerciseId
                AND p.student.id = :studentId
            """)
    List<StudentParticipation> findByExerciseIdAndStudentId(@Param("exerciseId") long exerciseId, @Param("studentId") long studentId);

    @Query("""
            SELECT DISTINCT p
            FROM StudentParticipation p
                LEFT JOIN FETCH p.submissions s
                LEFT JOIN FETCH s.results
            WHERE p.exercise.id = :exerciseId
                AND p.student.id = :studentId
            """)
    List<StudentParticipation> findByExerciseIdAndStudentIdWithEagerResultsAndSubmissions(@Param("exerciseId") long exerciseId, @Param("studentId") long studentId);

    @Query("""
            SELECT DISTINCT p
            FROM StudentParticipation p
                LEFT JOIN FETCH p.submissions s
            WHERE p.exercise.id = :exerciseId
                AND p.team.id = :teamId
            """)
    List<StudentParticipation> findByExerciseIdAndTeamIdWithEagerSubmissions(@Param("exerciseId") long exerciseId, @Param("teamId") long teamId);

    @Query("""
            SELECT DISTINCT p
            FROM StudentParticipation p
                LEFT JOIN FETCH p.team t
                LEFT JOIN FETCH t.students s
                LEFT JOIN FETCH p.submissions sub
                LEFT JOIN FETCH sub.results r
            WHERE p.exercise.id = :exerciseId
                AND s.id = :studentId
            """)
    List<StudentParticipation> findAllWithTeamStudentsByExerciseIdAndTeamStudentIdWithSubmissionsAndResults(@Param("exerciseId") long exerciseId,
            @Param("studentId") long studentId);

    // NOTE: we should not fetch too elements here so we leave out feedback and test cases, otherwise the query will be very slow
    @Query("""
            SELECT DISTINCT p
            FROM StudentParticipation p
                LEFT JOIN FETCH p.submissions s
                LEFT JOIN FETCH s.results r
            WHERE p.exercise.id = :exerciseId
                AND p.student.id = :studentId
                AND p.testRun = :testRun
                AND (
                    r.id = (
                        SELECT MAX(r2.id)
                        FROM Submission s2 JOIN s2.results r2
                        WHERE s2.participation = p
                    )
                    OR r.id IS NULL
                )
            """)
    Optional<StudentParticipation> findByExerciseIdAndStudentIdAndTestRunWithLatestResult(@Param("exerciseId") long exerciseId, @Param("studentId") long studentId,
            @Param("testRun") boolean testRun);

    /**
     * Find all participations of submissions that are submitted and do not already have a manual result and do not belong to test runs.
     * No manual result means that no user has started an assessment for the corresponding submission yet.
     * <p>
     *
     * @param correctionRound the correction round the fetched results should belong to
     * @param exerciseId      the exercise id the participations should belong to
     * @return a list of participations including their submitted submissions that do not have a manual result
     */
    // NOTE: we should not fetch too elements here so we leave out feedback and test cases, otherwise the query will be very slow
    @Query("""
            SELECT DISTINCT p
            FROM StudentParticipation p
                LEFT JOIN FETCH p.submissions submission
                LEFT JOIN FETCH submission.results result
                LEFT JOIN FETCH result.assessor
            WHERE p.exercise.id = :exerciseId
                AND p.testRun = FALSE
                AND 0L = (
                    SELECT COUNT(r2)
                    FROM Result r2
                    WHERE r2.assessor IS NOT NULL
                        AND (r2.rated IS NULL OR r2.rated = FALSE)
                        AND r2.submission = submission
                )
                AND :correctionRound = (
                    SELECT COUNT(r)
                    FROM Result r
                    WHERE r.assessor IS NOT NULL
                        AND r.rated = TRUE
                        AND r.submission = submission
                        AND r.completionDate IS NOT NULL
                        AND r.assessmentType IN (
                            de.tum.cit.aet.artemis.assessment.domain.AssessmentType.MANUAL,
                            de.tum.cit.aet.artemis.assessment.domain.AssessmentType.SEMI_AUTOMATIC
                        )
                        AND (p.exercise.dueDate IS NULL OR r.submission.submissionDate <= p.exercise.dueDate)
                )
                AND :correctionRound = (
                    SELECT COUNT(prs)
                    FROM Submission s2 JOIN s2.results prs
                    WHERE s2.participation = p
                      AND prs.assessmentType IN (
                            de.tum.cit.aet.artemis.assessment.domain.AssessmentType.MANUAL,
                            de.tum.cit.aet.artemis.assessment.domain.AssessmentType.SEMI_AUTOMATIC
                        )
                )
                AND submission.submitted = TRUE
                AND submission.id = (SELECT MAX(s3.id) FROM p.submissions s3)
            """)
    List<StudentParticipation> findByExerciseIdWithLatestSubmissionWithoutManualResultsAndIgnoreTestRunParticipation(@Param("exerciseId") long exerciseId,
            @Param("correctionRound") long correctionRound);

    Set<StudentParticipation> findDistinctAllByExerciseIdInAndStudentId(Set<Long> exerciseIds, Long studentId);

    // NOTE: we should not fetch too elements here so we leave out feedback and test cases, otherwise the query will be very slow
    @Query("""
            SELECT DISTINCT p
            FROM StudentParticipation p
                LEFT JOIN FETCH p.submissions s
                LEFT JOIN FETCH s.results r
            WHERE p.exercise.id = :exerciseId
                AND (p.individualDueDate IS NULL OR p.individualDueDate <= :now)
                AND p.testRun = FALSE
                AND NOT EXISTS (
                    SELECT prs
                    FROM Submission s2 JOIN s2.results prs
                    WHERE s2.participation = p
                      AND prs.assessmentType IN (
                          de.tum.cit.aet.artemis.assessment.domain.AssessmentType.MANUAL,
                          de.tum.cit.aet.artemis.assessment.domain.AssessmentType.SEMI_AUTOMATIC
                      )
                )
                AND s.submitted = TRUE
                AND s.id = (SELECT MAX(s3.id) FROM p.submissions s3)
            """)
    List<StudentParticipation> findByExerciseIdWithLatestSubmissionWithoutManualResultsWithPassedIndividualDueDateIgnoreTestRuns(@Param("exerciseId") long exerciseId,
            @Param("now") ZonedDateTime now);

    @Query("""
            SELECT p
            FROM Participation p
                LEFT JOIN FETCH p.submissions s
            WHERE p.id = :participationId
            """)
    Optional<StudentParticipation> findWithEagerSubmissionsById(@Param("participationId") long participationId);

    @Query("""
            SELECT p
            FROM StudentParticipation p
                LEFT JOIN FETCH p.submissions s
                LEFT JOIN FETCH s.results r
                LEFT JOIN FETCH p.team t
                LEFT JOIN FETCH t.students
            WHERE p.id = :participationId
            """)
    Optional<StudentParticipation> findWithEagerResultsById(@Param("participationId") long participationId);

    @EntityGraph(type = LOAD, attributePaths = { "submissions", "submissions.results", "submissions.results.assessor" })
    List<StudentParticipation> findAllWithEagerSubmissionsAndEagerResultsAndEagerAssessorByExerciseId(long exerciseId);

    @Query("""
            SELECT DISTINCT p
            FROM StudentParticipation p
                LEFT JOIN FETCH p.submissions s
                LEFT JOIN FETCH s.results r
                LEFT JOIN FETCH r.assessor a
            WHERE p.exercise.id = :exerciseId
                AND p.testRun = FALSE
            """)
    Set<StudentParticipation> findAllWithEagerSubmissionsAndEagerResultsAndEagerAssessorByExerciseIdIgnoreTestRuns(@Param("exerciseId") long exerciseId);

    /**
     * Find the participation with the given id. Additionally, load the latest submissions and corresponding results from the database.
     * Further, load the exercise and its course. Returns an empty Optional if the participation could not be found.
     *
     * @param participationId the id of the participation
     * @return the participation with eager latest submission, it's results, exercise and course or an empty Optional
     */
    @Query("""
            SELECT p
            FROM StudentParticipation p
                LEFT JOIN FETCH p.submissions s
                LEFT JOIN FETCH s.results sr
                LEFT JOIN FETCH sr.feedbacks
                LEFT JOIN FETCH p.team t
                LEFT JOIN FETCH t.students
            WHERE p.id = :participationId
                AND (s.id = (SELECT MAX(s2.id) FROM p.submissions s2) OR s.id IS NULL)
            """)
    Optional<StudentParticipation> findWithEagerLatestSubmissionResultsFeedbacksById(@Param("participationId") long participationId);

    @Query("""
            SELECT DISTINCT p.id
            FROM StudentParticipation p
                JOIN p.submissions s
                JOIN s.results r
            WHERE p.exercise.id = :exerciseId
                AND (p.student.firstName LIKE %:partialStudentName% OR p.student.lastName LIKE %:partialStudentName%)
                AND r.completionDate IS NOT NULL
            """)
    List<Long> findIdsByExerciseIdAndStudentName(@Param("exerciseId") long exerciseId, @Param("partialStudentName") String partialStudentName, Pageable pageable);

    @EntityGraph(type = LOAD, attributePaths = { "submissions", "submissions.results" })
    List<StudentParticipation> findStudentParticipationWithSubmissionsAndResultsByIdIn(List<Long> ids);

    @Query("""
            SELECT COUNT(p)
            FROM StudentParticipation p
                JOIN Result r ON r.submission.participation.id = p.id
            WHERE p.exercise.id = :exerciseId
                AND (p.student.firstName LIKE %:partialStudentName%
                    OR p.student.lastName LIKE %:partialStudentName%)
                AND r.completionDate IS NOT NULL
            """)
    long countByExerciseIdAndStudentName(@Param("exerciseId") long exerciseId, @Param("partialStudentName") String partialStudentName);

    /**
     * Retrieves a paginated list of {@link StudentParticipation} entities associated with a specific exercise,
     * and optionally filtered by a partial student name. The entities are fetched with eager loading of submissions and results.
     *
     * @param exerciseId         the ID of the exercise.
     * @param partialStudentName the partial name of the student to filter by (can be empty or null to include all students).
     * @param pageable           the pagination information.
     * @return a paginated list of {@link StudentParticipation} entities associated with the specified exercise and student name filter.
     *         If no entities are found, returns an empty page.
     */
    default Page<StudentParticipation> findAllWithEagerSubmissionsAndResultsByExerciseId(long exerciseId, String partialStudentName, Pageable pageable) {
        List<Long> ids = findIdsByExerciseIdAndStudentName(exerciseId, partialStudentName, pageable);
        if (ids.isEmpty()) {
            return Page.empty(pageable);
        }
        List<StudentParticipation> result = findStudentParticipationWithSubmissionsAndResultsByIdIn(ids);
        return new PageImpl<>(result, pageable, countByExerciseIdAndStudentName(exerciseId, partialStudentName));
    }

    @Query("""
            SELECT DISTINCT p
            FROM StudentParticipation p
                LEFT JOIN FETCH p.submissions s
                LEFT JOIN FETCH s.results sr
            WHERE p.exercise.id = :exerciseId
            """)
    List<StudentParticipation> findAllWithEagerSubmissionsAndEagerResultsByExerciseId(@Param("exerciseId") long exerciseId);

    /**
     * Retrieves all distinct `StudentParticipation` entities for a specific exercise,
     * including their latest submission and the latest rated result for each submission.
     * The method fetches related submissions, results, student, and team data to avoid the N+1 select problem.
     *
     * <p>
     * The method ensures that:
     * <ul>
     * <li>Only participations belonging to the specified exercise are retrieved.</li>
     * <li>Participations marked as a test run are excluded.</li>
     * <li>Only the latest submission for each participation is considered.</li>
     * <li>Only the latest rated result for each submission is considered.</li>
     * </ul>
     *
     * @param exerciseId the ID of the exercise for which to retrieve participations.
     * @return a list of distinct `StudentParticipation` entities matching the criteria.
     */
    @Query("""
            SELECT DISTINCT p
            FROM StudentParticipation p
                LEFT JOIN FETCH p.submissions s
                LEFT JOIN FETCH s.results r
                LEFT JOIN FETCH p.student
                LEFT JOIN FETCH p.team
            WHERE p.exercise.id = :exerciseId
                AND p.testRun = FALSE
                AND s.id = (SELECT MAX(s2.id) FROM p.submissions s2)
                AND r.id = (SELECT MAX(r2.id) FROM s.results r2 WHERE r2.rated = TRUE)
            """)
    List<StudentParticipation> findAllForPlagiarism(@Param("exerciseId") long exerciseId);

    @Query("""
            SELECT DISTINCT p
            FROM StudentParticipation p
                LEFT JOIN FETCH p.submissions s
                LEFT JOIN FETCH s.results r
            WHERE p.student.id = :studentId
                AND p.exercise IN :exercises
                AND (p.testRun = FALSE
                    OR :includeTestRuns = TRUE)
            """)
    Set<StudentParticipation> findByStudentIdAndIndividualExercisesWithEagerSubmissionsResult(@Param("studentId") long studentId,
            @Param("exercises") Collection<Exercise> exercises, @Param("includeTestRuns") boolean includeTestRuns);

    @Query("""
            SELECT DISTINCT p
            FROM StudentParticipation p
                LEFT JOIN FETCH p.submissions s
                LEFT JOIN FETCH s.results r
            WHERE p.testRun = FALSE
                AND p.student.id = :studentId
                AND p.exercise IN :exercises
                AND (s.id = (SELECT MAX(s2.id) FROM p.submissions s2) OR s.id IS NULL)
            """)
    List<StudentParticipation> findByStudentIdAndIndividualExercisesWithEagerLatestSubmissionsResultIgnoreTestRuns(@Param("studentId") long studentId,
            @Param("exercises") Collection<Exercise> exercises);

    @Query("""
            SELECT DISTINCT p
            FROM StudentParticipation p
                LEFT JOIN FETCH p.submissions s
            WHERE p.testRun = FALSE
                AND p.student.id = :studentId
                AND p.exercise IN :exercises
            """)
    List<StudentParticipation> findByStudentIdAndIndividualExercisesWithEagerSubmissionsIgnoreTestRuns(@Param("studentId") long studentId,
            @Param("exercises") List<Exercise> exercises);

    @Query("""
            SELECT DISTINCT p
            FROM StudentParticipation p
                LEFT JOIN FETCH p.submissions s
                LEFT JOIN FETCH s.results r
                LEFT JOIN FETCH r.assessor
            WHERE p.testRun = FALSE
                AND p.student.id = :studentId
                AND p.exercise IN :exercises
                AND (s.id = (SELECT MAX(s2.id) FROM p.submissions s2) OR s.id IS NULL)
            """)
    List<StudentParticipation> findByStudentIdAndIndividualExercisesWithEagerLatestSubmissionResultAndAssessorIgnoreTestRuns(@Param("studentId") long studentId,
            @Param("exercises") List<Exercise> exercises);

    @Query("""
            SELECT DISTINCT p
            FROM StudentExam se
                JOIN se.exam e
                JOIN se.studentParticipations p
                LEFT JOIN FETCH p.submissions s
                LEFT JOIN FETCH s.results r
                LEFT JOIN FETCH r.assessor
            WHERE p.testRun = FALSE
                AND se.id IN :studentExamId
                AND e.testExam = TRUE
                AND (s.id = (SELECT MAX(s2.id) FROM p.submissions s2) OR s.id IS NULL)
            """)
    List<StudentParticipation> findTestExamParticipationsByStudentIdAndIndividualExercisesWithEagerLatestSubmissionResultAndAssessorIgnoreTestRuns(
            @Param("studentExamId") long studentExamId);

    @Query("""
            SELECT DISTINCT p
                FROM StudentExam se
                    JOIN se.exam e
                    JOIN se.studentParticipations p
                    LEFT JOIN FETCH p.submissions s
                    LEFT JOIN FETCH s.results r
                WHERE p.testRun = FALSE
                    AND se.id IN :studentExamId
                    AND e.testExam = TRUE
                    AND (s.id = (SELECT MAX(s2.id) FROM p.submissions s2) OR s.id IS NULL)
            """)
    List<StudentParticipation> findTestExamParticipationsByStudentIdAndIndividualExercisesWithEagerLatestSubmissionResultIgnoreTestRuns(@Param("studentExamId") long studentExamId);

    @Query("""
            SELECT DISTINCT p
            FROM StudentParticipation p
                LEFT JOIN FETCH p.submissions s
                LEFT JOIN FETCH s.results r
            WHERE p.testRun = TRUE
                AND p.student.id = :studentId
                AND p.exercise IN :exercises
            """)
    List<StudentParticipation> findTestRunParticipationsByStudentIdAndIndividualExercisesWithEagerSubmissionsResult(@Param("studentId") long studentId,
            @Param("exercises") List<Exercise> exercises);

    @Query("""
            SELECT DISTINCT p
            FROM StudentParticipation p
                LEFT JOIN FETCH p.submissions s
            WHERE p.testRun = TRUE
                AND p.student.id = :studentId
                AND p.exercise IN :exercises
            """)
    List<StudentParticipation> findTestRunParticipationsByStudentIdAndIndividualExercisesWithEagerSubmissions(@Param("studentId") long studentId,
            @Param("exercises") List<Exercise> exercises);

    @Query("""
            SELECT DISTINCT p
            FROM StudentParticipation p
                LEFT JOIN FETCH p.submissions s
                LEFT JOIN FETCH s.results r
                LEFT JOIN FETCH p.team t
                LEFT JOIN FETCH t.students teamStudent
            WHERE teamStudent.id = :studentId
                AND p.exercise IN :exercises
            """)
    Set<StudentParticipation> findByStudentIdAndTeamExercisesWithEagerSubmissionsResult(@Param("studentId") long studentId, @Param("exercises") Collection<Exercise> exercises);

    @Query("""
            SELECT DISTINCT p
            FROM StudentParticipation p
                LEFT JOIN FETCH p.submissions s
                LEFT JOIN FETCH s.results r
                LEFT JOIN FETCH p.team t
            WHERE p.exercise.course.id = :courseId
                AND t.shortName = :teamShortName
            """)
    List<StudentParticipation> findAllByCourseIdAndTeamShortNameWithEagerSubmissionsResult(@Param("courseId") long courseId, @Param("teamShortName") String teamShortName);

    /**
     * Count the number of submissions for each participation in a given exercise.
     *
     * @param exerciseId the id of the exercise for which to consider participations
     * @return Tuples of participation ids and number of submissions per participation
     */
    @Query("""
            SELECT p.id, COUNT(s)
            FROM StudentParticipation p
                LEFT JOIN p.submissions s
            WHERE p.exercise.id = :exerciseId
            GROUP BY p.id
            """)
    List<long[]> countSubmissionsPerParticipationByExerciseId(@Param("exerciseId") long exerciseId);

    /**
     * Count the number of submissions for each participation for a given team in a course
     *
     * @param courseId      the id of the course for which to consider participations
     * @param teamShortName the short name of the team for which to consider participations
     * @return Tuples of participation ids and number of submissions per participation
     */
    @Query("""
            SELECT p.id, COUNT(s)
            FROM StudentParticipation p
                LEFT JOIN p.submissions s
            WHERE p.team.shortName = :teamShortName
                AND p.exercise.course.id = :courseId
            GROUP BY p.id
            """)
    List<long[]> countSubmissionsPerParticipationByCourseIdAndTeamShortName(@Param("courseId") long courseId, @Param("teamShortName") String teamShortName);

    @Query("""
            SELECT DISTINCT p
            FROM StudentParticipation p
                LEFT JOIN FETCH p.submissions s
                LEFT JOIN FETCH s.results r
            WHERE p.exercise.id = :exerciseId
                AND p.testRun = FALSE
                AND s.id = (SELECT MAX(s1.id) FROM p.submissions s1)
                AND EXISTS (
                    SELECT s1
                    FROM p.submissions s1
                    WHERE s1.participation.id = p.id
                        AND s1.submitted = TRUE
                        AND (r.assessor = :assessor
                            OR r.assessor.id IS NULL)
                )
            """)
    List<StudentParticipation> findAllByParticipationExerciseIdAndResultAssessorAndCorrectionRoundIgnoreTestRuns(@Param("exerciseId") long exerciseId,
            @Param("assessor") User assessor);

    @NotNull
    default StudentParticipation findByIdWithResultsElseThrow(long participationId) {
        return getValueElseThrow(findWithEagerResultsById(participationId), participationId);
    }

    @NotNull
    default StudentParticipation findByIdWithLatestSubmissionsResultsFeedbackElseThrow(long participationId) {
        return getValueElseThrow(findWithEagerLatestSubmissionResultsFeedbacksById(participationId), participationId);
    }

    @NotNull
    default StudentParticipation findByIdWithSubmissionsElseThrow(long participationId) {
        return getValueElseThrow(findWithEagerSubmissionsById(participationId), participationId);
    }

    @NotNull
    default StudentParticipation findByIdWithEagerTeamStudentsElseThrow(long participationId) {
        return getValueElseThrow(findByIdWithEagerTeamStudents(participationId), participationId);
    }

    /**
     * Get all participations belonging to exam with latest submission and relevant results ignoring test run participations.
     *
     * @param examId the id of the exam
     * @return an unmodifiable list of participations belonging to course
     */
    default List<StudentParticipation> findByExamIdWithLatestSubmissionWithRelevantResultIgnoreTestRunParticipations(long examId) {
        var participations = findByExamIdWithEagerLatestSubmissionsRatedResultAndIgnoreTestRunParticipation(examId); // without test run participations
        return filterParticipationsWithoutStudent(participations);
    }

    /**
     * Get all participations belonging to a student in a course with relevant results.
     *
     * @param courseId  the id of the course
     * @param studentId the id of the student
     * @return an unmodifiable list of participations belonging to the given student in the given course
     */
    default List<StudentParticipation> findByCourseIdAndStudentIdWithRelevantResult(long courseId, long studentId) {
        List<StudentParticipation> participations = findByCourseIdAndStudentIdWithEagerRatedResults(courseId, studentId);
        return filterParticipationsWithoutStudent(participations);
    }

    /**
     * Get all participations belonging to course with relevant results.
     *
     * @param courseId the id of the course
     * @return an unmodifiable list of participations belonging to course
     */
    default List<StudentParticipation> findByCourseIdWithRelevantResult(long courseId) {
        List<StudentParticipation> participations = findByCourseIdWithEagerRatedResults(courseId);
        return filterParticipationsWithoutStudent(participations);
    }

    /**
     * filters the relevant results by removing all irrelevant ones
     *
     * @param participations the participations to get filtered
     * @return an unmodifiable list of filtered participations
     */
    private List<StudentParticipation> filterParticipationsWithoutStudent(List<StudentParticipation> participations) {
        return participations.stream()
                // Filter out participations without Students
                // These participations are used e.g. to store template and solution build plans in programming exercises
                .filter(participation -> participation.getParticipant() != null).toList();
    }

    /**
     * Get all participations for the given studentExam and exercises combined with their latest submissions with result.
     * Distinguishes between real exams, test exams and test runs and only loads the respective participations
     *
     * @param studentExam  studentExam with exercises loaded
     * @param withAssessor (only for non-test runs) if assessor should be loaded with the result
     * @return student's participations with submissions and results
     */
    default List<StudentParticipation> findByStudentExamWithEagerLatestSubmissionsResult(StudentExam studentExam, boolean withAssessor) {
        if (studentExam.isTestRun()) {
            return findTestRunParticipationsByStudentIdAndIndividualExercisesWithEagerSubmissionsResult(studentExam.getUser().getId(), studentExam.getExercises());
        }

        if (studentExam.isTestExam()) {
            if (withAssessor) {
                return findTestExamParticipationsByStudentIdAndIndividualExercisesWithEagerLatestSubmissionResultAndAssessorIgnoreTestRuns(studentExam.getId());
            }
            else {
                return findTestExamParticipationsByStudentIdAndIndividualExercisesWithEagerLatestSubmissionResultIgnoreTestRuns(studentExam.getId());
            }
        }
        else {
            if (withAssessor) {
                return findByStudentIdAndIndividualExercisesWithEagerLatestSubmissionResultAndAssessorIgnoreTestRuns(studentExam.getUser().getId(), studentExam.getExercises());
            }
            else {
                return findByStudentIdAndIndividualExercisesWithEagerLatestSubmissionsResultIgnoreTestRuns(studentExam.getUser().getId(), studentExam.getExercises());
            }
        }
    }

    /**
     * Get all participations for the given studentExam and exercises (not necessarily all exercise of the student exam)
     * Combines the participations with their submissions, but without results and assessors.
     * Distinguishes between student exams and test runs and only loads the respective participations
     *
     * @param studentExam studentExam with exercises loaded
     * @param exercises   exercises for which participations should be loaded
     * @return student's participations with submissions and results
     */
    default List<StudentParticipation> findByStudentExamWithEagerSubmissions(StudentExam studentExam, List<Exercise> exercises) {
        if (studentExam.isTestRun()) {
            return findTestRunParticipationsByStudentIdAndIndividualExercisesWithEagerSubmissions(studentExam.getUser().getId(), exercises);
        }
        else {
            return findByStudentIdAndIndividualExercisesWithEagerSubmissionsIgnoreTestRuns(studentExam.getUser().getId(), exercises);
        }
    }

    /**
     * Get all participations for all exercises of the given studentExam combined with their submissions, but without results and assessors.
     * Distinguishes between student exams and test runs and only loads the respective participations
     *
     * @param studentExam studentExam with exercises loaded
     * @return student's participations with submissions and results
     */
    default List<StudentParticipation> findByStudentExamWithEagerSubmissions(StudentExam studentExam) {
        return findByStudentExamWithEagerSubmissions(studentExam, studentExam.getExercises());
    }

    /**
     * Get a mapping of participation ids to the number of submission for each participation.
     *
     * @param exerciseId the id of the exercise for which to consider participations
     * @return a map of submissions per participation in the given exercise
     */
    default Map<Long, Integer> countSubmissionsPerParticipationByExerciseIdAsMap(long exerciseId) {
        return convertListOfCountsIntoMap(countSubmissionsPerParticipationByExerciseId(exerciseId));
    }

    /**
     * Get a mapping of participation ids to the number of submission for each participation.
     *
     * @param courseId      the id of the course for which to consider participations
     * @param teamShortName the short name of the team for which to consider participations
     * @return a map of submissions per participation in the given course for the team
     */
    default Map<Long, Integer> countSubmissionsPerParticipationByCourseIdAndTeamShortNameAsMap(long courseId, String teamShortName) {
        return convertListOfCountsIntoMap(countSubmissionsPerParticipationByCourseIdAndTeamShortName(courseId, teamShortName));
    }

    @Query("""
            SELECT COUNT(p)
            FROM StudentParticipation p
                LEFT JOIN p.exercise exercise
            WHERE exercise.id = :exerciseId
                AND p.testRun = :testRun
            GROUP BY exercise.id
            """)
    Long countParticipationsByExerciseIdAndTestRun(@Param("exerciseId") long exerciseId, @Param("testRun") boolean testRun);

    /**
     * Adds the transient property numberOfParticipations for each exercise to
     * let instructors know which exercise has how many participations
     *
     * @param exerciseGroup exercise group for which to add transient property
     */
    default void addNumberOfExamExerciseParticipations(ExerciseGroup exerciseGroup) {
        exerciseGroup.getExercises().forEach(exercise -> {
            Long numberOfParticipations = countParticipationsByExerciseIdAndTestRun(exercise.getId(), false);
            // avoid setting to null in case not participations exist
            exercise.setNumberOfParticipations((numberOfParticipations != null) ? numberOfParticipations : 0);
        });
    }

    /**
     * Gets all the participations of the user in the given exercises
     *
     * @param user            the user to get the participations for
     * @param exercises       the exercise to get the participations for
     * @param includeTestRuns flag that indicates whether test run participations should be included
     * @return an unmodifiable list of participations of the user in the exercises
     */
    default Set<StudentParticipation> getAllParticipationsOfUserInExercises(User user, Set<Exercise> exercises, boolean includeTestRuns) {
        Map<ExerciseMode, List<Exercise>> exercisesGroupedByExerciseMode = exercises.stream().collect(Collectors.groupingBy(Exercise::getMode));

        Set<Exercise> individualExercises = exercisesGroupedByExerciseMode.getOrDefault(ExerciseMode.INDIVIDUAL, List.of()).stream().filter(Objects::nonNull)
                .collect(Collectors.toSet());

        Set<Exercise> teamExercises = exercisesGroupedByExerciseMode.getOrDefault(ExerciseMode.TEAM, List.of()).stream().filter(Objects::nonNull).collect(Collectors.toSet());

        // Note: we need two database calls here, because of performance reasons: the entity structure for team is significantly different and a combined database call
        // would lead to a SQL statement that cannot be optimized. However, we only call the database if needed, i.e. if the exercise set is not empty

        // 1st: fetch participations, submissions and results for individual exercises
        Set<StudentParticipation> individualParticipations = individualExercises.isEmpty() ? Set.of()
                : findByStudentIdAndIndividualExercisesWithEagerSubmissionsResult(user.getId(), individualExercises, includeTestRuns);

        // 2nd: fetch participations, submissions and results for team exercises
        Set<StudentParticipation> teamParticipations = teamExercises.isEmpty() ? Set.of() : findByStudentIdAndTeamExercisesWithEagerSubmissionsResult(user.getId(), teamExercises);

        // 3rd: merge both into one set for further processing
        return Stream.concat(individualParticipations.stream(), teamParticipations.stream()).collect(Collectors.toSet());
    }

    /**
     * Checks if the exercise has any test runs and sets the transient property if it does
     *
     * @param exercise - the exercise for which we check if test runs exist
     */
    default void checkTestRunsExist(Exercise exercise) {
        Long containsTestRunParticipations = countParticipationsByExerciseIdAndTestRun(exercise.getId(), true);
        if (containsTestRunParticipations != null && containsTestRunParticipations > 0) {
            exercise.setTestRunParticipationsExist(Boolean.TRUE);
        }
    }

    @Query("""
            SELECT new de.tum.cit.aet.artemis.quiz.domain.QuizSubmittedAnswerCount(COUNT(a.id), s.id, p.id)
            FROM SubmittedAnswer a
                LEFT JOIN a.submission s
                LEFT JOIN s.participation p
            WHERE p.exercise.exerciseGroup.exam.id = :examId
            GROUP BY s.id, p.id
            """)
    List<QuizSubmittedAnswerCount> findSubmittedAnswerCountForQuizzesInExam(@Param("examId") long examId);

    /**
     * Gets the sum of all presentation scores for the given course and student.
     *
     * @param courseId  the id of the course
     * @param studentId the id of the student
     * @return the sum of all presentation scores for the given course and student
     */
    @Query("""
            SELECT COALESCE(SUM(p.presentationScore), 0)
            FROM StudentParticipation p
                LEFT JOIN p.team.students ts
            WHERE p.exercise.course.id = :courseId
                AND p.presentationScore IS NOT NULL
                AND (p.student.id = :studentId OR ts.id = :studentId)
            """)
    double sumPresentationScoreByStudentIdAndCourseId(@Param("courseId") long courseId, @Param("studentId") long studentId);

    /**
     * Maps all given studentIds to their presentation score sum for the given course.
     *
     * @param courseId   the id of the course
     * @param studentIds the ids of the students
     * @return a set of id to presentation score sum mappings
     */
    @Query("""
            SELECT new de.tum.cit.aet.artemis.exercise.domain.participation.IdToPresentationScoreSum(
                COALESCE(p.student.id, ts.id),
                COALESCE(SUM(p.presentationScore), 0)
            )
            FROM StudentParticipation p
                LEFT JOIN p.team.students ts
            WHERE p.exercise.course.id = :courseId
                AND p.presentationScore IS NOT NULL
                AND (p.student.id IN :studentIds OR ts.id IN :studentIds)
            GROUP BY COALESCE(p.student.id, ts.id)
            """)
    Set<IdToPresentationScoreSum> sumPresentationScoreByStudentIdsAndCourseId(@Param("courseId") long courseId, @Param("studentIds") Set<Long> studentIds);

    @Query("""
            SELECT p
            FROM StudentParticipation p
                LEFT JOIN FETCH p.submissions s
            WHERE p.exercise.id = :exerciseId
            """)
    Set<StudentParticipation> findByExerciseIdWithEagerSubmissions(@Param("exerciseId") long exerciseId);

    /**
     * Maps all given studentIds to their presentation score sum for the given course.
     *
     * @param courseId   the id of the course
     * @param studentIds the ids of the students
     * @return a map of studentId to presentation score sum
     */
    default Map<Long, Double> mapStudentIdToPresentationScoreSumByCourseIdAndStudentIds(long courseId, Set<Long> studentIds) {
        if (studentIds == null || studentIds.isEmpty()) {
            return Map.of();
        }
        var studentIdToPresentationScoreSum = sumPresentationScoreByStudentIdsAndCourseId(courseId, studentIds);
        return studentIdToPresentationScoreSum.stream().collect(toMap(IdToPresentationScoreSum::participantId, IdToPresentationScoreSum::presentationScoreSum));
    }

    /**
     * Gets the average presentation score for all participations of the given course.
     *
     * @param courseId the id of the course
     * @return the average presentation score
     */
    @Query("""
            SELECT COALESCE(AVG(p.presentationScore), 0)
            FROM StudentParticipation p
                LEFT JOIN p.team.students ts
            WHERE p.exercise.course.id = :courseId
                AND p.presentationScore IS NOT NULL
            """)
    double getAvgPresentationScoreByCourseId(@Param("courseId") long courseId);

    /**
     * Retrieves aggregated feedback details for a given exercise, including the count of each unique feedback detail text,
     * test case name, task, and error category.
     * <br>
     * The query calculates:
     * - The number of occurrences of each feedback detail (COUNT).
     * - The relative count as a percentage of the total distinct results.
     * - The corresponding task name for each feedback item by checking if the feedback test case name is associated with a task.
     * If a feedback item is not assigned to a task, it is labeled as "Not assigned to task."
     * - The error category for each feedback item, classified as one of "Student Error", "Ares Error", or "AST Error".
     * <br>
     * It supports filtering by:
     * - Search term: Case-insensitive filtering on feedback detail text.
     * - Test case names: Filters feedback based on specific test case names (optional).
     * - Task names: Filters feedback based on specific task names by mapping them to their associated test cases.
     * If "Not assigned to task" is specified, only feedback entries without an associated task will be returned.
     * - Occurrence range: Filters feedback where the number of occurrences (COUNT) is between the specified minimum and maximum values (inclusive).
     * - Error categories: Filters feedback based on error categories, which can be "Student Error", "Ares Error", or "AST Error".
     * <br>
     * Grouping is done by feedback detail text, test case name and error category. The occurrence count is filtered using the HAVING clause.
     *
     * @param exerciseId            The ID of the exercise for which feedback details should be retrieved.
     * @param searchTerm            The search term used for filtering the feedback detail text (optional).
     * @param filterTestCases       List of active test case names to filter the feedback results (optional).
     * @param filterTaskNames       List of task names to filter feedback results based on the associated test cases (optional).
     *                                  If "Not assigned to task" is specified, only feedback entries without an associated task will be returned.
     * @param minOccurrence         The minimum number of occurrences to include in the results.
     * @param maxOccurrence         The maximum number of occurrences to include in the results.
     * @param filterErrorCategories List of error categories to filter the feedback results. Supported categories include "Student Error",
     *                                  "Ares Error", and "AST Error".
     * @param pageable              Pagination information to apply.
     * @return A page of {@link FeedbackDetailDTO} objects representing the aggregated feedback details.
     */
    @Query("""
            SELECT new de.tum.cit.aet.artemis.assessment.dto.FeedbackDetailDTO(
                LISTAGG(CAST(f.id AS string), ',') WITHIN GROUP (ORDER BY f.id),
                COUNT(f.id),
                0,
                f.detailText,
                f.testCase.testName,
                COALESCE((
                    SELECT MAX(t.taskName)
                    FROM ProgrammingExerciseTask t
                    LEFT JOIN t.testCases tct
                    WHERE t.exercise.id = :exerciseId AND tct.testName = f.testCase.testName
                ), 'Not assigned to task'),
                CASE
                    WHEN f.detailText LIKE 'ARES Security Error%' THEN 'Ares Error'
                    WHEN f.detailText LIKE 'Unwanted Statement found%' THEN 'AST Error'
                    ELSE 'Student Error'
                END,
                f.hasLongFeedbackText
            )
            FROM ProgrammingExerciseStudentParticipation p
            INNER JOIN p.submissions s
            INNER JOIN s.results r ON r.id = (
                SELECT MAX(r2.id)
                FROM Submission s2 JOIN s2.results r2
                WHERE s2.participation = p
            )
            INNER JOIN r.feedbacks f
            WHERE p.exercise.id = :exerciseId
                AND p.testRun = FALSE
                AND f.positive = FALSE
                AND (:searchTerm = '' OR LOWER(f.detailText) LIKE LOWER(CONCAT('%', REPLACE(REPLACE(:searchTerm, '%', '\\%'), '_', '\\_'), '%')) ESCAPE '\\')
                AND (:#{#filterTestCases != NULL && #filterTestCases.size() < 1} = TRUE OR f.testCase.testName IN (:filterTestCases))
                AND (:#{#filterTaskNames != NULL && #filterTaskNames.size() < 1} = TRUE OR f.testCase.testName NOT IN (
                        SELECT tct.testName
                        FROM ProgrammingExerciseTask t
                        LEFT JOIN t.testCases tct
                        WHERE t.taskName IN (:filterTaskNames)
                    ))
                AND (:#{#filterErrorCategories != NULL && #filterErrorCategories.size() < 1} = TRUE OR CASE
                            WHEN f.detailText LIKE 'ARES Security Error%' THEN 'Ares Error'
                            WHEN f.detailText LIKE 'Unwanted Statement found%' THEN 'AST Error'
                            ELSE 'Student Error'
                        END IN (:filterErrorCategories))
            GROUP BY f.detailText, f.testCase.testName, f.hasLongFeedbackText
            HAVING COUNT(f.id) BETWEEN :minOccurrence AND :maxOccurrence
            """)
    Page<FeedbackDetailDTO> findFilteredFeedbackByExerciseId(@Param("exerciseId") long exerciseId, @Param("searchTerm") String searchTerm,
            @Param("filterTestCases") List<String> filterTestCases, @Param("filterTaskNames") List<String> filterTaskNames, @Param("minOccurrence") long minOccurrence,
            @Param("maxOccurrence") long maxOccurrence, @Param("filterErrorCategories") List<String> filterErrorCategories, @Param("pageable") Pageable pageable);

    /**
     * Counts the distinct number of latest results for a given exercise, excluding those in practice mode.
     * <br>
     * For each participation, it selects only the latest result (using MAX) and ensures that the participation is not a test run.
     *
     * @param exerciseId Exercise ID for which distinct results should be counted.
     * @return The total number of distinct latest results for the given exercise.
     */
    @Query("""
            SELECT COUNT(DISTINCT r.id)
            FROM ProgrammingExerciseStudentParticipation p
                INNER JOIN p.submissions s
                INNER JOIN s.results r ON r.id = (
                         SELECT MAX(r2.id)
                         FROM Submission s2 JOIN s2.results r2
                         WHERE s2.participation = p
                     )
            WHERE p.exercise.id = :exerciseId
                  AND p.testRun = FALSE
            """)
    long countDistinctResultsByExerciseId(@Param("exerciseId") long exerciseId);

    /**
     * Retrieves the maximum feedback count for a given exercise.
     * <br>
     * This query calculates the maximum number of feedback occurrences across all feedback entries for a specific exercise.
     * It considers only the latest result per participation and excludes test runs.
     * <br>
     * Grouping is done by feedback detail text and test case name, and the maximum feedback count is returned.
     *
     * @param exerciseId The ID of the exercise for which the maximum feedback count is to be retrieved.
     * @return The maximum count of feedback occurrences for the given exercise.
     */
    // TODO: move this query to a more appropriate repository, either feedbackRepository or exerciseRepository
    @Query("""
            SELECT MAX(feedbackCounts.feedbackCount) FROM (
                SELECT COUNT(f.id) AS feedbackCount
                FROM ProgrammingExerciseStudentParticipation p
                INNER JOIN p.submissions s
                INNER JOIN s.results r ON r.id = (
                    SELECT MAX(sr.id)
                    FROM p.submissions ps
                    INNER JOIN ps.results sr
                    WHERE ps.participation.id = p.id
                )
                INNER JOIN r.feedbacks f
                WHERE p.exercise.id = :exerciseId
                    AND p.testRun = FALSE
                    AND f.positive = FALSE
                GROUP BY f.detailText, f.testCase.testName
            ) AS feedbackCounts
            """)
    long findMaxCountForExercise(@Param("exerciseId") long exerciseId);

    /**
     * Retrieves a paginated list of students affected by specific feedback entries for a given programming exercise.
     * <br>
     *
     * @param exerciseId  for which the affected student participation data is requested.
     * @param feedbackIds used to filter the participation to only those affected by specific feedback entries.
     * @return A {@link Page} of {@link FeedbackAffectedStudentDTO} objects, each representing a student affected by the feedback.
     */
    @Query("""
            SELECT DISTINCT new de.tum.cit.aet.artemis.assessment.dto.FeedbackAffectedStudentDTO(
                                p.id,
                                p.student.firstName,
                                p.student.lastName,
                                p.student.login,
                                p.repositoryUri
                            )
            FROM ProgrammingExerciseStudentParticipation p
            INNER JOIN p.submissions s
            INNER JOIN s.results r ON r.id = (
                SELECT MAX(r2.id)
                FROM Submission s2 JOIN s2.results r2
                WHERE s2.participation = p
            )
            INNER JOIN r.feedbacks f
            WHERE p.exercise.id = :exerciseId
                  AND f.id IN :feedbackIds
                  AND p.testRun = FALSE
            ORDER BY p.student.firstName ASC
            """)
    List<FeedbackAffectedStudentDTO> findAffectedStudentsByFeedbackIds(@Param("exerciseId") long exerciseId, @Param("feedbackIds") List<Long> feedbackIds);

    /**
     * Retrieves the logins of students affected by a specific feedback detail text in a given exercise.
     *
     * @param exerciseId   The ID of the exercise for which affected students are requested.
     * @param detailTexts  The feedback detail text to filter by.
     * @param testCaseName The name of the test case for which the feedback is given.
     * @return A list of student logins affected by the given feedback detail text in the specified exercise.
     */
    @Query("""
            SELECT DISTINCT p.student.login
            FROM ProgrammingExerciseStudentParticipation p
            INNER JOIN p.submissions s
            INNER JOIN s.results r ON r.id = (
                SELECT MAX(r2.id)
                FROM Submission s2 JOIN s2.results r2
                WHERE s2.participation = p
            )
            INNER JOIN r.feedbacks f
            WHERE p.exercise.id = :exerciseId
              AND f.detailText IN :detailTexts
              AND f.testCase.testName = :testCaseName
              AND p.testRun = FALSE
            """)
    List<String> findAffectedLoginsByFeedbackDetailText(@Param("exerciseId") long exerciseId, @Param("detailTexts") List<String> detailTexts,
            @Param("testCaseName") String testCaseName);

    /**
     * Finds all grade scores for all exercises in a course, including individual and team exercises.
     * Need special handling for quiz exercises, as the submission date is stored in reverse order compared to all other exercise types.
     *
     * @param courseId the id of the course for which to find all grade scores
     * @return a list of {@link GradeScoreDTO}
     */
    default List<GradeScoreDTO> findGradeScoresForAllExercisesForCourse(long courseId) {
        // Distinguish between individual and team participations for performance reasons
        List<GradeScoreDTO> individualGradeScores = findIndividualGradesByCourseId(courseId);
        List<GradeScoreDTO> individualQuizGradeScores = findIndividualQuizGradesByCourseId(courseId);
        List<GradeScoreDTO> teamGradeScores = findTeamGradesByCourseId(courseId);
        return Stream.of(individualGradeScores, individualQuizGradeScores, teamGradeScores).flatMap(Collection::stream).toList();
    }
}<|MERGE_RESOLUTION|>--- conflicted
+++ resolved
@@ -114,11 +114,7 @@
                 AND TYPE(ex) <> QuizExercise
                 AND p.testRun = FALSE
                 AND p.student IS NOT NULL
-<<<<<<< HEAD
-                AND (ex.dueDate IS NULL OR s.submissionDate <= FUNCTION('timestampadd',SECOND, 1, COALESCE(p.individualDueDate, ex.dueDate)))
-=======
                 AND (ex.dueDate IS NULL OR s.submissionDate <= FUNCTION('timestampadd', SECOND, de.tum.cit.aet.artemis.core.config.Constants.PROGRAMMING_GRACE_PERIOD_SECONDS, COALESCE(p.individualDueDate, ex.dueDate)))
->>>>>>> 42435f2c
                 AND r.rated = TRUE
                 AND r.completionDate IS NOT NULL
                 AND r.score IS NOT NULL
@@ -139,11 +135,7 @@
             WHERE ex.course.id = :courseId
                 AND p.testRun = FALSE
                 AND p.team IS NOT NULL
-<<<<<<< HEAD
-                AND (ex.dueDate IS NULL OR s.submissionDate <= FUNCTION('timestampadd',SECOND, 1,  COALESCE(p.individualDueDate, ex.dueDate)))
-=======
                 AND (ex.dueDate IS NULL OR s.submissionDate <= FUNCTION('timestampadd', SECOND, de.tum.cit.aet.artemis.core.config.Constants.PROGRAMMING_GRACE_PERIOD_SECONDS, COALESCE(p.individualDueDate, ex.dueDate)))
->>>>>>> 42435f2c
                 AND r.rated = TRUE
                 AND r.completionDate IS NOT NULL
                 AND r.score IS NOT NULL
