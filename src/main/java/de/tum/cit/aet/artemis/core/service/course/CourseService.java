--- conflicted
+++ resolved
@@ -31,11 +31,7 @@
 import de.tum.cit.aet.artemis.core.repository.CourseRepository;
 import de.tum.cit.aet.artemis.core.service.AuthorizationCheckService;
 import de.tum.cit.aet.artemis.core.util.PageUtil;
-<<<<<<< HEAD
-import de.tum.cit.aet.artemis.exam.api.ExamMetricsApi;
-=======
 import de.tum.cit.aet.artemis.core.util.TimeLogUtil;
->>>>>>> 5eba94b5
 import de.tum.cit.aet.artemis.exam.api.ExamRepositoryApi;
 import de.tum.cit.aet.artemis.exam.api.ExerciseGroupApi;
 import de.tum.cit.aet.artemis.exam.config.ExamApiNotPresentException;
@@ -236,8 +232,6 @@
     }
 
     /**
-<<<<<<< HEAD
-=======
      * Get all courses with exercises (filtered for given user)
      *
      * @param user the user entity
@@ -281,7 +275,6 @@
     }
 
     /**
->>>>>>> 5eba94b5
      * Gets a set of all online courses for a specific LTI platform registration, filtered by the instructor user.
      *
      * @param registrationId the registration ID of the LTI platform to filter courses.
