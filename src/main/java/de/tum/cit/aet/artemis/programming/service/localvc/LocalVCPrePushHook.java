package de.tum.cit.aet.artemis.programming.service.localvc;

import java.io.IOException;
import java.util.Collection;
import java.util.Iterator;

import jakarta.validation.constraints.NotNull;

import org.eclipse.jgit.api.Git;
import org.eclipse.jgit.lib.Constants;
import org.eclipse.jgit.lib.FileMode;
import org.eclipse.jgit.lib.ObjectId;
import org.eclipse.jgit.lib.ObjectLoader;
import org.eclipse.jgit.lib.ObjectReader;
import org.eclipse.jgit.lib.Ref;
import org.eclipse.jgit.lib.Repository;
import org.eclipse.jgit.revwalk.RevCommit;
import org.eclipse.jgit.revwalk.RevWalk;
import org.eclipse.jgit.transport.PreReceiveHook;
import org.eclipse.jgit.transport.ReceiveCommand;
import org.eclipse.jgit.transport.ReceivePack;
import org.eclipse.jgit.treewalk.TreeWalk;
import org.slf4j.Logger;
import org.slf4j.LoggerFactory;

import de.tum.cit.aet.artemis.core.domain.User;
import de.tum.cit.aet.artemis.core.exception.localvc.LocalVCInternalException;

/**
 * Contains an onPreReceive method that is called by JGit before a push is received (i.e. before the pushed files are written to disk but after the authorization check was
 * successful).
 */
public class LocalVCPrePushHook implements PreReceiveHook {

    private static final Logger log = LoggerFactory.getLogger(LocalVCPrePushHook.class);

    private final LocalVCServletService localVCServletService;

    private final User user;

    public LocalVCPrePushHook(LocalVCServletService localVCServletService, @NotNull User user) {
        this.localVCServletService = localVCServletService;
        this.user = user;
    }

    private static final long MAX_BLOB_SIZE_BYTES = 10 * 1024 * 1024; // 10MB

    /**
     * Called by JGit before a push is received (i.e. before the pushed files are written to disk but after the authorization check was successful).
     *
     * @param receivePack the process handling the current receive. Hooks may obtain details about the destination repository through this handle.
     * @param commands    ReceiveCommands that each correspond to a single ref update (e.g. update to a branch or a tag).
     */
    @Override
    public void onPreReceive(ReceivePack receivePack, Collection<ReceiveCommand> commands) {

        Iterator<ReceiveCommand> iterator = commands.iterator();
        if (!iterator.hasNext()) {
            // E.g. no refs were updated during the push operation.
            // Note: There is no command that we can set a REJECTED Result on so this will continue into the LocalVCPostPushHook and we have to return there again.
            return;
        }

        ReceiveCommand command = iterator.next();

        // There should only be one ReceiveCommand. If there are multiple, e.g. because the user pushes to multiple branches simultaneously, we reject the push.
        if (iterator.hasNext()) {
            command.setResult(ReceiveCommand.Result.REJECTED_OTHER_REASON, "You cannot push multiple refs at once.");
            return;
        }

        Repository repository = receivePack.getRepository();

        String defaultBranchName;
        try {
            defaultBranchName = repository.getBranch();
            if (defaultBranchName == null) {
                throw new LocalVCInternalException("HEAD is not a symbolic reference in repository " + repository.getDirectory().toPath());
            }
        }
        catch (LocalVCInternalException | IOException e) {
            log.warn("An error occurred while checking the default branch: {}", e.getMessage());
            command.setResult(ReceiveCommand.Result.REJECTED_OTHER_REASON, "An error occurred while checking the branch.");
            return;
        }

        // Reject pushes to anything other than the default branch.
        if (!command.getRefName().equals("refs/heads/" + defaultBranchName)) {
            command.setResult(ReceiveCommand.Result.REJECTED_OTHER_REASON, "You cannot push to a branch other than the default branch.");
            return;
        }

        try (Git git = new Git(repository)) {
<<<<<<< HEAD

=======
>>>>>>> 661cbbdb
            // Prevent deletion of branches.
            Ref ref = git.getRepository().exactRef(command.getRefName());
            if (ref != null && command.getNewId().equals(ObjectId.zeroId())) {
                command.setResult(ReceiveCommand.Result.REJECTED_OTHER_REASON, "You cannot delete a branch.");
                return;
            }

            // Prevent force push.
            if (command.getType() == ReceiveCommand.Type.UPDATE_NONFASTFORWARD) {
                try {
                    if (!localVCServletService.isUserAllowedToForcePush(user, repository)) {
                        command.setResult(ReceiveCommand.Result.REJECTED_OTHER_REASON, "You cannot force push.");
                        return;
                    }
                }
                catch (Exception e) {
                    command.setResult(ReceiveCommand.Result.REJECTED_OTHER_REASON, "An error occurred while checking the user's permissions.");
                    return;
                }
            }

            rejectFilesLargerThan10MbOrSymlinksOrSubModules(repository, command);
        }
        catch (IOException e) {
            command.setResult(ReceiveCommand.Result.REJECTED_OTHER_REASON, "An error occurred while checking the branch.");
        }
    }

    private static void rejectFilesLargerThan10MbOrSymlinksOrSubModules(Repository repository, ReceiveCommand command) throws IOException {
        try (ObjectReader reader = repository.newObjectReader(); RevWalk revWalk = new RevWalk(reader); TreeWalk treeWalk = new TreeWalk(reader)) {
            RevCommit newCommit = revWalk.parseCommit(command.getNewId());
            treeWalk.addTree(newCommit.getTree());
            treeWalk.setRecursive(true);
            while (treeWalk.next()) {
                FileMode mode = treeWalk.getFileMode(0);
                if (FileMode.SYMLINK.equals(mode)) {
                    command.setResult(ReceiveCommand.Result.REJECTED_OTHER_REASON, String.format("""
                            Symbolic links are not allowed: '%s'.
                            To fix this, remove the symbolic link and replace it with the actual file or directory.

                            - macOS/Linux:
                                * If it's a file symlink: run 'rm "%1$s"'
                                * If it's a directory symlink: run 'rm -r "%1$s"'
                            - Windows:
                                * If it's a file symlink: run 'del "%1$s"'
                                * If it's a directory symlink: run 'rmdir "%1$s"'

                            After removing the symlink, replace it with the correct file or folder, add it with 'git add', and commit the changes.""", treeWalk.getPathString()));
                    break;
                }
                if (FileMode.GITLINK.equals(mode)) {
                    command.setResult(ReceiveCommand.Result.REJECTED_OTHER_REASON, String.format("""
                            Git submodules are not allowed: '%s'.
                            To remove the submodule from your repository:
                            1. Run: 'git rm --cached "%1$s"'
                            2. Delete the submodule directory: 'rm -rf "%1$s"' (macOS/Linux) or 'rmdir /s "%1$s"' (Windows)
                            3. Edit the '.gitmodules' file and remove the corresponding section.
                            4. Optionally, clean up '.git/config' if it contains a [submodule "%1$s"] section.
                            5. Commit all changes.""", treeWalk.getPathString()));
                    break;
                }

                ObjectId objectId = treeWalk.getObjectId(0);
                ObjectLoader loader = reader.open(objectId);
                if (loader.getType() == Constants.OBJ_BLOB && loader.getSize() > MAX_BLOB_SIZE_BYTES) {
                    command.setResult(ReceiveCommand.Result.REJECTED_OTHER_REASON,
                            String.format("File '%s' exceeds 10MB size limit (%.2f MB)", treeWalk.getPathString(), loader.getSize() / (1024.0 * 1024.0)));
                    break;
                }
            }
<<<<<<< HEAD
=======

            reader.close();
            revWalk.close();
        }
        catch (IOException e) {
            command.setResult(ReceiveCommand.Result.REJECTED_OTHER_REASON, "An error occurred while checking the branch.");
>>>>>>> 661cbbdb
        }
    }
}<|MERGE_RESOLUTION|>--- conflicted
+++ resolved
@@ -91,10 +91,6 @@
         }
 
         try (Git git = new Git(repository)) {
-<<<<<<< HEAD
-
-=======
->>>>>>> 661cbbdb
             // Prevent deletion of branches.
             Ref ref = git.getRepository().exactRef(command.getRefName());
             if (ref != null && command.getNewId().equals(ObjectId.zeroId())) {
@@ -165,15 +161,6 @@
                     break;
                 }
             }
-<<<<<<< HEAD
-=======
-
-            reader.close();
-            revWalk.close();
-        }
-        catch (IOException e) {
-            command.setResult(ReceiveCommand.Result.REJECTED_OTHER_REASON, "An error occurred while checking the branch.");
->>>>>>> 661cbbdb
         }
     }
 }