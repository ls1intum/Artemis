package de.tum.cit.aet.artemis.iris.service.settings;

import static de.tum.cit.aet.artemis.core.config.Constants.PROFILE_IRIS;
import static de.tum.cit.aet.artemis.core.config.Constants.PROFILE_SCHEDULING;
import static de.tum.cit.aet.artemis.iris.domain.settings.IrisSettingsType.COURSE;
import static de.tum.cit.aet.artemis.iris.domain.settings.IrisSettingsType.EXERCISE;
import static de.tum.cit.aet.artemis.iris.domain.settings.IrisSettingsType.GLOBAL;

import java.util.ArrayList;
import java.util.Comparator;
import java.util.HashSet;
import java.util.Objects;
import java.util.Set;
import java.util.TreeSet;
import java.util.function.Supplier;

import org.springframework.boot.context.event.ApplicationReadyEvent;
import org.springframework.context.annotation.Profile;
import org.springframework.context.event.EventListener;
import org.springframework.stereotype.Service;

import de.tum.cit.aet.artemis.core.domain.Course;
import de.tum.cit.aet.artemis.core.domain.User;
import de.tum.cit.aet.artemis.core.exception.AccessForbiddenAlertException;
import de.tum.cit.aet.artemis.core.exception.BadRequestAlertException;
import de.tum.cit.aet.artemis.core.exception.ConflictException;
import de.tum.cit.aet.artemis.core.service.AuthorizationCheckService;
import de.tum.cit.aet.artemis.exercise.domain.Exercise;
import de.tum.cit.aet.artemis.iris.domain.settings.IrisChatSubSettings;
import de.tum.cit.aet.artemis.iris.domain.settings.IrisCompetencyGenerationSubSettings;
import de.tum.cit.aet.artemis.iris.domain.settings.IrisCourseSettings;
import de.tum.cit.aet.artemis.iris.domain.settings.IrisExerciseSettings;
import de.tum.cit.aet.artemis.iris.domain.settings.IrisGlobalSettings;
import de.tum.cit.aet.artemis.iris.domain.settings.IrisLectureIngestionSubSettings;
import de.tum.cit.aet.artemis.iris.domain.settings.IrisProactivitySubSettings;
import de.tum.cit.aet.artemis.iris.domain.settings.IrisSettings;
import de.tum.cit.aet.artemis.iris.domain.settings.IrisSubSettings;
import de.tum.cit.aet.artemis.iris.domain.settings.IrisSubSettingsType;
<<<<<<< HEAD
import de.tum.cit.aet.artemis.iris.domain.settings.event.IrisBuildFailedEventSettings;
import de.tum.cit.aet.artemis.iris.domain.settings.event.IrisEventSettings;
import de.tum.cit.aet.artemis.iris.domain.settings.event.IrisEventType;
import de.tum.cit.aet.artemis.iris.domain.settings.event.IrisJolEventSettings;
import de.tum.cit.aet.artemis.iris.domain.settings.event.IrisProgressStalledEventSettings;
import de.tum.cit.aet.artemis.iris.dto.IrisCombinedEventSettingsDTO;
=======
import de.tum.cit.aet.artemis.iris.domain.settings.IrisTextExerciseChatSubSettings;
>>>>>>> 6431b46c
import de.tum.cit.aet.artemis.iris.dto.IrisCombinedSettingsDTO;
import de.tum.cit.aet.artemis.iris.repository.IrisSettingsRepository;

/**
 * Service for managing {@link IrisSettings}.
 * This service is responsible for CRUD operations on {@link IrisSettings}.
 * It also provides methods for combining multiple {@link IrisSettings} and checking if a certain Iris feature is
 * enabled for an exercise.
 * See {@link IrisSubSettingsService} for more information on the handling of {@link IrisSubSettings}.
 */
@Service
@Profile(PROFILE_IRIS)
public class IrisSettingsService {

    private final IrisSettingsRepository irisSettingsRepository;

    private final IrisSubSettingsService irisSubSettingsService;

    private final AuthorizationCheckService authCheckService;

    public IrisSettingsService(IrisSettingsRepository irisSettingsRepository, IrisSubSettingsService irisSubSettingsService, AuthorizationCheckService authCheckService) {
        this.irisSettingsRepository = irisSettingsRepository;
        this.irisSubSettingsService = irisSubSettingsService;
        this.authCheckService = authCheckService;
    }

<<<<<<< HEAD
    private static <T extends IrisSubSettings> T initializeSettings(T settings, Supplier<T> constructor) {
        if (settings == null) {
            settings = constructor.get();
            settings.setEnabled(false);
        }
        return settings;
    }

    private Optional<Integer> loadGlobalTemplateVersion() {
        return irisDefaultTemplateService.loadGlobalTemplateVersion();
    }

    private IrisTemplate loadDefaultChatTemplate() {
        return irisDefaultTemplateService.load("chat.hbs");
    }

    private IrisTemplate loadDefaultHestiaTemplate() {
        return irisDefaultTemplateService.load("hestia.hbs");
    }

    private IrisTemplate loadDefaultCompetencyGenerationTemplate() {
        return irisDefaultTemplateService.load("competency-generation.hbs");
    }

=======
>>>>>>> 6431b46c
    /**
     * Hooks into the {@link ApplicationReadyEvent} and creates or updates the global IrisSettings object on startup.
     *
     * @param ignoredEvent Unused event param used to specify when the method should be executed
     */
    @Profile(PROFILE_SCHEDULING)
    @EventListener
    public void execute(ApplicationReadyEvent ignoredEvent) throws Exception {
        var allGlobalSettings = irisSettingsRepository.findAllGlobalSettings();
        if (allGlobalSettings.isEmpty()) {
            createInitialGlobalSettings();
            return;
        }
        if (allGlobalSettings.size() > 1) {
            var maxIdSettings = allGlobalSettings.stream().max(Comparator.comparingLong(IrisSettings::getId)).orElseThrow();
            allGlobalSettings.stream().filter(settings -> !Objects.equals(settings.getId(), maxIdSettings.getId())).forEach(irisSettingsRepository::delete);
        }
    }

    /**
     * Creates the initial global IrisSettings object.
     */
    private void createInitialGlobalSettings() {
        var settings = new IrisGlobalSettings();

        initializeIrisChatSettings(settings);
        initializeIrisTextExerciseChatSettings(settings);
        initializeIrisLectureIngestionSettings(settings);
        initializeIrisCompetencyGenerationSettings(settings);
        initializeIrisProactiveSettings(settings);

        irisSettingsRepository.save(settings);
    }

<<<<<<< HEAD
    /**
     * Auto updates the global IrisSettings object if the current version is outdated.
     *
     * @param settings The global IrisSettings object to update
     */
    private void autoUpdateGlobalSettings(IrisGlobalSettings settings) {
        Optional<Integer> globalVersion = loadGlobalTemplateVersion();
        if (globalVersion.isEmpty() || settings.getCurrentVersion() < globalVersion.get()) {
            if (settings.isEnableAutoUpdateChat() || settings.getIrisChatSettings() == null) {
                initializeIrisChatSettings(settings);
            }
            if (settings.isEnableAutoUpdateLectureIngestion() || settings.getIrisLectureIngestionSettings() == null) {
                initializeIrisLectureIngestionSettings(settings);
            }
            if (settings.isEnableAutoUpdateHestia() || settings.getIrisHestiaSettings() == null) {
                initializeIrisHestiaSettings(settings);
            }
            if (settings.isEnableAutoUpdateCompetencyGeneration() || settings.getIrisCompetencyGenerationSettings() == null) {
                initializeIrisCompetencyGenerationSettings(settings);
            }
            if (settings.isEnableAutoUpdateProactivity() || settings.getIrisProactivitySettings() == null) {
                initializeIrisProactiveSettings(settings);
            }

            globalVersion.ifPresent(settings::setCurrentVersion);
            saveIrisSettings(settings);
        }
=======
    private static <T extends IrisSubSettings> T initializeSettings(T settings, Supplier<T> constructor) {
        if (settings == null) {
            settings = constructor.get();
            settings.setEnabled(false);
            settings.setAllowedVariants(new TreeSet<>(Set.of("default")));
            settings.setSelectedVariant("default");
        }
        return settings;
>>>>>>> 6431b46c
    }

    private void initializeIrisChatSettings(IrisGlobalSettings settings) {
        var irisChatSettings = settings.getIrisChatSettings();
        irisChatSettings = initializeSettings(irisChatSettings, IrisChatSubSettings::new);
        settings.setIrisChatSettings(irisChatSettings);
    }

    private void initializeIrisTextExerciseChatSettings(IrisGlobalSettings settings) {
        var irisChatSettings = settings.getIrisTextExerciseChatSettings();
        irisChatSettings = initializeSettings(irisChatSettings, IrisTextExerciseChatSubSettings::new);
        settings.setIrisTextExerciseChatSettings(irisChatSettings);
    }

    private void initializeIrisLectureIngestionSettings(IrisGlobalSettings settings) {
        var irisLectureIngestionSettings = settings.getIrisLectureIngestionSettings();
        irisLectureIngestionSettings = initializeSettings(irisLectureIngestionSettings, IrisLectureIngestionSubSettings::new);
        settings.setIrisLectureIngestionSettings(irisLectureIngestionSettings);
    }

<<<<<<< HEAD
    private void initializeIrisHestiaSettings(IrisGlobalSettings settings) {
        var irisHestiaSettings = settings.getIrisHestiaSettings();
        irisHestiaSettings = initializeSettings(irisHestiaSettings, IrisHestiaSubSettings::new);
        irisHestiaSettings.setTemplate(loadDefaultHestiaTemplate());
        settings.setIrisHestiaSettings(irisHestiaSettings);
    }

    private void initializeIrisProactiveSettings(IrisGlobalSettings settings) {
        var irisProactivitySettings = settings.getIrisProactivitySettings();
        irisProactivitySettings = initializeSettings(irisProactivitySettings, IrisProactivitySubSettings::new);
        initializeIrisEventSettings(irisProactivitySettings);
        settings.setIrisProactivitySettings(irisProactivitySettings);
    }

    private void initializeIrisEventSettings(IrisProactivitySubSettings settings) {
        HashSet<IrisEventSettings> eventSettings = new HashSet<>();

        var jolEventSettings = new IrisJolEventSettings();
        jolEventSettings.setActive(false);
        eventSettings.add(jolEventSettings);

        var submissionFailedEventSettings = new IrisBuildFailedEventSettings();
        submissionFailedEventSettings.setActive(false);
        eventSettings.add(submissionFailedEventSettings);

        var submissionSuccessfulEventSettings = new IrisProgressStalledEventSettings();
        submissionSuccessfulEventSettings.setActive(false);
        eventSettings.add(submissionSuccessfulEventSettings);

        eventSettings.forEach(event -> event.setProactivitySubSettings(settings));
        settings.setEventSettings(eventSettings);
    }

=======
>>>>>>> 6431b46c
    private void initializeIrisCompetencyGenerationSettings(IrisGlobalSettings settings) {
        var irisCompetencyGenerationSettings = settings.getIrisCompetencyGenerationSettings();
        irisCompetencyGenerationSettings = initializeSettings(irisCompetencyGenerationSettings, IrisCompetencyGenerationSubSettings::new);
        settings.setIrisCompetencyGenerationSettings(irisCompetencyGenerationSettings);
    }

    public IrisGlobalSettings getGlobalSettings() {
        return irisSettingsRepository.findGlobalSettingsElseThrow();
    }

    /**
     * Save the Iris settings. Should always be used over directly calling the repository.
     * Automatically decides whether to save a new Iris settings object or update an existing one.
     *
     * @param <T>      The subtype of the IrisSettings object
     * @param settings The Iris settings to save
     * @return The saved Iris settings
     */
    public <T extends IrisSettings> T saveIrisSettings(T settings) {
        if (settings.getId() == null) {
            return saveNewIrisSettings(settings);
        }
        else {
            return updateIrisSettings(settings.getId(), settings);
        }
    }

    /**
     * Save a new IrisSettings object. Should always be used over directly calling the repository.
     * Ensures that the settings are valid and that no settings for the given object already exist.
     *
     * @param <T>      The subtype of the IrisSettings object
     * @param settings The IrisSettings to save
     * @return The saved IrisSettings
     */
    private <T extends IrisSettings> T saveNewIrisSettings(T settings) {
        if (settings instanceof IrisGlobalSettings) {
            throw new BadRequestAlertException("You can not create new global settings", "IrisSettings", "notGlobal");
        }
        if (settings instanceof IrisCourseSettings courseSettings && irisSettingsRepository.findCourseSettings(courseSettings.getCourse().getId()).isPresent()) {
            throw new ConflictException("Iris settings for this course already exist", "IrisSettings", "alreadyExists");
        }
        if (settings instanceof IrisExerciseSettings exerciseSettings && irisSettingsRepository.findExerciseSettings(exerciseSettings.getExercise().getId()).isPresent()) {
            throw new ConflictException("Iris settings for this exercise already exist", "IrisSettings", "alreadyExists");
        }
        return irisSettingsRepository.save(settings);
    }

    /**
     * Update an existing IrisSettings object. Should always be used over directly calling the repository.
     * Ensures that the settings are valid and that the existing settings ID matches the update ID.
     * Then updates the existing settings according to the type of the settings object.
     *
     * @param <T>                The subtype of the IrisSettings object
     * @param existingSettingsId The ID of the existing IrisSettings object
     * @param settingsUpdate     The Iris settings object to update
     * @return The updated IrisSettings
     */
    @SuppressWarnings("unchecked")
    private <T extends IrisSettings> T updateIrisSettings(long existingSettingsId, T settingsUpdate) {
        if (!Objects.equals(existingSettingsId, settingsUpdate.getId())) {
            throw new ConflictException("Existing Iris settings ID does not match update ID", "IrisSettings", "idMismatch");
        }

        var existingSettings = irisSettingsRepository.findByIdElseThrow(existingSettingsId);

        if (existingSettings instanceof IrisGlobalSettings globalSettings && settingsUpdate instanceof IrisGlobalSettings globalSettingsUpdate) {
            return (T) updateGlobalSettings(globalSettings, globalSettingsUpdate);
        }
        else if (existingSettings instanceof IrisCourseSettings courseSettings && settingsUpdate instanceof IrisCourseSettings courseSettingsUpdate) {
            return (T) updateCourseSettings(courseSettings, courseSettingsUpdate);
        }
        else if (existingSettings instanceof IrisExerciseSettings exerciseSettings && settingsUpdate instanceof IrisExerciseSettings exerciseSettingsUpdate) {
            return (T) updateExerciseSettings(exerciseSettings, exerciseSettingsUpdate);
        }
        else {
            throw new BadRequestAlertException("Unknown Iris settings type", "IrisSettings", "unknownType");
        }
    }

    /**
     * Helper method to update global Iris settings.
     *
     * @param existingSettings The existing global Iris settings
     * @param settingsUpdate   The global Iris settings to update
     * @return The updated global Iris settings
     */
    private IrisGlobalSettings updateGlobalSettings(IrisGlobalSettings existingSettings, IrisGlobalSettings settingsUpdate) {
<<<<<<< HEAD
        existingSettings.setCurrentVersion(settingsUpdate.getCurrentVersion());

        existingSettings.setEnableAutoUpdateChat(settingsUpdate.isEnableAutoUpdateChat());
        existingSettings.setEnableAutoUpdateLectureIngestion(settingsUpdate.isEnableAutoUpdateLectureIngestion());
        existingSettings.setEnableAutoUpdateHestia(settingsUpdate.isEnableAutoUpdateHestia());
        existingSettings.setEnableAutoUpdateCompetencyGeneration(settingsUpdate.isEnableAutoUpdateCompetencyGeneration());
        existingSettings.setEnableAutoUpdateProactivity(settingsUpdate.isEnableAutoUpdateProactivity());

        existingSettings.setIrisLectureIngestionSettings(
                irisSubSettingsService.update(existingSettings.getIrisLectureIngestionSettings(), settingsUpdate.getIrisLectureIngestionSettings(), null, GLOBAL));

        existingSettings.setIrisChatSettings(irisSubSettingsService.update(existingSettings.getIrisChatSettings(), settingsUpdate.getIrisChatSettings(), null, GLOBAL));

        existingSettings.setIrisHestiaSettings(irisSubSettingsService.update(existingSettings.getIrisHestiaSettings(), settingsUpdate.getIrisHestiaSettings(), null, GLOBAL));

        existingSettings.setIrisCompetencyGenerationSettings(
                irisSubSettingsService.update(existingSettings.getIrisCompetencyGenerationSettings(), settingsUpdate.getIrisCompetencyGenerationSettings(), null, GLOBAL));
=======
        // @formatter:off
        existingSettings.setIrisLectureIngestionSettings(irisSubSettingsService.update(
                existingSettings.getIrisLectureIngestionSettings(),
                settingsUpdate.getIrisLectureIngestionSettings(),
                null,
                GLOBAL
        ));
        existingSettings.setIrisTextExerciseChatSettings(irisSubSettingsService.update(
                existingSettings.getIrisTextExerciseChatSettings(),
                settingsUpdate.getIrisTextExerciseChatSettings(),
                null,
                GLOBAL
        ));
        existingSettings.setIrisChatSettings(irisSubSettingsService.update(
                existingSettings.getIrisChatSettings(),
                settingsUpdate.getIrisChatSettings(),
                null,
                GLOBAL
        ));
        existingSettings.setIrisCompetencyGenerationSettings(irisSubSettingsService.update(
                existingSettings.getIrisCompetencyGenerationSettings(),
                settingsUpdate.getIrisCompetencyGenerationSettings(),
                null,
                GLOBAL
        ));
        // @formatter:on
>>>>>>> 6431b46c

        existingSettings.setIrisProactivitySettings(
                irisSubSettingsService.update(existingSettings.getIrisProactivitySettings(), settingsUpdate.getIrisProactivitySettings(), null, GLOBAL));

        return irisSettingsRepository.save(existingSettings);
    }

    /**
     * Helper method to update course Iris settings.
     *
     * @param existingSettings The existing course Iris settings
     * @param settingsUpdate   The course Iris settings to update
     * @return The updated course Iris settings
     */
    private IrisCourseSettings updateCourseSettings(IrisCourseSettings existingSettings, IrisCourseSettings settingsUpdate) {
        var parentSettings = getCombinedIrisGlobalSettings();
        // @formatter:off
        existingSettings.setIrisChatSettings(irisSubSettingsService.update(
                existingSettings.getIrisChatSettings(),
                settingsUpdate.getIrisChatSettings(),
                parentSettings.irisChatSettings(),
                COURSE
        ));
        existingSettings.setIrisTextExerciseChatSettings(irisSubSettingsService.update(
                existingSettings.getIrisTextExerciseChatSettings(),
                settingsUpdate.getIrisTextExerciseChatSettings(),
                parentSettings.irisTextExerciseChatSettings(),
                COURSE
        ));
        existingSettings.setIrisLectureIngestionSettings(irisSubSettingsService.update(
                existingSettings.getIrisLectureIngestionSettings(),
                settingsUpdate.getIrisLectureIngestionSettings(),
                parentSettings.irisLectureIngestionSettings(),
                COURSE
        ));
        existingSettings.setIrisCompetencyGenerationSettings(irisSubSettingsService.update(
                existingSettings.getIrisCompetencyGenerationSettings(),
                settingsUpdate.getIrisCompetencyGenerationSettings(),
                parentSettings.irisCompetencyGenerationSettings(),
                COURSE
        ));
        // @formatter:on

        existingSettings.setIrisProactivitySettings(irisSubSettingsService.update(existingSettings.getIrisProactivitySettings(), settingsUpdate.getIrisProactivitySettings(),
                parentSettings.irisProactivitySettings(), COURSE));

        return irisSettingsRepository.save(existingSettings);
    }

    /**
     * Helper method to update exercise Iris settings.
     *
     * @param existingSettings The existing exercise Iris settings
     * @param settingsUpdate   The exercise Iris settings to update
     * @return The updated exercise Iris settings
     */
    private IrisExerciseSettings updateExerciseSettings(IrisExerciseSettings existingSettings, IrisExerciseSettings settingsUpdate) {
        var parentSettings = getCombinedIrisSettingsFor(existingSettings.getExercise().getCourseViaExerciseGroupOrCourseMember(), false);
        // @formatter:off
        existingSettings.setIrisChatSettings(irisSubSettingsService.update(
                existingSettings.getIrisChatSettings(),
                settingsUpdate.getIrisChatSettings(),
                parentSettings.irisChatSettings(),
                EXERCISE
        ));
        existingSettings.setIrisTextExerciseChatSettings(irisSubSettingsService.update(
                existingSettings.getIrisTextExerciseChatSettings(),
                settingsUpdate.getIrisTextExerciseChatSettings(),
                parentSettings.irisTextExerciseChatSettings(),
                EXERCISE
        ));
        // @formatter:on
        return irisSettingsRepository.save(existingSettings);
    }

    /**
     * Checks whether an Iris feature is enabled for a course.
     * Throws an exception if the feature is disabled.
     *
     * @param type   The Iris feature to check
     * @param course The course to check
     */
    public void isEnabledForElseThrow(IrisSubSettingsType type, Course course) {
        if (!isEnabledFor(type, course)) {
            throw new AccessForbiddenAlertException("The Iris " + type.name() + " feature is disabled for this course.", "Iris", "iris." + type.name().toLowerCase() + "Disabled");
        }
    }

    /**
     * Checks whether an Iris event is enabled for a course.
     * Throws an exception if the chat feature is disabled.
     * Throws an exception if the event is disabled.
     *
     * @param type   The Iris event to check
     * @param course The course to check
     */
    public void isActivatedForElseThrow(IrisEventType type, Course course) {
        isEnabledForElseThrow(IrisSubSettingsType.CHAT, course);

        if (!isActivatedFor(type, course)) {
            throw new AccessForbiddenAlertException("The Iris " + type.name() + " event is disabled for this course.", "Iris", "iris." + type.name().toLowerCase() + "Disabled");
        }
    }

    /**
     * Checks whether an Iris event is enabled for an exercise.
     * Throws an exception if the chat feature is disabled.
     * Throws an exception if the event is disabled.
     *
     * @param type     The Iris event to check
     * @param exercise The exercise to check
     */
    public void isActivatedForElseThrow(IrisEventType type, Exercise exercise) {
        isEnabledForElseThrow(IrisSubSettingsType.CHAT, exercise);

        if (!isActivatedFor(type, exercise)) {
            throw new AccessForbiddenAlertException("The Iris " + type.name() + " event is disabled for this exercise.", "Iris", "iris." + type.name().toLowerCase() + "Disabled");
        }
    }

    /**
     * Checks whether an Iris feature is enabled for a course.
     *
     * @param type   The Iris feature to check
     * @param course The course to check
     * @return Whether the Iris feature is enabled for the course
     */
    public boolean isEnabledFor(IrisSubSettingsType type, Course course) {
        var settings = getCombinedIrisSettingsFor(course, true);
        return isFeatureEnabledInSettings(settings, type);
    }

    /**
     * Checks whether an Iris feature is enabled for an exercise.
     *
     * @param type     The Iris feature to check
     * @param exercise The exercise to check
     * @return Whether the Iris feature is enabled for the exercise
     */
    public boolean isEnabledFor(IrisSubSettingsType type, Exercise exercise) {
        var settings = getCombinedIrisSettingsFor(exercise, true);
        return isFeatureEnabledInSettings(settings, type);
    }

    /**
     * Checks whether an Iris event is enabled for a course.
     *
     * @param type   The Iris event to check
     * @param course The course to check
     * @return Whether the Iris event is active for the course
     */
    public boolean isActivatedFor(IrisEventType type, Course course) {
        var settings = getCombinedIrisEventSettingsFor(course, type, true);
        return isEventEnabledInSettings(settings, type);
    }

    /**
     * Checks whether an Iris event is enabled for an exercise.
     *
     * @param type     The Iris event to check
     * @param exercise The exercise to check
     * @return Whether the Iris event is active for the exercise
     */
    public boolean isActivatedFor(IrisEventType type, Exercise exercise) {
        var settings = getCombinedIrisEventSettingsFor(exercise.getCourseViaExerciseGroupOrCourseMember(), type, true);
        return isEventEnabledInSettings(settings, type);
    }

    /**
     * Checks whether an Iris feature is enabled for an exercise.
     * Throws an exception if the feature is disabled.
     *
     * @param type     The Iris feature to check
     * @param exercise The exercise to check
     */
    public void isEnabledForElseThrow(IrisSubSettingsType type, Exercise exercise) {
        if (!isEnabledFor(type, exercise)) {
            throw new AccessForbiddenAlertException("The Iris " + type.name() + " feature is disabled for this exercise.", "Iris",
                    "iris." + type.name().toLowerCase() + "Disabled");
        }
    }

    /**
     * Get the global Iris settings as an {@link IrisCombinedSettingsDTO}.
     *
     * @return The (combined) global Iris settings
     */
    public IrisCombinedSettingsDTO getCombinedIrisGlobalSettings() {
        var settingsList = new ArrayList<IrisSettings>();
        settingsList.add(getGlobalSettings());

<<<<<<< HEAD
        return new IrisCombinedSettingsDTO(irisSubSettingsService.combineChatSettings(settingsList, false),
                irisSubSettingsService.combineLectureIngestionSubSettings(settingsList, false), irisSubSettingsService.combineHestiaSettings(settingsList, false),
                irisSubSettingsService.combineCompetencyGenerationSettings(settingsList, false), irisSubSettingsService.combineProactivitySettings(settingsList, false));
=======
        // @formatter:off
        return new IrisCombinedSettingsDTO(
                irisSubSettingsService.combineChatSettings(settingsList, false),
                irisSubSettingsService.combineTextExerciseChatSettings(settingsList, false),
                irisSubSettingsService.combineLectureIngestionSubSettings(settingsList, false),
                irisSubSettingsService.combineCompetencyGenerationSettings(settingsList, false)
        );
        // @formatter:on
>>>>>>> 6431b46c
    }

    /**
     * Get the combined Iris settings for a course as an {@link IrisCombinedSettingsDTO}.
     * Combines the global Iris settings with the course Iris settings.
     * If minimal is true, only certain attributes are returned. The minimal version can safely be passed to the students.
     * See also {@link IrisSubSettingsService} for how the combining works in detail
     *
     * @param course  The course to get the Iris settings for
     * @param minimal Whether to return the minimal version of the settings
     * @return The combined Iris settings for the course
     */
    public IrisCombinedSettingsDTO getCombinedIrisSettingsFor(Course course, boolean minimal) {
        var settingsList = new ArrayList<IrisSettings>();
        settingsList.add(getGlobalSettings());
        settingsList.add(irisSettingsRepository.findCourseSettings(course.getId()).orElse(null));

<<<<<<< HEAD
        return new IrisCombinedSettingsDTO(irisSubSettingsService.combineChatSettings(settingsList, minimal),
                irisSubSettingsService.combineLectureIngestionSubSettings(settingsList, minimal), irisSubSettingsService.combineHestiaSettings(settingsList, minimal),
                irisSubSettingsService.combineCompetencyGenerationSettings(settingsList, minimal), irisSubSettingsService.combineProactivitySettings(settingsList, minimal));
=======
        // @formatter:off
        return new IrisCombinedSettingsDTO(
                irisSubSettingsService.combineChatSettings(settingsList, minimal),
                irisSubSettingsService.combineTextExerciseChatSettings(settingsList, minimal),
                irisSubSettingsService.combineLectureIngestionSubSettings(settingsList, minimal),
                irisSubSettingsService.combineCompetencyGenerationSettings(settingsList, minimal)
        );
        // @formatter:on
>>>>>>> 6431b46c
    }

    /**
     * Get the combined Iris settings for an exercise as an {@link IrisCombinedSettingsDTO}.
     * Combines the global Iris settings with the course Iris settings and the exercise Iris settings.
     * If minimal is true, only certain attributes are returned. The minimal version can safely be passed to the students.
     * See also {@link IrisSubSettingsService} for how the combining works in detail
     *
     * @param exercise The exercise to get the Iris settings for
     * @param minimal  Whether to return the minimal version of the settings
     * @return The combined Iris settings for the exercise
     */
    public IrisCombinedSettingsDTO getCombinedIrisSettingsFor(Exercise exercise, boolean minimal) {
        var settingsList = new ArrayList<IrisSettings>();
        settingsList.add(getGlobalSettings());
        settingsList.add(getRawIrisSettingsFor(exercise.getCourseViaExerciseGroupOrCourseMember()));
        settingsList.add(getRawIrisSettingsFor(exercise));

<<<<<<< HEAD
        return new IrisCombinedSettingsDTO(irisSubSettingsService.combineChatSettings(settingsList, minimal),
                irisSubSettingsService.combineLectureIngestionSubSettings(settingsList, minimal), irisSubSettingsService.combineHestiaSettings(settingsList, minimal),
                irisSubSettingsService.combineCompetencyGenerationSettings(settingsList, minimal), irisSubSettingsService.combineProactivitySettings(settingsList, minimal));
    }

    /**
     * Get the combined Iris event settings of a specific type for a course as an {@link IrisCombinedEventSettingsDTO}.
     * Combines the global Iris settings with the course Iris settings and the exercise Iris settings.
     * If minimal is true, only certain attributes are returned. The minimal version can safely be passed to the students.
     * See also {@link IrisSubSettingsService} for how the combining works in detail
     *
     * @param course  The course to get the Iris event settings for
     * @param type    The type of the event {@link IrisEventType}
     * @param minimal Whether to return the minimal version of the settings
     * @return The combined Iris event settings for the course
     */
    public IrisCombinedEventSettingsDTO getCombinedIrisEventSettingsFor(Course course, IrisEventType type, boolean minimal) {
        var settingsList = new ArrayList<IrisSettings>();
        settingsList.add(getGlobalSettings());
        settingsList.add(irisSettingsRepository.findCourseSettings(course.getId()).orElse(null));

        return switch (type) {
            case JOL -> irisSubSettingsService.combineEventSettingsOf(IrisJolEventSettings.class, settingsList, minimal);
            case PROGRESS_STALLED -> irisSubSettingsService.combineEventSettingsOf(IrisProgressStalledEventSettings.class, settingsList, minimal);
            case BUILD_FAILED -> irisSubSettingsService.combineEventSettingsOf(IrisBuildFailedEventSettings.class, settingsList, minimal);
        };
=======
        // @formatter:off
        return new IrisCombinedSettingsDTO(
                irisSubSettingsService.combineChatSettings(settingsList, minimal),
                irisSubSettingsService.combineTextExerciseChatSettings(settingsList, minimal),
                irisSubSettingsService.combineLectureIngestionSubSettings(settingsList, minimal),
                irisSubSettingsService.combineCompetencyGenerationSettings(settingsList, minimal)
        );
        // @formatter:on
>>>>>>> 6431b46c
    }

    /**
     * Check if we have to show minimal settings for an exercise. Editors can see the full settings, students only the reduced settings.
     *
     * @param exercise The exercise to check
     * @param user     The user to check
     * @return Whether we have to show the user the minimal settings
     */
    public boolean shouldShowMinimalSettings(Exercise exercise, User user) {
        return !authCheckService.isAtLeastEditorForExercise(exercise, user);
    }

    /**
     * Get the default Iris settings for a course.
     * The default settings are used if no Iris settings for the course exist.
     *
     * @param course The course to get the default Iris settings for
     * @return The default Iris settings for the course
     */
    public IrisCourseSettings getDefaultSettingsFor(Course course) {
        var settings = new IrisCourseSettings();
        settings.setCourse(course);
        settings.setIrisLectureIngestionSettings(new IrisLectureIngestionSubSettings());
        settings.setIrisChatSettings(new IrisChatSubSettings());
        settings.setIrisCompetencyGenerationSettings(new IrisCompetencyGenerationSubSettings());
<<<<<<< HEAD

        var eventSettings = new HashSet<IrisEventSettings>();
        eventSettings.add(new IrisJolEventSettings());
        eventSettings.add(new IrisBuildFailedEventSettings());
        eventSettings.add(new IrisProgressStalledEventSettings());

        var proactivitySettings = new IrisProactivitySubSettings();
        proactivitySettings.setEventSettings(eventSettings);
        eventSettings.forEach(event -> event.setProactivitySubSettings(proactivitySettings));

        settings.setIrisProactivitySettings(proactivitySettings);
=======
        settings.setIrisTextExerciseChatSettings(new IrisTextExerciseChatSubSettings());
>>>>>>> 6431b46c
        return settings;
    }

    /**
     * Get the default Iris settings for an exercise.
     * The default settings are used if no Iris settings for the exercise exist.
     *
     * @param exercise The exercise to get the default Iris settings for
     * @return The default Iris settings for the exercise
     */
    public IrisExerciseSettings getDefaultSettingsFor(Exercise exercise) {
        var settings = new IrisExerciseSettings();
        settings.setExercise(exercise);
        settings.setIrisChatSettings(new IrisChatSubSettings());
        settings.setIrisTextExerciseChatSettings(new IrisTextExerciseChatSubSettings());
        return settings;
    }

    /**
     * Get the raw (uncombined) Iris settings for a course.
     * If no Iris settings for the course exist, the default settings are returned.
     *
     * @param course The course to get the Iris settings for
     * @return The raw Iris settings for the course
     */
    public IrisCourseSettings getRawIrisSettingsFor(Course course) {
        return irisSettingsRepository.findCourseSettings(course.getId()).orElse(getDefaultSettingsFor(course));
    }

    /**
     * Get the raw (uncombined) Iris settings for an exercise.
     * If no Iris settings for the exercise exist, the default settings are returned.
     *
     * @param exercise The exercise to get the Iris settings for
     * @return The raw Iris settings for the exercise
     */
    public IrisExerciseSettings getRawIrisSettingsFor(Exercise exercise) {
        return irisSettingsRepository.findExerciseSettings(exercise.getId()).orElse(getDefaultSettingsFor(exercise));
    }

    /**
     * Delete the Iris settings for a course.
     * If no Iris settings for the course exist, nothing happens.
     *
     * @param course The course to delete the Iris settings for
     */
    public void deleteSettingsFor(Course course) {
        var irisCourseSettingsOptional = irisSettingsRepository.findCourseSettings(course.getId());
        irisCourseSettingsOptional.ifPresent(irisSettingsRepository::delete);
    }

    /**
     * Delete the Iris settings for an exercise.
     * If no Iris settings for the exercise exist, nothing happens.
     *
     * @param exercise The course to delete the Iris settings for
     */
    public void deleteSettingsFor(Exercise exercise) {
        var irisExerciseSettingsOptional = irisSettingsRepository.findExerciseSettings(exercise.getId());
        irisExerciseSettingsOptional.ifPresent(irisSettingsRepository::delete);
    }

    /**
     * Checks if whether an Iris feature is enabled in the given settings
     *
     * @param settings the settings
     * @param type     the type of the feature
     * @return Whether the settings type is enabled
     */
    private boolean isFeatureEnabledInSettings(IrisCombinedSettingsDTO settings, IrisSubSettingsType type) {
        return switch (type) {
            case CHAT -> settings.irisChatSettings().enabled();
            case TEXT_EXERCISE_CHAT -> settings.irisTextExerciseChatSettings().enabled();
            case COMPETENCY_GENERATION -> settings.irisCompetencyGenerationSettings().enabled();
            case LECTURE_INGESTION -> settings.irisLectureIngestionSettings().enabled();
            case PROACTIVITY -> settings.irisProactivitySettings().enabled();
        };
    }

    /**
     * Checks if whether an Iris event is enabled in the given settings
     *
     * @param settings the settings
     * @param type     the type of the event
     * @return Whether the settings type is enabled
     */
    private boolean isEventEnabledInSettings(IrisCombinedEventSettingsDTO settings, IrisEventType type) {
        return switch (type) {
            case JOL, PROGRESS_STALLED, BUILD_FAILED -> settings.isActive();
        };
    }
}<|MERGE_RESOLUTION|>--- conflicted
+++ resolved
@@ -36,16 +36,13 @@
 import de.tum.cit.aet.artemis.iris.domain.settings.IrisSettings;
 import de.tum.cit.aet.artemis.iris.domain.settings.IrisSubSettings;
 import de.tum.cit.aet.artemis.iris.domain.settings.IrisSubSettingsType;
-<<<<<<< HEAD
+import de.tum.cit.aet.artemis.iris.domain.settings.IrisTextExerciseChatSubSettings;
 import de.tum.cit.aet.artemis.iris.domain.settings.event.IrisBuildFailedEventSettings;
 import de.tum.cit.aet.artemis.iris.domain.settings.event.IrisEventSettings;
 import de.tum.cit.aet.artemis.iris.domain.settings.event.IrisEventType;
 import de.tum.cit.aet.artemis.iris.domain.settings.event.IrisJolEventSettings;
 import de.tum.cit.aet.artemis.iris.domain.settings.event.IrisProgressStalledEventSettings;
 import de.tum.cit.aet.artemis.iris.dto.IrisCombinedEventSettingsDTO;
-=======
-import de.tum.cit.aet.artemis.iris.domain.settings.IrisTextExerciseChatSubSettings;
->>>>>>> 6431b46c
 import de.tum.cit.aet.artemis.iris.dto.IrisCombinedSettingsDTO;
 import de.tum.cit.aet.artemis.iris.repository.IrisSettingsRepository;
 
@@ -72,33 +69,6 @@
         this.authCheckService = authCheckService;
     }
 
-<<<<<<< HEAD
-    private static <T extends IrisSubSettings> T initializeSettings(T settings, Supplier<T> constructor) {
-        if (settings == null) {
-            settings = constructor.get();
-            settings.setEnabled(false);
-        }
-        return settings;
-    }
-
-    private Optional<Integer> loadGlobalTemplateVersion() {
-        return irisDefaultTemplateService.loadGlobalTemplateVersion();
-    }
-
-    private IrisTemplate loadDefaultChatTemplate() {
-        return irisDefaultTemplateService.load("chat.hbs");
-    }
-
-    private IrisTemplate loadDefaultHestiaTemplate() {
-        return irisDefaultTemplateService.load("hestia.hbs");
-    }
-
-    private IrisTemplate loadDefaultCompetencyGenerationTemplate() {
-        return irisDefaultTemplateService.load("competency-generation.hbs");
-    }
-
-=======
->>>>>>> 6431b46c
     /**
      * Hooks into the {@link ApplicationReadyEvent} and creates or updates the global IrisSettings object on startup.
      *
@@ -133,35 +103,6 @@
         irisSettingsRepository.save(settings);
     }
 
-<<<<<<< HEAD
-    /**
-     * Auto updates the global IrisSettings object if the current version is outdated.
-     *
-     * @param settings The global IrisSettings object to update
-     */
-    private void autoUpdateGlobalSettings(IrisGlobalSettings settings) {
-        Optional<Integer> globalVersion = loadGlobalTemplateVersion();
-        if (globalVersion.isEmpty() || settings.getCurrentVersion() < globalVersion.get()) {
-            if (settings.isEnableAutoUpdateChat() || settings.getIrisChatSettings() == null) {
-                initializeIrisChatSettings(settings);
-            }
-            if (settings.isEnableAutoUpdateLectureIngestion() || settings.getIrisLectureIngestionSettings() == null) {
-                initializeIrisLectureIngestionSettings(settings);
-            }
-            if (settings.isEnableAutoUpdateHestia() || settings.getIrisHestiaSettings() == null) {
-                initializeIrisHestiaSettings(settings);
-            }
-            if (settings.isEnableAutoUpdateCompetencyGeneration() || settings.getIrisCompetencyGenerationSettings() == null) {
-                initializeIrisCompetencyGenerationSettings(settings);
-            }
-            if (settings.isEnableAutoUpdateProactivity() || settings.getIrisProactivitySettings() == null) {
-                initializeIrisProactiveSettings(settings);
-            }
-
-            globalVersion.ifPresent(settings::setCurrentVersion);
-            saveIrisSettings(settings);
-        }
-=======
     private static <T extends IrisSubSettings> T initializeSettings(T settings, Supplier<T> constructor) {
         if (settings == null) {
             settings = constructor.get();
@@ -170,7 +111,6 @@
             settings.setSelectedVariant("default");
         }
         return settings;
->>>>>>> 6431b46c
     }
 
     private void initializeIrisChatSettings(IrisGlobalSettings settings) {
@@ -189,14 +129,6 @@
         var irisLectureIngestionSettings = settings.getIrisLectureIngestionSettings();
         irisLectureIngestionSettings = initializeSettings(irisLectureIngestionSettings, IrisLectureIngestionSubSettings::new);
         settings.setIrisLectureIngestionSettings(irisLectureIngestionSettings);
-    }
-
-<<<<<<< HEAD
-    private void initializeIrisHestiaSettings(IrisGlobalSettings settings) {
-        var irisHestiaSettings = settings.getIrisHestiaSettings();
-        irisHestiaSettings = initializeSettings(irisHestiaSettings, IrisHestiaSubSettings::new);
-        irisHestiaSettings.setTemplate(loadDefaultHestiaTemplate());
-        settings.setIrisHestiaSettings(irisHestiaSettings);
     }
 
     private void initializeIrisProactiveSettings(IrisGlobalSettings settings) {
@@ -225,8 +157,6 @@
         settings.setEventSettings(eventSettings);
     }
 
-=======
->>>>>>> 6431b46c
     private void initializeIrisCompetencyGenerationSettings(IrisGlobalSettings settings) {
         var irisCompetencyGenerationSettings = settings.getIrisCompetencyGenerationSettings();
         irisCompetencyGenerationSettings = initializeSettings(irisCompetencyGenerationSettings, IrisCompetencyGenerationSubSettings::new);
@@ -315,25 +245,6 @@
      * @return The updated global Iris settings
      */
     private IrisGlobalSettings updateGlobalSettings(IrisGlobalSettings existingSettings, IrisGlobalSettings settingsUpdate) {
-<<<<<<< HEAD
-        existingSettings.setCurrentVersion(settingsUpdate.getCurrentVersion());
-
-        existingSettings.setEnableAutoUpdateChat(settingsUpdate.isEnableAutoUpdateChat());
-        existingSettings.setEnableAutoUpdateLectureIngestion(settingsUpdate.isEnableAutoUpdateLectureIngestion());
-        existingSettings.setEnableAutoUpdateHestia(settingsUpdate.isEnableAutoUpdateHestia());
-        existingSettings.setEnableAutoUpdateCompetencyGeneration(settingsUpdate.isEnableAutoUpdateCompetencyGeneration());
-        existingSettings.setEnableAutoUpdateProactivity(settingsUpdate.isEnableAutoUpdateProactivity());
-
-        existingSettings.setIrisLectureIngestionSettings(
-                irisSubSettingsService.update(existingSettings.getIrisLectureIngestionSettings(), settingsUpdate.getIrisLectureIngestionSettings(), null, GLOBAL));
-
-        existingSettings.setIrisChatSettings(irisSubSettingsService.update(existingSettings.getIrisChatSettings(), settingsUpdate.getIrisChatSettings(), null, GLOBAL));
-
-        existingSettings.setIrisHestiaSettings(irisSubSettingsService.update(existingSettings.getIrisHestiaSettings(), settingsUpdate.getIrisHestiaSettings(), null, GLOBAL));
-
-        existingSettings.setIrisCompetencyGenerationSettings(
-                irisSubSettingsService.update(existingSettings.getIrisCompetencyGenerationSettings(), settingsUpdate.getIrisCompetencyGenerationSettings(), null, GLOBAL));
-=======
         // @formatter:off
         existingSettings.setIrisLectureIngestionSettings(irisSubSettingsService.update(
                 existingSettings.getIrisLectureIngestionSettings(),
@@ -360,7 +271,6 @@
                 GLOBAL
         ));
         // @formatter:on
->>>>>>> 6431b46c
 
         existingSettings.setIrisProactivitySettings(
                 irisSubSettingsService.update(existingSettings.getIrisProactivitySettings(), settingsUpdate.getIrisProactivitySettings(), null, GLOBAL));
@@ -552,20 +462,15 @@
         var settingsList = new ArrayList<IrisSettings>();
         settingsList.add(getGlobalSettings());
 
-<<<<<<< HEAD
-        return new IrisCombinedSettingsDTO(irisSubSettingsService.combineChatSettings(settingsList, false),
-                irisSubSettingsService.combineLectureIngestionSubSettings(settingsList, false), irisSubSettingsService.combineHestiaSettings(settingsList, false),
-                irisSubSettingsService.combineCompetencyGenerationSettings(settingsList, false), irisSubSettingsService.combineProactivitySettings(settingsList, false));
-=======
         // @formatter:off
         return new IrisCombinedSettingsDTO(
                 irisSubSettingsService.combineChatSettings(settingsList, false),
                 irisSubSettingsService.combineTextExerciseChatSettings(settingsList, false),
                 irisSubSettingsService.combineLectureIngestionSubSettings(settingsList, false),
-                irisSubSettingsService.combineCompetencyGenerationSettings(settingsList, false)
+                irisSubSettingsService.combineCompetencyGenerationSettings(settingsList, false),
+                irisSubSettingsService.combineProactivitySettings(settingsList, false)
         );
         // @formatter:on
->>>>>>> 6431b46c
     }
 
     /**
@@ -583,20 +488,15 @@
         settingsList.add(getGlobalSettings());
         settingsList.add(irisSettingsRepository.findCourseSettings(course.getId()).orElse(null));
 
-<<<<<<< HEAD
-        return new IrisCombinedSettingsDTO(irisSubSettingsService.combineChatSettings(settingsList, minimal),
-                irisSubSettingsService.combineLectureIngestionSubSettings(settingsList, minimal), irisSubSettingsService.combineHestiaSettings(settingsList, minimal),
-                irisSubSettingsService.combineCompetencyGenerationSettings(settingsList, minimal), irisSubSettingsService.combineProactivitySettings(settingsList, minimal));
-=======
         // @formatter:off
         return new IrisCombinedSettingsDTO(
                 irisSubSettingsService.combineChatSettings(settingsList, minimal),
                 irisSubSettingsService.combineTextExerciseChatSettings(settingsList, minimal),
                 irisSubSettingsService.combineLectureIngestionSubSettings(settingsList, minimal),
-                irisSubSettingsService.combineCompetencyGenerationSettings(settingsList, minimal)
+                irisSubSettingsService.combineCompetencyGenerationSettings(settingsList, minimal),
+                irisSubSettingsService.combineProactivitySettings(settingsList, minimal)
         );
         // @formatter:on
->>>>>>> 6431b46c
     }
 
     /**
@@ -615,10 +515,15 @@
         settingsList.add(getRawIrisSettingsFor(exercise.getCourseViaExerciseGroupOrCourseMember()));
         settingsList.add(getRawIrisSettingsFor(exercise));
 
-<<<<<<< HEAD
-        return new IrisCombinedSettingsDTO(irisSubSettingsService.combineChatSettings(settingsList, minimal),
-                irisSubSettingsService.combineLectureIngestionSubSettings(settingsList, minimal), irisSubSettingsService.combineHestiaSettings(settingsList, minimal),
-                irisSubSettingsService.combineCompetencyGenerationSettings(settingsList, minimal), irisSubSettingsService.combineProactivitySettings(settingsList, minimal));
+        // @formatter:off
+        return new IrisCombinedSettingsDTO(
+                irisSubSettingsService.combineChatSettings(settingsList, minimal),
+                irisSubSettingsService.combineTextExerciseChatSettings(settingsList, minimal),
+                irisSubSettingsService.combineLectureIngestionSubSettings(settingsList, minimal),
+                irisSubSettingsService.combineCompetencyGenerationSettings(settingsList, minimal),
+                irisSubSettingsService.combineProactivitySettings(settingsList, minimal)
+        );
+        // @formatter:on
     }
 
     /**
@@ -642,16 +547,6 @@
             case PROGRESS_STALLED -> irisSubSettingsService.combineEventSettingsOf(IrisProgressStalledEventSettings.class, settingsList, minimal);
             case BUILD_FAILED -> irisSubSettingsService.combineEventSettingsOf(IrisBuildFailedEventSettings.class, settingsList, minimal);
         };
-=======
-        // @formatter:off
-        return new IrisCombinedSettingsDTO(
-                irisSubSettingsService.combineChatSettings(settingsList, minimal),
-                irisSubSettingsService.combineTextExerciseChatSettings(settingsList, minimal),
-                irisSubSettingsService.combineLectureIngestionSubSettings(settingsList, minimal),
-                irisSubSettingsService.combineCompetencyGenerationSettings(settingsList, minimal)
-        );
-        // @formatter:on
->>>>>>> 6431b46c
     }
 
     /**
@@ -678,7 +573,7 @@
         settings.setIrisLectureIngestionSettings(new IrisLectureIngestionSubSettings());
         settings.setIrisChatSettings(new IrisChatSubSettings());
         settings.setIrisCompetencyGenerationSettings(new IrisCompetencyGenerationSubSettings());
-<<<<<<< HEAD
+        settings.setIrisTextExerciseChatSettings(new IrisTextExerciseChatSubSettings());
 
         var eventSettings = new HashSet<IrisEventSettings>();
         eventSettings.add(new IrisJolEventSettings());
@@ -690,9 +585,6 @@
         eventSettings.forEach(event -> event.setProactivitySubSettings(proactivitySettings));
 
         settings.setIrisProactivitySettings(proactivitySettings);
-=======
-        settings.setIrisTextExerciseChatSettings(new IrisTextExerciseChatSubSettings());
->>>>>>> 6431b46c
         return settings;
     }
 
