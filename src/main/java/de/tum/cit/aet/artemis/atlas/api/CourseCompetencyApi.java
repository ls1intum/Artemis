package de.tum.cit.aet.artemis.atlas.api;

<<<<<<< HEAD
import java.util.Set;
=======
import java.util.List;
>>>>>>> 55bb3ba3

import org.springframework.context.annotation.Conditional;
import org.springframework.context.annotation.Lazy;
import org.springframework.stereotype.Controller;

import de.tum.cit.aet.artemis.atlas.config.AtlasEnabled;
import de.tum.cit.aet.artemis.atlas.domain.competency.Competency;
import de.tum.cit.aet.artemis.atlas.domain.competency.CourseCompetency;
import de.tum.cit.aet.artemis.atlas.repository.CompetencyRepository;
import de.tum.cit.aet.artemis.atlas.repository.CourseCompetencyRepository;

@Controller
@Conditional(AtlasEnabled.class)
@Lazy
public class CourseCompetencyApi extends AbstractAtlasApi {

    private final CourseCompetencyRepository courseCompetencyRepository;

    private final CompetencyRepository competencyRepository;

    public CourseCompetencyApi(CourseCompetencyRepository courseCompetencyRepository, CompetencyRepository competencyRepository) {
        this.courseCompetencyRepository = courseCompetencyRepository;
        this.competencyRepository = competencyRepository;
    }

    public void save(CourseCompetency courseCompetency) {
        courseCompetencyRepository.save(courseCompetency);
    }

    /**
<<<<<<< HEAD
     * Finds course competencies by their ids and course id.
     *
     * @param ids      the ids of the course competencies
     * @param courseId the id of the course
     * @return the set of found course competencies
     */
    public Set<Competency> findCourseCompetenciesByIdsAndCourseId(Set<Long> ids, long courseId) {
        return competencyRepository.findAllByIdsAndCourseId(ids, courseId);
=======
     * Finds all course competencies linked to the given exercise.
     *
     * @param exerciseId the ID of the exercise
     * @return list of course competencies linked to the exercise
     */
    public List<CourseCompetency> findAllByExerciseId(long exerciseId) {
        return courseCompetencyRepository.findAllByExerciseId(exerciseId);
>>>>>>> 55bb3ba3
    }
}<|MERGE_RESOLUTION|>--- conflicted
+++ resolved
@@ -1,10 +1,7 @@
 package de.tum.cit.aet.artemis.atlas.api;
 
-<<<<<<< HEAD
+import java.util.List;
 import java.util.Set;
-=======
-import java.util.List;
->>>>>>> 55bb3ba3
 
 import org.springframework.context.annotation.Conditional;
 import org.springframework.context.annotation.Lazy;
@@ -35,7 +32,16 @@
     }
 
     /**
-<<<<<<< HEAD
+     * Finds all course competencies linked to the given exercise.
+     *
+     * @param exerciseId the ID of the exercise
+     * @return list of course competencies linked to the exercise
+     */
+    public List<CourseCompetency> findAllByExerciseId(long exerciseId) {
+        return courseCompetencyRepository.findAllByExerciseId(exerciseId);
+    }
+
+    /**
      * Finds course competencies by their ids and course id.
      *
      * @param ids      the ids of the course competencies
@@ -44,14 +50,5 @@
      */
     public Set<Competency> findCourseCompetenciesByIdsAndCourseId(Set<Long> ids, long courseId) {
         return competencyRepository.findAllByIdsAndCourseId(ids, courseId);
-=======
-     * Finds all course competencies linked to the given exercise.
-     *
-     * @param exerciseId the ID of the exercise
-     * @return list of course competencies linked to the exercise
-     */
-    public List<CourseCompetency> findAllByExerciseId(long exerciseId) {
-        return courseCompetencyRepository.findAllByExerciseId(exerciseId);
->>>>>>> 55bb3ba3
     }
 }