package de.tum.cit.aet.artemis.iris.domain.settings;

public enum IrisSubSettingsType {
<<<<<<< HEAD
    CHAT, HESTIA, COMPETENCY_GENERATION, LECTURE_INGESTION, PROACTIVITY
=======
    CHAT, // TODO: Split into PROGRAMMING_EXERCISE_CHAT and COURSE_CHAT
    TEXT_EXERCISE_CHAT, COMPETENCY_GENERATION, LECTURE_INGESTION
>>>>>>> 6431b46c
}<|MERGE_RESOLUTION|>--- conflicted
+++ resolved
@@ -1,10 +1,6 @@
 package de.tum.cit.aet.artemis.iris.domain.settings;
 
 public enum IrisSubSettingsType {
-<<<<<<< HEAD
-    CHAT, HESTIA, COMPETENCY_GENERATION, LECTURE_INGESTION, PROACTIVITY
-=======
     CHAT, // TODO: Split into PROGRAMMING_EXERCISE_CHAT and COURSE_CHAT
-    TEXT_EXERCISE_CHAT, COMPETENCY_GENERATION, LECTURE_INGESTION
->>>>>>> 6431b46c
+    TEXT_EXERCISE_CHAT, COMPETENCY_GENERATION, LECTURE_INGESTION, PROACTIVITY
 }