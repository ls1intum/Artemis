package de.tum.cit.aet.artemis.iris.domain.settings;

public enum IrisSubSettingsType {
    CHAT, // TODO: Rename to PROGRAMMING_EXERCISE_CHAT
<<<<<<< HEAD
    TEXT_EXERCISE_CHAT, COURSE_CHAT, COMPETENCY_GENERATION, LECTURE_INGESTION, LECTURE_CHAT
=======
    TEXT_EXERCISE_CHAT, COURSE_CHAT, COMPETENCY_GENERATION, LECTURE_INGESTION, FAQ_INGESTION
>>>>>>> 33588612
}<|MERGE_RESOLUTION|>--- conflicted
+++ resolved
@@ -2,9 +2,5 @@
 
 public enum IrisSubSettingsType {
     CHAT, // TODO: Rename to PROGRAMMING_EXERCISE_CHAT
-<<<<<<< HEAD
-    TEXT_EXERCISE_CHAT, COURSE_CHAT, COMPETENCY_GENERATION, LECTURE_INGESTION, LECTURE_CHAT
-=======
-    TEXT_EXERCISE_CHAT, COURSE_CHAT, COMPETENCY_GENERATION, LECTURE_INGESTION, FAQ_INGESTION
->>>>>>> 33588612
+    TEXT_EXERCISE_CHAT, COURSE_CHAT, COMPETENCY_GENERATION, LECTURE_INGESTION, LECTURE_CHAT, FAQ_INGESTION
 }