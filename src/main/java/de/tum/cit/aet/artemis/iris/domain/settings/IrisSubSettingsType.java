--- conflicted
+++ resolved
@@ -1,11 +1,6 @@
 package de.tum.cit.aet.artemis.iris.domain.settings;
 
 public enum IrisSubSettingsType {
-<<<<<<< HEAD
-    CHAT, // TODO: Split into PROGRAMMING_EXERCISE_CHAT and COURSE_CHAT
-    TEXT_EXERCISE_CHAT, COMPETENCY_GENERATION, LECTURE_INGESTION, LECTURE_CHAT
-=======
     CHAT, // TODO: Rename to PROGRAMMING_EXERCISE_CHAT
-    TEXT_EXERCISE_CHAT, COURSE_CHAT, COMPETENCY_GENERATION, LECTURE_INGESTION
->>>>>>> bb052261
+    TEXT_EXERCISE_CHAT, COURSE_CHAT, COMPETENCY_GENERATION, LECTURE_INGESTION, LECTURE_CHAT
 }